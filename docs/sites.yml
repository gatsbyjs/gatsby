- title: ReactJS
  main_url: "https://reactjs.org/"
  url: "https://reactjs.org/"
  source_url: "https://github.com/reactjs/reactjs.org"
  featured: true
  categories:
    - Web Development
    - Featured
- title: Flamingo
  main_url: https://www.shopflamingo.com/
  url: https://www.shopflamingo.com/
  description: >
    Online shop for women's body care and hair removal products.
  categories:
    - eCommerce
    - Featured
  featured: true
- title: IDEO
  url: https://www.ideo.com
  main_url: https://www.ideo.com/
  description: >
    A Global design company committed to creating positive impact.
  categories:
    - Agency
    - Technology
    - Featured
    - Consulting
    - User Experience
  featured: true
- title: Airbnb Engineering & Data Science
  description: >
    Creative engineers and data scientists building a world where you can belong
    anywhere
  main_url: "https://airbnb.io/"
  url: "https://airbnb.io/"
  categories:
    - Blog
    - Gallery
    - Featured
  featured: true
- title: Impossible Foods
  main_url: "https://impossiblefoods.com/"
  url: "https://impossiblefoods.com/"
  categories:
    - Food
    - Featured
  featured: true
- title: Braun
  description: >
    Braun offers high performance hair removal and hair care products, including dryers, straighteners, shavers, and more.
  main_url: "https://ca.braun.com/en-ca"
  url: "https://ca.braun.com/en-ca"
  categories:
    - eCommerce
    - Featured
  featured: true
- title: NYC Pride 2019 | WorldPride NYC | Stonewall50
  main_url: "https://2019-worldpride-stonewall50.nycpride.org/"
  url: "https://2019-worldpride-stonewall50.nycpride.org/"
  featured: true
  description: >-
    Join us in 2019 for NYC Pride, as we welcome WorldPride and mark the 50th
    Anniversary of the Stonewall Uprising and a half-century of LGBTQ+
    liberation.
  categories:
    - Education
    - Marketing
    - Nonprofit
    - Featured
  built_by: Canvas United
  built_by_url: "https://www.canvasunited.com/"
- title: The State of European Tech
  main_url: "https://2017.stateofeuropeantech.com/"
  url: "https://2017.stateofeuropeantech.com/"
  featured: true
  categories:
    - Technology
    - Featured
  built_by: Studio Lovelock
  built_by_url: "http://www.studiolovelock.com/"
- title: Hopper
  main_url: "https://www.hopper.com/"
  url: "https://www.hopper.com/"
  built_by: Narative
  built_by_url: "https://www.narative.co/"
  featured: true
  categories:
    - Technology
    - App
    - Featured
- title: GM Capital One
  description: |
    Introducing the new online experience for your GM Rewards Credit Card
  main_url: "https://gm.capitalone.com/"
  url: "https://gm.capitalone.com/"
  categories:
    - Featured
  featured: true
- title: Theodora Warre
  main_url: "https://theodorawarre.eu"
  url: "https://theodorawarre.eu"
  description: >-
    E-commerce site for jewellery designer Theodora Warre, built using Gatsby + Shopify + Prismic + Matter.js
  categories:
    - eCommerce
    - Marketing
  built_by: Pierre Nel
  built_by_url: "https://pierre.io"
  featured: false
- title: Life Without Barriers | Foster Care
  main_url: "https://www.lwb.org.au/foster-care"
  url: "https://www.lwb.org.au/foster-care"
  featured: true
  description: >-
    We are urgently seeking foster carers all across Australia. Can you open
    your heart and your home to a child in need? There are different types of
    foster care that can suit you. We offer training and 24/7 support.
  categories:
    - Nonprofit
    - Education
    - Documentation
    - Marketing
    - Featured
  built_by: LWB Digital Team
  built_by_url: "https://twitter.com/LWBAustralia"
- title: Figma
  main_url: "https://www.figma.com/"
  url: "https://www.figma.com/"
  featured: true
  categories:
    - Marketing
    - Design
    - Featured
  built_by: Corey Ward
  built_by_url: "http://www.coreyward.me/"
- title: Bejamas - JAM Experts for hire
  main_url: "https://bejamas.io/"
  url: "https://bejamas.io/"
  featured: true
  description: >-
    We help agencies and companies with JAMStack tools. This includes web
    development using Static Site Generators, Headless CMS, CI / CD and CDN
    setup.
  categories:
    - Technology
    - Web Development
    - Agency
    - Marketing
    - Featured
  built_by: Bejamas
  built_by_url: "https://bejamas.io/"
- title: The State of JavaScript
  description: >
    Data from over 20,000 developers, asking them questions on topics ranging
    from frontend frameworks and state management, to build tools and testing
    libraries.
  main_url: "https://stateofjs.com/"
  url: "https://stateofjs.com/"
  source_url: "https://github.com/StateOfJS/StateOfJS"
  categories:
    - Data
    - JavaScript
    - Featured
  built_by: StateOfJS
  built_by_url: "https://github.com/StateOfJS/StateOfJS/graphs/contributors"
  featured: true
- title: DesignSystems.com
  main_url: "https://www.designsystems.com/"
  url: "https://www.designsystems.com/"
  description: |
    A resource for learning, creating and evangelizing design systems.
  categories:
    - Design
    - Blog
    - Technology
    - Featured
  built_by: Corey Ward
  built_by_url: "http://www.coreyward.me/"
  featured: true
- title: Timely
  main_url: "https://timelyapp.com/"
  url: "https://timelyapp.com/"
  description: |
    Fully automatic time tracking. For those who trade in time.
  categories:
    - Productivity
    - Featured
  built_by: Timm Stokke
  built_by_url: "https://timm.stokke.me"
  featured: true
- title: Snap Kit
  main_url: "https://kit.snapchat.com/"
  url: "https://kit.snapchat.com/"
  description: >
    Snap Kit lets developers integrate some of Snapchat’s best features across
    platforms.
  categories:
    - Technology
    - Documentation
    - Featured
  featured: true
- title: SendGrid
  main_url: "https://sendgrid.com/docs/"
  url: "https://sendgrid.com/docs/"
  description: >
    SendGrid delivers your transactional and marketing emails through the
    world's largest cloud-based email delivery platform.
  categories:
    - API
    - Technology
    - Documentation
    - Featured
  featured: true
- title: Kirsten Noelle
  main_url: "https://www.kirstennoelle.com/"
  url: "https://www.kirstennoelle.com/"
  featured: true
  description: >
    Digital portfolio for San Francisco Bay Area photographer Kirsten Noelle Wiemer.
  categories:
    - Photography
    - Portfolio
    - Featured
  built_by: Ryan Wiemer
  built_by_url: "https://www.ryanwiemer.com/"
- title: Cajun Bowfishing
  main_url: "https://cajunbowfishing.com/"
  url: "https://cajunbowfishing.com/"
  featured: false
  categories:
    - eCommerce
    - Sports
  built_by: Escalade Sports
  built_by_url: "https://www.escaladesports.com/"
- title: NEON
  main_url: "http://neonrated.com/"
  url: "http://neonrated.com/"
  featured: false
  categories:
    - Gallery
- title: GraphCMS
  main_url: "https://graphcms.com/"
  url: "https://graphcms.com/"
  featured: false
  categories:
    - Marketing
    - Technology
- title: Bottender Docs
  main_url: "https://bottender.js.org/"
  url: "https://bottender.js.org/"
  source_url: "https://github.com/bottenderjs/bottenderjs.github.io"
  featured: false
  categories:
    - Documentation
    - Web Development
    - Open Source
- title: Ghost Documentation
  main_url: https://docs.ghost.org/
  url: https://docs.ghost.org/
  source_url: "https://github.com/tryghost/docs"
  featured: false
  description: >-
    Ghost is an open source, professional publishing platform built on a modern Node.js technology stack — designed for teams who need power, flexibility and performance.
  categories:
    - Technology
    - Documentation
    - Open Source
  built_by: Ghost Foundation
  built_by_url: https://ghost.org/
- title: Nike - Just Do It
  main_url: "https://justdoit.nike.com/"
  url: "https://justdoit.nike.com/"
  featured: true
  categories:
    - eCommerce
    - Featured
- title: AirBnB Cereal
  main_url: "https://airbnb.design/cereal"
  url: "https://airbnb.design/cereal"
  featured: false
  categories:
    - Marketing
    - Design
- title: Cardiogram
  main_url: "https://cardiogr.am/"
  url: "https://cardiogr.am/"
  featured: false
  categories:
    - Marketing
    - Technology
- title: Hack Club
  main_url: "https://hackclub.com/"
  url: "https://hackclub.com/"
  source_url: "https://github.com/hackclub/site"
  featured: false
  categories:
    - Education
    - Web Development
- title: Matthias Jordan Portfolio
  main_url: "https://iammatthias.com/"
  url: "https://iammatthias.com/"
  source_url: "https://github.com/iammatthias/net"
  description: >-
    Photography portfolio and blog built using Contentful + Netlify + Gatsby V2.
  built_by: Matthias Jordan
  built_by_url: https://github.com/iammatthias
  featured: false
  categories:
    - Photography
    - Portfolio
- title: Investment Calculator
  main_url: "https://investmentcalculator.io/"
  url: "https://investmentcalculator.io/"
  featured: false
  categories:
    - Education
    - Finance
- title: CSS Grid Playground by MozillaDev
  main_url: "https://mozilladevelopers.github.io/playground/"
  url: "https://mozilladevelopers.github.io/playground/"
  source_url: "https://github.com/MozillaDevelopers/playground"
  featured: false
  categories:
    - Education
    - Web Development
- title: Piotr Fedorczyk Portfolio
  built_by: Piotr Fedorczyk
  built_by_url: "https://piotrf.pl"
  categories:
    - Portfolio
    - Web Development
  description: >-
    Portfolio of Piotr Fedorczyk, a digital product designer and full-stack developer specializing in shaping, designing and building news and tools for news.
  featured: false
  main_url: "https://piotrf.pl/"
  url: "https://piotrf.pl/"
- title: unrealcpp
  main_url: "https://unrealcpp.com/"
  url: "https://unrealcpp.com/"
  source_url: "https://github.com/Harrison1/unrealcpp-com"
  featured: false
  categories:
    - Blog
    - Web Development
- title: Andy Slezak
  main_url: "https://www.aslezak.com/"
  url: "https://www.aslezak.com/"
  source_url: "https://github.com/amslezak"
  featured: false
  categories:
    - Web Development
    - Portfolio
- title: Deliveroo.Design
  main_url: "https://www.deliveroo.design/"
  url: "https://www.deliveroo.design/"
  featured: false
  categories:
    - Food
    - Marketing
- title: Dona Rita
  main_url: "https://www.donarita.co.uk/"
  url: "https://www.donarita.co.uk/"
  source_url: "https://github.com/peduarte/dona-rita-website"
  featured: false
  categories:
    - Food
    - Marketing
- title: Fröhlich ∧ Frei
  main_url: "https://www.froehlichundfrei.de/"
  url: "https://www.froehlichundfrei.de/"
  featured: false
  categories:
    - Web Development
    - Blog
    - Open Source
- title: How to GraphQL
  main_url: "https://www.howtographql.com/"
  url: "https://www.howtographql.com/"
  source_url: "https://github.com/howtographql/howtographql"
  featured: false
  categories:
    - Documentation
    - Web Development
    - Open Source
- title: OnCallogy
  main_url: "https://www.oncallogy.com/"
  url: "https://www.oncallogy.com/"
  featured: false
  categories:
    - Marketing
    - Healthcare
- title: Ryan Wiemer's Portfolio
  main_url: "https://www.ryanwiemer.com/"
  url: "https://www.ryanwiemer.com/knw-photography/"
  source_url: "https://github.com/ryanwiemer/rw"
  featured: false
  description: >
    Digital portfolio for Oakland, CA based account manager Ryan Wiemer.
  categories:
    - Portfolio
    - Web Development
    - Design
  built_by: Ryan Wiemer
  built_by_url: "https://www.ryanwiemer.com/"
- title: Ventura Digitalagentur Köln
  main_url: "https://www.ventura-digital.de/"
  url: "https://www.ventura-digital.de/"
  featured: false
  built_by: Ventura Digitalagentur
  categories:
    - Agency
    - Marketing
    - Featured
- title: Azer Koçulu
  main_url: "https://kodfabrik.com/"
  url: "https://kodfabrik.com/photography/"
  featured: false
  categories:
    - Portfolio
    - Photography
    - Web Development
- title: Damir.io
  main_url: "http://damir.io/"
  url: "http://damir.io/"
  source_url: "https://github.com/dvzrd/gatsby-sfiction"
  featured: false
  categories:
    - Blog
- title: Digital Psychology
  main_url: "http://digitalpsychology.io/"
  url: "http://digitalpsychology.io/"
  source_url: "https://github.com/danistefanovic/digitalpsychology.io"
  featured: false
  categories:
    - Education
    - Library
- title: Théâtres Parisiens
  main_url: "http://theatres-parisiens.fr/"
  url: "http://theatres-parisiens.fr/"
  source_url: "https://github.com/phacks/theatres-parisiens"
  featured: false
  categories:
    - Education
    - Entertainment
# - title: William Owen UK Portfolio / Blog
#   main_url: "http://william-owen.co.uk/"
#   url: "http://william-owen.co.uk/"
#   featured: false
#   description: >-
#     Over 20 years experience delivering customer-facing websites, internet-based
#     solutions and creative visual design for a wide range of companies and
#     organisations.
#   categories:
#     - Portfolio
#     - Blog
#   built_by: William Owen
#   built_by_url: "https://twitter.com/twilowen"
- title: A4 纸网
  main_url: "http://www.a4z.cn/"
  url: "http://www.a4z.cn/price"
  source_url: "https://github.com/hiooyUI/hiooyui.github.io"
  featured: false
  categories:
    - eCommerce
- title: Steve Meredith's Portfolio
  main_url: "http://www.stevemeredith.com/"
  url: "http://www.stevemeredith.com/"
  featured: false
  categories:
    - Portfolio
- title: API Platform
  main_url: "https://api-platform.com/"
  url: "https://api-platform.com/"
  source_url: "https://github.com/api-platform/website"
  featured: false
  categories:
    - Documentation
    - Web Development
    - Open Source
    - Library
- title: Artivest
  main_url: "https://artivest.co/"
  url: "https://artivest.co/what-we-do/for-advisors-and-investors/"
  featured: false
  categories:
    - Marketing
    - Blog
    - Documentation
    - Finance
- title: The Audacious Project
  main_url: "https://audaciousproject.org/"
  url: "https://audaciousproject.org/"
  featured: false
  categories:
    - Nonprofit
- title: Dustin Schau's Blog
  main_url: "https://blog.dustinschau.com/"
  url: "https://blog.dustinschau.com/"
  source_url: "https://github.com/dschau/blog"
  featured: false
  categories:
    - Blog
    - Web Development
- title: iContract Blog
  main_url: "https://blog.icontract.co.uk/"
  url: "http://blog.icontract.co.uk/"
  featured: false
  categories:
    - Blog
- title: BRIIM
  main_url: "https://bri.im/"
  url: "https://bri.im/"
  featured: false
  description: >-
    BRIIM is a movement to enable JavaScript enthusiasts and web developers in
    machine learning. Learn about artificial intelligence and data science, two
    fields which are governed by machine learning, in JavaScript. Take it right
    to your browser with WebGL.
  categories:
    - Education
    - Web Development
    - Technology
- title: Calpa's Blog
  main_url: "https://calpa.me/"
  url: "https://calpa.me/"
  source_url: "https://github.com/calpa/blog"
  featured: false
  categories:
    - Blog
    - Web Development
- title: Code Bushi
  main_url: "https://codebushi.com/"
  url: "https://codebushi.com/"
  featured: false
  description: >-
    Web development resources, trends, & techniques to elevate your coding
    journey.
  categories:
    - Web Development
    - Open Source
    - Blog
  built_by: Hunter Chang
  built_by_url: "https://hunterchang.com/"
- title: Daniel Hollcraft
  main_url: "https://danielhollcraft.com/"
  url: "https://danielhollcraft.com/"
  source_url: "https://github.com/danielbh/danielhollcraft.com"
  featured: false
  categories:
    - Web Development
    - Blog
    - Portfolio
- title: Darren Britton's Portfolio
  main_url: "https://darrenbritton.com/"
  url: "https://darrenbritton.com/"
  source_url: "https://github.com/darrenbritton/darrenbritton.github.io"
  featured: false
  categories:
    - Web Development
    - Portfolio
- title: Dave Lindberg Marketing & Design
  url: "https://davelindberg.com/"
  main_url: "https://davelindberg.com/"
  source_url: "https://github.com/Dave-Lindberg/dl-gatsby"
  featured: false
  description: >-
    My work revolves around solving problems for people in business, using
    integrated design and marketing strategies to improve sales, increase brand
    engagement, generate leads and achieve goals.
  categories:
    - Design
    - Marketing
    - Portfolio
- title: Dalbinaco's Website
  main_url: "https://dlbn.co/en/"
  url: "https://dlbn.co/en/"
  source_url: "https://github.com/dalbinaco/dlbn.co"
  featured: false
  categories:
    - Portfolio
    - Web Development
- title: mParticle's Documentation
  main_url: "https://docs.mparticle.com/"
  url: "https://docs.mparticle.com/"
  featured: false
  categories:
    - Web Development
    - Documentation
- title: Doopoll
  main_url: "https://doopoll.co/"
  url: "https://doopoll.co/"
  featured: false
  categories:
    - Marketing
    - Technology
- title: ERC dEX
  main_url: "https://ercdex.com/"
  url: "https://ercdex.com/aqueduct"
  featured: false
  categories:
    - Marketing
- title: Fabian Schultz' Portfolio
  main_url: "https://fabianschultz.com/"
  url: "https://fabianschultz.com/"
  source_url: "https://github.com/fabe/site"
  featured: false
  description: >-
    Hello, I’m Fabian — a product designer and developer based in Potsdam,
    Germany. I’ve been working both as a product designer and frontend developer
    for over 5 years now. I particularly enjoy working with companies that try
    to meet broad and unique user needs.
  categories:
    - Portfolio
    - Web Development
  built_by: Fabian Schultz
  built_by_url: "https://fabianschultz.com/"
- title: CalState House Manager
  description: >
    Home service membership that offers proactive and on-demand maintenance for
    homeowners
  main_url: "https://housemanager.calstate.aaa.com/"
  url: "https://housemanager.calstate.aaa.com/"
  categories:
    - Marketing
- title: The freeCodeCamp Guide
  main_url: "https://guide.freecodecamp.org/"
  url: "https://guide.freecodecamp.org/"
  source_url: "https://github.com/freeCodeCamp/guide"
  featured: false
  categories:
    - Web Development
    - Documentation
- title: High School Hackathons
  main_url: "https://hackathons.hackclub.com/"
  url: "https://hackathons.hackclub.com/"
  source_url: "https://github.com/hackclub/hackathons"
  featured: false
  categories:
    - Education
    - Web Development
- title: Hapticmedia
  main_url: "https://hapticmedia.fr/en/"
  url: "https://hapticmedia.fr/en/"
  featured: false
  categories:
    - Agency
- title: heml.io
  main_url: "https://heml.io/"
  url: "https://heml.io/"
  source_url: "https://github.com/SparkPost/heml.io"
  featured: false
  categories:
    - Documentation
    - Web Development
    - Open Source
- title: Juliette Pretot's Portfolio
  main_url: "https://juliette.sh/"
  url: "https://juliette.sh/"
  featured: false
  categories:
    - Web Development
    - Portfolio
    - Blog
- title: Kris Hedstrom's Portfolio
  main_url: "https://k-create.com/"
  url: "https://k-create.com/portfolio/"
  source_url: "https://github.com/kristofferh/kristoffer"
  featured: false
  description: >-
    Hey. I’m Kris. I’m an interactive designer / developer. I grew up in Umeå,
    in northern Sweden, but I now live in Brooklyn, NY. I am currently enjoying
    a hybrid Art Director + Lead Product Engineer role at a small startup called
    Nomad Health. Before that, I was a Product (Engineering) Manager at Tumblr.
    Before that, I worked at agencies. Before that, I was a baby. I like to
    design things, and then I like to build those things. I occasionally take on
    freelance projects. Feel free to get in touch if you have an interesting
    project that you want to collaborate on. Or if you just want to say hello,
    that’s cool too.
  categories:
    - Portfolio
  built_by: Kris Hedstrom
  built_by_url: "https://k-create.com/"
- title: knpw.rs
  main_url: "https://knpw.rs/"
  url: "https://knpw.rs/"
  source_url: "https://github.com/knpwrs/knpw.rs"
  featured: false
  categories:
    - Blog
    - Web Development
- title: Kostas Bariotis' Blog
  main_url: "https://kostasbariotis.com/"
  url: "https://kostasbariotis.com/"
  source_url: "https://github.com/kbariotis/kostasbariotis.com"
  featured: false
  categories:
    - Blog
    - Portfolio
    - Web Development
- title: LaserTime Clinic
  main_url: "https://lasertime.ru/"
  url: "https://lasertime.ru/"
  source_url: "https://github.com/oleglegun/lasertime"
  featured: false
  categories:
    - Marketing
- title: Jason Lengstorf
  main_url: "https://lengstorf.com"
  url: "https://lengstorf.com"
  source_url: "https://github.com/jlengstorf/lengstorf.com"
  featured: false
  categories:
    - Blog
  built_by: Jason Lengstorf
  built_by_url: "https://github.com/jlengstorf"
- title: Mannequin.io
  main_url: "https://mannequin.io/"
  url: "https://mannequin.io/"
  source_url: "https://github.com/LastCallMedia/Mannequin/tree/master/site"
  featured: false
  categories:
    - Open Source
    - Web Development
    - Documentation
- title: manu.ninja
  main_url: "https://manu.ninja/"
  url: "https://manu.ninja/"
  source_url: "https://github.com/Lorti/manu.ninja"
  featured: false
  description: >-
    manu.ninja is the personal blog of Manuel Wieser, where he talks about
    frontend development, games and digital art
  categories:
    - Blog
    - Technology
    - Web Development
- title: Fabric
  main_url: "https://meetfabric.com/"
  url: "https://meetfabric.com/"
  featured: false
  categories:
    - Marketing
- title: Nexit
  main_url: "https://nexit.sk/"
  url: "https://nexit.sk/references"
  featured: false
  categories:
    - Web Development
- title: Open FDA
  description: >
    Provides APIs and raw download access to a number of high-value, high
    priority and scalable structured datasets, including adverse events, drug
    product labeling, and recall enforcement reports.
  main_url: "https://open.fda.gov/"
  url: "https://open.fda.gov/"
  source_url: "https://github.com/FDA/open.fda.gov"
  featured: false
  categories:
    - Government
    - Open Source
    - Web Development
    - API
    - Data
- title: NYC Planning Labs (New York City Department of City Planning)
  main_url: "https://planninglabs.nyc/"
  url: "https://planninglabs.nyc/about/"
  source_url: "https://github.com/NYCPlanning/"
  featured: false
  description: >-
    We work with New York City's Urban Planners to deliver impactful, modern
    technology tools.
  categories:
    - Open Source
    - Government
- title: Pravdomil
  main_url: "https://pravdomil.com/"
  url: "https://pravdomil.com/"
  source_url: "https://github.com/pravdomil/pravdomil.com"
  featured: false
  description: >-
    I’ve been working both as a product designer and frontend developer for over
    5 years now. I particularly enjoy working with companies that try to meet
    broad and unique user needs.
  categories:
    - Portfolio
- title: Preston Richey Portfolio / Blog
  main_url: "https://prestonrichey.com/"
  url: "https://prestonrichey.com/"
  source_url: "https://github.com/prichey/prestonrichey.com"
  featured: false
  categories:
    - Web Development
    - Portfolio
    - Blog
- title: Landing page of Put.io
  main_url: "https://put.io/"
  url: "https://put.io/"
  featured: false
  categories:
    - eCommerce
    - Technology
- title: The Rick and Morty API
  main_url: "https://rickandmortyapi.com/"
  url: "https://rickandmortyapi.com/"
  built_by: Axel Fuhrmann
  built_by_url: "https://axelfuhrmann.com/"
  featured: false
  categories:
    - Web Development
    - Entertainment
    - Documentation
    - Open Source
    - API
- title: Santa Compañía Creativa
  main_url: "https://santacc.es/"
  url: "https://santacc.es/"
  source_url: "https://github.com/DesarrolloWebSantaCC/santacc-web"
  featured: false
  categories:
    - Agency
- title: Sean Coker's Blog
  main_url: "https://sean.is/"
  url: "https://sean.is/"
  featured: false
  categories:
    - Blog
    - Portfolio
    - Web Development
- title: Several Levels
  main_url: "https://severallevels.io/"
  url: "https://severallevels.io/"
  source_url: "https://github.com/Harrison1/several-levels"
  featured: false
  categories:
    - Agency
    - Web Development
- title: Simply
  main_url: "https://simply.co.za/"
  url: "https://simply.co.za/"
  featured: false
  categories:
    - Marketing
- title: Storybook
  main_url: "https://storybook.js.org/"
  url: "https://storybook.js.org/"
  source_url: "https://github.com/storybooks/storybook"
  featured: false
  categories:
    - Web Development
    - Open Source
- title: Vibert Thio's Portfolio
  main_url: "https://vibertthio.com/portfolio/"
  url: "https://vibertthio.com/portfolio/projects/"
  source_url: "https://github.com/vibertthio/portfolio"
  featured: false
  categories:
    - Portfolio
    - Web Development
- title: VisitGemer
  main_url: "https://visitgemer.sk/"
  url: "https://visitgemer.sk/"
  featured: false
  categories:
    - Marketing
- title: Bricolage.io
  main_url: "https://www.bricolage.io/"
  url: "https://www.bricolage.io/"
  source_url: "https://github.com/KyleAMathews/blog"
  featured: false
  categories:
    - Blog
- title: Charles Pinnix Website
  main_url: "https://www.charlespinnix.com/"
  url: "https://www.charlespinnix.com/"
  featured: false
  description: >-
    I’m a senior frontend engineer with 8 years of experience building websites
    and web applications. I’m interested in leading creative, multidisciplinary
    engineering teams. I’m a creative technologist, merging photography, art,
    and design into engineering and visa versa. I take a pragmatic,
    product-oriented approach to development, allowing me to see the big picture
    and ensuring quality products are completed on time. I have a passion for
    modern frontend JavaScript frameworks such as React and Vue, and I have
    substantial experience on the backend with an interest in Node and
    container based deployment with Docker and AWS.
  categories:
    - Portfolio
    - Web Development
- title: Charlie Harrington's Blog
  main_url: "https://www.charlieharrington.com/"
  url: "https://www.charlieharrington.com/"
  source_url: "https://github.com/whatrocks/blog"
  featured: false
  categories:
    - Blog
    - Web Development
    - Music
- title: Gabriel Adorf's Portfolio
  main_url: "https://www.gabrieladorf.com/"
  url: "https://www.gabrieladorf.com/"
  source_url: "https://github.com/gabdorf/gabriel-adorf-portfolio"
  featured: false
  categories:
    - Portfolio
    - Web Development
- title: greglobinski.com
  main_url: "https://www.greglobinski.com/"
  url: "https://www.greglobinski.com/"
  source_url: "https://github.com/greglobinski/www.greglobinski.com"
  featured: false
  categories:
    - Portfolio
    - Web Development
- title: I am Putra
  main_url: "https://www.iamputra.com/"
  url: "https://www.iamputra.com/"
  featured: false
  categories:
    - Portfolio
    - Web Development
    - Blog
- title: In Sowerby Bridge
  main_url: "https://www.insowerbybridge.co.uk/"
  url: "https://www.insowerbybridge.co.uk/"
  featured: false
  categories:
    - Marketing
    - Government
- title: JavaScript Stuff
  main_url: "https://www.javascriptstuff.com/"
  url: "https://www.javascriptstuff.com/"
  featured: false
  categories:
    - Education
    - Web Development
    - Library
- title: Ledgy
  main_url: "https://www.ledgy.com/"
  url: "https://github.com/morloy/ledgy.com"
  featured: false
  categories:
    - Marketing
    - Finance
- title: Alec Lomas's Portfolio / Blog
  main_url: "https://www.lowmess.com/"
  url: "https://www.lowmess.com/"
  source_url: "https://github.com/lowmess/lowmess"
  featured: false
  categories:
    - Web Development
    - Blog
    - Portfolio
- title: Michele Mazzucco's Portfolio
  main_url: "https://www.michelemazzucco.it/"
  url: "https://www.michelemazzucco.it/"
  source_url: "https://github.com/michelemazzucco/michelemazzucco.it"
  featured: false
  categories:
    - Portfolio
- title: Orbit FM Podcasts
  main_url: "https://www.orbit.fm/"
  url: "https://www.orbit.fm/"
  source_url: "https://github.com/agarrharr/orbit.fm"
  featured: false
  categories:
    - Podcast
- title: Prosecco Springs
  main_url: "https://www.proseccosprings.com/"
  url: "https://www.proseccosprings.com/"
  featured: false
  categories:
    - Food
    - Blog
    - Marketing
- title: Verious
  main_url: "https://www.verious.io/"
  url: "https://www.verious.io/"
  source_url: "https://github.com/cpinnix/verious"
  featured: false
  categories:
    - Web Development
- title: Yisela
  main_url: "https://www.yisela.com/"
  url: "https://www.yisela.com/tetris-against-trauma-gaming-as-therapy/"
  featured: false
  categories:
    - Blog
- title: YouFoundRon.com
  main_url: "https://www.youfoundron.com/"
  url: "https://www.youfoundron.com/"
  source_url: "https://github.com/rongierlach/yfr-dot-com"
  featured: false
  categories:
    - Portfolio
    - Web Development
    - Blog
- title: yerevancoder
  main_url: "https://yerevancoder.com/"
  url: "https://forum.yerevancoder.com/categories"
  source_url: "https://github.com/yerevancoder/yerevancoder.github.io"
  featured: false
  categories:
    - Blog
    - Web Development
- title: Ease
  main_url: "https://www.ease.com/"
  url: "https://www.ease.com/"
  featured: false
  categories:
    - Marketing
    - Healthcare
- title: Policygenius
  main_url: "https://www.policygenius.com/"
  url: "https://www.policygenius.com/"
  featured: false
  categories:
    - Marketing
    - Healthcare
- title: Moteefe
  main_url: "http://www.moteefe.com/"
  url: "http://www.moteefe.com/"
  featured: false
  categories:
    - Marketing
    - Agency
    - Technology
- title: Athelas
  main_url: "http://www.athelas.com/"
  url: "http://www.athelas.com/"
  featured: false
  categories:
    - Marketing
    - Healthcare
- title: Pathwright
  main_url: "http://www.pathwright.com/"
  url: "http://www.pathwright.com/"
  featured: false
  categories:
    - Marketing
    - Education
- title: Lucid
  main_url: "https://www.golucid.co/"
  url: "https://www.golucid.co/"
  featured: false
  categories:
    - Marketing
    - Technology
- title: Bench
  main_url: "http://www.bench.co/"
  url: "http://www.bench.co/"
  featured: false
  categories:
    - Marketing
- title: Union Plus Credit Card
  main_url: "http://www.unionpluscard.com"
  url: "https://unionplus.capitalone.com/"
  featured: false
  categories:
    - Marketing
    - Finance
- title: Gin Lane
  main_url: "http://www.ginlane.com/"
  url: "https://www.ginlane.com/"
  featured: false
  categories:
    - Web Development
    - Agency
- title: Marmelab
  main_url: "https://marmelab.com/en/"
  url: "https://marmelab.com/en/"
  featured: false
  categories:
    - Web Development
    - Agency
- title: Dovetail
  main_url: "https://dovetailapp.com/"
  url: "https://dovetailapp.com/"
  featured: false
  categories:
    - Marketing
    - Technology
- title: Yuuniworks Portfolio / Blog
  main_url: "https://www.yuuniworks.com/"
  url: "https://www.yuuniworks.com/"
  source_url: "https://github.com/junkboy0315/yuuni-web"
  featured: false
  categories:
    - Portfolio
    - Web Development
    - Blog
- title: The Bastion Bot
  main_url: "https://bastionbot.org/"
  url: "https://bastionbot.org/"
  source_url: "https://github.com/TheBastionBot/Bastion-Website"
  description: Give awesome perks to your Discord server!
  featured: false
  categories:
    - Open Source
    - Technology
    - Documentation
    - Community
  built_by: Sankarsan Kampa
  built_by_url: "https://traction.one"
- title: Smakosh
  main_url: "https://smakosh.com/"
  url: "https://smakosh.com/"
  source_url: "https://github.com/smakosh/smakosh.com"
  featured: false
  categories:
    - Portfolio
    - Web Development
# - title: Philipp Czernitzki - Blog/Website
#   main_url: "http://philippczernitzki.me/"
#   url: "http://philippczernitzki.me/"
#   featured: false
#   categories:
#     - Portfolio
#     - Web Development
#     - Blog
- title: WebGazer
  main_url: "https://www.webgazer.io/"
  url: "https://www.webgazer.io/"
  featured: false
  categories:
    - Marketing
    - Web Development
    - Technology
- title: Joe Seifi's Blog
  main_url: "http://seifi.org/"
  url: "http://seifi.org/"
  featured: false
  categories:
    - Portfolio
    - Web Development
    - Blog
- title: LekoArts — Graphic Designer & Front-End Developer
  main_url: "https://www.lekoarts.de"
  url: "https://www.lekoarts.de"
  source_url: "https://github.com/LekoArts/portfolio"
  featured: false
  built_by: LekoArts
  built_by_url: "https://github.com/LekoArts"
  description: >-
    Hi, I'm Lennart — a self-taught and passionate graphic/web designer &
    frontend developer based in Darmstadt, Germany. I love it to realize complex
    projects in a creative manner and face new challenges. Since 6 years I do
    graphic design, my love for frontend development came up 3 years ago. I
    enjoy acquiring new skills and cementing this knowledge by writing blogposts
    and creating tutorials.
  categories:
    - Portfolio
    - Blog
    - Design
    - Web Development
    - Freelance
    - Open Source
- title: 杨二小的博客
  main_url: "https://blog.yangerxiao.com/"
  url: "https://blog.yangerxiao.com/"
  source_url: "https://github.com/zerosoul/blog.yangerxiao.com"
  featured: false
  categories:
    - Blog
    - Portfolio
- title: MOTTO x MOTTO
  main_url: "https://mottox2.com"
  url: "https://mottox2.com"
  source_url: "https://github.com/mottox2/website"
  description: Web developer / UI Designer in Tokyo Japan.
  featured: false
  categories:
    - Blog
    - Portfolio
  built_by: mottox2
  built_by_url: "https://mottox2.com"
- title: Pride of the Meadows
  main_url: "https://www.prideofthemeadows.com/"
  url: "https://www.prideofthemeadows.com/"
  featured: false
  categories:
    - eCommerce
    - Food
    - Blog
- title: Michael Uloth
  main_url: "https://www.michaeluloth.com"
  url: "https://www.michaeluloth.com"
  featured: false
  description: Michael Uloth is a web developer, opera singer, and the creator of Up and Running Tutorials.
  categories:
    - Portfolio
    - Web Development
    - Music
  built_by: Michael Uloth
  built_by_url: "https://www.michaeluloth.com"
- title: Spacetime
  main_url: "https://www.heyspacetime.com/"
  url: "https://www.heyspacetime.com/"
  featured: false
  description: >-
    Spacetime is a Dallas-based digital experience agency specializing in web,
    app, startup, and digital experience creation.
  categories:
    - Marketing
    - Portfolio
    - Agency
  built_by: Spacetime
  built_by_url: "https://www.heyspacetime.com/"
- title: Eric Jinks
  main_url: "https://ericjinks.com/"
  url: "https://ericjinks.com/"
  featured: false
  description: "Software engineer / web developer from the Gold Coast, Australia."
  categories:
    - Portfolio
    - Blog
    - Web Development
    - Technology
  built_by: Eric Jinks
  built_by_url: "https://ericjinks.com/"
- title: GaiAma - We are wildlife
  main_url: "https://www.gaiama.org/"
  url: "https://www.gaiama.org/"
  featured: false
  description: >-
    We founded the GaiAma conservation organization to protect wildlife in Perú
    and to create an example of a permaculture neighborhood, living
    symbiotically with the forest - because reforestation is just the beginning
  categories:
    - Nonprofit
    - Marketing
    - Blog
  source_url: "https://github.com/GaiAma/gaiama.org"
  built_by: GaiAma
  built_by_url: "https://www.gaiama.org/"
- title: Healthcare Logic
  main_url: "https://www.healthcarelogic.com/"
  url: "https://www.healthcarelogic.com/"
  featured: false
  description: >-
    Revolutionary technology that empowers clinical and managerial leaders to
    collaborate with clarity.
  categories:
    - Marketing
    - Healthcare
    - Technology
  built_by: Thrive
  built_by_url: "https://thriveweb.com.au/"
- title: Evergov
  main_url: "https://evergov.com/"
  url: "https://evergov.com/"
  featured: false
  description: Finding local government services made easier.
  categories:
    - Directory
    - Government
    - Technology
  source_url: "https://github.com/WeOpenly/localgov.fyi"
  built_by: Evergov
  built_by_url: "https://evergov.com/about/"
- title: Kata.ai Documentation
  main_url: "https://docs.kata.ai/"
  url: "https://docs.kata.ai/"
  source_url: "https://github.com/kata-ai/kata-platform-docs"
  featured: false
  description: >-
    Documentation website for the Kata Platform, an all-in-one platform for
    building chatbots using AI technologies.
  categories:
    - Documentation
    - Technology
- title: goalgetters
  main_url: "https://goalgetters.space/"
  url: "https://goalgetters.space/"
  featured: false
  description: >-
    goalgetters is a source of inspiration for people who want to change their
    career. We offer articles, success stories and expert interviews on how to
    find a new passion and how to implement change.
  categories:
    - Blog
    - Education
  built_by: "Stephanie Langers (content), Adrian Wenke (development)"
  built_by_url: "https://twitter.com/AdrianWenke"
- title: Zensum
  main_url: "https://zensum.se/"
  url: "https://zensum.se/"
  featured: false
  description: >-
    Borrow money quickly and safely through Zensum. We compare Sweden's leading
    banks and credit institutions. Choose from multiple offers and lower your
    monthly cost. [Translated from Swedish]
  categories:
    - Technology
    - Finance
    - Marketing
  built_by: Bejamas
  built_by_url: "https://bejamas.io/"
- title: StatusHub - Easy to use Hosted Status Page Service
  main_url: "https://statushub.com/"
  url: "https://statushub.com/"
  featured: false
  description: >-
    Set up your very own service status page in minutes with StatusHub. Allow
    customers to subscribe to be updated automatically.
  categories:
    - Technology
    - Marketing
  built_by: Bejamas
  built_by_url: "https://bejamas.io/"
- title: Matthias Kretschmann Portfolio
  main_url: "https://matthiaskretschmann.com/"
  url: "https://matthiaskretschmann.com/"
  source_url: "https://github.com/kremalicious/portfolio"
  featured: false
  description: Portfolio of designer & developer Matthias Kretschmann.
  categories:
    - Portfolio
    - Web Development
  built_by: Matthias Kretschmann
  built_by_url: "https://matthiaskretschmann.com/"
- title: Iron Cove Solutions
  main_url: "https://ironcovesolutions.com/"
  url: "https://ironcovesolutions.com/"
  description: >-
    Iron Cove Solutions is a cloud based consulting firm. We help companies
    deliver a return on cloud usage by applying best practices
  categories:
    - Technology
    - Web Development
  built_by: Iron Cove Solutions
  built_by_url: "https://ironcovesolutions.com/"
  featured: false
- title: Moetez Chaabene Portfolio / Blog
  main_url: "https://moetez.me/"
  url: "https://moetez.me/"
  source_url: "https://github.com/moetezch/moetez.me"
  featured: false
  description: Portfolio of Moetez Chaabene
  categories:
    - Portfolio
    - Web Development
    - Blog
  built_by: Moetez Chaabene
  built_by_url: "https://twitter.com/moetezch"
- title: Nikita
  description: >-
    Automation of system deployments in Node.js for applications and
    infrastructures.
  main_url: "https://nikita.js.org/"
  url: "https://nikita.js.org/"
  source_url: "https://github.com/adaltas/node-nikita"
  categories:
    - Documentation
    - Open Source
    - Technology
  built_by: Adaltas
  built_by_url: "https://www.adaltas.com"
  featured: false
- title: Gourav Sood Blog & Portfolio
  main_url: "https://www.gouravsood.com/"
  url: "https://www.gouravsood.com/"
  featured: false
  categories:
    - Blog
    - Portfolio
  built_by: Gourav Sood
  built_by_url: "https://www.gouravsood.com/"
- title: Jonas Tebbe Portfolio
  description: |
    Hey, I’m Jonas and I create digital products.
  main_url: "https://jonastebbe.com"
  url: "https://jonastebbe.com"
  categories:
    - Portfolio
  built_by: Jonas Tebbe
  built_by_url: "http://twitter.com/jonastebbe"
  featured: false
- title: Parker Sarsfield Portfolio
  description: |
    I'm Parker, a software engineer and sneakerhead.
  main_url: "https://parkersarsfield.com"
  url: "https://parkersarsfield.com"
  categories:
    - Blog
    - Portfolio
  built_by: Parker Sarsfield
  built_by_url: "https://parkersarsfield.com"
- title: Frontend web development with Greg
  description: |
    JavaScript, GatsbyJS, ReactJS, CSS in JS... Let's learn some stuff together.
  main_url: "https://dev.greglobinski.com"
  url: "https://dev.greglobinski.com"
  categories:
    - Blog
    - Web Development
  built_by: Greg Lobinski
  built_by_url: "https://github.com/greglobinski"
- title: Insomnia
  description: |
    Desktop HTTP and GraphQL client for developers
  main_url: "https://insomnia.rest/"
  url: "https://insomnia.rest/"
  categories:
    - Blog
  built_by: Gregory Schier
  built_by_url: "https://schier.co"
  featured: false
- title: Timeline Theme Portfolio
  description: |
    I'm Aman Mittal, a software developer.
  main_url: "https://amanhimself.dev/"
  url: "https://amanhimself.dev/"
  categories:
    - Web Development
    - Portfolio
  built_by: Aman Mittal
  built_by_url: "https://amanhimself.dev/"
- title: Ocean artUp
  description: >
    Science outreach site built using styled-components and Contentful. It
    presents the research project "Ocean artUp" funded by an Advanced Grant of
    the European Research Council to explore the possible benefits of artificial
    uplift of nutrient-rich deep water to the ocean’s sunlit surface layer.
  main_url: "https://ocean-artup.eu"
  url: "https://ocean-artup.eu"
  source_url: "https://github.com/janosh/ocean-artup"
  categories:
    - Science
    - Education
    - Blog
  built_by: Janosh Riebesell
  built_by_url: "https://janosh.io"
  featured: false
- title: Ryan Fitzgerald
  description: |
    Personal portfolio and blog for Ryan Fitzgerald
  main_url: "https://ryanfitzgerald.ca/"
  url: "https://ryanfitzgerald.ca/"
  categories:
    - Web Development
    - Portfolio
  built_by: Ryan Fitzgerald
  built_by_url: "https://github.com/RyanFitzgerald"
  featured: false
- title: Kaizen
  description: |
    Content Marketing, PR & SEO Agency in London
  main_url: "https://www.kaizen.co.uk/"
  url: "https://www.kaizen.co.uk/"
  categories:
    - Agency
    - Blog
    - Design
    - Web Development
    - SEO
  built_by: Bogdan Stanciu
  built_by_url: "https://github.com/b0gd4n"
  featured: false
- title: HackerOne Platform Documentation
  description: |
    HackerOne's Product Documentation Center!
  url: "https://docs.hackerone.com/"
  main_url: "https://docs.hackerone.com/"
  categories:
    - Documentation
    - Security
  featured: false
- title: Mux Video
  description: |
    API to video hosting and streaming
  main_url: "https://mux.com/"
  url: "https://mux.com/"
  categories:
    - Video
    - API
  featured: false
- title: Swapcard
  description: >
    The easiest way for event organizers to instantly connect people, build a
    community of attendees and exhibitors, and increase revenue over time
  main_url: "https://www.swapcard.com/"
  url: "https://www.swapcard.com/"
  categories:
    - Event
    - Community
    - Marketing
  built_by: Swapcard
  built_by_url: "https://www.swapcard.com/"
  featured: false
- title: Kalix
  description: >
    Kalix is perfect for healthcare professionals starting out in private
    practice, to those with an established clinic.
  main_url: "https://www.kalixhealth.com/"
  url: "https://www.kalixhealth.com/"
  categories:
    - Healthcare
  featured: false
- title: Hubba
  description: |
    Buy wholesale products from thousands of independent, verified Brands.
  main_url: "https://join.hubba.com/"
  url: "https://join.hubba.com/"
  categories:
    - eCommerce
  featured: false
- title: HyperPlay
  description: |
    In Asean's 1st Ever LOL Esports X Music Festival
  main_url: "https://hyperplay.leagueoflegends.com/"
  url: "https://hyperplay.leagueoflegends.com/"
  categories:
    - Music
  featured: false
- title: Bad Credit Loans
  description: |
    Get the funds you need, from $250-$5,000
  main_url: "https://www.creditloan.com/"
  url: "https://www.creditloan.com/"
  categories:
    - Finance
  featured: false
- title: Financial Center
  description: >
    Member-owned, not-for-profit, co-operative whose members receive financial
    benefits in the form of lower loan rates, higher savings rates, and lower
    fees than banks.
  main_url: "https://fcfcu.com/"
  url: "https://fcfcu.com/"
  categories:
    - Finance
    - Nonprofit
    - Business
    - Education
  built_by: "https://fcfcu.com/"
  built_by_url: "https://fcfcu.com/"
  featured: false
- title: Office of Institutional Research and Assessment
  description: |
    Good Data, Good Decisions
  main_url: "http://oira.ua.edu/"
  url: "http://oira.ua.edu/"
  categories:
    - Data
  featured: false
- title: The Telegraph Premium
  description: |
    Exclusive stories from award-winning journalists
  main_url: "https://premium.telegraph.co.uk/"
  url: "https://premium.telegraph.co.uk/"
  categories:
    - Media
  featured: false
- title: html2canvas
  description: |
    Screenshots with JavaScript
  main_url: "http://html2canvas.hertzen.com/"
  url: "http://html2canvas.hertzen.com/"
  source_url: "https://github.com/niklasvh/html2canvas/tree/master/www"
  categories:
    - JavaScript
    - Documentation
  built_by: Niklas von Hertzen
  built_by_url: "http://hertzen.com/"
  featured: false
- title: Dato CMS
  description: |
    The API-based CMS your editors will love
  main_url: "https://www.datocms.com/"
  url: "https://www.datocms.com/"
  categories:
    - API
  featured: false
- title: Half Electronics
  description: |
    Personal website
  main_url: "https://www.halfelectronic.com/"
  url: "https://www.halfelectronic.com/"
  categories:
    - Blog
  built_by: Fernando Poumian
  built_by_url: "https://github.com/fpoumian/halfelectronic.com"
  featured: false
- title: Frithir Software Development
  main_url: "https://frithir.com/"
  url: "https://frithir.com/"
  featured: false
  description: "I DRINK COFFEE, WRITE CODE AND IMPROVE MY DEVELOPMENT SKILLS EVERY DAY."
  categories:
    - Design
    - Web Development
  built_by: Frithir
  built_by_url: "https://Frithir.com/"
- title: Unow
  main_url: "https://www.unow.fr/"
  url: "https://www.unow.fr/"
  categories:
    - Education
    - Marketing
  featured: false
- title: Peter Hironaka
  description: |
    Freelance Web Developer based in Los Angeles.
  main_url: "https://peterhironaka.com/"
  url: "https://peterhironaka.com/"
  categories:
    - Portfolio
    - Web Development
  built_by: Peter Hironaka
  built_by_url: "https://github.com/PHironaka"
  featured: false
- title: Michael McQuade
  description: |
    Personal website and blog for Michael McQuade
  main_url: "https://giraffesyo.io"
  url: "https://giraffesyo.io"
  categories:
    - Blog
  built_by: Michael McQuade
  built_by_url: "https://github.com/giraffesyo"
  featured: false
- title: Haacht Brewery
  description: |
    Corporate website for Haacht Brewery. Designed and Developed by Gafas.
  main_url: "https://haacht.com/en/"
  url: "https://haacht.com"
  categories:
    - Marketing
  built_by: Gafas
  built_by_url: "https://gafas.be"
  featured: false
- title: StoutLabs
  description: |
    Portfolio of Daniel Stout, freelance developer in East Tennessee.
  main_url: "https://www.stoutlabs.com/"
  url: "https://www.stoutlabs.com/"
  categories:
    - Web Development
    - Portfolio
  built_by: Daniel Stout
  built_by_url: "https://github.com/stoutlabs"
  featured: false
- title: Chicago Ticket Outcomes By Neighborhood
  description: |
    ProPublica data visualization of traffic ticket court outcomes
  categories:
    - Media
    - Nonprofit
  url: >-
    https://projects.propublica.org/graphics/il/il-city-sticker-tickets-maps/ticket-status/?initialWidth=782
  main_url: >-
    https://projects.propublica.org/graphics/il/il-city-sticker-tickets-maps/ticket-status/?initialWidth=782
  built_by: David Eads
  built_by_url: "https://github.com/eads"
  featured: false
- title: Chicago South Side Traffic Ticketing rates
  description: |
    ProPublica data visualization of traffic ticket rates by community
  main_url: >-
    https://projects.propublica.org/graphics/il/il-city-sticker-tickets-maps/ticket-rate/?initialWidth=782
  url: >-
    https://projects.propublica.org/graphics/il/il-city-sticker-tickets-maps/ticket-rate/?initialWidth=782
  categories:
    - Media
    - Nonprofit
  built_by: David Eads
  built_by_url: "https://github.com/eads"
  featured: false
- title: Otsimo
  description: >
    Otsimo is a special education application for children with autism, down
    syndrome and other developmental disabilities.
  main_url: "https://otsimo.com/en/"
  url: "https://otsimo.com/en/"
  categories:
    - Blog
    - Education
  featured: false
- title: Matt Bagni Portfolio 2018
  description: >
    Mostly the result of playing with Gatsby and learning about react and
    graphql. Using the screenshot plugin to showcase the work done for my
    company in the last 2 years, and a good amount of other experiments.
  main_url: "https://mattbag.github.io"
  url: "https://mattbag.github.io"
  categories:
    - Portfolio
  featured: false
- title: Lisa Ye's Blog
  description: |
    Simple blog/portofolio for a fashion designer. Gatsby_v2 + Netlify cms
  main_url: "https://lisaye.netlify.com/"
  url: "https://lisaye.netlify.com/"
  categories:
    - Blog
    - Portfolio
  featured: false
- title: Artem Sapegin
  description: >
    Little homepage of Artem Sapegin, a frontend developer, passionate
    photographer, coffee drinker and crazy dogs’ owner.
  main_url: "https://sapegin.me/"
  url: "https://sapegin.me/"
  categories:
    - Portfolio
    - Open Source
    - Web Development
  built_by: Artem Sapegin
  built_by_url: "https://github.com/sapegin"
  featured: false
- title: SparkPost Developers
  main_url: "https://developers.sparkpost.com/"
  url: "https://developers.sparkpost.com/"
  source_url: "https://github.com/SparkPost/developers.sparkpost.com"
  categories:
    - Documentation
    - API
  featured: false
- title: Malik Browne Portfolio 2018
  description: >
    The portfolio blog of Malik Browne, a full-stack engineer, foodie, and avid
    blogger/YouTuber.
  main_url: "https://www.malikbrowne.com/about"
  url: "https://www.malikbrowne.com"
  categories:
    - Blog
    - Portfolio
  built_by: Malik Browne
  built_by_url: "https://twitter.com/milkstarz"
  featured: false
- title: Novatics
  description: |
    Digital products that inspire and make a difference
  main_url: "https://www.novatics.com.br"
  url: "https://www.novatics.com.br"
  categories:
    - Portfolio
    - Technology
    - Web Development
  built_by: Novatics
  built_by_url: "https://github.com/Novatics"
  featured: false
- title: Max McKinney
  description: >
    I’m a developer and designer with a focus in web technologies. I build cars
    on the side.
  main_url: "https://maxmckinney.com/"
  url: "https://maxmckinney.com/"
  categories:
    - Portfolio
    - Web Development
    - Design
  built_by: Max McKinney
  featured: false
- title: Stickyard
  description: |
    Make your React component sticky the easy way
  main_url: "https://nihgwu.github.io/stickyard/"
  url: "https://nihgwu.github.io/stickyard/"
  source_url: "https://github.com/nihgwu/stickyard/tree/master/website"
  categories:
    - Web Development
  built_by: Neo Nie
  featured: false
- title: Agata Milik
  description: |
    Website of a Polish psychologist/psychotherapist based in Gdańsk, Poland.
  main_url: "https://agatamilik.pl"
  url: "https://agatamilik.pl"
  categories:
    - Marketing
    - Healthcare
  built_by: Piotr Fedorczyk
  built_by_url: "https://piotrf.pl"
  featured: false
- title: WebPurple
  main_url: "https://www.webpurple.net/"
  url: "https://www.webpurple.net/"
  source_url: "https://github.com/WebPurple/site"
  description: >-
    Site of local (Russia, Ryazan) frontend community. Main purpose is to show
    info about meetups and keep blog.
  categories:
    - Nonprofit
    - Web Development
    - Community
    - Blog
    - Open Source
  built_by: Nikita Kirsanov
  built_by_url: "https://twitter.com/kitos_kirsanov"
  featured: false
- title: Papertrail.io
  description: |
    Inspection Management for the 21st Century
  main_url: "https://www.papertrail.io/"
  url: "https://www.papertrail.io/"
  categories:
    - Marketing
    - Technology
  built_by: Papertrail.io
  built_by_url: "https://www.papertrail.io"
  featured: false
- title: Matt Ferderer
  main_url: "https://mattferderer.com"
  url: "https://mattferderer.com"
  source_url: "https://github.com/mattferderer/gatsbyblog"
  description: >
    {titleofthesite} is a blog built with Gatsby that discusses web related tech
    such as JavaScript, .NET, Blazor & security.
  categories:
    - Blog
    - Web Development
  built_by: Matt Ferderer
  built_by_url: "https://twitter.com/mattferderer"
  featured: false
- title: Sahyadri Open Source Community
  main_url: "https://sosc.org.in"
  url: "https://sosc.org.in"
  source_url: "https://github.com/haxzie/sosc-website"
  description: >
    Official website of Sahyadri Open Source Community for community blog, event
    details and members info.
  categories:
    - Blog
    - Community
    - Open Source
  built_by: Musthaq Ahamad
  built_by_url: "https://github.com/haxzie"
  featured: false
- title: Tech Confessions
  main_url: "https://confessions.tech"
  url: "https://confessions.tech"
  source_url: "https://github.com/JonathanSpeek/tech-confessions"
  description: "A guilt-free place for us to confess our tech sins \U0001F64F\n"
  categories:
    - Community
    - Open Source
  built_by: Jonathan Speek
  built_by_url: "https://speek.design"
  featured: false
- title: Thibault Maekelbergh
  main_url: "https://thibmaek.com"
  url: "https://thibmaek.com"
  source_url: "https://github.com/thibmaek/thibmaek.github.io"
  description: |
    A nice blog about development, Raspberry Pi, plants and probably records.
  categories:
    - Blog
    - Open Source
  built_by: Thibault Maekelbergh
  built_by_url: "https://twitter.com/thibmaek"
  featured: false
- title: LearnReact.design
  main_url: "https://learnreact.design"
  url: "https://learnreact.design"
  description: >
    React Essentials For Designers: A React course tailored for product
    designers, ux designers, ui designers.
  categories:
    - Blog
  built_by: Linton Ye
  built_by_url: "https://twitter.com/lintonye"
- title: Mega House Creative
  main_url: "https://www.megahousecreative.com/"
  url: "https://www.megahousecreative.com/"
  description: >
    Mega House Creative is a digital agency that provides unique goal-oriented
    web marketing solutions.
  categories:
    - Marketing
    - Agency
  built_by: Daniel Robinson
  featured: false
- title: Tobie Marier Robitaille - csc
  main_url: "https://tobiemarierrobitaille.com/"
  url: "https://tobiemarierrobitaille.com/en/"
  description: |
    Portfolio site for director of photography Tobie Marier Robitaille
  categories:
    - Portfolio
    - Gallery
  built_by: Mill3 Studio
  built_by_url: "https://mill3.studio/en/"
  featured: false
- title: Bestvideogame.deals
  main_url: "https://bestvideogame.deals/"
  url: "https://bestvideogame.deals/"
  description: |
    Video game comparison website for the UK, build with GatsbyJS.
  categories:
    - eCommerce
  built_by: Koen Kamphuis
  built_by_url: "https://koenkamphuis.com/"
  featured: false
- title: Mahipat's Portfolio
  main_url: "https://mojaave.com/"
  url: "https://mojaave.com"
  source_url: "https://github.com/mhjadav/mojaave"
  description: >
    mojaave.com is Mahipat's portfolio, I have developed it using Gatsby v2 and
    Bootstrap, To get in touch with people looking for full-stack developer.
  categories:
    - Portfolio
    - Web Development
  built_by: Mahipat Jadav
  built_by_url: "https://mojaave.com/"
  featured: false
- title: Insights
  main_url: "https://justaskusers.com/"
  url: "https://justaskusers.com/"
  description: >
    Insights helps user experience (UX) researchers conduct their research and
    make sense of the findings.
  categories:
    - User Experience
    - Design
  built_by: Just Ask Users
  built_by_url: "https://justaskusers.com/"
  featured: false
- title: Tensiq
  main_url: "https://tensiq.com"
  url: "https://tensiq.com"
  source_url: "https://github.com/Tensiq/tensiq-site"
  description: >
    Tensiq is an e-Residency startup, that provides development in cutting-edge
    technology while delivering secure, resilient, performant solutions.
  categories:
    - Web Development
    - Mobile Development
    - Agency
    - Open Source
  built_by: Jens
  built_by_url: "https://github.com/arrkiin"
  featured: false
- title: Mintfort
  main_url: "https://mintfort.com/"
  url: "https://mintfort.com/"
  source_url: "https://github.com/MintFort/mintfort.com"
  description: >
    Mintfort, the first crypto-friendly bank account. Store and manage assets on
    the blockchain.
  categories:
    - Technology
    - Finance
  built_by: Axel Fuhrmann
  built_by_url: "https://axelfuhrmann.com/"
  featured: false
- title: React Native Explorer
  main_url: "https://react-native-explorer.firebaseapp.com"
  url: "https://react-native-explorer.firebaseapp.com"
  description: |
    Explorer React Native packages and examples effortlessly.
  categories:
    - Education
  featured: false
- title: 500Tech
  main_url: "https://500tech.com/"
  url: "https://500tech.com/"
  featured: false
  categories:
    - Web Development
    - Agency
    - Open Source
- title: eworld
  main_url: "http://eworld.herokuapp.com/"
  url: "http://eworld.herokuapp.com/"
  featured: false
  categories:
    - eCommerce
    - Technology
- title: It's a Date
  description: >
    It's a Date is a dating app that actually involves dating.
  main_url: "https://www.itsadate.app/"
  url: "https://www.itsadate.app/"
  featured: false
  categories:
    - App
    - Blog
- title: Node.js HBase
  description: >
    Asynchronous HBase client for NodeJs using REST.
  main_url: https://hbase.js.org/
  url: https://hbase.js.org/
  source_url: "https://github.com/adaltas/node-hbase"
  categories:
    - Documentation
    - Open Source
    - Technology
  built_by: David Worms
  built_by_url: http://www.adaltas.com
  featured: false
- title: Peter Kroyer - Web Design / Web Development
  main_url: https://www.peterkroyer.at/en/
  url: https://www.peterkroyer.at/en/
  description: >
    Freelance web designer / web developer based in Vienna, Austria (Wien, Österreich).
  categories:
    - Agency
    - Web Development
    - Design
    - Portfolio
    - Freelance
  built_by: Peter Kroyer
  built_by_url: https://www.peterkroyer.at/
  featured: false
- title: Geddski
  main_url: https://gedd.ski
  url: https://gedd.ski
  description: >
    frontend mastery blog - level up your UI game.
  categories:
    - Web Development
    - Education
    - Productivity
    - User Experience
  built_by: Dave Geddes
  built_by_url: https://twitter.com/geddski
  featured: false
- title: Rung
  main_url: "https://rung.com.br/"
  url: "https://rung.com.br/"
  description: >
    Rung alerts you about the exceptionalities of your personal and professional life.
  categories:
    - API
    - Technology
    - Travel
  featured: false
- title: Mokkapps
  main_url: "https://www.mokkapps.de/"
  url: "https://www.mokkapps.de/"
  source_url: "https://github.com/mokkapps/website"
  description: >
    Portfolio website from Michael Hoffmann. Passionate software developer with focus on web-based technologies.
  categories:
    - Blog
    - Portfolio
    - Web Development
    - Mobile Development
  featured: false
- title: Premier Octet
  main_url: "https://www.premieroctet.com/"
  url: "https://www.premieroctet.com/"
  description: >
    Premier Octet is a React-based agency
  categories:
    - Agency
    - Web Development
    - Mobile Development
  featured: false
- title: Thorium
  main_url: "https://www.thoriumsim.com/"
  url: "https://www.thoriumsim.com/"
  source_url: "https://github.com/thorium-sim/thoriumsim.com"
  description: >
    Thorium - Open-source Starship Simulator Controls for Live Action Role Play
  built_by: Alex Anderson
  built_by_url: https://twitter.com/ralex1993
  categories:
    - Blog
    - Portfolio
    - Documentation
    - Marketing
    - Education
    - Entertainment
    - Open Source
    - Web Development
  featured: false
- title: Cameron Maske
  main_url: "https://www.cameronmaske.com/"
  url: "https://www.cameronmaske.com/courses/introduction-to-pytest/"
  source_url: "https://github.com/cameronmaske/cameronmaske.com-v2"
  description: >
    The homepage of Cameron Maske, a freelance full-stack developer, who is currently working on a free pytest video course
  categories:
    - Education
    - Video
    - Portfolio
    - Freelance
  featured: false
- title: Studenten bilden Schüler
  description: >
    Studenten bilden Schüler e.V. is a German student-run nonprofit initiative that aims to
    contribute to more equal educational opportunities by providing free tutoring to refugees
    and children from underprivileged families. The site is built on Gatsby v2, styled-components
    and Contentful. It supports Google Analytics, fluid typography and Algolia search.
  main_url: "https://studenten-bilden-schueler.de"
  url: "https://studenten-bilden-schueler.de"
  source_url: "https://github.com/StudentenBildenSchueler/homepage"
  categories:
    - Education
    - Nonprofit
    - Blog
  built_by: Janosh Riebesell
  built_by_url: "https://janosh.io"
  featured: false
- title: Mike's Remote List
  main_url: "https://www.mikesremotelist.com"
  url: "https://www.mikesremotelist.com"
  description: >
    A list of remote jobs, updated throughout the day. Built on Gatsby v1 and powered by Contentful, Google Sheets, string and sticky tape.
  categories:
    - Marketing
  featured: false
- title: Madvoid
  main_url: "https://madvoid.com/"
  url: "https://madvoid.com/screenshot/"
  featured: false
  description: >
    Madvoid is a team of expert developers dedicated to creating simple, clear, usable and blazing fast web and mobile apps.
    We are coders that help companies and agencies to create social & interactive experiences.
    This includes full-stack development using React, WebGL, Static Site Generators, Ruby On Rails, Phoenix, GraphQL, Chatbots, CI / CD, Docker and more!
  categories:
    - Portfolio
    - Technology
    - Web Development
    - Agency
    - Marketing
  built_by: Jean-Paul Bonnetouche
  built_by_url: https://twitter.com/_jpb
- title: MOMNOTEBOOK.COM
  description: >
    Sharing knowledge and experiences that make childhood and motherhood rich, vibrant and healthy.
  main_url: "https://momnotebook.com/"
  url: "https://momnotebook.com/"
  featured: false
  built_by: Aleksander Hansson
  built_by_url: https://www.linkedin.com/in/aleksanderhansson/
  categories:
    - Blog
- title: Pirate Studios
  description: >
    Reinventing music studios with 24/7 self service rehearsal, DJ & production rooms available around the world.
  main_url: "https://www.piratestudios.co"
  url: "https://www.piratestudios.co"
  featured: false
  built_by: The Pirate Studios team
  built_by_url: https://github.com/piratestudios/
  categories:
    - Music
- title: Aurora EOS
  main_url: "https://www.auroraeos.com/"
  url: "https://www.auroraeos.com/"
  featured: false
  categories:
    - Finance
    - Marketing
    - Blog
  built_by: Corey Ward
  built_by_url: "http://www.coreyward.me/"
- title: MadeComfy
  main_url: "https://madecomfy.com.au/"
  url: "https://madecomfy.com.au/"
  description: >
    Short term rental management startup, using Contentful + Gatsby + CicleCI
  featured: false
  categories:
    - Travel
  built_by: Lucas Vilela
  built_by_url: "https://madecomfy.com.au/"
- title: Tiger Facility Services
  description: >
    Tiger Facility Services combines facility management expertise with state of the art software to offer a sustainable and customer oriented cleaning and facility service.
  main_url: https://www.tigerfacilityservices.com/de-en/
  url: https://www.tigerfacilityservices.com/de-en/
  featured: false
  categories:
    - Marketing
- title: "Luciano Mammino's blog"
  description: >
    Tech & programming blog of Luciano Mammino a.k.a. "loige", Full-Stack Web Developer and International Speaker
  main_url: https://loige.co
  url: https://loige.co
  featured: false
  categories:
    - Blog
    - Web Development
  built_by: Luciano Mammino
  built_by_url: https://loige.co
- title: Wire • Secure collaboration platform
  description: >
    Corporate website of Wire, an open source, end-to-end encrypted collaboration platform
  main_url: "https://wire.com"
  url: "https://wire.com"
  featured: false
  categories:
    - Open Source
    - Productivity
    - Technology
    - Blog
    - App
  built_by: Wire team
  built_by_url: "https://github.com/orgs/wireapp/people"
- title: J. Patrick Raftery
  main_url: "https://www.jpatrickraftery.com"
  url: "https://www.jpatrickraftery.com"
  description: J. Patrick Raftery is an opera singer and voice teacher based in Vancouver, BC.
  categories:
    - Portfolio
    - Music
  built_by: Michael Uloth
  built_by_url: "https://www.michaeluloth.com"
  featured: false
- title: Aria Umezawa
  main_url: "https://www.ariaumezawa.com"
  url: "https://www.ariaumezawa.com"
  description: Aria Umezawa is a director, producer, and writer currently based in San Francisco. Site designed by Stephen Bell.
  categories:
    - Portfolio
    - Music
    - Entertainment
  built_by: Michael Uloth
  built_by_url: "https://www.michaeluloth.com"
  featured: false
- title: Pomegranate Opera
  main_url: "https://www.pomegranateopera.com"
  url: "https://www.pomegranateopera.com"
  description: Pomegranate Opera is a lesbian opera written by Amanda Hale & Kye Marshall. Site designed by Stephen Bell.
  categories:
    - Gallery
    - Music
  built_by: Michael Uloth
  built_by_url: "https://www.michaeluloth.com"
  featured: false
- title: Daniel Cabena
  main_url: "https://www.danielcabena.com"
  url: "https://www.danielcabena.com"
  description: Daniel Cabena is a Canadian countertenor highly regarded in both Canada and Europe for prize-winning performances ranging from baroque to contemporary repertoire. Site designed by Stephen Bell.
  categories:
    - Portfolio
    - Music
  built_by: Michael Uloth
  built_by_url: "https://www.michaeluloth.com"
  featured: false
- title: Artist.Center
  main_url: "https://artistcenter.netlify.com"
  url: "https://artistcenter.netlify.com"
  description: The marketing page for Artist.Center, a soon-to-launch platform designed to connect opera singers to opera companies. Site designed by Stephen Bell.
  categories:
    - Music
  built_by: Michael Uloth
  built_by_url: "https://www.michaeluloth.com"
  featured: false
- title: DG Volo & Company
  main_url: "https://www.dgvolo.com"
  url: "https://www.dgvolo.com"
  description: DG Volo & Company is a Toronto-based investment consultancy. Site designed by Stephen Bell.
  categories:
    - Finance
  built_by: Michael Uloth
  built_by_url: "https://www.michaeluloth.com"
  featured: false
- title: Shawna Lucey
  main_url: "https://www.shawnalucey.com"
  url: "https://www.shawnalucey.com"
  description: Shawna Lucey is an American theater and opera director based in New York City. Site designed by Stephen Bell.
  categories:
    - Portfolio
    - Music
    - Entertainment
  built_by: Michael Uloth
  built_by_url: "https://www.michaeluloth.com"
  featured: false
- title: Leyan Lo
  main_url: https://www.leyanlo.com
  url: https://www.leyanlo.com
  description: >
    Leyan Lo’s personal website
  categories:
    - Portfolio
  built_by: Leyan Lo
  built_by_url: https://www.leyanlo.com
  featured: false
- title: Hawaii National Bank
  url: https://hawaiinational.bank
  main_url: https://hawaiinational.bank
  description: Hawaii National Bank's highly personalized service has helped loyal customers & locally owned businesses achieve their financial dreams for over 50 years.
  categories:
    - Finance
  built_by: Wall-to-Wall Studios
  built_by_url: https://walltowall.com
  featured: false
- title: Coletiv
  url: https://coletiv.com
  main_url: https://coletiv.com
  description: Coletiv teams up with companies of all sizes to design, develop & launch digital products for iOS, Android & the Web.
  categories:
    - Technology
    - Agency
    - Web Development
  built_by: Coletiv
  built_by_url: https://coletiv.com
  featured: false
- title: janosh.io
  description: >
    Personal blog and portfolio of Janosh Riebesell. The site is built with Gatsby v2 and designed
    entirely with styled-components v4. Much of the layout was achieved with CSS grid. It supports
    Google Analytics, fluid typography and Algolia search.
  main_url: "https://janosh.io"
  url: "https://janosh.io"
  source_url: "https://github.com/janosh/janosh.io"
  categories:
    - Portfolio
    - Blog
    - Science
    - Photography
    - Travel
  built_by: Janosh Riebesell
  built_by_url: "https://janosh.io"
  featured: false
- title: Gatsby Manor
  description: >
    We build themes for gatsby. We have themes for all projects including personal,
    portfolio, ecommerce, landing pages and more. We also run an in-house
    web dev and design studio. If you cannot find what you want, we can build it for you!
    Email us at gatsbymanor@gmail.com with questions.
  main_url: "https://www.gatsbymanor.com"
  url: "https://www.gatsbymanor.com"
  source_url: "https://github.com/gatsbymanor"
  categories:
    - Web Development
    - Agency
    - Technology
    - Freelance
  built_by: Steven Natera
  built_by_url: "https://stevennatera.com"
- title: Ema Suriano's Portfolio
  main_url: https://emasuriano.com/
  url: https://emasuriano.com/
  source_url: https://github.com/EmaSuriano/emasuriano.github.io
  description: >
    Ema Suriano's portfolio to display information about him, his projects and what he's writing about.
  categories:
    - Portfolio
    - Technology
    - Web Development
  built_by: Ema Suriano
  built_by_url: https://emasuriano.com/
  featured: false
- title: Luan Orlandi
  main_url: https://luanorlandi.github.io
  url: https://luanorlandi.github.io
  source_url: https://github.com/luanorlandi/luanorlandi.github.io
  description: >
    Luan Orlandi's personal website. Brazilian web developer, enthusiast in React and Gatsby.
  categories:
    - Blog
    - Portfolio
    - Web Development
  built_by: Luan Orlandi
  built_by_url: https://github.com/luanorlandi
- title: Mobius Labs
  main_url: https://mobius.ml
  url: https://mobius.ml
  description: >
    Mobius Labs landing page, a Start-up working on Computer Vision
  categories:
    - Landing Page
    - Marketing
    - Technology
  built_by: sktt
  built_by_url: https://github.com/sktt
- title: EZAgrar
  main_url: https://www.ezagrar.at/en/
  url: https://www.ezagrar.at/en/
  description: >
    EZAgrar.at is the homepage of the biggest agricultural machinery dealership in Austria. In total 8 pages will be built for this client reusing a lot of components between them.
  categories:
    - eCommerce
    - Marketing
  built_by: MangoART
  built_by_url: https://www.mangoart.at
  featured: false
- title: OAsome blog
  main_url: https://oasome.blog/
  url: https://oasome.blog/
  source_url: https://github.com/oorestisime/oasome
  description: >
    Paris-based Cypriot adventurers. A and O. Lovers of life and travel. Want to get a glimpse of the OAsome world?
  categories:
    - Blog
    - Photography
    - Travel
  built_by: Orestis Ioannou
  featured: false
- title: Brittany Chiang
  main_url: https://brittanychiang.com/
  url: https://brittanychiang.com/
  source_url: https://github.com/bchiang7/v4
  description: >
    Personal website and portfolio of Brittany Chiang built with Gatsby v2
  categories:
    - Portfolio
  built_by: Brittany Chiang
  built_by_url: https://github.com/bchiang7
  featured: false
- title: Fitekran
  description: >
    One of the most visited Turkish blogs about health, sports and healthy lifestyle, that has been rebuilt with Gatsby v2 using WordPress.
  main_url: "https://www.fitekran.com"
  url: "https://www.fitekran.com"
  categories:
    - Science
    - Healthcare
    - Blog
  built_by: Burak Tokak
  built_by_url: "https://www.buraktokak.com"
- title: Serverless
  main_url: https://serverless.com
  url: https://serverless.com
  source_url: https://github.com/serverless/site
  description: >
    Serverless.com – Build web, mobile and IoT applications with serverless architectures using AWS Lambda, Azure Functions, Google CloudFunctions & more!
  categories:
    - Technology
    - Web Development
  built_by: Codebrahma
  built_by_url: https://codebrahma.com
  featured: false
- title: Dive Bell
  main_url: https://divebell.band/
  url: https://divebell.band/
  description: >
    Simple site for a band to list shows dates and videos (499 on lighthouse)
  categories:
    - Music
  built_by: Matt Bagni
  built_by_url: https://mattbag.github.io
  featured: false
- title: Mayer Media Co.
  main_url: https://mayermediaco.com/
  url: https://mayermediaco.com/
  description: >
    Freelance Web Development and Digital Marketing
  categories:
    - Web Development
    - Marketing
    - Blog
  source_url: https://github.com/MayerMediaCo/MayerMediaCo2.0
  built_by: Danny Mayer
  built_by_url: https://twitter.com/mayermediaco
  featured: false
- title: Jan Czizikow Portfolio
  main_url: https://www.janczizikow.com/
  url: https://www.janczizikow.com/
  source_url: https://github.com/janczizikow/janczizikow-portfolio
  description: >
    Simple personal portfolio site built with Gatsby
  categories:
    - Portfolio
    - Freelance
    - Web Development
  built_by: Jan Czizikow
  built_by_url: https://github.com/janczizikow
- title: Carbon Design Systems
  main_url: http://www.carbondesignsystem.com/
  url: http://www.carbondesignsystem.com/
  description: >
    The Carbon Design System is integrating the new IBM Design Ethos and Language. It represents a completely fresh approach to the design of all things at IBM.
  categories:
    - Design System
    - Documentation
  built_by: IBM
  built_by_url: https://www.ibm.com/
  featured: false
- title: Mozilla Mixed Reality
  main_url: https://mixedreality.mozilla.org/
  url: https://mixedreality.mozilla.org/
  description: >
    Virtual Reality for the free and open Web.
  categories:
    - Open Source
  built_by: Mozilla
  built_by_url: https://www.mozilla.org/
  featured: false
- title: Uniform Hudl Design System
  main_url: http://uniform.hudl.com/
  url: http://uniform.hudl.com/
  description: >
    A single design system to ensure every interface feels like Hudl. From the colors we use to the size of our buttons and what those buttons say, Uniform has you covered. Check the guidelines, copy the code and get to building.
  categories:
    - Design System
    - Open Source
    - Design
  built_by: Hudl
  built_by_url: https://www.hudl.com/
- title: Subtle UI
  main_url: "https://subtle-ui.netlify.com/"
  url: "https://subtle-ui.netlify.com/"
  source_url: "https://github.com/ryanwiemer/subtle-ui"
  description: >
    A collection of clever yet understated user interactions found on the web.
  categories:
    - Web Development
    - Open Source
    - User Experience
  built_by: Ryan Wiemer
  built_by_url: "https://www.ryanwiemer.com/"
  featured: false
- title: developer.bitcoin.com
  main_url: "https://developer.bitcoin.com/"
  url: "https://developer.bitcoin.com/"
  description: >
    Bitbox based bitcoin.com developer platform and resources.
  categories:
    - Finance
  featured: false
- title: Barmej
  main_url: "https://app.barmej.com/"
  url: "https://app.barmej.com/"
  description: >
    An interactive platform to learn different programming languages in Arabic for FREE
  categories:
    - Education
    - Programming
    - Learning
  built_by: Obytes
  built_by_url: "https://www.obytes.com/"
  featured: false
- title: Vote Save America
  main_url: "https://votesaveamerica.com"
  url: "https://votesaveamerica.com"
  description: >
    Be a voter. Save America.
  categories:
    - Education
    - Government
  featured: false
  built_by: Jeremy E. Miller
  built_by_url: "https://jeremyemiller.com/"
- title: Emergence
  main_url: https://emcap.com/
  url: https://emcap.com/
  description: >
    Emergence is a top enterprise cloud venture capital firm. We fund early stage ventures focusing on enterprise & SaaS applications. Emergence is one of the top VC firms in Silicon Valley.
  categories:
    - Marketing
    - Blog
  built_by: Upstatement
  built_by_url: https://www.upstatement.com/
  featured: false
- title: FPVtips
  main_url: https://fpvtips.com
  url: https://fpvtips.com
  source_url: https://github.com/jumpalottahigh/fpvtips
  description: >
    FPVtips is all about bringing racing drone pilots closer together, and getting more people into the hobby!
  categories:
    - Community
    - Education
  built_by: Georgi Yanev
  built_by_url: https://twitter.com/jumpalottahigh
  featured: false
- title: Georgi Yanev
  main_url: https://blog.georgi-yanev.com/
  url: https://blog.georgi-yanev.com/
  source_url: https://github.com/jumpalottahigh/blog.georgi-yanev.com
  description: >
    I write articles about FPV quads (building and flying), web development, smart home automation, life-long learning and other topics from my personal experience.
  categories:
    - Blog
  built_by: Georgi Yanev
  built_by_url: https://twitter.com/jumpalottahigh
  featured: false
- title: Bear Archery
  main_url: "https://beararchery.com/"
  url: "https://beararchery.com/"
  categories:
    - eCommerce
    - Sports
  built_by: Escalade Sports
  built_by_url: "https://www.escaladesports.com/"
  featured: false
- title: "attn:"
  main_url: "https://www.attn.com/"
  url: "https://www.attn.com/"
  categories:
    - Media
    - Entertainment
  built_by: "attn:"
  built_by_url: "https://www.attn.com/"
  featured: false
- title: Mirror Conf
  description: >
    Mirror Conf is a conference designed to empower designers and frontend developers who have a thirst for knowledge and want to broaden their horizons.
  main_url: "https://www.mirrorconf.com/"
  url: "https://www.mirrorconf.com/"
  categories:
    - Conference
    - Design
    - Web Development
  featured: false
- title: Startarium
  main_url: https://www.startarium.ro
  url: https://www.startarium.ro
  description: >
    Free entrepreneurship educational portal with more than 20000 users, hundreds of resources, crowdfunding, mentoring and investor pitching events facilitated.
  categories:
    - Education
    - Nonprofit
    - Entrepreneurship
  built_by: Cezar Neaga
  built_by_url: https://twitter.com/cezarneaga
  featured: false
- title: Microlink
  main_url: https://microlink.io/
  url: https://microlink.io/
  description: >
    Extract structured data from any website.
  categories:
    - Web Development
    - API
  built_by: Kiko Beats
  built_by_url: https://kikobeats.com/
  featured: false
- title: Markets.com
  main_url: "https://www.markets.com/"
  url: "https://www.markets.com/"
  featured: false
  categories:
    - Finance
- title: Kevin Legrand
  url: "https://k-legrand.com"
  main_url: "https://k-legrand.com"
  source_url: "https://github.com/Manoz/k-legrand.com"
  description: >
    Personal website and blog built with love with Gatsby v2
  categories:
    - Blog
    - Portfolio
    - Web Development
  built_by: Kevin Legrand
  built_by_url: https://k-legrand.com
  featured: false
- title: David James Portfolio
  main_url: https://dfjames.com/
  url: https://dfjames.com/
  source_url: https://github.com/daviddeejjames/dfjames-gatsby
  description: >
    Portfolio Site using GatsbyJS and headless WordPress
  categories:
    - WordPress
    - Portfolio
    - Blog
  built_by: David James
  built_by_url: https://twitter.com/daviddeejjames
- title: Hypertext Candy
  url: https://www.hypertextcandy.com/
  main_url: https://www.hypertextcandy.com/
  description: >
    Blog about web development. Laravel, Vue.js, etc.
  categories:
    - Blog
    - Web Development
  built_by: Masahiro Harada
  built_by_url: https://twitter.com/_Masahiro_H_
  featured: false
- title: "Maxence Poutord's blog"
  description: >
    Tech & programming blog of Maxence Poutord, Software Engineer, Serial Traveler and Public Speaker
  main_url: https://www.maxpou.fr
  url: https://www.maxpou.fr
  featured: false
  categories:
    - Blog
    - Web Development
  built_by: Maxence Poutord
  built_by_url: https://www.maxpou.fr
- title: "The Noted Project"
  url: https://thenotedproject.org
  main_url: https://thenotedproject.org
  source_url: https://github.com/ianbusko/the-noted-project
  description: >
    Website to showcase the ethnomusicology research for The Noted Project.
  categories:
    - Portfolio
    - Education
    - Gallery
  built_by: Ian Busko
  built_by_url: https://github.com/ianbusko
  featured: false
- title: Got Milk
  main_url: "https://www.gotmilk.com/"
  url: "https://www.gotmilk.com/"
  featured: false
  categories:
    - Food
- title: People For Bikes
  url: "https://2017.peopleforbikes.org/"
  main_url: "https://2017.peopleforbikes.org/"
  categories:
    - Community
    - Sports
    - Gallery
    - Nonprofit
  built_by: PeopleForBikes
  built_by_url: "https://peopleforbikes.org/about-us/who-we-are/staff/"
  featured: false
- title: Wide Eye
  description: >
    Creative agency specializing in interactive design, web development, and digital communications.
  url: https://wideeye.co/
  main_url: https://wideeye.co/
  categories:
    - Design
    - Web Development
  built_by: Wide Eye
  built_by_url: https://wideeye.co/about-us/
  featured: false
- title: CodeSandbox
  description: >
    CodeSandbox is an online editor that helps you create web applications, from prototype to deployment.
  url: https://codesandbox.io/
  main_url: https://codesandbox.io/
  categories:
    - Web Development
  featured: false
- title: Marvel
  description: >
    The all-in-one platform powering design.
  url: https://marvelapp.com/
  main_url: https://marvelapp.com/
  categories:
    - Design
  featured: false
- title: Designcode.io
  description: >
    Learn to design and code React apps.
  url: https://designcode.io
  main_url: https://designcode.io
  categories:
    - Learning
  featured: false
- title: Happy Design
  description: >
    The Brand and Product Team Behind Happy Money
  url: https://design.happymoney.com/
  main_url: https://design.happymoney.com/
  categories:
    - Design
    - Finance
- title: Weihnachtsmarkt.ms
  description: >
    Explore the christmas market in Münster (Westf).
  url: https://weihnachtsmarkt.ms/
  main_url: https://weihnachtsmarkt.ms/
  source_url: https://github.com/codeformuenster/weihnachtsmarkt
  categories:
    - Gallery
    - Food
  built_by: "Code for Münster during #MSHACK18"
  featured: false
- title: Code Championship
  description: >
    Competitive coding competitions for students from 3rd to 8th grade. Code is Sport.
  url: https://www.codechampionship.com
  main_url: https://www.codechampionship.com
  categories:
    - Learning
    - Education
    - Sports
  built_by: Abamath LLC
  built_by_url: https://www.abamath.com
  featured: false
- title: Wieden+Kennedy
  description: >
    Wieden+Kennedy is an independent, global creative company.
  categories:
    - Technology
    - Web Development
    - Agency
    - Marketing
  url: https://www.wk.com
  main_url: https://www.wk.com
  built_by: Wieden Kennedy
  built_by_url: https://www.wk.com/about/
  featured: false
- title: Testing JavaScript
  description: >
    This course will teach you the fundamentals of testing your JavaScript applications using eslint, Flow, Jest, and Cypress.
  url: https://testingjavascript.com/
  main_url: https://testingjavascript.com/
  categories:
    - Learning
    - Education
    - JavaScript
  built_by: Kent C. Dodds
  built_by_url: https://kentcdodds.com/
  featured: false
- title: Use Hooks
  description: >
    One new React Hook recipe every day.
  url: https://usehooks.com/
  main_url: https://usehooks.com/
  categories:
    - Learning
  built_by: Gabe Ragland
  built_by_url: https://twitter.com/gabe_ragland
  featured: false
- title: Ambassador
  url: https://www.getambassador.io
  main_url: https://www.getambassador.io
  description: >
    Open source, Kubernetes-native API Gateway for microservices built on Envoy.
  categories:
    - Open Source
    - Documentation
    - Technology
  built_by: Datawire
  built_by_url: https://www.datawire.io
  featured: false
- title: Clubhouse
  main_url: https://clubhouse.io
  url: https://clubhouse.io
  description: >
    The intuitive and powerful project management platform loved by software teams of all sizes. Built with Gatsby v2 and Prismic
  categories:
    - Technology
    - Blog
    - Productivity
    - Community
    - Design
    - Open Source
  built_by: Ueno.
  built_by_url: https://ueno.co
  featured: false
- title: Asian Art Collection
  url: http://artmuseum.princeton.edu/asian-art/
  main_url: http://artmuseum.princeton.edu/asian-art/
  description: >
    Princeton University has a branch dealing with state of art.They have showcased ore than 6,000 works of Asian art are presented alongside ongoing curatorial and scholarly research
  categories:
    - Marketing
  featured: false
- title: QHacks
  url: https://qhacks.io
  main_url: https://qhacks.io
  source_url: https://github.com/qhacks/qhacks-website
  description: >
    QHacks is Queen’s University’s annual hackathon! QHacks was founded in 2016 with a mission to advocate and incubate the tech community at Queen’s University and throughout Canada.
  categories:
    - Education
    - Technology
    - Podcast
  featured: false
- title: Tyler McGinnis
  url: https://tylermcginnis.com/
  main_url: https://tylermcginnis.com/
  description: >
    The linear, course based approach to learning web technologies.
  categories:
    - Education
    - Technology
    - Podcast
    - Web Development
  featured: false
- title: a11y with Lindsey
  url: https://www.a11ywithlindsey.com/
  main_url: https://www.a11ywithlindsey.com/
  source_url: https://github.com/lkopacz/a11y-with-lindsey
  description: >
    To help developers navigate accessibility jargon, write better code, and to empower them to make their Internet, Everyone's Internet.
  categories:
    - Education
    - Blog
    - Technology
  built_by: Lindsey Kopacz
  built_by_url: https://twitter.com/littlekope0903
  featured: false
- title: DEKEMA
  url: https://www.dekema.com/
  main_url: https://www.dekema.com/
  description: >
    Worldclass crafting: Furnace, fervor, fulfillment. Delivering highest demand for future craftsmanship. Built using Gatsby v2 and Prismic.
  categories:
    - Healthcare
    - Science
    - Technology
  built_by: Crisp Studio
  built_by_url: https://crisp.studio
  featured: false
- title: Ramón Chancay
  description: >-
    Front-end / Back-end Developer in Guayaquil Ecuador.
    Currently at Everymundo, previously at El Universo.
    I enjoy teaching and sharing what I know.
    I give professional advice to developers and companies.
    My wife and my children are everything in my life.
  main_url: "https://ramonchancay.me/"
  url: "https://ramonchancay.me/"
  source_url: "https://github.com/devrchancay/personal-site"
  featured: false
  categories:
    - Blog
    - Technology
    - Web Development
  built_by: Ramón Chancay
  built_by_url: "https://ramonchancay.me/"
- title: BELLHOPS
  main_url: https://www.getbellhops.com/
  url: https://www.getbellhops.com/
  description: >-
    Whether you’re moving someplace new or just want to complete a few projects around your current home, BellHops can arrange the moving services you need—at simple, straightforward rates.
  categories:
    - Business
  built_by: Bellhops, Inc.
  built_by_url: https://www.getbellhops.com/
  featured: false
- title: Acclimate Consulting
  main_url: https://www.acclimate.io/
  url: https://www.acclimate.io/
  description: >-
    Acclimate is a consulting firm that puts organizations back in control with data-driven strategies and full-stack applications.
  categories:
    - Technology
    - Consulting
  built_by: Andrew Wilson
  built_by_url: https://github.com/andwilson
  featured: false
- title: Flyright
  url: https://flyright.co/
  main_url: https://flyright.co/
  description: >-
    Flyright curates everything you need for international travel in one tidy place 💜
  categories:
    - Technology
    - App
  built_by: Ty Hopp
  built_by_url: https://github.com/tyhopp
  featured: false
- title: Vets Who Code
  url: https://vetswhocode.io/
  main_url: https://vetswhocode.io/
  description: >-
    VetsWhoCode is a non-profit organization dedicated to training military veterans & giving them the skills they need transition into tech careers.
  categories:
    - Technology
    - Nonprofit
  featured: false
- title: Patreon Blog
  url: https://blog.patreon.com/
  main_url: https://blog.patreon.com/
  description: >-
    Official blog of Patreon.com
  categories:
    - Blog
  featured: false
- title: Full Beaker
  url: https://fullbeaker.com/
  main_url: https://fullbeaker.com/
  description: >-
    Full Beaker provides independent advice online about careers and home ownership, and connect anyone who asks with companies that can help them.
  categories:
    - Consulting
  featured: false
- title: Citywide Holdup
  url: https://citywideholdup.org/
  main_url: https://citywideholdup.org/
  source_url: https://github.com/killakam3084/citywide-site
  description: >-
    Citywide Holdup is an annual fundraising event held around early November in the city of Austin, TX hosted by the Texas Wranglers benefitting Easter Seals of Central Texas, a non-profit organization that provides exceptional services, education, outreach and advocacy so that people with disabilities can live, learn, work and play in our communities.
  categories:
    - Nonprofit
    - Event
  built_by: Cameron Rison
  built_by_url: https://github.com/killakam3084
  featured: false
- title: Dawn Labs
  url: https://dawnlabs.io
  main_url: https://dawnlabs.io
  description: >-
    Thoughtful products for inspired teams. With a holistic approach to engineering and design, we partner with startups and enterprises to build for the digital era.
  categories:
    - Technology
    - Agency
    - Web Development
  featured: false
- title: COOP by Ryder
  url: https://coop.com/
  main_url: https://coop.com/
  description: >
    COOP is a platform that connects fleet managers that have idle vehicles to businesses that are looking to rent vehicles. COOP simplifies the process and paperwork required to safely share vehicles between business owners.
  categories:
    - Marketing
  built_by: Crispin Porter Bogusky
  built_by_url: http://www.cpbgroup.com/
  featured: false
- title: Domino's Paving for Pizza
  url: https://www.pavingforpizza.com/
  main_url: https://www.pavingforpizza.com/
  description: >
    Nominate your town for a chance to have your rough drive home from Domino's fixed to pizza perfection.
  categories:
    - Marketing
  built_by: Crispin Porter Bogusky
  built_by_url: http://www.cpbgroup.com/
  featured: false
- title: Propapanda
  url: https://propapanda.eu/
  main_url: https://propapanda.eu/
  description: >
    Is a creative production house based in Tallinn, Estonia. We produce music videos, commercials, films and campaigns – from scratch to finish.
  categories:
    - Video
    - Portfolio
    - Agency
    - Media
  built_by: Henry Kehlmann
  built_by_url: https://github.com/madhenry/
  featured: false
- title: JAMstack.paris
  url: https://jamstack.paris/
  main_url: https://jamstack.paris/
  source_url: https://github.com/JAMstack-paris/jamstack.paris
  description: >
    JAMstack-focused, bi-monthly meetup in Paris
  categories:
    - Web Development
  built_by: Matthieu Auger & Nicolas Goutay
  built_by_url: https://github.com/JAMstack-paris
  featured: false
- title: DexWallet - The only Wallet you need by Dexlab
  main_url: "https://www.dexwallet.io/"
  url: "https://www.dexwallet.io/"
  source_url: "https://github.com/dexlab-io/DexWallet-website"
  featured: false
  description: >-
    DexWallet is a secure, multi-chain, mobile wallet with an upcoming one-click exchange for mobile.
  categories:
    - App
    - Open Source
  built_by: DexLab
  built_by_url: "https://github.com/dexlab-io"
- title: Kings Valley Paving
  url: https://kingsvalleypaving.com
  main_url: https://kingsvalleypaving.com
  description: >
    Kings Valley Paving is an asphalt, paving and concrete company serving the commercial, residential and industrial sectors in the Greater Toronto Area. Site designed by Stephen Bell.
  categories:
    - Marketing
  built_by: Michael Uloth
  built_by_url: https://www.michaeluloth.com
  featured: false
- title: Peter Barrett
  url: https://www.peterbarrett.ca
  main_url: https://www.peterbarrett.ca
  description: >
    Peter Barrett is a Canadian baritone from Newfoundland and Labrador who performs opera and concert repertoire in Canada, the U.S. and around the world. Site designed by Stephen Bell.
  categories:
    - Portfolio
    - Music
  built_by: Michael Uloth
  built_by_url: https://www.michaeluloth.com
  featured: false
- title: NARCAN
  main_url: https://www.narcan.com
  url: https://www.narcan.com
  description: >
    NARCAN Nasal Spray is the first and only FDA-approved nasal form of naloxone for the emergency treatment of a known or suspected opioid overdose.
  categories:
    - Healthcare
  built_by: NARCAN
  built_by_url: https://www.narcan.com
  featured: false
- title: Ritual
  main_url: https://ritual.com
  url: https://ritual.com
  description: >
    Ritual started with a simple question, what exactly is in women's multivitamins? This is the story of what happened when our founder Kat started searching for answers — the story of Ritual.
  categories:
    - Healthcare
  built_by: Ritual
  built_by_url: https://ritual.com
  featured: false
- title: Truebill
  main_url: https://www.truebill.com
  url: https://www.truebill.com
  description: >
    Truebill empowers you to take control of your money.
  categories:
    - Finance
  built_by: Truebill
  built_by_url: https://www.truebill.com
  featured: false
- title: Smartling
  main_url: https://www.smartling.com
  url: https://www.smartling.com
  description: >
    Smartling enables you to automate, manage, and professionally translate content so that you can do more with less.
  categories:
    - Marketing
  built_by: Smartling
  built_by_url: https://www.smartling.com
  featured: false
- title: Clear
  main_url: https://www.clearme.com
  url: https://www.clearme.com
  description: >
    At clear, we’re working toward a future where you are your ID, enabling you to lead an unstoppable life.
  categories:
    - Security
  built_by: Clear
  built_by_url: https://www.clearme.com
  featured: false
- title: VS Code Rocks
  main_url: "https://vscode.rocks"
  url: "https://vscode.rocks"
  source_url: "https://github.com/lannonbr/vscode-rocks"
  featured: false
  description: >
    VS Code Rocks is a place for weekly news on the newest features and updates to Visual Studio Code as well as trending extensions and neat tricks to continually improve your VS Code skills.
  categories:
    - Open Source
    - Blog
    - Web Development
  built_by: Benjamin Lannon
  built_by_url: "https://github.com/lannonbr"
- title: Particle
  main_url: "https://www.particle.io"
  url: "https://www.particle.io"
  featured: false
  description: Particle is a fully-integrated IoT platform that offers everything you need to deploy an IoT product.
  categories:
    - Marketing
- title: freeCodeCamp curriculum
  main_url: "https://learn.freecodecamp.org"
  url: "https://learn.freecodecamp.org"
  featured: false
  description: Learn to code with free online courses, programming projects, and interview preparation for developer jobs.
  categories:
    - Web Development
    - Learning
- title: Tandem
  main_url: "https://www.tandem.co.uk"
  url: "https://www.tandem.co.uk"
  description: >
    We're on a mission to free you of money misery. Our app, card and savings account are designed to help you spend less time worrying about money and more time enjoying life.
  categories:
    - Finance
    - App
  built_by: Tandem
  built_by_url: https://github.com/tandembank
  featured: false
- title: Monbanquet.fr
  main_url: "https://monbanquet.fr"
  url: "https://monbanquet.fr"
  description: >
    Give your corporate events the food and quality it deserves, thanks to the know-how of the best local artisans.
  categories:
    - eCommerce
    - Food
    - Event
  built_by: Monbanquet.fr
  built_by_url: https://github.com/monbanquet
  featured: false
- title: The Leaky Cauldron Blog
  url: https://theleakycauldronblog.com
  main_url: https://theleakycauldronblog.com
  source_url: https://github.com/v4iv/theleakycauldronblog
  description: >
    A Brew of Awesomeness with a Pinch of Magic...
  categories:
    - Blog
  built_by: Vaibhav Sharma
  built_by_url: https://github.com/v4iv
  featured: false
- title: Wild Drop Surf Camp
  main_url: "https://wilddropsurfcamp.com"
  url: "https://wilddropsurfcamp.com"
  description: >
    Welcome to Portugal's best kept secret and be amazed with our nature. Here you can explore, surf, taste the world's best gastronomy and wine, feel the North Canyon's power with the biggest waves in the world and so many other amazing things. Find us, discover yourself!
  categories:
    - Travel
  built_by: Samuel Fialho
  built_by_url: https://samuelfialho.com
  featured: false
- title: JoinUp HR chatbot
  url: https://www.joinup.io
  main_url: https://www.joinup.io
  description: Custom HR chatbot for better candidate experience
  categories:
    - App
    - Technology
  featured: false
- title: JDCastro Web Design & Development
  main_url: https://jacobdcastro.com
  url: https://jacobdcastro.com
  source_url: https://github.com/jacobdcastro/personal-site
  featured: false
  description: >
    A small business site for freelance web designer and developer Jacob D. Castro. Includes professional blog, contact forms, and soon-to-come portfolio of sites for clients. Need a new website or an extra developer to share the workload? Feel free to check out the website!
  categories:
    - Blog
    - Portfolio
    - Business
    - Freelance
  built_by: Jacob D. Castro
  built_by_url: https://twitter.com/jacobdcastro
- title: Gatsby Tutorials
  main_url: https://www.gatsbytutorials.com
  url: https://www.gatsbytutorials.com
  source_url: https://github.com/ooloth/gatsby-tutorials
  featured: false
  description: >
    Gatsby Tutorials is a community-updated list of video, audio and written tutorials to help you learn GatsbyJS.
  categories:
    - Web Development
    - Education
    - Open Source
  built_by: Michael Uloth
  built_by_url: "https://www.michaeluloth.com"
- title: Up & Running Tutorials
  main_url: https://www.upandrunningtutorials.com
  url: https://www.upandrunningtutorials.com
  featured: false
  description: >
    Free coding tutorials for web developers. Get your web development career up and running by learning to build better, faster websites.
  categories:
    - Web Development
    - Education
  built_by: Michael Uloth
  built_by_url: "https://www.michaeluloth.com"
- title: Grooovinger
  url: https://www.grooovinger.com
  main_url: https://www.grooovinger.com
  description: >
    Martin Grubinger, a web developer from Austria
  categories:
    - Portfolio
    - Web Development
  built_by: Martin Grubinger
  built_by_url: https://www.grooovinger.com
  featured: false
- title: LXDX - the Crypto Derivatives Exchange
  main_url: https://www.lxdx.co/
  url: https://www.lxdx.co/
  description: >
    LXDX is the world's fastest crypto exchange. Our mission is to bring innovative financial products to retail crypto investors, providing access to the same speed and scalability that institutional investors already depend on us to deliver each and every day.
  categories:
    - Marketing
    - Finance
  built_by: Corey Ward
  built_by_url: http://www.coreyward.me/
  featured: false
- title: Kyle McDonald
  url: https://kylemcd.com
  main_url: https://kylemcd.com
  source_url: https://github.com/kylemcd/personal-site-react
  description: >
    Personal site + blog for Kyle McDonald
  categories:
    - Blog
  built_by: Kyle McDonald
  built_by_url: https://kylemcd.com
  featured: false
- title: VSCode Power User Course
  main_url: https://VSCode.pro
  url: https://VSCode.pro
  description: >
    After 10 years with Sublime, I switched to VSCode. Love it. Spent 1000+ hours building a premium video course to help you switch today. 200+ power user tips & tricks turn you into a VSCode.pro
  categories:
    - Education
    - Learning
    - eCommerce
    - Marketing
    - Technology
    - Web Development
  built_by: Ahmad Awais
  built_by_url: https://twitter.com/MrAhmadAwais/
  featured: false
- title: Thijs Koerselman Portfolio
  main_url: https://www.vauxlab.com
  url: https://www.vauxlab.com
  featured: false
  description: >
    Portfolio of Thijs Koerselman. A freelance software engineer, full-stack web developer and sound designer.
  categories:
    - Portfolio
    - Business
    - Freelance
    - Technology
    - Web Development
    - Music
- title: Ad Hoc Homework
  main_url: https://homework.adhoc.team
  url: https://homework.adhoc.team
  description: >
    Ad Hoc builds government digital services that are fast, efficient, and usable by everyone. Ad Hoc Homework is a collection of coding and design challenges for candidates applying to our open positions.
  categories:
    - Web Development
    - Government
    - Healthcare
    - Programming
  built_by_url: https://adhoc.team
  featured: false
- title: Birra Napoli
  main_url: http://www.birranapoli.it
  url: http://www.birranapoli.it
  built_by: Ribrain
  built_by_url: https://www.ribrainstudio.com
  featured: false
  description: >
    Birra Napoli official site
  categories:
    - Landing Page
    - Business
    - Food
- title: Satispay
  url: https://www.satispay.com
  main_url: https://www.satispay.com
  categories:
    - Business
    - Finance
    - Technology
  built_by: Satispay
  built_by_url: https://www.satispay.com
  featured: false
- title: The Movie Database - Gatsby
  url: https://tmdb.lekoarts.de
  main_url: https://tmdb.lekoarts.de
  source_url: https://github.com/LekoArts/gatsby-source-tmdb-example
  categories:
    - Open Source
    - Entertainment
    - Gallery
  featured: false
  built_by: LekoArts
  built_by_url: "https://github.com/LekoArts"
  description: >
    Source from The Movie Database (TMDb) API (v3) in Gatsby. This example is built with react-spring, React hooks and react-tabs and showcases the gatsby-source-tmdb plugin. It also has some client-only paths and uses gatsby-image.
- title: LANDR - Creative Tools for Musicians
  url: https://www.landr.com/
  main_url: https://www.landr.com/en/
  categories:
    - Music
    - Technology
    - Business
    - Entrepreneurship
    - Freelance
    - Marketing
    - Media
  featured: false
  built_by: LANDR
  built_by_url: https://twitter.com/landr_music
  description: >
    Marketing website built for LANDR. LANDR is a web application that provides tools for musicians to master their music (using artificial intelligence), collaborate with other musicians, and distribute their music to multiple platforms.
- title: ClinicJS
  url: https://clinicjs.org/
  main_url: https://clinicjs.org/
  categories:
    - Technology
    - Documentation
  featured: false
  built_by: NearForm
  built_by_url: "https://www.nearform.com/"
  description: >
    Tools to help diagnose and pinpoint Node.js performance issues.
- title: KOBIT
  main_url: "https://kobit.in"
  url: "https://kobit.in"
  description: Automated Google Analytics Report with everything you need and more
  featured: false
  categories:
    - Marketing
    - Blog
  built_by: mottox2
  built_by_url: "https://mottox2.com"
- title: Aleksander Hansson
  main_url: https://ahansson.com
  url: https://ahansson.com
  featured: false
  description: >
    Portfolio website for Aleksander Hansson
  categories:
    - Portfolio
    - Business
    - Freelance
    - Technology
    - Web Development
    - Consulting
  built_by: Aleksander Hansson
  built_by_url: https://www.linkedin.com/in/aleksanderhansson/
- title: Surfing Nosara
  main_url: "https://www.surfingnosara.com"
  url: "https://www.surfingnosara.com"
  description: Real estate, vacation, and surf report hub for Nosara, Costa Rica
  featured: false
  categories:
    - Business
    - Blog
    - Gallery
    - Marketing
  built_by: Desarol
  built_by_url: "https://www.desarol.com"
- title: Crispin Porter Bogusky
  url: https://cpbgroup.com/
  main_url: https://cpbgroup.com/
  description: >
    We solve the world’s toughest communications problems with the most quantifiably potent creative assets.
  categories:
    - Agency
    - Design
    - Marketing
  built_by: Crispin Porter Bogusky
  built_by_url: https://cpbgroup.com/
  featured: false
- title: graphene-python
  url: https://graphene-python.org
  main_url: https://graphene-python.org
  description: Graphene is a collaboratively funded project.Graphene-Python is a library for building GraphQL APIs in Python easily.
  categories:
    - Library
    - API
    - Documentation
  featured: false
- title: Engel & Völkers Ibiza Holiday Rentals
  main_url: "https://www.ev-ibiza.com/"
  url: "https://www.ev-ibiza.com/"
  featured: false
  built_by: Ventura Digitalagentur
  description: >
    Engel & Völkers, one of the most successful real estate agencies in the world, offers luxury holiday villas to rent in Ibiza.
  categories:
    - Travel
- title: Sylvain Hamann's personal website
  url: "https://shamann.fr"
  main_url: "https://shamann.fr"
  source_url: "https://github.com/sylvhama/shamann-gatsby/"
  description: >
    Sylvain Hamann, web developer from France
  categories:
    - Portfolio
    - Web Development
  built_by: Sylvain Hamann
  built_by_url: "https://twitter.com/sylvhama"
  featured: false
- title: Luca Crea's portfolio
  main_url: https://lcrea.github.io
  url: https://lcrea.github.io
  description: >
    Portfolio and personal website of Luca Crea, an Italian software engineer.
  categories:
    - Portfolio
  built_by: Luca Crea
  built_by_url: https://github.com/lcrea
  featured: false
- title: Escalade Sports
  main_url: "https://www.escaladesports.com/"
  url: "https://www.escaladesports.com/"
  categories:
    - eCommerce
    - Sports
  built_by: Escalade Sports
  built_by_url: "https://www.escaladesports.com/"
  featured: false
- title: Exposify
  main_url: "https://www.exposify.de/"
  url: "https://www.exposify.de/"
  description: >
    This is our German website built with Gatsby 2.0, Emotion and styled-system.
    Exposify is a proptech startup and builds technology for real estate businesses.
    We provide our customers with an elegant agent software in combination
    with beautifully designed and fast websites.
  categories:
    - Web Development
    - Real Estate
    - Agency
    - Marketing
  built_by: Exposify
  built_by_url: "https://www.exposify.de/"
  featured: false
- title: Steak Point
  main_url: https://www.steakpoint.at/
  url: https://www.steakpoint.at/
  description: >
    Steak Restaurant in Vienna, Austria (Wien, Österreich).
  categories:
    - Food
  built_by: Peter Kroyer
  built_by_url: https://www.peterkroyer.at/
  featured: false
- title: Takumon blog
  main_url: "https://takumon.com"
  url: "https://takumon.com"
  source_url: "https://github.com/Takumon/blog"
  description: Java Engineer's tech blog.
  featured: false
  categories:
    - Blog
  built_by: Takumon
  built_by_url: "https://twitter.com/inouetakumon"
- title: DayThirty
  main_url: "https://daythirty.com"
  url: "https://daythirty.com"
  description: DayThirty - ideas for the new year.
  featured: false
  categories:
    - Marketing
  built_by: Jack Oliver
  built_by_url: "https://twitter.com/mrjackolai"
- title: TheAgencyProject
  main_url: "https://theagencyproject.co"
  url: "https://theagencyproject.co"
  description: Agency model, without agency overhead.
  categories:
    - Agency
  built_by: JV-LA
  built_by_url: https://jv-la.com
- title: Karen Hou's portfolio
  main_url: https://www.karenhou.com/
  url: https://www.karenhou.com/
  categories:
    - Portfolio
  built_by: Karen H. Developer
  built_by_url: https://github.com/karenhou
  featured: false
- title: Jean Luc Ponty
  main_url: "https://ponty.com"
  url: "https://ponty.com"
  description: Official site for Jean Luc Ponty, French virtuoso violinist and jazz composer.
  featured: false
  categories:
    - Music
    - Entertainment
  built_by: Othermachines
  built_by_url: "https://othermachines.com"
- title: Rosewood Family Advisors
  main_url: "https://www.rfallp.com/"
  url: "https://www.rfallp.com/"
  description: Rosewood Family Advisors LLP (Palo Alto) provides a diverse range of family office services customized for ultra high net worth individuals.
  featured: false
  categories:
    - Finance
    - Business
  built_by: Othermachines
  built_by_url: "https://othermachines.com"
- title: Cole Walker's Portfolio
  main_url: "https://www.walkermakes.com"
  url: "https://www.walkermakes.com"
  source_url: "https://github.com/ColeWalker/portfolio"
  description: The portfolio of web developer Cole Walker, built with the help of Gatsby v2, React-Spring, and SASS.
  featured: false
  categories:
    - Portfolio
    - Web Development
  built_by: Cole Walker
  built_by_url: "https://www.walkermakes.com"
- title: Standing By Company
  main_url: "https://standingby.company"
  url: "https://standingby.company"
  description: A brand experience design company led by Scott Mackenzie and Trent Barton.
  featured: false
  categories:
    - Design
    - Web Development
  built_by: Standing By Company
  built_by_url: "https://standingby.company"
- title: Ashley Thouret
  main_url: "https://www.ashleythouret.com"
  url: "https://www.ashleythouret.com"
  description: Official website of Canadian soprano Ashley Thouret. Site designed by Stephen Bell.
  categories:
    - Portfolio
    - Music
  built_by: Michael Uloth
  built_by_url: "https://www.michaeluloth.com"
  featured: false
- title: The AZOOR Society
  main_url: "https://www.theazoorsociety.org"
  url: "https://www.theazoorsociety.org"
  description: The AZOOR Society is a UK-based charity committed to promoting awareness of Acute Zonal Occult Outer Retinopathy and assisting further research. Site designed by Stephen Bell.
  categories:
    - Community
    - Nonprofit
  built_by: Michael Uloth
  built_by_url: "https://www.michaeluloth.com"
  featured: false
- title: Gábor Fűzy pianist
  main_url: "https://pianobar.hu"
  url: "https://pianobar.hu"
  description: Gábor Fűzy pianist's official website built with Gatsby v2.
  categories:
    - Music
  built_by: Zoltán Bedi
  built_by_url: "https://github.com/B3zo0"
  featured: false
- title: Logicwind
  main_url: "https://logicwind.com"
  url: "https://logicwind.com"
  description: Website of Logicwind - JavaScript experts, Technology development agency & consulting.
  featured: false
  categories:
    - Portfolio
    - Agency
    - Web Development
    - Consulting
  built_by: Logicwind
  built_by_url: "https://www.logicwind.com"
- title: ContactBook.app
  main_url: "https://contactbook.app"
  url: "https://contactbook.app"
  description: Seamlessly share Contacts with G Suite team members
  featured: false
  categories:
    - Landing Page
    - Blog
  built_by: Logicwind
  built_by_url: "https://www.logicwind.com"
- title: Waterscapes
  main_url: "https://waterscap.es"
  url: "https://waterscap.es/lake-monteynard/"
  source_url: "https://github.com/gaelbillon/Waterscapes-Gatsby-site"
  description: Waterscap.es is a directory of bodies of water (creeks, ponds, waterfalls, lakes, etc) with information about each place such as how to get there, hike time, activities and photos and a map displayed with the Mapbox GL SJ npm package. It was developed with the goal of learning Gatsby. This website is based on the gatsby-contentful-starter and uses Contentful as CMS. It is hosted on Netlify. Hooks are setup with Bitbucket and Contentful to trigger a new build upon code or content changes. The data on Waterscap.es is a mix of original content and informations from the internets gathered and put together.
  categories:
    - Directory
    - Photography
    - Travel
  built_by: Gaël Billon
  built_by_url: "https://gaelbillon.com"
  featured: false
- title: Packrs
  url: "https://www.packrs.co/"
  main_url: "https://www.packrs.co/"
  description: >
    Packrs is a local delivery platform, one spot for all your daily requirements. On a single tap get everything you need at your doorstep.
  categories:
    - Marketing
    - Landing Page
    - Entrepreneurship
  built_by: Vipin Kumar Rawat
  built_by_url: "https://github.com/aesthytik"
  featured: false
- title: HyakuninIsshu
  main_url: "https://hyakuninanki.net"
  url: "https://hyakuninanki.net"
  source_url: "https://github.com/rei-m/web_hyakuninisshu"
  description: >
    HyakuninIsshu is a traditional Japanese card game.
  categories:
    - Education
    - Gallery
    - Entertainment
  built_by: Rei Matsushita
  built_by_url: "https://github.com/rei-m/"
  featured: false
- title: WQU Partners
  main_url: "https://partners.wqu.org/"
  url: "https://partners.wqu.org/"
  featured: false
  categories:
    - Marketing
    - Education
    - Landing Page
  built_by: Corey Ward
  built_by_url: "http://www.coreyward.me/"
- title: Federico Giacone
  url: "https://federico.giac.one/"
  main_url: "https://federico.giac.one"
  source_url: "https://github.com/leopuleo/federico.giac.one"
  description: >
    Digital portfolio for Italian Architect Federico Giacone.
  categories:
    - Portfolio
    - Gallery
  built_by: Leonardo Giacone
  built_by_url: "https://github.com/leopuleo"
  featured: false
- title: Station
  url: "https://getstation.com/"
  main_url: "https://getstation.com/"
  description: Station is the first smart browser for busy people. A single place for all of your web applications.
  categories:
    - Technology
    - Web Development
    - Productivity
  featured: false
- title: Vyron Vasileiadis
  url: "https://fedonman.com/"
  main_url: "https://fedonman.com"
  source_url: "https://github.com/fedonman/fedonman-website"
  description: Personal space of Vyron Vasileiadis aka fedonman, a Web & IoT Developer, Educator and Entrepreneur based in Athens, Greece.
  categories:
    - Portfolio
    - Technology
    - Web Development
    - Education
  built_by: Vyron Vasileiadis
  built_by_url: "https://github.com/fedonman"
- title: Fabien Champigny
  url: "https://www.champigny.name/"
  main_url: "https://www.champigny.name/"
  built_by_url: "https://www.champigny.name/"
  description: Fabien Champigny's personal blog. Entrepreneur, hacker and loves street photo.
  categories:
    - Blog
    - Gallery
    - Photography
    - Productivity
    - Entrepreneurship
  featured: false
- title: Alex Xie - Portfolio
  url: https://alexieyizhe.me/
  main_url: https://alexieyizhe.me/
  source_url: https://github.com/alexieyizhe/alexieyizhe.github.io
  description: >
    Personal website of Alex Yizhe Xie, a University of Waterloo Computer Science student and coding enthusiast.
  categories:
    - Blog
    - Portfolio
    - Web Development
  featured: false
- title: Equithon
  url: https://equithon.org/
  main_url: https://equithon.org/
  source_url: https://github.com/equithon/site-main/
  built_by: Alex Xie
  built_by_url: https://alexieyizhe.me/
  description: >
    Equithon is the largest social innovation hackathon in Waterloo, Canada. It was founded in 2016 to tackle social equity issues and create change.
  categories:
    - Education
    - Event
    - Learning
    - Open Source
    - Nonprofit
    - Technology
  featured: false
- title: Dale Blackburn - Portfolio
  url: https://dakebl.co.uk/
  main_url: https://dakebl.co.uk/
  source_url: https://github.com/dakebl/dakebl.co.uk
  description: >
    Dale Blackburn's personal website and blog.
  categories:
    - Blog
    - Portfolio
    - Web Development
  featured: false
- title: Portfolio of Anthony Wiktor
  url: https://www.anthonydesigner.com/
  main_url: https://www.anthonydesigner.com/
  description: >
    Anthony Wiktor is a Webby Award-Winning Creative Director and Digital Designer twice named Hot 100 by WebDesigner Magazine. Anthony has over a decade of award-winning experience in design and has worked on projects across a diverse set of industries — from entertainment to consumer products to hospitality to technology. Anthony is a frequent lecturer at USC’s Annenberg School for Communication & Journalism and serves on the board of AIGA Los Angeles.
  categories:
    - Portfolio
    - Marketing
  built_by: Maciej Leszczyński
  built_by_url: http://twitter.com/_maciej
  featured: false
- title: Frame.io Workflow Guide
  main_url: https://workflow.frame.io
  url: https://workflow.frame.io
  description: >
    The web’s most comprehensive post-production resource, written by pro filmmakers, for pro filmmakers. Always expanding, always free.
  categories:
    - Education
  built_by: Frame.io
  built_by_url: https://frame.io
  featured: false
- title: MarcySutton.com
  main_url: https://marcysutton.com
  url: https://marcysutton.com
  description: >
    The personal website of web developer and accessibility advocate Marcy Sutton.
  categories:
    - Blog
    - Accessibility
    - Video
    - Photography
  built_by: Marcy Sutton
  built_by_url: https://marcysutton.com
  featured: true
- title: Kepinski.me
  main_url: https://kepinski.me
  url: https://kepinski.me
  description: >
    The personal site of Antoni Kepinski, Node.js Developer.
  categories:
    - Portfolio
    - Open Source
  built_by: Antoni Kepinski
  built_by_url: https://kepinski.me
  featured: false
- title: WPGraphQL Docs
  main_url: https://docs.wpgraphql.com
  url: https://docs.wpgraphql.com
  description: >
    Documentation for WPGraphQL, a free open-source WordPress plugin that provides an extendable GraphQL schema and API for any WordPress site.
  categories:
    - API
    - Documentation
    - Technology
    - Web Development
    - WordPress
  built_by: WPGraphQL
  built_by_url: https://wpgraphql.com
  featured: false
- title: Shine Lawyers
  main_url: https://www.shine.com.au
  url: https://www.shine.com.au
  description: >
    Shine Lawyers is an Australian legal services website built with Gatsby v2, Elasticsearch, Isso, and Geolocation services.
  categories:
    - Business
    - Blog
- title: Parallel Polis Kosice
  url: https://www.paralelnapoliskosice.sk/
  main_url: https://www.paralelnapoliskosice.sk/
  source_url: https://github.com/ParalelnaPolisKE/paralelnapoliskosice.sk
  description: >
    Parallel Polis is a collective of people who want to live in a more opened world. We look for possibilities and technologies (Bitcoin, the blockchain, reputation systems and decentralized technologies in general) that open new ways, make processes easier and remove unnecessary barriers. We want to create an environment that aims at education, discovering and creating better systems for everybody who is interested in freedom and independence.
  categories:
    - Blog
    - Education
    - Technology
  built_by: Roman Vesely
  built_by_url: https://romanvesely.
  featured: false
- title: Unda Solutions
  url: https://unda.com.au
  main_url: https://unda.com.au
  description: >
    A custom web application development company in Perth, WA
  categories:
    - Business
    - Freelance
    - Web Development
    - Technology
  featured: false
- title: BIGBrave
  main_url: https://bigbrave.digital
  url: https://bigbrave.digital
  description: >
    BIGBrave is a strategic design firm. We partner with our clients, big and small, to design & create human-centered brands, products, services and systems that are simple, beautiful and easy to use.
  categories:
    - Agency
    - Web Development
    - Marketing
    - Technology
    - WordPress
  built_by: Francois Brill
  built_by_url: https://bigbrave.digital
  featured: false
- title: KegTracker
  main_url: https://www.kegtracker.co.za
  url: https://www.kegtracker.co.za
  description: >
    Keg Tracker is part of the Beverage Insights family and its sole aim is to provide you with the right data about your kegs to make better decisions. In today’s business landscape having the right information at your finger tips is crucial to the agility of your business.
  categories:
    - Food
    - Business
    - Technology
  built_by: Francois Brill
  built_by_url: https://bigbrave.digital
  featured: false
- title: Mike Nichols
  url: https://www.mikenichols.me
  main_url: https://www.mikenichols.me
  description: >
    Portfolio site of Mike Nichols, a UX designer and product development lead.
  categories:
    - Portfolio
    - Technology
    - Web Development
  built_by: Mike Nichols
  featured: false
- title: Steve Haid
  url: https://www.stevehaid.com
  main_url: https://www.stevehaid.com
  description: >
    Steve Haid is a real estate agent and Professional Financial Planner (PFP) who has been helping clients achieve their investment goals since 2006. Site designed by Stephen Bell.
  categories:
    - Marketing
    - Real Estate
  built_by: Michael Uloth
  built_by_url: "https://www.michaeluloth.com"
- title: Incremental - Loyalty, Rewards and Incentive Programs
  main_url: https://www.incremental.com.au
  url: https://www.incremental.com.au
  description: >
    Sydney-based digital agency specialising in loyalty, rewards and incentive programs. WordPress backend; Cloudinary, YouTube and Hubspot form integration; query data displayed as animated SVG graphs; video background in the header.
  categories:
    - Agency
    - Portfolio
    - WordPress
  built_by: Incremental
  built_by_url: https://www.incremental.com.au
  featured: false
- title: Technica11y
  main_url: https://www.technica11y.org
  url: https://www.technica11y.org
  description: >
    Discussing challenges in technical accessibility.
  categories:
    - Accessibility
    - Education
    - Video
  built_by: Tenon.io
  built_by_url: https://tenon.io
  featured: false
- title: Tenon-UI Documentation
  main_url: https://www.tenon-ui.info
  url: https://www.tenon-ui.info
  description: >
    Documentation site for Tenon-UI: Tenon.io's accessible components library.
  categories:
    - Accessibility
    - Documentation
    - Library
    - Web Development
  built_by: Tenon.io
  built_by_url: https://tenon.io
  featured: false
- title: Matthew Secrist
  main_url: https://www.matthewsecrist.net
  url: https://www.matthewsecrist.net
  source_url: https://github.com/matthewsecrist/v3
  description: >
    Matthew Secrist's personal portfolio using Gatsby, Prismic and Styled-Components.
  categories:
    - Portfolio
    - Technology
    - Web Development
  built_by: Matthew Secrist
  built_by_url: https://www.matthewsecrist.net
  featured: false
- title: Node.js Dev
  main_url: https://nodejs.dev
  url: https://nodejs.dev
  source_url: https://github.com/nodejs/nodejs.dev
  description: >
    Node.js Foundation Website.
  categories:
    - Documentation
    - Web Development
  built_by: Node.js Website Redesign Working Group
  built_by_url: https://github.com/nodejs/website-redesign
  featured: false
- title: Sheffielders
  main_url: https://sheffielders.org
  url: https://sheffielders.org
  source_url: https://github.com/davemullenjnr/sheffielders
  description: >
    A collective of businesses, creatives, and projects based in Sheffield, UK.
  categories:
    - Directory
  built_by: Dave Mullen Jnr
  built_by_url: https://davemullenjnr.co.uk
  featured: false
- title: Stealth Labs
  url: https://stealthlabs.io
  main_url: https://stealthlabs.io
  description: >
    We design and develop for the web, mobile and desktop
  categories:
    - Portfolio
    - Web Development
  built_by: Edvins Antonovs
  built_by_url: https://edvins.io
  featured: false
- title: Constanzia Yurashko
  main_url: https://www.constanziayurashko.com
  url: https://www.constanziayurashko.com
  description: >
    Exclusive women's ready-to-wear fashion by designer Constanzia Yurashko.
  categories:
    - Portfolio
  built_by: Maxim Andries
  featured: false
- title: Algolia
  url: https://algolia.com
  main_url: https://algolia.com
  description: >
    Algolia helps businesses across industries quickly create relevant, scalable, and lightning fast search and discovery experiences.
  categories:
    - Web Development
    - Technology
    - Open Source
    - Featured
  built_by: Algolia
  featured: true
- title: GVD Renovations
  url: https://www.gvdrenovationsinc.com/
  main_url: https://www.gvdrenovationsinc.com/
  description: >
    GVD Renovations is a home improvement contractor with a well known reputation as a professional, quality contractor in California.
  categories:
    - Business
  built_by: David Krasniy
  built_by_url: http://dkrasniy.com
  featured: false
- title: Styled System
  url: https://styled-system.com/
  main_url: https://styled-system.com/
  source_url: https://github.com/styled-system/styled-system/tree/master/docs
  description: >
    Style props for rapid UI development.
  categories:
    - Design System
  built_by: Brent Jackson
  built_by_url: https://jxnblk.com/
- title: Timehacker
  url: https://timehacker.app
  main_url: https://timehacker.app
  description: >
    Procrastination killer, automatic time tracking app to skyrocket your productivity
  categories:
    - Productivity
    - App
    - Technology
    - Marketing
    - Landing Page
  built_by: timehackers
  featured: false
- title: Little & Big
  main_url: "https://www.littleandbig.com.au/"
  url: "https://www.littleandbig.com.au/"
  description: >
    Little & Big exists with the aim to create Websites, Apps, E-commerce stores
    that are consistently unique and thoughtfully crafted, every time.
  categories:
    - Agency
    - Design
    - Web Development
    - Portfolio
  built_by: Little & Big
  built_by_url: "https://www.littleandbig.com.au/"
  featured: false
- title: Cat Knows
  main_url: "https://catnose99.com/"
  url: "https://catnose99.com/"
  description: >
    Personal blog built with Gatsby v2.
  categories:
    - Blog
    - Web Development
  built_by: CatNose
  built_by_url: "https://twitter.com/catnose99"
  featured: false
- title: just some dev
  url: https://www.iamdeveloper.com
  main_url: https://www.iamdeveloper.com
  source_url: https://github.com/nickytonline/www.iamdeveloper.com
  description: >
    Just some software developer writing things ✏️
  categories:
    - Blog
  built_by: Nick Taylor
  built_by_url: https://www.iamdeveloper.com
  featured: false
- title: Keziah Moselle Blog
  url: https://blog.keziahmoselle.fr/
  main_url: https://blog.keziahmoselle.fr/
  source_url: https://github.com/KeziahMoselle/blog.keziahmoselle.fr
  description: >
    ✍️ A place to share my thoughts.
  categories:
    - Blog
  built_by: Keziah Moselle
  built_by_url: https://keziahmoselle.fr/
- title: xfuture's blog
  url: https://www.xfuture-blog.com/
  main_url: https://www.xfuture-blog.com/
  source_url: https://github.com/xFuture603/xfuture-blog
  description: >
    A blog about Devops, Web development, and my insights as a systems engineer.
  categories:
    - Blog
  built_by: Daniel Uhlmann
  built_by_url: https://www.xfuture-blog.com/
- title: Mayne's Blog
  main_url: "https://gine.me/"
  url: "https://gine.me/page/1"
  source_url: "https://github.com/mayneyao/gine-blog"
  featured: false
  categories:
    - Blog
    - Web Development
- title: Bakedbird
  url: https://bakedbird.com
  main_url: https://bakedbird.com
  description: >
    Eleftherios Psitopoulos - A frontend developer from Greece ☕
  categories:
    - Portfolio
    - Blog
  built_by: Eleftherios Psitopoulos
  built_by_url: https://bakedbird.com
- title: Benjamin Lannon
  url: https://lannonbr.com
  main_url: https://lannonbr.com
  source_url: https://github.com/lannonbr/Portfolio-gatsby
  description: >
    Personal portfolio of Benjamin Lannon
  categories:
    - Portfolio
    - Web Development
  built_by: Benjamin Lannon
  built_by_url: https://lannonbr.com
  featured: false
- title: Aravind Balla
  url: https://aravindballa.com
  main_url: https://aravindballa.com
  source_url: https://github.com/aravindballa/website2017
  description: >
    Personal portfolio of Aravind Balla
  categories:
    - Portfolio
    - Blog
    - Web Development
  built_by: Aravind Balla
  built_by_url: https://aravindballa.com
- title: Kaleb McKelvey
  url: https://kalebmckelvey.com
  main_url: https://kalebmckelvey.com
  source_url: https://github.com/avatar-kaleb/kalebmckelvey-site
  description: >
    Personal portfolio of Kaleb McKelvey!
  categories:
    - Blog
    - Portfolio
  built_by: Kaleb McKelvey
  built_by_url: https://kalebmckelvey.com
  featured: false
- title: Michal Czaplinski
  url: https://czaplinski.io
  main_url: https://czaplinski.io
  source_url: https://github.com/michalczaplinski/michalczaplinski.github.io
  description: >
    Michal Czaplinski is a full-stack developer 🚀
  categories:
    - Portfolio
    - Web Development
  built_by: Michal Czaplinski mmczaplinski@gmail.com
  built_by_url: https://czaplinski.io
  featured: false
- title: Interactive Investor (ii)
  url: https://www.ii.co.uk
  main_url: https://www.ii.co.uk
  description: >
    Hybrid (static/dynamic) Gatsby web app for ii's free research, news and analysis, discussion and product marketing site.
  categories:
    - Business
    - Finance
    - Technology
  built_by: Interactive Investor (ii)
  built_by_url: https://www.ii.co.uk
  featured: false
- title: Weingut Goeschl
  url: https://www.weingut-goeschl.at/
  main_url: https://www.weingut-goeschl.at/
  description: >
    Weingut Goeschl is a family winery located in Gols, Burgenland in Austria (Österreich)
  categories:
    - eCommerce
    - Business
  built_by: Peter Kroyer
  built_by_url: https://www.peterkroyer.at/
  featured: false
- title: Hash Tech Guru
  url: https://hashtech.guru
  main_url: https://hashtech.guru
  description: >
    Software Development Training School and Tech Blog
  categories:
    - Blog
    - Education
  built_by: Htet Wai Yan Soe
  built_by_url: https://github.com/johnreginald
- title: AquaGruppen Vattenfilter
  url: https://aquagruppen.se
  main_url: https://aquagruppen.se/
  description: >
    Water filter and water treatment products in Sweden
  categories:
    - Business
    - Technology
  built_by: Johan Eliasson
  built_by_url: https://github.com/elitan
  featured: false
- title: Josef Aidt
  url: https://josefaidt.dev
  main_url: https://josefaidt.dev
  source_url: https://github.com/josefaidt/josefaidt.github.io
  description: >
    Personal website, blog, portfolio for Josef Aidt
  categories:
    - Portfolio
    - Blog
    - Web Development
  built_by: Josef Aidt
  built_by_url: https://twitter.com/garlicbred
- title: How To egghead
  main_url: https://howtoegghead.com/
  url: https://howtoegghead.com/
  source_url: https://github.com/eggheadio/how-to-egghead
  featured: false
  built_by: egghead.io
  built_by_url: https://egghead.io
  description: >
    How to become an egghead instructor or reviewer
  categories:
    - Documentation
    - Education
- title: Sherpalo Ventures
  main_url: "https://www.sherpalo.com/"
  url: "https://www.sherpalo.com/"
  featured: false
  categories:
    - Finance
    - Business
    - Technology
  built_by: Othermachines
  built_by_url: "https://othermachines.com"
- title: WrapCode
  url: https://www.wrapcode.com
  main_url: https://www.wrapcode.com
  description: >
    A full stack blog on Microsoft Azure, JavaScript, DevOps, AI and Bots.
  categories:
    - Blog
    - Technology
    - Web Development
  built_by: Rahul P
  built_by_url: https://twitter.com/_rahulpp
  featured: false
- title: Kirankumar Ambati's Portfolio
  url: https://www.kirankumarambati.me
  main_url: https://www.kirankumarambati.me
  description: >
    Personal website, blog, portfolio of Kirankumar Ambati
  categories:
    - Blog
    - Portfolio
    - Web Development
  built_by: Kirankumar Ambati
  built_by_url: https://github.com/kirankumarambati
  featured: false
- title: Mixkit by Envato
  url: https://mixkit.co
  main_url: https://mixkit.co
  description: >
    Extraordinary free HD videos
  categories:
    - Video
    - Design
    - Gallery
    - Video
  built_by: Envato
  built_by_url: https://github.com/envato
  featured: false
- title: Rou Hun Fan's portfolio
  main_url: https://flowen.me
  url: https://flowen.me
  source_url: https://github.com/flowen/flowen.me/tree/master/2019/v3
  description: >
    Portfolio of creative developer Rou Hun Fan. Built with Gatsby v2 &amp; Greensock drawSVG.
  categories:
    - Portfolio
  built_by: Rou Hun Fan Developer
  built_by_url: https://flowen.me
  featured: false
- title: chadly.net
  url: https://www.chadly.net
  main_url: https://www.chadly.net
  source_url: https://github.com/chadly/chadly.net
  description: >
    Personal tech blog by Chad Lee.
  categories:
    - Blog
    - Technology
    - Web Development
  built_by: Chad Lee
  built_by_url: https://github.com/chadly
  featured: false
- title: CivicSource
  url: https://www.civicsource.com
  main_url: https://www.civicsource.com
  description: >
    Online auction site to purchase tax-distressed properties from local taxing authorities.
  categories:
    - Real Estate
    - Government
  featured: false
- title: SpotYou
  main_url: "https://spotyou.joshglazer.com"
  url: "https://spotyou.joshglazer.com"
  source_url: "https://github.com/joshglazer/spotyou"
  description: >
    SpotYou allows you to watch your favorite music videos on Youtube based on your Spotify Preferences
  categories:
    - Entertainment
    - Music
  built_by: Josh Glazer
  built_by_url: https://linkedin.com/in/joshglazer/
  featured: false
- title: Hesam Kaveh's blog
  description: >
    A blog with great seo that using gatsby-source-wordpress to fetch posts from backend
  main_url: "https://hesamkaveh.com/"
  url: "https://hesamkaveh.com/"
  source_url: "https://github.com/hesamkaveh/sansi"
  featured: false
  categories:
    - Blog
    - WordPress
- title: Oliver Gomes Portfolio
  main_url: https://oliver-gomes.github.io/v4/
  url: https://oliver-gomes.github.io/v4/
  description: >
    As an artist and a web designer/developer, I wanted to find a way to present these two portfolios in a way that made sense.  I felt with new found power of speed, Gatsby helped keep my creativity intact with amazing response and versatility. I felt my butter smooth transition felt much better in user perspective and super happy with the power of Gatsby.
  categories:
    - Portfolio
    - Web Development
    - Blog
  built_by: Oliver Gomes
  built_by_url: https://github.com/oliver-gomes
  featured: false
- title: Patrik Szewczyk
  url: https://www.szewczyk.cz/
  main_url: https://www.szewczyk.cz/
  description: >
    Patrik Szewczyk – JavaScript, TypeScript, React, Node.js developer, Redux, Reason
  categories:
    - Portfolio
  built_by: Patrik Szewczyk
  built_by_url: https://linkedin.com/in/thepatriczek/
  featured: false
- title: Patrik Arvidsson's portfolio
  url: https://www.patrikarvidsson.com
  main_url: https://www.patrikarvidsson.com
  source_url: https://github.com/patrikarvidsson/portfolio-gatsby-contentful
  description: >
    Personal portfolio site of Swedish interaction designer Patrik Arvidsson. Built with Gatsby, Tailwind CSS, Emotion JS and Contentful.
  categories:
    - Blog
    - Design
    - Portfolio
    - Web Development
    - Technology
  built_by: Patrik Arvidsson
  built_by_url: https://www.patrikarvidsson.com
  featured: false
- title: Jacob Cofman's Blog
  description: >
    Personal blog / portfolio about Jacob Cofman.
  main_url: "https://jcofman.de/"
  url: "https://jcofman.de/"
  source_url: "https://github.com/JCofman/jc-website"
  featured: false
  categories:
    - Blog
    - Portfolio
- title: re-geo
  description: >
    re-geo is react based geo cities style component.
  main_url: "https://re-geo.netlify.com/"
  url: "https://re-geo.netlify.com/"
  source_url: "https://github.com/sadnessOjisan/re-geo-lp"
  categories:
    - Open Source
  built_by: sadnessOjisan
  built_by_url: https://twitter.com/sadnessOjisan
  featured: false
- title: Luis Cestou Portfolio
  description: >
    Portfolio of graphic + interactive designer Luis Cestou.
  main_url: "https://luiscestou.com"
  url: "https://luiscestou.com"
  source_url: "https://github.com/lcestou/luiscestou.com"
  built_by: Luis Cestou contact@luiscestou.com
  built_by_url: https://luiscestou.com
  featured: false
  categories:
    - Portfolio
    - Web Development
- title: Data Hackers
  url: https://datahackers.com.br/
  main_url: https://datahackers.com.br/
  description: >
    Official website for the biggest portuguese-speaking data science community. Makes use of several data sources such as podcasts from Anchor, messages from Slack, newsletters from MailChimp and blog posts from Medium. The unique visual design also had its hurdles and was quite fun to develop!
  categories:
    - Blog
    - Education
    - Podcast
    - Technology
  built_by: Kaordica
  built_by_url: https://kaordica.design
  featured: false
- title: TROMAQ
  url: https://www.tromaq.com/
  main_url: https://www.tromaq.com/
  description: >
    TROMAQ executes earthmoving services and rents heavy machinery for construction work. Even with the lack of good photography, their new site managed to pass a solid and trustworthy feeling to visitors during testing and they're already seeing the improvement in brand awareness, being the sole player with a modern website in their industry.
  categories:
    - Marketing
  built_by: Kaordica
  built_by_url: https://kaordica.design
  featured: false
- title: Novida Consulting
  url: https://www.novidaconsultoria.com.br
  main_url: https://www.novidaconsultoria.com.br
  description: >
    Novida’s goal was to position itself as a solid, exclusive and trustworthy brand for families looking for a safe financial future… We created a narrative and visual design that highlight their exclusivity.
  categories:
    - Marketing
  built_by: Kaordica
  built_by_url: https://kaordica.design
  featured: false
- title: We Are Clarks
  url: "https://www.weareclarks.com"
  main_url: "https://www.weareclarks.com"
  source_url: "https://github.com/abeaclark/weareclarks"
  description: >
    A family travel blog.
  categories:
    - Blog
    - Travel
  built_by: Abe Clark
  built_by_url: https://www.linkedin.com/in/abrahamclark/
  featured: false
- title: Guillaume Briday's Blog
  main_url: "https://guillaumebriday.fr/"
  url: "https://guillaumebriday.fr/"
  source_url: "https://github.com/guillaumebriday/guillaumebriday.fr"
  description: >
    My personal blog built with Gatsby and Tailwind CSS.
  categories:
    - Blog
    - Web Development
    - Technology
  built_by: Guillaume Briday
  built_by_url: https://guillaumebriday.fr/
  featured: false
- title: SEOmonitor
  main_url: "https://www.seomonitor.com"
  url: "https://www.seomonitor.com"
  description: >
    SEOmonitor is a suite of SEO tools dedicated to agencies.
  categories:
    - Blog
    - Portfolio
    - Agency
  built_by: Bejamas
  built_by_url: https://bejamas.io/
  featured: false
- title: Jean Regisser's Portfolio
  main_url: "https://jeanregisser.com/"
  url: "https://jeanregisser.com/"
  source_url: "https://github.com/jeanregisser/jeanregisser.com"
  featured: false
  description: >
    Portfolio of software engineer Jean Regisser.
  categories:
    - Portfolio
    - Mobile Development
  built_by: Jean Regisser
  built_by_url: "https://jeanregisser.com/"
- title: Axcept - Visual Screenshot Testing
  url: https://axcept.io
  main_url: https://axcept.io
  description: >
    Visual Testing for everyone
  categories:
    - Documentation
    - Web Development
  built_by: d:code:it
  built_by_url: https://dcodeit.com
  featured: false
- title: Chase Ohlson
  url: https://chaseohlson.com
  main_url: https://chaseohlson.com
  description: >
    Portfolio of frontend engineer & web developer Chase Ohlson.
  categories:
    - Portfolio
    - Web Development
  built_by: Chase Ohlson
  built_by_url: https://chaseohlson.com
  featured: false
- title: Zach Schnackel
  url: https://zslabs.com
  main_url: https://zslabs.com
  source_url: "https://github.com/zslabs/zslabs.com"
  description: >
    Portfolio site for UI/Motion Developer, Zach Schnackel.
  categories:
    - Portfolio
    - Web Development
  built_by: Zach Schnackel
  built_by_url: "https://zslabs.com"
- title: Gremlin
  url: https://www.gremlin.com
  main_url: https://www.gremlin.com
  description: >
    Gremlin's Failure as a Service finds weaknesses in your system before they cause problems.
  categories:
    - Marketing
- title: Headless.page
  main_url: https://headless.page/
  url: https://headless.page/
  description: >
    Headless.page is a directory of eCommerce sites featuring headless architecture, PWA features and / or the latest JavaScript technology.
  categories:
    - Directory
    - eCommerce
  built_by: Pilon
  built_by_url: https://pilon.io/
  featured: false
- title: Ouracademy
  main_url: https://our-academy.org/
  url: https://our-academy.org/
  source_url: "https://github.com/ouracademy/website"
  description: >
    Ouracademy is an organization that promoves the education in software development through blog posts & videos smiley.
  categories:
    - Open Source
    - Blog
    - Education
  built_by: Ouracademy
  built_by_url: https://github.com/ouracademy
  featured: false
- title: Tenon.io
  main_url: https://tenon.io
  url: https://tenon.io
  description: >
    Tenon.io is an accessibility tooling, services and consulting company.
  categories:
    - API
    - Accessibility
    - Business
    - Consulting
    - Technology
  built_by: Tenon.io
  built_by_url: https://tenon.io
  featured: false
- title: Projectival
  url: https://www.projectival.de/
  main_url: https://www.projectival.de/
  description: >
    Freelancer Online Marketing & Web Development in Cologne, Germany
  categories:
    - Freelance
    - Marketing
    - Web Development
    - Blog
    - Consulting
    - SEO
    - Business
  built_by: Sascha Klapetz
  built_by_url: https://www.projectival.de/
  featured: false
- title: Hetzner Online Community
  main_url: https://community.hetzner.com
  url: https://community.hetzner.com
  description: >
    Hetzner Online Community provides a free collection of high-quality tutorials, which are based on free and open source software, on a variety of topics such as development, system administration, and other web technology.
  categories:
    - Web Development
    - Technology
    - Programming
    - Open Source
    - Community
  built_by: Hetzner Online GmbH
  built_by_url: https://www.hetzner.com/
  featured: false
- title: AGYNAMIX
  url: https://www.agynamix.de/
  main_url: https://www.agynamix.de/
  source_url: https://github.com/tuhlmann/agynamix.de
  description: >
    Full Stack Java, Scala, Clojure, TypeScript, React Developer in Thalheim, Germany
  categories:
    - Freelance
    - Web Development
    - Programming
    - Blog
    - Consulting
    - Portfolio
    - Business
  built_by: Torsten Uhlmann
  built_by_url: https://www.agynamix.de/
  featured: false
- title: syracuse.io
  url: https://syracuse.io
  main_url: https://syracuse.io
  source_url: https://github.com/syracuseio/syracuseio/
  description: >
    Landing page for Syracuse NY Software Development Meetup Groups
  categories:
    - Community
  built_by: Benjamin Lannon
  built_by_url: https://lannonbr.com
- title: Render Documentation
  main_url: https://render.com/docs
  url: https://render.com/docs
  description: >
    Render is the easiest place to host your sites and apps. We use Gatsby for everything on https://render.com, including our documentation. The site is deployed on Render as well! We also have a guide to deploying Gatsby apps on Render: https://render.com/docs/deploy-gatsby.
  categories:
    - Web Development
    - Programming
    - Documentation
    - Technology
  built_by: Render Developers
  built_by_url: https://render.com
  featured: false
- title: prima
  url: https://www.prima.co
  main_url: https://www.prima.co
  description: >
    Discover industry-defining wellness content and trusted organic hemp CBD products safely supporting wellness, stress, mood, skin health, and balance.
  categories:
    - Blog
    - eCommerce
    - Education
  built_by: The Couch
  built_by_url: https://thecouch.nyc
- title: Gatsby Guides
  url: https://gatsbyguides.com/
  main_url: https://gatsbyguides.com/
  description: >
    Free tutorial course about using Gatsby with a CMS.
  categories:
    - Education
    - Documentation
    - Web Development
  built_by: Osio Labs
  built_by_url: https://osiolabs.com/
  featured: false
- title: Architude
  url: https://architudedesign.com
  main_url: https://architudedesign.com
  description: >
    筑冶 Architude International Design Consultants
  categories:
    - Design
    - Landing Page
    - Gallery
  built_by: Neo Nie
  built_by_url: https://github.com/nihgwu
  featured: false
- title: Arctica
  url: https://arctica.io
  main_url: https://arctica.io
  description: >
    Arctica specialises in purpose-built web sites and progressive web applications with user optimal experiences, tailored to meet the objectives of your business.
  categories:
    - Portfolio
    - Agency
    - Design
    - Web Development
  built_by: Arctica
  built_by_url: https://arctica.io
  featured: false
- title: Shard Ventures
  url: https://shard.vc
  main_url: https://shard.vc
  description: >
    Shard is building new online companies from scratch, partnering with other like-minded founders to start and invest in technology companies.
  categories:
    - Finance
    - Technology
    - Portfolio
  built_by: Arctica
  built_by_url: https://arctica.io
  featured: false
- title: David Brookes
  url: https://davidbrookes.me
  main_url: https://davidbrookes.me
  description: >
    Specialising in crafting stylish, high performance websites and applications that get results, using the latest cutting edge web development technologies.
  categories:
    - Portfolio
    - Freelance
    - Web Development
  built_by: Arctica
  built_by_url: https://arctica.io
  featured: false
- title: Dennis Morello
  url: https://morello.dev
  main_url: https://morello.dev
  source_url: https://gitlab.com/dennismorello/dev-blog
  description: >
    morello.dev is a development and techology blog written by Dennis Morello.
  categories:
    - Blog
    - Education
    - Web Development
    - Open Source
    - Technology
  built_by: Dennis Morello
  built_by_url: https://twitter.com/dennismorello
  featured: false
- title: BaseTable
  url: https://autodesk.github.io/react-base-table/
  main_url: https://autodesk.github.io/react-base-table/
  source_url: https://github.com/Autodesk/react-base-table
  description: >
    BaseTable is a react table component to display large data set with high performance and flexibility.
  categories:
    - Web Development
    - Documentation
    - Open Source
  built_by: Neo Nie
  built_by_url: https://github.com/nihgwu
  featured: false
- title: herper.io
  url: https://herper.io
  main_url: https://herper.io
  description: >
    Portfolio website for Jacob Herper - a Front End Web Developer with a passion for all things digital. I have more than 10 years experience working in web development.
  categories:
    - Portfolio
    - Web Development
    - Freelance
    - Design
    - SEO
  built_by: Jacob Herper
  built_by_url: https://github.com/jakeherp
  featured: false
- title: Artem Sapegin Photography
  description: >
    Photography portfolio and blog of Artem Sapegin, an award-losing photographer living in Berlin, Germany. Landscapes, cityscapes and dogs.
  main_url: "https://morning.photos/"
  url: "https://morning.photos/"
  source_url: "https://github.com/sapegin/morning.photos"
  categories:
    - Portfolio
    - Photography
  built_by: Artem Sapegin
  built_by_url: "https://github.com/sapegin"
- title: Pattyrn
  main_url: https://pattyrn.com
  url: https://pattyrn.com
  # optional: short paragraph describing the content and/or purpose of the site that will appear in the modal detail view and permalink views for your site
  description: >
    Pattyrn uses advanced machine learning AI to analyze the platform’s your teams use, making it easy to solve performance problems, reduce bottlenecks, and monitor culture health to optimize your ROI and help boost performance without causing burn out.
  categories:
    - Marketing
    - Technology
  built_by: Pattyrn
  built_by_url: https://twitter.com/Pattyrn4
  featured: false
- title: Intranet Italia Day
  main_url: https://www.intranetitaliaday.it/en
  url: https://www.intranetitaliaday.it/en
  description: >
    The Italian event dedicated to the digital workplace that focuses on planning, governance and company intranet management
  categories:
    - Event
    - Conference
  built_by: Ariadne Digital
  built_by_url: https://www.ariadnedigital.it
  featured: false
- title: Textually Stylo
  main_url: https://www.textually.net
  url: https://www.textually.net
  description: >
    Stylo Markdown writing App marketing/documentation website by Textually Inc.
  categories:
    - Marketing
    - Technology
    - Blog
    - Documentation
  built_by: Sébastien Hamel
  built_by_url: https://www.textually.net
  featured: false
- title: OneDeck
  main_url: https://www.onedeck.co
  url: https://www.onedeck.co
  description: >
    OneDeck is a simple yet powerful tool for creating and sharing your one-page investment summary in under 10 minutes.
  categories:
    - Finance
    - Technology
  built_by: William Neill
  built_by_url: https://twitter.com/williamneill
  featured: false
- title: Assortment
  main_url: https://assortment.io
  url: https://assortment.io
  description: >
    Assortment aims to provide detailed tutorials (and more) for developers of all skill levels within the Web Development Industry. Attempting to cut out the fluff and arm you with the facts.
  categories:
    - Blog
    - Web Development
  built_by: Luke Whitehouse
  built_by_url: https://twitter.com/_lukewh
  featured: false
- title: Mission42
  main_url: https://mission42.zauberware.com
  url: https://mission42.zauberware.com
  description: >
    A landing page for the mobile app Mission42. Mission42 wants to help you learn new skills.
  categories:
    - App
    - Learning
    - Education
    - Landing Page
  built_by: Philipp Siegmund, zauberware
  built_by_url: https://www.zauberware.com
- title: Altstadtdomizil Idstein
  main_url: http://www.altstadtdomizil-idstein.de/
  url: http://www.altstadtdomizil-idstein.de/
  description: >
    A landing page for a holiday apartment in Idstein, Germany.
  categories:
    - Landing Page
    - Travel
    - Real Estate
  built_by: Simon Franzen, zauberware
  built_by_url: https://www.zauberware.com
- title: Gerald Martinez Dev
  main_url: https://gmartinez.dev/
  url: https://gmartinez.dev/
  source_url: https://github.com/nephlin7/gmartinez.dev
  description: >
    Personal web site for show my skills and my works.
  categories:
    - Web Development
    - Portfolio
  built_by: Gerald Martinez
  built_by_url: https://twitter.com/GeraldM_92
  featured: false
- title: Becreatives
  main_url: "https://becreatives.com"
  url: "https://becreatives.com"
  featured: false
  description: >
    Digital software house. Enlights ideas. Think smart execute harder.
  categories:
    - Technology
    - Web Development
    - Agency
    - Marketing
  built_by: Becreatives
  built_by_url: "https://becreatives.com"
- title: Paul Clifton Photography
  main_url: https://paulcliftonphotography.com
  url: https://paulcliftonphotography.com
  featured: false
  description: >
    A full migration from WordPress to GatsbyJS and DatoCMS. Includes custom cropping on images as viewport changes size and also an infinity scroll that doesn't preload all of the results.
  categories:
    - Blog
    - Portfolio
    - Gallery
    - Photography
  built_by: Little Wolf Studio
  built_by_url: https://littlewolfstudio.co.uk
- title: Atte Juvonen - Blog
  url: https://www.attejuvonen.fi/
  main_url: https://www.attejuvonen.fi/
  source_url: https://github.com/baobabKoodaa/blog
  description: >
    Tech-oriented personal blog covering topics like AI, data, voting, game theory, infosec and software development.
  categories:
    - Blog
    - Data
    - JavaScript
    - Programming
    - Science
    - Security
    - Technology
    - Web Development
  featured: false
- title: Kibuk Construction
  url: https://kibukconstruction.com/
  main_url: https://kibukconstruction.com/
  description: >
    Kibuk Construction is a fully licensed and insured contractor specializing in Siding, Decks, Windows & Doors!
  categories:
    - Business
  built_by: David Krasniy
  built_by_url: http://dkrasniy.com
- title: RedCarpetUp
  main_url: https://www.redcarpetup.com
  url: https://www.redcarpetup.com/
  description: >
    RedCarpetUp's home page for a predominantly mobile-only customer base in India with major constraints on bandwidth availability
  categories:
    - Finance
  built_by: RedCarpet Dev Team
  built_by_url: https://www.redcarpetup.com
  featured: false
- title: talita traveler
  url: https://talitatraveler.com/
  main_url: https://talitatraveler.com/
  source_url: https://github.com/afuh/talitatraveler
  description: >
    Talita Traveler's personal blog.
  categories:
    - Blog
  built_by: Axel Fuhrmann
  built_by_url: https://axelfuhrmann.com/
  featured: false
- title: Pastelería el Progreso
  url: https://pasteleriaelprogreso.com/
  main_url: https://pasteleriaelprogreso.com/
  source_url: https://github.com/afuh/elprogreso
  description: >
    Famous bakery in Buenos Aires.
  categories:
    - Food
    - Gallery
  built_by: Axel Fuhrmann
  built_by_url: https://axelfuhrmann.com/
  featured: false
- title: Maitrik's Portfolio
  url: https://www.maitrikpatel.com/
  main_url: https://www.maitrikpatel.com/
  source_url: https://github.com/maitrikjpatel/portfolio
  description: >
    Portfolio of a Front-End Developer / UX Designer who designs and develops pixel perfect user interface, experiences and web applications.
  categories:
    - Portfolio
    - Blog
    - Design
    - Web Development
  built_by: Maitrik Patel
  built_by_url: https://www.maitrikpatel.com/
  featured: false
- title: PicPick
  url: https://picpick.app/
  main_url: https://picpick.app/
  description: >
    All-in-one Graphic Design Tool, Screen Capture Software, Image Editor, Color Picker, Pixel Ruler and More
  categories:
    - Productivity
    - App
    - Technology
  built_by: NGWIN
  built_by_url: https://picpick.app/
  featured: false
- title: Ste O'Neill
  main_url: https://www.steoneill.dev
  url: https://www.steoneill.dev
  description: >
    MVP of a portfolio site for a full stack UK based developer.
  categories:
    - Blog
    - Portfolio
  built_by: Ste O'Neill
  built_by_url: https://steoneill.dev
  featured: false
- title: Filipe Santos Correa's Portfolio
  description: >
    Filipe's Personal About Me / Portfolio.
  main_url: "https://filipesantoscorrea.com/"
  url: "https://filipesantoscorrea.com/"
  source_url: "https://github.com/Safi1012/filipesantoscorrea.com"
  featured: false
  categories:
    - Portfolio
- title: Progressive Massachusetts Legislator Scorecard
  main_url: https://scorecard.progressivemass.com
  url: https://scorecard.progressivemass.com
  featured: false
  source_url: https://github.com/progressivemass/legislator-scorecard
  description: >
    Learn about MA state legislators' voting records through a progressive lens
  categories:
    - Government
    - Education
  built_by: Alex Holachek
  built_by_url: "https://alex.holachek.com/"
- title: Jeff Wolff – Portfolio
  main_url: https://www.jeffwolff.net
  url: https://www.jeffwolff.net
  featured: false
  description: >
    A guy from San Diego who makes websites.
  categories:
    - Blog
    - Portfolio
    - Web Development
- title: Jp Valery – Portfolio
  main_url: https://jpvalery.photo
  url: https://jpvalery.photo
  featured: false
  description: >
    Self-taught photographer documenting spaces and people
  categories:
    - Portfolio
    - Photography
- title: Pantene
  main_url: https://pantene.com
  url: https://pantene.com
  featured: false
  description: >
    Pantene is a Swiss-created American brand of hair care products owned by Procter & Gamble
  categories:
    - Business
- title: Prevue
  main_url: https://www.prevue.io
  url: https://www.prevue.io
  featured: false
  description: >
    All in One Prototyping Tool For Vue Developers
  categories:
    - Open Source
    - Web Development
- title: Gold Medal Flour
  main_url: https://www.goldmedalflour.com
  url: https://www.goldmedalflour.com
  description: >
    Gold Medal Four is a brand of flour products owned by General Mills. The new site was built using Gatsby v2 with data sources from WordPress and an internal recipe API, and features multifaceted recipe filtering and a modified version of Gatsby Image to support art direction images.
  categories:
    - Food
  built_by: General Mills Branded Sites Dev Team
  built_by_url: https://www.generalmills.com
  featured: false
- title: Fifth Gait Technologies
  main_url: https://5thgait.com
  url: https://5thgait.com
  featured: false
  description: >
    Fifth Gait is a small business in the defense and space industry that is run and owned by physicists and engineers that have worked together for decades. The site was built using Gatsby V2.
  categories:
    - Government
    - Science
    - Technology
  built_by: Jonathan Z. Fisher
  built_by_url: "https://jonzfisher.com"
- title: Sal's Pals
  main_url: https://www.sals-pals.net
  url: https://www.sals-pals.net
  featured: false
  description: >
    Sal's Pals is a professional dog walking and pet sitting service based in Westfield, NJ. New site built with gatsby v2.
  categories:
    - Business
- title: Zuyet Awarmatrip
  main_url: https://www.zuyetawarmatrip.com
  url: https://www.zuyetawarmatrip.com
  featured: false
  description: >
    Zuyet Awarmatrip is a subsidiary identity within the personal ecosystem of Zuyet Awarmatik, focusing on travel and photography.
  categories:
    - Travel
    - Photography
  built_by: Zuyet Awarmatik
- title: manuvel.be
  url: https://www.manuvel.be
  main_url: https://www.manuvel.be
  source_url: https://github.com/riencoertjens/manuvelsite
  description: >
    Cycling themed café coming this april in Sint Niklaas, Belgium. One page with funky css-grid and gatsby-image trickery!
  categories:
    - Food
  built_by: WEBhart
  built_by_url: https://www.web-hart.com
  featured: false
- title: WEBhart
  url: https://www.web-hart.com
  main_url: https://www.web-hart.com
  description: >
    Hi, I'm Rien (pronounced Reen) from Belgium but based in Girona, Spain. I'm an autodidact, committed to learning until the end of time.
  categories:
    - Portfolio
    - Design
    - Web Development
    - Freelance
  built_by: WEBhart
  built_by_url: https://www.web-hart.com
  featured: false
- title: nicdougall.com
  url: https://nicdougall.netlify.com/
  main_url: https://nicdougall.netlify.com/
  source_url: https://github.com/riencoertjens/nicdougall.com
  description: >
    Athlete website with Netlify CMS for blog content.
  categories:
    - Blog
  built_by: WEBhart
  built_by_url: https://www.web-hart.com
  featured: false
- title: het Groeiatelier
  url: https://www.hetgroeiatelier.be/
  main_url: https://www.hetgroeiatelier.be/
  description: >
    Workspace for talent development and logopedics. One page site with basic info and small calendar CMS.
  categories:
    - Marketing
  built_by: WEBhart
  built_by_url: https://www.web-hart.com
  featured: false
- title: Lebuin D'Haese
  url: https://www.lebuindhaese.be/
  main_url: https://www.lebuindhaese.be/
  description: >
    Artist portfolio website. Powered by a super simple Netlify CMS to easily add blog posts or new art pieces.
  categories:
    - Portfolio
    - Blog
  built_by: WEBhart
  built_by_url: https://www.web-hart.com
  featured: false
- title: Iefke Molenstra
  url: https://www.iefke.be/
  main_url: https://www.iefke.be/
  description: >
    Artist portfolio website. Powered by a super simple Netlify CMS to easily add blog posts or new art pieces.
  categories:
    - Portfolio
    - Blog
  built_by: WEBhart
  built_by_url: https://www.web-hart.com
  featured: false
- title: The Broomwagon
  url: https://www.thebroomwagongirona.com/
  main_url: https://www.thebroomwagongirona.com/
  description: >
    foodtruck style coffee by pro cyclist Robert Gesink. The site has a webshop with merchandise and coffee beans.
  categories:
    - eCommerce
  built_by: WEBhart
  built_by_url: https://www.web-hart.com
- title: Pella Windows and Doors
  main_url: https://www.pella.com
  url: https://www.pella.com
  featured: false
  description: >
    The Pella Corporation is a privately held window and door manufacturing
  categories:
    - Business
- title: tinney.dev
  url: https://tinney.dev
  main_url: https://tinney.dev
  source_url: https://github.com/cdtinney/tinney.dev
  description: >
    Personal portfolio/blog of Colin Tinney
  categories:
    - Blog
    - Portfolio
    - Open Source
  built_by: Colin Tinney
  built_by_url: https://tinney.dev
  featured: false
- title: Monkeywrench Books
  main_url: https://monkeywrenchbooks.org
  url: https://monkeywrenchbooks.org
  description: >
    Monkeywrench Books is an all-volunteer, collectively-run bookstore and event space in Austin, TX
  categories:
    - Business
    - Community
    - Education
  built_by: Monkeywrench Books
  built_by_url: https://monkeywrenchbooks.org
- title: DeepMay.io
  main_url: https://deepmay.io
  url: https://deepmay.io
  description: >
    DeepMay is an experimental new tech bootcamp in the mountains of North Carolina.
  categories:
    - Event
    - Community
    - Technology
    - Marketing
  built_by: DeepMay
  built_by_url: https://twitter.com/deepmay_io
  featured: false
- title: Liferay.Design
  main_url: https://liferay.design
  url: https://liferay.design
  source_url: https://github.com/liferay-design/liferay.design
  description: >
    Liferay.Design is home to some of the freshest open-source designers who love to share articles and other resources for the Design Community.
  categories:
    - Blog
    - Community
    - Design
    - Marketing
    - Open Source
    - Technology
    - User Experience
  built_by: Liferay Designers
  built_by_url: https://twitter.com/liferaydesign
  featured: false
- title: Front End Remote Jobs
  main_url: https://frontendremotejobs.com
  url: https://frontendremotejobs.com
  source_url: https://github.com/benjamingrobertson/remotefrontend
  description: >
    Front End Remote Jobs features fully remote jobs for front end developers.
  categories:
    - WordPress
    - Web Development
  built_by: Ben Robertson
  built_by_url: https://benrobertson.io
  featured: false
- title: Penrose Grand Del Mar
  main_url: https://penroseatthegrand.com
  url: https://penroseatthegrand.com
  description: >
    Penrose Grand Del Mar is a luxury housing project coming soon.
  categories:
    - Real Estate
    - Design
  built_by: Chase Ohlson
  built_by_url: https://chaseohlson.com
- title: JustGraphQL
  url: https://www.justgraphql.com/
  main_url: https://www.justgraphql.com/
  source_url: https://github.com/Novvum/justgraphql
  description: >
    JustGraphQL helps developers quickly search and filter through GraphQL resources, tools, and articles.
  categories:
    - Open Source
    - Web Development
    - Technology
  built_by: Novvum
  built_by_url: https://www.novvum.io/
  featured: false
- title: Peter Macinkovic Personal Blog
  url: https://peter.macinkovic.id.au/
  main_url: https://peter.macinkovic.id.au/
  source_url: https://github.com/inkovic/peter-macinkovic-static-site
  description: >
    Personal Website and Blog of eCommerce SEO Specilaist and Digital Marketer Peter Macinkovic.
  categories:
    - SEO
    - Marketing
    - Blog
  featured: false
- title: NH Hydraulikzylinder
  main_url: https://nh-hydraulikzylinder.com
  url: https://nh-hydraulikzylinder.com
  description: >
    High quality & high performance hydraulic cylinders manufactured in Austria based on the clients requirements
  categories:
    - Business
  built_by: MangoART
  built_by_url: https://www.mangoart.at
  featured: false
- title: Frauennetzwerk Linz-Land
  main_url: https://frauennetzwerk-linzland.net
  url: https://frauennetzwerk-linzland.net
  description: >
    Homepage for the local women's association providing support to people in need offline and online (Livechat integration)
  categories:
    - Nonprofit
  built_by: MangoART
  built_by_url: https://www.mangoart.at
  featured: false
- title: Mein Traktor
  main_url: http://www.mein-traktor.at/
  url: http://www.mein-traktor.at/
  description: >
    Homepage of a the main importer of SAME and Lamborghini Tractors in Austria with customer support area
  categories:
    - Business
    - App
  built_by: MangoART
  built_by_url: https://www.mangoart.at
  featured: false
- title: Lamborghini Traktoren
  main_url: https://lamborghini-traktor.at
  url: https://lamborghini-traktor.at
  description: >
    Lamborghini Tractors - Landing page for the brand in Austria
  categories:
    - Business
  built_by: MangoART
  built_by_url: https://www.mangoart.at
  featured: false
- title: Holly Lodge Community Centre - Highgate, London
  main_url: https://www.hlcchl.org/
  url: https://www.hlcchl.org/
  source_url: https://github.com/eugelogic/hlcchl-gatsby
  description: >
    The Holly Lodge Community Centre - Highgate, London has a shiny new website built with Gatsby v2 that makes important contributions towards a faster, more secure and environmentally friendly web for everyone.
  categories:
    - Community
    - Event
    - Nonprofit
  built_by: Eugene Molari Developer
  built_by_url: https://twitter.com/EugeneMolari
  featured: false
- title: blackcater's blog
  url: https://www.blackcater.win
  main_url: https://www.blackcater.win
  source_url: https://github.com/blackcater/blog
  description: >
    Blog like Medium, for person and team.
  categories:
    - Blog
    - Web Development
  built_by: blackcater
  built_by_url: https://github.com/blackcater
  featured: false
- title: Kenneth Kwakye-Gyamfi Portfolio Site
  url: https://www.kwakye-gyamfi.com
  main_url: https://www.kwakye-gyamfi.com
  source_url: https://github.com/cr05s19xx/cross-site
  description: >
    Personal portfolio site for Kenneth Kwakye-Gyamfi, a mobile and web full stack applications developer currently based in Accra, Ghana.
  categories:
    - SEO
    - Web Development
    - Open Source
    - Portfolio
  featured: false
- title: Gareth Weaver
  url: https://www.garethweaver.com/
  main_url: https://www.garethweaver.com/
  source_url: https://github.com/garethweaver/public-site-react
  description: >
    A personal portofolio of a London based frontend developer built with Gatsby 2, Redux and Sass
  categories:
    - Portfolio
    - Web Development
  built_by: Gareth Weaver
  built_by_url: https://twitter.com/garethdweaver
  featured: false
- title: Mailjet
  url: https://dev.mailjet.com/
  main_url: https://dev.mailjet.com/
  description: >
    Mailjet is an easy-to-use all-in-one e-mail platform.
  categories:
    - API
    - Documentation
  featured: false
- title: Peintagone
  url: https://www.peintagone.be/
  main_url: https://www.peintagone.be/
  description: >
    Peintagone is a superior quality paint brand with Belgian tones.
  categories:
    - Portfolio
    - Gallery
  built_by: Sebastien Crepin
  built_by_url: https://github.com/opeah
  featured: false
- title: Let's Do Dish!
  url: https://letsdodish.com
  main_url: https://letsdodish.com
  description: >
    A new recipe site for people who enjoy cooking great food in their home kitchen. Find some great meal ideas! Let's do dish!
  categories:
    - Blog
    - Food
  built_by: Connerra
  featured: false
- title: AWS Amplify Community
  url: https://amplify.aws/community/
  main_url: https://amplify.aws/community/
  source_url: https://github.com/aws-amplify/community
  description: >
    Amplify Community is a hub for developers building fullstack serverless applications with Amplify to easily access content (such as events, blog posts, videos, sample projects, and tutorials) created by other members of the Amplify community.
  categories:
    - Blog
    - Directory
    - Education
    - Technology
  built_by: Nikhil Swaminathan
  built_by_url: https://github.com/swaminator
  featured: false
- title: Cal State Monterey Bay
  url: https://csumb.edu
  main_url: https://csumb.edu
  source_url: https://github.com/csumb/csumb-gatsby
  description: >
    A website for the entire campus of California State University, Monterey Bay.
  categories:
    - Education
    - Government
  built_by: CSUMB Web Team
  built_by_url: https://csumb.edu/web/team
  featured: false
- title: BestPricingPages.com
  url: https://bestpricingpages.com
  main_url: https://bestpricingpages.com
  source_url: https://github.com/jpvalery/pricingpages/
  description: >
    A repository of the best pricing pages by the best companies. Built in less than a week.
    Inspired by RGE and since pricingpages.xyz no longer exists, I felt such a resource was missing and could be helpful to many people.
  categories:
    - Business
    - Community
    - Entrepreneurship
    - Open Source
    - Technology
  built_by: Jp Valery
  built_by_url: https://jpvalery.me
  featured: false
- title: Lendo Austria
  url: https://lendo.at
  main_url: https://lendo.at
  description: >
    A Comparison site for best private loan offer from banks in Austria.
  categories:
    - Business
    - Finance
  built_by: Lendo developers
  featured: false
- title: Visual Cloud FX
  url: https://visualcloudfx.com
  main_url: https://visualcloudfx.com
  source_url: https://github.com/jjcav84/visualcloudfx
  description: >
    Basic static site built with MDBootstrap, React, and Gatsby
  categories:
    - Consulting
    - Portfolio
  built_by: Jacob Cavazos
  built_by_url: https://jacobcavazos.com
- title: Matthew Miller (Me4502)
  url: https://matthewmiller.dev
  main_url: https://matthewmiller.dev
  description: >
    The personal site, blog and portfolio of Matthew Miller (Me4502)
  categories:
    - Blog
    - Programming
    - Technology
    - Portfolio
  built_by: Matthew Miller
  featured: false
- title: Årets Kontor
  url: https://aretskontor.newst.se
  main_url: https://aretskontor.newst.se
  description: >
    A swedish competition for "office of the year" in sweden with a focus on design. Built with MDBootstrap and Gatsby.
  categories:
    - Real Estate
    - Marketing
  built_by: Victor Björklund
  built_by_url: https://victorbjorklund.com
  featured: false
- title: Kyma
  url: https://kyma-project.io
  main_url: https://kyma-project.io
  source_url: https://github.com/kyma-project/website
  description: >
    This website holds overview, blog and documentation for Kyma open source project that is a Kubernates based application extensibility framework.
  categories:
    - Documentation
    - Blog
    - Technology
    - Open Source
  built_by: Kyma developers
  built_by_url: https://twitter.com/kymaproject
  featured: false
- title: Verso
  main_url: https://verso.digital
  url: https://verso.digital
  description: >
    Verso is a creative technology studio based in Singapore. Site built with Gatsby and Netlify.
  categories:
    - Agency
    - Consulting
    - Design
    - Technology
  built_by: Verso
  built_by_url: https://verso.digital
  featured: false
- title: Camilo Holguin
  url: https://camiloholguin.me
  main_url: https://camiloholguin.me
  source_url: https://github.com/camiloholguin/gatsby-portfolio
  description: >
    Portfolio site using GatsbyJS and WordPress REST API.
  categories:
    - WordPress
    - Portfolio
    - Web Development
  built_by: Camilo Holguin
  built_by_url: https://camiloholguin.me
  featured: false
- title: Bennett Hardwick
  url: https://bennetthardwick.com
  main_url: https://bennetthardwick.com
  description: >
    The personal website and blog of Bennett Hardwick, an Australian software developer and human being.
  categories:
    - Blog
    - Programming
    - Technology
  source_url: https://github.com/bennetthardwick/website
  built_by: Bennett Hardwick
  built_by_url: https://bennetthardwick.com
  featured: false
- title: Sindhuka
  url: https://sindhuka.org/
  main_url: https://sindhuka.org/
  description: >
    Official website of the Sindhuka initiative, a sustainable farmers' network in Nepal.
  categories:
    - Business
    - Community
    - Government
    - Marketing
  source_url: https://github.com/Polcius/sindhuka-serif
  built_by: Pol Milian
  built_by_url: https://github.com/Polcius/
  featured: false
- title: ERS HCL Open Source Portal
  url: https://ers-hcl.github.io/
  main_url: https://ers-hcl.github.io/
  description: >
    Official site for ERS-HCL GitHub organizational site. This is a hybrid app with static and dynamic content, providing a details of the open source projects, initiatives, innovation ideas within ERS-HCL. It pulls data from various data sources including GitHub APIs, MDX based blog posts, excel files. It also hosts an ideas app that is based on Firebase.
  categories:
    - Open Source
    - Blog
    - Technology
    - Web Development
    - Community
    - Documentation
  source_url: https://github.com/ERS-HCL/gatsby-ershcl-app
  built_by: Tarun Kumar Sukhu
  built_by_url: https://github.com/tsukhu
- title: Sandbox
  url: https://www.sandboxneu.com/
  main_url: https://www.sandboxneu.com/
  source_url: https://github.com/sandboxneu/sandboxneu.com
  description: >
    Official website of Sandbox, a Northeastern University student group that builds software for researchers.
  categories:
    - Marketing
  built_by: Sandbox at Northeastern
  built_by_url: https://github.com/sandboxneu/
  featured: false
- title: Accessible App
  main_url: https://accessible-app.com
  url: https://accessible-app.com
  source_url: https://github.com/accessible-app/accessible-app_com
  description: >
    Learn how to build inclusive web applications and Single Page Apps in modern JavaScript frameworks. This project collects strategies, links, patterns and plugins for React, Vue and Angular.
  categories:
    - Accessibility
    - Web Development
    - JavaScript
  built_by: Marcus Herrmann
  built_by_url: https://marcus.io
  featured: false
- title: PygmalionPolymorph
  url: https://pygmalionpolymorph.com
  main_url: https://pygmalionpolymorph.com
  source_url: https://github.com/PygmalionPolymorph/portfolio
  description: >
    Portfolio of artist, musician and developer PygmalionPolymorph.
  categories:
    - Portfolio
    - Gallery
    - Music
    - Photography
    - Web Development
  built_by: PygmalionPolymorph
  built_by_url: https://pygmalionpolymorph.com
  featured: false
- title: Gonzalo Nuñez Photographer
  main_url: https://www.gonzalonunez.com
  url: https://www.gonzalonunez.com
  description: >
    Website for Cancun based destination wedding photographer Gonzalo Nuñez. Site built with GatsbyJS, WordPress API and Netlify.
  categories:
    - Photography
    - Portfolio
    - WordPress
  built_by: Miguel Mayo
  built_by_url: https://www.miguelmayo.com
  featured: false
- title: Element 84
  main_url: https://www.element84.com
  url: https://www.element84.com
  description: >
    Element 84 is software engineering and design firm that helps companies and government agencies solve problems using remote sensing, life sciences, and transportation data in the cloud.
  categories:
    - Agency
    - Blog
    - Business
    - Consulting
    - Data
    - Design
    - Government
    - Portfolio
    - Programming
    - Science
    - Technology
    - User Experience
    - Web Development
- title: Measures for Justice
  main_url: https://www.measuresforjustice.org
  url: https://www.measuresforjustice.org
  description: >
    Measures for Justice gathers criminal justice data at the county level and makes it available on a free public Data Portal. Site rebuilt from scratch with GatsbyJS.
  categories:
    - Nonprofit
    - Marketing
  featured: false
- title: Raconteur Agency
  main_url: https://www.raconteur.net/agency
  url: https://www.raconteur.net/agency
  description: >
    Raconteur Agency is a London-based content marketing agency for B2B brands. We have rebuilt their site with Gatsby v2 using their existing WordPress backend as the data source. By switching from WordPress to GatsbyJS we have achieved a 200%+ improvement in page load times and went from a Lighthouse performance score of 49 to 100.
  categories:
    - Agency
    - Marketing
    - WordPress
  built_by: Jacob Herper
  built_by_url: https://herper.io
  featured: false
- title: GreenOrbit
  main_url: https://greenorbit.com/
  url: https://greenorbit.com/
  description: >
    Cloud-based intranet software. Get your people going with everything you need, built in.
  categories:
    - Business
    - App
    - Productivity
    - Technology
  built_by: Effective Digital
  built_by_url: https://effective.digital/
- title: Purple11
  main_url: https://purple11.com/
  url: https://purple11.com/
  description: >
    Purple11 is a site for photography and photo retouching tips and tricks.
  categories:
    - Blog
    - Photography
  built_by: Sébastien Noël
  built_by_url: https://blkfuel.com/
  featured: false
- title: PerfReviews
  main_url: https://perf.reviews/
  url: https://perf.reviews/
  source_url: https://github.com/PerfReviews/PerfReviews
  description: >
    The best content about web performance in spanish language.
  categories:
    - Web Development
  built_by: Joan León & José M. Pérez
  built_by_url: https://perf.reviews/nosotros/
  featured: false
- title: Un Backend - Blog
  main_url: https://www.unbackend.pro/
  url: https://www.unbackend.pro/
  description: >
    The personal website and blog of Camilo Ramírez, a backend developer :).
  categories:
    - Blog
    - Programming
    - Technology
  source_url: https://github.com/camilortte/camilortte.github.com
  built_by: Camilo Ramírez
  built_by_url: https://www.unbackend.pro/about
  featured: false
- title: Hitesh Vaghasiya
  main_url: https://hiteshvaghasiya.com/
  url: https://hiteshvaghasiya.com/
  description: >
    This is Hitesh Vaghasiya's blog. This blog is help you an E-Commerce like Magento, Shopify, and BigCommece.
  categories:
    - Blog
    - Programming
    - Technology
    - Web Development
  built_by: Hitesh Vaghasiya
  built_by_url: https://hiteshvaghasiya.com/
  featured: false
- title: Aditus
  main_url: https://www.aditus.io
  url: https://www.aditus.io
  description: >
    Aditus is the accessibility tool for your team. We help teams build accessible websites and products.
  categories:
    - Accessibility
    - Education
  built_by: Aditus
  built_by_url: https://www.aditus.io
  featured: false
- title: Ultra Config
  main_url: https://ultraconfig.com.au/
  url: https://ultraconfig.com.au/ultra-config-generator/
  description: >
    Ultra Config Generator is a software application for Network Engineers to efficiently manage their network infrastructure.
  categories:
    - Blog
    - Technology
  built_by: Ultra Config
  built_by_url: https://ultraconfig.com.au/
  featured: false
- title: Malice
  main_url: https://malice.fr/
  url: https://malice.fr/
  description: >
    Malice is a cyber-training  platform for learning, validating and improving security related skills through simulated scenarios and challenges.
  categories:
    - Security
    - Technology
  built_by: Sysdream
  built_by_url: https://sysdream.com/
  featured: false
- title: Nash
  main_url: https://nash.io/
  url: https://nash.io/
  description: >
    Nash is a decentralized platform for trading, payment and other financial services. Our goal is to bring distributed finance to everyone by making blockchain technology fast and easy to use. We employ an off-chain engine to match trades rapidly, but never take control of customers’ assets. Our intuitive interface offers easy access to a range of trading, payment and investment functions.
  categories:
    - Portfolio
    - Security
    - Technology
  built_by: Andrej Gajdos
  built_by_url: https://andrejgajdos.com/
  featured: false
- title: Axel Fuhrmann
  url: https://axelfuhrmann.com
  main_url: https://axelfuhrmann.com
  source_url: https://github.com/afuh/axelfuhrmann.com
  description: >
    Personal portfolio.
  categories:
    - Portfolio
    - Freelance
    - Web Development
  featured: false
- title: Alaina Viau
  url: https://www.alainaviau.com
  main_url: https://www.alainaviau.com
  description: >
    Official website of Canadian opera director, creator, and producer Alaina Viau. Site designed by Stephen Bell.
  categories:
    - Portfolio
    - Music
  built_by: Michael Uloth
  built_by_url: "https://www.michaeluloth.com"
- title: Alison Moritz
  url: https://www.alisonmoritz.com
  main_url: https://www.alisonmoritz.com
  description: >
    Official website of American stage director Alison Moritz. Site designed by Stephen Bell.
  categories:
    - Portfolio
    - Music
  built_by: Michael Uloth
  built_by_url: "https://www.michaeluloth.com"
- title: Luke Secomb Digital
  url: https://lukesecomb.digital
  main_url: https://lukesecomb.digital
  source_url: https://github.com/lukethacoder/luke-secomb-simple
  description: >
    A simple portfolio site built using TypeScript, Markdown and React Spring.
  categories:
    - Portfolio
    - Web Development
  built_by: Luke Secomb
  built_by_url: https://lukesecomb.digital
  featured: false
- title: We are Brew
  url: https://www.wearebrew.co.uk
  main_url: https://www.wearebrew.co.uk
  description: >
    Official website for Brew, a Birmingham based Digital Marketing Agency.
  categories:
    - Portfolio
    - Web Development
    - Agency
    - Marketing
  built_by: Brew Digital
  built_by_url: https://www.wearebrew.co.uk
- title: Global City Data
  main_url: https://globalcitydata.com
  url: https://globalcitydata.com
  source_url: https://github.com/globalcitydata/globalcitydata
  description: >
    Global City Data is an open, easily browsable platform to showcase peer-reviewed urban datasets and models created by different research groups.
  categories:
    - Education
    - Open Source
  built_by: Rafi Barash
  built_by_url: https://rafibarash.com
  featured: false
- title: Submittable
  url: https://www.submittable.com
  main_url: https://www.submittable.com
  description: >
    Submissions made simple. Submittalbe is a cloud-based submissions manager that lets you accept, review, and make decisions on any kind of digital content.
  categories:
    - Technology
    - Marketing
  built_by: Genevieve Crow
  built_by_url: https://github.com/g-crow
- title: Appmantle
  main_url: https://appmantle.com
  url: https://appmantle.com
  description: >
    Appmantle is a new way of creating apps. A complete modern app that you build yourself quickly & easily, without programming knowledge.
  categories:
    - App
    - Marketing
    - Landing Page
    - Mobile Development
    - Technology
  built_by: Appmantle
  built_by_url: https://appmantle.com
  featured: false
- title: Acto
  main_url: https://www.acto.dk/
  url: https://www.acto.dk/
  description: >
    Tomorrows solutions - today. Acto is an innovative software engineering company, providing your business with high-quality, scalable and maintainable software solutions, to make your business shine.
  categories:
    - Agency
    - Technology
    - Web Development
    - Mobile Development
  built_by: Acto
  built_by_url: https://www.acto.dk/
- title: Gatsby GitHub Stats
  url: https://gatsby-github-stats.netlify.com
  main_url: https://gatsby-github-stats.netlify.com
  source_url: https://github.com/lannonbr/gatsby-github-stats/
  description: >
    Statistics Dashboard for Gatsby GitHub repository
  categories:
    - Data
  built_by: Benjamin Lannon
  built_by_url: https://lannonbr.com
  featured: false
- title: Graphic Intuitions
  url: https://www.graphicintuitions.com/
  main_url: https://www.graphicintuitions.com/
  description: >
    Digital marketing agency located in Morris, Manitoba.
  categories:
    - Agency
    - Web Development
    - Marketing
  featured: false
- title: Smooper
  url: https://www.smooper.com/
  main_url: https://www.smooper.com/
  description: >
    We connect you with digital marketing experts for 1 on 1 consultation sessions
  categories:
    - Marketing
    - Directory
  featured: false
- title: Lesley Barber
  url: https://www.lesleybarber.com/
  main_url: https://www.lesleybarber.com/
  description: >
    Official website of Canadian film composer Lesley Barber.
  categories:
    - Portfolio
    - Music
  built_by: Michael Uloth
  built_by_url: https://www.michaeluloth.com
- title: Timeline of Terror
  main_url: https://timelineofterror.org/
  url: https://timelineofterror.org/
  source_url: https://github.com/Symbitic/timeline-of-terror
  description: >
    Complete guide to the events of September 11, 2001.
  categories:
    - Directory
    - Government
  built_by: Alex Shaw
  built_by_url: https://github.com/Symbitic/
  featured: false
- title: Pill Club
  url: https://thepillclub.com
  main_url: https://thepillclub.com
  description: >
    Zero Copay With Insurance + Free Shipping + Bonus Gifts + Online Delivery – Birth Control Delivery and Prescription
  categories:
    - Marketing
    - Healthcare
  built_by: Pill Club
  built_by_url: https://thepillclub.com
- title: myweekinjs
  url: https://www.myweekinjs.com/
  main_url: https://www.myweekinjs.com/
  source_url: https://github.com/myweekinjs/public-website
  description: >
    Challenge to create and/or learn something new in JavaScript each week.
  categories:
    - Blog
  built_by: Adriaan Janse van Rensburg
  built_by_url: https://github.com/HurricaneInteractive/
  featured: false
- title: The Edit Suite
  main_url: https://www.theeditsuite.com.au/
  url: https://www.theeditsuite.com.au/
  source_url: https://thriveweb.com.au/portfolio/the-edit-suite/
  description: >-
    The Edit Suite is an award winning video production and photography company based out of our Mermaid Beach studio on the Gold Coast of Australia but we also have the ability to work mobile from any location.
  categories:
    - Photography
    - Marketing
  built_by: Thrive Team - Gold Coast
  built_by_url: https://thriveweb.com.au/
  featured: false
- title: CarineRoitfeld
  main_url: https://www.carineroitfeld.com/
  url: https://www.carineroitfeld.com/
  description: >
    Online shop for Carine Roitfeld parfume
  categories:
    - eCommerce
  built_by: Ask Phill
  built_by_url: https://askphill.com
- title: EngineHub.org
  url: https://enginehub.org
  main_url: https://enginehub.org
  source_url: https://github.com/EngineHub/enginehub-website
  description: >
    The landing pages for EngineHub, the organisation behind WorldEdit, WorldGuard, CraftBook, and more
  categories:
    - Landing Page
    - Technology
    - Open Source
  built_by: Matthew Miller
  built_by_url: https://matthewmiller.dev
- title: Goulburn Physiotherapy
  url: https://www.goulburnphysiotherapy.com.au/
  main_url: https://www.goulburnphysiotherapy.com.au/
  description: >
    Goulburn Physiotherapy is a leader in injury prevention, individual and community health, and workplace health solutions across Central Victoria.
  categories:
    - Blog
    - Healthcare
  built_by: KiwiSprout
  built_by_url: https://kiwisprout.nz/
  featured: false
- title: TomTom Traffic Index
  main_url: https://www.tomtom.com/en_gb/traffic-index/
  url: https://www.tomtom.com/en_gb/traffic-index/
  description: >
    The TomTom Traffic Index provides drivers, city planners, auto manufacturers and policy makers with unbiased statistics and information about congestion levels in 403 cities across 56 countries on 6 continents.
  categories:
    - Travel
    - Data
  built_by: TomTom
  built_by_url: https://tomtom.com
  featured: false
- title: PrintAWorld | A 3D Printing and Fabrication Company
  main_url: https://prtwd.com/
  url: https://prtwd.com/
  description: >
    PrintAWorld is a NYC based fabrication and manufacturing company that specializes in 3D printing, 3D scanning, CAD Design,
    laser cutting, and rapid prototyping. We help artists, agencies and engineers turn their ideas into its physical form.
  categories:
    - Business
  featured: false
- title: Asjas
  main_url: https://asjas.co.za
  url: https://asjas.co.za/blog
  source_url: https://github.com/Asjas/Personal-Webpage
  description: >
    This is a website built with Gatsby v2 that uses Netlify CMS and Gatsby-MDX as a blog (incl. portfolio page).
  categories:
    - Web Development
    - Blog
    - Portfolio
  built_by: A-J Roos
  built_by_url: https://twitter.com/_asjas
  featured: false
- title: Glug-Infinite
  main_url: https://gluginfinite.github.io
  url: https://gluginfinite.github.io
  source_url: https://github.com/crstnmac/glug
  description: >
    This is a website built with Gatsby v2 that is deployed on GitHub using GitHub Pages and Netlify.
  categories:
    - Web Development
    - Blog
    - Portfolio
    - Agency
  built_by: Criston Macarenhas
  built_by_url: https://github.com/crstnmac
  featured: false
- title: The State of CSS Survey
  main_url: https://stateofcss.com/
  url: https://stateofcss.com/
  source_url: https://github.com/StateOfJS/state-of-css-2019
  description: >
    Annual CSS survey, brother of The State of JS Survey.
  categories:
    - Web Development
  built_by: Sacha Greif & Contribs
  built_by_url: https://github.com/StateOfJS
  featured: false
- title: Bytom Blockchain
  url: https://bytom.io/
  main_url: https://bytom.io/
  source_url: https://github.com/bytomlabs/bytom.io
  description: >
    Embrace the New Era of Bytom Blockchain
  categories:
    - Finance
    - Open Source
    - Technology
  built_by: Bytom Foundation
  built_by_url: https://bytom.io/
  featured: false
- title: Oerol Festival
  url: https://www.oerol.nl/nl/
  main_url: https://www.oerol.nl/en/
  description: >
    Oerol is a cultural festival on the island of Terschelling in the Netherlands that is held annually in June.
    The ten-day festival is focused on live, public theatre as well as music and visual arts.
  categories:
    - Event
    - Entertainment
  built_by: Oberon
  built_by_url: https://oberon.nl/
  featured: false
- title: Libra
  main_url: "https://libra.org/"
  url: "https://libra.org/"
  description: Libra's mission is to enable a simple global currency and financial infrastructure that empowers billions of people.
  featured: false
  categories:
    - Open Source
    - Technology
    - Finance
- title: Riffy Blog
  main_url: https://blog.rayriffy.com/
  url: https://blog.rayriffy.com/
  source_url: https://github.com/rayriffy/rayriffy-blog
  description: >
    Riffy Blog is async based beautiful highly maintainable site built by using Gatsby v2 with SEO optimized.
  categories:
    - Web Development
    - Blog
    - Open Source
    - Technology
    - Music
    - SEO
  built_by: Phumrapee Limpianchop
  built_by_url: https://rayriffy.com/
  featured: false
- title: The Coffee Collective
  url: https://coffeecollective.dk
  main_url: https://coffeecollective.dk
  description: >
    The Coffee Collective website is a JAM-stack based, multilingual, multi currency website/shop selling coffee, related products and subscriptions.
  categories:
    - eCommerce
    - Food
  built_by: Remotely (Anders Hallundbæk)
  built_by_url: https://remotely.dk
  featured: false
- title: Leadership Development International
  url: https://ldi.global
  main_url: https://ldi.global
  description: >
    A DatoCMS-backed site for an education and training company based in the US, China and the UAE.
  categories:
    - Education
    - Nonprofit
  built_by: Grant Holle
  built_by_url: https://grantholle.com
  featured: false
- title: Canvas 1839
  main_url: "https://www.canvas1839.com/"
  url: "https://www.canvas1839.com/"
  description: >-
    Online store for Canvas 1839 products, including pharmacological-grade CBD oil and relief cream.
  categories:
    - eCommerce
    - Marketing
  built_by: Corey Ward
  built_by_url: "http://www.coreyward.me/"
- title: Sparkle Stories
  main_url: "https://app.sparklestories.com/"
  url: "https://app.sparklestories.com/"
  description: >-
    Sparkle Stories is a streaming audio platform for children with over 1,200 original audio stories.
  categories:
    - App
    - Education
  built_by: Corey Ward
  built_by_url: "http://www.coreyward.me/"
- title: nehalist.io
  main_url: https://nehalist.io
  url: https://nehalist.io
  source_url: https://github.com/nehalist/nehalist.io
  description: >
    nehalist.io is a blog about software development, technology and all that kind of geeky stuff.
  categories:
    - Blog
    - Web Development
    - Open Source
  built_by: Kevin Hirczy
  built_by_url: https://nehalist.io
  featured: false
- title: March and Ash
  main_url: https://marchandash.com/
  url: https://marchandash.com/
  description: >-
    March and Ash is a customer-focused, licensed cannabis dispensary located in Mission Valley.
  categories:
    - eCommerce
    - Business
    - Blog
  built_by: Blueyellow
  built_by_url: https://blueyellow.io/
  featured: false
- title: T Two Industries
  description: >
    T Two Industries is a manufacturing company specializing in building custom truck decks, truck bodies, and trailers.
  main_url: https://www.ttwo.ca
  url: https://www.ttwo.ca
  categories:
    - Business
  built_by: https://www.t2.ca
  built_by_url: https://www.t2.ca
  featured: false
- title: Cali's Finest Landscaping
  url: https://www.calisfinestlandscaping.com/
  main_url: https://www.calisfinestlandscaping.com/
  description: >
    A team of hard-working, quality-obsessed landscaping professionals looking to take dreams and transform them into reality.
  categories:
    - Business
  built_by: David Krasniy
  built_by_url: http://dkrasniy.com
  featured: false
- title: Vazco
  url: https://www.vazco.eu
  main_url: https://www.vazco.eu
  description: >
    Vazco works for clients from all around the world in future-proof technologies and help them build better products.
  categories:
    - Agency
    - Web Development
    - Blog
    - Business
    - Technology
  built_by: Vazco
  built_by_url: https://www.vazco.eu
  featured: false
- title: Major League Eating
  main_url: https://majorleagueeating.com
  url: https://majorleagueeating.com
  description: >
    Major League Eating is the professional competitive eating organization that runs the Nathan’s Famous Coney Island Hot Dog eating contest on July 4th, among other eating events.
  categories:
    - Entertainment
    - Sports
  built_by: Carmen Cincotti
  built_by_url: https://github.com/ccincotti3
  featured: false
- title: APIs You Won't Hate
  url: https://apisyouwonthate.com/blog
  main_url: https://apisyouwonthate.com
  source_url: http://github.com/apisyouwonthate/apisyouwonthate.com
  description: >
    API development is a topic very close to our hearts. APIs You Won't Hate is a team and community dedicated to learning, writing, sharing ideas and bettering understanding of API practices. Together we can erradicate APIs we hate.
  categories:
    - Blog
    - Education
    - eCommerce
    - API
    - Community
    - Learning
    - Open Source
    - Technology
    - Web Development
  built_by: Mike Bifulco
  built_by_url: https://github.com/mbifulco
  featured: false
- title: Sankarsan Kampa
  main_url: "https://traction.one"
  url: "https://traction.one"
  description: Full time programmer, part time gamer, exploring the details of programmable systems and how to stretch their capabilities.
  featured: false
  categories:
    - Portfolio
    - Freelance
- title: AwesomeDocs
  main_url: "https://awesomedocs.traction.one/"
  url: "https://awesomedocs.traction.one/install"
  source_url: "https://github.com/AwesomeDocs/website"
  description: An awesome documentation website generator!
  featured: false
  categories:
    - Open Source
    - Web Development
    - Technology
    - Documentation
  built_by: Sankarsan Kampa
  built_by_url: "https://traction.one"
- title: Prism Programming Language
  main_url: "https://prism.traction.one/"
  url: "https://prism.traction.one/"
  source_url: "https://github.com/PrismLang/website"
  description: Interpreted, high-level, programming language.
  featured: false
  categories:
    - Programming
    - Open Source
    - Technology
    - Documentation
  built_by: Sankarsan Kampa
  built_by_url: "https://traction.one"
- title: Arnondora
  main_url: "https://arnondora.in.th/"
  url: "https://arnondora.in.th/"
  source_url: "https://github.com/arnondora/arnondoraBlog"
  description: Arnondora is a personal blog by Arnon Puitrakul
  categories:
    - Blog
    - Programming
    - Technology
  built_by: Arnon Puitrakul
  built_by_url: "https://arnondora.in.th/"
  featured: false
- title: KingsDesign
  url: "https://www.kingsdesign.com.au/"
  main_url: "https://www.kingsdesign.com.au/"
  description: KingsDesign is a Hobart based web design and development company. KingsDesign creates, designs, measures and improves web based solutions for businesses and organisations across Australia.
  categories:
    - Agency
    - Technology
    - Portfolio
    - Consulting
    - User Experience
  built_by: KingsDesign
  built_by_url: "https://www.kingsdesign.com.au"
- title: EasyFloh | Easy Flows for all
  url: "https://www.easyfloh.com"
  main_url: "https://www.easyfloh.com"
  description: >
    EasyFloh is for creating simple flows for your organisation. An organisation
    can design own flows with own stages.
  categories:
    - Business
    - Landing Page
  built_by: Vikram Aroskar
  built_by_url: "https://medium.com/@vikramaroskar"
  featured: false
- title: Home Alarm Report
  url: https://homealarmreport.com/
  main_url: https://homealarmreport.com/
  description: >
    Home Alarm Report is dedicated to helping consumers make informed decisions
    about home security solutions. The site was easily migrated from a legacy WordPress
    installation and the dev team chose Gatsby for its site speed and SEO capabilities.
  categories:
    - Blog
    - Business
    - SEO
    - Technology
  built_by: Centerfield Media
  built_by_url: https://www.centerfield.com
- title: Just | FX for treasurers
  url: "https://www.gojust.com"
  main_url: "https://www.gojust.com"
  description: >
    Just provides a single centralized view of FX for corporate treasurers. See interbank market prices, and access transaction cost analysis.
  categories:
    - Finance
    - Technology
  built_by: Bejamas
  built_by_url: "https://bejamas.io/"
  featured: false
- title: Bureau for Good | Nonprofit branding, web and print communications
  url: "https://www.bureauforgood.com"
  main_url: "https://www.bureauforgood.com"
  description: >
    Bureau for Good helps nonprofits explain why they matter across digital & print media. Bureau for Good crafts purpose-driven identities, websites & print materials for changemakers.
  categories:
    - Nonprofit
    - Agency
    - Design
  built_by: Bejamas
  built_by_url: "https://bejamas.io/"
  featured: false
- title: Atelier Cartier Blumen
  url: "https://www.ateliercartier.ch"
  main_url: "https://www.ateliercartier.ch"
  description: >
    Im schönen Kreis 6 in Zürich kreiert Nicole Cartier Blumenkompositionen anhand Charaktereigenschaften oder Geschichten zur Person an. Für wen ist Dein Blumenstrauss gedacht? Einzigartige Floristik Blumensträusse, Blumenabos, Events, Shootings. Site designed by https://www.stolfo.co
  categories:
    - eCommerce
    - Design
  built_by: Bejamas
  built_by_url: "https://bejamas.io/"
  featured: false
- title: Veronym – Cloud Security Service Provider
  url: "https://www.veronym.com"
  main_url: "https://www.veronym.com"
  description: >
    Veronym is securing your digital transformation. A comprehensive Internet security solution for business. Stay safe no matter how, where and when you connect.
  categories:
    - Security
    - Technology
    - Business
  built_by: Bejamas
  built_by_url: "https://bejamas.io/"
  featured: false
- title: Devahoy
  url: "https://devahoy.com/"
  main_url: "https://devahoy.com/"
  description: >
    Devahoy is a personal blog written in Thai about software development.
  categories:
    - Blog
    - Programming
  built_by: Chai Phonbopit
  built_by_url: "https://github.com/phonbopit"
  featured: false
- title: Venus Lover
  url: https://venuslover.com
  main_url: https://venuslover.com
  description: >
    Venus Lover is a mobile app for iOS and Android so you can read your daily horoscope and have your natal chart, including the interpretation of the ascendant, planets, houses and aspects.
  categories:
    - App
    - Consulting
    - Education
    - Landing Page
- title: Write/Speak/Code
  url: https://www.writespeakcode.com/
  main_url: https://www.writespeakcode.com/
  description: >
    Write/Speak/Code is a non-profit on a mission to promote the visibility and leadership of technologists with marginalized genders through peer-led professional development.
  categories:
    - Community
    - Nonprofit
    - Open Source
    - Conference
  built_by: Nicola B.
  built_by_url: https://www.linkedin.com/in/nicola-b/
  featured: false
- title: Daniel Spajic
  url: https://danieljs.tech/
  main_url: https://danieljs.tech/
  source_url: https://github.com/dspacejs/portfolio
  description: >
    Passionate front-end developer with a deep, yet diverse skillset.
  categories:
    - Portfolio
    - Programming
    - Freelance
  built_by: Daniel Spajic
  featured: false
- title: Cosmotory
  url: https://cosmotory.netlify.com/
  main_url: https://cosmotory.netlify.com/
  description: >
    This is the educational blog containing various courses,learning materials from various authors from all over the world.
  categories:
    - Blog
    - Community
    - Nonprofit
    - Open Source
    - Education
  built_by: Hanishraj B Rao.
  built_by_url: https://hanishrao.netlify.com/
  featured: false
- title: Armorblox | Security Powered by Understanding
  url: https://www.armorblox.com
  main_url: https://www.armorblox.com
  description: >
    Armorblox is a venture-backed stealth cybersecurity startup, on a mission to build a game-changing enterprise security platform.
  categories:
    - Security
    - Technology
    - Business
  built_by: Bejamas
  built_by_url: https://bejamas.io
  featured: false
- title: Mojo
  url: https://www.mojo.is
  main_url: https://www.mojo.is/
  description: >
    We help companies create beautiful digital experiences
  categories:
    - Agency
    - Technology
    - Consulting
    - User Experience
    - Web Development
  featured: false
- title: Marcel Hauri
  url: https://marcelhauri.ch/
  main_url: https://marcelhauri.ch/
  description: >
    Marcel Hauri is an award-winning Magento developer and e-commerce specialist.
  categories:
    - Portfolio
    - Blog
    - Programming
    - Community
    - Open Source
    - eCommerce
  built_by: Marcel Hauri
  built_by_url: https://marcelhauri.ch
  featured: false
- title: Projektmanagementblog
  url: https://www.projektmanagementblog.de
  main_url: https://www.projektmanagementblog.de/
  source_url: https://github.com/StephanWeinhold/pmblog
  description: >
    Thoughts about modern project management. Built with Gatsby and Tachyons, based on Advanced Starter.
  categories:
    - Blog
  built_by: Stephan Weinhold
  built_by_url: https://stephanweinhold.com/
  featured: false
- title: Anthony Boyd Graphics
  url: https://www.anthonyboyd.graphics/
  main_url: https://www.anthonyboyd.graphics/
  description: >
    Free Graphic Design Resources by Anthony Boyd
  categories:
    - Portfolio
  built_by: Anthony Boyd
  built_by_url: https://www.anthonyboyd.com/
  featured: false
- title: Relocation Hero
  url: https://relocationhero.com
  main_url: https://relocationhero.com
  description: >
    Blog with FAQs related to Germany relocation. Built with Gatsby.
  categories:
    - Blog
    - Consulting
    - Community
  featured: false
- title: Zoe Rodriguez
  url: https://zoerodrgz.com
  main_url: https://zoerodrgz.com
  description: >
    Portfolio for Los Angeles-based designer Zoe Rodriguez. Built with Gatsby.
  categories:
    - Portfolio
    - Design
  built_by: Chase Ohlson
  built_by_url: https://chaseohlson.com
  featured: false
- title: TriActive USA
  url: https://triactiveusa.com
  main_url: https://triactiveusa.com
  description: >
    Website and blog for TriActive USA. Built with Gatsby.
  categories:
    - Landing Page
    - Business
  built_by: Chase Ohlson
  built_by_url: https://chaseohlson.com
- title: LaunchDarkly
  url: https://launchdarkly.com/
  main_url: https://launchdarkly.com/
  description: >
    LaunchDarkly is the feature management platform that software teams use to build better software, faster.
  categories:
    - Technology
    - Marketing
  built_by: LaunchDarkly
  built_by_url: https://launchdarkly.com/
  featured: false
- title: Arpit Goyal
  url: https://arpitgoyal.com
  main_url: https://arpitgoyal.com
  source_url: https://github.com/92arpitgoyal/ag-blog
  description: >
    Blog and portfolio website of a Front-end Developer turned Product Manager.
  categories:
    - Blog
    - Portfolio
    - Technology
    - User Experience
  built_by: Arpit Goyal
  built_by_url: https://twitter.com/_arpitgoyal
  featured: false
- title: Portfolio of Cole Townsend
  url: https://twnsnd.co
  main_url: https://twnsnd.co
  description: Portfolio of Cole Townsend, Product Designer
  categories:
    - Portfolio
    - User Experience
    - Web Development
    - Design
  built_by: Cole Townsend
  built_by_url: https://twitter.com/twnsndco
- title: Jana Desomer
  url: https://www.janadesomer.be/
  main_url: https://www.janadesomer.be/
  description: >
    I'm Jana, a digital product designer with coding skills, based in Belgium
  categories:
    - Portfolio
  built_by: Jana Desomer Designer/Developer
  built_by_url: https://www.janadesomer.be/
  featured: false
- title: Carbon8 Regenerative Agriculture
  url: https://www.carbon8.org.au/
  main_url: https://www.carbon8.org.au/
  description: >
    Carbon8 is a Not for Profit charity that supports Aussie farmers to transition to regenerative agriculture practices and rebuild the carbon (organic matter) in their soil from 1% to 8%.
  categories:
    - Nonprofit
    - eCommerce
  built_by: Little & Big
  built_by_url: "https://www.littleandbig.com.au/"
  featured: false
- title: Reactgo blog
  url: https://reactgo.com/
  main_url: https://reactgo.com/
  description: >
    It provides tutorials & articles about modern open source web technologies such as react,vuejs and gatsby.
  categories:
    - Blog
    - Education
    - Programming
    - Web Development
  built_by: Sai gowtham
  built_by_url: "https://twitter.com/saigowthamr"
  featured: false
- title: City Springs
  url: https://citysprings.com/
  main_url: https://citysprings.com/
  description: >
    Sandy Springs is a city built on creative thinking and determination. They captured a bold vision for a unified platform to bring together new and existing information systems. To get there, the Sandy Springs communications team partnered with Mediacurrent on a new Drupal 8 decoupled platform architecture with a Gatsbyjs front end to power both the City Springs website and its digital signage network. Now, the Sandy Springs team can create content once and publish it everywhere.
  categories:
    - Community
    - Government
  built_by: Mediacurrent
  built_by_url: https://www.mediacurrent.com
  featured: false
- title: Behalf
  url: https://www.behalf.no/
  main_url: https://www.behalf.no/
  description: >
    Behalf is Norwegian based digital design agency.
  categories:
    - Agency
    - Portfolio
    - Business
    - Consulting
    - Design
    - Design System
    - Marketing
    - Web Development
    - User Experience
  built_by: Behalf
  built_by_url: https://www.behalf.no/
  featured: false
- title: Saxenhammer & Co.
  url: https://saxenhammer-co.com/
  main_url: https://saxenhammer-co.com/
  description: >
    Saxenhammer & Co. is a leading boutique investment bank in Continental Europe. The firm’s strong track record is comprised of the execution of 200 successful transactions across all major industries.
  categories:
    - Consulting
    - Finance
    - Business
  built_by: Axel Fuhrmann
  built_by_url: https://axelfuhrmann.com/
  featured: false
- title: UltronEle
  url: http://ultronele.com
  main_url: https://runbytech.github.io/ueofcweb/
  source_url: https://github.com/runbytech/ueofcweb
  description: >
    UltronEle is a light, fast, simple yet interesting serverless e-learning CMS based on GatsbyJS. It aims to provide a easy-use product for tutors, teachers, instructors from all kinks of fields with near-zero efforts to setup their own authoring tool and content publish website.
  categories:
    - Education
    - Consulting
    - Landing Page
    - Web Development
    - Open Source
    - Learning
  built_by: RunbyTech
  built_by_url: http://runbytech.co
  featured: false
- title: Nick Selvaggio
  url: https://nickgs.com/
  main_url: https://nickgs.com/
  description: >
    The personal website of Nick Selvaggio. Long Island based web developer, teacher, and technologist.
  categories:
    - Consulting
    - Programming
    - Web Development
  featured: false
- title: Free & Open Source Gatsby Themes by LekoArts
  main_url: "https://themes.lekoarts.de"
  url: "https://themes.lekoarts.de"
  source_url: "https://github.com/LekoArts/gatsby-themes/tree/master/www"
  built_by: LekoArts
  built_by_url: "https://github.com/LekoArts"
  description: >-
    Get high-quality and customizable Gatsby themes to quickly bootstrap your website! Choose from many professionally created and impressive designs with a wide variety of features and customization options. Use Gatsby Themes to take your project to the next level and let you and your customers take advantage of the many benefits Gatsby has to offer.
  categories:
    - Open Source
    - Directory
    - Marketing
    - Landing Page
  featured: false
- title: Lars Roettig
  url: https://larsroettig.dev/
  main_url: https://larsroettig.dev/
  description: >
    Lars Roettig is a Magento Maintainer and e-commerce specialist. On his Blog, he writes Software Architecture and Magento Development.
  categories:
    - Portfolio
    - Blog
    - Programming
    - Community
    - Open Source
    - eCommerce
  built_by: Lars Roettig
  built_by_url: https://larsroettig.dev/
  featured: false
- title: Cade Kynaston
  url: https://cade.codes
  main_url: https://cade.codes
  source_url: https://github.com/cadekynaston/gatsby-portfolio
  description: >
    Cade Kynaston's Portfolio
  categories:
    - Portfolio
  built_by: Cade Kynaston
  built_by_url: https://github.com/cadekynaston
  featured: false
- title: Growable Meetups
  url: https://www.growable.io/
  main_url: https://www.growable.io/
  description: >
    Growable - Events to Accelerate your career in Tech. Made with <3 with Gatsby, React & Netlify by Talent Point in London.
  categories:
    - Event
    - Technology
    - Education
    - Community
    - Conference
  built_by: Talent Point
  built_by_url: https://github.com/talent-point/
  featured: false
- title: Fantastic Metropolis
  main_url: https://fantasticmetropolis.com
  url: https://fantasticmetropolis.com
  description: >
    Fantastic Metropolis ran between 2001 and 2006, highlighting the potential of literary science fiction and fantasy.
  categories:
    - Entertainment
  built_by: Luis Rodrigues
  built_by_url: https://goblindegook.com
  featured: false
- title: Simon Koelewijn
  main_url: https://simonkoelewijn.nl
  url: https://simonkoelewijn.nl
  description: >
    Personal blog of Simon Koelewijn, where he blogs about UX, analytics and web development (in Dutch). Made awesome and fast by using Gatsby 2.x (naturally) and gratefully using Netlify and Netlify CMS.
  categories:
    - Freelance
    - Blog
    - Web Development
    - User Experience
  built_by: Simon Koelewijn
  built_by_url: https://simonkoelewijn.nl
  featured: false
- title: Raconteur Careers
  main_url: https://careers.raconteur.net
  url: https://careers.raconteur.net
  description: >
    Raconteur is a London-based publishing house and content marketing agency. We have built this careers portal Gatsby v2 with TypeScript, Styled-Components, React-Spring and Contentful.
  categories:
    - Media
    - Marketing
    - Landing Page
  built_by: Jacob Herper
  built_by_url: https://herper.io
  featured: false
- title: Frankly Steve
  url: https://www.franklysteve.com/
  main_url: https://www.franklysteve.com/
  description: >
    Wedding photography with all the hugs, tears, kisses, smiles, laughter, banter, kids up trees, friends in hedges.
  categories:
    - Photography
    - Portfolio
  built_by: Little & Big
  built_by_url: "https://www.littleandbig.com.au/"
  featured: false
- title: Eventos orellana
  description: >-
    We are a company dedicated to providing personalized and professional advice
    for the elaboration and coordination of social and business events.
  main_url: "https://eventosorellana.com/"
  url: "https://eventosorellana.com/"
  featured: false
  categories:
    - Gallery
  built_by: Ramón Chancay
  built_by_url: "https://ramonchancay.me/"
- title: DIA Supermercados
  main_url: https://dia.com.br
  url: https://dia.com.br
  description: >-
    Brazilian retailer subsidiary, with more than 1,100 stores in Brazil, focusing on low prices and exclusive DIA Products.
  categories:
    - Business
  built_by: CloudDog
  built_by_url: https://clouddog.com.br
  featured: false
- title: AntdSite
  main_url: https://antdsite.yvescoding.org
  url: https://antdsite.yvescoding.org
  description: >-
    A static docs generator based on Ant Design and GatsbyJs.
  categories:
    - Documentation
  built_by: Yves Wang
  built_by_url: https://antdsite.yvescoding.org
- title: Fourpost
  url: https://www.fourpost.com
  main_url: https://www.fourpost.com
  description: >
    Fourpost is a shopping destination for today’s family that combines the best brands and experiences under one roof.
  categories:
    - Marketing
  built_by: Fourpost
  built_by_url: https://github.com/fourpost
  featured: false
- title: ReactStudy Blog
  url: https://elated-lewin-51cf0d.netlify.com
  main_url: https://elated-lewin-51cf0d.netlify.com
  description: >
    Belong to your own blog by gatsby
  categories:
    - Blog
  built_by: 97thjingba
  built_by_url: https://github.com/97thjingba
  featured: false
- title: George
  main_url: https://kind-mestorf-5a2bc0.netlify.com
  url: https://kind-mestorf-5a2bc0.netlify.com
  description: >
    shiny new web built with Gatsby
  categories:
    - Blog
    - Portfolio
    - Gallery
    - Landing Page
    - Design
    - Web Development
    - Open Source
    - Science
  built_by: George Davituri
  featured: false

- title: CEO amp
  main_url: https://www.ceoamp.com
  url: https://www.ceoamp.com
  description: >
    CEO amp is an executive training programme to amplify a CEO's voice in the media. This site was built with Gatsby v2, Styled-Components, TypeScript and React Spring.
  categories:
    - Consulting
    - Entrepreneurship
    - Marketing
    - Landing Page
  built_by: Jacob Herper
  built_by_url: https://herper.io
  featured: false
- title: QuantumBlack
  main_url: https://www.quantumblack.com/
  url: https://www.quantumblack.com/
  description: >
    We help companies use data to make distinctive, sustainable and significant improvements to their performance.
  categories:
    - Technology
    - Consulting
    - Data
    - Design
  built_by: Richard Westenra
  built_by_url: https://www.richardwestenra.com/
  featured: false
- title: Coffeeshop Creative
  url: https://www.coffeeshopcreative.ca
  main_url: https://www.coffeeshopcreative.ca
  description: >
    Marketing site for a Toronto web design and videography studio.
  categories:
    - Marketing
    - Agency
    - Design
    - Video
    - Web Development
  built_by: Michael Uloth
  built_by_url: https://www.michaeluloth.com
  featured: false
- title: Daily Hacker News
  url: https://dailyhn.com
  main_url: https://dailyhn.com
  description: >
    Daily Hacker News presents the top five stories from Hacker News daily.
  categories:
    - Entertainment
    - Design
    - Web Development
    - Technology
    - Science
  built_by: Joeri Smits
  built_by_url: https://joeri.dev
  featured: false
- title: Grüne Dresden
  main_url: https://ltw19dresden.de
  url: https://ltw19dresden.de
  description: >
    This site was built for the Green Party in Germany (Bündnis 90/Die Grünen) for their local election in Dresden, Saxony. The site was built with Gatsby v2 and Styled-Components.
  categories:
    - Government
    - Nonprofit
  built_by: Jacob Herper
  built_by_url: https://herper.io
- title: Gratsy
  url: https://gratsy.com/
  main_url: https://gratsy.com/
  description: >
    Gratsy: Feedback To Give Back
  categories:
    - Agency
    - Marketing
    - Landing Page
  built_by: Whalar
  built_by_url: https://whalar.com/
  featured: false
- title: deepThreads
  main_url: https://deepthreads.com
  url: https://deepthreads.com/
  description: >
    deepThreads is a shiny new website built with Gatsby v2.  We make art using deep learning along with print on demand providers to create some cool stuff!
  categories:
    - eCommerce
  built_by: Kyle Kitlinski
  built_by_url: http://github.com/k-kit
  featured: false
- title: Smoopit
  main_url: https://smoopit.com
  url: https://smoopit.com/
  description: >
    Smoopit helps you schedule meetings without the extra effort of checking your availability or back-and-forth emails.
  categories:
    - Business
    - Productivity
  built_by: Chandra Bhushan
  built_by_url: https://github.com/chandu2304
  featured: false
- title: Mill3 Studio
  main_url: https://mill3.studio/en/
  url: https://mill3.studio/en/
  description: >
    Our agency specializes in the analysis, strategy and development of digital products.
  categories:
    - Agency
    - Portfolio
  built_by: Mill3
  built_by_url: https://mill3.studio/en/
  featured: false
- title: Zellement
  main_url: https://www.zellement.com
  url: https://www.zellement.com
  description: >
    Online portfolio of Dan Farrow from Nottingham, UK.
  categories:
    - Portfolio
  built_by: Zellement
  built_by_url: https://www.zellement.com
  featured: false
- title: Fullstack HQ
  url: https://fullstackhq.com/
  main_url: https://fullstackhq.com/
  description: >
    Get immediate access to a battle-tested team of designers and developers on a pay-as-you-go monthly subscription.
  categories:
    - Agency
    - Consulting
    - Freelance
    - Marketing
    - Portfolio
    - Web Development
    - App
    - Business
    - Design
    - JavaScript
    - Technology
    - User Experience
    - Web Development
    - eCommerce
    - WordPress
  built_by: Fullstack HQ
  built_by_url: https://fullstackhq.com/
  featured: false
- title: Cantas
  main_url: https://www.cantas.co.jp
  url: https://www.cantas.co.jp
  description: >
    Cantas is digital marketing company in Japan.
  categories:
    - Business
    - Agency
  built_by: Cantas
  built_by_url: https://www.cantas.co.jp
  featured: false
- title: Sheringham Shantymen
  main_url: https://www.shantymen.com/
  url: https://www.shantymen.com/
  description: >
    The Sheringham Shantymen are a sea shanty singing group that raise money for the RNLI in the UK.
  categories:
    - Music
    - Community
    - Entertainment
    - Nonprofit
  built_by: Zellement
  built_by_url: https://www.zellement.com/
  featured: false
- title: WP Spark
  main_url: https://wpspark.io/
  url: https://wpspark.io/
  description: >
    Create blazing fast website with WordPress and our Gatsby themes.
  categories:
    - Agency
    - Community
    - Blog
    - WordPress
  built_by: wpspark
  built_by_url: https://wpspark.io/
- title: Ronald Langeveld
  description: >
    Ronald Langeveld's blog and Web Development portfolio website.
  main_url: "https://www.ronaldlangeveld.com"
  url: "https://www.ronaldlangeveld.com"
  categories:
    - Blog
    - Web Development
    - Freelance
    - Portfolio
    - Consulting
  featured: false
- title: Golfonaut
  description: >
    Golfonaut - Golf application for Apple Watch
  main_url: https://golfonaut.io
  url: https://golfonaut.io
  categories:
    - App
    - Sports
  featured: false
- title: Anton Sten - UX Lead/Design
  url: https://www.antonsten.com
  main_url: https://www.antonsten.com
  description: Anton Sten leads UX for design-driven companies.
  categories:
    - User Experience
    - Blog
    - Freelance
    - Portfolio
    - Consulting
    - Agency
    - Design
  featured: false
- title: Rashmi AP - Front-end Developer
  main_url: http://rashmiap.me
  url: http://rashmiap.me
  featured: false
  description: >
    Rashmi AP's Personal Portfolio Website
  source_url: https://github.com/rashmiap/personal-website-react
  categories:
    - Portfolio
    - Open Source
  built_by: Rashmi AP
  built_by_url: http://rashmiap.me
- title: OpenSourceRepos - Blogs for open source repositories
  main_url: https://opensourcerepos.com
  url: https://opensourcerepos.com
  featured: false
  description: >
    Open Source Repos is a blog site for explaining the architecture, code-walkthrough and key takeways for the GitHub repository. Out main aim to is to help more developers contribute to open source projects.
  source_url: https://github.com/opensourcerepos/blogs
  categories:
    - Open Source
    - Design
    - Design System
    - Blog
  built_by: OpenSourceRepos Team
  built_by_url: https://opensourcerepos.com
- title: Sheelah Brennan - Front-End/UX Engineer
  main_url: https://sheelahb.com
  url: https://sheelahb.com
  featured: false
  description: >
    Sheelah Brennan's web development blog
  categories:
    - Blog
    - Web Development
    - Design
    - Freelance
    - Portfolio
  built_by: Sheelah Brennan
- title: Delinx.Digital - Web and Mobile Development Agency based in Sofia, Bulgaria
  main_url: https://delinx.digital
  url: https://delinx.digital/solutions
  description: >
    Delinx.digital is a software development oriented digital agency based in Sofia, Bulgaria. We develop bespoke software solutions using  WordPress, WooCommerce, Shopify, eCommerce, React.js, Node.js, PHP, Laravel and many other technologies.
  categories:
    - Agency
    - Web Development
    - Design
    - eCommerce
    - WordPress
  featured: false
- title: Cameron Nuckols - Articles, Book Notes, and More
  main_url: https://nucks.co
  url: https://nucks.co
  description: >
    This site hosts all of Cameron Nuckols's writing on entrepreneurship, startups, money, fitness, self-education, and self-improvement.
  categories:
    - Blog
    - Entrepreneurship
    - Business
    - Productivity
    - Technology
    - Marketing
  featured: false
- title: Hayato KAJIYAMA - Portfolio
  main_url: "https://hyakt.dev"
  url: "https://hyakt.dev"
  source_url: "https://github.com/hyakt/hyakt.github.io"
  featured: false
  categories:
    - Portfolio
- title: Skirtcraft - Unisex Skirts with Large Pockets
  main_url: https://skirtcraft.com
  url: https://skirtcraft.com/products
  source_url: https://github.com/jqrn/skirtcraft-web
  description: >
    Skirtcraft sells unisex skirts with large pockets, made in the USA. Site built with TypeScript and styled-components, with Tumblr-sourced blog posts.
  categories:
    - eCommerce
    - Blog
  built_by: Joe Quarion
  built_by_url: https://github.com/jqrn
  featured: false
- title: Vermarc Sport
  main_url: https://www.vermarcsport.com/
  url: https://www.vermarcsport.com/
  description: >
    Vermarc Sport offers a wide range of cycle clothing, cycling jerseys, bib shorts, rain gear and accessories, as well for the summer, the mid-season (autumn / spring) and the winter.
  categories:
    - eCommerce
  built_by: BrikL
  built_by_url: https://github.com/Brikl
- title: Cole Ruche
  main_url: https://coleruche.com
  url: https://coleruche.com
  source_url: https://github.com/kingingcole/myblog
  description: >
    The personal website and blog for Emeruche "Cole" Ikenna, front-end web developer from Nigeria.
  categories:
    - Blog
    - Portfolio
  built_by: Emeruche "Cole" Ikenna
  built_by_url: https://twitter.com/cole_ruche
  featured: false
- title: Abhith Rajan - Coder, Blogger, Biker, Full Stack Developer
  main_url: https://www.abhith.net/
  url: https://www.abhith.net/
  source_url: https://github.com/Abhith/abhith.net
  description: >
    abhith.net is a portfolio website of Abhith Rajan, a full stack developer. Sharing blog posts, recommended videos, developer stories and services with the world through this site.
  categories:
    - Portfolio
    - Blog
    - Programming
    - Open Source
    - Technology
  built_by: Abhith Rajan
  built_by_url: https://github.com/Abhith
  featured: false
- title: Mr & Mrs Wilkinson
  url: https://thewilkinsons.netlify.com/
  main_url: https://thewilkinsons.netlify.com/
  source_url: https://github.com/davemullenjnr/the-wilkinsons
  description: >
    A one-page wedding photography showcase using Gatsby Image and featuring a lovely hero and intro section.
  categories:
    - Photography
  built_by: Dave Mullen Jnr
  built_by_url: https://davemullenjnr.co.uk
  featured: false
- title: Gopesh Gopinath - Full Stack JavaScript Developer
  url: https://www.gopeshgopinath.com
  main_url: https://www.gopeshgopinath.com
  source_url: https://github.com/GopeshMedayil/gopeshgopinath.com
  description: >
    Gopesh Gopinath's Personal Portfolio Website
  categories:
    - Portfolio
    - Open Source
  built_by: Gopesh Gopinath
  built_by_url: https://www.gopeshgopinath.com
  featured: false
- title: Misael Taveras - FrontEnd Developer
  url: https://taverasmisael.com
  main_url: https://taverasmisael.com
  source_url: https://github.com/taverasmisael/taverasmisael
  description: >
    Personal site and bloging about learning FrontEnd web development in spanish.
  categories:
    - Portfolio
    - Open Source
    - Blog
    - JavaScript
    - Web Development
  built_by: Misael Taveras
  built_by_url: https://taverasmisael.com
  featured: false
- title: Le Reacteur
  url: https://www.lereacteur.io/
  main_url: https://www.lereacteur.io/
  description: >
    Le Reacteur is the first coding bootcamp dedicated to web and mobile apps development (iOS/Android). We offer intensive sessions to train students in a short time (10 weeks). Our goal is to pass on to our students in less than 3 months what they would have learned in 2 years. To achieve this ambitious challenge, our training is based on learning JavaScript (Node.js, Express, ReactJS, React Native).
  categories:
    - JavaScript
    - Learning
    - Mobile Development
    - Web Development
  built_by: Farid Safi
  built_by_url: https://twitter.com/FaridSafi
  featured: false
- title: Cinch
  url: https://www.cinch.co.uk
  main_url: https://www.cinch.co.uk
  description: >
    Cinch is a hub for car supermarkets and dealers to show off their stock. The site only lists second-hand cars that are seven years old or younger, with less than 70,000 miles on the clock.
  categories:
    - Entrepreneurship
    - Business
  built_by: Somo
  built_by_url: https://www.somoglobal.com
  featured: false
- title: Recetas El Universo
  description: >-
    Recipes and videos with the best of Ecuadorian cuisine.
    Collectable recipes from Diario El Universo.
  main_url: "https://recetas-eu.netlify.com/"
  url: "https://recetas-eu.netlify.com/"
  featured: false
  categories:
    - Blog
    - WordPress
    - Food
  built_by: Ramón Chancay
  built_by_url: "https://ramonchancay.me/"
- title: NuBrakes
  url: https://nubrakes.com/
  main_url: https://nubrakes.com/
  description: >
    NuBrakes is the mobile brake repair company that comes to you! We perform brake pad, caliper, and rotor replacement at your office, apartment or home!
  categories:
    - Business
    - Entrepreneurship
  featured: false
- title: Third and Grove
  url: https://www.thirdandgrove.com
  main_url: https://www.thirdandgrove.com
  source_url: https://github.com/thirdandgrove/tagd8_gatsby
  description: >
    A digital agency slaying the mundane one pixel at a time.
  categories:
    - Agency
    - Marketing
    - Open Source
    - Technology
  built_by: Third and Grove
  built_by_url: https://www.thirdandgrove.com
  featured: false
- title: Le Bikini
  url: https://lebikini.com
  main_url: https://lebikini.com
  description: >
    New website for Toulouse's most iconic concert hall.
  categories:
    - Music
  built_by: Antoine Rousseau
  built_by_url: https://antoine.rousseau.im
  featured: false
- title: Jimmy Truong's Portfolio
  url: https://jimmytruong.ca
  main_url: https://jimmytruong.ca
  description: >
    This porfolio is a complication of all projects done during my time at BCIT D3 (Digital Design and Development) program and after graduation.
  categories:
    - Portfolio
    - Web Development
  built_by: Jimmy Truong
  built_by_url: https://jimmytruong.ca
  featured: false
- title: Quick Stop Nicaragua
  main_url: https://quickstopnicaragua.com
  url: https://quickstopnicaragua.com
  description: >
    Convenience Store Website
  categories:
    - Food
  built_by: Gerald Martinez
  built_by_url: https://twitter.com/GeraldM_92
  featured: false
- title: XIEL
  main_url: https://xiel.dev
  url: https://xiel.dev
  source_url: https://github.com/xiel/xiel
  description: >
    I'm a freelance front-end developer from Berlin who creates digital experiences that everyone likes to use.
  categories:
    - Portfolio
    - Blog
  built_by: Felix Leupold
  built_by_url: https://twitter.com/xiel
  featured: false
- title: Nicaragua Best Guides
  main_url: https://www.nicaraguasbestguides.com
  url: https://www.nicaraguasbestguides.com
  description: >
    Full-Service Tour Operator and Destination Management Company (DMC)
  categories:
    - Agency
    - Travel
  built_by: Gerald Martinez
  built_by_url: https://twitter.com/GeraldM_92
  featured: false
- title: Thoughts and Stuff
  main_url: http://thoughtsandstuff.com
  url: http://thoughtsandstuff.com
  source_url: https://github.com/robmarshall/gatsby-tns
  description: >
    A simple easy to read blog. Minimalistic, focusing on content over branding. Includes RSS feed.
  categories:
    - Accessibility
    - Blog
    - WordPress
  built_by: Robert Marshall
  built_by_url: https://robertmarshall.dev
  featured: false
- title: Tracli
  url: https://tracli.rootvan.com/
  main_url: https://tracli.rootvan.com/
  source_url: https://github.com/ridvankaradag/tracli-landing
  description: >
    A command line app that tracks your time
  categories:
    - Productivity
    - Technology
    - Landing Page
  built_by: Ridvan Karadag
  built_by_url: http://www.rootvan.com
  featured: false
- title: Fifteen Seconds Istanbul
  url: https://fifteenseconds.istanbul/
  main_url: https://fifteenseconds.istanbul/
  description: >
    Landing page of FifteenSeconds Istanbul Event
  categories:
    - Event
    - Conference
    - Business
    - Landing Page
  built_by: İbrahim Telman
  built_by_url: https://github.com/ibrahimtelman/
  featured: false
- title: spon.io
  url: https://www.spon.io
  main_url: https://www.spon.io
  source_url: https://github.com/magicspon/spon.io
  description: >
    Portfolio for frontend web developer, based in Bristol UK
  categories:
    - Portfolio
  built_by: Dave Stockley
  built_by_url: https://www.spon.io
  featured: false
- title: BBS
  url: https://big-boss-studio.com
  main_url: https://big-boss-studio.com
  description: >
    For 11 years, we help great brands in their digital transformation, offering all our expertise for their needs. Technical consulting, UX, design, technical integration and maintenance.
  categories:
    - Agency
    - JavaScript
    - Web Development
  built_by: BBS
  built_by_url: https://big-boss-studio.com
  featured: false
- title: Appes - Meant to evolve
  main_url: https://appes.co
  url: https://appes.co
  description: >
    Appes is all about apps and evolution. We help companies to build mobile and
    web products.
  categories:
    - Agency
    - Mobile Development
    - Web Development
    - Technology
  built_by: Appes
  built_by_url: https://appes.co
  featured: false
- title: Intern
  url: https://intern.imedadel.me
  main_url: https://intern.imedadel.me
  description: >
    Intern is a job board for getting internships in tech, design, marketing, and more. It's built entirely with Gatsby.
  categories:
    - Directory
    - Technology
  built_by: Imed Adel
  built_by_url: https://imedadel.me
  featured: false
- title: Global Citizen Foundation
  main_url: https://www.globalcitizenfoundation.org
  url: https://www.globalcitizenfoundation.org
  description: >
    In the digital economy, we are Global Citizens and the currency is Personal Data
  categories:
    - Nonprofit
  built_by: The Delta Studio
  built_by_url: https://www.thedelta.io
  featured: false
- title: GatsbyFinds
  main_url: https://gatsbyfinds.netlify.com
  url: https://gatsbyfinds.netlify.com
  source_url: https://github.com/bvlktech/GatsbyFinds
  description: >
    GatsbyFinds is a website built ontop of Gatsby v2 by providing developers with a showcase of all the lastest projects made with the beloved GatsbyJS.
  categories:
    - Portfolio
    - Gallery
  built_by: Bvlktech
  built_by_url: https://twitter.com/bvlktech
  featured: false
- title: AFEX Commodities Exchange
  main_url: https://afexnigeria.com
  url: https://afexnigeria.com
  description: >
    AFEX Nigeria strives to transform Nigerian agriculture by creating more bargaining power to smallholder farmers, access to information, and secure storage.
  categories:
    - Blog
    - Business
    - Finance
    - Food
    - WordPress
  built_by: Mayowa Falade
  built_by_url: http://mayowafalade.com
  featured: false
- title: VIA Data
  main_url: https://viadata.io
  url: https://viadata.io
  description: >
    The future of data management
  categories:
    - Data
  built_by: The Delta Studio
  built_by_url: https://www.thedelta.io
  featured: false
- title: Front End Day Event Website
  main_url: https://frontend-day.com/
  url: https://frontend-day.com/
  description: >
    Performant landing page for a front end workshops recurring event / conference.
  categories:
    - Event
    - Conference
    - Web Development
    - Technology
  built_by: Pagepro
  built_by_url: https://pagepro.co
  featured: false
- title: Mutual
  main_url: https://www.madebymutual.com
  url: https://www.madebymutual.com
  description: >
    Mutual is a web design and development agency. Our new website is powered by Gatsby and Craft CMS.
  categories:
    - Blog
    - Portfolio
    - Agency
    - Design
    - Web Development
  built_by: Mutual
  built_by_url: https://twitter.com/madebymutual
  featured: false
- title: Surge 3
  main_url: https://surge3.com
  url: https://surge3.com/
  description: >
    We’re Surge 3 - a premier web development agency. Our company centers around the principles of quality, speed, and service! We are founded using the latest in web technologies and are dedicated to using those exact tools to help our customers achieve their goals.
  categories:
    - Portfolio
    - Blog
    - Agency
    - Web Development
    - Marketing
  built_by: Dillon Browne
  built_by_url: https://dillonbrowne.com
- title: Adaltas
  main_url: https://www.adaltas.com
  url: https://www.adaltas.com
  description: >
    Adaltas is a team of consultants with a focus on Open Source, Big Data and Cloud Computing based in France, Canada and Morocco.
  categories:
    - Consulting
    - Data
    - Design System
    - Programming
    - Learning
  built_by: Adaltas
  built_by_url: https://www.adaltas.com
- title: Themis Attorneys
  main_url: https://themis-attorneys.com
  url: https://themis-attorneys.com
  description: >
    Themis Attorneys is Chennai based lawyers. Their new complete website is made using Gatsby.
  categories:
    - Agency
    - Consulting
    - Portfolio
    - Law
  built_by: Merbin J Anselm
  built_by_url: https://anselm.in
- title: Saint New York
  url: https://www.saintnewyork.com
  main_url: https://www.saintnewyork.com
  description: >
    A powerful fresh-scent formula made with clean ingredients.
  categories:
    - eCommerce
    - Business
  built_by: Peter Hironaka
  built_by_url: https://peterhironaka.com
- title: Runlet
  main_url: https://runlet.app
  url: https://runlet.app
  source_url: https://github.com/runletapp/runlet
  description: >
    Runlet is a cloud-based job manager that offers device synchronization and reliable message delivery in a network of connected devices even after connectivity issues. Available for ARM, Linux, Mac and Windows.
  categories:
    - App
    - Landing Page
    - Productivity
    - Technology
  built_by: Vandre Leal
  built_by_url: https://vandreleal.github.io
  featured: false
- title: tiaan.dev
  main_url: https://tiaan.dev
  url: https://tiaan.dev
  featured: false
  categories:
    - Blog
    - Portfolio
    - Web Development
- title: Praveen Bisht
  main_url: https://www.prvnbist.com/
  url: https://www.prvnbist.com/
  source_url: https://github.com/prvnbist/portfolio
  categories:
    - Portfolio
    - Blog
  built_by: Praveen Bisht
  built_by_url: https://www.prvnbist.com/
  featured: false
- title: Jeff Mills The Outer Limits x NTS Radio
  url: https://www.nts.live/projects/jeff-mills-the-outer-limits/
  main_url: https://www.nts.live/projects/jeff-mills-the-outer-limits/
  source_url: https://github.com/ntslive/the-outer-limits
  description: >
    NTS Radio created a minisite for Jeff Mills' 6 part radio series The Outer Limits, including original music production and imagery curated from the NASA online image archive.
  categories:
    - Music
    - Gallery
    - Science
    - Entertainment
  built_by: NTS Radio
  built_by_url: https://www.nts.live
  featured: false
- title: BALAJIRAO676
  main_url: https://thebalajiraoecommerce.netlify.com/
  url: https://thebalajiraoecommerce.netlify.com/
  featured: false
  categories:
    - Blog
    - eCommerce
    - Web Development
- title: Mentimeter
  url: https://www.mentimeter.com/
  main_url: https://www.mentimeter.com/
  categories:
    - Business
  featured: false
- title: HYFN
  url: https://hyfn.com/
  main_url: https://hyfn.com/
  categories:
    - Business
  featured: false
- title: Mozilla India
  main_url: https://mozillaindia.org/
  url: https://mozillaindia.org/
  categories:
    - Open Source
  featured: false
- title: Primer Labs
  main_url: https://www.primerlabs.io
  url: https://www.primerlabs.io
  featured: false
  categories:
    - Education
    - Learning
- title: AJ on Purr-fect Solutions
  url: https://ajonp.com
  main_url: https://ajonp.com
  description: >
    A Community of developers, creating resources for all to use!
  categories:
    - Education
    - Learning
    - Programming
    - Web Development
    - API
    - Blog
    - SEO
  built_by: AJonP
  built_by_url: http://ajonp.com/authors/alex-patterson
- title: blog.kwst.site
  main_url: https://blog.kwst.site
  url: https://blog.kwst.site
  description: A blog of frontend engineer working in Fukuoka
  source_url: https://github.com/SatoshiKawabata/blog
  featured: false
  categories:
    - Blog
    - Technology
    - Web Development
    - JavaScript
- title: Run Leeds
  main_url: http://www.runleeds.co.uk
  url: http://www.runleeds.co.uk
  description: >
    Community running site based in Leeds,UK. Aiming to support those going through a life crisis.
  categories:
    - Accessibility
    - Blog
    - Community
    - Nonprofit
    - Sports
    - WordPress
  built_by: Robert Marshall
  built_by_url: https://www.robertmarshall.dev
- title: Arvind Kumar
  main_url: https://arvind.io
  url: https://arvind.io
  source_url: https://github.com/EnKrypt/arvind.io
  built_by: Arvind Kumar
  built_by_url: "https://arvind.io/"
  description: >
    A blog about writing code, making music and studying the skies.
  featured: false
  categories:
    - Blog
    - Music
    - Technology
- title: GlobalMoney
  url: https://global24.ua
  main_url: https://global24.ua
  description: >
    Provide payment solution for SMB, eWallet GlobalMoney
  categories:
    - Business
    - Finance
    - Technology
  built_by: NodeArt
  built_by_url: https://NodeArt.io
- title: Women's and Girls' Emergency Centre
  url: https://www.wagec.org.au/
  main_url: https://www.wagec.org.au/
  description: >
    Specialist homelessness service for women and families escaping domestic violence. Based in Redfern, Sydney, Australia.
  categories:
    - Nonprofit
    - Community
  built_by: Little & Big
  built_by_url: "https://www.littleandbig.com.au/"
  featured: false
- title: Guus van de Wal | Drupal Front-end specialist
  url: https://guusvandewal.nl
  main_url: https://guusvandewal.nl
  description: >
    Decoupled portfolio site for guusvandewal.nl, a Drupal and ReactJS front-end developer and designer.
  categories:
    - Open Source
    - Web Development
    - Design
    - Blog
    - Freelance
  built_by: Guus van de Wal
  featured: false
- title: Pixelize Web Design Gold Coast | Web Design and SEO
  url: https://www.pixelize.com.au/
  main_url: https://www.pixelize.com.au/
  description: >
    Pixelize is a tight knit group of professional web developers, graphic designers, and content creators that work together to create high performing, blazing fast, beautiful websites with a strong focus on SEO.
  categories:
    - Agency
    - Web Development
    - Marketing
    - SEO
    - Design
    - Portfolio
    - Blog
  built_by: Pixelize
  built_by_url: https://www.pixelize.com.au
  featured: false
- title: VS Code GitHub Stats
  url: https://vscode-github-stats.netlify.com
  main_url: https://vscode-github-stats.netlify.com
  source_url: https://github.com/lannonbr/vscode-github-stats/
  description: >
    Statistics Dashboard for VS Code GitHub repository
  categories:
    - Data
  built_by: Benjamin Lannon
  built_by_url: https://lannonbr.com
  featured: false
- title: MetaProjection
  main_url: https://www.metaprojection.ca
  url: https://www.metaprojection.ca
  source_url: https://github.com/rosslh/metaprojection
  description: >
    MetaProjection is a website that aggregates multiple Canadian federal electoral projections in order to provide an overview of how the election is playing out, both federally and by district.
  categories:
    - Government
    - Data
    - Open Source
  built_by: Ross Hill
  built_by_url: https://rosshill.ca
  featured: false
- title: Tamarisc VC
  url: https://www.tamarisc.vc
  main_url: https://www.tamarisc.vc
  description: >
    Tamarisc invests in and helps build companies that improve the human habitat through innovating at the intersection of real estate, health, and technology.
  categories:
    - Business
    - Technology
  built_by: Peter Hironaka
  built_by_url: "https://peterhironaka.com"
  featured: false
- title: Roman Kravets
  description: >
    Portfolio of Roman Kravets. Web Developer, HTML & CSS Coder.
  main_url: "https://romkravets.netlify.com/"
  url: "https://romkravets.netlify.com/"
  categories:
    - Portfolio
    - Open Source
    - Web Development
    - Blog
  built_by: Roman Kravets
  built_by_url: "https://github.com/romkravets/dev-page"
  featured: false
- title: Phil Tietjen Portfolio
  url: https://www.philtietjen.dev/
  main_url: https://www.philtietjen.dev/
  source_url: https://github.com/Phizzard/phil-portfolio
  description: >
    Portfolio of Phil Tietjen using Gatsby, TailwindCSS, and Emotion/styled
  categories:
    - Portfolio
    - Open Source
    - Web Development
  built_by: Phil Tietjen
  built_by_url: https://github.com/Phizzard
  featured: false
- title: Gatsby Bomb
  description: >
    A fan made version of the website Giantbomb, fully static and powered by Gatsby JS and the GiantBomb API.
  main_url: "https://gatsbybomb.netlify.com"
  url: "https://gatsbybomb.netlify.com"
  categories:
    - App
    - Entertainment
    - Media
    - Video
  built_by: Phil Tietjen
  built_by_url: "https://github.com/Phizzard"
  featured: false
- title: Divyanshu Maithani
  main_url: https://divyanshu013.dev
  url: https://divyanshu013.dev
  source_url: https://github.com/divyanshu013/blog
  description: >
    Personal blog of Divyanshu Maithani. Life, music, code and things in between...
  categories:
    - Blog
    - JavaScript
    - Open Source
    - Music
    - Programming
    - Technology
    - Web Development
  built_by: Divyanshu Maithani
  built_by_url: https://twitter.com/divyanshu013
- title: TFE Energy
  main_url: https://tfe.energy
  url: https://tfe.energy
  source_url: https://gitlab.com/marcfehrmedia/2019-07-03-tfe-energy
  description: >
    TFE Energy believes in the future. Their new website is programmed with Gatsby, Scrollmagic, Contentful, Cloudify.
  categories:
    - Technology
    - Consulting
    - Video
    - Business
  built_by: Marc Fehr
  built_by_url: https:/www.marcfehr.media
- title: AtomBuild
  url: https://atombuild.github.io/
  main_url: https://atombuild.github.io/
  source_url: https://github.com/AtomBuild/atombuild.github.io
  description: >
    Landing page for the AtomBuild project, offering a curation of Atom packages associated with the project.
  categories:
    - Directory
    - Landing Page
    - Open Source
    - Programming
    - Technology
  built_by: Kepler Sticka-Jones
  built_by_url: https://keplersj.com/
  featured: false
- title: Josh Pensky
  main_url: https://joshpensky.com
  url: https://joshpensky.com
  description: >
    Josh Pensky is an interactive developer based in Boston. He designs and builds refreshing web experiences, packed to the punch with delightful interactions.
  categories:
    - Portfolio
    - Web Development
    - Design
    - SEO
  built_by: Josh Pensky
  built_by_url: https://github.com/joshpensky
  featured: false
- title: AtomLinter
  url: https://atomlinter.github.io/
  main_url: https://atomlinter.github.io/
  source_url: https://github.com/AtomLinter/atomlinter.github.io
  description: >
    Landing page for the AtomLinter project, offering a curation of Atom packages associated with the project.
  categories:
    - Directory
    - Landing Page
    - Open Source
    - Programming
    - Technology
  built_by: Kepler Sticka-Jones
  built_by_url: https://keplersj.com/
  featured: false
- title: rathes.me
  url: https://rathes.me/
  main_url: https://rathes.me/
  source_url: https://github.com/rathesDot/rathes.me
  description: >
    The Portfolio Website of Rathes Sachchithananthan
  categories:
    - Blog
    - Portfolio
    - Web Development
  built_by: Rathes Sachchithananthan
  built_by_url: https://rathes.me/
- title: viviGuides - Your travel guides
  url: https://vivitravels.com/en/guides/
  main_url: https://vivitravels.com/en/guides/
  description: >
    viviGuides is viviTravels' blog: here you will find travel tips, useful information about the cities and the best guides for your next vacation.
  categories:
    - Travel
    - Blog
  built_by: Kframe Interactive SA
  built_by_url: https://kframeinteractive.com/
  featured: false
- title: KNC Blog
  main_url: https://nagakonada.com
  url: https://nagakonada.com/
  description: >
    Nagakonada is my blogging and portfolio site where I list my projects, experience, capabilities and the blog mostly talks about technical and personal writings.
  categories:
    - Blog
    - Web Development
    - Portfolio
  built_by: Konada, Naga Chaitanya
  built_by_url: https://github.com/ChaituKNag
  featured: false
- title: Vishal Nakum
  url: https://nakum.tech/
  main_url: https://nakum.tech/
  source_url: https://github.com/vishalnakum011/contentful
  description: >
    Portfolio of Vishal Nakum. Made with Gatsby, Contentful. Deployed on Netlify.
  categories:
    - Portfolio
    - Blog
  built_by: Amol Tangade
  built_by_url: https://amoltangade.me/
- title: Sagar Hani Portfolio
  url: http://sagarhani.in/
  main_url: http://sagarhani.in/
  source_url: https://github.com/sagarhani
  description: >
    Sagar Hani is a Software Developer & an Open Source Enthusiast. He blogs about JavaScript, Open Source and his Life experiences.
  categories:
    - Portfolio
    - Blog
    - Web Development
    - Open Source
    - Technology
    - Programming
    - JavaScript
  built_by: Sagar Hani
  built_by_url: http://sagarhani.in/about
- title: Arturo Alviar's Portfolio
  main_url: "https://arturoalviar.com"
  url: "https://arturoalviar.com"
  source_url: "https://github.com/arturoalviar/portfolio"
  categories:
    - Portfolio
    - Open Source
    - Web Development
  built_by: Arturo Alviar
  built_by_url: "https://github.com/arturoalviar"
  featured: false
- title: MarceloNM
  url: https://marcelonm.com
  main_url: https://marcelonm.com
  description: >
    Personal landing page and blog for MarceloNM, a frontend developer based in Brazil.
  categories:
    - Blog
    - JavaScript
    - Landing Page
    - Programming
    - Web Development
  built_by: Marcelo Nascimento Menezes
  built_by_url: https://github.com/mrcelo
  featured: false
- title: Open Source Galaxy
  main_url: https://www.opensourcegalaxy.com
  url: https://www.opensourcegalaxy.com
  description: >
    Explore the Open Source Galaxy and help other earthlings by contributing to open source.
  categories:
    - Open Source
    - Programming
    - Web Development
  built_by: Justin Juno
  built_by_url: https://www.justinjuno.dev
  featured: false
- title: enBonnet Blog
  url: https://enbonnet.me/
  main_url: https://enbonnet.me/
  source_url: https://github.com/enbonnet
  description: >
    Hola, este es mi sitio personal, estare escribiendo sobre Javascript, Frontend y Tecnologia que utilice en mi dia a dia.
  categories:
    - Portfolio
    - Blog
    - Web Development
    - Technology
    - Programming
    - JavaScript
  built_by: Ender Bonnet
  built_by_url: https://enbonnet.me/
- title: Edenspiekermann
  url: "https://www.edenspiekermann.com/eu/"
  main_url: "https://www.edenspiekermann.com/eu/"
  description: >
    Hello. We are Edenspiekermann, an independent global creative agency.
  categories:
    - Featured
    - Agency
    - Design
    - Portfolio
  featured: true
- title: IBM Design
  url: "https://www.ibm.com/design/"
  main_url: "https://www.ibm.com/design/"
  description: >
    At IBM, our design philosophy is to help guide people so they can do their best work. Our human-centered design practices help us deliver on that goal.
  categories:
    - Featured
    - Design
    - Technology
    - Web Development
  built_by: IBM
  featured: true
- title: Mevish Aslam, business coach
  url: "https://mevishaslam.com/"
  main_url: "https://mevishaslam.com/"
  description: >
    Mevish Aslam helps women build a life they love and coaches women to launch and grow businesses.
  categories:
    - Business
    - Consulting
    - Entrepreneurship
    - Freelance
    - Marketing
    - Portfolio
  built_by: Rou Hun Fan
  built_by_url: "https://flowen.me"
  featured: false
- title: Principles of wealth
  url: "https://principlesofwealth.net"
  main_url: "https://principlesofwealth.net"
  source_url: "https://github.com/flowen/principlesofwealth"
  description: >
    Principles of wealth. How to get rich without being lucky, a summary of Naval Ravikant's tweets and podcast.`
  categories:
    - Business
    - Consulting
    - Education
    - Entrepreneurship
    - Finance
    - Learning
    - Marketing
    - Media
    - Nonprofit
    - Productivity
    - Science
  built_by: Rou Hun Fan
  built_by_url: "https://flowen.me"
  featured: false
<<<<<<< HEAD
- title: Plenty of Fish
  main_url: https://www.pof.com/
  url: https://pof.com
  description: >
    Plenty of Fish is one of the world's largest dating platforms.
  categories:
    - Community
  featured: true
- title: Bitcoin
  main_url: https://www.bitcoin.com/
  url: https://bitcoin.com
  description: >
    One of the largest crypto-currency platforms in the world.
  categories:
    - Technology
    - Finance
  featured: true
- title: Frame.io
  main_url: https://www.frame.io/
  url: https://frame.io
  description: >
    Frame.io is a cloud-based video collaboration platform that allows its users to easily work on media projects together
  categories:
    - Technology
    - Entertainment
    - Media
  featured: true
- title: Sainsbury’s Homepage
  main_url: https://www.sainsburys.co.uk/
  url: https://www.sainsburys.co.uk
  description: >
    Sainsbury’s is an almost 150 year old supermarket chain in the United Kingdom.
  categories:
    - eCommerce
    - Food
  featured: true
=======
- title: Haxzie, Portfolio and Blog
  url: "https://haxzie.com/"
  main_url: "https://haxzie.com/"
  source_url: "https://github.com/haxzie/haxzie.com"
  description: >
    Haxzie.com is the portfolio and personal blog of Musthaq Ahamad, UX Engineer and Visual Designer
  categories:
    - Blog
    - Portfolio
    - Documentation
  built_by: Musthaq Ahamad
  built_by_url: "https://haxzie.com"
  featured: false
>>>>>>> 5b74b5be
<|MERGE_RESOLUTION|>--- conflicted
+++ resolved
@@ -7946,7 +7946,6 @@
   built_by: Rou Hun Fan
   built_by_url: "https://flowen.me"
   featured: false
-<<<<<<< HEAD
 - title: Plenty of Fish
   main_url: https://www.pof.com/
   url: https://pof.com
@@ -7983,7 +7982,6 @@
     - eCommerce
     - Food
   featured: true
-=======
 - title: Haxzie, Portfolio and Blog
   url: "https://haxzie.com/"
   main_url: "https://haxzie.com/"
@@ -7996,5 +7994,4 @@
     - Documentation
   built_by: Musthaq Ahamad
   built_by_url: "https://haxzie.com"
-  featured: false
->>>>>>> 5b74b5be
+  featured: false