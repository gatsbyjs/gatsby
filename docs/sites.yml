- title: ReactJS
  main_url: "https://reactjs.org/"
  url: "https://reactjs.org/"
  source_url: "https://github.com/reactjs/reactjs.org"
  featured: true
  categories:
    - Web Development
    - Featured
- title: Flamingo
  main_url: https://www.shopflamingo.com/
  url: https://www.shopflamingo.com/
  description: >
    Online shop for women's body care and hair removal products.
  categories:
    - eCommerce
    - Featured
  featured: true
- title: IDEO
  url: https://www.ideo.com
  main_url: https://www.ideo.com/
  description: >
    A Global design company committed to creating positive impact.
  categories:
    - Agency
    - Technology
    - Featured
    - Consulting
    - User Experience
  featured: true
- title: Airbnb Engineering & Data Science
  description: >
    Creative engineers and data scientists building a world where you can belong
    anywhere
  main_url: "https://airbnb.io/"
  url: "https://airbnb.io/"
  categories:
    - Blog
    - Gallery
    - Featured
  featured: true
- title: Impossible Foods
  main_url: "https://impossiblefoods.com/"
  url: "https://impossiblefoods.com/"
  categories:
    - Food
    - Featured
  featured: true
- title: Braun
  description: >
    Braun offers high performance hair removal and hair care products, including dryers, straighteners, shavers, and more.
  main_url: "https://ca.braun.com/en-ca"
  url: "https://ca.braun.com/en-ca"
  categories:
    - eCommerce
    - Featured
  featured: true
- title: NYC Pride 2019 | WorldPride NYC | Stonewall50
  main_url: "https://2019-worldpride-stonewall50.nycpride.org/"
  url: "https://2019-worldpride-stonewall50.nycpride.org/"
  featured: true
  description: >-
    Join us in 2019 for NYC Pride, as we welcome WorldPride and mark the 50th
    Anniversary of the Stonewall Uprising and a half-century of LGBTQ+
    liberation.
  categories:
    - Education
    - Marketing
    - Nonprofit
    - Featured
  built_by: Canvas United
  built_by_url: "https://www.canvasunited.com/"
- title: The State of European Tech
  main_url: "https://2017.stateofeuropeantech.com/"
  url: "https://2017.stateofeuropeantech.com/"
  featured: true
  categories:
    - Technology
    - Featured
  built_by: Studio Lovelock
  built_by_url: "http://www.studiolovelock.com/"
- title: Hopper
  main_url: "https://www.hopper.com/"
  url: "https://www.hopper.com/"
  built_by: Narative
  built_by_url: "https://www.narative.co/"
  featured: true
  categories:
    - Technology
    - App
    - Featured
- title: GM Capital One
  description: |
    Introducing the new online experience for your GM Rewards Credit Card
  main_url: "https://gm.capitalone.com/"
  url: "https://gm.capitalone.com/"
  categories:
    - Featured
  featured: true
- title: Life Without Barriers | Foster Care
  main_url: "https://www.lwb.org.au/foster-care"
  url: "https://www.lwb.org.au/foster-care"
  featured: true
  description: >-
    We are urgently seeking foster carers all across Australia. Can you open
    your heart and your home to a child in need? There are different types of
    foster care that can suit you. We offer training and 24/7 support.
  categories:
    - Nonprofit
    - Education
    - Documentation
    - Marketing
    - Featured
  built_by: LWB Digital Team
  built_by_url: "https://twitter.com/LWBAustralia"
- title: Figma
  main_url: "https://www.figma.com/"
  url: "https://www.figma.com/"
  featured: true
  categories:
    - Marketing
    - Design
    - Featured
  built_by: Corey Ward
  built_by_url: "http://www.coreyward.me/"
- title: Bejamas - JAM Experts for hire
  main_url: "https://bejamas.io/"
  url: "https://bejamas.io/"
  featured: true
  description: >-
    We help agencies and companies with JAMStack tools. This includes web
    development using Static Site Generators, Headless CMS, CI / CD and CDN
    setup.
  categories:
    - Technology
    - Web Development
    - Agency
    - Marketing
    - Featured
  built_by: Bejamas
  built_by_url: "https://bejamas.io/"
- title: The State of JavaScript
  description: >
    Data from over 20,000 developers, asking them questions on topics ranging
    from frontend frameworks and state management, to build tools and testing
    libraries.
  main_url: "https://stateofjs.com/"
  url: "https://stateofjs.com/"
  source_url: "https://github.com/StateOfJS/StateOfJS"
  categories:
    - Data
    - JavaScript
    - Featured
  built_by: StateOfJS
  built_by_url: "https://github.com/StateOfJS/StateOfJS/graphs/contributors"
  featured: true
- title: DesignSystems.com
  main_url: "https://www.designsystems.com/"
  url: "https://www.designsystems.com/"
  description: |
    A resource for learning, creating and evangelizing design systems.
  categories:
    - Design
    - Blog
    - Technology
    - Featured
  built_by: Corey Ward
  built_by_url: "http://www.coreyward.me/"
  featured: true
- title: Timely
  main_url: "https://timelyapp.com/"
  url: "https://timelyapp.com/"
  description: |
    Fully automatic time tracking. For those who trade in time.
  categories:
    - Productivity
    - Featured
  built_by: Timm Stokke
  built_by_url: "https://timm.stokke.me"
  featured: true
- title: Snap Kit
  main_url: "https://kit.snapchat.com/"
  url: "https://kit.snapchat.com/"
  description: >
    Snap Kit lets developers integrate some of Snapchat’s best features across
    platforms.
  categories:
    - Technology
    - Documentation
    - Featured
  featured: true
- title: SendGrid
  main_url: "https://sendgrid.com/docs/"
  url: "https://sendgrid.com/docs/"
  description: >
    SendGrid delivers your transactional and marketing emails through the
    world's largest cloud-based email delivery platform.
  categories:
    - API
    - Technology
    - Documentation
    - Featured
  featured: true
- title: Kirsten Noelle
  main_url: "https://www.kirstennoelle.com/"
  url: "https://www.kirstennoelle.com/"
  featured: true
  description: >
    Digital portfolio for San Francisco Bay Area photographer Kirsten Noelle Wiemer.
  categories:
    - Photography
    - Portfolio
    - Featured
  built_by: Ryan Wiemer
  built_by_url: "https://www.ryanwiemer.com/"
- title: Cajun Bowfishing
  main_url: "https://cajunbowfishing.com/"
  url: "https://cajunbowfishing.com/"
  featured: false
  categories:
    - eCommerce
    - Sports
  built_by: Escalade Sports
  built_by_url: "https://www.escaladesports.com/"
- title: NEON
  main_url: "http://neonrated.com/"
  url: "http://neonrated.com/"
  featured: false
  categories:
    - Gallery
- title: GraphCMS
  main_url: "https://graphcms.com/"
  url: "https://graphcms.com/"
  featured: false
  categories:
    - Marketing
    - Technology
- title: Bottender Docs
  main_url: "https://bottender.js.org/"
  url: "https://bottender.js.org/"
  source_url: "https://github.com/bottenderjs/bottenderjs.github.io"
  featured: false
  categories:
    - Documentation
    - Web Development
    - Open Source
- title: Ghost Documentation
  main_url: https://docs.ghost.org/
  url: https://docs.ghost.org/
  source_url: "https://github.com/tryghost/docs"
  featured: false
  description: >-
    Ghost is an open source, professional publishing platform built on a modern Node.js technology stack — designed for teams who need power, flexibility and performance.
  categories:
    - Technology
    - Documentation
    - Open Source
  built_by: Ghost Foundation
  built_by_url: https://ghost.org/
- title: Nike - Just Do It
  main_url: "https://justdoit.nike.com/"
  url: "https://justdoit.nike.com/"
  featured: true
  categories:
    - eCommerce
    - Featured
- title: AirBnB Cereal
  main_url: "https://airbnb.design/cereal"
  url: "https://airbnb.design/cereal"
  featured: false
  categories:
    - Marketing
    - Design
- title: Cardiogram
  main_url: "https://cardiogr.am/"
  url: "https://cardiogr.am/"
  featured: false
  categories:
    - Marketing
    - Technology
- title: Hack Club
  main_url: "https://hackclub.com/"
  url: "https://hackclub.com/"
  source_url: "https://github.com/hackclub/site"
  featured: false
  categories:
    - Education
    - Web Development
- title: Matthias Jordan Portfolio
  main_url: "https://iammatthias.com/"
  url: "https://iammatthias.com/"
  source_url: "https://github.com/iammatthias/net"
  description: >-
    Photography portfolio and blog built using Contentful + Netlify + Gatsby V2.
  built_by: Matthias Jordan
  built_by_url: https://github.com/iammatthias
  featured: false
  categories:
    - Photography
    - Portfolio
- title: Investment Calculator
  main_url: "https://investmentcalculator.io/"
  url: "https://investmentcalculator.io/"
  featured: false
  categories:
    - Education
    - Finance
- title: CSS Grid Playground by MozillaDev
  main_url: "https://mozilladevelopers.github.io/playground/"
  url: "https://mozilladevelopers.github.io/playground/"
  source_url: "https://github.com/MozillaDevelopers/playground"
  featured: false
  categories:
    - Education
    - Web Development
- title: Piotr Fedorczyk Portfolio
  built_by: Piotr Fedorczyk
  built_by_url: "https://piotrf.pl"
  categories:
    - Portfolio
    - Web Development
  description: >-
    Portfolio of Piotr Fedorczyk, a digital product designer and full-stack developer specializing in shaping, designing and building news and tools for news.
  featured: false
  main_url: "https://piotrf.pl/"
  url: "https://piotrf.pl/"
- title: unrealcpp
  main_url: "https://unrealcpp.com/"
  url: "https://unrealcpp.com/"
  source_url: "https://github.com/Harrison1/unrealcpp-com"
  featured: false
  categories:
    - Blog
    - Web Development
- title: Andy Slezak
  main_url: "https://www.aslezak.com/"
  url: "https://www.aslezak.com/"
  source_url: "https://github.com/amslezak"
  featured: false
  categories:
    - Web Development
    - Portfolio
- title: Deliveroo.Design
  main_url: "https://www.deliveroo.design/"
  url: "https://www.deliveroo.design/"
  featured: false
  categories:
    - Food
    - Marketing
- title: Dona Rita
  main_url: "https://www.donarita.co.uk/"
  url: "https://www.donarita.co.uk/"
  source_url: "https://github.com/peduarte/dona-rita-website"
  featured: false
  categories:
    - Food
    - Marketing
- title: Fröhlich ∧ Frei
  main_url: "https://www.froehlichundfrei.de/"
  url: "https://www.froehlichundfrei.de/"
  featured: false
  categories:
    - Web Development
    - Blog
    - Open Source
- title: How to GraphQL
  main_url: "https://www.howtographql.com/"
  url: "https://www.howtographql.com/"
  source_url: "https://github.com/howtographql/howtographql"
  featured: false
  categories:
    - Documentation
    - Web Development
    - Open Source
- title: OnCallogy
  main_url: "https://www.oncallogy.com/"
  url: "https://www.oncallogy.com/"
  featured: false
  categories:
    - Marketing
    - Healthcare
- title: Ryan Wiemer's Portfolio
  main_url: "https://www.ryanwiemer.com/"
  url: "https://www.ryanwiemer.com/knw-photography/"
  source_url: "https://github.com/ryanwiemer/rw"
  featured: false
  description: >
    Digital portfolio for Oakland, CA based account manager Ryan Wiemer.
  categories:
    - Portfolio
    - Web Development
    - Design
  built_by: Ryan Wiemer
  built_by_url: "https://www.ryanwiemer.com/"
- title: Ventura Digitalagentur Köln
  main_url: "https://www.ventura-digital.de/"
  url: "https://www.ventura-digital.de/"
  featured: false
  built_by: Ventura Digitalagentur
  categories:
    - Agency
    - Marketing
    - Featured
- title: Azer Koçulu
  main_url: "https://kodfabrik.com/"
  url: "https://kodfabrik.com/photography/"
  featured: false
  categories:
    - Portfolio
    - Photography
    - Web Development
- title: Damir.io
  main_url: "http://damir.io/"
  url: "http://damir.io/"
  source_url: "https://github.com/dvzrd/gatsby-sfiction"
  featured: false
  categories:
    - Blog
- title: Digital Psychology
  main_url: "http://digitalpsychology.io/"
  url: "http://digitalpsychology.io/"
  source_url: "https://github.com/danistefanovic/digitalpsychology.io"
  featured: false
  categories:
    - Education
    - Library
- title: Théâtres Parisiens
  main_url: "http://theatres-parisiens.fr/"
  url: "http://theatres-parisiens.fr/"
  source_url: "https://github.com/phacks/theatres-parisiens"
  featured: false
  categories:
    - Education
    - Entertainment
# - title: William Owen UK Portfolio / Blog
#   main_url: "http://william-owen.co.uk/"
#   url: "http://william-owen.co.uk/"
#   featured: false
#   description: >-
#     Over 20 years experience delivering customer-facing websites, internet-based
#     solutions and creative visual design for a wide range of companies and
#     organisations.
#   categories:
#     - Portfolio
#     - Blog
#   built_by: William Owen
#   built_by_url: "https://twitter.com/twilowen"
- title: A4 纸网
  main_url: "http://www.a4z.cn/"
  url: "http://www.a4z.cn/price"
  source_url: "https://github.com/hiooyUI/hiooyui.github.io"
  featured: false
  categories:
    - eCommerce
- title: Steve Meredith's Portfolio
  main_url: "http://www.stevemeredith.com/"
  url: "http://www.stevemeredith.com/"
  featured: false
  categories:
    - Portfolio
- title: API Platform
  main_url: "https://api-platform.com/"
  url: "https://api-platform.com/"
  source_url: "https://github.com/api-platform/website"
  featured: false
  categories:
    - Documentation
    - Web Development
    - Open Source
    - Library
- title: Artivest
  main_url: "https://artivest.co/"
  url: "https://artivest.co/what-we-do/for-advisors-and-investors/"
  featured: false
  categories:
    - Marketing
    - Blog
    - Documentation
    - Finance
- title: The Audacious Project
  main_url: "https://audaciousproject.org/"
  url: "https://audaciousproject.org/"
  featured: false
  categories:
    - Nonprofit
- title: Dustin Schau's Blog
  main_url: "https://blog.dustinschau.com/"
  url: "https://blog.dustinschau.com/"
  source_url: "https://github.com/dschau/blog"
  featured: false
  categories:
    - Blog
    - Web Development
- title: iContract Blog
  main_url: "https://blog.icontract.co.uk/"
  url: "http://blog.icontract.co.uk/"
  featured: false
  categories:
    - Blog
- title: BRIIM
  main_url: "https://bri.im/"
  url: "https://bri.im/"
  featured: false
  description: >-
    BRIIM is a movement to enable JavaScript enthusiasts and web developers in
    machine learning. Learn about artificial intelligence and data science, two
    fields which are governed by machine learning, in JavaScript. Take it right
    to your browser with WebGL.
  categories:
    - Education
    - Web Development
    - Technology
- title: Calpa's Blog
  main_url: "https://calpa.me/"
  url: "https://calpa.me/"
  source_url: "https://github.com/calpa/blog"
  featured: false
  categories:
    - Blog
    - Web Development
- title: Chocolate Free
  main_url: "https://chocolate-free.com/"
  url: "https://chocolate-free.com/"
  source_url: "https://github.com/Khaledgarbaya/chocolate-free-website"
  featured: false
  description: "A full time foodie \U0001F60D a forever Parisian \"patisserie\" lover and \U0001F382 \U0001F369 \U0001F370 \U0001F36A explorer and finally an under construction #foodblogger #foodblog"
  categories:
    - Blog
    - Food
- title: Code Bushi
  main_url: "https://codebushi.com/"
  url: "https://codebushi.com/"
  featured: false
  description: >-
    Web development resources, trends, & techniques to elevate your coding
    journey.
  categories:
    - Web Development
    - Open Source
    - Blog
  built_by: Hunter Chang
  built_by_url: "https://hunterchang.com/"
- title: Daniel Hollcraft
  main_url: "https://danielhollcraft.com/"
  url: "https://danielhollcraft.com/"
  source_url: "https://github.com/danielbh/danielhollcraft.com"
  featured: false
  categories:
    - Web Development
    - Blog
    - Portfolio
- title: Darren Britton's Portfolio
  main_url: "https://darrenbritton.com/"
  url: "https://darrenbritton.com/"
  source_url: "https://github.com/darrenbritton/darrenbritton.github.io"
  featured: false
  categories:
    - Web Development
    - Portfolio
- title: Dave Lindberg Marketing & Design
  url: "https://davelindberg.com/"
  main_url: "https://davelindberg.com/"
  source_url: "https://github.com/Dave-Lindberg/dl-gatsby"
  featured: false
  description: >-
    My work revolves around solving problems for people in business, using
    integrated design and marketing strategies to improve sales, increase brand
    engagement, generate leads and achieve goals.
  categories:
    - Design
    - Marketing
    - Portfolio
- title: Design Systems Weekly
  main_url: "https://designsystems.email/"
  url: "https://designsystems.email/"
  featured: false
  categories:
    - Education
    - Web Development
- title: Dalbinaco's Website
  main_url: "https://dlbn.co/en/"
  url: "https://dlbn.co/en/"
  source_url: "https://github.com/dalbinaco/dlbn.co"
  featured: false
  categories:
    - Portfolio
    - Web Development
- title: mParticle's Documentation
  main_url: "https://docs.mparticle.com/"
  url: "https://docs.mparticle.com/"
  featured: false
  categories:
    - Web Development
    - Documentation
- title: Doopoll
  main_url: "https://doopoll.co/"
  url: "https://doopoll.co/"
  featured: false
  categories:
    - Marketing
    - Technology
- title: ERC dEX
  main_url: "https://ercdex.com/"
  url: "https://ercdex.com/aqueduct"
  featured: false
  categories:
    - Marketing
- title: Fabian Schultz' Portfolio
  main_url: "https://fabianschultz.com/"
  url: "https://fabianschultz.com/"
  source_url: "https://github.com/fabe/site"
  featured: false
  description: >-
    Hello, I’m Fabian — a product designer and developer based in Potsdam,
    Germany. I’ve been working both as a product designer and frontend developer
    for over 5 years now. I particularly enjoy working with companies that try
    to meet broad and unique user needs.
  categories:
    - Portfolio
    - Web Development
  built_by: Fabian Schultz
  built_by_url: "https://fabianschultz.com/"
- title: CalState House Manager
  description: >
    Home service membership that offers proactive and on-demand maintenance for
    homeowners
  main_url: "https://housemanager.calstate.aaa.com/"
  url: "https://housemanager.calstate.aaa.com/"
  categories:
    - Marketing
- title: The freeCodeCamp Guide
  main_url: "https://guide.freecodecamp.org/"
  url: "https://guide.freecodecamp.org/"
  source_url: "https://github.com/freeCodeCamp/guide"
  featured: false
  categories:
    - Web Development
    - Documentation
- title: High School Hackathons
  main_url: "https://hackathons.hackclub.com/"
  url: "https://hackathons.hackclub.com/"
  source_url: "https://github.com/hackclub/hackathons"
  featured: false
  categories:
    - Education
    - Web Development
- title: Hapticmedia
  main_url: "https://hapticmedia.fr/en/"
  url: "https://hapticmedia.fr/en/"
  featured: false
  categories:
    - Agency
- title: heml.io
  main_url: "https://heml.io/"
  url: "https://heml.io/"
  source_url: "https://github.com/SparkPost/heml.io"
  featured: false
  categories:
    - Documentation
    - Web Development
    - Open Source
- title: Juliette Pretot's Portfolio
  main_url: "https://juliette.sh/"
  url: "https://juliette.sh/"
  featured: false
  categories:
    - Web Development
    - Portfolio
    - Blog
- title: Kris Hedstrom's Portfolio
  main_url: "https://k-create.com/"
  url: "https://k-create.com/portfolio/"
  source_url: "https://github.com/kristofferh/kristoffer"
  featured: false
  description: >-
    Hey. I’m Kris. I’m an interactive designer / developer. I grew up in Umeå,
    in northern Sweden, but I now live in Brooklyn, NY. I am currently enjoying
    a hybrid Art Director + Lead Product Engineer role at a small startup called
    Nomad Health. Before that, I was a Product (Engineering) Manager at Tumblr.
    Before that, I worked at agencies. Before that, I was a baby. I like to
    design things, and then I like to build those things. I occasionally take on
    freelance projects. Feel free to get in touch if you have an interesting
    project that you want to collaborate on. Or if you just want to say hello,
    that’s cool too.
  categories:
    - Portfolio
  built_by: Kris Hedstrom
  built_by_url: "https://k-create.com/"
- title: knpw.rs
  main_url: "https://knpw.rs/"
  url: "https://knpw.rs/"
  source_url: "https://github.com/knpwrs/knpw.rs"
  featured: false
  categories:
    - Blog
    - Web Development
- title: Kostas Bariotis' Blog
  main_url: "https://kostasbariotis.com/"
  url: "https://kostasbariotis.com/"
  source_url: "https://github.com/kbariotis/kostasbariotis.com"
  featured: false
  categories:
    - Blog
    - Portfolio
    - Web Development
- title: LaserTime Clinic
  main_url: "https://lasertime.ru/"
  url: "https://lasertime.ru/"
  source_url: "https://github.com/oleglegun/lasertime"
  featured: false
  categories:
    - Marketing
- title: Jason Lengstorf
  main_url: "https://lengstorf.com"
  url: "https://lengstorf.com"
  source_url: "https://github.com/jlengstorf/lengstorf.com"
  featured: false
  categories:
    - Blog
  built_by: Jason Lengstorf
  built_by_url: "https://github.com/jlengstorf"
- title: Mannequin.io
  main_url: "https://mannequin.io/"
  url: "https://mannequin.io/"
  source_url: "https://github.com/LastCallMedia/Mannequin/tree/master/site"
  featured: false
  categories:
    - Open Source
    - Web Development
    - Documentation
- title: manu.ninja
  main_url: "https://manu.ninja/"
  url: "https://manu.ninja/"
  source_url: "https://github.com/Lorti/manu.ninja"
  featured: false
  description: >-
    manu.ninja is the personal blog of Manuel Wieser, where he talks about
    frontend development, games and digital art
  categories:
    - Blog
    - Technology
    - Web Development
- title: Fabric
  main_url: "https://meetfabric.com/"
  url: "https://meetfabric.com/"
  featured: false
  categories:
    - Marketing
- title: Nexit
  main_url: "https://nexit.sk/"
  url: "https://nexit.sk/references"
  featured: false
  categories:
    - Web Development
- title: Open FDA
  description: >
    Provides APIs and raw download access to a number of high-value, high
    priority and scalable structured datasets, including adverse events, drug
    product labeling, and recall enforcement reports.
  main_url: "https://open.fda.gov/"
  url: "https://open.fda.gov/"
  source_url: "https://github.com/FDA/open.fda.gov"
  featured: false
  categories:
    - Government
    - Open Source
    - Web Development
    - API
    - Data
- title: NYC Planning Labs (New York City Department of City Planning)
  main_url: "https://planninglabs.nyc/"
  url: "https://planninglabs.nyc/about/"
  source_url: "https://github.com/NYCPlanning/"
  featured: false
  description: >-
    We work with New York City's Urban Planners to deliver impactful, modern
    technology tools.
  categories:
    - Open Source
    - Government
- title: Pravdomil
  main_url: "https://pravdomil.com/"
  url: "https://pravdomil.com/"
  source_url: "https://github.com/pravdomil/pravdomil.com"
  featured: false
  description: >-
    I’ve been working both as a product designer and frontend developer for over
    5 years now. I particularly enjoy working with companies that try to meet
    broad and unique user needs.
  categories:
    - Portfolio
- title: Preston Richey Portfolio / Blog
  main_url: "https://prestonrichey.com/"
  url: "https://prestonrichey.com/"
  source_url: "https://github.com/prichey/prestonrichey.com"
  featured: false
  categories:
    - Web Development
    - Portfolio
    - Blog
- title: Landing page of Put.io
  main_url: "https://put.io/"
  url: "https://put.io/"
  featured: false
  categories:
    - eCommerce
    - Technology
- title: The Rick and Morty API
  main_url: "https://rickandmortyapi.com/"
  url: "https://rickandmortyapi.com/"
  built_by: Axel Fuhrmann
  built_by_url: "https://axelfuhrmann.com/"
  featured: false
  categories:
    - Web Development
    - Entertainment
    - Documentation
    - Open Source
    - API
- title: Santa Compañía Creativa
  main_url: "https://santacc.es/"
  url: "https://santacc.es/"
  source_url: "https://github.com/DesarrolloWebSantaCC/santacc-web"
  featured: false
  categories:
    - Agency
- title: Sean Coker's Blog
  main_url: "https://sean.is/"
  url: "https://sean.is/"
  featured: false
  categories:
    - Blog
    - Portfolio
    - Web Development
- title: Several Levels
  main_url: "https://severallevels.io/"
  url: "https://severallevels.io/"
  source_url: "https://github.com/Harrison1/several-levels"
  featured: false
  categories:
    - Agency
    - Web Development
- title: Simply
  main_url: "https://simply.co.za/"
  url: "https://simply.co.za/"
  featured: false
  categories:
    - Marketing
- title: Storybook
  main_url: "https://storybook.js.org/"
  url: "https://storybook.js.org/"
  source_url: "https://github.com/storybooks/storybook"
  featured: false
  categories:
    - Web Development
    - Open Source
- title: Vibert Thio's Portfolio
  main_url: "https://vibertthio.com/portfolio/"
  url: "https://vibertthio.com/portfolio/projects/"
  source_url: "https://github.com/vibertthio/portfolio"
  featured: false
  categories:
    - Portfolio
    - Web Development
- title: VisitGemer
  main_url: "https://visitgemer.sk/"
  url: "https://visitgemer.sk/"
  featured: false
  categories:
    - Marketing
- title: Bricolage.io
  main_url: "https://www.bricolage.io/"
  url: "https://www.bricolage.io/"
  source_url: "https://github.com/KyleAMathews/blog"
  featured: false
  categories:
    - Blog
- title: Charles Pinnix Website
  main_url: "https://www.charlespinnix.com/"
  url: "https://www.charlespinnix.com/"
  featured: false
  description: >-
    I’m a senior frontend engineer with 8 years of experience building websites
    and web applications. I’m interested in leading creative, multidisciplinary
    engineering teams. I’m a creative technologist, merging photography, art,
    and design into engineering and visa versa. I take a pragmatic,
    product-oriented approach to development, allowing me to see the big picture
    and ensuring quality products are completed on time. I have a passion for
    modern frontend JavaScript frameworks such as React and Vue, and I have
    substantial experience on the backend with an interest in Node and
    container based deployment with Docker and AWS.
  categories:
    - Portfolio
    - Web Development
- title: Charlie Harrington's Blog
  main_url: "https://www.charlieharrington.com/"
  url: "https://www.charlieharrington.com/"
  source_url: "https://github.com/whatrocks/blog"
  featured: false
  categories:
    - Blog
    - Web Development
    - Music
- title: Gabriel Adorf's Portfolio
  main_url: "https://www.gabrieladorf.com/"
  url: "https://www.gabrieladorf.com/"
  source_url: "https://github.com/gabdorf/gabriel-adorf-portfolio"
  featured: false
  categories:
    - Portfolio
    - Web Development
- title: greglobinski.com
  main_url: "https://www.greglobinski.com/"
  url: "https://www.greglobinski.com/"
  source_url: "https://github.com/greglobinski/www.greglobinski.com"
  featured: false
  categories:
    - Portfolio
    - Web Development
- title: I am Putra
  main_url: "https://www.iamputra.com/"
  url: "https://www.iamputra.com/"
  featured: false
  categories:
    - Portfolio
    - Web Development
    - Blog
- title: In Sowerby Bridge
  main_url: "https://www.insowerbybridge.co.uk/"
  url: "https://www.insowerbybridge.co.uk/"
  featured: false
  categories:
    - Marketing
    - Government
- title: JavaScript Stuff
  main_url: "https://www.javascriptstuff.com/"
  url: "https://www.javascriptstuff.com/"
  featured: false
  categories:
    - Education
    - Web Development
    - Library
- title: Ledgy
  main_url: "https://www.ledgy.com/"
  url: "https://github.com/morloy/ledgy.com"
  featured: false
  categories:
    - Marketing
    - Finance
- title: Alec Lomas's Portfolio / Blog
  main_url: "https://www.lowmess.com/"
  url: "https://www.lowmess.com/"
  source_url: "https://github.com/lowmess/lowmess"
  featured: false
  categories:
    - Web Development
    - Blog
    - Portfolio
- title: Michele Mazzucco's Portfolio
  main_url: "https://www.michelemazzucco.it/"
  url: "https://www.michelemazzucco.it/"
  source_url: "https://github.com/michelemazzucco/michelemazzucco.it"
  featured: false
  categories:
    - Portfolio
- title: Orbit FM Podcasts
  main_url: "https://www.orbit.fm/"
  url: "https://www.orbit.fm/"
  source_url: "https://github.com/agarrharr/orbit.fm"
  featured: false
  categories:
    - Podcast
- title: Prosecco Springs
  main_url: "https://www.proseccosprings.com/"
  url: "https://www.proseccosprings.com/"
  featured: false
  categories:
    - Food
    - Blog
    - Marketing
- title: Verious
  main_url: "https://www.verious.io/"
  url: "https://www.verious.io/"
  source_url: "https://github.com/cpinnix/verious"
  featured: false
  categories:
    - Web Development
- title: Yisela
  main_url: "https://www.yisela.com/"
  url: "https://www.yisela.com/tetris-against-trauma-gaming-as-therapy/"
  featured: false
  categories:
    - Blog
- title: YouFoundRon.com
  main_url: "https://www.youfoundron.com/"
  url: "https://www.youfoundron.com/"
  source_url: "https://github.com/rongierlach/yfr-dot-com"
  featured: false
  categories:
    - Portfolio
    - Web Development
    - Blog
- title: yerevancoder
  main_url: "https://yerevancoder.com/"
  url: "https://forum.yerevancoder.com/categories"
  source_url: "https://github.com/yerevancoder/yerevancoder.github.io"
  featured: false
  categories:
    - Blog
    - Web Development
- title: Ease
  main_url: "https://www.ease.com/"
  url: "https://www.ease.com/"
  featured: false
  categories:
    - Marketing
    - Healthcare
- title: Policygenius
  main_url: "https://www.policygenius.com/"
  url: "https://www.policygenius.com/"
  featured: false
  categories:
    - Marketing
    - Healthcare
- title: Moteefe
  main_url: "http://www.moteefe.com/"
  url: "http://www.moteefe.com/"
  featured: false
  categories:
    - Marketing
    - Agency
    - Technology
- title: Athelas
  main_url: "http://www.athelas.com/"
  url: "http://www.athelas.com/"
  featured: false
  categories:
    - Marketing
    - Healthcare
- title: Pathwright
  main_url: "http://www.pathwright.com/"
  url: "http://www.pathwright.com/"
  featured: false
  categories:
    - Marketing
    - Education
- title: Lucid
  main_url: "https://www.golucid.co/"
  url: "https://www.golucid.co/"
  featured: false
  categories:
    - Marketing
    - Technology
- title: Bench
  main_url: "http://www.bench.co/"
  url: "http://www.bench.co/"
  featured: false
  categories:
    - Marketing
- title: Union Plus Credit Card
  main_url: "http://www.unionpluscard.com"
  url: "https://unionplus.capitalone.com/"
  featured: false
  categories:
    - Marketing
    - Finance
- title: Gin Lane
  main_url: "http://www.ginlane.com/"
  url: "https://www.ginlane.com/"
  featured: false
  categories:
    - Web Development
    - Agency
- title: Marmelab
  main_url: "https://marmelab.com/en/"
  url: "https://marmelab.com/en/"
  featured: false
  categories:
    - Web Development
    - Agency
- title: Fusion Media Group
  main_url: "http://thefmg.com/"
  url: "http://thefmg.com/"
  featured: false
  categories:
    - Entertainment
- title: Dovetail
  main_url: "https://dovetailapp.com/"
  url: "https://dovetailapp.com/"
  featured: false
  categories:
    - Marketing
    - Technology
- title: Yuuniworks Portfolio / Blog
  main_url: "https://www.yuuniworks.com/"
  url: "https://www.yuuniworks.com/"
  source_url: "https://github.com/junkboy0315/yuuni-web"
  featured: false
  categories:
    - Portfolio
    - Web Development
    - Blog
- title: The Bastion Bot
  main_url: "https://bastionbot.org/"
  url: "https://bastionbot.org/"
  source_url: "https://github.com/TheBastionBot/Bastion-Website"
  description: Give awesome perks to your Discord server!
  featured: false
  categories:
    - Open Source
    - Technology
    - Documentation
    - Community
  built_by: Sankarsan Kampa
  built_by_url: "https://sankarsankampa.com"
- title: Smakosh
  main_url: "https://smakosh.com/"
  url: "https://smakosh.com/"
  source_url: "https://github.com/smakosh/smakosh.com"
  featured: false
  categories:
    - Portfolio
    - Web Development
# - title: Philipp Czernitzki - Blog/Website
#   main_url: "http://philippczernitzki.me/"
#   url: "http://philippczernitzki.me/"
#   featured: false
#   categories:
#     - Portfolio
#     - Web Development
#     - Blog
- title: WebGazer
  main_url: "https://www.webgazer.io/"
  url: "https://www.webgazer.io/"
  featured: false
  categories:
    - Marketing
    - Web Development
    - Technology
- title: Joe Seifi's Blog
  main_url: "http://seifi.org/"
  url: "http://seifi.org/"
  featured: false
  categories:
    - Portfolio
    - Web Development
    - Blog
- title: LekoArts
  main_url: "https://www.lekoarts.de"
  url: "https://www.lekoarts.de"
  source_url: "https://github.com/LekoArts/portfolio"
  featured: false
  built_by: LekoArts
  built_by_url: "https://github.com/LekoArts"
  description: >-
    Hi, I'm Lennart — a self-taught and passionate graphic/web designer &
    frontend developer based in Darmstadt, Germany. I love it to realize complex
    projects in a creative manner and face new challenges. Since 6 years I do
    graphic design, my love for frontend development came up 3 years ago. I
    enjoy acquiring new skills and cementing this knowledge by writing blogposts
    and creating tutorials.
  categories:
    - Portfolio
    - Blog
    - Design
    - Web Development
    - Freelance
- title: 杨二小的博客
  main_url: "https://blog.yangerxiao.com/"
  url: "https://blog.yangerxiao.com/"
  source_url: "https://github.com/zerosoul/blog.yangerxiao.com"
  featured: false
  categories:
    - Blog
    - Portfolio
- title: MOTTO x MOTTO
  main_url: "https://mottox2.com"
  url: "https://mottox2.com"
  source_url: "https://github.com/mottox2/website"
  description: Web developer / UI Desinger in Tokyo Japan.
  featured: false
  categories:
    - Blog
    - Portfolio
  built_by: mottox2
  built_by_url: "https://mottox2.com"
- title: Pride of the Meadows
  main_url: "https://www.prideofthemeadows.com/"
  url: "https://www.prideofthemeadows.com/"
  featured: false
  categories:
    - eCommerce
    - Food
    - Blog
- title: Michael Uloth
  main_url: "https://www.michaeluloth.com"
  url: "https://www.michaeluloth.com"
  featured: false
  description: Michael Uloth is a web developer, opera singer, and the creator of Up and Running Tutorials.
  categories:
    - Portfolio
    - Web Development
    - Music
  built_by: Michael Uloth
  built_by_url: "https://www.michaeluloth.com"
- title: Spacetime
  main_url: "https://www.heyspacetime.com/"
  url: "https://www.heyspacetime.com/"
  featured: false
  description: >-
    Spacetime is a Dallas-based digital experience agency specializing in web,
    app, startup, and digital experience creation.
  categories:
    - Marketing
    - Portfolio
    - Agency
  built_by: Spacetime
  built_by_url: "https://www.heyspacetime.com/"
- title: Eric Jinks
  main_url: "https://ericjinks.com/"
  url: "https://ericjinks.com/"
  featured: false
  description: "Software engineer / web developer from the Gold Coast, Australia."
  categories:
    - Portfolio
    - Blog
    - Web Development
    - Technology
  built_by: Eric Jinks
  built_by_url: "https://ericjinks.com/"
- title: GaiAma - We are wildlife
  main_url: "https://www.gaiama.org/"
  url: "https://www.gaiama.org/"
  featured: false
  description: >-
    We founded the GaiAma conservation organization to protect wildlife in Perú
    and to create an example of a permaculture neighborhood, living
    symbiotically with the forest - because reforestation is just the beginning
  categories:
    - Nonprofit
    - Marketing
    - Blog
  source_url: "https://github.com/GaiAma/gaiama.org"
  built_by: GaiAma
  built_by_url: "https://www.gaiama.org/"
- title: Healthcare Logic
  main_url: "https://www.healthcarelogic.com/"
  url: "https://www.healthcarelogic.com/"
  featured: false
  description: >-
    Revolutionary technology that empowers clinical and managerial leaders to
    collaborate with clarity.
  categories:
    - Marketing
    - Healthcare
    - Technology
  built_by: Thrive
  built_by_url: "https://thriveweb.com.au/"
- title: Evergov
  main_url: "https://evergov.com/"
  url: "https://evergov.com/"
  featured: false
  description: Finding local government services made easier.
  categories:
    - Directory
    - Government
    - Technology
  source_url: "https://github.com/WeOpenly/localgov.fyi"
  built_by: Evergov
  built_by_url: "https://evergov.com/about/"
- title: Kata.ai Documentation
  main_url: "https://docs.kata.ai/"
  url: "https://docs.kata.ai/"
  source_url: "https://github.com/kata-ai/kata-platform-docs"
  featured: false
  description: >-
    Documentation website for the Kata Platform, an all-in-one platform for
    building chatbots using AI technologies.
  categories:
    - Documentation
    - Technology
- title: goalgetters
  main_url: "https://goalgetters.space/"
  url: "https://goalgetters.space/"
  featured: false
  description: >-
    goalgetters is a source of inspiration for people who want to change their
    career. We offer articles, success stories and expert interviews on how to
    find a new passion and how to implement change.
  categories:
    - Blog
    - Education
  built_by: "Stephanie Langers (content), Adrian Wenke (development)"
  built_by_url: "https://twitter.com/AdrianWenke"
- title: Zensum
  main_url: "https://zensum.se/"
  url: "https://zensum.se/"
  featured: false
  description: >-
    Borrow money quickly and safely through Zensum. We compare Sweden's leading
    banks and credit institutions. Choose from multiple offers and lower your
    monthly cost. [Translated from Swedish]
  categories:
    - Technology
    - Finance
    - Marketing
  built_by: Bejamas
  built_by_url: "https://bejamas.io/"
- title: StatusHub - Easy to use Hosted Status Page Service
  main_url: "https://statushub.com/"
  url: "https://statushub.com/"
  featured: false
  description: >-
    Set up your very own service status page in minutes with StatusHub. Allow
    customers to subscribe to be updated automatically.
  categories:
    - Technology
    - Marketing
  built_by: Bejamas
  built_by_url: "https://bejamas.io/"
- title: Matthias Kretschmann Portfolio
  main_url: "https://matthiaskretschmann.com/"
  url: "https://matthiaskretschmann.com/"
  source_url: "https://github.com/kremalicious/portfolio"
  featured: false
  description: Portfolio of designer & developer Matthias Kretschmann.
  categories:
    - Portfolio
    - Web Development
  built_by: Matthias Kretschmann
  built_by_url: "https://matthiaskretschmann.com/"
- title: Iron Cove Solutions
  main_url: "https://ironcovesolutions.com/"
  url: "https://ironcovesolutions.com/"
  description: >-
    Iron Cove Solutions is a cloud based consulting firm. We help companies
    deliver a return on cloud usage by applying best practices
  categories:
    - Technology
    - Web Development
  built_by: Iron Cove Solutions
  built_by_url: "https://ironcovesolutions.com/"
  featured: false
- title: Moetez Chaabene Portfolio / Blog
  main_url: "https://moetez.me/"
  url: "https://moetez.me/"
  source_url: "https://github.com/moetezch/moetez.me"
  featured: false
  description: Portfolio of Moetez Chaabene
  categories:
    - Portfolio
    - Web Development
    - Blog
  built_by: Moetez Chaabene
  built_by_url: "https://twitter.com/moetezch"
- title: Nikita
  description: >-
    Automation of system deployments in Node.js for applications and
    infrastructures.
  main_url: "https://nikita.js.org/"
  url: "https://nikita.js.org/"
  source_url: "https://github.com/adaltas/node-nikita"
  categories:
    - Documentation
    - Open Source
    - Technology
  built_by: David Worms
  built_by_url: "http://www.adaltas.com"
  featured: false
- title: Gourav Sood Blog & Portfolio
  main_url: "https://www.gouravsood.com/"
  url: "https://www.gouravsood.com/"
  featured: false
  categories:
    - Blog
    - Portfolio
  built_by: Gourav Sood
  built_by_url: "https://www.gouravsood.com/"
- title: Jonas Tebbe Portfolio
  description: |
    Hey, I’m Jonas and I create digital products.
  main_url: "https://jonastebbe.com"
  url: "https://jonastebbe.com"
  categories:
    - Portfolio
  built_by: Jonas Tebbe
  built_by_url: "http://twitter.com/jonastebbe"
  featured: false
- title: Parker Sarsfield Portfolio
  description: |
    I'm Parker, a software engineer and sneakerhead.
  main_url: "https://parkersarsfield.com"
  url: "https://parkersarsfield.com"
  categories:
    - Blog
    - Portfolio
  built_by: Parker Sarsfield
  built_by_url: "https://parkersarsfield.com"
- title: Frontend web development with Greg
  description: |
    JavaScript, GatsbyJS, ReactJS, CSS in JS... Let's learn some stuff together.
  main_url: "https://dev.greglobinski.com"
  url: "https://dev.greglobinski.com"
  categories:
    - Blog
    - Web Development
  built_by: Greg Lobinski
  built_by_url: "https://github.com/greglobinski"
- title: Insomnia
  description: |
    Desktop HTTP and GraphQL client for developers
  main_url: "https://insomnia.rest/"
  url: "https://insomnia.rest/"
  categories:
    - Blog
  built_by: Gregory Schier
  built_by_url: "https://schier.co"
  featured: false
- title: Timeline Theme Portfolio
  description: |
    I'm Aman Mittal, a software developer.
  main_url: "https://amanhimself.dev/"
  url: "https://amanhimself.dev/"
  categories:
    - Web Development
    - Portfolio
  built_by: Aman Mittal
  built_by_url: "https://amanhimself.dev/"
- title: Ocean artUp
  description: >
    Science outreach site built using styled-components and Contentful. It
    presents the research project "Ocean artUp" funded by an Advanced Grant of
    the European Research Council to explore the possible benefits of artificial
    uplift of nutrient-rich deep water to the ocean’s sunlit surface layer.
  main_url: "https://ocean-artup.eu"
  url: "https://ocean-artup.eu"
  source_url: "https://github.com/janosh/ocean-artup"
  categories:
    - Science
    - Education
    - Blog
  built_by: Janosh Riebesell
  built_by_url: "https://janosh.io"
  featured: false
- title: Ryan Fitzgerald
  description: |
    Personal portfolio and blog for Ryan Fitzgerald
  main_url: "https://ryanfitzgerald.ca/"
  url: "https://ryanfitzgerald.ca/"
  categories:
    - Web Development
    - Portfolio
  built_by: Ryan Fitzgerald
  built_by_url: "https://github.com/RyanFitzgerald"
  featured: false
- title: Kaizen
  description: |
    Content Marketing, PR & SEO Agency in London
  main_url: "https://www.kaizen.co.uk/"
  url: "https://www.kaizen.co.uk/"
  categories:
    - Agency
    - Blog
    - Design
    - Web Development
    - SEO
  built_by: Bogdan Stanciu
  built_by_url: "https://github.com/b0gd4n"
  featured: false
- title: HackerOne Platform Documentation
  description: |
    HackerOne's Product Documentation Center!
  url: "https://docs.hackerone.com/"
  main_url: "https://docs.hackerone.com/"
  categories:
    - Documentation
    - Security
  featured: false
- title: Mux Video
  description: |
    API to video hosting and streaming
  main_url: "https://mux.com/"
  url: "https://mux.com/"
  categories:
    - Video
    - API
  featured: false
- title: Swapcard
  description: >
    The easiest way for event organizers to instantly connect people, build a
    community of attendees and exhibitors, and increase revenue over time
  main_url: "https://www.swapcard.com/"
  url: "https://www.swapcard.com/"
  categories:
    - Event
    - Community
    - Marketing
  built_by: Swapcard
  built_by_url: "https://www.swapcard.com/"
  featured: false
- title: Kalix
  description: >
    Kalix is perfect for healthcare professionals starting out in private
    practice, to those with an established clinic.
  main_url: "https://www.kalixhealth.com/"
  url: "https://www.kalixhealth.com/"
  categories:
    - Healthcare
  featured: false
- title: Hubba
  description: |
    Buy wholesale products from thousands of independent, verified Brands.
  main_url: "https://join.hubba.com/"
  url: "https://join.hubba.com/"
  categories:
    - eCommerce
  featured: false
- title: HyperPlay
  description: |
    In Asean's 1st Ever LOL Esports X Music Festival
  main_url: "https://hyperplay.leagueoflegends.com/"
  url: "https://hyperplay.leagueoflegends.com/"
  categories:
    - Music
  featured: false
- title: Bad Credit Loans
  description: |
    Get the funds you need, from $250-$5,000
  main_url: "https://www.creditloan.com/"
  url: "https://www.creditloan.com/"
  categories:
    - Finance
  featured: false
- title: Financial Center
  description: >
    Member-owned, not-for-profit, co-operative whose members receive financial
    benefits in the form of lower loan rates, higher savings rates, and lower
    fees than banks.
  main_url: "https://fcfcu.com/"
  url: "https://fcfcu.com/"
  categories:
    - Finance
    - Nonprofit
    - Business
    - Education
  built_by: "https://fcfcu.com/"
  built_by_url: "https://fcfcu.com/"
  featured: false
- title: Office of Institutional Research and Assessment
  description: |
    Good Data, Good Decisions
  main_url: "http://oira.ua.edu/"
  url: "http://oira.ua.edu/"
  categories:
    - Data
  featured: false
- title: The Telegraph Premium
  description: |
    Exclusive stories from award-winning journalists
  main_url: "https://premium.telegraph.co.uk/"
  url: "https://premium.telegraph.co.uk/"
  categories:
    - Media
  featured: false
- title: html2canvas
  description: |
    Screenshots with JavaScript
  main_url: "http://html2canvas.hertzen.com/"
  url: "http://html2canvas.hertzen.com/"
  source_url: "https://github.com/niklasvh/html2canvas/tree/master/www"
  categories:
    - JavaScript
    - Documentation
  built_by: Niklas von Hertzen
  built_by_url: "http://hertzen.com/"
  featured: false
- title: Dato CMS
  description: |
    The API-based CMS your editors will love
  main_url: "https://www.datocms.com/"
  url: "https://www.datocms.com/"
  categories:
    - API
  featured: false
- title: Half Electronics
  description: |
    Personal website
  main_url: "https://www.halfelectronic.com/"
  url: "https://www.halfelectronic.com/"
  categories:
    - Blog
  built_by: Fernando Poumian
  built_by_url: "https://github.com/fpoumian/halfelectronic.com"
  featured: false
- title: Frithir Software Development
  main_url: "https://frithir.com/"
  url: "https://frithir.com/"
  featured: false
  description: "I DRINK COFFEE, WRITE CODE AND IMPROVE MY DEVELOPMENT SKILLS EVERY DAY."
  categories:
    - Design
    - Web Development
  built_by: Frithir
  built_by_url: "https://Frithir.com/"
- title: Unow
  main_url: "https://www.unow.fr/"
  url: "https://www.unow.fr/"
  categories:
    - Education
    - Marketing
  featured: false
- title: Peter Hironaka
  description: |
    Freelance Web Developer based in Los Angeles.
  main_url: "https://peterhironaka.com/"
  url: "https://peterhironaka.com/"
  categories:
    - Portfolio
    - Web Development
  built_by: Peter Hironaka
  built_by_url: "https://github.com/PHironaka"
  featured: false
- title: Michael McQuade
  description: |
    Personal website and blog for Michael McQuade
  main_url: "https://giraffesyo.io"
  url: "https://giraffesyo.io"
  categories:
    - Blog
  built_by: Michael McQuade
  built_by_url: "https://github.com/giraffesyo"
  featured: false
- title: Haacht Brewery
  description: |
    Corporate website for Haacht Brewery. Designed and Developed by Gafas.
  main_url: "https://haacht.com/en/"
  url: "https://haacht.com"
  categories:
    - Marketing
  built_by: Gafas
  built_by_url: "https://gafas.be"
  featured: false
- title: StoutLabs
  description: |
    Portfolio of Daniel Stout, freelance developer in East Tennessee.
  main_url: "https://www.stoutlabs.com/"
  url: "https://www.stoutlabs.com/"
  categories:
    - Web Development
    - Portfolio
  built_by: Daniel Stout
  built_by_url: "https://github.com/stoutlabs"
  featured: false
- title: Chicago Ticket Outcomes By Neighborhood
  description: |
    ProPublica data visualization of traffic ticket court outcomes
  categories:
    - Media
    - Nonprofit
  url: >-
    https://projects.propublica.org/graphics/il/il-city-sticker-tickets-maps/ticket-status/?initialWidth=782
  main_url: >-
    https://projects.propublica.org/graphics/il/il-city-sticker-tickets-maps/ticket-status/?initialWidth=782
  built_by: David Eads
  built_by_url: "https://github.com/eads"
  featured: false
- title: Chicago South Side Traffic Ticketing rates
  description: |
    ProPublica data visualization of traffic ticket rates by community
  main_url: >-
    https://projects.propublica.org/graphics/il/il-city-sticker-tickets-maps/ticket-rate/?initialWidth=782
  url: >-
    https://projects.propublica.org/graphics/il/il-city-sticker-tickets-maps/ticket-rate/?initialWidth=782
  categories:
    - Media
    - Nonprofit
  built_by: David Eads
  built_by_url: "https://github.com/eads"
  featured: false
- title: Otsimo
  description: >
    Otsimo is a special education application for children with autism, down
    syndrome and other developmental disabilities.
  main_url: "https://otsimo.com/en/"
  url: "https://otsimo.com/en/"
  categories:
    - Blog
    - Education
  featured: false
- title: Matt Bagni Portfolio 2018
  description: >
    Mostly the result of playing with Gatsby and learning about react and
    graphql. Using the screenshot plugin to showcase the work done for my
    company in the last 2 years, and a good amount of other experiments.
  main_url: "https://mattbag.github.io"
  url: "https://mattbag.github.io"
  categories:
    - Portfolio
  featured: false
- title: Lisa Ye's Blog
  description: |
    Simple blog/portofolio for a fashion designer. Gatsby_v2 + Netlify cms
  main_url: "https://lisaye.netlify.com/"
  url: "https://lisaye.netlify.com/"
  categories:
    - Blog
    - Portfolio
  featured: false
- title: Artem Sapegin
  description: >
    Little homepage of Artem Sapegin, a frontend developer, passionate
    photographer, coffee drinker and crazy dogs’ owner.
  main_url: "https://sapegin.me/"
  url: "https://sapegin.me/"
  categories:
    - Portfolio
    - Open Source
    - Web Development
  built_by: Artem Sapegin
  built_by_url: "https://github.com/sapegin"
  featured: false
- title: SparkPost Developers
  main_url: "https://developers.sparkpost.com/"
  url: "https://developers.sparkpost.com/"
  source_url: "https://github.com/SparkPost/developers.sparkpost.com"
  categories:
    - Documentation
    - API
  featured: false
- title: Malik Browne Portfolio 2018
  description: >
    The portfolio blog of Malik Browne, a full-stack engineer, foodie, and avid
    blogger/YouTuber.
  main_url: "https://www.malikbrowne.com/about"
  url: "https://www.malikbrowne.com"
  categories:
    - Blog
    - Portfolio
  built_by: Malik Browne
  built_by_url: "https://twitter.com/milkstarz"
  featured: false
- title: Novatics
  description: |
    Digital products that inspire and make a difference
  main_url: "https://www.novatics.com.br"
  url: "https://www.novatics.com.br"
  categories:
    - Portfolio
    - Technology
    - Web Development
  built_by: Novatics
  built_by_url: "https://github.com/Novatics"
  featured: false
- title: Max McKinney
  description: >
    I’m a developer and designer with a focus in web technologies. I build cars
    on the side.
  main_url: "https://maxmckinney.com/"
  url: "https://maxmckinney.com/"
  categories:
    - Portfolio
    - Web Development
    - Design
  built_by: Max McKinney
  featured: false
- title: Stickyard
  description: |
    Make your React component sticky the easy way
  main_url: "https://nihgwu.github.io/stickyard/"
  url: "https://nihgwu.github.io/stickyard/"
  source_url: "https://github.com/nihgwu/stickyard/tree/master/website"
  categories:
    - Web Development
  built_by: Neo Nie
  featured: false
- title: Agata Milik
  description: |
    Website of a Polish psychologist/psychotherapist based in Gdańsk, Poland.
  main_url: "https://agatamilik.pl"
  url: "https://agatamilik.pl"
  categories:
    - Marketing
    - Healthcare
  built_by: Piotr Fedorczyk
  built_by_url: "https://piotrf.pl"
  featured: false
- title: WebPurple
  main_url: "https://www.webpurple.net/"
  url: "https://www.webpurple.net/"
  source_url: "https://github.com/WebPurple/site"
  description: >-
    Site of local (Russia, Ryazan) frontend community. Main purpose is to show
    info about meetups and keep blog.
  categories:
    - Nonprofit
    - Web Development
    - Community
    - Blog
    - Open Source
  built_by: Nikita Kirsanov
  built_by_url: "https://twitter.com/kitos_kirsanov"
  featured: false
- title: Papertrail.io
  description: |
    Inspection Management for the 21st Century
  main_url: "https://www.papertrail.io/"
  url: "https://www.papertrail.io/"
  categories:
    - Marketing
    - Technology
  built_by: Papertrail.io
  built_by_url: "https://www.papertrail.io"
  featured: false
- title: Matt Ferderer
  main_url: "https://mattferderer.com"
  url: "https://mattferderer.com"
  source_url: "https://github.com/mattferderer/gatsbyblog"
  description: >
    {titleofthesite} is a blog built with Gatsby that discusses web related tech
    such as JavaScript, .NET, Blazor & security.
  categories:
    - Blog
    - Web Development
  built_by: Matt Ferderer
  built_by_url: "https://twitter.com/mattferderer"
  featured: false
- title: Sahyadri Open Source Community
  main_url: "https://sosc.org.in"
  url: "https://sosc.org.in"
  source_url: "https://github.com/haxzie/sosc-website"
  description: >
    Official website of Sahyadri Open Source Community for community blog, event
    details and members info.
  categories:
    - Blog
    - Community
    - Open Source
  built_by: Musthaq Ahamad
  built_by_url: "https://github.com/haxzie"
  featured: false
- title: Tech Confessions
  main_url: "https://confessions.tech"
  url: "https://confessions.tech"
  source_url: "https://github.com/JonathanSpeek/tech-confessions"
  description: "A guilt-free place for us to confess our tech sins \U0001F64F\n"
  categories:
    - Community
    - Open Source
  built_by: Jonathan Speek
  built_by_url: "https://speek.design"
  featured: false
- title: Thibault Maekelbergh
  main_url: "https://thibmaek.com"
  url: "https://thibmaek.com"
  source_url: "https://github.com/thibmaek/thibmaek.github.io"
  description: |
    A nice blog about development, Raspberry Pi, plants and probably records.
  categories:
    - Blog
    - Open Source
  built_by: Thibault Maekelbergh
  built_by_url: "https://twitter.com/thibmaek"
  featured: false
- title: LearnReact.design
  main_url: "https://learnreact.design"
  url: "https://learnreact.design"
  description: >
    React Essentials For Designers: A React course tailored for product
    designers, ux designers, ui designers.
  categories:
    - Blog
  built_by: Linton Ye
  built_by_url: "https://twitter.com/lintonye"
- title: Mega House Creative
  main_url: "https://www.megahousecreative.com/"
  url: "https://www.megahousecreative.com/"
  description: >
    Mega House Creative is a digital agency that provides unique goal-oriented
    web marketing solutions.
  categories:
    - Marketing
    - Agency
  built_by: Daniel Robinson
  featured: false
- title: Tobie Marier Robitaille - csc
  main_url: "https://tobiemarierrobitaille.com/"
  url: "https://tobiemarierrobitaille.com/en/"
  description: |
    Portfolio site for director of photography Tobie Marier Robitaille
  categories:
    - Portfolio
    - Gallery
  built_by: Mill3 Studio
  built_by_url: "https://mill3.studio/en/"
  featured: false
- title: Bestvideogame.deals
  main_url: "https://bestvideogame.deals/"
  url: "https://bestvideogame.deals/"
  description: |
    Video game comparison website for the UK, build with GatsbyJS.
  categories:
    - eCommerce
  built_by: Koen Kamphuis
  built_by_url: "https://koenkamphuis.com/"
  featured: false
- title: Mahipat's Portfolio
  main_url: "https://mojaave.com/"
  url: "https://mojaave.com"
  source_url: "https://github.com/mhjadav/mojaave"
  description: >
    mojaave.com is Mahipat's portfolio, I have developed it using Gatsby v2 and
    Bootstrap, To get in touch with people looking for full-stack developer.
  categories:
    - Portfolio
    - Web Development
  built_by: Mahipat Jadav
  built_by_url: "https://mojaave.com/"
  featured: false
- title: Insights
  main_url: "https://justaskusers.com/"
  url: "https://justaskusers.com/"
  description: >
    Insights helps user experience (UX) researchers conduct their research and
    make sense of the findings.
  categories:
    - User Experience
    - Design
  built_by: Just Ask Users
  built_by_url: "https://justaskusers.com/"
  featured: false
- title: Tensiq
  main_url: "https://tensiq.com"
  url: "https://tensiq.com"
  source_url: "https://github.com/Tensiq/tensiq-site"
  description: >
    Tensiq is an e-Residency startup, that provides development in cutting-edge
    technology while delivering secure, resilient, performant solutions.
  categories:
    - Web Development
    - Mobile Development
    - Agency
    - Open Source
  built_by: Jens
  built_by_url: "https://github.com/arrkiin"
  featured: false
- title: Mintfort
  main_url: "https://mintfort.com/"
  url: "https://mintfort.com/"
  source_url: "https://github.com/MintFort/mintfort.com"
  description: >
    Mintfort, the first crypto-friendly bank account. Store and manage assets on
    the blockchain.
  categories:
    - Technology
    - Finance
  built_by: Axel Fuhrmann
  built_by_url: "https://axelfuhrmann.com/"
  featured: false
- title: React Native Explorer
  main_url: "https://react-native-explorer.firebaseapp.com"
  url: "https://react-native-explorer.firebaseapp.com"
  description: |
    Explorer React Native packages and examples effortlessly.
  categories:
    - Education
  featured: false
- title: 500Tech
  main_url: "https://500tech.com/"
  url: "https://500tech.com/"
  featured: false
  categories:
    - Web Development
    - Agency
    - Open Source
- title: eworld
  main_url: "http://eworld.herokuapp.com/"
  url: "http://eworld.herokuapp.com/"
  featured: false
  categories:
    - eCommerce
    - Technology
- title: It's a Date
  description: >
    It's a Date is a dating app that actually involves dating.
  main_url: "https://www.itsadate.app/"
  url: "https://www.itsadate.app/"
  featured: false
  categories:
    - App
    - Blog
- title: Node.js HBase
  description: >
    Asynchronous HBase client for NodeJs using REST.
  main_url: https://hbase.js.org/
  url: https://hbase.js.org/
  source_url: "https://github.com/adaltas/node-hbase"
  categories:
    - Documentation
    - Open Source
    - Technology
  built_by: David Worms
  built_by_url: http://www.adaltas.com
  featured: false
- title: Peter Kroyer - Web Design / Web Development
  main_url: https://www.peterkroyer.at/en/
  url: https://www.peterkroyer.at/en/
  description: >
    Freelance web designer / web developer based in Vienna, Austria (Wien, Österreich).
  categories:
    - Agency
    - Web Development
    - Design
    - Portfolio
    - Freelance
  built_by: Peter Kroyer
  built_by_url: https://www.peterkroyer.at/
  featured: false
- title: Geddski
  main_url: https://gedd.ski
  url: https://gedd.ski
  description: >
    frontend mastery blog - level up your UI game.
  categories:
    - Web Development
    - Education
    - Productivity
    - User Experience
  built_by: Dave Geddes
  built_by_url: https://twitter.com/geddski
  featured: false
- title: Rung
  main_url: "https://rung.com.br/"
  url: "https://rung.com.br/"
  description: >
    Rung alerts you about the exceptionalities of your personal and professional life.
  categories:
    - API
    - Technology
    - Travel
  featured: false
- title: Mokkapps
  main_url: "https://www.mokkapps.de/"
  url: "https://www.mokkapps.de/"
  source_url: "https://github.com/mokkapps/website"
  description: >
    Portfolio website from Michael Hoffmann. Passionate software developer with focus on web-based technologies.
  categories:
    - Blog
    - Portfolio
    - Web Development
    - Mobile Development
  featured: false
- title: Premier Octet
  main_url: "https://www.premieroctet.com/"
  url: "https://www.premieroctet.com/"
  description: >
    Premier Octet is a React-based agency
  categories:
    - Agency
    - Web Development
    - Mobile Development
  featured: false
- title: Thorium
  main_url: "https://www.thoriumsim.com/"
  url: "https://www.thoriumsim.com/"
  source_url: "https://github.com/thorium-sim/thoriumsim.com"
  description: >
    Thorium - Open-source Starship Simulator Controls for Live Action Role Play
  built_by: Alex Anderson
  built_by_url: https://twitter.com/ralex1993
  categories:
    - Blog
    - Portfolio
    - Documentation
    - Marketing
    - Education
    - Entertainment
    - Open Source
    - Web Development
  featured: false
- title: Cameron Maske
  main_url: "https://www.cameronmaske.com/"
  url: "https://www.cameronmaske.com/courses/introduction-to-pytest/"
  source_url: "https://github.com/cameronmaske/cameronmaske.com-v2"
  description: >
    The homepage of Cameron Maske, a freelance full-stack developer, who is currently working on a free pytest video course
  categories:
    - Education
    - Video
    - Portfolio
    - Freelance
  featured: false
- title: Studenten bilden Schüler
  description: >
    Studenten bilden Schüler e.V. is a German student-run nonprofit initiative that aims to
    contribute to more equal educational opportunities by providing free tutoring to refugees
    and children from underprivileged families. The site is built on Gatsby v2, styled-components
    and Contentful. It supports Google Analytics, fluid typography and Algolia search.
  main_url: "https://studenten-bilden-schueler.de"
  url: "https://studenten-bilden-schueler.de"
  source_url: "https://github.com/StudentenBildenSchueler/homepage"
  categories:
    - Education
    - Nonprofit
    - Blog
  built_by: Janosh Riebesell
  built_by_url: "https://janosh.io"
  featured: false
- title: Mike's Remote List
  main_url: "https://www.mikesremotelist.com"
  url: "https://www.mikesremotelist.com"
  description: >
    A list of remote jobs, updated throughout the day. Built on Gatsby v1 and powered by Contentful, Google Sheets, string and sticky tape.
  categories:
    - Marketing
  featured: false
- title: Madvoid
  main_url: "https://madvoid.com/"
  url: "https://madvoid.com/screenshot/"
  featured: false
  description: >
    Madvoid is a team of expert developers dedicated to creating simple, clear, usable and blazing fast web and mobile apps.
    We are coders that help companies and agencies to create social & interactive experiences.
    This includes full-stack development using React, WebGL, Static Site Generators, Ruby On Rails, Phoenix, GraphQL, Chatbots, CI / CD, Docker and more!
  categories:
    - Portfolio
    - Technology
    - Web Development
    - Agency
    - Marketing
  built_by: Jean-Paul Bonnetouche
  built_by_url: https://twitter.com/_jpb
- title: MOMNOTEBOOK.COM
  description: >
    Sharing knowledge and experiences that make childhood and motherhood rich, vibrant and healthy.
  main_url: "https://momnotebook.com/"
  url: "https://momnotebook.com/"
  featured: false
  built_by: Aleksander Hansson
  built_by_url: https://www.linkedin.com/in/aleksanderhansson/
  categories:
    - Blog
- title: Pirate Studios
  description: >
    Reinventing music studios with 24/7 self service rehearsal, DJ & production rooms available around the world.
  main_url: "https://www.piratestudios.co"
  url: "https://www.piratestudios.co"
  featured: false
  built_by: The Pirate Studios team
  built_by_url: https://github.com/piratestudios/
  categories:
    - Music
- title: Aurora EOS
  main_url: "https://www.auroraeos.com/"
  url: "https://www.auroraeos.com/"
  featured: false
  categories:
    - Finance
    - Marketing
    - Blog
  built_by: Corey Ward
  built_by_url: "http://www.coreyward.me/"
- title: MadeComfy
  main_url: "https://madecomfy.com.au/"
  url: "https://madecomfy.com.au/"
  description: >
    Short term rental management startup, using Contentful + Gatsby + CicleCI
  featured: false
  categories:
    - Travel
  built_by: Lucas Vilela
  built_by_url: "https://madecomfy.com.au/"
- title: How To Book Cheap Flights
  description: >
    A travel blog built with Gatsby and adopting the AMP technology.
  main_url: "https://howtobookcheapflights.com"
  url: "https://howtobookcheapflights.com"
  source_url: "https://github.com/flaviolivolsi/howtobookcheapflights"
  featured: false
  categories:
    - Travel
    - Blog
  built_by: Flavio Li Volsi
  built_by_url: "http://github.com/flaviolivolsi"
- title: Tiger Facility Services
  description: >
    Tiger Facility Services combines facility management expertise with state of the art software to offer a sustainable and customer oriented cleaning and facility service.
  main_url: https://www.tigerfacilityservices.com/de-en/
  url: https://www.tigerfacilityservices.com/de-en/
  featured: false
  categories:
    - Marketing
- title: "Luciano Mammino's blog"
  description: >
    Tech & programming blog of Luciano Mammino a.k.a. "loige", Full-Stack Web Developer and International Speaker
  main_url: https://loige.co
  url: https://loige.co
  featured: false
  categories:
    - Blog
    - Web Development
  built_by: Luciano Mammino
  built_by_url: https://loige.co
- title: Wire • Secure collaboration platform
  description: >
    Corporate website of Wire, an open source, end-to-end encrypted collaboration platform
  main_url: "https://wire.com"
  url: "https://wire.com"
  featured: false
  categories:
    - Open Source
    - Productivity
    - Technology
    - Blog
    - App
  built_by: Wire team
  built_by_url: "https://github.com/orgs/wireapp/people"
- title: J. Patrick Raftery
  main_url: "https://www.jpatrickraftery.com"
  url: "https://www.jpatrickraftery.com"
  description: J. Patrick Raftery is an opera singer and voice teacher based in Vancouver, BC.
  categories:
    - Portfolio
    - Music
  built_by: Michael Uloth
  built_by_url: "https://www.michaeluloth.com"
  featured: false
- title: Aria Umezawa
  main_url: "https://www.ariaumezawa.com"
  url: "https://www.ariaumezawa.com"
  description: Aria Umezawa is a director, producer, and writer currently based in San Francisco. Site designed by Stephen Bell.
  categories:
    - Portfolio
    - Music
    - Entertainment
  built_by: Michael Uloth
  built_by_url: "https://www.michaeluloth.com"
  featured: false
- title: Pomegranate Opera
  main_url: "https://www.pomegranateopera.com"
  url: "https://www.pomegranateopera.com"
  description: Pomegranate Opera is a lesbian opera written by Amanda Hale & Kye Marshall. Site designed by Stephen Bell.
  categories:
    - Gallery
    - Music
  built_by: Michael Uloth
  built_by_url: "https://www.michaeluloth.com"
  featured: false
- title: Daniel Cabena
  main_url: "https://www.danielcabena.com"
  url: "https://www.danielcabena.com"
  description: Daniel Cabena is a Canadian countertenor highly regarded in both Canada and Europe for prize-winning performances ranging from baroque to contemporary repertoire. Site designed by Stephen Bell.
  categories:
    - Portfolio
    - Music
  built_by: Michael Uloth
  built_by_url: "https://www.michaeluloth.com"
  featured: false
- title: Artist.Center
  main_url: "https://artistcenter.netlify.com"
  url: "https://artistcenter.netlify.com"
  description: The marketing page for Artist.Center, a soon-to-launch platform designed to connect opera singers to opera companies. Site designed by Stephen Bell.
  categories:
    - Music
  built_by: Michael Uloth
  built_by_url: "https://www.michaeluloth.com"
  featured: false
- title: DG Volo & Company
  main_url: "https://www.dgvolo.com"
  url: "https://www.dgvolo.com"
  description: DG Volo & Company is a Toronto-based investment consultancy. Site designed by Stephen Bell.
  categories:
    - Finance
  built_by: Michael Uloth
  built_by_url: "https://www.michaeluloth.com"
  featured: false
- title: Shawna Lucey
  main_url: "https://www.shawnalucey.com"
  url: "https://www.shawnalucey.com"
  description: Shawna Lucey is an American theater and opera director based in New York City. Site designed by Stephen Bell.
  categories:
    - Portfolio
    - Music
    - Entertainment
  built_by: Michael Uloth
  built_by_url: "https://www.michaeluloth.com"
  featured: false
- title: Leyan Lo
  main_url: https://www.leyanlo.com
  url: https://www.leyanlo.com
  description: >
    Leyan Lo’s personal website
  categories:
    - Portfolio
  built_by: Leyan Lo
  built_by_url: https://www.leyanlo.com
  featured: false
- title: Hawaii National Bank
  url: https://hawaiinational.bank
  main_url: https://hawaiinational.bank
  description: Hawaii National Bank's highly personalized service has helped loyal customers & locally owned businesses achieve their financial dreams for over 50 years.
  categories:
    - Finance
  built_by: Wall-to-Wall Studios
  built_by_url: https://walltowall.com
  featured: false
- title: Coletiv
  url: https://coletiv.com
  main_url: https://coletiv.com
  description: Coletiv teams up with companies of all sizes to design, develop & launch digital products for iOS, Android & the Web.
  categories:
    - Technology
    - Agency
    - Web Development
  built_by: Coletiv
  built_by_url: https://coletiv.com
  featured: false
- title: janosh.io
  description: >
    Personal blog and portfolio of Janosh Riebesell. The site is built with Gatsby v2 and designed
    entirely with styled-components v4. Much of the layout was achieved with CSS grid. It supports
    Google Analytics, fluid typography and Algolia search.
  main_url: "https://janosh.io"
  url: "https://janosh.io"
  source_url: "https://github.com/janosh/janosh.io"
  categories:
    - Portfolio
    - Blog
    - Science
    - Photography
    - Travel
  built_by: Janosh Riebesell
  built_by_url: "https://janosh.io"
  featured: false
- title: Gatsby Manor
  description: >
    We build themes for gatsby. We have themes for all projects including personal,
    portfolio, ecommerce, landing pages and more. We also run an in-house
    web dev and design studio. If you cannot find what you want, we can build it for you!
    Email us at gatsbymanor@gmail.com with questions.
  main_url: "https://www.gatsbymanor.com"
  url: "https://www.gatsbymanor.com"
  source_url: "https://github.com/gatsbymanor"
  categories:
    - Web Development
    - Agency
    - Technology
    - Freelance
  built_by: Steven Natera
  built_by_url: "https://stevennatera.com"
- title: Ema Suriano's Portfolio
  main_url: https://emasuriano.com/
  url: https://emasuriano.com/
  source_url: https://github.com/EmaSuriano/emasuriano.github.io
  description: >
    Ema Suriano's portfolio to display information about him, his projects and what he's writing about.
  categories:
    - Portfolio
    - Technology
    - Web Development
  built_by: Ema Suriano
  built_by_url: https://emasuriano.com/
  featured: false
- title: Luan Orlandi
  main_url: https://luanorlandi.github.io
  url: https://luanorlandi.github.io
  source_url: https://github.com/luanorlandi/luanorlandi.github.io
  description: >
    Luan Orlandi's personal website. Brazilian web developer, enthusiast in React and Gatsby.
  categories:
    - Blog
    - Portfolio
    - Web Development
  built_by: Luan Orlandi
  built_by_url: https://github.com/luanorlandi
- title: Mobius Labs
  main_url: https://mobius.ml
  url: https://mobius.ml
  description: >
    Mobius Labs landing page, a Start-up working on Computer Vision
  categories:
    - Landing Page
    - Marketing
    - Technology
  built_by: sktt
  built_by_url: https://github.com/sktt
- title: EZAgrar
  main_url: https://www.ezagrar.at/en/
  url: https://www.ezagrar.at/en/
  description: >
    EZAgrar.at is the homepage of the biggest agricultural machinery dealership in Austria. In total 8 pages will be built for this client reusing a lot of components between them.
  categories:
    - eCommerce
    - Marketing
  built_by: MangoART
  built_by_url: https://www.mangoart.at
  featured: false
- title: OAsome blog
  main_url: https://oasome.blog/
  url: https://oasome.blog/
  source_url: https://github.com/oorestisime/oasome
  description: >
    Paris-based Cypriot adventurers. A and O. Lovers of life and travel. Want to get a glimpse of the OAsome world?
  categories:
    - Blog
    - Photography
    - Travel
  built_by: Orestis Ioannou
  featured: false
- title: Brittany Chiang
  main_url: https://brittanychiang.com/
  url: https://brittanychiang.com/
  source_url: https://github.com/bchiang7/v4
  description: >
    Personal website and portfolio of Brittany Chiang built with Gatsby v2
  categories:
    - Portfolio
  built_by: Brittany Chiang
  built_by_url: https://github.com/bchiang7
  featured: false
- title: Fitekran
  description: >
    One of the most visited Turkish blogs about health, sports and healthy lifestyle, that has been rebuilt with Gatsby v2 using Wordpress.
  main_url: "https://www.fitekran.com"
  url: "https://www.fitekran.com"
  categories:
    - Science
    - Healthcare
    - Blog
  built_by: Burak Tokak
  built_by_url: "https://www.buraktokak.com"
- title: Serverless
  main_url: https://serverless.com
  url: https://serverless.com
  source_url: https://github.com/serverless/site
  description: >
    Serverless.com – Build web, mobile and IoT applications with serverless architectures using AWS Lambda, Azure Functions, Google CloudFunctions & more!
  categories:
    - Technology
    - Web Development
  built_by: Codebrahma
  built_by_url: https://codebrahma.com
  featured: false
- title: Dive Bell
  main_url: https://divebell.band/
  url: https://divebell.band/
  description: >
    Simple site for a band to list shows dates and videos (499 on lighthouse)
  categories:
    - Music
  built_by: Matt Bagni
  built_by_url: https://mattbag.github.io
  featured: false
- title: Mayer Media Co.
  main_url: https://mayermediaco.com/
  url: https://mayermediaco.com/
  description: >
    Freelance Web Development and Digital Marketing
  categories:
    - Web Development
    - Marketing
    - Blog
  source_url: https://github.com/MayerMediaCo/MayerMediaCo2.0
  built_by: Danny Mayer
  built_by_url: https://twitter.com/mayermediaco
  featured: false
- title: Jan Czizikow Portfolio
  main_url: https://www.janczizikow.com/
  url: https://www.janczizikow.com/
  source_url: https://github.com/janczizikow/janczizikow-portfolio
  description: >
    Simple personal portfolio site built with Gatsby
  categories:
    - Portfolio
    - Freelance
    - Web Development
  built_by: Jan Czizikow
  built_by_url: https://github.com/janczizikow
- title: Carbon Design Systems
  main_url: http://www.carbondesignsystem.com/
  url: http://www.carbondesignsystem.com/
  description: >
    The Carbon Design System is integrating the new IBM Design Ethos and Language. It represents a completely fresh approach to the design of all things at IBM.
  categories:
    - Design System
    - Documentation
  built_by: IBM
  built_by_url: https://www.ibm.com/
  featured: false
- title: Mozilla Mixed Reality
  main_url: https://mixedreality.mozilla.org/
  url: https://mixedreality.mozilla.org/
  description: >
    Virtual Reality for the free and open Web.
  categories:
    - Open Source
  built_by: Mozilla
  built_by_url: https://www.mozilla.org/
  featured: false
- title: Uniform Hudl Design System
  main_url: http://uniform.hudl.com/
  url: http://uniform.hudl.com/
  description: >
    A single design system to ensure every interface feels like Hudl. From the colors we use to the size of our buttons and what those buttons say, Uniform has you covered. Check the guidelines, copy the code and get to building.
  categories:
    - Design System
    - Open Source
    - Design
  built_by: Hudl
  built_by_url: https://www.hudl.com/
- title: Subtle UI
  main_url: "https://subtle-ui.netlify.com/"
  url: "https://subtle-ui.netlify.com/"
  source_url: "https://github.com/ryanwiemer/subtle-ui"
  description: >
    A collection of clever yet understated user interactions found on the web.
  categories:
    - Web Development
    - Open Source
    - User Experience
  built_by: Ryan Wiemer
  built_by_url: "https://www.ryanwiemer.com/"
  featured: false
- title: developer.bitcoin.com
  main_url: "https://developer.bitcoin.com/"
  url: "https://developer.bitcoin.com/"
  description: >
    Bitbox based bitcoin.com developer platform and resources.
  categories:
    - Finance
  featured: false
- title: Barmej
  main_url: "https://app.barmej.com/"
  url: "https://app.barmej.com/"
  description: >
    An interactive platform to learn different programming languages in Arabic for FREE
  categories:
    - Education
    - Programming
    - Learning
  built_by: Obytes
  built_by_url: "https://www.obytes.com/"
  featured: false
- title: Vote Save America
  main_url: "https://votesaveamerica.com"
  url: "https://votesaveamerica.com"
  description: >
    Be a voter. Save America.
  categories:
    - Education
    - Government
  featured: false
  built_by: Jeremy E. Miller
  built_by_url: "https://jeremyemiller.com/"
- title: Emergence
  main_url: https://emcap.com/
  url: https://emcap.com/
  description: >
    Emergence is a top enterprise cloud venture capital firm. We fund early stage ventures focusing on enterprise & SaaS applications. Emergence is one of the top VC firms in Silicon Valley.
  categories:
    - Marketing
    - Blog
  built_by: Upstatement
  built_by_url: https://www.upstatement.com/
  featured: false
- title: FPVtips
  main_url: https://fpvtips.com
  url: https://fpvtips.com
  source_url: https://github.com/jumpalottahigh/fpvtips
  description: >
    FPVtips is all about bringing racing drone pilots closer together, and getting more people into the hobby!
  categories:
    - Community
    - Education
  built_by: Georgi Yanev
  built_by_url: https://twitter.com/jumpalottahigh
  featured: false
- title: Georgi Yanev
  main_url: https://blog.georgi-yanev.com/
  url: https://blog.georgi-yanev.com/
  source_url: https://github.com/jumpalottahigh/blog.georgi-yanev.com
  description: >
    I write articles about FPV quads (building and flying), web development, smart home automation, life-long learning and other topics from my personal experience.
  categories:
    - Blog
  built_by: Georgi Yanev
  built_by_url: https://twitter.com/jumpalottahigh
  featured: false
- title: Bear Archery
  main_url: "https://beararchery.com/"
  url: "https://beararchery.com/"
  categories:
    - eCommerce
    - Sports
  built_by: Escalade Sports
  built_by_url: "https://www.escaladesports.com/"
  featured: false
- title: "attn:"
  main_url: "https://www.attn.com/"
  url: "https://www.attn.com/"
  categories:
    - Media
    - Entertainment
  built_by: "attn:"
  built_by_url: "https://www.attn.com/"
  featured: false
- title: Mirror Conf
  description: >
    Mirror Conf is a conference designed to empower designers and frontend developers who have a thirst for knowledge and want to broaden their horizons.
  main_url: "https://www.mirrorconf.com/"
  url: "https://www.mirrorconf.com/"
  categories:
    - Conference
    - Design
    - Web Development
  featured: false
- title: Startarium
  main_url: https://www.startarium.ro
  url: https://www.startarium.ro
  description: >
    Free entrepreneurship educational portal with more than 20000 users, hundreds of resources, crowdfunding, mentoring and investor pitching events facilitated.
  categories:
    - Education
    - Nonprofit
    - Entrepreneurship
  built_by: Cezar Neaga
  built_by_url: https://twitter.com/cezarneaga
  featured: false
- title: Microlink
  main_url: https://microlink.io/
  url: https://microlink.io/
  description: >
    Extract structured data from any website.
  categories:
    - Web Development
    - API
  built_by: Kiko Beats
  built_by_url: https://kikobeats.com/
  featured: false
- title: Markets.com
  main_url: "https://www.markets.com/"
  url: "https://www.markets.com/"
  featured: false
  categories:
    - Finance
- title: Kevin Legrand
  url: "https://k-legrand.com"
  main_url: "https://k-legrand.com"
  source_url: "https://github.com/Manoz/k-legrand.com"
  description: >
    Personal website and blog built with love with Gatsby v2
  categories:
    - Blog
    - Portfolio
    - Web Development
  built_by: Kevin Legrand
  built_by_url: https://k-legrand.com
  featured: false
- title: David James Portfolio
  main_url: https://dfjames.com/
  url: https://dfjames.com/
  source_url: https://github.com/daviddeejjames/dfjames-gatsby
  description: >
    Portfolio Site using GatsbyJS and headless WordPress
  categories:
    - WordPress
    - Portfolio
    - Blog
  built_by: David James
  built_by_url: https://twitter.com/daviddeejjames
- title: Hypertext Candy
  url: https://www.hypertextcandy.com/
  main_url: https://www.hypertextcandy.com/
  description: >
    Blog about web development. Laravel, Vue.js, etc.
  categories:
    - Blog
    - Web Development
  built_by: Masahiro Harada
  built_by_url: https://twitter.com/_Masahiro_H_
  featured: false
- title: "Maxence Poutord's blog"
  description: >
    Tech & programming blog of Maxence Poutord, Software Engineer, Serial Traveler and Public Speaker
  main_url: https://www.maxpou.fr
  url: https://www.maxpou.fr
  featured: false
  categories:
    - Blog
    - Web Development
  built_by: Maxence Poutord
  built_by_url: https://www.maxpou.fr
- title: "The Noted Project"
  url: https://thenotedproject.org
  main_url: https://thenotedproject.org
  source_url: https://github.com/ianbusko/the-noted-project
  description: >
    Website to showcase the ethnomusicology research for The Noted Project.
  categories:
    - Portfolio
    - Education
    - Gallery
  built_by: Ian Busko
  built_by_url: https://github.com/ianbusko
  featured: false
- title: Got Milk
  main_url: "https://www.gotmilk.com/"
  url: "https://www.gotmilk.com/"
  featured: false
  categories:
    - Food
- title: People For Bikes
  url: "https://2017.peopleforbikes.org/"
  main_url: "https://2017.peopleforbikes.org/"
  categories:
    - Community
    - Sports
    - Gallery
    - Nonprofit
  built_by: PeopleForBikes
  built_by_url: "https://peopleforbikes.org/about-us/who-we-are/staff/"
  featured: false
- title: Wide Eye
  description: >
    Creative agency specializing in interactive design, web development, and digital communications.
  url: https://wideeye.co/
  main_url: https://wideeye.co/
  categories:
    - Design
    - Web Development
  built_by: Wide Eye
  built_by_url: https://wideeye.co/about-us/
  featured: false
- title: CodeSandbox
  description: >
    CodeSandbox is an online editor that helps you create web applications, from prototype to deployment.
  url: https://codesandbox.io/
  main_url: https://codesandbox.io/
  categories:
    - Web Development
  featured: false
- title: Marvel
  description: >
    The all-in-one platform powering design.
  url: https://marvelapp.com/
  main_url: https://marvelapp.com/
  categories:
    - Design
  featured: false
- title: Designcode.io
  description: >
    Learn to design and code React apps.
  url: https://designcode.io
  main_url: https://designcode.io
  categories:
    - Learning
  featured: false
- title: Happy Design
  description: >
    The Brand and Product Team Behind Happy Money
  url: https://design.happymoney.com/
  main_url: https://design.happymoney.com/
  categories:
    - Design
    - Finance
- title: Weihnachtsmarkt.ms
  description: >
    Explore the christmas market in Münster (Westf).
  url: https://weihnachtsmarkt.ms/
  main_url: https://weihnachtsmarkt.ms/
  source_url: https://github.com/codeformuenster/weihnachtsmarkt
  categories:
    - Gallery
    - Food
  built_by: "Code for Münster during #MSHACK18"
  featured: false
- title: Code Championship
  description: >
    Competitive coding competitions for students from 3rd to 8th grade. Code is Sport.
  url: https://www.codechampionship.com
  main_url: https://www.codechampionship.com
  categories:
    - Learning
    - Education
    - Sports
  built_by: Abamath LLC
  built_by_url: https://www.abamath.com
  featured: false
- title: Wieden+Kennedy
  description: >
    Wieden+Kennedy is an independent, global creative company.
  categories:
    - Technology
    - Web Development
    - Agency
    - Marketing
  url: https://www.wk.com
  main_url: https://www.wk.com
  built_by: Wieden Kennedy
  built_by_url: https://www.wk.com/about/
  featured: false
- title: Testing JavaScript
  description: >
    This course will teach you the fundamentals of testing your JavaScript applications using eslint, Flow, Jest, and Cypress.
  url: https://testingjavascript.com/
  main_url: https://testingjavascript.com/
  categories:
    - Learning
    - Education
    - JavaScript
  built_by: Kent C. Dodds
  built_by_url: https://kentcdodds.com/
  featured: false
- title: Use Hooks
  description: >
    One new React Hook recipe every day.
  url: https://usehooks.com/
  main_url: https://usehooks.com/
  categories:
    - Learning
  built_by: Gabe Ragland
  built_by_url: https://twitter.com/gabe_ragland
  featured: false
- title: Disrupting Nate
  description: >
    Ketogenic Diet, Podcasts, and Blockchain.
  url: https://www.disruptingnate.com/
  main_url: https://www.disruptingnate.com/
  categories:
    - Technology
    - Podcast
  built_by: Nathan Olmstead
  built_by_url: https://twitter.com/disruptingnate
  featured: false
- title: Ambassador
  url: https://www.getambassador.io
  main_url: https://www.getambassador.io
  description: >
    Open source, Kubernetes-native API Gateway for microservices built on Envoy.
  categories:
    - Open Source
    - Documentation
    - Technology
  built_by: Datawire
  built_by_url: https://www.datawire.io
  featured: false
- title: Clubhouse
  main_url: https://clubhouse.io
  url: https://clubhouse.io
  description: >
    The intuitive and powerful project management platform loved by software teams of all sizes. Built with Gatsby v2 and Prismic
  categories:
    - Technology
    - Blog
    - Productivity
    - Community
    - Design
    - Open Source
  built_by: Ueno.
  built_by_url: https://ueno.co
  featured: false
- title: Asian Art Collection
  url: http://artmuseum.princeton.edu/asian-art/
  main_url: http://artmuseum.princeton.edu/asian-art/
  description: >
    Princeton University has a branch dealing with state of art.They have showcased ore than 6,000 works of Asian art are presented alongside ongoing curatorial and scholarly research
  categories:
    - Marketing
  featured: false
- title: QHacks
  url: https://qhacks.io
  main_url: https://qhacks.io
  source_url: https://github.com/qhacks/qhacks-website
  description: >
    QHacks is Queen’s University’s annual hackathon! QHacks was founded in 2016 with a mission to advocate and incubate the tech community at Queen’s University and throughout Canada.
  categories:
    - Education
    - Technology
    - Podcast
  featured: false
- title: Tyler McGinnis
  url: https://tylermcginnis.com/
  main_url: https://tylermcginnis.com/
  description: >
    The linear, course based approach to learning web technologies.
  categories:
    - Education
    - Technology
    - Podcast
    - Web Development
  featured: false
- title: a11y with Lindsey
  url: https://www.a11ywithlindsey.com/
  main_url: https://www.a11ywithlindsey.com/
  source_url: https://github.com/lkopacz/a11y-with-lindsey
  description: >
    To help developers navigate accessibility jargon, write better code, and to empower them to make their Internet, Everyone's Internet.
  categories:
    - Education
    - Blog
    - Technology
  built_by: Lindsey Kopacz
  built_by_url: https://twitter.com/littlekope0903
  featured: false
- title: DEKEMA
  url: https://www.dekema.com/
  main_url: https://www.dekema.com/
  description: >
    Worldclass crafting: Furnace, fervor, fullfilment. Delivering highest demand for future craftsmanship. Built using Gatsby v2 and Prismic.
  categories:
    - Healthcare
    - Science
    - Technology
  built_by: Crisp Studio
  built_by_url: https://crisp.studio
  featured: false
- title: FOX Circus
  main_url: "https://www.foxcircus.it/"
  url: "https://www.foxcircus.it/"
  categories:
    - Event
    - Conference
    - Entertainment
  built_by: Kframe Interactive SA
  built_by_url: http://kframeinteractive.com
  featured: false
- title: Ramón Chancay
  description: >-
    Frontend / Backend Developer in Guayaquil Ecuador.
    Currently at Everymundo, previously at El Universo.
    I enjoy teaching and sharing what I know.
    I give professional advice to developers and companies.
    My wife and my children are everything in my life.
  main_url: "https://ramonchancay.me/"
  url: "https://ramonchancay.me/"
  source_url: "https://github.com/devrchancay/personal-site"
  featured: false
  categories:
    - Blog
    - Technology
    - Web Development
  built_by: Codedebug
  built_by_url: "https://codedebug.co/"
- title: BELLHOPS
  main_url: https://www.getbellhops.com/
  url: https://www.getbellhops.com/
  description: >-
    Whether you’re moving someplace new or just want to complete a few projects around your current home, BellHops can arrange the moving services you need—at simple, straightforward rates.
  categories:
    - Business
  built_by: Bellhops, Inc.
  built_by_url: https://www.getbellhops.com/
  featured: false
- title: Acclimate Consulting
  main_url: https://www.acclimate.io/
  url: https://www.acclimate.io/
  description: >-
    Acclimate is a consulting firm that puts organizations back in control with data-driven strategies and full-stack applications.
  categories:
    - Technology
    - Consulting
  built_by: Andrew Wilson
  built_by_url: https://github.com/andwilson
  featured: false
- title: Flyright
  url: https://flyright.co/
  main_url: https://flyright.co/
  description: >-
    Flyright curates everything you need for international travel in one tidy place 💜
  categories:
    - Technology
    - App
  built_by: Ty Hopp
  built_by_url: https://github.com/tyhopp
  featured: false
- title: Vets Who Code
  url: https://vetswhocode.io/
  main_url: https://vetswhocode.io/
  description: >-
    VetsWhoCode is a non-profit organization dedicated to training military veterans & giving them the skills they need transition into tech careers.
  categories:
    - Technology
    - Nonprofit
  featured: false
- title: Patreon Blog
  url: https://blog.patreon.com/
  main_url: https://blog.patreon.com/
  description: >-
    Official blog of Patreon.com
  categories:
    - Blog
  featured: false
- title: Full Beaker
  url: https://fullbeaker.com/
  main_url: https://fullbeaker.com/
  description: >-
    Full Beaker provides independent advice online about careers and home ownership, and connect anyone who asks with companies that can help them.
  categories:
    - Consulting
  featured: false
- title: Citywide Holdup
  url: https://citywideholdup.org/
  main_url: https://citywideholdup.org/
  source_url: https://github.com/killakam3084/citywide-site
  description: >-
    Citywide Holdup is an annual fundraising event held around early November in the city of Austin, TX hosted by the Texas Wranglers benefitting Easter Seals of Central Texas, a non-profit organization that provides exceptional services, education, outreach and advocacy so that people with disabilities can live, learn, work and play in our communities.
  categories:
    - Nonprofit
    - Event
  built_by: Cameron Rison
  built_by_url: https://github.com/killakam3084
  featured: false
- title: Dawn Labs
  url: https://dawnlabs.io
  main_url: https://dawnlabs.io
  description: >-
    Thoughtful products for inspired teams. With a holistic approach to engineering and design, we partner with startups and enterprises to build for the digital era.
  categories:
    - Technology
    - Agency
    - Web Development
  featured: false
- title: COOP by Ryder
  url: https://coop.com/
  main_url: https://coop.com/
  description: >
    COOP is a platform that connects fleet managers that have idle vehicles to businesses that are looking to rent vehicles. COOP simplifies the process and paperwork required to safely share vehicles between business owners.
  categories:
    - Marketing
  built_by: Crispin Porter Bogusky
  built_by_url: http://www.cpbgroup.com/
  featured: false
- title: Domino's Paving for Pizza
  url: https://www.pavingforpizza.com/
  main_url: https://www.pavingforpizza.com/
  description: >
    Nominate your town for a chance to have your rough drive home from Domino's fixed to pizza perfection.
  categories:
    - Marketing
  built_by: Crispin Porter Bogusky
  built_by_url: http://www.cpbgroup.com/
  featured: false
- title: Propapanda
  url: https://propapanda.eu/
  main_url: https://propapanda.eu/
  description: >
    Is a creative production house based in Tallinn, Estonia. We produce music videos, commercials, films and campaigns – from scratch to finish.
  categories:
    - Video
    - Portfolio
    - Agency
    - Media
  built_by: Henry Kehlmann
  built_by_url: https://github.com/madhenry/
  featured: false
- title: JAMstack.paris
  url: https://jamstack.paris/
  main_url: https://jamstack.paris/
  source_url: https://github.com/JAMstack-paris/jamstack.paris
  description: >
    JAMstack-focused, bi-monthly meetup in Paris
  categories:
    - Web Development
  built_by: Matthieu Auger & Nicolas Goutay
  built_by_url: https://github.com/JAMstack-paris
  featured: false
- title: DexWallet - The only Wallet you need by Dexlab
  main_url: "https://www.dexwallet.io/"
  url: "https://www.dexwallet.io/"
  source_url: "https://github.com/dexlab-io/DexWallet-website"
  featured: false
  description: >-
    DexWallet is a secure, multi-chain, mobile wallet with an upcoming one-click exchange for mobile.
  categories:
    - App
    - Open Source
  built_by: DexLab
  built_by_url: "https://github.com/dexlab-io"
- title: Kings Valley Paving
  url: https://kingsvalleypaving.com
  main_url: https://kingsvalleypaving.com
  description: >
    Kings Valley Paving is an asphalt, paving and concrete company serving the commercial, residential and industrial sectors in the Greater Toronto Area. Site designed by Stephen Bell.
  categories:
    - Marketing
  built_by: Michael Uloth
  built_by_url: https://www.michaeluloth.com
  featured: false
- title: Peter Barrett
  url: https://www.peterbarrett.ca
  main_url: https://www.peterbarrett.ca
  description: >
    Peter Barrett is a Canadian baritone from Newfoundland and Labrador who performs opera and concert repertoire in Canada, the U.S. and around the world. Site designed by Stephen Bell.
  categories:
    - Portfolio
    - Music
  built_by: Michael Uloth
  built_by_url: https://www.michaeluloth.com
  featured: false
- title: NARCAN
  main_url: https://www.narcan.com
  url: https://www.narcan.com
  description: >
    NARCAN Nasal Spray is the first and only FDA-approved nasal form of naloxone for the emergency treatment of a known or suspected opioid overdose.
  categories:
    - Healthcare
  built_by: NARCAN
  built_by_url: https://www.narcan.com
  featured: false
- title: Ritual
  main_url: https://ritual.com
  url: https://ritual.com
  description: >
    Ritual started with a simple question, what exactly is in women's multivitamins? This is the story of what happened when our founder Kat started searching for answers — the story of Ritual.
  categories:
    - Healthcare
  built_by: Ritual
  built_by_url: https://ritual.com
  featured: false
- title: Truebill
  main_url: https://www.truebill.com
  url: https://www.truebill.com
  description: >
    Truebill empowers you to take control of your money.
  categories:
    - Finance
  built_by: Truebill
  built_by_url: https://www.truebill.com
  featured: false
- title: Smartling
  main_url: https://www.smartling.com
  url: https://www.smartling.com
  description: >
    Smartling enables you to automate, manage, and professionally translate content so that you can do more with less.
  categories:
    - Marketing
  built_by: Smartling
  built_by_url: https://www.smartling.com
  featured: false
- title: Clear
  main_url: https://www.clearme.com
  url: https://www.clearme.com
  description: >
    At clear, we’re working toward a future where you are your ID, enabling you to lead an unstoppable life.
  categories:
    - Security
  built_by: Clear
  built_by_url: https://www.clearme.com
  featured: false
- title: VS Code Rocks
  main_url: "https://vscode.rocks"
  url: "https://vscode.rocks"
  source_url: "https://github.com/lannonbr/vscode-rocks"
  featured: false
  description: >
    VS Code Rocks is a place for weekly news on the newest features and updates to Visual Studio Code as well as trending extensions and neat tricks to continually improve your VS Code skills.
  categories:
    - Open Source
    - Blog
    - Web Development
  built_by: Benjamin Lannon
  built_by_url: "https://github.com/lannonbr"
- title: Particle
  main_url: "https://www.particle.io"
  url: "https://www.particle.io"
  featured: false
  description: Particle is a fully-integrated IoT platform that offers everything you need to deploy an IoT product.
  categories:
    - Marketing
- title: freeCodeCamp curriculum
  main_url: "https://learn.freecodecamp.org"
  url: "https://learn.freecodecamp.org"
  featured: false
  description: Learn to code with free online courses, programming projects, and interview preparation for developer jobs.
  categories:
    - Web Development
    - Learning
- title: Tandem
  main_url: "https://www.tandem.co.uk"
  url: "https://www.tandem.co.uk"
  description: >
    We're on a mission to free you of money misery. Our app, card and savings account are designed to help you spend less time worrying about money and more time enjoying life.
  categories:
    - Finance
    - App
  built_by: Tandem
  built_by_url: https://github.com/tandembank
  featured: false
- title: Monbanquet.fr
  main_url: "https://monbanquet.fr"
  url: "https://monbanquet.fr"
  description: >
    Give your corporate events the food and quality it deserves, thanks to the know-how of the best local artisans.
  categories:
    - eCommerce
    - Food
    - Event
  built_by: Monbanquet.fr
  built_by_url: https://github.com/monbanquet
  featured: false
- title: The Leaky Cauldron Blog
  url: https://theleakycauldronblog.com
  main_url: https://theleakycauldronblog.com
  source_url: https://github.com/v4iv/theleakycauldronblog
  description: >
    A Brew of Awesomeness with a Pinch of Magic...
  categories:
    - Blog
  built_by: Vaibhav Sharma
  built_by_url: https://github.com/v4iv
  featured: false
- title: Wild Drop Surf Camp
  main_url: "https://wilddropsurfcamp.com"
  url: "https://wilddropsurfcamp.com"
  description: >
    Welcome to Portugal's best kept secret and be amazed with our nature. Here you can explore, surf, taste the world's best gastronomy and wine, feel the North Canyon's power with the biggest waves in the world and so many other amazing things. Find us, discover yourself!
  categories:
    - Travel
  built_by: Samuel Fialho
  built_by_url: https://samuelfialho.com
  featured: false
- title: JoinUp HR chatbot
  url: https://www.joinup.io
  main_url: https://www.joinup.io
  description: Custom HR chatbot for better candidate experience
  categories:
    - App
    - Technology
  featured: false
- title: JDCastro Web Design & Development
  main_url: https://jacobdcastro.com
  url: https://jacobdcastro.com
  source_url: https://github.com/jacobdcastro/personal-site
  featured: false
  description: >
    A small business site for freelance web designer and developer Jacob D. Castro. Includes professional blog, contact forms, and soon-to-come portfolio of sites for clients. Need a new website or an extra developer to share the workload? Feel free to check out the website!
  categories:
    - Blog
    - Portfolio
    - Business
    - Freelance
  built_by: Jacob D. Castro
  built_by_url: https://twitter.com/jacobdcastro
- title: Gatsby Tutorials
  main_url: https://www.gatsbytutorials.com
  url: https://www.gatsbytutorials.com
  source_url: https://github.com/ooloth/gatsby-tutorials
  featured: false
  description: >
    Gatsby Tutorials is a community-updated list of video, audio and written tutorials to help you learn GatsbyJS.
  categories:
    - Web Development
    - Education
    - Open Source
  built_by: Michael Uloth
  built_by_url: "https://www.michaeluloth.com"
- title: Up & Running Tutorials
  main_url: https://www.upandrunningtutorials.com
  url: https://www.upandrunningtutorials.com
  featured: false
  description: >
    Free coding tutorials for web developers. Get your web development career up and running by learning to build better, faster websites.
  categories:
    - Web Development
    - Education
  built_by: Michael Uloth
  built_by_url: "https://www.michaeluloth.com"
- title: Grooovinger
  url: https://www.grooovinger.com
  main_url: https://www.grooovinger.com
  description: >
    Martin Grubinger, a web developer from Austria
  categories:
    - Portfolio
    - Web Development
  built_by: Martin Grubinger
  built_by_url: https://www.grooovinger.com
  featured: false
- title: LXDX - the Crypto Derivatives Exchange
  main_url: https://www.lxdx.co/
  url: https://www.lxdx.co/
  description: >
    LXDX is the world's fastest crypto exchange. Our mission is to bring innovative financial products to retail crypto investors, providing access to the same speed and scalability that institutional investors already depend on us to deliver each and every day.
  categories:
    - Marketing
    - Finance
  built_by: Corey Ward
  built_by_url: http://www.coreyward.me/
  featured: false
- title: Kyle McDonald
  url: https://kylemcd.com
  main_url: https://kylemcd.com
  source_url: https://github.com/kylemcd/personal-site-react
  description: >
    Personal site + blog for Kyle McDonald
  categories:
    - Blog
  built_by: Kyle McDonald
  built_by_url: https://kylemcd.com
  featured: false
- title: VSCode Power User Course
  main_url: https://VSCode.pro
  url: https://VSCode.pro
  description: >
    After 10 years with Sublime, I switched to VSCode. Love it. Spent 1000+ hours building a premium video course to help you switch today. 200+ power user tips & tricks turn you into a VSCode.pro
  categories:
    - Education
    - Learning
    - eCommerce
    - Marketing
    - Technology
    - Web Development
  built_by: Ahmad Awais
  built_by_url: https://twitter.com/MrAhmadAwais/
  featured: false
- title: Thijs Koerselman Portfolio
  main_url: https://www.vauxlab.com
  url: https://www.vauxlab.com
  featured: false
  description: >
    Portfolio of Thijs Koerselman. A freelance software engineer, full-stack web developer and sound designer.
  categories:
    - Portfolio
    - Business
    - Freelance
    - Technology
    - Web Development
    - Music
- title: Ad Hoc Homework
  main_url: https://homework.adhoc.team
  url: https://homework.adhoc.team
  description: >
    Ad Hoc builds government digital services that are fast, efficient, and usable by everyone. Ad Hoc Homework is a collection of coding and design challenges for candidates applying to our open positions.
  categories:
    - Web Development
    - Government
    - Healthcare
    - Programming
  built_by_url: https://adhoc.team
  featured: false
- title: BetterDocs | Discord Themes & Plugins
  main_url: https://betterdocs.us
  url: https://betterdocs.us
  description: >
    All Discord enhancement projects in 1! Free quality Themes and Plugins for Discord and easy installation instructions for BetterDiscord and more!
  categories:
    - Web Development
    - Programming
    - Open Source
  built_by: Christopher R. | Owner
  built_by_url: https://github.com/MrRobotjs/
  featured: false
- title: Birra Napoli
  main_url: http://www.birranapoli.it
  url: http://www.birranapoli.it
  built_by: Ribrain
  built_by_url: https://www.ribrainstudio.com
  featured: false
  description: >
    Birra Napoli official site
  categories:
    - Landing Page
    - Business
    - Food
- title: Satispay
  url: https://www.satispay.com
  main_url: https://www.satispay.com
  categories:
    - Business
    - Finance
    - Technology
  built_by: Satispay
  built_by_url: https://www.satispay.com
  featured: false
- title: The Movie Database - Gatsby
  url: https://tmdb.lekoarts.de
  main_url: https://tmdb.lekoarts.de
  source_url: https://github.com/LekoArts/gatsby-source-tmdb-example
  categories:
    - Open Source
    - Entertainment
    - Gallery
  featured: false
  built_by: LekoArts
  built_by_url: "https://github.com/LekoArts"
  description: >
    Source from The Movie Database (TMDb) API (v3) in Gatsby. This example is built with react-spring, React hooks and react-tabs and showcases the gatsby-source-tmdb plugin. It also has some client-only paths and uses gatsby-image.
- title: LANDR - Creative Tools for Musicians
  url: https://www.landr.com/
  main_url: https://www.landr.com/en/
  categories:
    - Music
    - Technology
    - Business
    - Entrepreneurship
    - Freelance
    - Marketing
    - Media
  featured: false
  built_by: LANDR
  built_by_url: https://twitter.com/landr_music
  description: >
    Marketing website built for LANDR. LANDR is a web application that provides tools for musicians to master their music (using artificial intelligence), collaborate with other musicians, and distribute their music to multiple platforms.
- title: ClinicJS
  url: https://clinicjs.org/
  main_url: https://clinicjs.org/
  categories:
    - Technology
    - Documentation
  featured: false
  built_by: NearForm
  built_by_url: "https://www.nearform.com/"
  description: >
    Tools to help diagnose and pinpoint Node.js performance issues.
- title: KOBIT
  main_url: "https://kobit.in"
  url: "https://kobit.in"
  description: Automated Google Analytics Report with everything you need and more
  featured: false
  categories:
    - Marketing
    - Blog
  built_by: mottox2
  built_by_url: "https://mottox2.com"
- title: Aleksander Hansson
  main_url: https://ahansson.com
  url: https://ahansson.com
  featured: false
  description: >
    Portfolio website for Aleksander Hansson
  categories:
    - Portfolio
    - Business
    - Freelance
    - Technology
    - Web Development
    - Consulting
  built_by: Aleksander Hansson
  built_by_url: https://www.linkedin.com/in/aleksanderhansson/
- title: Surfing Nosara
  main_url: "https://www.surfingnosara.com"
  url: "https://www.surfingnosara.com"
  description: Real estate, vacation, and surf report hub for Nosara, Costa Rica
  featured: false
  categories:
    - Business
    - Blog
    - Gallery
    - Marketing
  built_by: Desarol
  built_by_url: "https://www.desarol.com"
- title: Crispin Porter Bogusky
  url: https://cpbgroup.com/
  main_url: https://cpbgroup.com/
  description: >
    We solve the world’s toughest communications problems with the most quantifiably potent creative assets.
  categories:
    - Agency
    - Design
    - Marketing
  built_by: Crispin Porter Bogusky
  built_by_url: https://cpbgroup.com/
  featured: false
- title: graphene-python
  url: https://graphene-python.org
  main_url: https://graphene-python.org
  description: Graphene is a collaboratively funded project.Graphene-Python is a library for building GraphQL APIs in Python easily.
  categories:
    - Library
    - API
    - Documentation
  featured: false
- title: Engel & Völkers Ibiza Holiday Rentals
  main_url: "https://www.ev-ibiza.com/"
  url: "https://www.ev-ibiza.com/"
  featured: false
  built_by: Ventura Digitalagentur
  description: >
    Engel & Völkers, one of the most successful real estate agencies in the world, offers luxury holiday villas to rent in Ibiza.
  categories:
    - Travel
- title: Sylvain Hamann's personal website
  url: "https://shamann.fr"
  main_url: "https://shamann.fr"
  source_url: "https://github.com/sylvhama/shamann-gatsby/"
  description: >
    Sylvain Hamann, web developer from France
  categories:
    - Portfolio
    - Web Development
  built_by: Sylvain Hamann
  built_by_url: "https://twitter.com/sylvhama"
  featured: false
- title: Luca Crea's portfolio
  main_url: https://lcrea.github.io
  url: https://lcrea.github.io
  description: >
    Portfolio and personal website of Luca Crea, an Italian software engineer.
  categories:
    - Portfolio
  built_by: Luca Crea
  built_by_url: https://github.com/lcrea
  featured: false
- title: Escalade Sports
  main_url: "https://www.escaladesports.com/"
  url: "https://www.escaladesports.com/"
  categories:
    - eCommerce
    - Sports
  built_by: Escalade Sports
  built_by_url: "https://www.escaladesports.com/"
  featured: false
- title: Exposify
  main_url: "https://www.exposify.de/"
  url: "https://www.exposify.de/"
  description: >
    This is our German website built with Gatsby 2.0, Emotion and styled-system.
    Exposify is a proptech startup and builds technology for real estate businesses.
    We provide our customers with an elegant agent software in combination
    with beautifully designed and fast websites.
  categories:
    - Web Development
    - Real Estate
    - Agency
    - Marketing
  built_by: Exposify
  built_by_url: "https://www.exposify.de/"
  featured: false
- title: Steak Point
  main_url: https://www.steakpoint.at/
  url: https://www.steakpoint.at/
  description: >
    Steak Restaurant in Vienna, Austria (Wien, Österreich).
  categories:
    - Food
  built_by: Peter Kroyer
  built_by_url: https://www.peterkroyer.at/
  featured: false
- title: Takumon blog
  main_url: "https://takumon.com"
  url: "https://takumon.com"
  source_url: "https://github.com/Takumon/blog"
  description: Java Engineer's tech blog.
  featured: false
  categories:
    - Blog
  built_by: Takumon
  built_by_url: "https://twitter.com/inouetakumon"
- title: DayThirty
  main_url: "https://daythirty.com"
  url: "https://daythirty.com"
  description: DayThirty - ideas for the new year.
  featured: false
  categories:
    - Marketing
  built_by: Jack Oliver
  built_by_url: "https://twitter.com/mrjackolai"
- title: TheAgencyProject
  main_url: "https://theagencyproject.co"
  url: "https://theagencyproject.co"
  description: Agency model, without agency overhead.
  categories:
    - Agency
  built_by: JV-LA
  built_by_url: https://jv-la.com
- title: Karen Hou's portfolio
  main_url: https://www.karenhou.com/
  url: https://www.karenhou.com/
  categories:
    - Portfolio
  built_by: Karen H. Developer
  built_by_url: https://github.com/karenhou
  featured: false
- title: Jean Luc Ponty
  main_url: "https://ponty.com"
  url: "https://ponty.com"
  description: Official site for Jean Luc Ponty, French virtuoso violinist and jazz composer.
  featured: false
  categories:
    - Music
    - Entertainment
  built_by: Othermachines
  built_by_url: "https://othermachines.com"
- title: Rosewood Family Advisors
  main_url: "https://www.rfallp.com/"
  url: "https://www.rfallp.com/"
  description: Rosewood Family Advisors LLP (Palo Alto) provides a diverse range of family office services customized for ultra high net worth individuals.
  featured: false
  categories:
    - Finance
    - Business
  built_by: Othermachines
  built_by_url: "https://othermachines.com"
- title: Cole Walker's Portfolio
  main_url: "https://www.walkermakes.com"
  url: "https://www.walkermakes.com"
  source_url: "https://github.com/ColeWalker/portfolio"
  description: The portfolio of web developer Cole Walker, built with the help of Gatsby v2, React-Spring, and SASS.
  featured: false
  categories:
    - Portfolio
    - Web Development
  built_by: Cole Walker
  built_by_url: "https://www.walkermakes.com"
- title: Standing By Company
  main_url: "https://standingby.company"
  url: "https://standingby.company"
  description: A brand experience design company led by Scott Mackenzie and Trent Barton.
  featured: false
  categories:
    - Design
    - Web Development
  built_by: Standing By Company
  built_by_url: "https://standingby.company"
- title: Ashley Thouret
  main_url: "https://www.ashleythouret.com"
  url: "https://www.ashleythouret.com"
  description: Official website of Canadian soprano Ashley Thouret. Site designed by Stephen Bell.
  categories:
    - Portfolio
    - Music
  built_by: Michael Uloth
  built_by_url: "https://www.michaeluloth.com"
  featured: false
- title: The AZOOR Society
  main_url: "https://www.theazoorsociety.org"
  url: "https://www.theazoorsociety.org"
  description: The AZOOR Society is a UK-based charity committed to promoting awareness of Acute Zonal Occult Outer Retinopathy and assisting further research. Site designed by Stephen Bell.
  categories:
    - Community
    - Nonprofit
  built_by: Michael Uloth
  built_by_url: "https://www.michaeluloth.com"
  featured: false
- title: Gábor Fűzy pianist
  main_url: "https://pianobar.hu"
  url: "https://pianobar.hu"
  description: Gábor Fűzy pianist's offical website built with Gatsby v2.
  categories:
    - Music
  built_by: Zoltán Bedi
  built_by_url: "https://github.com/B3zo0"
  featured: false
- title: Logicwind
  main_url: "https://logicwind.com"
  url: "https://logicwind.com"
  description: Website of Logicwind - JavaScript experts, Technology development agency & consulting.
  featured: false
  categories:
    - Portfolio
    - Agency
    - Web Development
    - Consulting
  built_by: Logicwind
  built_by_url: "https://www.logicwind.com"
- title: ContactBook.app
  main_url: "https://contactbook.app"
  url: "https://contactbook.app"
  description: Seamlessly share Contacts with G Suite team members
  featured: false
  categories:
    - Landing Page
    - Blog
  built_by: Logicwind
  built_by_url: "https://www.logicwind.com"
- title: npm-bookmarks
  url: https://npm-bookmarks.netlify.com
  main_url: https://npm-bookmarks.netlify.com
  source_url: https://github.com/crstnio/npm-bookmarks
  description: >
    A site to collect personal favorites of NPM packages – sorted by downloads count with a tags filter and search by title. Fork it and bookmark your favorite packages!
  categories:
    - Directory
    - JavaScript
    - Library
    - Open Source
    - Programming
    - Web Development
  built_by: crstnio
  built_by_url: https://github.com/crstnio/
  featured: false
- title: Waterscapes
  main_url: "https://waterscap.es"
  url: "https://waterscap.es/lake-monteynard/"
  source_url: "https://github.com/gaelbillon/Waterscapes-Gatsby-site"
  description: Waterscap.es is a directory of bodies of water (creeks, ponds, waterfalls, lakes, etc) with information about each place such as how to get there, hike time, activities and photos and a map displayed with the Mapbox GL SJ npm package. It was developed with the goal of learning Gatsby. This website is based on the gatsby-contentful-starter and uses Contentful as CMS. It is hosted on Netlify. Hooks are setup with Bitbucket and Contentful to trigger a new build upon code or content changes. The data on Waterscap.es is a mix of original content and informations from the internets gathered and put together.
  categories:
    - Directory
    - Photography
    - Travel
  built_by: Gaël Billon
  built_by_url: "https://gaelbillon.com"
  featured: false
- title: Packrs
  url: "https://www.packrs.co/"
  main_url: "https://www.packrs.co/"
  description: >
    Packrs is a local delivery platform, one spot for all your daily requirements. On a single tap get everything you need at your doorstep.
  categories:
    - Marketing
    - Landing Page
    - Entrepreneurship
  built_by: Vipin Kumar Rawat
  built_by_url: "https://github.com/aesthytik"
  featured: false
- title: HyakuninIsshu
  main_url: "https://hyakuninanki.net"
  url: "https://hyakuninanki.net"
  source_url: "https://github.com/rei-m/web_hyakuninisshu"
  description: >
    HyakuninIsshu is a traditional Japanese card game.
  categories:
    - Education
    - Gallery
    - Entertainment
  built_by: Rei Matsushita
  built_by_url: "https://github.com/rei-m/"
  featured: false
- title: WQU Partners
  main_url: "https://partners.wqu.org/"
  url: "https://partners.wqu.org/"
  featured: false
  categories:
    - Marketing
    - Education
    - Landing Page
  built_by: Corey Ward
  built_by_url: "http://www.coreyward.me/"
- title: Federico Giacone
  url: "https://federico.giac.one/"
  main_url: "https://federico.giac.one"
  source_url: "https://github.com/leopuleo/federico.giac.one"
  description: >
    Digital portfolio for Italian Architect Federico Giacone.
  categories:
    - Portfolio
    - Gallery
  built_by: Leonardo Giacone
  built_by_url: "https://github.com/leopuleo"
  featured: false
- title: Station
  url: "https://getstation.com/"
  main_url: "https://getstation.com/"
  description: Station is the first smart browser for busy people. A single place for all of your web applications.
  categories:
    - Technology
    - Web Development
    - Productivity
  featured: false
- title: Vyron Vasileiadis
  url: "https://fedonman.com/"
  main_url: "https://fedonman.com"
  source_url: "https://github.com/fedonman/fedonman-website"
  description: Personal space of Vyron Vasileiadis aka fedonman, a Web & IoT Developer, Educator and Entrepreneur based in Athens, Greece.
  categories:
    - Portfolio
    - Technology
    - Web Development
    - Education
  built_by: Vyron Vasileiadis
  built_by_url: "https://github.com/fedonman"
- title: Fabien Champigny
  url: "https://www.champigny.name/"
  main_url: "https://www.champigny.name/"
  built_by_url: "https://www.champigny.name/"
  description: Fabien Champigny's personal blog. Entrepreneur, hacker and loves street photo.
  categories:
    - Blog
    - Gallery
    - Photography
    - Productivity
    - Entrepreneurship
  featured: false
- title: Alex Xie - Portfolio
  url: https://alexieyizhe.me/
  main_url: https://alexieyizhe.me/
  source_url: https://github.com/alexieyizhe/alexieyizhe.github.io
  description: >
    Personal website of Alex Yizhe Xie, a University of Waterloo Computer Science student and coding enthusiast.
  categories:
    - Blog
    - Portfolio
    - Web Development
  featured: false
- title: Equithon
  url: https://equithon.org/
  main_url: https://equithon.org/
  source_url: https://github.com/equithon/site-main/
  built_by: Alex Xie
  built_by_url: https://alexieyizhe.me/
  description: >
    Equithon is the largest social innovation hackathon in Waterloo, Canada. It was founded in 2016 to tackle social equity issues and create change.
  categories:
    - Education
    - Event
    - Learning
    - Open Source
    - Nonprofit
    - Technology
  featured: false
- title: Dale Blackburn - Portfolio
  url: https://dakebl.co.uk/
  main_url: https://dakebl.co.uk/
  source_url: https://github.com/dakebl/dakebl.co.uk
  description: >
    Dale Blackburn's personal website and blog.
  categories:
    - Blog
    - Portfolio
    - Web Development
  featured: false
- title: Portfolio of Anthony Wiktor
  url: https://www.anthonydesigner.com/
  main_url: https://www.anthonydesigner.com/
  description: >
    Anthony Wiktor is a Webby Award-Winning Creative Director and Digital Designer twice named Hot 100 by WebDesigner Magazine. Anthony has over a decade of award-winning experience in design and has worked on projects across a diverse set of industries — from entertainment to consumer products to hospitality to technology. Anthony is a frequent lecturer at USC’s Annenberg School for Communication & Journalism and serves on the board of AIGA Los Angeles.
  categories:
    - Portfolio
    - Marketing
  built_by: Maciej Leszczyński
  built_by_url: http://twitter.com/_maciej
  featured: false
- title: Frame.io Workflow Guide
  main_url: https://workflow.frame.io
  url: https://workflow.frame.io
  description: >
    The web’s most comprehensive post-production resource, written by pro filmmakers, for pro filmmakers. Always expanding, always free.
  categories:
    - Education
  built_by: Frame.io
  built_by_url: https://frame.io
  featured: false
- title: MarcySutton.com
  main_url: https://marcysutton.com
  url: https://marcysutton.com
  description: >
    The personal website of web developer and accessibility advocate Marcy Sutton.
  categories:
    - Blog
    - Accessibility
    - Video
    - Photography
  built_by: Marcy Sutton
  built_by_url: https://marcysutton.com
  featured: true
- title: Kepinski.me
  main_url: https://kepinski.me
  url: https://kepinski.me
  description: >
    The personal site of Antoni Kepinski, Node.js Developer.
  categories:
    - Portfolio
    - Open Source
  built_by: Antoni Kepinski
  built_by_url: https://kepinski.me
  featured: false
- title: WPGraphQL Docs
  main_url: https://docs.wpgraphql.com
  url: https://docs.wpgraphql.com
  description: >
    Documentation for WPGraphQL, a free open-source WordPress plugin that provides an extendable GraphQL schema and API for any WordPress site.
  categories:
    - API
    - Documentation
    - Technology
    - Web Development
    - WordPress
  built_by: WPGraphQL
  built_by_url: https://wpgraphql.com
  featured: false
- title: Shine Lawyers
  main_url: https://www.shine.com.au
  url: https://www.shine.com.au
  description: >
    Shine Lawyers is an Australian legal services website built with Gatsby v2, Elasticsearch, Isso, and Geolocation services.
  categories:
    - Business
    - Blog
- title: Parallel Polis Kosice
  url: https://www.paralelnapoliskosice.sk/
  main_url: https://www.paralelnapoliskosice.sk/
  source_url: https://github.com/ParalelnaPolisKE/paralelnapoliskosice.sk
  description: >
    Parallel Polis is a collective of people who want to live in a more opened world. We look for possibilities and technologies (Bitcoin, the blockchain, reputation systems and decentralized technologies in general) that open new ways, make processes easier and remove unnecessary barriers. We want to create an environment that aims at education, discovering and creating better systems for everybody who is interested in freedom and independence.
  categories:
    - Blog
    - Education
    - Technology
  built_by: Roman Vesely
  built_by_url: https://romanvesely.
  featured: false
- title: Unda Solutions
  url: https://unda.com.au
  main_url: https://unda.com.au
  description: >
    A custom web application development company in Perth, WA
  categories:
    - Business
    - Freelance
    - Web Development
    - Technology
  featured: false
- title: BIGBrave
  main_url: https://bigbrave.digital
  url: https://bigbrave.digital
  description: >
    BIGBrave is a strategic design firm. We partner with our clients, big and small, to design & create human-centered brands, products, services and systems that are simple, beautiful and easy to use.
  categories:
    - Agency
    - Web Development
    - Marketing
    - Technology
    - WordPress
  built_by: Francois Brill
  built_by_url: https://bigbrave.digital
  featured: false
- title: KegTracker
  main_url: https://www.kegtracker.co.za
  url: https://www.kegtracker.co.za
  description: >
    Keg Tracker is part of the Beverage Insights family and its sole aim is to provide you with the right data about your kegs to make better decisions. In today’s business landscape having the right information at your finger tips is crucial to the agility of your business.
  categories:
    - Food
    - Business
    - Technology
  built_by: Francois Brill
  built_by_url: https://bigbrave.digital
  featured: false
- title: Mike Nichols
  url: https://www.mikenichols.me
  main_url: https://www.mikenichols.me
  description: >
    Portfolio site of Mike Nichols, a UX designer and product development lead.
  categories:
    - Portfolio
    - Technology
    - Web Development
  built_by: Mike Nichols
  featured: false
- title: Steve Haid
  url: https://www.stevehaid.com
  main_url: https://www.stevehaid.com
  description: >
    Steve Haid is a real estate agent and Professional Financial Planner (PFP) who has been helping clients achieve their investment goals since 2006. Site designed by Stephen Bell.
  categories:
    - Marketing
    - Real Estate
  built_by: Michael Uloth
  built_by_url: "https://www.michaeluloth.com"
- title: Incremental - Loyalty, Rewards and Incentive Programs
  main_url: https://www.incremental.com.au
  url: https://www.incremental.com.au
  description: >
    Sydney-based digital agency specialising in loyalty, rewards and incentive programs. WordPress backend; Cloudinary, YouTube and Hubspot form integration; query data displayed as animated SVG graphs; video background in the header.
  categories:
    - Agency
    - Portfolio
    - WordPress
  built_by: Incremental
  built_by_url: https://www.incremental.com.au
  featured: false
- title: Technica11y
  main_url: https://www.technica11y.org
  url: https://www.technica11y.org
  description: >
    Discussing challenges in technical accessibility.
  categories:
    - Accessibility
    - Education
    - Video
  built_by: Tenon.io
  built_by_url: https://tenon.io
  featured: false
- title: Tenon-UI Documentation
  main_url: https://www.tenon-ui.info
  url: https://www.tenon-ui.info
  description: >
    Documentation site for Tenon-UI: Tenon.io's accessible components library.
  categories:
    - Accessibility
    - Documentation
    - Library
    - Web Development
  built_by: Tenon.io
  built_by_url: https://tenon.io
  featured: false
- title: Matthew Secrist
  main_url: https://www.matthewsecrist.net
  url: https://www.matthewsecrist.net
  source_url: https://github.com/matthewsecrist/v3
  description: >
    Matthew Secrist's personal portfolio using Gatsby, Prismic and Styled-Components.
  categories:
    - Portfolio
    - Technology
    - Web Development
  built_by: Matthew Secrist
  built_by_url: https://www.matthewsecrist.net
  featured: false
- title: Node.js Dev
  main_url: https://nodejs.dev
  url: https://nodejs.dev
  source_url: https://github.com/nodejs/nodejs.dev
  description: >
    Node.js Foundation Website.
  categories:
    - Documentation
    - Web Development
  built_by: Node.js Website Redesign Working Group
  built_by_url: https://github.com/nodejs/website-redesign
  featured: false
- title: Sheffielders
  main_url: https://sheffielders.org
  url: https://sheffielders.org
  source_url: https://github.com/davemullenjnr/sheffielders
  description: >
    A collective of businesses, creatives, and projects based in Sheffield, UK.
  categories:
    - Directory
  built_by: Dave Mullen Jnr
  built_by_url: https://davemullenjnr.co.uk
  featured: false
- title: Stealth Labs
  url: https://stealthlabs.io
  main_url: https://stealthlabs.io
  description: >
    We design and develop for the web, mobile and desktop
  categories:
    - Portfolio
    - Web Development
  built_by: Edvins Antonovs
  built_by_url: https://edvins.io
  featured: false
- title: Constanzia Yurashko
  main_url: https://www.constanziayurashko.com
  url: https://www.constanziayurashko.com
  description: >
    Exclusive women's ready-to-wear fashion by designer Constanzia Yurashko.
  categories:
    - Portfolio
  built_by: Maxim Andries
  featured: false
- title: The Tenon.io blog
  main_url: https://blog.tenon.io/
  url: https://blog.tenon.io/
  description: >
    The Tenon.io blog features articles on accessibility written by some of the industry's leading lights and includes news, guidance, and education.
  categories:
    - Accessibility
    - Blog
    - Education
  built_by: Tenon.io
  built_by_url: https://tenon.io
  featured: false
- title: Algolia
  url: https://algolia.com
  main_url: https://algolia.com
  description: >
    Algolia helps businesses across industries quickly create relevant, scalable, and lightning fast search and discovery experiences.
  categories:
    - Web Development
    - Technology
    - Open Source
    - Featured
  built_by: Algolia
  featured: true
- title: GVD Renovations
  url: https://www.gvdrenovationsinc.com/
  main_url: https://www.gvdrenovationsinc.com/
  description: >
    GVD Renovations is a home improvement contractor with a well known reputation as a professional, quality contractor in California.
  categories:
    - Business
  built_by: David Krasniy
  built_by_url: http://dkrasniy.com
  featured: false
- title: Styled System
  url: https://styled-system.com/
  main_url: https://styled-system.com/
  source_url: https://github.com/styled-system/styled-system/tree/master/docs
  description: >
    Style props for rapid UI development.
  categories:
    - Design System
  built_by: Brent Jackson
  built_by_url: https://jxnblk.com/
- title: Timehacker
  url: https://timehacker.app
  main_url: https://timehacker.app
  description: >
    Procrastination killer, automatic time tracking app to skyrocket your productivity
  categories:
    - Productivity
    - App
    - Technology
    - Marketing
    - Landing Page
  built_by: timehackers
  featured: false
- title: Little & Big
  main_url: "https://www.littleandbig.com.au/"
  url: "https://www.littleandbig.com.au/"
  description: >
    Little & Big exists with the aim to create Websites, Apps, E-commerce stores
    that are consistently unique and thoughtfully crafted, every time.
  categories:
    - Agency
    - Design
    - Web Development
    - Portfolio
  built_by: Little & Big
  built_by_url: "https://www.littleandbig.com.au/"
  featured: false
- title: Cat Knows
  main_url: "https://catnose99.com/"
  url: "https://catnose99.com/"
  description: >
    Personal blog built with Gatsby v2.
  categories:
    - Blog
    - Web Development
  built_by: CatNose
  built_by_url: "https://twitter.com/catnose99"
  featured: false
- title: just some dev
  url: https://www.iamdeveloper.com
  main_url: https://www.iamdeveloper.com
  source_url: https://github.com/nickytonline/www.iamdeveloper.com
  description: >
    Just some software developer writing things ✏️
  categories:
    - Blog
  built_by: Nick Taylor
  built_by_url: https://www.iamdeveloper.com
  featured: false
- title: Keziah Moselle Blog
  url: https://blog.keziahmoselle.fr/
  main_url: https://blog.keziahmoselle.fr/
  source_url: https://github.com/KeziahMoselle/blog.keziahmoselle.fr
  description: >
    ✍️ A place to share my thoughts.
  categories:
    - Blog
  built_by: Keziah Moselle
  built_by_url: https://keziahmoselle.fr/
- title: xfuture's blog
  url: https://www.xfuture-blog.com/
  main_url: https://www.xfuture-blog.com/
  source_url: https://github.com/xFuture603/xfuture-blog
  description: >
    A blog about Devops, Web development, and my insights as a systems engineer.
  categories:
    - Blog
  built_by: Daniel Uhlmann
  built_by_url: https://www.xfuture-blog.com/
- title: Mayne's Blog
  main_url: "https://gine.me/"
  url: "https://gine.me/page/1"
  source_url: "https://github.com/mayneyao/gine-blog"
  featured: false
  categories:
    - Blog
    - Web Development
- title: Bakedbird
  url: https://bakedbird.com
  main_url: https://bakedbird.com
  description: >
    Eleftherios Psitopoulos - A frontend developer from Greece ☕
  categories:
    - Portfolio
    - Blog
  built_by: Eleftherios Psitopoulos
  built_by_url: https://bakedbird.com
- title: Benjamin Lannon
  url: https://lannonbr.com
  main_url: https://lannonbr.com
  source_url: https://github.com/lannonbr/Portfolio-gatsby
  description: >
    Personal portfolio of Benjamin Lannon
  categories:
    - Portfolio
    - Web Development
  built_by: Benjamin Lannon
  built_by_url: https://lannonbr.com
  featured: false
- title: Aravind Balla
  url: https://aravindballa.com
  main_url: https://aravindballa.com
  source_url: https://github.com/aravindballa/website2017
  description: >
    Personal portfolio of Aravind Balla
  categories:
    - Portfolio
    - Blog
    - Web Development
  built_by: Aravind Balla
  built_by_url: https://aravindballa.com
- title: Kaleb McKelvey
  url: https://kalebmckelvey.com
  main_url: https://kalebmckelvey.com
  source_url: https://github.com/avatar-kaleb/kalebmckelvey-site
  description: >
    Personal portfolio of Kaleb McKelvey!
  categories:
    - Blog
    - Portfolio
  built_by: Kaleb McKelvey
  built_by_url: https://kalebmckelvey.com
  featured: false
- title: Michal Czaplinski
  url: https://czaplinski.io
  main_url: https://czaplinski.io
  source_url: https://github.com/michalczaplinski/michalczaplinski.github.io
  description: >
    Michal Czaplinski is a full-stack developer 🚀
  categories:
    - Portfolio
    - Web Development
  built_by: Michal Czaplinski mmczaplinski@gmail.com
  built_by_url: https://czaplinski.io
  featured: false
- title: Interactive Investor (ii)
  url: https://www.ii.co.uk
  main_url: https://www.ii.co.uk
  description: >
    Hybrid (static/dynamic) Gatsby web app for ii's free research, news and analysis, discussion and product marketing site.
  categories:
    - Business
    - Finance
    - Technology
  built_by: Interactive Investor (ii)
  built_by_url: https://www.ii.co.uk
  featured: false
- title: Weingut Goeschl
  url: https://www.weingut-goeschl.at/
  main_url: https://www.weingut-goeschl.at/
  description: >
    Weingut Goeschl is a family winery located in Gols, Burgenland in Austria (Österreich)
  categories:
    - eCommerce
    - Business
  built_by: Peter Kroyer
  built_by_url: https://www.peterkroyer.at/
  featured: false
- title: Hash Tech Guru
  url: https://hashtech.guru
  main_url: https://hashtech.guru
  description: >
    Software Development Training School and Tech Blog
  categories:
    - Blog
    - Education
  built_by: Htet Wai Yan Soe
  built_by_url: https://github.com/johnreginald
- title: AquaGruppen Vattenfilter
  url: https://aquagruppen.se
  main_url: https://aquagruppen.se/
  description: >
    Water filter and water treatment products in Sweden
  categories:
    - Business
    - Technology
  built_by: Johan Eliasson
  built_by_url: https://github.com/elitan
  featured: false
- title: Josef Aidt
  url: https://josefaidt.dev
  main_url: https://josefaidt.dev
  source_url: https://github.com/josefaidt/josefaidt.github.io
  description: >
    Personal website, blog, portfolio for Josef Aidt
  categories:
    - Portfolio
    - Blog
    - Web Development
  built_by: Josef Aidt
  built_by_url: https://twitter.com/garlicbred
- title: How To egghead
  main_url: https://howtoegghead.com/
  url: https://howtoegghead.com/
  source_url: https://github.com/eggheadio/how-to-egghead
  featured: false
  built_by: egghead.io
  built_by_url: https://egghead.io
  description: >
    How to become an egghead instructor or reviewer
  categories:
    - Documentation
    - Education
- title: Sherpalo Ventures
  main_url: "https://www.sherpalo.com/"
  url: "https://www.sherpalo.com/"
  featured: false
  categories:
    - Finance
    - Business
    - Technology
  built_by: Othermachines
  built_by_url: "https://othermachines.com"
- title: WrapCode
  url: https://www.wrapcode.com
  main_url: https://www.wrapcode.com
  description: >
    A full stack blog on Microsoft Azure, JavaScript, DevOps, AI and Bots.
  categories:
    - Blog
    - Technology
    - Web Development
  built_by: Rahul P
  built_by_url: https://twitter.com/_rahulpp
  featured: false
- title: Kirankumar Ambati's Portfolio
  url: https://www.kirankumarambati.me
  main_url: https://www.kirankumarambati.me
  description: >
    Personal website, blog, portfolio of Kirankumar Ambati
  categories:
    - Blog
    - Portfolio
    - Web Development
  built_by: Kirankumar Ambati
  built_by_url: https://github.com/kirankumarambati
  featured: false
- title: Mixkit by Envato
  url: https://mixkit.co
  main_url: https://mixkit.co
  description: >
    Extraordinary free HD videos
  categories:
    - Video
    - Design
    - Gallery
    - Video
  built_by: Envato
  built_by_url: https://github.com/envato
  featured: false
- title: Rou Hun Fan's portfolio
  main_url: https://flowen.me
  url: https://flowen.me
  source_url: https://github.com/flowen/flowen.me/tree/master/2019/v3
  description: >
    Portfolio of creative developer Rou Hun Fan. Built with Gatsby v2 &amp; Greensock drawSVG.
  categories:
    - Portfolio
  built_by: Rou Hun Fan Developer
  built_by_url: https://flowen.me
  featured: false
- title: chadly.net
  url: https://www.chadly.net
  main_url: https://www.chadly.net
  source_url: https://github.com/chadly/chadly.net
  description: >
    Personal tech blog by Chad Lee.
  categories:
    - Blog
    - Technology
    - Web Development
  built_by: Chad Lee
  built_by_url: https://github.com/chadly
  featured: false
- title: CivicSource
  url: https://www.civicsource.com
  main_url: https://www.civicsource.com
  description: >
    Online auction site to purchase tax-distressed properties from local taxing authorities.
  categories:
    - Real Estate
    - Government
  featured: false
- title: SpotYou
  main_url: "https://spotyou.joshglazer.com"
  url: "https://spotyou.joshglazer.com"
  source_url: "https://github.com/joshglazer/spotyou"
  description: >
    SpotYou allows you to watch your favorite music videos on Youtube based on your Spotify Preferences
  categories:
    - Entertainment
    - Music
  built_by: Josh Glazer
  built_by_url: https://linkedin.com/in/joshglazer/
  featured: false
- title: Hesam Kaveh's blog
  description: >
    A blog with great seo that using gatsby-source-wordpress to fetch posts from backend
  main_url: "https://hesamkaveh.com/"
  url: "https://hesamkaveh.com/"
  source_url: "https://github.com/hesamkaveh/sansi"
  featured: false
  categories:
    - Blog
    - WordPress
- title: On Earth Right Now
  main_url: https://oern.tv
  url: https://oern.tv
  source_url: https://github.com/cadejscroggins/oern.tv
  description: >
    A curated list of live video feeds from around the world—built with GatsbyJS.
  categories:
    - Directory
    - Entertainment
    - Gallery
  built_by: Cade Scroggins
  built_by_url: https://cadejs.com
  featured: false
- title: Oliver Gomes Portfolio
  main_url: https://oliver-gomes.github.io/v4/
  url: https://oliver-gomes.github.io/v4/
  description: >
    As an artist and a web designer/developer, I wanted to find a way to present these two portfolios in a way that made sense.  I felt with new found power of speed, Gatsby helped keep my creativity intact with amazing response and versatility. I felt my butter smooth transition felt much better in user perspective and super happy with the power of Gatsby.
  categories:
    - Portfolio
    - Web Development
    - Blog
  built_by: Oliver Gomes
  built_by_url: https://github.com/oliver-gomes
  featured: false
- title: Patrik Szewczyk
  url: https://www.szewczyk.cz/
  main_url: https://www.szewczyk.cz/
  description: >
    Patrik Szewczyk – JavaScript, TypeScript, React, Node.js developer, Redux, Reason
  categories:
    - Portfolio
  built_by: Patrik Szewczyk
  built_by_url: https://linkedin.com/in/thepatriczek/
  featured: false
- title: Patrik Arvidsson's portfolio
  url: https://www.patrikarvidsson.com
  main_url: https://www.patrikarvidsson.com
  source_url: https://github.com/patrikarvidsson/portfolio-gatsby-contentful
  description: >
    Personal portfolio site of Swedish interaction designer Patrik Arvidsson. Built with Gatsby, Tailwind CSS, Emotion JS and Contentful.
  categories:
    - Blog
    - Design
    - Portfolio
    - Web Development
    - Technology
  built_by: Patrik Arvidsson
  built_by_url: https://www.patrikarvidsson.com
  featured: false
- title: Jacob Cofman's Blog
  description: >
    Personal blog / portfolio about Jacob Cofman.
  main_url: "https://jcofman.de/"
  url: "https://jcofman.de/"
  source_url: "https://github.com/JCofman/jc-website"
  featured: false
  categories:
    - Blog
    - Portfolio
- title: re-geo
  description: >
    re-geo is react based geo cities style component.
  main_url: "https://re-geo.netlify.com/"
  url: "https://re-geo.netlify.com/"
  source_url: "https://github.com/sadnessOjisan/re-geo-lp"
  categories:
    - Open Source
  built_by: sadnessOjisan
  built_by_url: https://twitter.com/sadnessOjisan
  featured: false
- title: Luis Cestou Portfolio
  description: >
    Portfolio of graphic + interactive designer Luis Cestou.
  main_url: "https://luiscestou.com"
  url: "https://luiscestou.com"
  source_url: "https://github.com/lcestou/luiscestou.com"
  built_by: Luis Cestou contact@luiscestou.com
  built_by_url: https://luiscestou.com
  featured: false
  categories:
    - Portfolio
    - Web Development
- title: Data Hackers
  url: https://datahackers.com.br/
  main_url: https://datahackers.com.br/
  description: >
    Official website for the biggest portuguese-speaking data science community. Makes use of several data sources such as podcasts from Anchor, messages from Slack, newsletters from MailChimp and blog posts from Medium. The unique visual design also had its hurdles and was quite fun to develop!
  categories:
    - Blog
    - Education
    - Podcast
    - Technology
  built_by: Kaordica
  built_by_url: https://kaordica.design
  featured: false
- title: TROMAQ
  url: https://www.tromaq.com/
  main_url: https://www.tromaq.com/
  description: >
    TROMAQ executes earthmoving services and rents heavy machinery for construction work. Even with the lack of good photography, their new site managed to pass a solid and trustworthy feeling to visitors during testing and they're already seeing the improvement in brand awareness, being the sole player with a modern website in their industry.
  categories:
    - Marketing
  built_by: Kaordica
  built_by_url: https://kaordica.design
  featured: false
- title: Novida Consulting
  url: https://www.novidaconsultoria.com.br
  main_url: https://www.novidaconsultoria.com.br
  description: >
    Novida’s goal was to position itself as a solid, exclusive and trustworthy brand for families looking for a safe financial future… We created a narrative and visual design that highlight their exclusivity.
  categories:
    - Marketing
  built_by: Kaordica
  built_by_url: https://kaordica.design
  featured: false
- title: We Are Clarks
  url: "https://www.weareclarks.com"
  main_url: "https://www.weareclarks.com"
  source_url: "https://github.com/abeaclark/weareclarks"
  description: >
    A family travel blog.
  categories:
    - Blog
    - Travel
  built_by: Abe Clark
  built_by_url: https://www.linkedin.com/in/abrahamclark/
  featured: false
- title: Guillaume Briday's Blog
  main_url: "https://guillaumebriday.fr/"
  url: "https://guillaumebriday.fr/"
  source_url: "https://github.com/guillaumebriday/guillaumebriday.fr"
  description: >
    My personal blog built with Gatsby and Tailwind CSS.
  categories:
    - Blog
    - Web Development
    - Technology
  built_by: Guillaume Briday
  built_by_url: https://guillaumebriday.fr/
  featured: false
- title: SEOmonitor
  main_url: "https://www.seomonitor.com"
  url: "https://www.seomonitor.com"
  description: >
    SEOmonitor is a suite of SEO tools dedicated to agencies.
  categories:
    - Blog
    - Portfolio
    - Agency
  built_by: Bejamas
  built_by_url: https://bejamas.io/
  featured: false
- title: Jean Regisser's Portfolio
  main_url: "https://jeanregisser.com/"
  url: "https://jeanregisser.com/"
  source_url: "https://github.com/jeanregisser/jeanregisser.com"
  featured: false
  description: >
    Portfolio of software engineer Jean Regisser.
  categories:
    - Portfolio
    - Mobile Development
  built_by: Jean Regisser
  built_by_url: "https://jeanregisser.com/"
- title: Axcept - Visual Screenshot Testing
  url: https://axcept.io
  main_url: https://axcept.io
  description: >
    Visual Testing for everyone
  categories:
    - Documentation
    - Web Development
  built_by: d:code:it
  built_by_url: https://dcodeit.com
  featured: false
- title: Chase Ohlson
  url: https://chaseohlson.com
  main_url: https://chaseohlson.com
  description: >
    Portfolio of frontend engineer & web developer Chase Ohlson.
  categories:
    - Portfolio
    - Web Development
  built_by: Chase Ohlson
  built_by_url: https://chaseohlson.com
  featured: false
- title: Zach Schnackel
  url: https://zslabs.com
  main_url: https://zslabs.com
  source_url: "https://github.com/zslabs/zslabs.com"
  description: >
    Portfolio site for UI/Motion Developer, Zach Schnackel.
  categories:
    - Portfolio
    - Web Development
  built_by: Zach Schnackel
  built_by_url: "https://zslabs.com"
- title: Gremlin
  url: https://www.gremlin.com
  main_url: https://www.gremlin.com
  description: >
    Gremlin's Failure as a Service finds weaknesses in your system before they cause problems.
  categories:
    - Marketing
- title: Headless.page
  main_url: https://headless.page/
  url: https://headless.page/
  description: >
    Headless.page is a directory of eCommerce sites featuring headless architecture, PWA features and / or the latest JavaScript technology.
  categories:
    - Directory
    - eCommerce
  built_by: Pilon
  built_by_url: https://pilon.io/
  featured: false
- title: Ouracademy
  main_url: https://our-academy.org/
  url: https://our-academy.org/
  source_url: "https://github.com/ouracademy/website"
  description: >
    Ouracademy is an organization that promoves the education in software development throught blog posts & videos smiley.
  categories:
    - Open Source
    - Blog
    - Education
  built_by: Ouracademy
  built_by_url: https://github.com/ouracademy
  featured: false
- title: Tenon.io
  main_url: https://tenon.io
  url: https://tenon.io
  description: >
    Tenon.io is an accessibility tooling, services and consulting company.
  categories:
    - API
    - Accessibility
    - Business
    - Consulting
    - Technology
  built_by: Tenon.io
  built_by_url: https://tenon.io
  featured: false
- title: Projectival
  url: https://www.projectival.de/
  main_url: https://www.projectival.de/
  description: >
    Freelancer Online Marketing & Web Development in Cologne, Germany
  categories:
    - Freelance
    - Marketing
    - Web Development
    - Blog
    - Consulting
    - SEO
    - Business
  built_by: Sascha Klapetz
  built_by_url: https://www.projectival.de/
  featured: false
- title: Herman Starikov
  url: https://starikov.dev
  main_url: https://starikov.dev
  source_url: https://github.com/Hermanya/hermanya.github.io
  description: >
    Web Developer specializing in React, Toronto Canada
  categories:
    - Portfolio
    - Web Development
    - Blog
  built_by: Herman Starikov
  built_by_url: https://github.com/Hermanya
  featured: false
- title: Hetzner Online Community
  main_url: https://community.hetzner.com
  url: https://community.hetzner.com
  description: >
    Hetzner Online Community provides a free collection of high-quality tutorials, which are based on free and open source software, on a variety of topics such as development, system administration, and other web technology.
  categories:
    - Web Development
    - Technology
    - Programming
    - Open Source
    - Community
  built_by: Hetzner Online GmbH
  built_by_url: https://www.hetzner.com/
  featured: false
- title: AGYNAMIX
  url: https://www.agynamix.de/
  main_url: https://www.agynamix.de/
  source_url: https://github.com/tuhlmann/agynamix.de
  description: >
    Full Stack Java, Scala, Clojure, TypeScript, React Developer in Thalheim, Germany
  categories:
    - Freelance
    - Web Development
    - Programming
    - Blog
    - Consulting
    - Portfolio
    - Business
  built_by: Torsten Uhlmann
  built_by_url: https://www.agynamix.de/
  featured: false
- title: syracuse.io
  url: https://syracuse.io
  main_url: https://syracuse.io
  source_url: https://github.com/syracuseio/syracuseio/
  description: >
    Landing page for Syracuse NY Software Development Meetup Groups
  categories:
    - Community
  built_by: Benjamin Lannon
  built_by_url: https://lannonbr.com
- title: Render Documentation
  main_url: https://render.com/docs
  url: https://render.com/docs
  description: >
    Render is the easiest place to host your sites and apps. We use Gatsby for everything on https://render.com, including our documentation. The site is deployed on Render as well! We also have a guide to deploying Gatsby apps on Render: https://render.com/docs/deploy-gatsby.
  categories:
    - Web Development
    - Programming
    - Documentation
    - Technology
  built_by: Render Developers
  built_by_url: https://render.com
  featured: false
- title: prima
  url: https://www.prima.co
  main_url: https://www.prima.co
  description: >
    Discover industry-defining wellness content and trusted organic hemp CBD products safely supporting wellness, stress, mood, skin health, and balance.
  categories:
    - Blog
    - eCommerce
    - Education
  built_by: The Couch
  built_by_url: https://thecouch.nyc
- title: Gatsby Guides
  url: https://gatsbyguides.com/
  main_url: https://gatsbyguides.com/
  description: >
    Free tutorial course about using Gatsby with a CMS.
  categories:
    - Education
    - Documentation
    - Web Development
  built_by: Osio Labs
  built_by_url: https://osiolabs.com/
  featured: false
- title: Architude
  url: https://architudedesign.com
  main_url: https://architudedesign.com
  description: >
    筑冶 Architude International Design Consultants
  categories:
    - Design
    - Landing Page
    - Gallery
  built_by: Neo Nie
  built_by_url: https://github.com/nihgwu
  featured: false
- title: Arctica
  url: https://arctica.io
  main_url: https://arctica.io
  description: >
    Arctica specialises in purpose-built web sites and progressive web applications with user optimal experiences, tailored to meet the objectives of your business.
  categories:
    - Portfolio
    - Agency
    - Design
    - Web Development
  built_by: Arctica
  built_by_url: https://arctica.io
  featured: false
- title: Shard Ventures
  url: https://shard.vc
  main_url: https://shard.vc
  description: >
    Shard is building new online companies from scratch, partnering with other like-minded founders to start and invest in technology companies.
  categories:
    - Finance
    - Technology
    - Portfolio
  built_by: Arctica
  built_by_url: https://arctica.io
  featured: false
- title: David Brookes
  url: https://davidbrookes.me
  main_url: https://davidbrookes.me
  description: >
    Specialising in crafting stylish, high performance websites and applications that get results, using the latest cutting edge web development technologies.
  categories:
    - Portfolio
    - Freelance
    - Web Development
  built_by: Arctica
  built_by_url: https://arctica.io
  featured: false
- title: Dennis Morello
  url: https://morello.dev
  main_url: https://morello.dev
  source_url: https://gitlab.com/dennismorello/dev-blog
  description: >
    morello.dev is a development and techology blog written by Dennis Morello.
  categories:
    - Blog
    - Education
    - Web Development
    - Open Source
    - Technology
  built_by: Dennis Morello
  built_by_url: https://twitter.com/dennismorello
  featured: false
- title: BaseTable
  url: https://autodesk.github.io/react-base-table/
  main_url: https://autodesk.github.io/react-base-table/
  source_url: https://github.com/Autodesk/react-base-table
  description: >
    BaseTable is a react table component to display large data set with high performance and flexibility.
  categories:
    - Web Development
    - Documentation
    - Open Source
  built_by: Neo Nie
  built_by_url: https://github.com/nihgwu
  featured: false
- title: herper.io
  url: https://herper.io
  main_url: https://herper.io
  description: >
    Portfolio website for Jacob Herper - a Front End Web Developer with a passion for all things digital. I have more than 10 years experience working in web development.
  categories:
    - Portfolio
    - Web Development
    - Freelance
    - Design
    - SEO
  built_by: Jacob Herper
  built_by_url: https://github.com/jakeherp
  featured: false
- title: Artem Sapegin Photography
  description: >
    Photography portfolio and blog of Artem Sapegin, an award-losing photographer living in Berlin, Germany. Landscapes, cityscapes and dogs.
  main_url: "https://morning.photos/"
  url: "https://morning.photos/"
  source_url: "https://github.com/sapegin/morning.photos"
  categories:
    - Portfolio
    - Photography
  built_by: Artem Sapegin
  built_by_url: "https://github.com/sapegin"
- title: Pattyrn
  main_url: https://pattyrn.com
  url: https://pattyrn.com
  # optional: short paragraph describing the content and/or purpose of the site that will appear in the modal detail view and permalink views for your site
  description: >
    Pattyrn uses advanced machine learning AI to analyze the platform’s your teams use, making it easy to solve performance problems, reduce bottlenecks, and monitor culture health to optimize your ROI and help boost performance without causing burn out.
  categories:
    - Marketing
    - Technology
  built_by: Pattyrn
  built_by_url: https://twitter.com/Pattyrn4
  featured: false
- title: Intranet Italia Day
  main_url: https://www.intranetitaliaday.it/en
  url: https://www.intranetitaliaday.it/en
  description: >
    The Italian event dedicated to the digital workplace that focuses on planning, governance and company intranet management
  categories:
    - Event
    - Conference
  built_by: Ariadne Digital
  built_by_url: https://www.ariadnedigital.it
  featured: false
- title: Textually Stylo
  main_url: https://www.textually.net
  url: https://www.textually.net
  description: >
    Stylo Markdown writing App marketing/documentation website by Textually Inc.
  categories:
    - Marketing
    - Technology
    - Blog
    - Documentation
  built_by: Sébastien Hamel
  built_by_url: https://www.textually.net
  featured: false
- title: OneDeck
  main_url: https://www.onedeck.co
  url: https://www.onedeck.co
  description: >
    OneDeck is a simple yet powerful tool for creating and sharing your one-page investment summary in under 10 minutes.
  categories:
    - Finance
    - Technology
  built_by: William Neill
  built_by_url: https://twitter.com/williamneill
  featured: false
- title: Assortment
  main_url: https://assortment.io
  url: https://assortment.io
  description: >
    Assortment aims to provide detailed tutorials (and more) for developers of all skill levels within the Web Development Industry. Attempting to cut out the fluff and arm you with the facts.
  categories:
    - Blog
    - Web Development
  built_by: Luke Whitehouse
  built_by_url: https://twitter.com/_lukewh
  featured: false
- title: Mission42
  main_url: https://mission42.zauberware.com
  url: https://mission42.zauberware.com
  description: >
    A landing page for the mobile app Mission42. Mission42 wants to help you learn new skills.
  categories:
    - App
    - Learning
    - Education
    - Landing Page
  built_by: Philipp Siegmund, zauberware
  built_by_url: https://www.zauberware.com
- title: Altstadtdomizil Idstein
  main_url: http://www.altstadtdomizil-idstein.de/
  url: http://www.altstadtdomizil-idstein.de/
  description: >
    A landing page for a holiday apartment in Idstein, Germany.
  categories:
    - Landing Page
    - Travel
    - Real Estate
  built_by: Simon Franzen, zauberware
  built_by_url: https://www.zauberware.com
- title: Gerald Martinez Dev
  main_url: https://gmartinez.dev/
  url: https://gmartinez.dev/
  description: >
    Personal web site for show my skills and my works.
  categories:
    - Web Development
    - Portfolio
  built_by: Gerald Martinez
  built_by_url: https://twitter.com/GeraldM_92
  featured: false
- title: Becreatives
  main_url: "https://becreatives.com"
  url: "https://becreatives.com"
  featured: false
  description: >
    Digital software house. Enlights ideas. Think smart execute harder.
  categories:
    - Technology
    - Web Development
    - Agency
    - Marketing
  built_by: Becreatives
  built_by_url: "https://becreatives.com"
- title: Paul Clifton Photography
  main_url: https://paulcliftonphotography.com
  url: https://paulcliftonphotography.com
  featured: false
  description: >
    A full migration from WordPress to GatsbyJS and DatoCMS. Includes custom cropping on images as viewport changes size and also an infinity scroll that doesn't preload all of the results.
  categories:
    - Blog
    - Portfolio
    - Gallery
    - Photography
  built_by: Little Wolf Studio
  built_by_url: https://littlewolfstudio.co.uk
- title: Atte Juvonen - Blog
  url: https://www.attejuvonen.fi/
  main_url: https://www.attejuvonen.fi/
  source_url: https://github.com/baobabKoodaa/blog
  description: >
    A blog with streamlined design and smooth UX
  categories:
    - Blog
    - Technology
    - Web Development
  featured: false
- title: Kibuk Construction
  url: https://kibukconstruction.com/
  main_url: https://kibukconstruction.com/
  description: >
    Kibuk Construction is a fully licensed and insured contractor specializing in Siding, Decks, Windows & Doors!
  categories:
    - Business
  built_by: David Krasniy
  built_by_url: http://dkrasniy.com
- title: RedCarpetUp
  main_url: https://www.redcarpetup.com
  url: https://www.redcarpetup.com/
  description: >
    RedCarpetUp's home page for a predominantly mobile-only customer base in India with major constraints on bandwidth availability
  categories:
    - Finance
  built_by: RedCarpet Dev Team
  built_by_url: https://www.redcarpetup.com
  featured: false
- title: talita traveler
  url: https://talitatraveler.com/
  main_url: https://talitatraveler.com/
  source_url: https://github.com/afuh/talitatraveler
  description: >
    Talita Traveler's personal blog.
  categories:
    - Blog
  built_by: Axel Fuhrmann
  built_by_url: https://axelfuhrmann.com/
  featured: false
- title: Pastelería el Progreso
  url: https://pasteleriaelprogreso.com/
  main_url: https://pasteleriaelprogreso.com/
  source_url: https://github.com/afuh/elprogreso
  description: >
    Famous bakery in Buenos Aires.
  categories:
    - Food
    - Gallery
  built_by: Axel Fuhrmann
  built_by_url: https://axelfuhrmann.com/
  featured: false
- title: Maitrik's Portfolio
  url: https://www.maitrikpatel.com/
  main_url: https://www.maitrikpatel.com/
  source_url: https://github.com/maitrikjpatel/portfolio
  description: >
    Portfolio of a Front-End Developer / UX Designer who designs and develops pixel perfect user interface, experiences and web applications.
  categories:
    - Portfolio
    - Blog
    - Design
    - Web Development
  built_by: Maitrik Patel
  built_by_url: https://www.maitrikpatel.com/
  featured: false
- title: PicPick
  url: https://picpick.app/
  main_url: https://picpick.app/
  description: >
    All-in-one Graphic Design Tool, Screen Capture Software, Image Editor, Color Picker, Pixel Ruler and More
  categories:
    - Productivity
    - App
    - Technology
  built_by: NGWIN
  built_by_url: https://picpick.app/
  featured: false
- title: Ste O'Neill
  main_url: https://www.steoneill.dev
  url: https://www.steoneill.dev
  description: >
    MVP of a portfolio site for a full stack UK based developer.
  categories:
    - Blog
    - Portfolio
  built_by: Ste O'Neill
  built_by_url: https://steoneill.dev
  featured: false
- title: Filipe Santos Correa's Portfolio
  description: >
    Filipe's Personal About Me / Portfolio.
  main_url: "https://filipesantoscorrea.com/"
  url: "https://filipesantoscorrea.com/"
  source_url: "https://github.com/Safi1012/filipesantoscorrea.com"
  featured: false
  categories:
    - Portfolio
- title: Progressive Massachusetts Legislator Scorecard
  main_url: https://scorecard.progressivemass.com
  url: https://scorecard.progressivemass.com
  featured: false
  source_url: https://github.com/progressivemass/legislator-scorecard
  description: >
    Learn about MA state legislators' voting records through a progressive lens
  categories:
    - Government
    - Education
  built_by: Alex Holachek
  built_by_url: "https://alex.holachek.com/"
- title: Jeff Wolff – Portfolio
  main_url: https://www.jeffwolff.net
  url: https://www.jeffwolff.net
  featured: false
  description: >
    A guy from San Diego who makes websites.
  categories:
    - Blog
    - Portfolio
    - Web Development
- title: Jp Valery – Portfolio
  main_url: https://jpvalery.photo
  url: https://jpvalery.photo
  featured: false
  description: >
    Self-taught photographer documenting spaces and people
  categories:
    - Portfolio
    - Photography
- title: Pantene
  main_url: https://pantene.com
  url: https://pantene.com
  featured: false
  description: >
    Pantene is a Swiss-created American brand of hair care products owned by Procter & Gamble
  categories:
    - Business
- title: Prevue
  main_url: https://www.prevue.io
  url: https://www.prevue.io
  featured: false
  description: >
    All in One Prototyping Tool For Vue Developers
  categories:
    - Open Source
    - Web Development
- title: Gold Medal Flour
  main_url: https://www.goldmedalflour.com
  url: https://www.goldmedalflour.com
  description: >
    Gold Medal Four is a brand of flour products owned by General Mills. The new site was built using Gatsby v2 with data sources from Wordpress and an internal recipe API, and features multifaceted recipe filtering and a modified version of Gatsby Image to support art direction images.
  categories:
    - Food
  built_by: General Mills Branded Sites Dev Team
  built_by_url: https://www.generalmills.com
  featured: false
- title: Fifth Gait Technologies
  main_url: https://5thgait.com
  url: https://5thgait.com
  featured: false
  description: >
    Fifth Gait is a small business in the defense and space industry that is run and owned by physicists and engineers that have worked together for decades. The site was built using Gatsby V2.
  categories:
    - Government
    - Science
    - Technology
  built_by: Jonathan Z. Fisher
  built_by_url: "https://jonzfisher.com"
- title: Sal's Pals
  main_url: https://www.sals-pals.net
  url: https://www.sals-pals.net
  featured: false
  description: >
    Sal's Pals is a professional dog walking and pet sitting service based in Westfield, NJ. New site built with gatsby v2.
  categories:
    - Business
- title: Zuyet Awarmatrip
  main_url: https://www.zuyetawarmatrip.com
  url: https://www.zuyetawarmatrip.com
  featured: false
  description: >
    Zuyet Awarmatrip is a subsidiary identity within the personal ecosystem of Zuyet Awarmatik, focusing on travel and photography.
  categories:
    - Travel
    - Photography
  built_by: Zuyet Awarmatik
- title: nikodemdeja.pl
  main_url: https://nikodemdeja.pl
  url: https://nikodemdeja.pl
  source_url: https://github.com/Norem80/nikodemdeja.pl
  description: >
    Portfolio of Nikodem Deja
  categories:
    - Portfolio
    - Open Source
  built_by: Nikodem Deja
  built_by_url: https://nikodemdeja.pl
  featured: false
- title: manuvel.be
  url: https://www.manuvel.be
  main_url: https://www.manuvel.be
  source_url: https://github.com/riencoertjens/manuvelsite
  description: >
    Cycling themed café coming this april in Sint Niklaas, Belgium. One page with funky css-grid and gatsby-image trickery!
  categories:
    - Food
  built_by: WEBhart
  built_by_url: https://www.web-hart.com
  featured: false
- title: WEBhart
  url: https://www.web-hart.com
  main_url: https://www.web-hart.com
  description: >
    Hi, I'm Rien (pronounced Reen) from Belgium but based in Girona, Spain. I'm an autodidact, committed to learning until the end of time.
  categories:
    - Portfolio
    - Design
    - Web Development
    - Freelance
  built_by: WEBhart
  built_by_url: https://www.web-hart.com
  featured: false
- title: nicdougall.com
  url: https://nicdougall.netlify.com/
  main_url: https://nicdougall.netlify.com/
  source_url: https://github.com/riencoertjens/nicdougall.com
  description: >
    Athlete website with Netlify CMS for blog content.
  categories:
    - Blog
  built_by: WEBhart
  built_by_url: https://www.web-hart.com
  featured: false
- title: het Groeiatelier
  url: https://www.hetgroeiatelier.be/
  main_url: https://www.hetgroeiatelier.be/
  description: >
    Workspace for talent development and logopedics. One page site with basic info and small calendar CMS.
  categories:
    - Marketing
  built_by: WEBhart
  built_by_url: https://www.web-hart.com
  featured: false
- title: Lebuin D'Haese
  url: https://www.lebuindhaese.be/
  main_url: https://www.lebuindhaese.be/
  description: >
    Artist portfolio website. Powered by a super simple Netlify CMS to easily add blog posts or new art pieces.
  categories:
    - Portfolio
    - Blog
  built_by: WEBhart
  built_by_url: https://www.web-hart.com
  featured: false
- title: Iefke Molenstra
  url: https://www.iefke.be/
  main_url: https://www.iefke.be/
  description: >
    Artist portfolio website. Powered by a super simple Netlify CMS to easily add blog posts or new art pieces.
  categories:
    - Portfolio
    - Blog
  built_by: WEBhart
  built_by_url: https://www.web-hart.com
  featured: false
- title: The Broomwagon
  url: https://www.thebroomwagongirona.com/
  main_url: https://www.thebroomwagongirona.com/
  description: >
    foodtruck style coffee by pro cyclist Robert Gesink. The site has a webshop with merchandise and coffee beans.
  categories:
    - eCommerce
  built_by: WEBhart
  built_by_url: https://www.web-hart.com
- title: blog.nikodemdeja.pl
  main_url: https://blog.nikodemdeja.pl
  url: https://blog.nikodemdeja.pl
  source_url: https://github.com/Norem80/blog.nikodemdeja.pl
  description: >
    Personal blog of Nikodem Deja
  categories:
    - Blog
    - Open Source
  built_by: Nikodem Deja
  built_by_url: https://nikodemdeja.pl
  featured: false
- title: Pella Windows and Doors
  main_url: https://www.pella.com
  url: https://www.pella.com
  featured: false
  description: >
    The Pella Corporation is a privately held window and door manufacturing
  categories:
    - Business
- title: tinney.dev
  url: https://tinney.dev
  main_url: https://tinney.dev
  source_url: https://github.com/cdtinney/tinney.dev
  description: >
    Personal portfolio/blog of Colin Tinney
  categories:
    - Blog
    - Portfolio
    - Open Source
  built_by: Colin Tinney
  built_by_url: https://tinney.dev
  featured: false
- title: Monkeywrench Books
  main_url: https://monkeywrenchbooks.org
  url: https://monkeywrenchbooks.org
  description: >
    Monkeywrench Books is an all-volunteer, collectively-run bookstore and event space in Austin, TX
  categories:
    - Business
    - Community
    - Education
  built_by: Monkeywrench Books
  built_by_url: https://monkeywrenchbooks.org
- title: DeepMay.io
  main_url: https://deepmay.io
  url: https://deepmay.io
  description: >
    DeepMay is an experimental new tech bootcamp in the mountains of North Carolina.
  categories:
    - Event
    - Community
    - Technology
    - Marketing
  built_by: DeepMay
  built_by_url: https://twitter.com/deepmay_io
  featured: false
- title: Liferay.Design
  main_url: https://liferay.design
  url: https://liferay.design
  source_url: https://github.com/liferay-design/liferay.design
  description: >
    Liferay.Design is home to some of the freshest open-source designers who love to share articles and other resources for the Design Community.
  categories:
    - Blog
    - Community
    - Design
    - Marketing
    - Open Source
    - Technology
    - User Experience
  built_by: Liferay Designers
  built_by_url: https://twitter.com/liferaydesign
  featured: false
- title: Front End Remote Jobs
  main_url: https://frontendremotejobs.com
  url: https://frontendremotejobs.com
  source_url: https://github.com/benjamingrobertson/remotefrontend
  description: >
    Front End Remote Jobs features fully remote jobs for front end developers.
  categories:
    - WordPress
    - Web Development
  built_by: Ben Robertson
  built_by_url: https://benrobertson.io
  featured: false
- title: Penrose Grand Del Mar
  main_url: https://penroseatthegrand.com
  url: https://penroseatthegrand.com
  description: >
    Penrose Grand Del Mar is a luxury housing project coming soon.
  categories:
    - Real Estate
    - Design
  built_by: Chase Ohlson
  built_by_url: https://chaseohlson.com
- title: JustGraphQL
  url: https://www.justgraphql.com/
  main_url: https://www.justgraphql.com/
  source_url: https://github.com/Novvum/justgraphql
  description: >
    JustGraphQL helps developers quickly search and filter through GraphQL resources, tools, and articles.
  categories:
    - Open Source
    - Web Development
    - Technology
  built_by: Novvum
  built_by_url: https://www.novvum.io/
  featured: false
- title: Peter Macinkovic Personal Blog
  url: https://peter.macinkovic.id.au/
  main_url: https://peter.macinkovic.id.au/
  source_url: https://github.com/inkovic/peter-macinkovic-static-site
  description: >
    Personal Website and Blog of eCommerce SEO Specilaist and Digital Marketer Peter Macinkovic.
  categories:
    - SEO
    - Marketing
    - Blog
  featured: false
- title: NH Hydraulikzylinder
  main_url: https://nh-hydraulikzylinder.com
  url: https://nh-hydraulikzylinder.com
  description: >
    High quality & high performance hydraulic cylinders manufactured in Austria based on the clients requirements
  categories:
    - Business
  built_by: MangoART
  built_by_url: https://www.mangoart.at
  featured: false
- title: Frauennetzwerk Linz-Land
  main_url: https://frauennetzwerk-linzland.net
  url: https://frauennetzwerk-linzland.net
  description: >
    Homepage for the local women's association providing support to people in need offline and online (Livechat integration)
  categories:
    - Nonprofit
  built_by: MangoART
  built_by_url: https://www.mangoart.at
  featured: false
- title: Mein Traktor
  main_url: http://www.mein-traktor.at/
  url: http://www.mein-traktor.at/
  description: >
    Homepage of a the main importer of SAME and Lamborghini Tractors in Austria with customer support area
  categories:
    - Business
    - App
  built_by: MangoART
  built_by_url: https://www.mangoart.at
  featured: false
- title: Lamborghini Traktoren
  main_url: https://lamborghini-traktor.at
  url: https://lamborghini-traktor.at
  description: >
    Lamborghini Tractors - Landing page for the brand in Austria
  categories:
    - Business
  built_by: MangoART
  built_by_url: https://www.mangoart.at
  featured: false
- title: Holly Lodge Community Centre - Highgate, London
  main_url: https://www.hlcchl.org/
  url: https://www.hlcchl.org/
  source_url: https://github.com/eugelogic/hlcchl-gatsby
  description: >
    The Holly Lodge Community Centre - Highgate, London has a shiny new website built with Gatsby v2 that makes important contributions towards a faster, more secure and environmentally friendly web for everyone.
  categories:
    - Community
    - Event
    - Nonprofit
  built_by: Eugene Molari Developer
  built_by_url: https://twitter.com/EugeneMolari
  featured: false
- title: blackcater's blog
  url: https://www.blackcater.win
  main_url: https://www.blackcater.win
  source_url: https://github.com/blackcater/blog
  description: >
    Blog like Medium, for person and team.
  categories:
    - Blog
    - Web Development
  built_by: blackcater
  built_by_url: https://github.com/blackcater
  featured: false
- title: Kenneth Kwakye-Gyamfi Portfolio Site
  url: https://www.kwakye-gyamfi.com
  main_url: https://www.kwakye-gyamfi.com
  source_url: https://github.com/cr05s19xx/cross-site
  description: >
    Personal portfolio site for Kenneth Kwakye-Gyamfi, a mobile and web full stack applications developer currently based in Accra, Ghana.
  categories:
    - SEO
    - Web Development
    - Open Source
    - Portfolio
  featured: false
- title: Gareth Weaver
  url: https://www.garethweaver.com/
  main_url: https://www.garethweaver.com/
  source_url: https://github.com/garethweaver/public-site-react
  description: >
    A personal portofolio of a London based frontend developer built with Gatsby 2, Redux and Sass
  categories:
    - Portfolio
    - Web Development
  built_by: Gareth Weaver
  built_by_url: https://twitter.com/garethdweaver
  featured: false
- title: Mailjet
  url: https://dev.mailjet.com/
  main_url: https://dev.mailjet.com/
  description: >
    Mailjet is an easy-to-use all-in-one e-mail platform.
  categories:
    - API
    - Documentation
  featured: false
- title: Peintagone
  url: https://www.peintagone.be/
  main_url: https://www.peintagone.be/
  description: >
    Peintagone is a superior quality paint brand with Belgian tones.
  categories:
    - Portfolio
    - Gallery
  built_by: Sebastien Crepin
  built_by_url: https://github.com/opeah
  featured: false
- title: Let's Do Dish!
  url: https://letsdodish.com
  main_url: https://letsdodish.com
  description: >
    A new recipe site for people who enjoy cooking great food in their home kitchen. Find some great meal ideas! Let's do dish!
  categories:
    - Blog
    - Food
  built_by: Connerra
  featured: false
- title: AWS Amplify Community
  url: https://amplify.aws/community/
  main_url: https://amplify.aws/community/
  source_url: https://github.com/aws-amplify/community
  description: >
    Amplify Community is a hub for developers building fullstack serverless applications with Amplify to easily access content (such as events, blog posts, videos, sample projects, and tutorials) created by other members of the Amplify community.
  categories:
    - Blog
    - Directory
    - Education
    - Technology
  built_by: Nikhil Swaminathan
  built_by_url: https://github.com/swaminator
  featured: false
- title: Cal State Monterey Bay
  url: https://csumb.edu
  main_url: https://csumb.edu
  source_url: https://github.com/csumb/csumb-gatsby
  description: >
    A website for the entire campus of California State University, Monterey Bay.
  categories:
    - Education
    - Government
  built_by: CSUMB Web Team
  built_by_url: https://csumb.edu/web/team
  featured: false
- title: BestPricingPages.com
  url: https://bestpricingpages.com
  main_url: https://bestpricingpages.com
  source_url: https://github.com/jpvalery/pricingpages/
  description: >
    A repository of the best pricing pages by the best companies. Built in less than a week.
    Inspired by RGE and since pricingpages.xyz no longer exists, I felt such a resource was missing and could be helpful to many people.
  categories:
    - Business
    - Community
    - Entrepreneurship
    - Open Source
    - Technology
  built_by: Jp Valery
  built_by_url: https://jpvalery.me
  featured: false
- title: Lendo Austria
  url: https://lendo.at
  main_url: https://lendo.at
  description: >
    A Comparsion site for best private loan offer from banks in Austria.
  categories:
    - Business
    - Finance
  built_by: Lendo developers
  featured: false
- title: Visual Cloud FX
  url: https://visualcloudfx.com
  main_url: https://visualcloudfx.com
  source_url: https://github.com/jjcav84/visualcloudfx
  description: >
    Basic static site built with MDBootstrap, React, and Gatsby
  categories:
    - Consulting
    - Portfolio
  built_by: Jacob Cavazos
  built_by_url: https://jacobcavazos.com
- title: Matthew Miller (Me4502)
  url: https://matthewmiller.dev
  main_url: https://matthewmiller.dev
  description: >
    The personal site, blog and portfolio of Matthew Miller (Me4502)
  categories:
    - Blog
    - Programming
    - Technology
    - Portfolio
  built_by: Matthew Miller
  featured: false
- title: Årets Kontor
  url: https://aretskontor.newst.se
  main_url: https://aretskontor.newst.se
  description: >
    A swedish competition for "office of the year" in sweden with a focus on design. Built with MDBootstrap and Gatsby.
  categories:
    - Real Estate
    - Marketing
  built_by: Victor Björklund
  built_by_url: https://victorbjorklund.com
  featured: false
- title: Kyma
  url: https://kyma-project.io
  main_url: https://kyma-project.io
  source_url: https://github.com/kyma-project/website
  description: >
    This website holds overview, blog and documentation for Kyma open source project that is a Kubernates based application extensibility framework.
  categories:
    - Documentation
    - Blog
    - Technology
    - Open Source
  built_by: Kyma developers
  built_by_url: https://twitter.com/kymaproject
  featured: false
- title: Verso
  main_url: https://verso.digital
  url: https://verso.digital
  description: >
    Verso is a creative technology studio based in Singapore. Site built with Gatsby and Netlify.
  categories:
    - Agency
    - Consulting
    - Design
    - Technology
  built_by: Verso
  built_by_url: https://verso.digital
  featured: false
- title: Camilo Holguin
  url: https://camiloholguin.me
  main_url: https://camiloholguin.me
  source_url: https://github.com/camiloholguin/gatsby-portfolio
  description: >
    Portfolio site using GatsbyJS and Wordpress REST API.
  categories:
    - WordPress
    - Portfolio
    - Web Development
  built_by: Camilo Holguin
  built_by_url: https://camiloholguin.me
  featured: false
- title: Bennett Hardwick
  url: https://bennetthardwick.com
  main_url: https://bennetthardwick.com
  description: >
    The personal website and blog of Bennett Hardwick, an Australian software developer and human being.
  categories:
    - Blog
    - Programming
    - Technology
  source_url: https://github.com/bennetthardwick/website
  built_by: Bennett Hardwick
  built_by_url: https://bennetthardwick.com
  featured: false
- title: Sindhuka
  url: https://sindhuka.org/
  main_url: https://sindhuka.org/
  description: >
    Official website of the Sindhuka initiative, a sustainable farmers' network in Nepal.
  categories:
    - Business
    - Community
    - Government
    - Marketing
  source_url: https://github.com/Polcius/sindhuka-serif
  built_by: Pol Milian
  built_by_url: https://github.com/Polcius/
  featured: false
- title: ERS HCL Open Source Portal
  url: https://ers-hcl.github.io/
  main_url: https://ers-hcl.github.io/
  description: >
    Official site for ERS-HCL GitHub organizational site. This is a hybrid app with static and dynamic content, providing a details of the open source projects, initiatives, innovation ideas within ERS-HCL. It pulls data from various data sources including GitHub APIs, MDX based blog posts, excel files. It also hosts an ideas app that is based on Firebase.
  categories:
    - Open Source
    - Blog
    - Technology
    - Web Development
    - Community
    - Documentation
  source_url: https://github.com/ERS-HCL/gatsby-ershcl-app
  built_by: Tarun Kumar Sukhu
  built_by_url: https://github.com/tsukhu
- title: Sandbox
  url: https://www.sandboxneu.com/
  main_url: https://www.sandboxneu.com/
  source_url: https://github.com/sandboxneu/sandboxneu.com
  description: >
    Official website of Sandbox, a Northeastern University student group that builds software for researchers.
  categories:
    - Marketing
  built_by: Sandbox at Northeastern
  built_by_url: https://github.com/sandboxneu/
  featured: false
- title: Accessible App
  main_url: https://accessible-app.com
  url: https://accessible-app.com
  source_url: https://github.com/accessible-app/accessible-app_com
  description: >
    Learn how to build inclusive web applications and Single Page Apps in modern JavaScript frameworks. This project collects strategies, links, patterns and plugins for React, Vue and Angular.
  categories:
    - Accessibility
    - Web Development
    - JavaScript
  built_by: Marcus Herrmann
  built_by_url: https://marcus.io
  featured: false
- title: PygmalionPolymorph
  url: https://pygmalionpolymorph.com
  main_url: https://pygmalionpolymorph.com
  source_url: https://github.com/PygmalionPolymorph/portfolio
  description: >
    Portfolio of artist, musician and developer PygmalionPolymorph.
  categories:
    - Portfolio
    - Gallery
    - Music
    - Photography
    - Web Development
  built_by: PygmalionPolymorph
  built_by_url: https://pygmalionpolymorph.com
  featured: false
- title: Gonzalo Nuñez Photographer
  main_url: https://www.gonzalonunez.com
  url: https://www.gonzalonunez.com
  description: >
    Website for Cancun based destination wedding photographer Gonzalo Nuñez. Site built with GatsbyJS, WordPress API and Netlify.
  categories:
    - Photography
    - Portfolio
    - WordPress
  built_by: Miguel Mayo
  built_by_url: https://www.miguelmayo.com
  featured: false
- title: Element 84
  main_url: https://www.element84.com
  url: https://www.element84.com
  description: >
    A software development firm that designs and builds ambitious software products engineered for high scalability.
  categories:
    - Agency
    - Blog
    - Consulting
    - Portfolio
    - Programming
    - Science
    - Technology
    - Web Development
- title: Measures for Justice
  main_url: https://www.measuresforjustice.org
  url: https://www.measuresforjustice.org
  description: >
    Measures for Justice gathers criminal justice data at the county level and makes it available on a free public Data Portal. Site rebuilt from scratch with GatsbyJS.
  categories:
    - Nonprofit
    - Marketing
  featured: false
- title: Raconteur Agency
  main_url: https://www.raconteur.net/agency
  url: https://www.raconteur.net/agency
  description: >
    Raconteur Agency is a London-based content marketing agency for B2B brands. We have rebuilt their site with Gatsby v2 using their existing WordPress backend as the data source. By switching from WordPress to GatsbyJS we have achieved a 200%+ improvement in page load times and went from a Lighthouse performance score of 49 to 100.
  categories:
    - Agency
    - Marketing
    - WordPress
  built_by: Jacob Herper
  built_by_url: https://herper.io
  featured: false
- title: GreenOrbit
  main_url: https://greenorbit.com/
  url: https://greenorbit.com/
  description: >
    Cloud-based intranet software. Get your people going with everything you need, built in.
  categories:
    - Business
    - App
    - Productivity
    - Technology
  built_by: Effective Digital
  built_by_url: https://effective.digital/
- title: Purple11
  main_url: https://purple11.com/
  url: https://purple11.com/
  description: >
    Purple11 is a site for photography and photo retouching tips and tricks.
  categories:
    - Blog
    - Photography
  built_by: Sébastien Noël
  built_by_url: https://blkfuel.com/
  featured: false
- title: PerfReviews
  main_url: https://perf.reviews/
  url: https://perf.reviews/
  source_url: https://github.com/PerfReviews/PerfReviews
  description: >
    The best content about web performance in spanish language.
  categories:
    - Web Development
  built_by: Joan León & José M. Pérez
  built_by_url: https://perf.reviews/nosotros/
  featured: false
- title: Un Backend - Blog
  main_url: https://www.unbackend.pro/
  url: https://www.unbackend.pro/
  description: >
    The personal website and blog of Camilo Ramírez, a backend developer :).
  categories:
    - Blog
    - Programming
    - Technology
  source_url: https://github.com/camilortte/camilortte.github.com
  built_by: Camilo Ramírez
  built_by_url: https://www.unbackend.pro/about
  featured: false
- title: Hitesh Vaghasiya
  main_url: https://hiteshvaghasiya.com/
  url: https://hiteshvaghasiya.com/
  description: >
    This is Hitesh Vaghasiya's blog. This blog is help you an E-Commerce like Magento, Shopify, and BigCommece.
  categories:
    - Blog
    - Programming
    - Technology
    - Web Development
  built_by: Hitesh Vaghasiya
  built_by_url: https://hiteshvaghasiya.com/
  featured: false
- title: Aditus
  main_url: https://www.aditus.io
  url: https://www.aditus.io
  description: >
    Aditus is the accessibility tool for your team. We help teams build accessible websites and products.
  categories:
    - Accessibility
    - Education
  built_by: Aditus
  built_by_url: https://www.aditus.io
  featured: false
- title: Ultra Config
  main_url: https://ultraconfig.com.au/
  url: https://ultraconfig.com.au/ultra-config-generator/
  description: >
    Ultra Config Generator is a software application for Network Engineers to efficiently manage their network infrastructure.
  categories:
    - Blog
    - Technology
  built_by: Ultra Config
  built_by_url: https://ultraconfig.com.au/
  featured: false
- title: Malice
  main_url: https://malice.fr/
  url: https://malice.fr/
  description: >
    Malice is a cyber-training  platform for learning, validating and improving security related skills through simulated scenarios and challenges.
  categories:
    - Security
    - Technology
  built_by: Sysdream
  built_by_url: https://sysdream.com/
  featured: false
- title: Nash
  main_url: https://nash.io/
  url: https://nash.io/
  description: >
    Nash is a decentralized platform for trading, payment and other financial services. Our goal is to bring distributed finance to everyone by making blockchain technology fast and easy to use. We employ an off-chain engine to match trades rapidly, but never take control of customers’ assets. Our intuitive interface offers easy access to a range of trading, payment and investment functions.
  categories:
    - Portfolio
    - Security
    - Technology
  built_by: Andrej Gajdos
  built_by_url: https://andrejgajdos.com/
  featured: false
- title: Axel Fuhrmann
  url: https://axelfuhrmann.com
  main_url: https://axelfuhrmann.com
  source_url: https://github.com/afuh/axelfuhrmann.com
  description: >
    Personal portfolio.
  categories:
    - Portfolio
    - Freelance
    - Web Development
  featured: false
- title: Alaina Viau
  url: https://www.alainaviau.com
  main_url: https://www.alainaviau.com
  description: >
    Official website of Canadian opera director, creator, and producer Alaina Viau. Site designed by Stephen Bell.
  categories:
    - Portfolio
    - Music
  built_by: Michael Uloth
  built_by_url: "https://www.michaeluloth.com"
- title: Alison Moritz
  url: https://www.alisonmoritz.com
  main_url: https://www.alisonmoritz.com
  description: >
    Official website of American stage director Alison Moritz. Site designed by Stephen Bell.
  categories:
    - Portfolio
    - Music
  built_by: Michael Uloth
  built_by_url: "https://www.michaeluloth.com"
- title: Luke Secomb Digital
  url: https://lukesecomb.digital
  main_url: https://lukesecomb.digital
  source_url: https://github.com/lukethacoder/luke-secomb-simple
  description: >
    A simple portfolio site built using TypeScript, Markdown and React Spring.
  categories:
    - Portfolio
    - Web Development
  built_by: Luke Secomb
  built_by_url: https://lukesecomb.digital
  featured: false
- title: We are Brew
  url: https://www.wearebrew.co.uk
  main_url: https://www.wearebrew.co.uk
  description: >
    Official website for Brew, a Birmingham based Digital Marketing Agency.
  categories:
    - Portfolio
    - Web Development
    - Agency
    - Marketing
  built_by: Brew Digital
  built_by_url: https://www.wearebrew.co.uk
- title: Global City Data
  main_url: https://globalcitydata.com
  url: https://globalcitydata.com
  source_url: https://github.com/globalcitydata/globalcitydata
  description: >
    Global City Data is an open, easily browsable platform to showcase peer-reviewed urban datasets and models created by different research groups.
  categories:
    - Education
    - Open Source
  built_by: Rafi Barash
  built_by_url: https://rafibarash.com
  featured: false
- title: Submittable
  url: https://www.submittable.com
  main_url: https://www.submittable.com
  description: >
    Submissions made simple. Submittalbe is a cloud-based submissions manager that lets you accept, review, and make decisions on any kind of digital content.
  categories:
    - Technology
    - Marketing
  built_by: Genevieve Crow
  built_by_url: https://github.com/g-crow
- title: Appmantle
  main_url: https://appmantle.com
  url: https://appmantle.com
  description: >
    Appmantle is a new way of creating apps. A complete modern app that you build yourself quickly & easily, without programming knowledge.
  categories:
    - App
    - Marketing
    - Landing Page
    - Mobile Development
    - Technology
  built_by: Appmantle
  built_by_url: https://appmantle.com
  featured: false
- title: Acto
  main_url: https://www.acto.dk/
  url: https://www.acto.dk/
  description: >
    Tomorrows solutions - today. Acto is an innovative software engineering company, providing your business with high-quality, scalable and maintainable software solutions, to make your business shine.
  categories:
    - Agency
    - Technology
    - Web Development
    - Mobile Development
  built_by: Acto
  built_by_url: https://www.acto.dk/
- title: Gatsby GitHub Stats
  url: https://gatsby-github-stats.netlify.com
  main_url: https://gatsby-github-stats.netlify.com
  source_url: https://github.com/lannonbr/gatsby-github-stats/
  description: >
    Statistics Dashboard for Gatsby GitHub repository
  categories:
    - Data
  built_by: Benjamin Lannon
  built_by_url: https://lannonbr.com
  featured: false
- title: Graphic Intuitions
  url: https://www.graphicintuitions.com/
  main_url: https://www.graphicintuitions.com/
  description: >
    Digital marketing agency located in Morris, Manitoba.
  categories:
    - Agency
    - Web Development
    - Marketing
  featured: false
- title: Smooper
  url: https://www.smooper.com/
  main_url: https://www.smooper.com/
  description: >
    We connect you with digital marketing experts for 1 on 1 consultation sessions
  categories:
    - Marketing
    - Directory
  featured: false
- title: Lesley Barber
  url: https://www.lesleybarber.com/
  main_url: https://www.lesleybarber.com/
  description: >
    Official website of Canadian film composer Lesley Barber.
  categories:
    - Portfolio
    - Music
  built_by: Michael Uloth
  built_by_url: https://www.michaeluloth.com
- title: Timeline of Terror
  main_url: https://timelineofterror.org/
  url: https://timelineofterror.org/
  source_url: https://github.com/Symbitic/timeline-of-terror
  description: >
    Complete guide to the events of September 11, 2001.
  categories:
    - Directory
    - Government
  built_by: Alex Shaw
  built_by_url: https://github.com/Symbitic/
  featured: false
- title: Pill Club
  url: https://thepillclub.com
  main_url: https://thepillclub.com
  description: >
    Zero Copay With Insurance + Free Shipping + Bonus Gifts + Online Delivery – Birth Control Delivery and Prescription
  categories:
    - Marketing
    - Healthcare
  built_by: Pill Club
  built_by_url: https://thepillclub.com
- title: myweekinjs
  url: https://www.myweekinjs.com/
  main_url: https://www.myweekinjs.com/
  source_url: https://github.com/myweekinjs/public-website
  description: >
    Challenge to create and/or learn something new in JavaScript each week.
  categories:
    - Blog
  built_by: Adriaan Janse van Rensburg
  built_by_url: https://github.com/HurricaneInteractive/
  featured: false
- title: The Edit Suite
  main_url: https://www.theeditsuite.com.au/
  url: https://www.theeditsuite.com.au/
  source_url: https://thriveweb.com.au/portfolio/the-edit-suite/
  description: >-
    The Edit Suite is an award winning video production and photography company based out of our Mermaid Beach studio on the Gold Coast of Australia but we also have the ability to work mobile from any location.
  categories:
    - Photography
    - Marketing
  built_by: Thrive Team - Gold Coast
  built_by_url: https://thriveweb.com.au/
  featured: false
- title: CarineRoitfeld
  main_url: https://www.carineroitfeld.com/
  url: https://www.carineroitfeld.com/
  description: >
    Online shop for Carine Roitfeld parfume
  categories:
    - eCommerce
  built_by: Ask Phill
  built_by_url: https://askphill.com
- title: EngineHub.org
  url: https://enginehub.org
  main_url: https://enginehub.org
  source_url: https://github.com/EngineHub/enginehub-website
  description: >
    The landing pages for EngineHub, the organisation behind WorldEdit, WorldGuard, CraftBook, and more
  categories:
    - Landing Page
    - Technology
    - Open Source
  built_by: Matthew Miller
  built_by_url: https://matthewmiller.dev
- title: Goulburn Physiotherapy
  url: https://www.goulburnphysiotherapy.com.au/
  main_url: https://www.goulburnphysiotherapy.com.au/
  description: >
    Goulburn Physiotherapy is a leader in injury prevention, individual and community health, and workplace health solutions across Central Victoria.
  categories:
    - Blog
    - Healthcare
  built_by: KiwiSprout
  built_by_url: https://kiwisprout.nz/
  featured: false
- title: TomTom Traffic Index
  main_url: https://www.tomtom.com/en_gb/traffic-index/
  url: https://www.tomtom.com/en_gb/traffic-index/
  description: >
    The TomTom Traffic Index provides drivers, city planners, auto manufacturers and policy makers with unbiased statistics and information about congestion levels in 403 cities across 56 countries on 6 continents.
  categories:
    - Travel
    - Data
  built_by: TomTom
  built_by_url: https://tomtom.com
  featured: false
- title: PrintAWorld | A 3D Printing and Fabrication Company
  main_url: https://prtwd.com/
  url: https://prtwd.com/
  description: >
    PrintAWorld is a NYC based fabrication and manufacturing company that specializes in 3D printing, 3D scanning, CAD Design,
    laser cutting, and rapid prototyping. We help artists, agencies and engineers turn their ideas into its physical form.
  categories:
    - Business
  featured: false
- title: Asjas
  main_url: https://asjas.co.za
  url: https://asjas.co.za/blog
  source_url: https://github.com/Asjas/Personal-Webpage
  description: >
    This is a website built with Gatsby v2 that uses Netlify CMS and Gatsby-MDX as a blog (incl. portfolio page).
  categories:
    - Web Development
    - Blog
    - Portfolio
  built_by: A-J Roos
  built_by_url: https://twitter.com/_asjas
  featured: false
- title: Glug-Infinite
  main_url: https://gluginfinite.github.io
  url: https://gluginfinite.github.io
  source_url: https://github.com/crstnmac/glug
  description: >
    This is a website built with Gatsby v2 that is deployed on GitHub using GitHub Pages and Netlify.
  categories:
    - Web Development
    - Blog
    - Portfolio
    - Agency
  built_by: Criston Macarenhas
  built_by_url: https://github.com/crstnmac
  featured: false
- title: The State of CSS Survey
  main_url: https://stateofcss.com/
  url: https://stateofcss.com/
  source_url: https://github.com/StateOfJS/state-of-css-2019
  description: >
    Annual CSS survey, brother of The State of JS Survey.
  categories:
    - Web Development
  built_by: Sacha Greif & Contribs
  built_by_url: https://github.com/StateOfJS
  featured: false
- title: Bytom Blockchain
  url: https://bytom.io/
  main_url: https://bytom.io/
  source_url: https://github.com/bytomlabs/bytom.io
  description: >
    Embrace the New Era of Bytom Blockchain
  categories:
    - Finance
    - Open Source
    - Technology
  built_by: Bytom Foundation
  built_by_url: https://bytom.io/
  featured: false
- title: Oerol Festival
  url: https://www.oerol.nl/nl/
  main_url: https://www.oerol.nl/en/
  description: >
    Oerol is a cultural festival on the island of Terschelling in the Netherlands that is held annually in June.
    The ten-day festival is focused on live, public theatre as well as music and visual arts.
  categories:
    - Event
    - Entertainment
  built_by: Oberon
  built_by_url: https://oberon.nl/
  featured: false
- title: Libra
  main_url: "https://libra.org/"
  url: "https://libra.org/"
  description: Libra's mission is to enable a simple global currency and financial infrastructure that empowers billions of people.
  featured: false
  categories:
    - Open Source
    - Technology
    - Finance
- title: Riffy Blog
  main_url: https://blog.rayriffy.com/
  url: https://blog.rayriffy.com/
  source_url: https://github.com/rayriffy/rayriffy-blog
  description: >
    Riffy Blog is async based beautiful highly maintainable site built by using Gatsby v2 with SEO optimized.
  categories:
    - Web Development
    - Blog
    - Open Source
    - Technology
    - Music
    - SEO
  built_by: Phumrapee Limpianchop
  built_by_url: https://rayriffy.com/
  featured: false
- title: The Coffee Collective
  url: https://coffeecollective.dk
  main_url: https://coffeecollective.dk
  description: >
    The Coffee Collective website is a JAM-stack based, multilingual, multi currency website/shop selling coffee, related products and subscriptions.
  categories:
    - eCommerce
    - Food
  built_by: Remotely (Anders Hallundbæk)
  built_by_url: https://remotely.dk
  featured: false
- title: Leadership Development International
  url: https://ldi.global
  main_url: https://ldi.global
  description: >
    A DatoCMS-backed site for an education and training company based in the US, China and the UAE.
  categories:
    - Education
    - Nonprofit
  built_by: Grant Holle
  built_by_url: https://grantholle.com
  featured: false
- title: Canvas 1839
  main_url: "https://www.canvas1839.com/"
  url: "https://www.canvas1839.com/"
  description: >-
    Online store for Canvas 1839 products, including pharmacological-grade CBD oil and relief cream.
  categories:
    - eCommerce
    - Marketing
  built_by: Corey Ward
  built_by_url: "http://www.coreyward.me/"
- title: Sparkle Stories
  main_url: "https://app.sparklestories.com/"
  url: "https://app.sparklestories.com/"
  description: >-
    Sparkle Stories is a streaming audio platform for children with over 1,200 original audio stories.
  categories:
    - App
    - Education
  built_by: Corey Ward
  built_by_url: "http://www.coreyward.me/"
- title: nehalist.io
  main_url: https://nehalist.io
  url: https://nehalist.io
  source_url: https://github.com/nehalist/nehalist.io
  description: >
    nehalist.io is a blog about software development, technology and all that kind of geeky stuff.
  categories:
    - Blog
    - Web Development
    - Open Source
  built_by: Kevin Hirczy
  built_by_url: https://nehalist.io
  featured: false
- title: March and Ash
  main_url: https://marchandash.com/
  url: https://marchandash.com/
  description: >-
    March and Ash is a customer-focused, licensed cannabis dispensary located in Mission Valley.
  categories:
    - eCommerce
    - Business
    - Blog
  built_by: Blueyellow
  built_by_url: https://blueyellow.io/
  featured: false
- title: T Two Industries
  description: >
    T Two Industries is a manufacturing company specializing in building custom truck decks, truck bodies, and trailers.
  main_url: https://www.ttwo.ca
  url: https://www.ttwo.ca
  categories:
    - Business
  built_by: https://www.t2.ca
  built_by_url: https://www.t2.ca
  featured: false
- title: Cali's Finest Landscaping
  url: https://www.calisfinestlandscaping.com/
  main_url: https://www.calisfinestlandscaping.com/
  description: >
    A team of hard-working, quality-obsessed landscaping professionals looking to take dreams and transform them into reality.
  categories:
    - Business
  built_by: David Krasniy
  built_by_url: http://dkrasniy.com
  featured: false
- title: Vazco
  url: https://www.vazco.eu
  main_url: https://www.vazco.eu
  description: >
    Vazco works for clients from all around the world in future-proof technologies and help them build better products.
  categories:
    - Agency
    - Web Development
    - Blog
    - Business
    - Technology
  built_by: Vazco
  built_by_url: https://www.vazco.eu
  featured: false
- title: Major League Eating
  main_url: https://majorleagueeating.com
  url: https://majorleagueeating.com
  description: >
    Major League Eating is the professional competitive eating organization that runs the Nathan’s Famous Coney Island Hot Dog eating contest on July 4th, among other eating events.
  categories:
    - Entertainment
    - Sports
  built_by: Carmen Cincotti
  built_by_url: https://github.com/ccincotti3
  featured: false
- title: APIs You Won't Hate
  url: https://apisyouwonthate.com/blog
  main_url: https://apisyouwonthate.com
  source_url: http://github.com/apisyouwonthate/apisyouwonthate.com
  description: >
    API development is a topic very close to our hearts. APIs You Won't Hate is a team and community dedicated to learning, writing, sharing ideas and bettering understanding of API practices. Together we can erradicate APIs we hate.
  categories:
    - Blog
    - Education
    - eCommerce
    - API
    - Community
    - Learning
    - Open Source
    - Technology
    - Web Development
  built_by: Mike Bifulco
  built_by_url: https://github.com/mbifulco
  featured: false
- title: Sankarsan Kampa
  main_url: "https://traction.one"
  url: "https://traction.one"
  description: Full time programmer, part time gamer, exploring the details of programmable systems and how to stretch their capabilities.
  featured: false
  categories:
    - Portfolio
    - Freelance
- title: AwesomeDocs
  main_url: "https://awesomedocs.traction.one/"
  url: "https://awesomedocs.traction.one/install"
  source_url: "https://github.com/AwesomeDocs/website"
  description: An awesome documentation website generator!
  featured: false
  categories:
    - Open Source
    - Web Development
    - Technology
    - Documentation
  built_by: Sankarsan Kampa
  built_by_url: "https://traction.one"
- title: Prism Programming Language
  main_url: "https://prism.traction.one/"
  url: "https://prism.traction.one/"
  source_url: "https://github.com/PrismLang/website"
  description: Interpreted, high-level, programming language.
  featured: false
  categories:
    - Programming
    - Open Source
    - Technology
    - Documentation
  built_by: Sankarsan Kampa
  built_by_url: "https://traction.one"
- title: Arnondora
  main_url: "https://arnondora.in.th/"
  url: "https://arnondora.in.th/"
  source_url: "https://github.com/arnondora/arnondoraBlog"
  description: Arnondora is a personal blog by Arnon Puitrakul
  categories:
    - Blog
    - Programming
    - Technology
  built_by: Arnon Puitrakul
  built_by_url: "https://arnondora.in.th/"
  featured: false
- title: KingsDesign
  url: "https://www.kingsdesign.com.au/"
  main_url: "https://www.kingsdesign.com.au/"
  description: KingsDesign is a Hobart based web design and development company. KingsDesign creates, designs, measures and improves web based solutions for businesses and organisations across Australia.
  categories:
    - Agency
    - Technology
    - Portfolio
    - Consulting
    - User Experience
  built_by: KingsDesign
  built_by_url: "https://www.kingsdesign.com.au"
- title: EasyFloh | Easy Flows for all
  url: "https://www.easyfloh.com"
  main_url: "https://www.easyfloh.com"
  description: >
    EasyFloh is for creating simple flows for your organisation. An organisation
    can design own flows with own stages.
  categories:
    - Business
    - Landing Page
  built_by: Vikram Aroskar
  built_by_url: "https://medium.com/@vikramaroskar"
  featured: false
- title: Home Alarm Report
  url: https://homealarmreport.com/
  main_url: https://homealarmreport.com/
  description: >
    Home Alarm Report is dedicated to helping consumers make informed decisions
    about home security solutions. The site was easily migrated from a legacy WordPress
    installation and the dev team chose Gatsby for its site speed and SEO capabilities.
  categories:
    - Blog
    - Business
    - SEO
    - Technology
  built_by: Centerfield Media
  built_by_url: https://www.centerfield.com
- title: Just | FX for treasurers
  url: "https://www.gojust.com"
  main_url: "https://www.gojust.com"
  description: >
    Just provides a single centralized view of FX for corporate treasurers. See interbank market prices, and access transaction cost analysis.
  categories:
    - Finance
    - Technology
  built_by: Bejamas
  built_by_url: "https://bejamas.io/"
  featured: false
- title: Bureau for Good | Nonprofit branding, web and print communications
  url: "https://www.bureauforgood.com"
  main_url: "https://www.bureauforgood.com"
  description: >
    Bureau for Good helps nonprofits explain why they matter across digital & print media. Bureau for Good crafts purpose-driven identities, websites & print materials for changemakers.
  categories:
    - Nonprofit
    - Agency
    - Design
  built_by: Bejamas
  built_by_url: "https://bejamas.io/"
  featured: false
- title: Atelier Cartier Blumen
  url: "https://www.ateliercartier.ch"
  main_url: "https://www.ateliercartier.ch"
  description: >
    Im schönen Kreis 6 in Zürich kreiert Nicole Cartier Blumenkompositionen anhand Charaktereigenschaften oder Geschichten zur Person an. Für wen ist Dein Blumenstrauss gedacht? Einzigartige Floristik Blumensträusse, Blumenabos, Events, Shootings. Site designed by https://www.stolfo.co
  categories:
    - eCommerce
    - Design
  built_by: Bejamas
  built_by_url: "https://bejamas.io/"
  featured: false
- title: Veronym – Cloud Security Service Provider
  url: "https://www.veronym.com"
  main_url: "https://www.veronym.com"
  description: >
    Veronym is securing your digital transformation. A comprehensive Internet security solution for business. Stay safe no matter how, where and when you connect.
  categories:
    - Security
    - Technology
    - Business
  built_by: Bejamas
  built_by_url: "https://bejamas.io/"
  featured: false
- title: Devahoy
  url: "https://devahoy.com/"
  main_url: "https://devahoy.com/"
  description: >
    Devahoy is a personal blog written in Thai about software development.
  categories:
    - Blog
    - Programming
  built_by: Chai Phonbopit
  built_by_url: "https://github.com/phonbopit"
  featured: false
- title: Venus Lover
  url: https://venuslover.com
  main_url: https://venuslover.com
  description: >
    Venus Lover is a mobile app for iOS and Android so you can read your daily horoscope and have your natal chart, including the interpretation of the ascendant, planets, houses and aspects.
  categories:
    - App
    - Consulting
    - Education
    - Landing Page
- title: Onramp
  url: https://www.onramp.io/
  main_url: https://www.onramp.io/
  description: >
    Onramp is a technical workforce solutions company. We help corporate clients build new pipelines of talent to meet their technical and HR goals. We specialize in discovering new pools of talent and provide customized training so candidates are qualified and better prepared employees.
  categories:
    - Business
    - Education
    - Landing Page
  built_by: Nicola B.
  built_by_url: https://www.linkedin.com/in/nicola-b/
  featured: false
- title: Write/Speak/Code
  url: https://www.writespeakcode.com/
  main_url: https://www.writespeakcode.com/
  description: >
    Write/Speak/Code is a non-profit on a mission to promote the visibility and leadership of technologists with marginalized genders through peer-led professional development.
  categories:
    - Community
    - Nonprofit
    - Open Source
    - Conference
  built_by: Nicola B.
  built_by_url: https://www.linkedin.com/in/nicola-b/
  featured: false
- title: Daniel Spajic
  url: https://danieljs.tech/
  main_url: https://danieljs.tech/
  source_url: https://github.com/dspacejs/portfolio
  description: >
    Passionate front-end developer with a deep, yet diverse skillset.
  categories:
    - Portfolio
    - Programming
    - Freelance
  built_by: Daniel Spajic
  featured: false
- title: Cosmotory
  url: https://cosmotory.netlify.com/
  main_url: https://cosmotory.netlify.com/
  description: >
    This is the educational blog containing various courses,learning materials from various authors from all over the world.
  categories:
    - Blog
    - Community
    - Nonprofit
    - Open Source
    - Education
  built_by: Hanishraj B Rao.
  built_by_url: https://hanishrao.netlify.com/
  featured: false
- title: Armorblox | Security Powered by Understanding
  url: https://www.armorblox.com
  main_url: https://www.armorblox.com
  description: >
    Armorblox is a venture-backed stealth cybersecurity startup, on a mission to build a game-changing enterprise security platform.
  categories:
    - Security
    - Technology
    - Business
  built_by: Bejamas
  built_by_url: https://bejamas.io
  featured: false
- title: Mojo
  url: https://www.mojo.is
  main_url: https://www.mojo.is/
  description: >
    We help companies create beautiful digital experiences
  categories:
    - Agency
    - Technology
    - Consulting
    - User Experience
    - Web Development
  featured: false
- title: Marcel Hauri
  url: https://marcelhauri.ch/
  main_url: https://marcelhauri.ch/
  description: >
    Marcel Hauri is an award-winning Magento developer and e-commerce specialist.
  categories:
    - Portfolio
    - Blog
    - Programming
    - Community
    - Open Source
    - eCommerce
  built_by: Marcel Hauri
  built_by_url: https://marcelhauri.ch
  featured: false
- title: Projektmanagementblog
  url: https://www.projektmanagementblog.de
  main_url: https://www.projektmanagementblog.de/
  source_url: https://github.com/StephanWeinhold/pmblog
  description: >
    Thoughts about modern project management. Built with Gatsby and Tachyons, based on Advanced Starter.
  categories:
    - Blog
  built_by: Stephan Weinhold
  built_by_url: https://stephanweinhold.com/
  featured: false
- title: Anthony Boyd Graphics
  url: https://www.anthonyboyd.graphics/
  main_url: https://www.anthonyboyd.graphics/
  description: >
    Free Graphic Design Resources by Anthony Boyd
  categories:
    - Portfolio
  built_by: Anthony Boyd
  built_by_url: https://www.anthonyboyd.com/
  featured: false
- title: Relocation Hero
  url: https://relocationhero.com
  main_url: https://relocationhero.com
  description: >
    Blog with FAQs related to Germany relocation. Built with Gatsby.
  categories:
    - Blog
    - Consulting
    - Community
  featured: false
<<<<<<< HEAD
- title: Arpit Goyal
  url: https://arpitgoyal.com
  main_url: https://arpitgoyal.com
  source_url: https://github.com/92arpitgoyal/ag-blog
  description: >
    Blog and portfolio website of a Front-end Developer turned Product Manager.
  categories:
    - Blog
    - Portfolio
    - Technology
    - User Experience
  built_by: Arpit Goyal
  built_by_url: https://twitter.com/_arpitgoyal
=======
- title: LaunchDarkly
  url: https://launchdarkly.com/
  main_url: https://launchdarkly.com/
  description: >
    LaunchDarkly is the feature management platform that software teams use to build better software, faster.
  categories:
    - Technology
    - Marketing
  built_by: LaunchDarkly
  built_by_url: https://launchdarkly.com/
>>>>>>> 212cd797
  featured: false<|MERGE_RESOLUTION|>--- conflicted
+++ resolved
@@ -6562,7 +6562,17 @@
     - Consulting
     - Community
   featured: false
-<<<<<<< HEAD
+- title: LaunchDarkly
+  url: https://launchdarkly.com/
+  main_url: https://launchdarkly.com/
+  description: >
+    LaunchDarkly is the feature management platform that software teams use to build better software, faster.
+  categories:
+    - Technology
+    - Marketing
+  built_by: LaunchDarkly
+  built_by_url: https://launchdarkly.com/
+  featured: false
 - title: Arpit Goyal
   url: https://arpitgoyal.com
   main_url: https://arpitgoyal.com
@@ -6576,16 +6586,4 @@
     - User Experience
   built_by: Arpit Goyal
   built_by_url: https://twitter.com/_arpitgoyal
-=======
-- title: LaunchDarkly
-  url: https://launchdarkly.com/
-  main_url: https://launchdarkly.com/
-  description: >
-    LaunchDarkly is the feature management platform that software teams use to build better software, faster.
-  categories:
-    - Technology
-    - Marketing
-  built_by: LaunchDarkly
-  built_by_url: https://launchdarkly.com/
->>>>>>> 212cd797
   featured: false