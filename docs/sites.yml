--- conflicted
+++ resolved
@@ -2801,19 +2801,6 @@
   categories:
     - Blockchain
   featured: false
-<<<<<<< HEAD
-- title: Vote Save America
-  main_url: "https://votesaveamerica.com"
-  url: "https://votesaveamerica.com"
-  description: >
-    Be a voter. Save America.
-  categories:
-    - Education
-    - Government
-  featured: false
-  built_by: Jeremy E. Miller
-  built_by_url: "https://jeremyemiller.com/"
-=======
 - title: Barmej
   main_url: "https://app.barmej.com/"
   url: "https://app.barmej.com/"
@@ -2826,4 +2813,14 @@
   built_by: Obytes
   built_by_url: "https://www.obytes.com/"
   featured: false
->>>>>>> 79ab2f3a
+- title: Vote Save America
+  main_url: "https://votesaveamerica.com"
+  url: "https://votesaveamerica.com"
+  description: >
+    Be a voter. Save America.
+  categories:
+    - Education
+    - Government
+  featured: false
+  built_by: Jeremy E. Miller
+  built_by_url: "https://jeremyemiller.com/"