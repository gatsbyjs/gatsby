- title: ReactJS
  main_url: "https://reactjs.org/"
  url: "https://reactjs.org/"
  source_url: "https://github.com/reactjs/reactjs.org"
  featured: true
  categories:
    - Web Development
    - Featured
- title: Flamingo
  main_url: https://www.shopflamingo.com/
  url: https://www.shopflamingo.com/
  description: >
    Online shop for women's body care and hair removal products.
  categories:
    - eCommerce
    - Beauty
    - Featured
  featured: true
- title: Airbnb Engineering & Data Science
  description: >
    Creative engineers and data scientists building a world where you can belong
    anywhere
  main_url: "https://airbnb.io/"
  url: "https://airbnb.io/"
  categories:
    - Blog
    - Gallery
    - Featured
  featured: true
- title: Impossible Foods
  main_url: "https://impossiblefoods.com/"
  url: "https://impossiblefoods.com/"
  categories:
    - Food
    - Featured
  featured: true
- title: Braun
  description: >
    Braun offers high performance hair removal and hair care products, including dryers, straighteners, shavers, and more.
  main_url: "https://ca.braun.com/en-ca"
  url: "https://ca.braun.com/en-ca"
  categories:
    - eCommerce
    - Featured
  featured: true
- title: NYC Pride 2019 | WorldPride NYC | Stonewall50
  main_url: "https://2019-worldpride-stonewall50.nycpride.org/"
  url: "https://2019-worldpride-stonewall50.nycpride.org/"
  featured: true
  description: >-
    Join us in 2019 for NYC Pride, as we welcome WorldPride and mark the 50th
    Anniversary of the Stonewall Uprising and a half-century of LGBTQ+
    liberation.
  categories:
    - Education
    - Marketing
    - Nonprofit
    - Featured
  built_by: Canvas United
  built_by_url: "https://www.canvasunited.com/"
- title: The State of European Tech
  main_url: "https://2017.stateofeuropeantech.com/"
  url: "https://2017.stateofeuropeantech.com/"
  featured: true
  categories:
    - Technology
    - Featured
  built_by: Studio Lovelock
  built_by_url: "http://www.studiolovelock.com/"
- title: Hopper
  main_url: "https://www.hopper.com/"
  url: "https://www.hopper.com/"
  built_by: Narative
  built_by_url: "https://www.narative.co/"
  featured: true
  categories:
    - Technology
    - App
    - Featured
- title: GM Capital One
  description: |
    Introducing the new online experience for your GM Rewards Credit Card
  main_url: "https://gm.capitalone.com/"
  url: "https://gm.capitalone.com/"
  categories:
    - Credit Card
    - Featured
  featured: true
- title: Life Without Barriers | Foster Care
  main_url: "https://www.lwb.org.au/foster-care"
  url: "https://www.lwb.org.au/foster-care"
  featured: true
  description: >-
    We are urgently seeking foster carers all across Australia. Can you open
    your heart and your home to a child in need? There are different types of
    foster care that can suit you. We offer training and 24/7 support.
  categories:
    - Nonprofit
    - Education
    - Documentation
    - Marketing
    - Featured
  built_by: LWB Digital Team
  built_by_url: "https://twitter.com/LWBAustralia"
- title: Figma
  main_url: "https://www.figma.com/"
  url: "https://www.figma.com/"
  featured: true
  categories:
    - Marketing
    - Design
    - Featured
  built_by: Corey Ward
  built_by_url: "http://www.coreyward.me/"
- title: Bejamas - JAM Experts for hire
  main_url: "https://bejamas.io/"
  url: "https://bejamas.io/"
  featured: true
  description: >-
    We help agencies and companies with JAMStack tools. This includes web
    development using Static Site Generators, Headless CMS, CI / CD and CDN
    setup.
  categories:
    - Technology
    - Web Development
    - Agency
    - Marketing
    - Featured
  built_by: Bejamas
  built_by_url: "https://bejamas.io/"
- title: The State of JavaScript
  description: >
    Data from over 20,000 developers, asking them questions on topics ranging
    from frontend frameworks and state management, to build tools and testing
    libraries.
  main_url: "https://stateofjs.com/"
  url: "https://stateofjs.com/"
  source_url: "https://github.com/StateOfJS/StateOfJS"
  categories:
    - Data
    - JavaScript
    - Featured
  built_by: StateOfJS
  built_by_url: "https://github.com/StateOfJS/StateOfJS/graphs/contributors"
  featured: true
- title: DesignSystems.com
  main_url: "https://www.designsystems.com/"
  url: "https://www.designsystems.com/"
  description: |
    A resource for learning, creating and evangelizing design systems.
  categories:
    - Design
    - Blog
    - Technology
    - Featured
  built_by: Corey Ward
  built_by_url: "http://www.coreyward.me/"
  featured: true
- title: Timely
  main_url: "https://timelyapp.com/"
  url: "https://timelyapp.com/"
  description: |
    Fully automatic time tracking. For those who trade in time.
  categories:
    - Productivity
    - Featured
  built_by: Timm Stokke
  built_by_url: "https://timm.stokke.me"
  featured: true
- title: Snap Kit
  main_url: "https://kit.snapchat.com/"
  url: "https://kit.snapchat.com/"
  description: >
    Snap Kit lets developers integrate some of Snapchat’s best features across
    platforms.
  categories:
    - Technology
    - Documentation
    - Featured
  featured: true
- title: SendGrid
  main_url: "https://sendgrid.com/docs/"
  url: "https://sendgrid.com/docs/"
  description: >
    SendGrid delivers your transactional and marketing emails through the
    world's largest cloud-based email delivery platform.
  categories:
    - API
    - Technology
    - Documentation
    - Featured
  featured: true
- title: Kirsten Noelle
  main_url: "https://www.kirstennoelle.com/"
  url: "https://www.kirstennoelle.com/"
  featured: true
  description: >
    Digital portfolio for San Francisco Bay Area photographer Kirsten Noelle Wiemer.
  categories:
    - Photography
    - Portfolio
    - Featured
  built_by: Ryan Wiemer
  built_by_url: "https://www.ryanwiemer.com/"
- title: Cajun Bowfishing
  main_url: "https://cajunbowfishing.com/"
  url: "https://cajunbowfishing.com/"
  featured: false
  categories:
    - eCommerce
    - Sports
  built_by: Escalade Sports
  built_by_url: "https://www.escaladesports.com/"
- title: NEON
  main_url: "http://neonrated.com/"
  url: "http://neonrated.com/"
  featured: false
  categories:
    - Gallery
    - Cinema
- title: Slite
  main_url: "https://slite.com/"
  url: "https://slite.com/"
  featured: false
  categories:
    - Marketing
    - Technology
- title: GraphCMS
  main_url: "https://graphcms.com/"
  url: "https://graphcms.com/"
  featured: false
  categories:
    - Marketing
    - Technology
- title: Bottender Docs
  main_url: "https://bottender.js.org/"
  url: "https://bottender.js.org/"
  source_url: "https://github.com/bottenderjs/bottenderjs.github.io"
  featured: false
  categories:
    - Documentation
    - Web Development
    - Open Source
- title: Ghost Documentation
  main_url: https://docs.ghost.org/
  url: https://docs.ghost.org/
  source_url: "https://github.com/tryghost/docs"
  featured: false
  description: >-
    Ghost is an open source, professional publishing platform built on a modern Node.js technology stack — designed for teams who need power, flexibility and performance.
  categories:
    - Publishing
    - Technology
    - Documentation
    - Open Source
  built_by: Ghost Foundation
  built_by_url: https://ghost.org/
- title: Nike - Just Do It
  main_url: "https://justdoit.nike.com/"
  url: "https://justdoit.nike.com/"
  featured: true
  categories:
    - eCommerce
    - Featured
- title: AirBnB Cereal
  main_url: "https://airbnb.design/cereal"
  url: "https://airbnb.design/cereal"
  featured: false
  categories:
    - Marketing
    - Design
- title: Cardiogram
  main_url: "https://cardiogr.am/"
  url: "https://cardiogr.am/"
  featured: false
  categories:
    - Marketing
    - Technology
- title: Etcetera Design
  main_url: "https://etcetera.design/"
  url: "https://etcetera.design/"
  source_url: "https://github.com/etceteradesign/website"
  featured: false
  categories:
    - Portfolio
- title: Hack Club
  main_url: "https://hackclub.com/"
  url: "https://hackclub.com/"
  source_url: "https://github.com/hackclub/site"
  featured: false
  categories:
    - Education
    - Web Development
- title: Matthias Jordan Portfolio
  main_url: "https://iammatthias.com/"
  url: "https://iammatthias.com/"
  source_url: "https://github.com/iammatthias/net"
  description: >-
    Photography portfolio and blog built using Contentful + Netlify + Gatsby V2.
  built_by: Matthias Jordan
  built_by_url: https://github.com/iammatthias
  featured: false
  categories:
    - Photography
    - Portfolio
- title: Investment Calculator
  main_url: "https://investmentcalculator.io/"
  url: "https://investmentcalculator.io/"
  featured: false
  categories:
    - Education
    - Finance
- title: CSS Grid Playground by MozillaDev
  main_url: "https://mozilladevelopers.github.io/playground/"
  url: "https://mozilladevelopers.github.io/playground/"
  source_url: "https://github.com/MozillaDevelopers/playground"
  featured: false
  categories:
    - Education
    - Web Development
- title: Piotr Fedorczyk Portfolio
  built_by: Piotr Fedorczyk
  built_by_url: "https://piotrf.pl"
  categories:
    - Portfolio
    - Web Development
  description: >-
    Portfolio of Piotr Fedorczyk, a digital product designer and full-stack developer specializing in shaping, designing and building news and tools for news.
  featured: false
  main_url: "https://piotrf.pl/"
  url: "https://piotrf.pl/"
- title: unrealcpp
  main_url: "https://unrealcpp.com/"
  url: "https://unrealcpp.com/"
  source_url: "https://github.com/Harrison1/unrealcpp-com"
  featured: false
  categories:
    - Blog
    - Web Development
- title: Andy Slezak
  main_url: "https://www.aslezak.com/"
  url: "https://www.aslezak.com/"
  source_url: "https://github.com/amslezak"
  featured: false
  categories:
    - Web Development
    - Portfolio
- title: Deliveroo.Design
  main_url: "https://www.deliveroo.design/"
  url: "https://www.deliveroo.design/"
  featured: false
  categories:
    - Food
    - Marketing
- title: Dona Rita
  main_url: "https://www.donarita.co.uk/"
  url: "https://www.donarita.co.uk/"
  source_url: "https://github.com/peduarte/dona-rita-website"
  featured: false
  categories:
    - Food
    - Marketing
- title: Fröhlich ∧ Frei
  main_url: "https://www.froehlichundfrei.de/"
  url: "https://www.froehlichundfrei.de/"
  featured: false
  categories:
    - Web Development
    - Blog
    - Open Source
- title: How to GraphQL
  main_url: "https://www.howtographql.com/"
  url: "https://www.howtographql.com/"
  source_url: "https://github.com/howtographql/howtographql"
  featured: false
  categories:
    - Documentation
    - Web Development
    - Open Source
- title: OnCallogy
  main_url: "https://www.oncallogy.com/"
  url: "https://www.oncallogy.com/"
  featured: false
  categories:
    - Marketing
    - Healthcare
- title: Ryan Wiemer's Portfolio
  main_url: "https://www.ryanwiemer.com/"
  url: "https://www.ryanwiemer.com/knw-photography/"
  source_url: "https://github.com/ryanwiemer/rw"
  featured: false
  description: >
    Digital portfolio for Oakland, CA based account manager Ryan Wiemer.
  categories:
    - Portfolio
    - Web Development
    - Design
  built_by: Ryan Wiemer
  built_by_url: "https://www.ryanwiemer.com/"
- title: Ventura Digitalagentur Köln
  main_url: "https://www.ventura-digital.de/"
  url: "https://www.ventura-digital.de/"
  featured: false
  built_by: Ventura Digitalagentur
  categories:
    - Agency
    - Marketing
    - Featured
- title: Azer Koçulu
  main_url: "http://azer.bike/"
  url: "http://azer.bike/photography"
  featured: false
  categories:
    - Portfolio
    - Photography
    - Web Development
- title: Damir.io
  main_url: "http://damir.io/"
  url: "http://damir.io/"
  source_url: "https://github.com/dvzrd/gatsby-sfiction"
  featured: false
  categories:
    - Fiction
- title: Digital Psychology
  main_url: "http://digitalpsychology.io/"
  url: "http://digitalpsychology.io/"
  source_url: "https://github.com/danistefanovic/digitalpsychology.io"
  featured: false
  categories:
    - Education
    - Library
- title: GRANDstack
  main_url: "http://grandstack.io/"
  url: "http://grandstack.io/"
  featured: false
  categories:
    - Open Source
    - Web Development
- title: Théâtres Parisiens
  main_url: "http://theatres-parisiens.fr/"
  url: "http://theatres-parisiens.fr/"
  source_url: "https://github.com/phacks/theatres-parisiens"
  featured: false
  categories:
    - Education
    - Entertainment
# - title: William Owen UK Portfolio / Blog
#   main_url: "http://william-owen.co.uk/"
#   url: "http://william-owen.co.uk/"
#   featured: false
#   description: >-
#     Over 20 years experience delivering customer-facing websites, internet-based
#     solutions and creative visual design for a wide range of companies and
#     organisations.
#   categories:
#     - Portfolio
#     - Blog
#   built_by: William Owen
#   built_by_url: "https://twitter.com/twilowen"
- title: A4 纸网
  main_url: "http://www.a4z.cn/"
  url: "http://www.a4z.cn/price"
  source_url: "https://github.com/hiooyUI/hiooyui.github.io"
  featured: false
  categories:
    - eCommerce
- title: Steve Meredith's Portfolio
  main_url: "http://www.stevemeredith.com/"
  url: "http://www.stevemeredith.com/"
  featured: false
  categories:
    - Portfolio
- title: API Platform
  main_url: "https://api-platform.com/"
  url: "https://api-platform.com/"
  source_url: "https://github.com/api-platform/website"
  featured: false
  categories:
    - Documentation
    - Web Development
    - Open Source
    - Library
- title: Artivest
  main_url: "https://artivest.co/"
  url: "https://artivest.co/what-we-do/for-advisors-and-investors/"
  featured: false
  categories:
    - Marketing
    - Blog
    - Documentation
    - Finance
- title: The Audacious Project
  main_url: "https://audaciousproject.org/"
  url: "https://audaciousproject.org/"
  featured: false
  categories:
    - Nonprofit
- title: Dustin Schau's Blog
  main_url: "https://blog.dustinschau.com/"
  url: "https://blog.dustinschau.com/"
  source_url: "https://github.com/dschau/blog"
  featured: false
  categories:
    - Blog
    - Web Development
- title: FloydHub's Blog
  main_url: "https://blog.floydhub.com/"
  url: "https://blog.floydhub.com/"
  featured: false
  categories:
    - Technology
    - Blog
- title: iContract Blog
  main_url: "https://blog.icontract.co.uk/"
  url: "http://blog.icontract.co.uk/"
  featured: false
  categories:
    - Blog
- title: BRIIM
  main_url: "https://bri.im/"
  url: "https://bri.im/"
  featured: false
  description: >-
    BRIIM is a movement to enable JavaScript enthusiasts and web developers in
    machine learning. Learn about artificial intelligence and data science, two
    fields which are governed by machine learning, in JavaScript. Take it right
    to your browser with WebGL.
  categories:
    - Education
    - Web Development
    - Technology
- title: Caddy Smells Like Trees
  main_url: "https://caddysmellsliketrees.ru"
  url: "https://caddysmellsliketrees.ru/en"
  source_url: "https://github.com/podabed/caddysmellsliketrees.github.io"
  description: >-
    We play soul-searching songs for every day. They are merging in our forests
    in such a way that it is difficult to separate them from each other, and
    between them bellow bold deer poems.
  categories:
    - Music
    - Gallery
  built_by: Dmitrij Podabed, Alexander Nikitin
  built_by_url: https://podabed.org
  featured: false
- title: Calpa's Blog
  main_url: "https://calpa.me/"
  url: "https://calpa.me/"
  source_url: "https://github.com/calpa/blog"
  featured: false
  categories:
    - Blog
    - Web Development
- title: Chocolate Free
  main_url: "https://chocolate-free.com/"
  url: "https://chocolate-free.com/"
  source_url: "https://github.com/Khaledgarbaya/chocolate-free-website"
  featured: false
  description: "A full time foodie \U0001F60D a forever Parisian \"patisserie\" lover and \U0001F382 \U0001F369 \U0001F370 \U0001F36A explorer and finally an under construction #foodblogger #foodblog"
  categories:
    - Blog
    - Food
- title: Code Bushi
  main_url: "https://codebushi.com/"
  url: "https://codebushi.com/"
  featured: false
  description: >-
    Web development resources, trends, & techniques to elevate your coding
    journey.
  categories:
    - Web Development
    - Open Source
    - Blog
  built_by: Hunter Chang
  built_by_url: "https://hunterchang.com/"
- title: Daniel Hollcraft
  main_url: "https://danielhollcraft.com/"
  url: "https://danielhollcraft.com/"
  source_url: "https://github.com/danielbh/danielhollcraft.com"
  featured: false
  categories:
    - Web Development
    - Blog
    - Portfolio
- title: Darren Britton's Portfolio
  main_url: "https://darrenbritton.com/"
  url: "https://darrenbritton.com/"
  source_url: "https://github.com/darrenbritton/darrenbritton.github.io"
  featured: false
  categories:
    - Web Development
    - Portfolio
- title: Dave Lindberg Marketing & Design
  url: "https://davelindberg.com/"
  main_url: "https://davelindberg.com/"
  source_url: "https://github.com/Dave-Lindberg/dl-gatsby"
  featured: false
  description: >-
    My work revolves around solving problems for people in business, using
    integrated design and marketing strategies to improve sales, increase brand
    engagement, generate leads and achieve goals.
  categories:
    - Design
    - Featured
    - Marketing
    - SEO
    - Portfolio
- title: Design Systems Weekly
  main_url: "https://designsystems.email/"
  url: "https://designsystems.email/"
  featured: false
  categories:
    - Education
    - Web Development
- title: Dalbinaco's Website
  main_url: "https://dlbn.co/en/"
  url: "https://dlbn.co/en/"
  source_url: "https://github.com/dalbinaco/dlbn.co"
  featured: false
  categories:
    - Portfolio
    - Web Development
- title: mParticle's Documentation
  main_url: "https://docs.mparticle.com/"
  url: "https://docs.mparticle.com/"
  featured: false
  categories:
    - Web Development
    - Documentation
- title: Doopoll
  main_url: "https://doopoll.co/"
  url: "https://doopoll.co/"
  featured: false
  categories:
    - Marketing
    - Technology
- title: ERC dEX
  main_url: "https://ercdex.com/"
  url: "https://ercdex.com/aqueduct"
  featured: false
  categories:
    - Marketing
- title: Fabian Schultz' Portfolio
  main_url: "https://fabianschultz.com/"
  url: "https://fabianschultz.com/"
  source_url: "https://github.com/fabe/site"
  featured: false
  description: >-
    Hello, I’m Fabian — a product designer and developer based in Potsdam,
    Germany. I’ve been working both as a product designer and frontend developer
    for over 5 years now. I particularly enjoy working with companies that try
    to meet broad and unique user needs.
  categories:
    - Portfolio
    - Web Development
  built_by: Fabian Schultz
  built_by_url: "https://fabianschultz.com/"
- title: Formidable
  main_url: "https://formidable.com/"
  url: "https://formidable.com/"
  featured: false
  categories:
    - Web Development
    - Agency
    - Open Source
- title: CalState House Manager
  description: >
    Home service membership that offers proactive and on-demand maintenance for
    homeowners
  main_url: "https://housemanager.calstate.aaa.com/"
  url: "https://housemanager.calstate.aaa.com/"
  categories:
    - Insurance
- title: The freeCodeCamp Guide
  main_url: "https://guide.freecodecamp.org/"
  url: "https://guide.freecodecamp.org/"
  source_url: "https://github.com/freeCodeCamp/guide"
  featured: false
  categories:
    - Web Development
    - Documentation
- title: High School Hackathons
  main_url: "https://hackathons.hackclub.com/"
  url: "https://hackathons.hackclub.com/"
  source_url: "https://github.com/hackclub/hackathons"
  featured: false
  categories:
    - Education
    - Web Development
- title: Hapticmedia
  main_url: "https://hapticmedia.fr/en/"
  url: "https://hapticmedia.fr/en/"
  featured: false
  categories:
    - Agency
- title: heml.io
  main_url: "https://heml.io/"
  url: "https://heml.io/"
  source_url: "https://github.com/SparkPost/heml.io"
  featured: false
  categories:
    - Documentation
    - Web Development
    - Open Source
- title: Juliette Pretot's Portfolio
  main_url: "https://juliette.sh/"
  url: "https://juliette.sh/"
  featured: false
  categories:
    - Web Development
    - Portfolio
    - Blog
- title: Kris Hedstrom's Portfolio
  main_url: "https://k-create.com/"
  url: "https://k-create.com/portfolio/"
  source_url: "https://github.com/kristofferh/kristoffer"
  featured: false
  description: >-
    Hey. I’m Kris. I’m an interactive designer / developer. I grew up in Umeå,
    in northern Sweden, but I now live in Brooklyn, NY. I am currently enjoying
    a hybrid Art Director + Lead Product Engineer role at a small startup called
    Nomad Health. Before that, I was a Product (Engineering) Manager at Tumblr.
    Before that, I worked at agencies. Before that, I was a baby. I like to
    design things, and then I like to build those things. I occasionally take on
    freelance projects. Feel free to get in touch if you have an interesting
    project that you want to collaborate on. Or if you just want to say hello,
    that’s cool too.
  categories:
    - Portfolio
  built_by: Kris Hedstrom
  built_by_url: "https://k-create.com/"
- title: knpw.rs
  main_url: "https://knpw.rs/"
  url: "https://knpw.rs/"
  source_url: "https://github.com/knpwrs/knpw.rs"
  featured: false
  categories:
    - Blog
    - Web Development
- title: Kostas Bariotis' Blog
  main_url: "https://kostasbariotis.com/"
  url: "https://kostasbariotis.com/"
  source_url: "https://github.com/kbariotis/kostasbariotis.com"
  featured: false
  categories:
    - Blog
    - Portfolio
    - Web Development
- title: LaserTime Clinic
  main_url: "https://lasertime.ru/"
  url: "https://lasertime.ru/"
  source_url: "https://github.com/oleglegun/lasertime"
  featured: false
  categories:
    - Marketing
- title: Jason Lengstorf
  main_url: "https://lengstorf.com"
  url: "https://lengstorf.com"
  source_url: "https://github.com/jlengstorf/lengstorf.com"
  featured: false
  categories:
    - Blog
  built_by: Jason Lengstorf
  built_by_url: "https://github.com/jlengstorf"
- title: Mannequin.io
  main_url: "https://mannequin.io/"
  url: "https://mannequin.io/"
  source_url: "https://github.com/LastCallMedia/Mannequin/tree/master/site"
  featured: false
  categories:
    - Open Source
    - Web Development
    - Documentation
- title: manu.ninja
  main_url: "https://manu.ninja/"
  url: "https://manu.ninja/"
  source_url: "https://github.com/Lorti/manu.ninja"
  featured: false
  description: >-
    manu.ninja is the personal blog of Manuel Wieser, where he talks about
    frontend development, games and digital art
  categories:
    - Blog
    - Technology
    - Web Development
- title: Fabric
  main_url: "https://meetfabric.com/"
  url: "https://meetfabric.com/"
  featured: false
  categories:
    - Marketing
    - Insurance
- title: Nexit
  main_url: "https://nexit.sk/"
  url: "https://nexit.sk/references"
  featured: false
  categories:
    - Web Development
- title: Nortcast
  main_url: "https://nortcast.com/"
  url: "https://nortcast.com/"
  featured: false
  categories:
    - Technology
    - Entertainment
    - Podcast
- title: Open FDA
  description: >
    Provides APIs and raw download access to a number of high-value, high
    priority and scalable structured datasets, including adverse events, drug
    product labeling, and recall enforcement reports.
  main_url: "https://open.fda.gov/"
  url: "https://open.fda.gov/"
  source_url: "https://github.com/FDA/open.fda.gov"
  featured: false
  categories:
    - Government
    - Open Source
    - Web Development
    - API
    - Data
- title: NYC Planning Labs (New York City Department of City Planning)
  main_url: "https://planninglabs.nyc/"
  url: "https://planninglabs.nyc/about/"
  source_url: "https://github.com/NYCPlanning/"
  featured: false
  description: >-
    We work with New York City's Urban Planners to deliver impactful, modern
    technology tools.
  categories:
    - Open Source
    - Government
- title: Pravdomil
  main_url: "https://pravdomil.com/"
  url: "https://pravdomil.com/"
  source_url: "https://github.com/pravdomil/pravdomil.com"
  featured: false
  description: >-
    I’ve been working both as a product designer and frontend developer for over
    5 years now. I particularly enjoy working with companies that try to meet
    broad and unique user needs.
  categories:
    - Portfolio
- title: Preston Richey Portfolio / Blog
  main_url: "https://prestonrichey.com/"
  url: "https://prestonrichey.com/"
  source_url: "https://github.com/prichey/prestonrichey.com"
  featured: false
  categories:
    - Web Development
    - Portfolio
    - Blog
- title: Landing page of Put.io
  main_url: "https://put.io/"
  url: "https://put.io/"
  featured: false
  categories:
    - eCommerce
    - Technology
- title: The Rick and Morty API
  main_url: "https://rickandmortyapi.com/"
  url: "https://rickandmortyapi.com/"
  built_by: Axel Fuhrmann
  built_by_url: "https://axelfuhrmann.com/"
  featured: false
  categories:
    - Web Development
    - Entertainment
    - Documentation
    - Open Source
    - API
- title: Santa Compañía Creativa
  main_url: "https://santacc.es/"
  url: "https://santacc.es/"
  source_url: "https://github.com/DesarrolloWebSantaCC/santacc-web"
  featured: false
  categories:
    - Agency
- title: Sean Coker's Blog
  main_url: "https://sean.is/"
  url: "https://sean.is/"
  featured: false
  categories:
    - Blog
    - Portfolio
    - Web Development
- title: Segment's Blog
  main_url: "https://segment.com/blog/"
  url: "https://segment.com/blog/"
  featured: false
  categories:
    - Web Development
    - Blog
- title: Several Levels
  main_url: "https://severallevels.io/"
  url: "https://severallevels.io/"
  source_url: "https://github.com/Harrison1/several-levels"
  featured: false
  categories:
    - Agency
    - Web Development
- title: Simply
  main_url: "https://simply.co.za/"
  url: "https://simply.co.za/"
  featured: false
  categories:
    - Marketing
    - Insurance
- title: Storybook
  main_url: "https://storybook.js.org/"
  url: "https://storybook.js.org/"
  source_url: "https://github.com/storybooks/storybook"
  featured: false
  categories:
    - Web Development
    - Open Source
- title: Vibert Thio's Portfolio
  main_url: "https://vibertthio.com/portfolio/"
  url: "https://vibertthio.com/portfolio/projects/"
  source_url: "https://github.com/vibertthio/portfolio"
  featured: false
  categories:
    - Portfolio
    - Web Development
- title: VisitGemer
  main_url: "https://visitgemer.sk/"
  url: "https://visitgemer.sk/"
  featured: false
  categories:
    - Marketing
- title: Beach Hut Poole
  main_url: "https://www.beachhutpoole.co.uk/"
  url: "https://www.beachhutpoole.co.uk/"
  featured: false
  categories:
    - Travel
    - Marketing
- title: Bricolage.io
  main_url: "https://www.bricolage.io/"
  url: "https://www.bricolage.io/"
  source_url: "https://github.com/KyleAMathews/blog"
  featured: false
  categories:
    - Blog
- title: Charles Pinnix Website
  main_url: "https://www.charlespinnix.com/"
  url: "https://www.charlespinnix.com/"
  featured: false
  description: >-
    I’m a senior frontend engineer with 8 years of experience building websites
    and web applications. I’m interested in leading creative, multidisciplinary
    engineering teams. I’m a creative technologist, merging photography, art,
    and design into engineering and visa versa. I take a pragmatic,
    product-oriented approach to development, allowing me to see the big picture
    and ensuring quality products are completed on time. I have a passion for
    modern frontend JavaScript frameworks such as React and Vue, and I have
    substantial experience on the backend with an interest in Node and
    container based deployment with Docker and AWS.
  categories:
    - Portfolio
    - Web Development
- title: Charlie Harrington's Blog
  main_url: "https://www.charlieharrington.com/"
  url: "https://www.charlieharrington.com/"
  source_url: "https://github.com/whatrocks/blog"
  featured: false
  categories:
    - Blog
    - Web Development
    - Music
- title: Developer Ecosystem
  main_url: "https://www.developerecosystem.com/"
  url: "https://www.developerecosystem.com/"
  featured: false
  categories:
    - Blog
    - Web Development
- title: Gabriel Adorf's Portfolio
  main_url: "https://www.gabrieladorf.com/"
  url: "https://www.gabrieladorf.com/"
  source_url: "https://github.com/gabdorf/gabriel-adorf-portfolio"
  featured: false
  categories:
    - Portfolio
    - Web Development
- title: greglobinski.com
  main_url: "https://www.greglobinski.com/"
  url: "https://www.greglobinski.com/"
  source_url: "https://github.com/greglobinski/www.greglobinski.com"
  featured: false
  categories:
    - Portfolio
    - Web Development
- title: I am Putra
  main_url: "https://www.iamputra.com/"
  url: "https://www.iamputra.com/"
  featured: false
  categories:
    - Portfolio
    - Web Development
    - Blog
- title: In Sowerby Bridge
  main_url: "https://www.insowerbybridge.co.uk/"
  url: "https://www.insowerbybridge.co.uk/"
  featured: false
  categories:
    - Marketing
    - Government
- title: JavaScript Stuff
  main_url: "https://www.javascriptstuff.com/"
  url: "https://www.javascriptstuff.com/"
  featured: false
  categories:
    - Education
    - Web Development
    - Library
- title: Ledgy
  main_url: "https://www.ledgy.com/"
  url: "https://github.com/morloy/ledgy.com"
  featured: false
  categories:
    - Marketing
    - Finance
- title: Alec Lomas's Portfolio / Blog
  main_url: "https://www.lowmess.com/"
  url: "https://www.lowmess.com/"
  source_url: "https://github.com/lowmess/lowmess"
  featured: false
  categories:
    - Web Development
    - Blog
    - Portfolio
- title: Michele Mazzucco's Portfolio
  main_url: "https://www.michelemazzucco.it/"
  url: "https://www.michelemazzucco.it/"
  source_url: "https://github.com/michelemazzucco/michelemazzucco.it"
  featured: false
  categories:
    - Portfolio
- title: Orbit FM Podcasts
  main_url: "https://www.orbit.fm/"
  url: "https://www.orbit.fm/"
  source_url: "https://github.com/agarrharr/orbit.fm"
  featured: false
  categories:
    - Podcast
- title: Prosecco Springs
  main_url: "https://www.proseccosprings.com/"
  url: "https://www.proseccosprings.com/"
  featured: false
  categories:
    - Food
    - Blog
    - Marketing
- title: Verious
  main_url: "https://www.verious.io/"
  url: "https://www.verious.io/"
  source_url: "https://github.com/cpinnix/verious"
  featured: false
  categories:
    - Web Development
- title: Whittle School
  main_url: "https://www.whittleschool.org/en/"
  url: "https://www.whittleschool.org/en/"
  featured: false
  categories:
    - Education
- title: Yisela
  main_url: "https://www.yisela.com/"
  url: "https://www.yisela.com/tetris-against-trauma-gaming-as-therapy/"
  featured: false
  categories:
    - Blog
- title: YouFoundRon.com
  main_url: "https://www.youfoundron.com/"
  url: "https://www.youfoundron.com/"
  source_url: "https://github.com/rongierlach/yfr-dot-com"
  featured: false
  categories:
    - Portfolio
    - Web Development
    - Blog
- title: yerevancoder
  main_url: "https://yerevancoder.com/"
  url: "https://forum.yerevancoder.com/categories"
  source_url: "https://github.com/yerevancoder/yerevancoder.github.io"
  featured: false
  categories:
    - Blog
    - Web Development
- title: EaseCentral
  main_url: "https://www.easecentral.com/"
  url: "https://www.easecentral.com/"
  featured: false
  categories:
    - Marketing
    - Healthcare
- title: Policygenius
  main_url: "https://www.policygenius.com/"
  url: "https://www.policygenius.com/"
  featured: false
  categories:
    - Marketing
    - Healthcare
- title: Moteefe
  main_url: "http://www.moteefe.com/"
  url: "http://www.moteefe.com/"
  featured: false
  categories:
    - Marketing
    - Agency
    - Technology
- title: Athelas
  main_url: "http://www.athelas.com/"
  url: "http://www.athelas.com/"
  featured: false
  categories:
    - Marketing
    - Healthcare
- title: Pathwright
  main_url: "http://www.pathwright.com/"
  url: "http://www.pathwright.com/"
  featured: false
  categories:
    - Marketing
    - Education
- title: pi-top
  main_url: "http://www.pi-top.com/"
  url: "http://www.pi-top.com/"
  featured: false
  categories:
    - Marketing
    - Web Development
    - Technology
    - eCommerce
- title: Troops
  main_url: "http://www.troops.ai/"
  url: "http://www.troops.ai/"
  featured: false
  categories:
    - Marketing
    - Technology
- title: ClearBrain
  main_url: "https://clearbrain.com/"
  url: "https://clearbrain.com/"
  featured: false
  categories:
    - Marketing
    - Technology
- title: Lucid
  main_url: "https://www.golucid.co/"
  url: "https://www.golucid.co/"
  featured: false
  categories:
    - Marketing
    - Technology
- title: Bench
  main_url: "http://www.bench.co/"
  url: "http://www.bench.co/"
  featured: false
  categories:
    - Marketing
- title: Union Plus Credit Card
  main_url: "http://www.unionpluscard.com"
  url: "https://unionplus.capitalone.com/"
  featured: false
  categories:
    - Marketing
    - Finance
- title: Gin Lane
  main_url: "http://www.ginlane.com/"
  url: "https://www.ginlane.com/"
  featured: false
  categories:
    - Web Development
    - Agency
- title: Marmelab
  main_url: "https://marmelab.com/en/"
  url: "https://marmelab.com/en/"
  featured: false
  categories:
    - Web Development
    - Agency
- title: Fusion Media Group
  main_url: "http://thefmg.com/"
  url: "http://thefmg.com/"
  featured: false
  categories:
    - Entertainment
    - News
- title: Cool Hunting
  main_url: "http://www.coolhunting.com/"
  url: "http://www.coolhunting.com/"
  featured: false
  categories:
    - Magazine
- title: Dovetail
  main_url: "https://dovetailapp.com/"
  url: "https://dovetailapp.com/"
  featured: false
  categories:
    - Marketing
    - Technology
- title: GraphQL College
  main_url: "https://www.graphql.college/"
  url: "https://www.graphql.college/"
  source_url: "https://github.com/GraphQLCollege/graphql-college"
  featured: false
  categories:
    - Web Development
    - Education
- title: F1 Vision
  main_url: "https://www.f1vision.com/"
  url: "https://www.f1vision.com/"
  featured: false
  categories:
    - Marketing
    - Entertainment
    - Technology
    - eCommerce
- title: Yuuniworks Portfolio / Blog
  main_url: "https://www.yuuniworks.com/"
  url: "https://www.yuuniworks.com/"
  source_url: "https://github.com/junkboy0315/yuuni-web"
  featured: false
  categories:
    - Portfolio
    - Web Development
    - Blog
- title: The Bastion Bot
  main_url: "https://bastionbot.org/"
  url: "https://bastionbot.org/"
  source_url: "https://github.com/TheBastionBot/Bastion-Website"
  description: Give awesome perks to your Discord server!
  featured: false
  categories:
    - Open Source
    - Technology
    - Documentation
    - Bot
    - Community
  built_by: Sankarsan Kampa
  built_by_url: "https://sankarsankampa.com"
- title: Smakosh
  main_url: "https://smakosh.com/"
  url: "https://smakosh.com/"
  source_url: "https://github.com/smakosh/smakosh.com"
  featured: false
  categories:
    - Portfolio
    - Web Development
# - title: Philipp Czernitzki - Blog/Website
#   main_url: "http://philippczernitzki.me/"
#   url: "http://philippczernitzki.me/"
#   featured: false
#   categories:
#     - Portfolio
#     - Web Development
#     - Blog
- title: WebGazer
  main_url: "https://www.webgazer.io/"
  url: "https://www.webgazer.io/"
  featured: false
  categories:
    - Marketing
    - Web Development
    - Technology
- title: Joe Seifi's Blog
  main_url: "http://seifi.org/"
  url: "http://seifi.org/"
  featured: false
  categories:
    - Portfolio
    - Web Development
    - Blog

- title: LekoArts
  main_url: "https://www.lekoarts.de"
  url: "https://www.lekoarts.de"
  source_url: "https://github.com/LekoArts/portfolio"
  featured: false
  built_by: LekoArts
  built_by_url: "https://github.com/LekoArts"
  description: >-
    Hi, I'm Lennart — a self-taught and passionate graphic/web designer &
    frontend developer based in Darmstadt, Germany. I love it to realize complex
    projects in a creative manner and face new challenges. Since 6 years I do
    graphic design, my love for frontend development came up 3 years ago. I
    enjoy acquiring new skills and cementing this knowledge by writing blogposts
    and creating tutorials.
  categories:
    - Portfolio
    - Blog
    - Design
    - Web Development
    - Freelance
- title: 杨二小的博客
  main_url: "https://blog.yangerxiao.com/"
  url: "https://blog.yangerxiao.com/"
  source_url: "https://github.com/zerosoul/blog.yangerxiao.com"
  featured: false
  categories:
    - Blog
    - Portfolio
- title: MOTTO x MOTTO
  main_url: "https://mottox2.com"
  url: "https://mottox2.com"
  source_url: "https://github.com/mottox2/website"
  description: Web developer / UI Desinger in Tokyo Japan.
  featured: false
  categories:
    - Blog
    - Portfolio
  built_by: mottox2
  built_by_url: "https://mottox2.com"
- title: Pride of the Meadows
  main_url: "https://www.prideofthemeadows.com/"
  url: "https://www.prideofthemeadows.com/"
  featured: false
  categories:
    - eCommerce
    - Food
    - Blog
- title: Michael Uloth
  main_url: "https://www.michaeluloth.com"
  url: "https://www.michaeluloth.com"
  featured: false
  description: Michael Uloth is an opera singer and web developer based in Toronto.
  categories:
    - Portfolio
    - Music
    - Web Development
  built_by: Michael Uloth
  built_by_url: "https://www.michaeluloth.com"
- title: Spacetime
  main_url: "https://www.heyspacetime.com/"
  url: "https://www.heyspacetime.com/"
  featured: false
  description: >-
    Spacetime is a Dallas-based digital experience agency specializing in web,
    app, startup, and digital experience creation.
  categories:
    - Marketing
    - Portfolio
    - Agency
    - Featured
  built_by: Spacetime
  built_by_url: "https://www.heyspacetime.com/"
- title: Eric Jinks
  main_url: "https://ericjinks.com/"
  url: "https://ericjinks.com/"
  featured: false
  description: "Software engineer / web developer from the Gold Coast, Australia."
  categories:
    - Portfolio
    - Blog
    - Web Development
    - Technology
  built_by: Eric Jinks
  built_by_url: "https://ericjinks.com/"
- title: GaiAma - We are wildlife
  main_url: "https://www.gaiama.org/"
  url: "https://www.gaiama.org/"
  featured: false
  description: >-
    We founded the GaiAma conservation organization to protect wildlife in Perú
    and to create an example of a permaculture neighborhood, living
    symbiotically with the forest - because reforestation is just the beginning
  categories:
    - Nonprofit
    - Marketing
    - Blog
  source_url: "https://github.com/GaiAma/gaiama.org"
  built_by: GaiAma
  built_by_url: "https://www.gaiama.org/"
- title: Healthcare Logic
  main_url: "https://www.healthcarelogic.com/"
  url: "https://www.healthcarelogic.com/"
  featured: false
  description: >-
    Revolutionary technology that empowers clinical and managerial leaders to
    collaborate with clarity.
  categories:
    - Marketing
    - Healthcare
    - Technology
  built_by: Thrive
  built_by_url: "https://thriveweb.com.au/"
- title: Localgov.fyi
  main_url: "https://localgov.fyi/"
  url: "https://localgov.fyi/"
  featured: false
  description: Finding local government services made easier.
  categories:
    - Directory
    - Government
    - Technology
  source_url: "https://github.com/WeOpenly/localgov.fyi"
  built_by: Openly
  built_by_url: "https://weopenly.com/"
- title: Kata.ai Documentation
  main_url: "https://docs.kata.ai/"
  url: "https://docs.kata.ai/"
  source_url: "https://github.com/kata-ai/kata-platform-docs"
  featured: false
  description: >-
    Documentation website for the Kata Platform, an all-in-one platform for
    building chatbots using AI technologies.
  categories:
    - Documentation
    - Technology
- title: goalgetters
  main_url: "https://goalgetters.space/"
  url: "https://goalgetters.space/"
  featured: false
  description: >-
    goalgetters is a source of inspiration for people who want to change their
    career. We offer articles, success stories and expert interviews on how to
    find a new passion and how to implement change.
  categories:
    - Blog
    - Education
    - Personal Development
  built_by: "Stephanie Langers (content), Adrian Wenke (development)"
  built_by_url: "https://twitter.com/AdrianWenke"
- title: Zensum
  main_url: "https://zensum.se/"
  url: "https://zensum.se/"
  featured: false
  description: >-
    Borrow money quickly and safely through Zensum. We compare Sweden's leading
    banks and credit institutions. Choose from multiple offers and lower your
    monthly cost. [Translated from Swedish]
  categories:
    - Technology
    - Finance
    - Marketing
  built_by: Bejamas.io
  built_by_url: "https://bejamas.io/"
- title: StatusHub - Easy to use Hosted Status Page Service
  main_url: "https://statushub.com/"
  url: "https://statushub.com/"
  featured: false
  description: >-
    Set up your very own service status page in minutes with StatusHub. Allow
    customers to subscribe to be updated automatically.
  categories:
    - Technology
    - Marketing
  built_by: Bejamas.io
  built_by_url: "https://bejamas.io/"
- title: Matthias Kretschmann Portfolio
  main_url: "https://matthiaskretschmann.com/"
  url: "https://matthiaskretschmann.com/"
  source_url: "https://github.com/kremalicious/portfolio"
  featured: false
  description: Portfolio of designer & developer Matthias Kretschmann.
  categories:
    - Portfolio
    - Web Development
  built_by: Matthias Kretschmann
  built_by_url: "https://matthiaskretschmann.com/"
- title: Iron Cove Solutions
  main_url: "https://ironcovesolutions.com/"
  url: "https://ironcovesolutions.com/"
  description: >-
    Iron Cove Solutions is a cloud based consulting firm. We help companies
    deliver a return on cloud usage by applying best practices
  categories:
    - Technology
    - Web Development
  built_by: Iron Cove Solutions
  built_by_url: "https://ironcovesolutions.com/"
  featured: false
- title: Eventos orellana
  description: >-
    Somos una empresa dedicada a brindar asesoría personalizada y profesional
    para la elaboración y coordinación de eventos sociales y empresariales.
  main_url: "https://eventosorellana.com/"
  url: "https://eventosorellana.com/"
  featured: false
  categories:
    - Gallery
  built_by: Codedebug
  built_by_url: "https://codedebug.co/"
- title: Moetez Chaabene Portfolio / Blog
  main_url: "https://moetez.me/"
  url: "https://moetez.me/"
  source_url: "https://github.com/moetezch/moetez.me"
  featured: false
  description: Portfolio of Moetez Chaabene
  categories:
    - Portfolio
    - Web Development
    - Blog
  built_by: Moetez Chaabene
  built_by_url: "https://twitter.com/moetezch"
- title: Nikita
  description: >-
    Automation of system deployments in Node.js for applications and
    infrastructures.
  main_url: "https://nikita.js.org/"
  url: "https://nikita.js.org/"
  source_url: "https://github.com/adaltas/node-nikita"
  categories:
    - Documentation
    - Open Source
    - Technology
  built_by: David Worms
  built_by_url: "http://www.adaltas.com"
  featured: false
- title: Gourav Sood Blog & Portfolio
  main_url: "https://www.gouravsood.com/"
  url: "https://www.gouravsood.com/"
  featured: false
  categories:
    - Blog
    - Portfolio
  built_by: Gourav Sood
  built_by_url: "https://www.gouravsood.com/"
- title: Jonas Tebbe Portfolio
  description: |
    Hey, I’m Jonas and I create digital products.
  main_url: "https://jonastebbe.com"
  url: "https://jonastebbe.com"
  categories:
    - Portfolio
  built_by: Jonas Tebbe
  built_by_url: "http://twitter.com/jonastebbe"
  featured: false
- title: Parker Sarsfield Portfolio
  description: |
    I'm Parker, a software engineer and sneakerhead.
  main_url: "https://parkersarsfield.com"
  url: "https://parkersarsfield.com"
  categories:
    - Blog
    - Portfolio
  built_by: Parker Sarsfield
  built_by_url: "https://parkersarsfield.com"
- title: Frontend web development with Greg
  description: |
    JavaScript, GatsbyJS, ReactJS, CSS in JS... Let's learn some stuff together.
  main_url: "https://dev.greglobinski.com"
  url: "https://dev.greglobinski.com"
  categories:
    - Blog
    - Web Development
  built_by: Greg Lobinski
  built_by_url: "https://github.com/greglobinski"
- title: Insomnia
  description: |
    Desktop HTTP and GraphQL client for developers
  main_url: "https://insomnia.rest/"
  url: "https://insomnia.rest/"
  categories:
    - Blog
  built_by: Gregory Schier
  built_by_url: "https://schier.co"
  featured: false
- title: Timeline Theme Portfolio
  description: |
    I'm Aman Mittal, a software developer.
  main_url: "http://www.amanhimself.me/"
  url: "http://www.amanhimself.me/"
  categories:
    - Web Development
    - Portfolio
  built_by: Aman Mittal
  built_by_url: "http://www.amanhimself.me/"
- title: Ocean artUp
  description: >
    Science outreach site built using styled-components and Contentful. It
    presents the research project "Ocean artUp" funded by an Advanced Grant of
    the European Research Council to explore the possible benefits of artificial
    uplift of nutrient-rich deep water to the ocean’s sunlit surface layer.
  main_url: "https://ocean-artup.eu"
  url: "https://ocean-artup.eu"
  source_url: "https://github.com/janosh/ocean-artup"
  categories:
    - Science
    - Education
    - Blog
  built_by: Janosh Riebesell
  built_by_url: "https://janosh.io"
  featured: false
- title: Ryan Fitzgerald
  description: |
    Personal portfolio and blog for Ryan Fitzgerald
  main_url: "https://ryanfitzgerald.ca/"
  url: "https://ryanfitzgerald.ca/"
  categories:
    - Web Development
    - Portfolio
  built_by: Ryan Fitzgerald
  built_by_url: "https://github.com/RyanFitzgerald"
  featured: false
- title: Kaizen
  description: |
    Content Marketing, PR & SEO Agency in London
  main_url: "https://www.kaizen.co.uk/"
  url: "https://www.kaizen.co.uk/"
  categories:
    - Agency
    - Blog
    - Design
    - Web Development
    - SEO
  built_by: Bogdan Stanciu
  built_by_url: "https://github.com/b0gd4n"
  featured: false
- title: HackerOne Platform Documentation
  description: |
    HackerOne's Product Documentation Center!
  url: "https://docs.hackerone.com/"
  main_url: "https://docs.hackerone.com/"
  categories:
    - Documentation
    - Security
  featured: false
- title: Patreon Partners
  description: |
    Resources and products to help you do more with Patreon.
  url: "https://partners.patreon.com/"
  main_url: "https://partners.patreon.com/"
  categories:
    - Directory
  featured: false
- title: Bureau Of Meteorology (beta)
  description: |
    Help shape the future of Bureau services
  url: "https://beta.bom.gov.au/"
  main_url: "https://beta.bom.gov.au/"
  categories:
    - Meteorology
  featured: false
- title: Curbside
  description: |
    Connecting Stores with Mobile Customers
  main_url: "https://curbside.com/"
  url: "https://curbside.com/"
  categories:
    - Mobile Commerce
  featured: false
- title: Mux Video
  description: |
    API to video hosting and streaming
  main_url: "https://mux.com/"
  url: "https://mux.com/"
  categories:
    - Video
    - Hosting
    - Streaming
    - API
  featured: false
- title: Swapcard
  description: >
    The easiest way for event organizers to instantly connect people, build a
    community of attendees and exhibitors, and increase revenue over time
  main_url: "https://www.swapcard.com/"
  url: "https://www.swapcard.com/"
  categories:
    - Event
    - Community
    - Personal Training
    - Marketing
  built_by: Swapcard
  built_by_url: "https://www.swapcard.com/"
  featured: false
- title: Kalix
  description: >
    Kalix is perfect for healthcare professionals starting out in private
    practice, to those with an established clinic.
  main_url: "https://www.kalixhealth.com/"
  url: "https://www.kalixhealth.com/"
  categories:
    - Healthcare
  featured: false
- title: Hubba
  description: |
    Buy wholesale products from thousands of independent, verified Brands.
  main_url: "https://join.hubba.com/"
  url: "https://join.hubba.com/"
  categories:
    - eCommerce
  featured: false
- title: HyperPlay
  description: |
    In Asean's 1st Ever LOL Esports X Music Festival
  main_url: "https://hyperplay.leagueoflegends.com/"
  url: "https://hyperplay.leagueoflegends.com/"
  categories:
    - Video Games
    - Music
  featured: false
- title: Bad Credit Loans
  description: |
    Get the funds you need, from $250-$5,000
  main_url: "https://www.creditloan.com/"
  url: "https://www.creditloan.com/"
  categories:
    - Loans
    - Credits
  featured: false
- title: Financial Center
  description: >
    Member-owned, not-for-profit, co-operative whose members receive financial
    benefits in the form of lower loan rates, higher savings rates, and lower
    fees than banks.
  main_url: "https://fcfcu.com/"
  url: "https://fcfcu.com/"
  categories:
    - Loans
    - Finance
    - Nonprofit
    - Banking
    - Business
    - Education
  built_by: "https://fcfcu.com/"
  built_by_url: "https://fcfcu.com/"
  featured: false
- title: Office of Institutional Research and Assessment
  description: |
    Good Data, Good Decisions
  main_url: "http://oira.ua.edu/"
  url: "http://oira.ua.edu/"
  categories:
    - Data
  featured: false
- title: Trintellix
  description: |
    It may help make a difference for your depression (MDD).
  main_url: "https://us.trintellix.com/"
  url: "https://us.trintellix.com/"
  categories:
    - Health & Wellness
  featured: false
- title: The Telegraph Premium
  description: |
    Exclusive stories from award-winning journalists
  main_url: "https://premium.telegraph.co.uk/"
  url: "https://premium.telegraph.co.uk/"
  categories:
    - Newspaper
  featured: false
- title: html2canvas
  description: |
    Screenshots with JavaScript
  main_url: "http://html2canvas.hertzen.com/"
  url: "http://html2canvas.hertzen.com/"
  source_url: "https://github.com/niklasvh/html2canvas/tree/master/www"
  categories:
    - JavaScript
    - Documentation
  built_by: Niklas von Hertzen
  built_by_url: "http://hertzen.com/"
  featured: false
- title: Dato CMS
  description: |
    The API-based CMS your editors will love
  main_url: "https://www.datocms.com/"
  url: "https://www.datocms.com/"
  categories:
    - CMS
    - API
  featured: false
- title: Half Electronics
  description: |
    Personal website
  main_url: "https://www.halfelectronic.com/"
  url: "https://www.halfelectronic.com/"
  categories:
    - Blog
    - Electronics
  built_by: Fernando Poumian
  built_by_url: "https://github.com/fpoumian/halfelectronic.com"
  featured: false
- title: Frithir Software Development
  main_url: "https://frithir.com/"
  url: "https://frithir.com/"
  featured: false
  description: "I DRINK COFFEE, WRITE CODE AND IMPROVE MY DEVELOPMENT SKILLS EVERY DAY."
  categories:
    - Design
    - Web Development
  built_by: Frithir
  built_by_url: "https://Frithir.com/"
- title: Unow
  main_url: "https://www.unow.fr/"
  url: "https://www.unow.fr/"
  categories:
    - Education
    - Marketing
  featured: false
- title: Peter Hironaka
  description: |
    Freelance Web Developer based in Los Angeles.
  main_url: "https://peterhironaka.com/"
  url: "https://peterhironaka.com/"
  categories:
    - Portfolio
    - Web Development
  built_by: Peter Hironaka
  built_by_url: "https://github.com/PHironaka"
  featured: false
- title: Michael McQuade
  description: |
    Personal website and blog for Michael McQuade
  main_url: "https://giraffesyo.io"
  url: "https://giraffesyo.io"
  categories:
    - Blog
  built_by: Michael McQuade
  built_by_url: "https://github.com/giraffesyo"
  featured: false
- title: Haacht Brewery
  description: |
    Corporate website for Haacht Brewery. Designed and Developed by Gafas.
  main_url: "https://haacht.com/en/"
  url: "https://haacht.com"
  categories:
    - Brewery
  built_by: Gafas
  built_by_url: "https://gafas.be"
  featured: false
- title: StoutLabs
  description: |
    Portfolio of Daniel Stout, freelance developer in East Tennessee.
  main_url: "https://www.stoutlabs.com/"
  url: "https://www.stoutlabs.com/"
  categories:
    - Web Development
    - Portfolio
  built_by: Daniel Stout
  built_by_url: "https://github.com/stoutlabs"
  featured: false
- title: Chicago Ticket Outcomes By Neighborhood
  description: |
    ProPublica data visualization of traffic ticket court outcomes
  categories:
    - News
    - Nonprofit
    - Visualization
  url: >-
    https://projects.propublica.org/graphics/il/il-city-sticker-tickets-maps/ticket-status/?initialWidth=782
  main_url: >-
    https://projects.propublica.org/graphics/il/il-city-sticker-tickets-maps/ticket-status/?initialWidth=782
  built_by: David Eads
  built_by_url: "https://github.com/eads"
  featured: false
- title: Chicago South Side Traffic Ticketing rates
  description: |
    ProPublica data visualization of traffic ticket rates by community
  main_url: >-
    https://projects.propublica.org/graphics/il/il-city-sticker-tickets-maps/ticket-rate/?initialWidth=782
  url: >-
    https://projects.propublica.org/graphics/il/il-city-sticker-tickets-maps/ticket-rate/?initialWidth=782
  categories:
    - News
    - Nonprofit
    - Visualization
  built_by: David Eads
  built_by_url: "https://github.com/eads"
  featured: false
- title: Otsimo
  description: >
    Otsimo is a special education application for children with autism, down
    syndrome and other developmental disabilities.
  main_url: "https://otsimo.com/en/"
  url: "https://otsimo.com/en/"
  categories:
    - Blog
    - Education
  featured: false
- title: Matt Bagni Portfolio 2018
  description: >
    Mostly the result of playing with Gatsby and learning about react and
    graphql. Using the screenshot plugin to showcase the work done for my
    company in the last 2 years, and a good amount of other experiments.
  main_url: "https://mattbag.github.io"
  url: "https://mattbag.github.io"
  categories:
    - Portfolio
  featured: false
- title: Lisa Ye's Blog
  description: |
    Simple blog/portofolio for a fashion designer. Gatsby_v2 + Netlify cms
  main_url: "https://lisaye.netlify.com/"
  url: "https://lisaye.netlify.com/"
  categories:
    - Blog
    - Portfolio
    - Fashion
  featured: false
- title: Lifestone Church
  main_url: "https://www.lifestonechurch.net/"
  url: "https://www.lifestonechurch.net/"
  source_url: "https://github.com/lifestonechurch/lifestonechurch.net"
  featured: false
  categories:
    - Marketing
    - Nonprofit
- title: Artem Sapegin
  description: >
    Little homepage of Artem Sapegin, a frontend developer, passionate
    photographer, coffee drinker and crazy dogs’ owner.
  main_url: "https://sapegin.me/"
  url: "https://sapegin.me/"
  categories:
    - Portfolio
    - Open Source
    - Web Development
  built_by: Artem Sapegin
  built_by_url: "https://github.com/sapegin"
  featured: false
- title: SparkPost Developers
  main_url: "https://developers.sparkpost.com/"
  url: "https://developers.sparkpost.com/"
  source_url: "https://github.com/SparkPost/developers.sparkpost.com"
  categories:
    - Documentation
    - API
  featured: false
- title: Malik Browne Portfolio 2018
  description: >
    The portfolio blog of Malik Browne, a full-stack engineer, foodie, and avid
    blogger/YouTuber.
  main_url: "https://www.malikbrowne.com/about"
  url: "https://www.malikbrowne.com"
  categories:
    - Blog
    - Portfolio
  built_by: Malik Browne
  built_by_url: "https://twitter.com/milkstarz"
  featured: false
- title: Novatics
  description: |
    Digital products that inspire and make a difference
  main_url: "https://www.novatics.com.br"
  url: "https://www.novatics.com.br"
  categories:
    - Portfolio
    - Technology
    - Web Development
  built_by: Novatics
  built_by_url: "https://github.com/Novatics"
  featured: false
- title: Max McKinney
  description: >
    I’m a developer and designer with a focus in web technologies. I build cars
    on the side.
  main_url: "https://maxmckinney.com/"
  url: "https://maxmckinney.com/"
  categories:
    - Portfolio
    - Web Development
    - Design
  built_by: Max McKinney
  featured: false
- title: Stickyard
  description: |
    Make your React component sticky the easy way
  main_url: "https://nihgwu.github.io/stickyard/"
  url: "https://nihgwu.github.io/stickyard/"
  source_url: "https://github.com/nihgwu/stickyard/tree/master/website"
  categories:
    - Web Development
  built_by: Neo Nie
  featured: false
- title: Agata Milik
  description: |
    Website of a Polish psychologist/psychotherapist based in Gdańsk, Poland.
  main_url: "https://agatamilik.pl"
  url: "https://agatamilik.pl"
  categories:
    - Marketing
    - Healthcare
  built_by: Piotr Fedorczyk
  built_by_url: "https://piotrf.pl"
  featured: false
- title: WebPurple
  main_url: "https://www.webpurple.net/"
  url: "https://www.webpurple.net/"
  source_url: "https://github.com/WebPurple/site"
  description: >-
    Site of local (Russia, Ryazan) frontend community. Main purpose is to show
    info about meetups and keep blog.
  categories:
    - Nonprofit
    - Web Development
    - Community
    - Blog
    - Open Source
  built_by: Nikita Kirsanov
  built_by_url: "https://twitter.com/kitos_kirsanov"
  featured: false
- title: Papertrail.io
  description: |
    Inspection Management for the 21st Century
  main_url: "https://www.papertrail.io/"
  url: "https://www.papertrail.io/"
  categories:
    - Marketing
    - Technology
  built_by: Papertrail.io
  built_by_url: "https://www.papertrail.io"
  featured: false
- title: Matt Ferderer
  main_url: "https://mattferderer.com"
  url: "https://mattferderer.com"
  source_url: "https://github.com/mattferderer/gatsbyblog"
  description: >
    {titleofthesite} is a blog built with Gatsby that discusses web related tech
    such as JavaScript, .NET, Blazor & security.
  categories:
    - Blog
    - Web Development
  built_by: Matt Ferderer
  built_by_url: "https://twitter.com/mattferderer"
  featured: false
- title: Sahyadri Open Source Community
  main_url: "https://sosc.org.in"
  url: "https://sosc.org.in"
  source_url: "https://github.com/haxzie/sosc-website"
  description: >
    Official website of Sahyadri Open Source Community for community blog, event
    details and members info.
  categories:
    - Blog
    - Community
    - Open Source
  built_by: Musthaq Ahamad
  built_by_url: "https://github.com/haxzie"
  featured: false
- title: Tech Confessions
  main_url: "https://confessions.tech"
  url: "https://confessions.tech"
  source_url: "https://github.com/JonathanSpeek/tech-confessions"
  description: "A guilt-free place for us to confess our tech sins \U0001F64F\n"
  categories:
    - Community
    - Open Source
  built_by: Jonathan Speek
  built_by_url: "https://speek.design"
  featured: false
- title: Thibault Maekelbergh
  main_url: "https://thibmaek.com"
  url: "https://thibmaek.com"
  source_url: "https://github.com/thibmaek/thibmaek.github.io"
  description: |
    A nice blog about development, Raspberry Pi, plants and probably records.
  categories:
    - Blog
    - Open Source
  built_by: Thibault Maekelbergh
  built_by_url: "https://twitter.com/thibmaek"
  featured: false
- title: LearnReact.design
  main_url: "https://learnreact.design"
  url: "https://learnreact.design"
  description: >
    React Essentials For Designers: A React course tailored for product
    designers, ux designers, ui designers.
  categories:
    - Blog
  built_by: Linton Ye
  built_by_url: "https://twitter.com/lintonye"
- title: Devol’s Dance
  main_url: "https://www.devolsdance.com/"
  url: "https://www.devolsdance.com/"
  description: >
    Devol’s Dance is an invite-only, one-day event celebrating industrial
    robotics, AI, and automation.
  categories:
    - Marketing
    - Technology
  built_by: Corey Ward
  built_by_url: "http://www.coreyward.me/"
  featured: false
- title: Mega House Creative
  main_url: "https://www.megahousecreative.com/"
  url: "https://www.megahousecreative.com/"
  description: >
    Mega House Creative is a digital agency that provides unique goal-oriented
    web marketing solutions.
  categories:
    - Marketing
    - Agency
  built_by: Daniel Robinson
  featured: false
- title: Tobie Marier Robitaille - csc
  main_url: "https://tobiemarierrobitaille.com/"
  url: "https://tobiemarierrobitaille.com/en/"
  description: |
    Portfolio site for director of photography Tobie Marier Robitaille
  categories:
    - Portfolio
    - Gallery
  built_by: Mill3 Studio
  built_by_url: "https://mill3.studio/en/"
  featured: false
- title: Bestvideogame.deals
  main_url: "https://bestvideogame.deals/"
  url: "https://bestvideogame.deals/"
  description: |
    Video game comparison website for the UK, build with GatsbyJS.
  categories:
    - eCommerce
    - Video Games
  built_by: Koen Kamphuis
  built_by_url: "https://koenkamphuis.com/"
  featured: false
- title: Mahipat's Portfolio
  main_url: "https://mojaave.com/"
  url: "https://mojaave.com"
  source_url: "https://github.com/mhjadav/mojaave"
  description: >
    mojaave.com is Mahipat's portfolio, I have developed it using Gatsby v2 and
    Bootstrap, To get in touch with people looking for full-stack developer.
  categories:
    - Portfolio
    - Web Development
  built_by: Mahipat Jadav
  built_by_url: "https://mojaave.com/"
  featured: false
- title: Cmsbased
  main_url: "https://www.cmsbased.net"
  url: "https://www.cmsbased.net"
  description: >
    Cmsbased is providing automation tools and design resources for Web Hosting
    and IT services industry.
  categories:
    - Technology
    - Design
  featured: false
- title: Traffic Design Biennale 2018
  main_url: "https://trafficdesign.pl"
  url: "http://trafficdesign.pl/pl/ficzery/2018-biennale/"
  description: |
    Mini site for 2018 edition of Traffic Design’s Biennale
  categories:
    - Nonprofit
    - Gallery
  built_by: Piotr Fedorczyk
  built_by_url: "https://piotrf.pl"
  featured: false
- title: Insights
  main_url: "https://justaskusers.com/"
  url: "https://justaskusers.com/"
  description: >
    Insights helps user experience (UX) researchers conduct their research and
    make sense of the findings.
  categories:
    - User Experience
    - Design
  built_by: Just Ask Users
  built_by_url: "https://justaskusers.com/"
  featured: false
- title: Tensiq
  main_url: "https://tensiq.com"
  url: "https://tensiq.com"
  source_url: "https://github.com/Tensiq/tensiq-site"
  description: >
    Tensiq is an e-Residency startup, that provides development in cutting-edge
    technology while delivering secure, resilient, performant solutions.
  categories:
    - Game Development
    - Web Development
    - Mobile Development
    - Agency
    - Open Source
  built_by: Jens
  built_by_url: "https://github.com/arrkiin"
  featured: false
- title: Mintfort
  main_url: "https://mintfort.com/"
  url: "https://mintfort.com/"
  source_url: "https://github.com/MintFort/mintfort.com"
  description: >
    Mintfort, the first crypto-friendly bank account. Store and manage assets on
    the blockchain.
  categories:
    - Technology
    - Bank
  built_by: Axel Fuhrmann
  built_by_url: "https://axelfuhrmann.com/"
  featured: false
- title: React Native Explorer
  main_url: "https://react-native-explorer.firebaseapp.com"
  url: "https://react-native-explorer.firebaseapp.com"
  description: |
    Explorer React Native packages and examples effortlessly.
  categories:
    - React Native
  featured: false
- title: 500Tech
  main_url: "https://500tech.com/"
  url: "https://500tech.com/"
  featured: false
  categories:
    - Web Development
    - Agency
    - Open Source
- title: eworld
  main_url: "http://eworld.herokuapp.com/"
  url: "http://eworld.herokuapp.com/"
  featured: false
  categories:
    - eCommerce
    - Technology
- title: It's a Date
  description: >
    It's a Date is a dating app that actually involves dating.
  main_url: "https://www.itsadate.app/"
  url: "https://www.itsadate.app/"
  featured: false
  categories:
    - App
    - Blog
- title: Node.js HBase
  description: >
    Asynchronous HBase client for NodeJs using REST.
  main_url: https://hbase.js.org/
  url: https://hbase.js.org/
  source_url: "https://github.com/adaltas/node-hbase"
  categories:
    - Documentation
    - Open Source
    - Technology
  built_by: David Worms
  built_by_url: http://www.adaltas.com
  featured: false
- title: Peter Kroyer - Web Design / Web Development
  main_url: https://www.peterkroyer.at/en/
  url: https://www.peterkroyer.at/en/
  description: >
    Freelance web designer / web developer based in Vienna, Austria (Wien, Österreich).
  categories:
    - Agency
    - Web Development
    - Design
    - Portfolio
    - Freelance
  built_by: Peter Kroyer
  built_by_url: https://www.peterkroyer.at/
  featured: false
- title: Geddski
  main_url: https://gedd.ski
  url: https://gedd.ski
  description: >
    frontend mastery blog - level up your UI game.
  categories:
    - Web Development
    - Education
    - Productivity
    - User Experience
  built_by: Dave Geddes
  built_by_url: https://twitter.com/geddski
  featured: false
- title: Rung
  main_url: "https://rung.com.br/"
  url: "https://rung.com.br/"
  description: >
    Rung alerts you about the exceptionalities of your personal and professional life.
  categories:
    - API
    - Technology
    - Travel
    - Bot
  featured: false
- title: Mokkapps
  main_url: "https://www.mokkapps.de/"
  url: "https://www.mokkapps.de/"
  source_url: "https://github.com/mokkapps/website"
  description: >
    Portfolio website from Michael Hoffmann. Passionate software developer with focus on web-based technologies.
  categories:
    - Blog
    - Portfolio
    - Web Development
    - Mobile Development
  featured: false
- title: Premier Octet
  main_url: "https://www.premieroctet.com/"
  url: "https://www.premieroctet.com/"
  description: >
    Premier Octet is a React-based agency
  categories:
    - Agency
    - Web Development
    - Mobile Development
    - React Native
  featured: false
- title: Thorium
  main_url: "https://www.thoriumsim.com/"
  url: "https://www.thoriumsim.com/"
  source_url: "https://github.com/thorium-sim/thoriumsim.com"
  description: >
    Thorium - Open-source Starship Simulator Controls for Live Action Role Play
  built_by: Alex Anderson
  built_by_url: https://twitter.com/ralex1993
  categories:
    - Blog
    - Portfolio
    - Documentation
    - Marketing
    - Education
    - Entertainment
    - Open Source
    - Web Development
  featured: false
- title: Cameron Maske
  main_url: "https://www.cameronmaske.com/"
  url: "https://www.cameronmaske.com/courses/introduction-to-pytest/"
  source_url: "https://github.com/cameronmaske/cameronmaske.com-v2"
  description: >
    The homepage of Cameron Maske, a freelance full-stack developer, who is currently working on a free pytest video course
  categories:
    - Education
    - Video
    - Portfolio
    - Freelance
  featured: false
- title: Studenten bilden Schüler
  description: >
    Studenten bilden Schüler e.V. is a German student-run nonprofit initiative that aims to
    contribute to more equal educational opportunities by providing free tutoring to refugees
    and children from underprivileged families. The site is built on Gatsby v2, styled-components
    and Contentful. It supports Google Analytics, fluid typography and Algolia search.
  main_url: "https://studenten-bilden-schueler.de"
  url: "https://studenten-bilden-schueler.de"
  source_url: "https://github.com/StudentenBildenSchueler/homepage"
  categories:
    - Education
    - Nonprofit
    - Blog
  built_by: Janosh Riebesell
  built_by_url: "https://janosh.io"
  featured: false
- title: Joseph Chambers
  main_url: "https://joseph.michael-chambers.com/"
  url: "https://joseph.michael-chambers.com/"
  description: >
    The homepage of Joseph Chambers, a freelance full-stack developer, who is currently looking for work.
  categories:
    - Portfolio
    - Freelance
    - Web Development
  built_by: Joseph Chambers
  built_by_url: https://twitter.com/imcodingideas
  featured: false
- title: Mike's Remote List
  main_url: "https://www.mikesremotelist.com"
  url: "https://www.mikesremotelist.com"
  description: >
    A list of remote jobs, updated throughout the day. Built on Gatsby v1 and powered by Contentful, Google Sheets, string and sticky tape.
  categories:
    - Job Board
  featured: false
- title: Madvoid
  main_url: "https://madvoid.com/"
  url: "https://madvoid.com/screenshot/"
  featured: false
  description: >
    Madvoid is a team of expert developers dedicated to creating simple, clear, usable and blazing fast web and mobile apps.
    We are coders that help companies and agencies to create social & interactive experiences.
    This includes full-stack development using React, WebGL, Static Site Generators, Ruby On Rails, Phoenix, GraphQL, Chatbots, CI / CD, Docker and more!
  categories:
    - Portfolio
    - Technology
    - Web Development
    - Agency
    - Marketing
  built_by: Jean-Paul Bonnetouche
  built_by_url: https://twitter.com/_jpb
- title: MOMNOTEBOOK.COM
  description: >
    Sharing knowledge and experiences that make childhood and motherhood rich, vibrant and healthy.
  main_url: "https://momnotebook.com/"
  url: "https://momnotebook.com/"
  featured: false
  built_by: Aleksander Hansson
  built_by_url: https://www.linkedin.com/in/aleksanderhansson/
  categories:
    - Blog
- title: Pirate Studios
  description: >
    Reinventing music studios with 24/7 self service rehearsal, DJ & production rooms available around the world.
  main_url: "https://www.piratestudios.co"
  url: "https://www.piratestudios.co"
  featured: false
  built_by: The Pirate Studios team
  built_by_url: https://github.com/piratestudios/
  categories:
    - Music
- title: Aurora EOS
  main_url: "https://www.auroraeos.com/"
  url: "https://www.auroraeos.com/"
  featured: false
  categories:
    - Blockchain
    - Marketing
    - Blog
  built_by: Corey Ward
  built_by_url: "http://www.coreyward.me/"
- title: MadeComfy
  main_url: "https://madecomfy.com.au/"
  url: "https://madecomfy.com.au/"
  description: >
    Short term rental management startup, using Contentful + Gatsby + CicleCI
  featured: false
  categories:
    - Travel
  built_by: Lucas Vilela
  built_by_url: "https://madecomfy.com.au/"
- title: How To Book Cheap Flights
  description: >
    A travel blog built with Gatsby and adopting the AMP technology.
  main_url: "https://howtobookcheapflights.com"
  url: "https://howtobookcheapflights.com"
  source_url: "https://github.com/flaviolivolsi/howtobookcheapflights"
  featured: false
  categories:
    - Travel
    - Blog
  built_by: Flavio Li Volsi
  built_by_url: "http://github.com/flaviolivolsi"
- title: Tiger Facility Services
  description: >
    Tiger Facility Services combines facility management expertise with state of the art software to offer a sustainable and customer oriented cleaning and facility service.
  main_url: https://www.tigerfacilityservices.com/de-en/
  url: https://www.tigerfacilityservices.com/de-en/
  featured: false
  categories:
    - B2B Services
- title: "Luciano Mammino's blog"
  description: >
    Tech & programming blog of Luciano Mammino a.k.a. "loige", Full-Stack Web Developer and International Speaker
  main_url: https://loige.co
  url: https://loige.co
  featured: false
  categories:
    - Blog
    - Web Development
  built_by: Luciano Mammino
  built_by_url: https://loige.co
- title: Wire • Secure collaboration platform
  description: >
    Corporate website of Wire, an open source, end-to-end encrypted collaboration platform
  main_url: "https://wire.com"
  url: "https://wire.com"
  featured: false
  categories:
    - Open Source
    - Productivity
    - Technology
    - Blog
    - App
  built_by: Wire team
  built_by_url: "https://github.com/orgs/wireapp/people"
- title: J. Patrick Raftery
  main_url: "https://www.jpatrickraftery.com"
  url: "https://www.jpatrickraftery.com"
  description: J. Patrick Raftery is an opera singer and voice teacher based in Vancouver, BC.
  categories:
    - Portfolio
    - Music
  built_by: Michael Uloth
  built_by_url: "https://www.michaeluloth.com"
  featured: false
- title: Aria Umezawa
  main_url: "https://www.ariaumezawa.com"
  url: "https://www.ariaumezawa.com"
  description: Aria Umezawa is a director, producer, and writer currently based in San Francisco.
  categories:
    - Portfolio
    - Music
    - Entertainment
  built_by: Michael Uloth
  built_by_url: "https://www.michaeluloth.com"
  featured: false
- title: Pomegranate Opera
  main_url: "https://www.pomegranateopera.com"
  url: "https://www.pomegranateopera.com"
  description: Pomegranate Opera is a lesbian opera written by Amanda Hale & Kye Marshall.
  categories:
    - Gallery
    - Music
  built_by: Michael Uloth
  built_by_url: "https://www.michaeluloth.com"
  featured: false
- title: Daniel Cabena
  main_url: "https://www.danielcabena.com"
  url: "https://www.danielcabena.com"
  description: Daniel Cabena is a Canadian countertenor highly regarded in both Canada and Europe for prize-winning performances ranging from baroque to contemporary repertoire.
  categories:
    - Portfolio
    - Music
  built_by: Michael Uloth
  built_by_url: "https://www.michaeluloth.com"
  featured: false
- title: Artist.Center
  main_url: "https://artistcenter.netlify.com"
  url: "https://artistcenter.netlify.com"
  description: The marketing page for Artist.Center, a soon-to-launch platform designed to connect opera singers to opera companies.
  categories:
    - Music
  built_by: Michael Uloth
  built_by_url: "https://www.michaeluloth.com"
  featured: false
- title: DG Volo & Company
  main_url: "https://www.dgvolo.com"
  url: "https://www.dgvolo.com"
  description: DG Volo & Company is a Toronto-based investment consultancy.
  categories:
    - Finance
  built_by: Michael Uloth
  built_by_url: "https://www.michaeluloth.com"
  featured: false
- title: Shawna Lucey
  main_url: "https://www.shawnalucey.com"
  url: "https://www.shawnalucey.com"
  description: Shawna Lucey is an American theater and opera director based in New York City.
  categories:
    - Portfolio
    - Music
    - Entertainment
  built_by: Michael Uloth
  built_by_url: "https://www.michaeluloth.com"
  featured: false
- title: Leyan Lo
  main_url: https://www.leyanlo.com
  url: https://www.leyanlo.com
  description: >
    Leyan Lo’s personal website
  categories:
    - Portfolio
  built_by: Leyan Lo
  built_by_url: https://www.leyanlo.com
  featured: false
- title: Hawaii National Bank
  url: https://hawaiinational.bank
  main_url: https://hawaiinational.bank
  description: Hawaii National Bank's highly personalized service has helped loyal customers & locally owned businesses achieve their financial dreams for over 50 years.
  categories:
    - Bank
  built_by: Wall-to-Wall Studios
  built_by_url: https://walltowall.com
  featured: false
- title: Coletiv
  url: https://coletiv.com
  main_url: https://coletiv.com
  description: Coletiv teams up with companies of all sizes to design, develop & launch digital products for iOS, Android & the Web.
  categories:
    - Technology
    - Agency
    - Web Development
  built_by: Coletiv
  built_by_url: https://coletiv.com
  featured: false
- title: janosh.io
  description: >
    Personal blog and portfolio of Janosh Riebesell. The site is built with Gatsby v2 and designed
    entirely with styled-components v4. Much of the layout was achieved with CSS grid. It supports
    Google Analytics, fluid typography and Algolia search.
  main_url: "https://janosh.io"
  url: "https://janosh.io"
  source_url: "https://github.com/janosh/janosh.io"
  categories:
    - Portfolio
    - Blog
    - Science
    - Photography
    - Travel
  built_by: Janosh Riebesell
  built_by_url: "https://janosh.io"
  featured: false
- title: Gatsby Manor
  description: >
    We build themes for gatsby. We have themes for all projects including personal,
    portfolio, ecommerce, landing pages and more. We also run an in-house
    web dev and design studio. If you cannot find what you want, we can build it for you!
    Email us at gatsbymanor@gmail.com with questions.
  main_url: "https://www.gatsbymanor.com"
  url: "https://www.gatsbymanor.com"
  source_url: "https://github.com/gatsbymanor"
  categories:
    - Web Development
    - Themes
    - Agency
    - Technology
    - Freelance
  built_by: Steven Natera
  built_by_url: "https://stevennatera.com"
- title: Ema Suriano's Portfolio
  main_url: https://emasuriano.com/
  url: https://emasuriano.com/
  source_url: https://github.com/EmaSuriano/emasuriano.github.io
  description: >
    Ema Suriano's portfolio to display information about him, his projects and what he's writing about.
  categories:
    - Portfolio
    - Technology
    - Web Development
  built_by: Ema Suriano
  built_by_url: https://emasuriano.com/
  featured: false
- title: Luan Orlandi
  main_url: https://luanorlandi.github.io
  url: https://luanorlandi.github.io
  source_url: https://github.com/luanorlandi/luanorlandi.github.io
  description: >
    Luan Orlandi's personal website. Brazilian web developer, enthusiast in React and Gatsby.
  categories:
    - Blog
    - Portfolio
    - Web Development
  built_by: Luan Orlandi
  built_by_url: https://github.com/luanorlandi
- title: Mobius Labs
  main_url: https://mobius.ml
  url: https://mobius.ml
  description: >
    Mobius Labs landing page, a Start-up working on Computer Vision
  categories:
    - Landing page
    - Marketing
    - Technology
    - AI
  built_by: sktt
  built_by_url: https://github.com/sktt
- title: EZAgrar
  main_url: https://www.ezagrar.at/en/
  url: https://www.ezagrar.at/en/
  description: >
    EZAgrar.at is the homepage of the biggest agricultural machinery dealership in Austria. In total 8 pages will be built for this client reusing a lot of components between them.
  categories:
    - eCommerce
    - Marketing
    - Multilingual
  built_by: MangoART
  built_by_url: https://www.mangoart.at
  featured: false
- title: OAsome blog
  main_url: https://oasome.blog/
  url: https://oasome.blog/
  source_url: https://github.com/oorestisime/oasome
  description: >
    Paris-based Cypriot adventurers. A and O. Lovers of life and travel. Want to get a glimpse of the OAsome world?
  categories:
    - Blog
    - Photography
    - Travel
  built_by: Orestis Ioannou
  featured: false
- title: Brittany Chiang
  main_url: https://brittanychiang.com/
  url: https://brittanychiang.com/
  source_url: https://github.com/bchiang7/v4
  description: >
    Personal website and portfolio of Brittany Chiang built with Gatsby v2
  categories:
    - Portfolio
  built_by: Brittany Chiang
  built_by_url: https://github.com/bchiang7
  featured: false
- title: Fitekran
  description: >
    One of the most visited Turkish blog about health, sports and healthy lifestyle, that has been rebuilt with Gatsby v2 using Wordpress.
  main_url: "https://www.fitekran.com"
  url: "https://www.fitekran.com"
  categories:
    - Science
    - Healthcare
    - Blog
  built_by: Burak Tokak
  built_by_url: "https://www.buraktokak.com"
- title: Serverless
  main_url: https://serverless.com
  url: https://serverless.com
  source_url: https://github.com/serverless/site
  description: >
    Serverless.com – Build web, mobile and IoT applications with serverless architectures using AWS Lambda, Azure Functions, Google CloudFunctions & more!
  categories:
    - Technology
    - Web Development
  built_by: Codebrahma
  built_by_url: https://codebrahma.com
  featured: false
- title: Dive Bell
  main_url: https://divebell.band/
  url: https://divebell.band/
  description: >
    Simple site for a band to list shows dates and videos (499 on lighthouse)
  categories:
    - Music
  built_by: Matt Bagni
  built_by_url: https://mattbag.github.io
  featured: false
- title: Mayer Media Co.
  main_url: https://mayermediaco.com/
  url: https://mayermediaco.com/
  description: >
    Freelance Web Development and Digital Marketing
  categories:
    - Web Development
    - Marketing
    - Blog
  source_url: https://github.com/MayerMediaCo/MayerMediaCo2.0
  built_by: Danny Mayer
  built_by_url: https://twitter.com/mayermediaco
  featured: false
- title: Jan Czizikow Portfolio
  main_url: https://www.janczizikow.com/
  url: https://www.janczizikow.com/
  source_url: https://github.com/janczizikow/janczizikow-portfolio
  description: >
    Simple personal portfolio site built with Gatsby
  categories:
    - Portfolio
    - Freelance
    - Web Development
  built_by: Jan Czizikow
  built_by_url: https://github.com/janczizikow
- title: Carbon Design Systems
  main_url: http://www.carbondesignsystem.com/
  url: http://www.carbondesignsystem.com/
  description: >
    The Carbon Design System is integrating the new IBM Design Ethos and Language. It represents a completely fresh approach to the design of all things at IBM.
  categories:
    - Design System
    - Documentation
  built_by: IBM
  built_by_url: https://www.ibm.com/
  featured: false
- title: Retirement Community
  main_url: https://retirementcommunity.fastcompany.com/
  url: https://retirementcommunity.fastcompany.com/
  description: >
    Bye Bye Funny Business, Pete Holmes and Jamie Lee enter retirement
  categories:
    - Entertainment
    - Retirement
    - Education
  built_by: FastCompany
  built_by_url: https://www.fastcompany.com/
  featured: false
- title: McDonald's Design System
  main_url: https://design.mcdonalds.com/
  url: https://design.mcdonalds.com/
  description: >
    McDonald's Design System
  categories:
    - Design
    - Design System
  built_by: McDonald's
  built_by_url: https://www.mcdonalds.com/us/en-us.html
  featured: false
- title: Mozilla Mixed Reality
  main_url: https://mixedreality.mozilla.org/
  url: https://mixedreality.mozilla.org/
  description: >
    Virtual Reality for the free and open Web.
  categories:
    - Virtual Reality
    - Open Source
  built_by: Mozilla
  built_by_url: https://www.mozilla.org/
  featured: false
- title: Uniform Hudl Design System
  main_url: http://uniform.hudl.com/
  url: http://uniform.hudl.com/
  description: >
    A single design system to ensure every interface feels like Hudl. From the colors we use to the size of our buttons and what those buttons say, Uniform has you covered. Check the guidelines, copy the code and get to building.
  categories:
    - Design System
    - Open Source
    - Design
  built_by: Hudl
  built_by_url: https://www.hudl.com/
- title: Subtle UI
  main_url: "https://subtle-ui.netlify.com/"
  url: "https://subtle-ui.netlify.com/"
  source_url: "https://github.com/ryanwiemer/subtle-ui"
  description: >
    A collection of clever yet understated user interactions found on the web.
  categories:
    - Web Development
    - Open Source
    - User Experience
  built_by: Ryan Wiemer
  built_by_url: "https://www.ryanwiemer.com/"
  featured: false
- title: developer.bitcoin.com
  main_url: "https://www.bitcoin.com/"
  url: "https://developer.bitcoin.com/"
  description: >
    Bitbox based bitcoin.com developer platform and resources.
  categories:
    - Blockchain
  featured: false
- title: Barmej
  main_url: "https://app.barmej.com/"
  url: "https://app.barmej.com/"
  description: >
    An interactive platform to learn different programming languages in Arabic for FREE
  categories:
    - Education
    - Programming
    - Learning
  built_by: Obytes
  built_by_url: "https://www.obytes.com/"
  featured: false
- title: Vote Save America
  main_url: "https://votesaveamerica.com"
  url: "https://votesaveamerica.com"
  description: >
    Be a voter. Save America.
  categories:
    - Education
    - Government
  featured: false
  built_by: Jeremy E. Miller
  built_by_url: "https://jeremyemiller.com/"
- title: Emergence
  main_url: https://emcap.com/
  url: https://emcap.com/
  description: >
    Emergence is a top enterprise cloud venture capital firm. We fund early stage ventures focusing on enterprise & SaaS applications. Emergence is one of the top VC firms in Silicon Valley.
  categories:
    - Marketing
    - Blog
  built_by: Upstatement
  built_by_url: https://www.upstatement.com/
  featured: false
- title: FPVtips
  main_url: https://fpvtips.com
  url: https://fpvtips.com
  source_url: https://github.com/jumpalottahigh/fpvtips
  description: >
    FPVtips is all about bringing racing drone pilots closer together, and getting more people into the hobby!
  categories:
    - Community
    - Education
    - Drones
  built_by: Georgi Yanev
  built_by_url: https://twitter.com/jumpalottahigh
  featured: false
- title: Georgi Yanev
  main_url: https://blog.georgi-yanev.com/
  url: https://blog.georgi-yanev.com/
  source_url: https://github.com/jumpalottahigh/blog.georgi-yanev.com
  description: >
    I write articles about FPV quads (building and flying), web development, smart home automation, life-long learning and other topics from my personal experience.
  categories:
    - Blog
    - Electronics
    - Drones
  built_by: Georgi Yanev
  built_by_url: https://twitter.com/jumpalottahigh
  featured: false
- title: Bear Archery
  main_url: "https://beararchery.com/"
  url: "https://beararchery.com/"
  categories:
    - eCommerce
    - Sports
  built_by: Escalade Sports
  built_by_url: "https://www.escaladesports.com/"
  featured: false
- title: "attn:"
  main_url: "https://www.attn.com/"
  url: "https://www.attn.com/"
  categories:
    - Media
    - Entertainment
  built_by: "attn:"
  built_by_url: "https://www.attn.com/"
  featured: false
- title: Mirror Conf
  description: >
    Mirror Conf is a conference designed to empower designers and frontend developers who have a thirst for knowledge and want to broaden their horizons.
  main_url: "https://www.mirrorconf.com/"
  url: "https://www.mirrorconf.com/"
  categories:
    - Conference
    - Design
    - Frontend
  featured: false
- title: Startarium
  main_url: https://www.startarium.ro
  url: https://www.startarium.ro
  description: >
    Free entrepreneurship educational portal with more than 20000 users, hundreds of resources, crowdfunding, mentoring and investor pitching events facilitated.
  categories:
    - Education
    - Crowdfunding
    - Nonprofit
    - Entrepreneurship
  built_by: Cezar Neaga
  built_by_url: https://twitter.com/cezarneaga
  featured: false
- title: Microlink
  main_url: https://microlink.io/
  url: https://microlink.io/
  description: >
    Extract structured data from any website.
  categories:
    - Web Development
    - API
    - SDK
  built_by: Kiko Beats
  built_by_url: https://kikobeats.com/
  featured: false
- title: Markets.com
  main_url: "https://www.markets.com/"
  url: "https://www.markets.com/"
  featured: false
  categories:
    - Finance
- title: Kevin Legrand
  url: "https://k-legrand.com"
  main_url: "https://k-legrand.com"
  source_url: "https://github.com/Manoz/k-legrand.com"
  description: >
    Personal website and blog built with love with Gatsby v2
  categories:
    - Blog
    - Portfolio
    - Web Development
  built_by: Kevin Legrand
  built_by_url: https://k-legrand.com
  featured: false
- title: David James Portfolio
  main_url: https://dfjames.com/
  url: https://dfjames.com/
  source_url: https://github.com/daviddeejjames/dfjames-gatsby
  description: >
    Portfolio Site using GatsbyJS and headless WordPress
  categories:
    - WordPress
    - Portfolio
    - Blog
  built_by: David James
  built_by_url: https://twitter.com/daviddeejjames
- title: Hypertext Candy
  url: https://www.hypertextcandy.com/
  main_url: https://www.hypertextcandy.com/
  description: >
    Blog about web development. Laravel, Vue.js, etc.
  categories:
    - Blog
    - Web Development
  built_by: Masahiro Harada
  built_by_url: https://twitter.com/_Masahiro_H_
  featured: false
- title: "Maxence Poutord's blog"
  description: >
    Tech & programming blog of Maxence Poutord, Software Engineer, Serial Traveler and Public Speaker
  main_url: https://www.maxpou.fr
  url: https://www.maxpou.fr
  featured: false
  categories:
    - Blog
    - Web Development
  built_by: Maxence Poutord
  built_by_url: https://www.maxpou.fr
- title: "Dante Calderón"
  description: >
    Personal Website and Blog of Dante Calderón
  main_url: https://dantecalderon.com/
  url: https://dantecalderon.com/
  source_url: https://github.com/dantehemerson/dantecalderon.com
  featured: false
  categories:
    - Blog
    - Portfolio
    - Web Development
    - Open Source
    - Technology
    - Education
  built_by: Dante Calderón
  built_by_url: https://github.com/dantehemerson
- title: "The Noted Project"
  url: https://thenotedproject.org
  main_url: https://thenotedproject.org
  source_url: https://github.com/ianbusko/the-noted-project
  description: >
    Website to showcase the ethnomusicology research for The Noted Project.
  categories:
    - Portfolio
    - Education
    - Gallery
  built_by: Ian Busko
  built_by_url: https://github.com/ianbusko
  featured: false
- title: Got Milk
  main_url: "https://www.gotmilk.com/"
  url: "https://www.gotmilk.com/"
  featured: false
  categories:
    - Food
    - Miscellaneous
- title: People For Bikes
  url: "https://2017.peopleforbikes.org/"
  main_url: "https://2017.peopleforbikes.org/"
  categories:
    - Community
    - Sport
    - Gallery
    - Nonprofit
  built_by: PeopleForBikes
  built_by_url: "https://peopleforbikes.org/about-us/who-we-are/staff/"
  featured: false
- title: Wide Eye
  description: >
    Creative agency specializing in interactive design, web development, and digital communications.
  url: https://wideeye.co/
  main_url: https://wideeye.co/
  categories:
    - Design
    - Web Development
  built_by: Wide Eye
  built_by_url: https://wideeye.co/about-us/
  featured: false
- title: Guster
  description: >
    American alternative rock band from Boston, Massachusetts.
  url: http://guster.com/
  main_url: http://guster.com/
  categories:
    - Music
  featured: false
- title: CodeSandbox
  description: >
    CodeSandbox is an online editor that helps you create web applications, from prototype to deployment.
  url: https://codesandbox.io/
  main_url: https://codesandbox.io/
  categories:
    - Web Development
  featured: false
- title: Marvel
  description: >
    The all-in-one platform powering design.
  url: https://marvelapp.com/
  main_url: https://marvelapp.com/
  categories:
    - Design
  featured: false
- title: Designcode.io
  description: >
    Learn to design and code React apps.
  url: https://designcode.io
  main_url: https://designcode.io
  categories:
    - Learning
  featured: false
- title: Happy Design
  description: >
    The Brand and Product Team Behind Happy Money
  url: https://design.happymoney.com/
  main_url: https://design.happymoney.com/
  categories:
    - Design
    - Finance
- title: Weihnachtsmarkt.ms
  description: >
    Explore the christmas market in Münster (Westf).
  url: https://weihnachtsmarkt.ms/
  main_url: https://weihnachtsmarkt.ms/
  source_url: https://github.com/codeformuenster/weihnachtsmarkt
  categories:
    - Gallery
    - Food
  built_by: "Code for Münster during #MSHACK18"
  featured: false
- title: Code Championship
  description: >
    Competitive coding competitions for students from 3rd to 8th grade. Code is Sport.
  url: https://www.codechampionship.com
  main_url: https://www.codechampionship.com
  categories:
    - Learning
    - Education
    - Sport
  built_by: Abamath LLC
  built_by_url: https://www.abamath.com
  featured: false
- title: Wieden+Kennedy
  description: >
    Wieden+Kennedy is an independent, global creative company.
  categories:
    - Technology
    - Web Development
    - Agency
    - Marketing
  url: https://www.wk.com
  main_url: https://www.wk.com
  built_by: Wieden Kennedy
  built_by_url: https://www.wk.com/about/
  featured: false
- title: Testing JavaScript
  description: >
    This course will teach you the fundamentals of testing your JavaScript applications using eslint, Flow, Jest, and Cypress.
  url: https://testingjavascript.com/
  main_url: https://testingjavascript.com/
  categories:
    - Learning
    - Education
    - Testing
    - JavaScript
  built_by: Kent C. Dodds
  built_by_url: https://kentcdodds.com/
  featured: false
- title: Use Hooks
  description: >
    One new React Hook recipe every day.
  url: https://usehooks.com/
  main_url: https://usehooks.com/
  categories:
    - Learning
    - Tips
    - React
  built_by: Gabe Ragland
  built_by_url: https://twitter.com/gabe_ragland
  featured: false
- title: Disrupting Nate
  description: >
    Ketogenic Diet, Podcasts, and Blockchain.
  url: https://www.disruptingnate.com/
  main_url: https://disruptingnate.com/
  categories:
    - Technology
    - Podcasts
  built_by: Nathan Olmstead
  built_by_url: https://twitter.com/disruptingnate
  featured: false
- title: Ambassador
  url: https://www.getambassador.io
  main_url: https://www.getambassador.io
  description: >
    Open source, Kubernetes-native API Gateway for microservices built on Envoy.
  categories:
    - Open Source
    - Documentation
    - Technology
  built_by: Datawire
  built_by_url: https://www.datawire.io
  featured: false
- title: Clubhouse
  main_url: https://clubhouse.io
  url: https://clubhouse.io
  description: >
    The intuitive and powerful project management platform loved by software teams of all sizes. Built with Gatsby v2 and Prismic
  categories:
    - Technology
    - Project Management
    - Blog
    - Productivity
    - B2B Services
    - Community
    - Design
    - Open Source
  built_by: Ueno.
  built_by_url: https://ueno.co
  featured: false
- title: Asian Art Collection
  url: http://artmuseum.princeton.edu/asian-art/
  main_url: http://artmuseum.princeton.edu/asian-art/
  description: >
    Princeton University has a branch dealing with state of art.They have showcased ore than 6,000 works of Asian art are presented alongside ongoing curatorial and scholarly research
  categories:
    - Art
    - History
    - Models
  featured: false
- title: QHacks
  url: https://qhacks.io
  main_url: https://qhacks.io
  source_url: https://github.com/qhacks/qhacks-website
  description: >
    QHacks is Queen’s University’s annual hackathon! QHacks was founded in 2016 with a mission to advocate and incubate the tech community at Queen’s University and throughout Canada.
  categories:
    - Hackathon
    - Education
    - Technology
    - Podcast
  featured: false
- title: Tyler McGinnis
  url: https://tylermcginnis.com/
  main_url: https://tylermcginnis.com/
  description: >
    The linear, course based approach to learning web technologies.
  categories:
    - Education
    - Technology
    - Podcast
    - Web Development
  featured: false
- title: a11y with Lindsey
  url: https://www.a11ywithlindsey.com/
  main_url: https://www.a11ywithlindsey.com/
  source_url: https://github.com/lkopacz/a11y-with-lindsey
  description: >
    To help developers navigate accessibility jargon, write better code, and to empower them to make their Internet, Everyone's Internet.
  categories:
    - Education
    - Blog
    - Technology
  built_by: Lindsey Kopacz
  built_by_url: https://twitter.com/littlekope0903
  featured: false
- title: DEKEMA
  url: https://www.dekema.com/
  main_url: https://www.dekema.com/
  description: >
    Worldclass crafting: Furnace, fervor, fullfilment. Delivering highest demand for future craftsmanship. Built using Gatsby v2 and Prismic.
  categories:
    - Healthcare
    - Science
    - Technology
  built_by: Crisp Studio
  built_by_url: https://crisp.studio
  featured: false
- title: FOX Circus
  main_url: "https://www.foxcircus.it/"
  url: "https://www.foxcircus.it/"
  categories:
    - Event
    - Conference
    - Entertainment
  built_by: Kframe Interactive SA
  built_by_url: http://kframeinteractive.com
  featured: false
- title: Ramón Chancay
  description: >-
    Frontend / Backend Developer in Guayaquil Ecuador.
    Currently at Everymundo, previously at El Universo.
    I enjoy teaching and sharing what I know.
    I give professional advice to developers and companies.
    My wife and my children are everything in my life.
  main_url: "https://ramonchancay.me/"
  url: "https://ramonchancay.me/"
  source_url: "https://github.com/devrchancay/personal-site"
  featured: false
  categories:
    - Blog
    - Technology
    - Web Development
  built_by: Codedebug
  built_by_url: "https://codedebug.co/"
- title: BELLHOPS
  main_url: https://www.getbellhops.com/
  url: https://www.getbellhops.com/
  description: >-
    Whether you’re moving someplace new or just want to complete a few projects around your current home, BellHops can arrange the moving services you need—at simple, straightforward rates.
  categories:
    - Business
  built_by: Bellhops, Inc.
  built_by_url: https://www.getbellhops.com/
  featured: false
- title: Acclimate Consulting
  main_url: https://www.acclimate.io/
  url: https://www.acclimate.io/
  description: >-
    Acclimate is a consulting firm that puts organizations back in control with data-driven strategies and full-stack applications.
  categories:
    - AI
    - Technology
    - Consulting
  built_by: Andrew Wilson
  built_by_url: https://github.com/andwilson
  featured: false
- title: Flyright
  url: https://flyright.co/
  main_url: https://flyright.co/
  description: >-
    Flyright curates everything you need for international travel in one tidy place 💜
  categories:
    - Technology
    - App
  built_by: Ty Hopp
  built_by_url: https://github.com/tyhopp
  featured: false
- title: Vets Who Code
  url: https://vetswhocode.io/
  main_url: https://vetswhocode.io/
  description: >-
    VetsWhoCode is a non-profit organization dedicated to training military veterans & giving them the skills they need transition into tech careers.
  categories:
    - Technology
    - Nonprofit
  featured: false
- title: Patreon Blog
  url: https://blog.patreon.com/
  main_url: https://blog.patreon.com/
  description: >-
    Official blog of Patreon.com
  categories:
    - Blog
  featured: false
- title: Full Beaker
  url: https://fullbeaker.com/
  main_url: https://fullbeaker.com/
  description: >-
    Full Beaker provides independent advice online about careers and home ownership, and connect anyone who asks with companies that can help them.
  categories:
    - Consulting
  featured: false
- title: Citywide Holdup
  url: https://citywideholdup.org/
  main_url: https://citywideholdup.org/
  source_url: https://github.com/killakam3084/citywide-site
  description: >-
    Citywide Holdup is an annual fundraising event held around early November in the city of Austin, TX hosted by the Texas Wranglers benefitting Easter Seals of Central Texas, a non-profit organization that provides exceptional services, education, outreach and advocacy so that people with disabilities can live, learn, work and play in our communities.
  categories:
    - Fundraising
    - Nonprofit
    - Event
  built_by: Cameron Rison
  built_by_url: https://github.com/killakam3084
  featured: false
- title: Dawn Labs
  url: https://dawnlabs.io
  main_url: https://dawnlabs.io
  description: >-
    Thoughtful products for inspired teams. With a holistic approach to engineering and design, we partner with startups and enterprises to build for the digital era.
  categories:
    - Technology
    - Agency
    - Web Development
  featured: false
- title: COOP by Ryder
  url: https://coop.com/
  main_url: https://coop.com/
  description: >
    COOP is a platform that connects fleet managers that have idle vehicles to businesses that are looking to rent vehicles. COOP simplifies the process and paperwork required to safely share vehicles between business owners.
  categories:
    - Marketing
    - Asset Sharing
  built_by: Crispin Porter Bogusky
  built_by_url: http://www.cpbgroup.com/
  featured: false
- title: Domino's Paving for Pizza
  url: https://www.pavingforpizza.com/
  main_url: https://www.pavingforpizza.com/
  description: >
    Nominate your town for a chance to have your rough drive home from Domino's fixed to pizza perfection.
  categories:
    - Marketing
  built_by: Crispin Porter Bogusky
  built_by_url: http://www.cpbgroup.com/
  featured: false
- title: Propapanda
  url: https://propapanda.eu/
  main_url: https://propapanda.eu/
  description: >
    Is a creative production house based in Tallinn, Estonia. We produce music videos, commercials, films and campaigns – from scratch to finish.
  categories:
    - Cinema
    - Video
    - Portfolio
    - Agency
    - Media
  built_by: Henry Kehlmann
  built_by_url: https://github.com/madhenry/
  featured: false
- title: JAMstack.paris
  url: https://jamstack.paris/
  main_url: https://jamstack.paris/
  source_url: https://github.com/JAMstack-paris/jamstack.paris
  description: >
    JAMstack-focused, bi-monthly meetup in Paris
  categories:
    - Web Development
  built_by: Matthieu Auger & Nicolas Goutay
  built_by_url: https://github.com/JAMstack-paris
  featured: false
- title: DexWallet - The only Wallet you need by Dexlab
  main_url: "https://www.dexwallet.io/"
  url: "https://www.dexwallet.io/"
  source_url: "https://github.com/dexlab-io/DexWallet-website"
  featured: false
  description: >-
    DexWallet is a secure, multi-chain, mobile wallet with an upcoming one-click exchange for mobile.
  categories:
    - Blockchain
    - App
    - Open Source
    - React Native
  built_by: DexLab
  built_by_url: "https://github.com/dexlab-io"
- title: Kings Valley Paving
  url: https://kingsvalleypaving.com
  main_url: https://kingsvalleypaving.com
  description: >
    Kings Valley Paving is an asphalt, paving and concrete company serving the commercial, residential and industrial sectors in the Greater Toronto Area.
  categories:
    - Marketing
    - Construction
  built_by: Michael Uloth
  built_by_url: https://www.michaeluloth.com
  featured: false
- title: Peter Barrett
  url: https://www.peterbarrett.ca
  main_url: https://www.peterbarrett.ca
  description: >
    Peter Barrett is a Canadian baritone from Newfoundland and Labrador who performs opera and concert repertoire in Canada, the U.S. and around the world.
  categories:
    - Portfolio
    - Music
  built_by: Michael Uloth
  built_by_url: https://www.michaeluloth.com
  featured: false
- title: NARCAN
  main_url: https://www.narcan.com
  url: https://www.narcan.com
  description: >
    NARCAN Nasal Spray is the first and only FDA-approved nasal form of naloxone for the emergency treatment of a known or suspected opioid overdose.
  categories:
    - Healthcare
  built_by: NARCAN
  built_by_url: https://www.narcan.com
  featured: false
- title: Ritual
  main_url: https://ritual.com
  url: https://ritual.com
  description: >
    Ritual started with a simple question, what exactly is in women's multivitamins? This is the story of what happened when our founder Kat started searching for answers — the story of Ritual.
  categories:
    - Healthcare
  built_by: Ritual
  built_by_url: https://ritual.com
  featured: false
- title: Truebill
  main_url: https://www.truebill.com
  url: https://www.truebill.com
  description: >
    Truebill empowers you to take control of your money.
  categories:
    - Finance
  built_by: Truebill
  built_by_url: https://www.truebill.com
  featured: false
- title: Smartling
  main_url: https://www.smartling.com
  url: https://www.smartling.com
  description: >
    Smartling enables you to automate, manage, and professionally translate content so that you can do more with less.
  categories:
    - Marketing
  built_by: Smartling
  built_by_url: https://www.smartling.com
  featured: false
- title: Clear
  main_url: https://www.clearme.com
  url: https://www.clearme.com
  description: >
    At clear, we’re working toward a future where you are your ID, enabling you to lead an unstoppable life.
  categories:
    - Security
  built_by: Clear
  built_by_url: https://www.clearme.com
  featured: false
- title: VS Code Rocks
  main_url: "https://vscode.rocks"
  url: "https://vscode.rocks"
  source_url: "https://github.com/lannonbr/vscode-rocks"
  featured: false
  description: >
    VS Code Rocks is a place for weekly news on the newest features and updates to Visual Studio Code as well as trending extensions and neat tricks to continually improve your VS Code skills.
  categories:
    - Open Source
    - Blog
    - Web Development
  built_by: Benjamin Lannon
  built_by_url: "https://github.com/lannonbr"
- title: Particle
  main_url: "https://www.particle.io"
  url: "https://www.particle.io"
  featured: false
  description: Particle is a fully-integrated IoT platform that offers everything you need to deploy an IoT product.
  categories:
    - Marketing
    - IOT
- title: freeCodeCamp curriculum
  main_url: "https://learn.freecodecamp.org"
  url: "https://learn.freecodecamp.org"
  featured: false
  description: Learn to code with free online courses, programming projects, and interview preparation for developer jobs.
  categories:
    - Web Development
    - Learning
- title: Tandem
  main_url: "https://tandem.co.uk"
  url: "https://tandem.co.uk/the-app"
  description: >
    We're on a mission to free you of money misery. Our app, card and savings account are designed to help you spend less time worrying about money and more time enjoying life.
  categories:
    - Finance
    - App
  built_by: Tandem
  built_by_url: https://github.com/tandembank
  featured: false
- title: Monbanquet.fr
  main_url: "https://monbanquet.fr"
  url: "https://monbanquet.fr"
  description: >
    Give your corporate events the food and quality it deserves, thanks to the know-how of the best local artisans.
  categories:
    - eCommerce
    - Food
    - Event
  built_by: Monbanquet.fr
  built_by_url: https://github.com/monbanquet
  featured: false
- title: The Leaky Cauldron Blog
  url: https://theleakycauldronblog.com
  main_url: https://theleakycauldronblog.com
  source_url: https://github.com/v4iv/theleakycauldronblog
  description: >
    A Brew of Awesomeness with a Pinch of Magic...
  categories:
    - Blog
  built_by: Vaibhav Sharma
  built_by_url: https://github.com/v4iv
  featured: false
- title: Wild Drop Surf Camp
  main_url: "https://wilddropsurfcamp.com"
  url: "https://wilddropsurfcamp.com"
  description: >
    Welcome to Portugal's best kept secret and be amazed with our nature. Here you can explore, surf, taste the world's best gastronomy and wine, feel the North Canyon's power with the biggest waves in the world and so many other amazing things. Find us, discover yourself!
  categories:
    - Tourism
    - Travel
  built_by: Samuel Fialho
  built_by_url: https://samuelfialho.com
  featured: false
- title: JoinUp HR chatbot
  url: https://www.joinup.io
  main_url: https://www.joinup.io
  description: Custom HR chatbot for better candidate experience
  categories:
    - App
    - Chatbot
    - HR
    - Technology
  featured: false
- title: JDCastro Web Design & Development
  main_url: https://jacobdcastro.com
  url: https://jacobdcastro.com
  source_url: https://github.com/jacobdcastro/personal-site
  featured: false
  description: >
    A small business site for freelance web designer and developer Jacob D. Castro. Includes professional blog, contact forms, and soon-to-come portfolio of sites for clients. Need a new website or an extra developer to share the workload? Feel free to check out the website!
  categories:
    - Blog
    - Portfolio
    - Business
    - Freelance
  built_by: Jacob D. Castro
  built_by_url: https://twitter.com/jacobdcastro
- title: Gatsby Tutorials
  main_url: https://www.gatsbytutorials.com
  url: https://www.gatsbytutorials.com
  source_url: https://github.com/ooloth/gatsby-tutorials
  featured: false
  description: >
    Gatsby Tutorials is a community-updated list of video, audio and written tutorials to help you learn GatsbyJS.
  categories:
    - Web Development
    - Education
    - Open Source
  built_by: Michael Uloth
  built_by_url: "https://www.michaeluloth.com"
- title: Up & Running Tutorials
  main_url: https://www.upandrunningtutorials.com
  url: https://www.upandrunningtutorials.com
  featured: false
  description: >
    Free coding tutorials for web developers. Get your web development career up and running by learning to build better, faster websites.
  categories:
    - Web Development
    - Education
  built_by: Michael Uloth
  built_by_url: "https://www.michaeluloth.com"
- title: Grooovinger
  url: https://www.grooovinger.com
  main_url: https://www.grooovinger.com
  description: >
    Martin Grubinger, a web developer from Austria
  categories:
    - Portfolio
    - Web Development
  built_by: Martin Grubinger
  built_by_url: https://www.grooovinger.com
  featured: false
- title: LXDX - the Crypto Derivatives Exchange
  main_url: https://www.lxdx.co/
  url: https://www.lxdx.co/
  description: >
    LXDX is the world's fastest crypto exchange. Our mission is to bring innovative financial products to retail crypto investors, providing access to the same speed and scalability that institutional investors already depend on us to deliver each and every day.
  categories:
    - Marketing
    - Blockchain
    - Finance
  built_by: Corey Ward
  built_by_url: http://www.coreyward.me/
  featured: false
- title: Kyle McDonald
  url: https://kylemcd.com
  main_url: https://kylemcd.com
  source_url: https://github.com/kylemcd/personal-site-react
  description: >
    Personal site + blog for Kyle McDonald
  categories:
    - Blog
  built_by: Kyle McDonald
  built_by_url: https://kylemcd.com
  featured: false
- title: VSCode Power User Course
  main_url: https://VSCode.pro
  url: https://VSCode.pro
  description: >
    After 10 years with Sublime, I switched to VSCode. Love it. Spent 1000+ hours building a premium video course to help you switch today. 200+ power user tips & tricks turn you into a VSCode.pro
  categories:
    - Education
    - Learning
    - eCommerce
    - Marketing
    - VSCode
    - Technology
    - Web Development
  built_by: Ahmad Awais
  built_by_url: https://twitter.com/MrAhmadAwais/
  featured: false
- title: Thijs Koerselman Portfolio
  main_url: https://www.vauxlab.com
  url: https://www.vauxlab.com
  featured: false
  description: >
    Portfolio of Thijs Koerselman. A freelance software engineer, full-stack web developer and sound designer.
  categories:
    - Portfolio
    - Business
    - Freelance
    - Technology
    - Web Development
    - React Native
    - Music
- title: Ad Hoc Homework
  main_url: https://homework.adhoc.team
  url: https://homework.adhoc.team
  description: >
    Ad Hoc builds government digital services that are fast, efficient, and usable by everyone. Ad Hoc Homework is a collection of coding and design challenges for candidates applying to our open positions.
  categories:
    - Web Development
    - Government
    - Healthcare
    - Programming
  built_by_url: https://adhoc.team
  featured: false
- title: BetterDocs | Discord Themes & Plugins
  main_url: https://betterdocs.us
  url: https://betterdocs.us
  description: >
    All Discord enhancement projects in 1! Free quality Themes and Plugins for Discord and easy installation instructions for BetterDiscord and more!
  categories:
    - Web Development
    - Programming
    - Open Source
  built_by: Christopher R. | Owner
  built_by_url: https://github.com/MrRobotjs/
  featured: false
- title: Birra Napoli
  main_url: http://www.birranapoli.it
  url: http://www.birranapoli.it
  built_by: Ribrain
  built_by_url: https://www.ribrainstudio.com
  featured: false
  description: >
    Birra Napoli official site
  categories:
    - Landing page
    - Business
    - Food
    - Beverage
- title: Satispay
  url: https://www.satispay.com
  main_url: https://www.satispay.com
  categories:
    - Business
    - Finance
    - Technology
  built_by: Satispay
  built_by_url: https://www.satispay.com
  featured: false
- title: The Movie Database - Gatsby
  url: https://tmdb.lekoarts.de
  main_url: https://tmdb.lekoarts.de
  source_url: https://github.com/LekoArts/gatsby-source-tmdb-example
  categories:
    - Open Source
    - Entertainment
    - Gallery
  featured: false
  built_by: LekoArts
  built_by_url: "https://github.com/LekoArts"
  description: >
    Source from The Movie Database (TMDb) API (v3) in Gatsby. This example is built with react-spring, React hooks and react-tabs and showcases the gatsby-source-tmdb plugin. It also has some client-only paths and uses gatsby-image.
- title: LANDR - Creative Tools for Musicians
  url: https://www.landr.com/
  main_url: https://www.landr.com/en/
  categories:
    - Music
    - Technology
    - AI
    - Business
    - Entrepreneurship
    - Freelance
    - Marketing
    - Media
  featured: false
  built_by: LANDR
  built_by_url: https://twitter.com/landr_music
  description: >
    Marketing website built for LANDR. LANDR is a web application that provides tools for musicians to master their music (using artificial intelligence), collaborate with other musicians, and distribute their music to multiple platforms.
- title: ClinicJS
  url: https://clinicjs.org/
  main_url: https://clinicjs.org/
  categories:
    - Performance
    - Technology
    - Documentation
  featured: false
  built_by: NearForm
  built_by_url: "https://www.nearform.com/"
  description: >
    Tools to help diagnose and pinpoint Node.js performance issues.
- title: KOBIT
  main_url: "https://kobit.in"
  url: "https://kobit.in"
  description: Automated Google Analytics Report with everything you need and more
  featured: false
  categories:
    - Marketing
    - Blog
  built_by: mottox2
  built_by_url: "https://mottox2.com"
- title: Aleksander Hansson
  main_url: https://ahansson.com
  url: https://ahansson.com
  featured: false
  description: >
    Portfolio website for Aleksander Hansson
  categories:
    - Portfolio
    - Business
    - Freelance
    - Technology
    - Web Development
    - Consulting
  built_by: Aleksander Hansson
  built_by_url: https://www.linkedin.com/in/aleksanderhansson/
- title: Surfing Nosara
  main_url: "https://www.surfingnosara.com"
  url: "https://www.surfingnosara.com"
  description: Real estate, vacation, and surf report hub for Nosara, Costa Rica
  featured: false
  categories:
    - Business
    - Blog
    - Gallery
    - Marketing
  built_by: Desarol
  built_by_url: "https://www.desarol.com"
- title: Crispin Porter Bogusky
  url: https://cpbgroup.com/
  main_url: https://cpbgroup.com/
  description: >
    We solve the world’s toughest communications problems with the most quantifiably potent creative assets.
  categories:
    - Agency
    - Advertising
    - Design
    - Marketing
  built_by: Crispin Porter Bogusky
  built_by_url: https://cpbgroup.com/
  featured: false
- title: graphene-python
  url: https://graphene-python.org
  main_url: https://graphene-python.org
  description: Graphene is a collaboratively funded project.Graphene-Python is a library for building GraphQL APIs in Python easily.
  categories:
    - Library
    - API
    - Documentation
  featured: false
- title: klarna
  url: https://developers.klarna.com/en/gb/kco-v3
  main_url: https://developers.klarna.com/en/gb/kco-v3
  description: Here you will find the integration guides, API documentation, and more to easily integrate with Klarna.
  categories:
    - API
    - Documentation
  featured: false
- title: Song Wang's Blog
  main_url: "https://songwang.io/"
  url: "https://songwang.io/"
  source_url: "https://github.com/wangsongiam/songwang.io/"
  description: >
    The website about Song Wang.
  categories:
    - Blog
    - Technology
    - Web Development
  built_by: Song Wang
  built_by_url: "https://github.com/wangsongiam/"
  featured: false
- title: Engel & Völkers Ibiza Holiday Rentals
  main_url: "https://www.ev-ibiza.com/"
  url: "https://www.ev-ibiza.com/"
  featured: false
  built_by: Ventura Digitalagentur
  description: >
    Engel & Völkers, one of the most successful real estate agencies in the world, offers luxury holiday villas to rent in Ibiza.
  categories:
    - Tourism
    - Travel
- title: Sylvain Hamann's personal website
  url: "https://shamann.fr"
  main_url: "https://shamann.fr"
  source_url: "https://github.com/sylvhama/shamann-gatsby/"
  description: >
    Sylvain Hamann, web developer from France
  categories:
    - Portfolio
    - Web Development
  built_by: Sylvain Hamann
  built_by_url: "https://twitter.com/sylvhama"
  featured: false
- title: Jane Manchun Wong's Personal Website
  main_url: "https://wongmjane.com/"
  url: "https://wongmjane.com/"
  description: >
    Jane Manchun Wong's Personal Website is where she posts bug bounty write-ups, discoveries from reverse engineering apps and personal thoughts. This site is built on Gatsby v2 and it leverages the ecosystem to provide PWA features such as offline support.
  categories:
    - Blog
    - Portfolio
    - Security
  built_by: Jane Manchun Wong
  built_by_url: "https://twitter.com/wongmjane"
  featured: false
- title: PostPost
  main_url: "https://postpost.design"
  source_url: "https://github.com/postpostpdx/website"
  url: "https://postpost.design"
  description: >
    PostPost is a small studio based in Portland, OR that is focused on product design, web design/development, branding, and strategy.
  categories:
    - Portfolio
    - Design
    - Agency
    - Web Development
  built_by: Jonathan Simcoe
  built_by_url: "https://twitter.com/jdsimcoe"
  featured: false
- title: Luca Crea's portfolio
  main_url: https://lcrea.github.io
  url: https://lcrea.github.io
  description: >
    Portfolio and personal website of Luca Crea, an Italian software engineer.
  categories:
    - Portfolio
  built_by: Luca Crea
  built_by_url: https://github.com/lcrea
  featured: false
- title: Escalade Sports
  main_url: "https://www.escaladesports.com/"
  url: "https://www.escaladesports.com/"
  categories:
    - eCommerce
    - Sports
  built_by: Escalade Sports
  built_by_url: "https://www.escaladesports.com/"
  featured: false
- title: Exposify
  main_url: "https://www.exposify.de/"
  url: "https://www.exposify.de/"
  description: >
    This is our German website built with Gatsby 2.0, Emotion and styled-system.
    Exposify is a proptech startup and builds technology for real estate businesses.
    We provide our customers with an elegant agent software in combination
    with beautifully designed and fast websites.
  categories:
    - Web Development
    - Real Estate
    - Agency
    - Marketing
  built_by: Exposify
  built_by_url: "https://www.exposify.de/"
  featured: false
- title: Steak Point
  main_url: https://www.steakpoint.at/
  url: https://www.steakpoint.at/
  description: >
    Steak Restaurant in Vienna, Austria (Wien, Österreich).
  categories:
    - Restaurant
    - Food
  built_by: Peter Kroyer
  built_by_url: https://www.peterkroyer.at/
  featured: false
- title: Takumon blog
  main_url: "https://takumon.com"
  url: "https://takumon.com"
  source_url: "https://github.com/Takumon/blog"
  description: Java Engineer's tech blog.
  featured: false
  categories:
    - Blog
  built_by: Takumon
  built_by_url: "https://twitter.com/inouetakumon"
- title: DayThirty
  main_url: "https://daythirty.com"
  url: "https://daythirty.com"
  description: DayThirty - ideas for the new year.
  featured: false
  categories:
    - Health & Wellness
  built_by: Jack Oliver
  built_by_url: "https://twitter.com/mrjackolai"
- title: TheAgencyProject
  main_url: "https://theagencyproject.co"
  url: "https://theagencyproject.co"
  description: Agency model, without agency overhead.
  categories:
    - Agency
  built_by: JV-LA
  built_by_url: https://jv-la.com
- title: Karen Hou's portfolio
  main_url: https://www.karenhou.com/
  url: https://www.karenhou.com/
  categories:
    - Portfolio
  built_by: Karen H. Developer
  built_by_url: https://github.com/karenhou
  featured: false
- title: Jean Luc Ponty
  main_url: "https://ponty.com"
  url: "https://ponty.com"
  description: Official site for Jean Luc Ponty, French virtuoso violinist and jazz composer.
  featured: false
  categories:
    - Music
    - Entertainment
  built_by: Othermachines
  built_by_url: "https://othermachines.com"
- title: Rosewood Family Advisors
  main_url: "https://www.rfallp.com/"
  url: "https://www.rfallp.com/"
  description: Rosewood Family Advisors LLP (Palo Alto) provides a diverse range of family office services customized for ultra high net worth individuals.
  featured: false
  categories:
    - Finance
    - Business
  built_by: Othermachines
  built_by_url: "https://othermachines.com"
- title: Cole Walker's Portfolio
  main_url: "https://www.walkermakes.com"
  url: "https://www.walkermakes.com"
  source_url: "https://github.com/ColeWalker/portfolio"
  description: The portfolio of web developer Cole Walker, built with the help of Gatsby v2, React-Spring, and SASS.
  featured: false
  categories:
    - Portfolio
    - Web Development
  built_by: Cole Walker
  built_by_url: "https://www.walkermakes.com"
- title: Ashley Thouret
  main_url: "https://www.ashleythouret.com"
  url: "https://www.ashleythouret.com"
  description: Official website of Canadian soprano Ashley Thouret.
  categories:
    - Portfolio
    - Music
  built_by: Michael Uloth
  built_by_url: "https://www.michaeluloth.com"
  featured: false
- title: The AZOOR Society
  main_url: "https://www.theazoorsociety.org"
  url: "https://www.theazoorsociety.org"
  description: The AZOOR Society is a UK-based charity committed to promoting awareness of Acute Zonal Occult Outer Retinopathy and assisting further research.
  categories:
    - Health & Wellness
    - Community
    - Nonprofit
  built_by: Michael Uloth
  built_by_url: "https://www.michaeluloth.com"
  featured: false
- title: Gábor Fűzy pianist
  main_url: "https://pianobar.hu"
  url: "https://pianobar.hu"
  description: Gábor Fűzy pianist's offical website built with Gatsby v2.
  categories:
    - Music
  built_by: Zoltán Bedi
  built_by_url: "https://github.com/B3zo0"
  featured: false
- title: Logicwind
  main_url: "https://logicwind.com"
  url: "https://logicwind.com"
  description: Website of Logicwind - Javascript experts, Technology development agency & consulting.
  featured: false
  categories:
    - Portfolio
    - Agency
    - Web Development
    - Consulting
  built_by: Logicwind
  built_by_url: "https://www.logicwind.com"
- title: ContactBook.app
  main_url: "https://contactbook.app"
  url: "https://contactbook.app"
  description: Seamlessly share Contacts with G Suite team members
  featured: false
  categories:
    - Landing page
    - Blog
  built_by: Logicwind
  built_by_url: "https://www.logicwind.com"
- title: npm.cardiv.de
  url: https://npm.cardiv.de
  main_url: https://npm.cardiv.de
  source_url: https://github.com/cardiv/npm.cardiv.de
  description: >
    A site to collect personal favorites of NPM packages – sorted by downloads count with a tags filter and search by title. Fork it and bookmark your favorite packages!
  categories:
    - Directory
    - JavaScript
    - Library
    - Open Source
    - Programming
    - Web Development
    - Bookmarks
    - Favorites
  built_by: cardiv
  built_by_url: https://github.com/cardiv/
  featured: false
- title: Waterscapes
  main_url: "https://waterscap.es"
  url: "https://waterscap.es/lake-monteynard/"
  source_url: "https://github.com/gaelbillon/Waterscapes-Gatsby-site"
  description: Waterscap.es is a directory of bodies of water (creeks, ponds, waterfalls, lakes, etc) with information about each place such as how to get there, hike time, activities and photos and a map displayed with the Mapbox GL SJ npm package. It was developed with the goal of learning Gatsby. This website is based on the gatsby-contentful-starter and uses Contentful as CMS. It is hosted on Netlify. Hooks are setup with Bitbucket and Contentful to trigger a new build upon code or content changes. The data on Waterscap.es is a mix of original content and informations from the internets gathered and put together.
  categories:
    - Directory
    - Photography
    - Travel
  built_by: Gaël Billon
  built_by_url: "https://gaelbillon.com"
  featured: false
- title: Packrs
  url: "https://www.packrs.co/"
  main_url: "https://www.packrs.co/"
  description: >
    Packrs is a local delivery platform, one spot for all your daily requirements. On a single tap get everything you need at your doorstep.
  categories:
    - Marketing
    - Landing Page
    - Entrepreneurship
  built_by: Vipin Kumar Rawat
  built_by_url: "https://github.com/aesthytik"
  featured: false
- title: HyakuninIsshu
  main_url: "https://hyakuninanki.net"
  url: "https://hyakuninanki.net"
  source_url: "https://github.com/rei-m/web_hyakuninisshu"
  description: >
    HyakuninIsshu is a traditional Japanese card game.
  categories:
    - Education
    - Gallery
    - Entertainment
  built_by: Rei Matsushita
  built_by_url: "https://github.com/rei-m/"
  featured: false
- title: WQU Partners
  main_url: "https://partners.wqu.org/"
  url: "https://partners.wqu.org/"
  featured: false
  categories:
    - Marketing
    - Education
    - Landing Page
  built_by: Corey Ward
  built_by_url: "http://www.coreyward.me/"
- title: Federico Giacone
  url: "https://federico.giac.one/"
  main_url: "https://federico.giac.one"
  source_url: "https://github.com/leopuleo/federico.giac.one"
  description: >
    Digital portfolio for Italian Architect Federico Giacone.
  categories:
    - Portfolio
    - Gallery
  built_by: Leonardo Giacone
  built_by_url: "https://github.com/leopuleo"
  featured: false
- title: Station
  url: "https://getstation.com/"
  main_url: "https://getstation.com/"
  description: Station is the first smart browser for busy people. A single place for all of your web applications.
  categories:
    - Technology
    - Web Development
    - Productivity
  featured: false
- title: Vyron Vasileiadis
  url: "https://fedonman.com/"
  main_url: "https://fedonman.com"
  source_url: "https://github.com/fedonman/fedonman-website"
  description: Personal space of Vyron Vasileiadis aka fedonman, a Web & IoT Developer, Educator and Entrepreneur based in Athens, Greece.
  categories:
    - Portfolio
    - Technology
    - Web Development
    - Education
  built_by: Vyron Vasileiadis
  built_by_url: "https://github.com/fedonman"
- title: Fabien Champigny
  url: "https://www.champigny.name/"
  main_url: "https://www.champigny.name/"
  built_by_url: "https://www.champigny.name/"
  description: Fabien Champigny's personal blog. Entrepreneur, hacker and loves street photo.
  categories:
    - Blog
    - Gallery
    - Photography
    - Productivity
    - Entrepreneurship
  featured: false
- title: Alex Xie - Portfolio
  url: https://alexieyizhe.me/
  main_url: https://alexieyizhe.me/
  source_url: https://github.com/alexieyizhe/alexieyizhe.github.io
  description: >
    Personal website of Alex Yizhe Xie, a University of Waterloo Computer Science student and coding enthusiast.
  categories:
    - Blog
    - Portfolio
    - Web Development
  featured: false
- title: Equithon
  url: https://equithon.org/
  main_url: https://equithon.org/
  source_url: https://github.com/equithon/site-main/
  built_by: Alex Xie
  built_by_url: https://alexieyizhe.me/
  description: >
    Equithon is the largest social innovation hackathon in Waterloo, Canada. It was founded in 2016 to tackle social equity issues and create change.
  categories:
    - Education
    - Event
    - Hackathon
    - Learning
    - Open Source
    - Nonprofit
    - Technology
  featured: false
- title: Dale Blackburn - Portfolio
  url: https://dakebl.co.uk/
  main_url: https://dakebl.co.uk/
  source_url: https://github.com/dakebl/dakebl.co.uk
  description: >
    Dale Blackburn's personal website and blog.
  categories:
    - Blog
    - Portfolio
    - Web Development
  featured: false
- title: Portfolio of Anthony Wiktor
  url: https://www.anthonydesigner.com/
  main_url: https://www.anthonydesigner.com/
  description: >
    Anthony Wiktor is a Webby Award-Winning Creative Director and Digital Designer twice named Hot 100 by WebDesigner Magazine. Anthony has over a decade of award-winning experience in design and has worked on projects across a diverse set of industries — from entertainment to consumer products to hospitality to technology. Anthony is a frequent lecturer at USC’s Annenberg School for Communication & Journalism and serves on the board of AIGA Los Angeles.
  categories:
    - Portfolio
    - Marketing
  built_by: Maciej Leszczyński
  built_by_url: http://twitter.com/_maciej
  featured: false
- title: Frame.io Workflow Guide
  main_url: https://workflow.frame.io
  url: https://workflow.frame.io
  description: >
    The web’s most comprehensive post-production resource, written by pro filmmakers, for pro filmmakers. Always expanding, always free.
  categories:
    - Education
    - Cinema
  built_by: Frame.io
  built_by_url: https://frame.io
  featured: false
- title: MarcySutton.com
  main_url: https://marcysutton.com
  url: https://marcysutton.com
  description: >
    The personal website of web developer and accessibility advocate Marcy Sutton.
  categories:
    - Blog
    - Accessibility
    - Video
    - Photography
    - Images
    - CSS Grid
  built_by: Marcy Sutton
  built_by_url: https://marcysutton.com
  featured: true
- title: Kepinski.me
  main_url: https://kepinski.me
  url: https://kepinski.me
  description: >
    The personal site of Antoni Kepinski, Node.js Developer.
  categories:
    - Portfolio
    - Open Source
  built_by: Antoni Kepinski
  built_by_url: https://kepinski.me
  featured: false
- title: WPGraphQL Docs
  main_url: https://docs.wpgraphql.com
  url: https://docs.wpgraphql.com
  description: >
    Documentation for WPGraphQL, a free open-source WordPress plugin that provides an extendable GraphQL schema and API for any WordPress site.
  categories:
    - API
    - CMS
    - Documentation
    - GraphQL
    - Technology
    - Web Development
    - WordPress
  built_by: WPGraphQL
  built_by_url: https://wpgraphql.com
  featured: false
- title: Shine Lawyers
  main_url: https://www.shine.com.au
  url: https://www.shine.com.au
  description: >
    Shine Lawyers is an Australian legal services website built with Gatsby v2, Elasticsearch, Isso, and Geolocation services.
  categories:
    - Legal
    - Business
    - Blog
- title: Parallel Polis Kosice
  url: https://www.paralelnapoliskosice.sk/
  main_url: https://www.paralelnapoliskosice.sk/
  source_url: https://github.com/ParalelnaPolisKE/paralelnapoliskosice.sk
  description: >
    Parallel Polis is a collective of people who want to live in a more opened world. We look for possibilities and technologies (Bitcoin, the blockchain, reputation systems and decentralized technologies in general) that open new ways, make processes easier and remove unnecessary barriers. We want to create an environment that aims at education, discovering and creating better systems for everybody who is interested in freedom and independence.
  categories:
    - Blog
    - Education
    - Technology
    - Blockchain
  built_by: Roman Vesely
  built_by_url: https://romanvesely.
  featured: false
- title: Unda Solutions
  url: https://unda.com.au
  main_url: https://unda.com.au
  description: >
    A custom web application development company in Perth, WA
  categories:
    - Business
    - Freelance
    - Web Development
    - Technology
  featured: false
- title: BIGBrave
  main_url: https://bigbrave.digital
  url: https://bigbrave.digital
  description: >
    BIGBrave is a strategic design firm. We partner with our clients, big and small, to design & create human-centered brands, products, services and systems that are simple, beautiful and easy to use.
  categories:
    - Agency
    - Web Development
    - Marketing
    - Technology
    - WordPress
  built_by: Francois Brill
  built_by_url: https://bigbrave.digital
  featured: false
- title: KegTracker
  main_url: https://www.kegtracker.co.za
  url: https://www.kegtracker.co.za
  description: >
    Keg Tracker is part of the Beverage Insights family and its sole aim is to provide you with the right data about your kegs to make better decisions. In today’s business landscape having the right information at your finger tips is crucial to the agility of your business.
  categories:
    - Food
    - Business
    - Technology
  built_by: Francois Brill
  built_by_url: https://bigbrave.digital
  featured: false
- title: Mike Nichols
  url: https://www.mikenichols.me
  main_url: https://www.mikenichols.me
  description: >
    Portfolio site of Mike Nichols, a UX designer and product development lead.
  categories:
    - Portfolio
    - Technology
    - Web Development
  built_by: Mike Nichols
  featured: false
- title: Steve Haid
  url: https://www.stevehaid.com
  main_url: https://www.stevehaid.com
  description: >
    Steve Haid is a real estate agent and Professional Financial Planner (PFP) who has been helping clients achieve their investment goals since 2006.
  categories:
    - Marketing
    - Real Estate
  built_by: Michael Uloth
  built_by_url: "https://www.michaeluloth.com"
- title: Incremental - Loyalty, Rewards and Incentive Programs
  main_url: https://www.incremental.com.au
  url: https://www.incremental.com.au
  description: >
    Sydney-based digital agency specialising in loyalty, rewards and incentive programs. WordPress backend; Cloudinary, YouTube and Hubspot form integration; query data displayed as animated SVG graphs; video background in the header.
  categories:
    - Agency
    - Portfolio
    - WordPress
  built_by: Incremental
  built_by_url: https://www.incremental.com.au
  featured: false
- title: Technica11y
  main_url: https://www.technica11y.org
  url: https://www.technica11y.org
  description: >
    Discussing challenges in technical accessibility.
  categories:
    - Accessibility
    - Education
    - Video
  built_by: Tenon.io
  built_by_url: https://tenon.io
  featured: false
- title: Tenon-UI Documentation
  main_url: https://www.tenon-ui.info
  url: https://www.tenon-ui.info
  description: >
    Documentation site for Tenon-UI: Tenon.io's accessible components library.
  categories:
    - Accessibility
    - Documentation
    - Library
    - Web Development
  built_by: Tenon.io
  built_by_url: https://tenon.io
  featured: false
- title: Matthew Secrist
  main_url: https://www.matthewsecrist.net
  url: https://www.matthewsecrist.net
  source_url: https://github.com/matthewsecrist/v3
  description: >
    Matthew Secrist's personal portfolio using Gatsby, Prismic and Styled-Components.
  categories:
    - Portfolio
    - Technology
    - Web Development
  built_by: Matthew Secrist
  built_by_url: https://www.matthewsecrist.net
  featured: false
- title: Node.js Dev
  main_url: https://nodejs.dev
  url: https://nodejs.dev
  source_url: https://github.com/nodejs/nodejs.dev
  description: >
    Node.js Foundation Website.
  categories:
    - Node.js
    - Documentation
    - Dev
    - Web Development
  built_by: Node.js Website Redesign Working Group
  built_by_url: https://github.com/nodejs/website-redesign
  featured: false
- title: Sheffielders
  main_url: https://sheffielders.org
  url: https://sheffielders.org
  source_url: https://github.com/davemullenjnr/sheffielders
  description: >
    A collective of businesses, creatives, and projects based in Sheffield, UK.
  categories:
    - Directory
  built_by: Dave Mullen Jnr
  built_by_url: https://davemullenjnr.co.uk
  featured: false
- title: Stealth Labs
  url: https://stealthlabs.io
  main_url: https://stealthlabs.io
  description: >
    We design and develop for the web, mobile and desktop
  categories:
    - Portfolio
    - Web Development
  built_by: Edvins Antonovs
  built_by_url: https://edvins.io
  featured: false
- title: Constanzia Yurashko
  main_url: https://www.constanziayurashko.com
  url: https://www.constanziayurashko.com
  description: >
    Exclusive women's ready-to-wear fashion by designer Constanzia Yurashko.
  categories:
    - Fashion
    - Portfolio
  built_by: Maxim Andries
  featured: false
- title: The Tenon.io blog
  main_url: https://blog.tenon.io/
  url: https://blog.tenon.io/
  description: >
    The Tenon.io blog features articles on accessibility written by some of the industry's leading lights and includes news, guidance, and education.
  categories:
    - Accessibility
    - Blog
    - Education
  built_by: Tenon.io
  built_by_url: https://tenon.io
  featured: false
- title: Algolia
  url: https://algolia.com
  main_url: https://algolia.com
  description: >
    Algolia helps businesses across industries quickly create relevant, scalable, and lightning fast search and discovery experiences.
  categories:
    - Web Development
    - Technology
    - Open Source
    - Featured
  built_by: Algolia
  featured: true
- title: GVD Renovations
  url: https://www.gvdrenovations.com/
  main_url: https://www.gvdrenovations.com/
  description: >
    GVD Renovations is a home improvement contractor with a well known reputation as a professional, quality contractor in California.
  categories:
    - Construction
    - Business
  built_by: David Krasniy
  built_by_url: http://dkrasniy.com
  featured: false
- title: Styled System
  url: https://styled-system.com/
  main_url: https://styled-system.com/
  source_url: https://github.com/styled-system/styled-system/tree/master/docs
  description: >
    Style props for rapid UI development.
  categories:
    - Design System
    - Styles
    - Type Scale
    - Responsive Design
  built_by: Brent Jackson
  built_by_url: https://jxnblk.com/
- title: Timehacker
  url: https://timehacker.app
  main_url: https://timehacker.app
  description: >
    Procrastination killer, automatic time tracking app to skyrocket your productivity
  categories:
    - Productivity
    - App
    - Technology
    - Marketing
    - Landing Page
  built_by: timehackers
  featured: false
- title: Little & Big
  main_url: "https://www.littleandbig.com.au/"
  url: "https://www.littleandbig.com.au/"
  description: >
    Little & Big exists with the aim to create Websites, Apps, E-commerce stores
    that are consistently unique and thoughtfully crafted, every time.
  categories:
    - Agency
    - Design
    - Web Development
    - Portfolio
  built_by: Little & Big
  built_by_url: "https://www.littleandbig.com.au/"
  featured: false
- title: Cat Knows
  main_url: "https://catnose99.com/"
  url: "https://catnose99.com/"
  description: >
    Personal blog built with Gatsby v2.
  categories:
    - Blog
    - Web Development
  built_by: CatNose
  built_by_url: "https://twitter.com/catnose99"
  featured: false
- title: just some dev
  url: https://www.iamdeveloper.com
  main_url: https://www.iamdeveloper.com
  source_url: https://github.com/nickytonline/www.iamdeveloper.com
  description: >
    Just some software developer writing things ✏️
  categories:
    - Blog
  built_by: Nick Taylor
  built_by_url: https://www.iamdeveloper.com
  featured: false
- title: Keziah Moselle Blog
  url: https://blog.keziahmoselle.fr/
  main_url: https://blog.keziahmoselle.fr/
  source_url: https://github.com/KeziahMoselle/blog.keziahmoselle.fr
  description: >
    ✍️ A place to share my thoughts.
  categories:
    - Blog
  built_by: Keziah Moselle
  built_by_url: https://keziahmoselle.fr/
- title: xfuture's blog
  url: https://www.xfuture-blog.com/
  main_url: https://www.xfuture-blog.com/
  source_url: https://github.com/xFuture603/xfuture-blog
  description: >
    A blog about Devops, Web development, and my insights as a systems engineer.
  categories:
    - Blog
  built_by: Daniel Uhlmann
  built_by_url: https://www.xfuture-blog.com/
- title: Mayne's Blog
  main_url: "https://gine.me/"
  url: "https://gine.me/page/1"
  source_url: "https://github.com/mayneyao/gine-blog"
  featured: false
  categories:
    - Blog
    - Web Development
- title: Bakedbird
  url: https://bakedbird.com
  main_url: https://bakedbird.com
  description: >
    Eleftherios Psitopoulos - A frontend developer from Greece ☕
  categories:
    - Portfolio
    - Blog
  built_by: Eleftherios Psitopoulos
  built_by_url: https://bakedbird.com
- title: Benjamin Lannon
  url: https://lannonbr.com
  main_url: https://lannonbr.com
  source_url: https://github.com/lannonbr/Portfolio-gatsby
  description: >
    Personal portfolio of Benjamin Lannon
  categories:
    - Portfolio
    - Web Development
  built_by: Benjamin Lannon
  built_by_url: https://lannonbr.com
  featured: false
- title: Aravind Balla
  url: https://aravindballa.com
  main_url: https://aravindballa.com
  source_url: https://github.com/aravindballa/website2017
  description: >
    Personal portfolio of Aravind Balla
  categories:
    - Portfolio
    - Blog
    - Web Development
  built_by: Aravind Balla
  built_by_url: https://aravindballa.com
- title: Kaleb McKelvey
  url: https://kalebmckelvey.com
  main_url: https://kalebmckelvey.com
  source_url: https://github.com/avatar-kaleb/kalebmckelvey-site
  description: >
    Personal portfolio of Kaleb McKelvey!
  categories:
    - Blog
    - Portfolio
  built_by: Kaleb McKelvey
  built_by_url: https://kalebmckelvey.com
  featured: false
- title: Michal Czaplinski
  url: https://czaplinski.io
  main_url: https://czaplinski.io
  source_url: https://github.com/michalczaplinski/michalczaplinski.github.io
  description: >
    Michal Czaplinski is a full-stack developer 🚀
  categories:
    - Portfolio
    - Web Development
  built_by: Michal Czaplinski mmczaplinski@gmail.com
  built_by_url: https://czaplinski.io
  featured: false
- title: Interactive Investor (ii)
  url: https://www.ii.co.uk
  main_url: https://www.ii.co.uk
  description: >
    Hybrid (static/dynamic) Gatsby web app for ii's free research, news and analysis, discussion and product marketing site.
  categories:
    - Banking
    - Business
    - Finance
    - Technology
  built_by: Interactive Investor (ii)
  built_by_url: https://www.ii.co.uk
  featured: false
- title: Weingut Goeschl
  url: https://www.weingut-goeschl.at/
  main_url: https://www.weingut-goeschl.at/
  description: >
    Weingut Goeschl is a family winery located in Gols, Burgenland in Austria (Österreich)
  categories:
    - eCommerce
    - Webshop
    - Beverage
    - Business
  built_by: Peter Kroyer
  built_by_url: https://www.peterkroyer.at/
  featured: false
- title: Josef Aidt
  url: https://josefaidt.me
  main_url: https://josefaidt.me
  source_url: https://github.com/josefaidt/josefaidt.github.io
  description: >
    Personal website, blog, portfolio for Josef Aidt
  built_by: Josef Aidt
  built_by_url: https://twitter.com/garlicbred
- title: Hash Tech Guru
  url: https://hashtech.guru
  main_url: https://hashtech.guru
  description: >
    Software Development Training School and Tech Blog
  categories:
    - Blog
    - Education
  built_by: Htet Wai Yan Soe
  built_by_url: https://github.com/johnreginald
<<<<<<< HEAD
  featured: false
- title: WrapCode
  url: https://www.wrapcode.com
  main_url: https://www.wrapcode.com
  description: >
    A full stack blog on Microsoft Azure, JavaScript, DevOps, AI and Bots.
  categories:
    - Blog
    - Technology
    - Web Development
  built_by: Rahul P
  built_by_url: https://twitter.com/_rahulpp
  featured: false
=======
- title: AquaGruppen Vattenfilter
  url: https://aquagruppen.se
  main_url: https://aquagruppen.se/
  description: >
    Water filter and water treatment products in Sweden
  categories:
    - Business
    - Technology
  built_by: Johan Eliasson
  built_by_url: https://github.com/elitan
  featured: false
- title: How To egghead
  main_url: https://howtoegghead.com/
  url: https://howtoegghead.com/
  source_url: https://github.com/eggheadio/how-to-egghead
  featured: false
  built_by: egghead.io
  built_by_url: https://egghead.io
  description: >
    How to become an egghead instructor or reviewer
  categories:
    - Documentation
    - Education
- title: Sherpalo Ventures
  main_url: "https://www.sherpalo.com/"
  url: "https://www.sherpalo.com/"
  featured: false
  categories:
    - Finance
    - Business
    - Technology
  built_by: Othermachines
  built_by_url: "https://othermachines.com"
>>>>>>> 7dd4bede
<|MERGE_RESOLUTION|>--- conflicted
+++ resolved
@@ -4646,21 +4646,6 @@
     - Education
   built_by: Htet Wai Yan Soe
   built_by_url: https://github.com/johnreginald
-<<<<<<< HEAD
-  featured: false
-- title: WrapCode
-  url: https://www.wrapcode.com
-  main_url: https://www.wrapcode.com
-  description: >
-    A full stack blog on Microsoft Azure, JavaScript, DevOps, AI and Bots.
-  categories:
-    - Blog
-    - Technology
-    - Web Development
-  built_by: Rahul P
-  built_by_url: https://twitter.com/_rahulpp
-  featured: false
-=======
 - title: AquaGruppen Vattenfilter
   url: https://aquagruppen.se
   main_url: https://aquagruppen.se/
@@ -4694,4 +4679,15 @@
     - Technology
   built_by: Othermachines
   built_by_url: "https://othermachines.com"
->>>>>>> 7dd4bede
+- title: WrapCode
+  url: https://www.wrapcode.com
+  main_url: https://www.wrapcode.com
+  description: >
+    A full stack blog on Microsoft Azure, JavaScript, DevOps, AI and Bots.
+  categories:
+    - Blog
+    - Technology
+    - Web Development
+  built_by: Rahul P
+  built_by_url: https://twitter.com/_rahulpp
+  featured: false