--- conflicted
+++ resolved
@@ -11519,7 +11519,6 @@
   built_by: HiringSolved
   built_by_url: https://hiringsolved.com/home/
   featured: false
-<<<<<<< HEAD
 - title: Carie Fisher brings accessibility + fun to the web
   url: https://cariefisher.com
   main_url: https://cariefisher.com
@@ -11536,7 +11535,6 @@
     - Web Development
   built_by: Carie Fisher
   built_by_url: https://twitter.com/cariefisher
-=======
 - title: Reactive Resume
   url: https://rxresu.me
   main_url: https://rxresu.me
@@ -11619,5 +11617,4 @@
     - Travel
   built_by: Donovan Nagel
   built_by_url: https://www.donovannagel.com
->>>>>>> 22d2b27c
   featured: false