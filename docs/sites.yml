--- conflicted
+++ resolved
@@ -8024,7 +8024,6 @@
     - Blog
     - Education
   featured: false
-<<<<<<< HEAD
 - title: Alcamine
   url: https://alcamine.com/
   main_url: https://alcamine.com/
@@ -8051,7 +8050,6 @@
   built_by: Caldera Digital
   built_by_url: https://www.calderadigital.com/
   featured: false
-=======
 - title: Keycodes
   url: https://www.keycodes.dev
   main_url: https://www.keycodes.dev
@@ -8133,5 +8131,4 @@
     - Portfolio
   source_url: https://github.com/IoT-Arduino/Gatsby-MySteps
   built_by: Maruo
-  built_by_url: https://twitter.com/DengenT
->>>>>>> 0d698b72
+  built_by_url: https://twitter.com/DengenT