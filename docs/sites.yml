--- conflicted
+++ resolved
@@ -6357,7 +6357,6 @@
   built_by: Arnon Puitrakul
   built_by_url: "https://arnondora.in.th/"
   featured: false
-<<<<<<< HEAD
 - title: KingsDesign
   url: "https://www.kingsdesign.com.au/"
   main_url: "https://www.kingsdesign.com.au/"
@@ -6370,7 +6369,6 @@
     - User Experience
   built_by: KingsDesign
   built_by_url: "https://www.kingsdesign.com.au"
-=======
 - title: EasyFloh | Easy Flows for all
   url: "https://www.easyfloh.com"
   main_url: "https://www.easyfloh.com"
@@ -6382,5 +6380,4 @@
     - Landing Page
   built_by: Vikram Aroskar
   built_by_url: "https://medium.com/@vikramaroskar"
->>>>>>> f274ada0
   featured: false