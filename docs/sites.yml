--- conflicted
+++ resolved
@@ -5244,7 +5244,6 @@
     - Technology
     - Web Development
   featured: false
-<<<<<<< HEAD
 - title: Kibuk Construction
   url: https://kibukconstruction.com/
   main_url: https://kibukconstruction.com/
@@ -5255,7 +5254,6 @@
     - Business
   built_by: David Krasniy
   built_by_url: http://dkrasniy.com
-=======
 - title: RedCarpetUp
   main_url: https://www.redcarpetup.com
   url: https://www.redcarpetup.com/
@@ -5267,5 +5265,4 @@
     - Credit Card
   built_by: RedCarpet Dev Team
   built_by_url: https://www.redcarpetup.com
->>>>>>> 409e5cb7
   featured: false