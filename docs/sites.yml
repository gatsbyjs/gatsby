- title: MobileUI
  main_url: https://mobileui.dev
  url: https://mobileui.dev
  description: >
    A java-based framework for cross-platform app development with Java and Kotlin.
  categories:
    - Mobile Development
    - Technology
    - Programming
    - Landing Page
    - Blog
    - WordPress
    - E-commerce
  built_by: NeverNull GmbH
  built_by_url: https://nevernull.io
  featured: false
- title: ReactJS
  main_url: https://reactjs.org/
  url: https://reactjs.org/
  source_url: https://github.com/reactjs/reactjs.org
  featured: true
  categories:
    - Web Development
    - Featured
    - Documentation
- title: Spotify.Design
  main_url: https://spotify.design/
  url: https://spotify.design/
  description: >
    Spotify Design's team site! Read their blog and meet Spotify designers.
  featured: true
  categories:
    - Featured
    - Music
    - Blog
- title: Flamingo
  main_url: https://www.shopflamingo.com/
  url: https://www.shopflamingo.com/
  description: >
    Online shop for women's body care and hair removal products.
  categories:
    - E-commerce
    - Featured
  featured: true
- title: IDEO
  url: https://www.ideo.com
  main_url: https://www.ideo.com/
  description: >
    A Global design company committed to creating positive impact.
  categories:
    - Agency
    - Technology
    - Featured
    - Consulting
    - User Experience
  featured: true
- title: Airbnb Engineering & Data Science
  description: >
    Creative engineers and data scientists building a world where you can belong
    anywhere
  main_url: https://airbnb.io/
  url: https://airbnb.io/
  categories:
    - Blog
    - Gallery
    - Featured
  featured: true
- title: Impossible Foods
  main_url: https://impossiblefoods.com/
  url: https://impossiblefoods.com/
  categories:
    - Food
    - Featured
  featured: true
- title: Braun
  description: >
    Braun offers high performance hair removal and hair care products, including dryers, straighteners, shavers, and more.
  main_url: https://ca.braun.com/en-ca
  url: https://ca.braun.com/en-ca
  categories:
    - E-commerce
    - Featured
  featured: true
- title: NYC Pride 2019 | WorldPride NYC | Stonewall50
  main_url: https://2019-worldpride-stonewall50.nycpride.org/
  url: https://2019-worldpride-stonewall50.nycpride.org/
  featured: true
  description: >-
    Join us in 2019 for NYC Pride, as we welcome WorldPride and mark the 50th
    Anniversary of the Stonewall Uprising and a half-century of LGBTQ+
    liberation.
  categories:
    - Education
    - Marketing
    - Nonprofit
    - Featured
  built_by: Canvas United
  built_by_url: https://www.canvasunited.com/
- title: The State of European Tech
  main_url: https://2017.stateofeuropeantech.com/
  url: https://2017.stateofeuropeantech.com/
  featured: true
  categories:
    - Technology
    - Featured
  built_by: Studio Lovelock
  built_by_url: http://www.studiolovelock.com/
- title: Hopper
  main_url: https://www.hopper.com/
  url: https://www.hopper.com/
  built_by: Narative
  built_by_url: https://www.narative.co/
  featured: true
  categories:
    - Technology
    - App
    - Featured
- title: Theodora Warre
  main_url: https://theodorawarre.eu
  url: https://theodorawarre.eu
  description: >-
    E-commerce site for jewellery designer Theodora Warre, built using Gatsby +
    + Prismic + Matter.js
  categories:
    - E-commerce
    - Marketing
  built_by: Pierre Nel
  built_by_url: https://pierre.io
  featured: false
- title: Life Without Barriers | Foster Care
  main_url: https://www.lwb.org.au/foster-care
  url: https://www.lwb.org.au/foster-care
  featured: true
  description: >-
    We are urgently seeking foster carers all across Australia. Can you open
    your heart and your home to a child in need? There are different types of
    foster care that can suit you. We offer training and 24/7 support.
  categories:
    - Nonprofit
    - Education
    - Documentation
    - Marketing
    - Featured
  built_by: LWB Digital Team
  built_by_url: https://twitter.com/LWBAustralia
- title: Figma
  main_url: https://www.figma.com/
  url: https://www.figma.com/
  featured: true
  categories:
    - Marketing
    - Design
    - Featured
  built_by: Corey Ward
  built_by_url: http://www.coreyward.me/
- title: Bejamas - JAM Experts for hire
  main_url: https://bejamas.io/
  url: https://bejamas.io/
  featured: true
  description: >-
    We help agencies and companies with JAMStack tools. This includes web
    development using Static Site Generators, Headless CMS, CI / CD and CDN
    setup.
  categories:
    - Technology
    - Web Development
    - Agency
    - Marketing
    - Featured
  built_by: Bejamas
  built_by_url: https://bejamas.io/
- title: The State of JavaScript
  description: >
    Data from over 20,000 developers, asking them questions on topics ranging
    from frontend frameworks and state management, to build tools and testing
    libraries.
  main_url: https://stateofjs.com/
  url: https://stateofjs.com/
  source_url: https://github.com/StateOfJS/StateOfJS
  categories:
    - Data
    - JavaScript
    - Featured
  built_by: StateOfJS
  built_by_url: https://github.com/StateOfJS/StateOfJS/graphs/contributors
  featured: true
- title: DesignSystems.com
  main_url: https://www.designsystems.com/
  url: https://www.designsystems.com/
  description: |
    A resource for learning, creating and evangelizing design systems.
  categories:
    - Design
    - Blog
    - Technology
    - Featured
  built_by: Corey Ward
  built_by_url: http://www.coreyward.me/
  featured: true
- title: Snap Kit
  main_url: https://kit.snapchat.com/
  url: https://kit.snapchat.com/
  description: >
    Snap Kit lets developers integrate some of Snapchat’s best features across
    platforms.
  categories:
    - Technology
    - Documentation
    - Featured
  featured: true
- title: SendGrid
  main_url: https://sendgrid.com/docs/
  url: https://sendgrid.com/docs/
  description: >
    SendGrid delivers your transactional and marketing emails through the
    world's largest cloud-based email delivery platform.
  categories:
    - API
    - Technology
    - Documentation
    - Featured
  featured: true
- title: Kirsten Noelle
  main_url: https://www.kirstennoelle.com/
  url: https://www.kirstennoelle.com/
  featured: true
  description: >
    Digital portfolio for San Francisco Bay Area photographer Kirsten Noelle Wiemer.
  categories:
    - Photography
    - Portfolio
    - Featured
  built_by: Ryan Wiemer
  built_by_url: https://www.ryanwiemer.com/
- title: Cajun Bowfishing
  main_url: https://cajunbowfishing.com/
  url: https://cajunbowfishing.com/
  featured: false
  categories:
    - E-commerce
    - Sports
  built_by: Escalade Sports
  built_by_url: https://www.escaladesports.com/
- title: GraphCMS
  main_url: https://graphcms.com/
  url: https://graphcms.com/
  featured: false
  categories:
    - Marketing
    - Technology
- title: Ghost Documentation
  main_url: https://docs.ghost.org/
  url: https://docs.ghost.org/
  source_url: https://github.com/tryghost/docs
  featured: false
  description: >-
    Ghost is an open source, professional publishing platform built on a modern Node.js technology stack — designed for teams who need power, flexibility and performance.
  categories:
    - Technology
    - Documentation
    - Open Source
  built_by: Ghost Foundation
  built_by_url: https://ghost.org/
- title: Nike - Just Do It
  main_url: https://justdoit.nike.com/
  url: https://justdoit.nike.com/
  featured: true
  categories:
    - E-commerce
    - Featured
- title: AirBnB Cereal
  main_url: https://airbnb.design/cereal
  url: https://airbnb.design/cereal
  featured: false
  categories:
    - Marketing
    - Design
- title: Cardiogram
  main_url: https://cardiogr.am/
  url: https://cardiogr.am/
  featured: false
  categories:
    - Marketing
    - Technology
- title: Matthias Jordan Portfolio
  main_url: https://iammatthias.com/
  url: https://iammatthias.com/
  source_url: https://github.com/iammatthias/.com
  description: >-
    Photography portfolio of content creator and digital marketer Matthias Jordan
  built_by: Matthias Jordan
  built_by_url: https://github.com/iammatthias
  featured: false
  categories:
    - Photography
    - Portfolio
    - Blog
    - Gallery
- title: Investment Calculator
  main_url: https://investmentcalculator.io/
  url: https://investmentcalculator.io/
  featured: false
  categories:
    - Education
    - Finance
- title: CSS Grid Playground by MozillaDev
  main_url: https://mozilladevelopers.github.io/playground/
  url: https://mozilladevelopers.github.io/playground/
  source_url: https://github.com/MozillaDevelopers/playground
  featured: false
  categories:
    - Education
    - Web Development
- title: Piotr Fedorczyk Portfolio
  built_by: Piotr Fedorczyk
  built_by_url: https://piotrf.pl
  categories:
    - Portfolio
    - Web Development
  description: >-
    Portfolio of Piotr Fedorczyk, a digital product designer and full-stack developer specializing in shaping, designing and building news and tools for news.
  featured: false
  main_url: https://piotrf.pl/
  url: https://piotrf.pl/
- title: unrealcpp
  main_url: https://unrealcpp.com/
  url: https://unrealcpp.com/
  source_url: https://github.com/Harrison1/unrealcpp-com
  featured: false
  categories:
    - Blog
    - Web Development
- title: Andy Slezak
  main_url: https://www.aslezak.com/
  url: https://www.aslezak.com/
  source_url: https://github.com/amslezak
  featured: false
  categories:
    - Web Development
    - Portfolio
- title: Deliveroo.Design
  main_url: https://www.deliveroo.design/
  url: https://www.deliveroo.design/
  featured: false
  categories:
    - Food
    - Marketing
- title: Dona Rita
  main_url: https://www.donarita.co.uk/
  url: https://www.donarita.co.uk/
  source_url: https://github.com/peduarte/dona-rita-website
  featured: false
  categories:
    - Food
    - Marketing
- title: Fröhlich ∧ Frei
  main_url: https://www.froehlichundfrei.de/
  url: https://www.froehlichundfrei.de/
  featured: false
  categories:
    - Web Development
    - Blog
    - Open Source
- title: How to GraphQL
  main_url: https://www.howtographql.com/
  url: https://www.howtographql.com/
  source_url: https://github.com/howtographql/howtographql
  featured: false
  categories:
    - Documentation
    - Web Development
    - Open Source
- title: OnCallogy
  main_url: https://www.oncallogy.com/
  url: https://www.oncallogy.com/
  featured: false
  categories:
    - Marketing
    - Healthcare
- title: Ryan Wiemer's Portfolio
  main_url: https://www.ryanwiemer.com/
  url: https://www.ryanwiemer.com/knw-photography/
  source_url: https://github.com/ryanwiemer/rw
  featured: false
  description: >
    Digital portfolio for Oakland, CA based account manager Ryan Wiemer.
  categories:
    - Portfolio
    - Web Development
    - Design
  built_by: Ryan Wiemer
  built_by_url: https://www.ryanwiemer.com/
- title: Ventura Digitalagentur Köln
  main_url: https://www.ventura-digital.de/
  url: https://www.ventura-digital.de/
  featured: false
  built_by: Ventura Digitalagentur
  categories:
    - Agency
    - Marketing
    - Featured
- title: Azer Koçulu
  main_url: https://kodfabrik.com/
  url: https://kodfabrik.com/photography/
  featured: false
  categories:
    - Portfolio
    - Photography
    - Web Development
- title: Damir.io
  main_url: http://damir.io/
  url: http://damir.io/
  source_url: https://github.com/dvzrd/gatsby-sfiction
  featured: false
  categories:
    - Blog
- title: Digital Psychology
  main_url: http://digitalpsychology.io/
  url: http://digitalpsychology.io/
  source_url: https://github.com/danistefanovic/digitalpsychology.io
  featured: false
  categories:
    - Education
    - Library
- title: Théâtres Parisiens
  main_url: http://theatres-parisiens.fr/
  url: http://theatres-parisiens.fr/
  source_url: https://github.com/phacks/theatres-parisiens
  featured: false
  categories:
    - Education
    - Entertainment
- title: A4 纸网
  main_url: http://www.a4z.cn/
  url: http://www.a4z.cn/price
  source_url: https://github.com/hiooyUI/hiooyui.github.io
  featured: false
  categories:
    - E-commerce
- title: Steve Meredith's Portfolio
  main_url: http://www.stevemeredith.com/
  url: http://www.stevemeredith.com/
  featured: false
  categories:
    - Portfolio
- title: API Platform
  main_url: https://api-platform.com/
  url: https://api-platform.com/
  source_url: https://github.com/api-platform/website
  featured: false
  categories:
    - Documentation
    - Web Development
    - Open Source
    - Library
- title: The Audacious Project
  main_url: https://audaciousproject.org/
  url: https://audaciousproject.org/
  featured: false
  categories:
    - Nonprofit
- title: Dustin Schau's Blog
  main_url: https://blog.dustinschau.com/
  url: https://blog.dustinschau.com/
  source_url: https://github.com/dschau/blog
  featured: false
  categories:
    - Blog
    - Web Development
- title: iContract Blog
  main_url: https://blog.icontract.co.uk/
  url: http://blog.icontract.co.uk/
  featured: false
  categories:
    - Blog
- title: BRIIM
  main_url: https://bri.im/
  url: https://bri.im/
  featured: false
  description: >-
    BRIIM is a movement to enable JavaScript enthusiasts and web developers in
    machine learning. Learn about artificial intelligence and data science, two
    fields which are governed by machine learning, in JavaScript. Take it right
    to your browser with WebGL.
  categories:
    - Education
    - Web Development
    - Technology
- title: Calpa's Blog
  main_url: https://calpa.me/
  url: https://calpa.me/
  source_url: https://github.com/calpa/blog
  featured: false
  categories:
    - Blog
    - Web Development
- title: Code Bushi
  main_url: https://codebushi.com/
  url: https://codebushi.com/
  featured: false
  description: >-
    Web development resources, trends, & techniques to elevate your coding
    journey.
  categories:
    - Web Development
    - Open Source
    - Blog
  built_by: Hunter Chang
  built_by_url: https://hunterchang.com/
- title: Daniel Hollcraft
  main_url: https://danielhollcraft.com/
  url: https://danielhollcraft.com/
  source_url: https://github.com/danielbh/danielhollcraft.com
  featured: false
  categories:
    - Web Development
    - Blog
    - Portfolio
- title: Darren Britton's Portfolio
  main_url: https://darrenbritton.com/
  url: https://darrenbritton.com/
  source_url: https://github.com/darrenbritton/darrenbritton.github.io
  featured: false
  categories:
    - Web Development
    - Portfolio
- title: Dave Lindberg Marketing & Design
  url: https://davelindberg.com/
  main_url: https://davelindberg.com/
  source_url: https://github.com/Dave-Lindberg/dl-gatsby
  featured: false
  description: >-
    My work revolves around solving problems for people in business, using
    integrated design and marketing strategies to improve sales, increase brand
    engagement, generate leads and achieve goals.
  categories:
    - Design
    - Marketing
    - Portfolio
- title: Dalbinaco's Website
  main_url: https://dlbn.co/en/
  url: https://dlbn.co/en/
  source_url: https://github.com/dalbinaco/dlbn.co
  featured: false
  categories:
    - Portfolio
    - Web Development
- title: mParticle's Documentation
  main_url: https://docs.mparticle.com/
  url: https://docs.mparticle.com/
  featured: false
  categories:
    - Web Development
    - Documentation
- title: Doopoll
  main_url: https://doopoll.co/
  url: https://doopoll.co/
  featured: false
  categories:
    - Marketing
    - Technology
- title: ERC dEX
  main_url: https://ercdex.com/
  url: https://ercdex.com/aqueduct
  featured: false
  categories:
    - Marketing
- title: CalState House Manager
  description: >
    Home service membership that offers proactive and on-demand maintenance for
    homeowners
  main_url: https://housemanager.calstate.aaa.com/
  url: https://housemanager.calstate.aaa.com/
  categories:
    - Marketing
- title: Hapticmedia
  main_url: https://hapticmedia.fr/en/
  url: https://hapticmedia.fr/en/
  featured: false
  categories:
    - Agency
- title: heml.io
  main_url: https://heml.io/
  url: https://heml.io/
  source_url: https://github.com/SparkPost/heml.io
  featured: false
  categories:
    - Documentation
    - Web Development
    - Open Source
- title: Juliette Pretot's Portfolio
  main_url: https://juliette.sh/
  url: https://juliette.sh/
  featured: false
  categories:
    - Web Development
    - Portfolio
    - Blog
- title: Kris Hedstrom's Portfolio
  main_url: https://k-create.com/
  url: https://k-create.com/portfolio/
  source_url: https://github.com/kristofferh/kristoffer
  featured: false
  description: >-
    Hey. I’m Kris. I’m an interactive designer / developer. I grew up in Umeå,
    in northern Sweden, but I now live in Brooklyn, NY. I am currently enjoying
    a hybrid Art Director + Lead Product Engineer role at a small startup called
    Nomad Health. Before that, I was a Product (Engineering) Manager at Tumblr.
    Before that, I worked at agencies. Before that, I was a baby. I like to
    design things, and then I like to build those things. I occasionally take on
    freelance projects. Feel free to get in touch if you have an interesting
    project that you want to collaborate on. Or if you just want to say hello,
    that’s cool too.
  categories:
    - Portfolio
  built_by: Kris Hedstrom
  built_by_url: https://k-create.com/
- title: knpw.rs
  main_url: https://knpw.rs/
  url: https://knpw.rs/
  source_url: https://github.com/knpwrs/knpw.rs
  featured: false
  categories:
    - Blog
    - Web Development
- title: Kostas Bariotis' Blog
  main_url: https://kostasbariotis.com/
  url: https://kostasbariotis.com/
  source_url: https://github.com/kbariotis/kostasbariotis.com
  featured: false
  categories:
    - Blog
    - Portfolio
    - Web Development
- title: LaserTime Clinic
  main_url: https://lasertime.ru/
  url: https://lasertime.ru/
  source_url: https://github.com/oleglegun/lasertime
  featured: false
  categories:
    - Marketing
- title: Jason Lengstorf
  main_url: https://lengstorf.com
  url: https://lengstorf.com
  source_url: https://github.com/jlengstorf/lengstorf.com
  featured: false
  categories:
    - Blog
  built_by: Jason Lengstorf
  built_by_url: https://github.com/jlengstorf
- title: Mannequin.io
  main_url: https://mannequin.io/
  url: https://mannequin.io/
  source_url: https://github.com/LastCallMedia/Mannequin/tree/master/site
  featured: false
  categories:
    - Open Source
    - Web Development
    - Documentation
- title: Fabric
  main_url: https://meetfabric.com/
  url: https://meetfabric.com/
  featured: false
  categories:
    - Marketing
- title: Nexit
  main_url: https://nexit.sk/
  url: https://nexit.sk/references
  featured: false
  categories:
    - Web Development
- title: Open FDA
  description: >
    Provides APIs and raw download access to a number of high-value, high
    priority and scalable structured datasets, including adverse events, drug
    product labeling, and recall enforcement reports.
  main_url: https://open.fda.gov/
  url: https://open.fda.gov/
  source_url: https://github.com/FDA/open.fda.gov
  featured: false
  categories:
    - Government
    - Open Source
    - Web Development
    - API
    - Data
- title: NYC Planning Labs (New York City Department of City Planning)
  main_url: https://planninglabs.nyc/
  url: https://planninglabs.nyc/about/
  source_url: https://github.com/NYCPlanning/
  featured: false
  description: >-
    We work with New York City's Urban Planners to deliver impactful, modern
    technology tools.
  categories:
    - Open Source
    - Government
- title: Preston Richey Portfolio / Blog
  main_url: https://prestonrichey.com/
  url: https://prestonrichey.com/
  source_url: https://github.com/prichey/prestonrichey.com
  featured: false
  categories:
    - Web Development
    - Portfolio
    - Blog
- title: Landing page of Put.io
  main_url: https://put.io/
  url: https://put.io/
  featured: false
  categories:
    - E-commerce
    - Technology
- title: The Rick and Morty API
  main_url: https://rickandmortyapi.com/
  url: https://rickandmortyapi.com/
  built_by: Axel Fuhrmann
  built_by_url: https://axelfuhrmann.com/
  featured: false
  categories:
    - Web Development
    - Entertainment
    - Documentation
    - Open Source
    - API
- title: Santa Compañía Creativa
  main_url: https://santacc.es/
  url: https://santacc.es/
  source_url: https://github.com/DesarrolloWebSantaCC/santacc-web
  featured: false
  categories:
    - Agency
- title: Sean Coker's Blog
  main_url: https://sean.is/
  url: https://sean.is/
  featured: false
  categories:
    - Blog
    - Portfolio
    - Web Development
- title: Several Levels
  main_url: https://severallevels.io/
  url: https://severallevels.io/
  source_url: https://github.com/Harrison1/several-levels
  featured: false
  categories:
    - Agency
    - Web Development
- title: Simply
  main_url: https://simply.co.za/
  url: https://simply.co.za/
  featured: false
  categories:
    - Marketing
- title: Storybook
  main_url: https://storybook.js.org/
  url: https://storybook.js.org/
  source_url: https://github.com/storybooks/storybook
  featured: false
  categories:
    - Web Development
    - Open Source
- title: Vibert Thio's Portfolio
  main_url: https://vibertthio.com/portfolio/
  url: https://vibertthio.com/portfolio/projects/
  source_url: https://github.com/vibertthio/portfolio
  featured: false
  categories:
    - Portfolio
    - Web Development
- title: VisitGemer
  main_url: https://visitgemer.sk/
  url: https://visitgemer.sk/
  featured: false
  categories:
    - Marketing
- title: Bricolage.io
  main_url: https://www.bricolage.io/
  url: https://www.bricolage.io/
  source_url: https://github.com/KyleAMathews/blog
  featured: false
  categories:
    - Blog
- title: Charles Pinnix Website
  main_url: https://www.charlespinnix.com/
  url: https://www.charlespinnix.com/
  featured: false
  description: >-
    I’m a senior frontend engineer with 8 years of experience building websites
    and web applications. I’m interested in leading creative, multidisciplinary
    engineering teams. I’m a creative technologist, merging photography, art,
    and design into engineering and visa versa. I take a pragmatic,
    product-oriented approach to development, allowing me to see the big picture
    and ensuring quality products are completed on time. I have a passion for
    modern frontend JavaScript frameworks such as React and Vue, and I have
    substantial experience on the backend with an interest in Node and
    container based deployment with Docker and AWS.
  categories:
    - Portfolio
    - Web Development
- title: Charlie Harrington's Blog
  main_url: https://www.charlieharrington.com/
  url: https://www.charlieharrington.com/
  source_url: https://github.com/whatrocks/blog
  featured: false
  categories:
    - Blog
    - Web Development
    - Music
- title: Gabriel Adorf's Portfolio
  main_url: https://www.gabrieladorf.com/
  url: https://www.gabrieladorf.com/
  source_url: https://github.com/gabdorf/gabriel-adorf-portfolio
  featured: false
  categories:
    - Portfolio
    - Web Development
- title: greglobinski.com
  main_url: https://www.greglobinski.com/
  url: https://www.greglobinski.com/
  source_url: https://github.com/greglobinski/www.greglobinski.com
  featured: false
  categories:
    - Portfolio
    - Web Development
- title: I am Putra
  main_url: https://www.iamputra.com/
  url: https://www.iamputra.com/
  featured: false
  categories:
    - Portfolio
    - Web Development
    - Blog
- title: In Sowerby Bridge
  main_url: https://www.insowerbybridge.co.uk/
  url: https://www.insowerbybridge.co.uk/
  featured: false
  categories:
    - Marketing
    - Government
- title: JavaScript Stuff
  main_url: https://www.javascriptstuff.com/
  url: https://www.javascriptstuff.com/
  featured: false
  categories:
    - Education
    - Web Development
    - Library
- title: Ledgy
  main_url: https://www.ledgy.com/
  url: https://github.com/morloy/ledgy.com
  featured: false
  categories:
    - Marketing
    - Finance
- title: Alec Lomas's Portfolio / Blog
  main_url: https://www.lowmess.com/
  url: https://www.lowmess.com/
  source_url: https://github.com/lowmess/lowmess
  featured: false
  categories:
    - Web Development
    - Blog
    - Portfolio
- title: Michele Mazzucco's Portfolio
  main_url: https://www.michelemazzucco.it/
  url: https://www.michelemazzucco.it/
  source_url: https://github.com/michelemazzucco/michelemazzucco.it
  featured: false
  categories:
    - Portfolio
- title: Orbit FM Podcasts
  main_url: https://www.orbit.fm/
  url: https://www.orbit.fm/
  source_url: https://github.com/agarrharr/orbit.fm
  featured: false
  categories:
    - Podcast
- title: Prosecco Springs
  main_url: https://www.proseccosprings.com/
  url: https://www.proseccosprings.com/
  featured: false
  categories:
    - Food
    - Blog
    - Marketing
- title: Verious
  main_url: https://www.verious.io/
  url: https://www.verious.io/
  source_url: https://github.com/cpinnix/verious
  featured: false
  categories:
    - Web Development
- title: Yisela
  main_url: https://www.yisela.com/
  url: https://www.yisela.com/tetris-against-trauma-gaming-as-therapy/
  featured: false
  categories:
    - Blog
- title: YouFoundRon.com
  main_url: https://www.youfoundron.com/
  url: https://www.youfoundron.com/
  source_url: https://github.com/rongierlach/yfr-dot-com
  featured: false
  categories:
    - Portfolio
    - Web Development
    - Blog
- title: Ease
  main_url: https://www.ease.com/
  url: https://www.ease.com/
  featured: false
  categories:
    - Marketing
    - Healthcare
- title: Policygenius
  main_url: https://www.policygenius.com/
  url: https://www.policygenius.com/
  featured: false
  categories:
    - Marketing
    - Healthcare
- title: Moteefe
  main_url: https://www.moteefe.com/
  url: https://www.moteefe.com/
  featured: false
  categories:
    - Marketing
    - Agency
    - Technology
- title: Athelas
  main_url: http://www.athelas.com/
  url: http://www.athelas.com/
  featured: false
  categories:
    - Marketing
    - Healthcare
- title: Pathwright
  main_url: http://www.pathwright.com/
  url: http://www.pathwright.com/
  featured: false
  categories:
    - Marketing
    - Education
- title: Lucid
  main_url: https://www.golucid.co/
  url: https://www.golucid.co/
  featured: false
  categories:
    - Marketing
    - Technology
- title: Bench
  main_url: http://www.bench.co/
  url: http://www.bench.co/
  featured: false
  categories:
    - Marketing
- title: Gin Lane
  main_url: http://www.ginlane.com/
  url: https://www.ginlane.com/
  featured: false
  categories:
    - Web Development
    - Agency
- title: Marmelab
  main_url: https://marmelab.com/en/
  url: https://marmelab.com/en/
  featured: false
  categories:
    - Web Development
    - Agency
- title: Dovetail
  main_url: https://dovetailapp.com/
  url: https://dovetailapp.com/
  featured: false
  categories:
    - Marketing
    - Technology
- title: The Bastion Bot
  main_url: https://bastionbot.org/
  url: https://bastionbot.org/
  description: Give awesome perks to your Discord server!
  featured: false
  categories:
    - Open Source
    - Technology
    - Documentation
    - Community
  built_by: Sankarsan Kampa
  built_by_url: https://traction.one
- title: Smakosh
  main_url: https://smakosh.com/
  url: https://smakosh.com/
  source_url: https://github.com/smakosh/smakosh.com
  featured: false
  categories:
    - Portfolio
    - Web Development
- title: WebGazer
  main_url: https://www.webgazer.io/
  url: https://www.webgazer.io/
  featured: false
  categories:
    - Marketing
    - Web Development
    - Technology
- title: Joe Seifi's Blog
  main_url: http://seifi.org/
  url: http://seifi.org/
  featured: false
  categories:
    - Portfolio
    - Web Development
    - Blog
- title: LekoArts — Graphic Designer & Front-End Developer
  main_url: https://www.lekoarts.de
  url: https://www.lekoarts.de
  source_url: https://github.com/LekoArts/portfolio
  featured: false
  built_by: LekoArts
  built_by_url: https://github.com/LekoArts
  description: >-
    Hi, I'm Lennart — a self-taught and passionate graphic/web designer &
    frontend developer based in Darmstadt, Germany. I love it to realize complex
    projects in a creative manner and face new challenges. Since 6 years I do
    graphic design, my love for frontend development came up 3 years ago. I
    enjoy acquiring new skills and cementing this knowledge by writing blogposts
    and creating tutorials.
  categories:
    - Portfolio
    - Blog
    - Design
    - Web Development
    - Freelance
    - Open Source
- title: 杨二小的博客
  main_url: https://blog.yangerxiao.com/
  url: https://blog.yangerxiao.com/
  source_url: https://github.com/zerosoul/blog.yangerxiao.com
  featured: false
  categories:
    - Blog
    - Portfolio
- title: MOTTO x MOTTO
  main_url: https://mottox2.com
  url: https://mottox2.com
  source_url: https://github.com/mottox2/website
  description: Web developer / UI Designer in Tokyo Japan.
  featured: false
  categories:
    - Blog
    - Portfolio
  built_by: mottox2
  built_by_url: https://mottox2.com
- title: Pride of the Meadows
  main_url: https://www.prideofthemeadows.com/
  url: https://www.prideofthemeadows.com/
  featured: false
  categories:
    - E-commerce
    - Food
    - Blog
  built_by: Caldera Digital
  built_by_url: https://www.calderadigital.com/
- title: Michael Uloth
  main_url: https://www.michaeluloth.com
  url: https://www.michaeluloth.com
  featured: false
  description: Michael Uloth is a web developer, opera singer, and the creator of Up and Running Tutorials.
  categories:
    - Portfolio
    - Web Development
    - Music
  built_by: Michael Uloth
  built_by_url: https://www.michaeluloth.com
- title: Spacetime
  main_url: https://www.heyspacetime.com/
  url: https://www.heyspacetime.com/
  featured: false
  description: >-
    Spacetime is a Dallas-based digital experience agency specializing in web,
    app, startup, and digital experience creation.
  categories:
    - Marketing
    - Portfolio
    - Agency
  built_by: Spacetime
  built_by_url: https://www.heyspacetime.com/
- title: Eric Jinks
  main_url: https://ericjinks.com/
  url: https://ericjinks.com/
  featured: false
  description: Software engineer / web developer from the Gold Coast, Australia.
  categories:
    - Portfolio
    - Blog
    - Web Development
    - Technology
  built_by: Eric Jinks
  built_by_url: https://ericjinks.com/
- title: GaiAma - We are wildlife
  main_url: https://www.gaiama.org/
  url: https://www.gaiama.org/
  featured: false
  description: >-
    We founded the GaiAma conservation organization to protect wildlife in Perú
    and to create an example of a permaculture neighborhood, living
    symbiotically with the forest - because reforestation is just the beginning
  categories:
    - Nonprofit
    - Marketing
    - Blog
  source_url: https://github.com/GaiAma/gaiama.org
  built_by: GaiAma
  built_by_url: https://www.gaiama.org/
- title: Healthcare Logic
  main_url: https://www.healthcarelogic.com/
  url: https://www.healthcarelogic.com/
  featured: false
  description: >-
    Revolutionary technology that empowers clinical and managerial leaders to
    collaborate with clarity.
  categories:
    - Marketing
    - Healthcare
    - Technology
  built_by: Thrive
  built_by_url: https://thriveweb.com.au/
- title: Papergov
  main_url: https://papergov.com/
  url: https://papergov.com/
  featured: false
  description: Manage all your government services in a single place
  categories:
    - Directory
    - Government
    - Technology
  source_url: https://github.com/WeOpenly/localgov.fyi
  built_by: Openly Technologies
  built_by_url: https://papergov.com/about/
- title: Kata.ai Documentation
  main_url: https://docs.kata.ai/
  url: https://docs.kata.ai/
  source_url: https://github.com/kata-ai/kata-platform-docs
  featured: false
  description: >-
    Documentation website for the Kata Platform, an all-in-one platform for
    building chatbots using AI technologies.
  categories:
    - Documentation
    - Technology
- title: goalgetters
  main_url: https://goalgetters.space/
  url: https://goalgetters.space/
  featured: false
  description: >-
    goalgetters is a source of inspiration for people who want to change their
    career. We offer articles, success stories and expert interviews on how to
    find a new passion and how to implement change.
  categories:
    - Blog
    - Education
  built_by: Stephanie Langers (content), Adrian Wenke (development)
  built_by_url: https://twitter.com/AdrianWenke
- title: StatusHub - Easy to use Hosted Status Page Service
  main_url: https://statushub.com/
  url: https://statushub.com/
  featured: false
  description: >-
    Set up your very own service status page in minutes with StatusHub. Allow
    customers to subscribe to be updated automatically.
  categories:
    - Technology
    - Marketing
  built_by: Bejamas
  built_by_url: https://bejamas.io/
- title: Mambu
  main_url: https://www.mambu.com/
  url: https://www.mambu.com/
  featured: false
  description: >-
    Mambu is the cloud platform for banking and lending businesses that
    puts customer relationships first.
  categories:
    - Technology
    - Finance
  built_by: Bejamas
  built_by_url: https://bejamas.io/
- title: Avenues
  main_url: https://www.avenues.org
  url: https://www.avenues.org
  featured: false
  description: >-
    One school with many campuses, providing transformative,
    world-focused learning experiences to students around the globe
  categories:
    - Education
  built_by: Bejamas
  built_by_url: https://bejamas.io/
- title: Multicoin Capital
  main_url: https://multicoin.capital
  url: https://multicoin.capital
  featured: false
  description: >-
    Multicoin Capital is a thesis-driven investment firm that
    invests in cryptocurrencies, tokens, and blockchain
    companies reshaping trillion-dollar markets.
  categories:
    - Technology
    - Finance
  built_by: Bejamas
  built_by_url: https://bejamas.io/
- title: Argent
  main_url: https://www.argent.xyz/
  url: https://www.argent.xyz/
  featured: false
  description: Argent is the simplest and safest Ethereum wallet for DeFi.
  categories:
    - Technology
    - Finance
  built_by: Bejamas
  built_by_url: https://bejamas.io/
- title: Meet Flo
  main_url: https://meetflo.com/
  url: https://meetflo.com/
  featured: false
  description: >-
    The Flo by Moen Smart Water Shutoff is a comprehensive
    water monitoringand shut-off system with leak detection
    and proactive leak prevention technologies.
  categories:
    - E-commerce
  built_by: Bejamas
  built_by_url: https://bejamas.io/
- title: Matthias Kretschmann Portfolio
  main_url: https://matthiaskretschmann.com/
  url: https://matthiaskretschmann.com/
  source_url: https://github.com/kremalicious/portfolio
  featured: false
  description: Portfolio of designer & developer Matthias Kretschmann.
  categories:
    - Portfolio
    - Web Development
  built_by: Matthias Kretschmann
  built_by_url: https://matthiaskretschmann.com/
- title: Iron Cove Solutions
  main_url: https://ironcovesolutions.com/
  url: https://ironcovesolutions.com/
  description: >-
    Iron Cove Solutions is a cloud based consulting firm. We help companies
    deliver a return on cloud usage by applying best practices
  categories:
    - Technology
    - Web Development
  built_by: Iron Cove Solutions
  built_by_url: https://ironcovesolutions.com/
  featured: false
- title: Moetez Chaabene Portfolio / Blog
  main_url: https://moetez.me/
  url: https://moetez.me/
  source_url: https://github.com/moetezch/moetez.me
  featured: false
  description: Portfolio of Moetez Chaabene
  categories:
    - Portfolio
    - Web Development
    - Blog
  built_by: Moetez Chaabene
  built_by_url: https://twitter.com/moetezch
- title: Nikita
  description: >-
    Automation of system deployments in Node.js for applications and
    infrastructures.
  main_url: https://nikita.js.org/
  url: https://nikita.js.org/
  source_url: https://github.com/adaltas/node-nikita
  categories:
    - Documentation
    - Open Source
    - Technology
  built_by: Adaltas
  built_by_url: https://www.adaltas.com
  featured: false
- title: Gourav Sood Blog & Portfolio
  main_url: https://www.gouravsood.com/
  url: https://www.gouravsood.com/
  featured: false
  categories:
    - Blog
    - Portfolio
  built_by: Gourav Sood
  built_by_url: https://www.gouravsood.com/
- title: Jonas Tebbe Portfolio
  description: |
    Hey, I’m Jonas and I create digital products.
  main_url: https://jonastebbe.com
  url: https://jonastebbe.com
  categories:
    - Portfolio
  built_by: Jonas Tebbe
  built_by_url: https://twitter.com/jonastebbe
  featured: false
- title: Parker Sarsfield
  description: |
    I'm Parker, a software engineer.
  main_url: https://sarsfield.io
  url: https://sarsfield.io
  categories:
    - Blog
    - Portfolio
  built_by: Parker Sarsfield
  built_by_url: https://sarsfield.io
- title: Frontend web development with Greg
  description: |
    JavaScript, GatsbyJS, ReactJS, CSS in JS... Let's learn some stuff together.
  main_url: https://dev.greglobinski.com
  url: https://dev.greglobinski.com
  categories:
    - Blog
    - Web Development
  built_by: Greg Lobinski
  built_by_url: https://github.com/greglobinski
- title: Insomnia
  description: |
    Desktop HTTP and GraphQL client for developers
  main_url: https://insomnia.rest/
  url: https://insomnia.rest/
  categories:
    - Blog
  built_by: Gregory Schier
  built_by_url: https://schier.co
  featured: false
- title: Timeline Theme Portfolio
  description: |
    I'm Aman Mittal, a software developer.
  main_url: https://amanhimself.dev/
  url: https://amanhimself.dev/
  categories:
    - Web Development
    - Portfolio
  built_by: Aman Mittal
  built_by_url: https://amanhimself.dev/
- title: janosh.dev
  description: >
    Janosh Riebesell's blog. Writes about physics, machine learning, sustainability
    and web development. Site is fully responsive and has fluid typography. Built with
    MDX (for interactive content), styled-components (for design), KaTeX (for math),
    gatsby-remark-vscode (for syntax highlighting), Disqus (for reader comments),
    Algolia (for search), react-spring (for animations).
  main_url: https://janosh.dev
  url: https://janosh.dev
  source_url: https://github.com/janosh/blog
  categories:
    - Portfolio
    - Blog
    - Science
    - Photography
    - Travel
  built_by: Janosh Riebesell
  built_by_url: https://janosh.dev
  featured: false
- title: Ocean artUp
  description: >
    Science outreach site built using styled-components and Contentful. Ocean artUp
    is a research project funded by an Advanced Grant of the European Research
    Council (ERC) to explore the possible benefits of artificial upwelling, i.e.
    pumping nutrient-rich deep water to the ocean’s sunlit surface layer. Potential
    benefits include increased bioactivity and CO2 sequestration.
  main_url: https://ocean-artup.eu
  url: https://ocean-artup.eu
  source_url: https://github.com/janosh/ocean-artup
  categories:
    - Science
    - Education
    - Blog
  built_by: Janosh Riebesell
  built_by_url: https://janosh.dev
  featured: false
- title: Studenten bilden Schüler
  description: >
    Studenten bilden Schüler e.V. is a German student-run nonprofit initiative that aims to
    contribute to more equal educational opportunities by providing free tutoring to refugees
    and children from underprivileged families. The site is built with styled-components,
    Contentful, CSS grid, fluid typography, Algolia search.
  main_url: https://studenten-bilden-schueler.de
  url: https://studenten-bilden-schueler.de
  source_url: https://github.com/StudentenBildenSchueler/homepage
  categories:
    - Education
    - Nonprofit
    - Blog
  built_by: Janosh Riebesell
  built_by_url: https://janosh.dev
  featured: false
- title: Ryan Fitzgerald
  description: |
    Personal portfolio and blog for Ryan Fitzgerald
  main_url: https://ryanfitzgerald.ca/
  url: https://ryanfitzgerald.ca/
  categories:
    - Web Development
    - Portfolio
  built_by: Ryan Fitzgerald
  built_by_url: https://github.com/RyanFitzgerald
  featured: false
- title: Kaizen
  description: |
    Content Marketing, PR & SEO Agency in London
  main_url: https://www.kaizen.co.uk/
  url: https://www.kaizen.co.uk/
  categories:
    - Agency
    - Blog
    - Design
    - Web Development
    - SEO
  built_by: Bogdan Stanciu
  built_by_url: https://github.com/b0gd4n
  featured: false
- title: HackerOne Platform Documentation
  description: |
    HackerOne's Product Documentation Center!
  url: https://docs.hackerone.com/
  main_url: https://docs.hackerone.com/
  categories:
    - Documentation
    - Security
  featured: false
- title: Mux Video
  description: |
    API to video hosting and streaming
  main_url: https://mux.com/
  url: https://mux.com/
  categories:
    - Video
    - API
  featured: false
- title: Swapcard
  description: >
    The easiest way for event organizers to instantly connect people, build a
    community of attendees and exhibitors, and increase revenue over time
  main_url: https://www.swapcard.com/
  url: https://www.swapcard.com/
  categories:
    - Event
    - Community
    - Marketing
  built_by: Swapcard
  built_by_url: https://www.swapcard.com/
  featured: false
- title: Kalix
  description: >
    Kalix is perfect for healthcare professionals starting out in private
    practice, to those with an established clinic.
  main_url: https://www.kalixhealth.com/
  url: https://www.kalixhealth.com/
  categories:
    - Healthcare
  featured: false
- title: Bad Credit Loans
  description: |
    Get the funds you need, from $250-$5,000
  main_url: https://www.creditloan.com/
  url: https://www.creditloan.com/
  categories:
    - Finance
  featured: false
- title: Financial Center
  description: >
    Member-owned, not-for-profit, co-operative whose members receive financial
    benefits in the form of lower loan rates, higher savings rates, and lower
    fees than banks.
  main_url: https://fcfcu.com/
  url: https://fcfcu.com/
  categories:
    - Finance
    - Nonprofit
    - Business
    - Education
  built_by: https://fcfcu.com/
  built_by_url: https://fcfcu.com/
  featured: false
- title: Office of Institutional Research and Assessment
  description: |
    Good Data, Good Decisions
  main_url: http://oira.ua.edu/
  url: http://oira.ua.edu/
  categories:
    - Data
  featured: false
- title: The Telegraph Premium
  description: |
    Exclusive stories from award-winning journalists
  main_url: https://premium.telegraph.co.uk/
  url: https://premium.telegraph.co.uk/
  categories:
    - Media
  featured: false
- title: html2canvas
  description: |
    Screenshots with JavaScript
  main_url: http://html2canvas.hertzen.com/
  url: http://html2canvas.hertzen.com/
  source_url: https://github.com/niklasvh/html2canvas/tree/master/www
  categories:
    - JavaScript
    - Documentation
  built_by: Niklas von Hertzen
  built_by_url: http://hertzen.com/
  featured: false
- title: Half Electronics
  description: |
    Personal website
  main_url: https://www.halfelectronic.com/
  url: https://www.halfelectronic.com/
  categories:
    - Blog
  built_by: Fernando Poumian
  built_by_url: https://github.com/fpoumian/halfelectronic.com
  featured: false
- title: Frithir Software Development
  main_url: https://frithir.com/
  url: https://frithir.com/
  featured: false
  description: I DRINK COFFEE, WRITE CODE AND IMPROVE MY DEVELOPMENT SKILLS EVERY DAY.
  categories:
    - Design
    - Web Development
  built_by: Frithir
  built_by_url: https://Frithir.com/
- title: Unow
  main_url: https://www.unow.fr/
  url: https://www.unow.fr/
  categories:
    - Education
    - Marketing
  featured: false
- title: Peter Hironaka
  description: |
    Freelance Web Developer based in Los Angeles.
  main_url: https://peterhironaka.com/
  url: https://peterhironaka.com/
  categories:
    - Portfolio
    - Web Development
  built_by: Peter Hironaka
  built_by_url: https://github.com/PHironaka
  featured: false
- title: Michael McQuade
  description: |
    Personal website and blog for Michael McQuade
  main_url: https://giraffesyo.io
  url: https://giraffesyo.io
  categories:
    - Blog
  built_by: Michael McQuade
  built_by_url: https://github.com/giraffesyo
  featured: false
- title: Haacht Brewery
  description: |
    Corporate website for Haacht Brewery. Designed and Developed by Gafas.
  main_url: https://haacht.com/en/
  url: https://haacht.com
  categories:
    - Marketing
  built_by: Gafas
  built_by_url: https://gafas.be
  featured: false
- title: StoutLabs
  description: |
    Portfolio of Daniel Stout, freelance developer in East Tennessee.
  main_url: https://www.stoutlabs.com/
  url: https://www.stoutlabs.com/
  categories:
    - Web Development
    - Portfolio
  built_by: Daniel Stout
  built_by_url: https://github.com/stoutlabs
  featured: false
- title: Chicago Ticket Outcomes By Neighborhood
  description: |
    ProPublica data visualization of traffic ticket court outcomes
  categories:
    - Media
    - Nonprofit
  url: >-
    https://projects.propublica.org/graphics/il/il-city-sticker-tickets-maps/ticket-status/?initialWidth=782
  main_url: >-
    https://projects.propublica.org/graphics/il/il-city-sticker-tickets-maps/ticket-status/?initialWidth=782
  built_by: David Eads
  built_by_url: https://github.com/eads
  featured: false
- title: Chicago South Side Traffic Ticketing rates
  description: |
    ProPublica data visualization of traffic ticket rates by community
  main_url: >-
    https://projects.propublica.org/graphics/il/il-city-sticker-tickets-maps/ticket-rate/?initialWidth=782
  url: >-
    https://projects.propublica.org/graphics/il/il-city-sticker-tickets-maps/ticket-rate/?initialWidth=782
  categories:
    - Media
    - Nonprofit
  built_by: David Eads
  built_by_url: https://github.com/eads
  featured: false
- title: Otsimo
  description: >
    Otsimo is a special education application for children with autism, down
    syndrome and other developmental disabilities.
  main_url: https://otsimo.com/en/
  url: https://otsimo.com/en/
  categories:
    - Blog
    - Education
  featured: false
- title: Matt Bagni Portfolio 2018
  description: >
    Mostly the result of playing with Gatsby and learning about react and
    graphql. Using the screenshot plugin to showcase the work done for my
    company in the last 2 years, and a good amount of other experiments.
  main_url: https://mattbag.github.io
  url: https://mattbag.github.io
  categories:
    - Portfolio
  featured: false
- title: Lisa Ye's Blog
  description: |
    Simple blog/portofolio for a fashion designer. Gatsby_v2 + Netlify cms
  main_url: https://lisaye.netlify.app/
  url: https://lisaye.netlify.app/
  categories:
    - Blog
    - Portfolio
  featured: false
- title: Artem Sapegin
  description: >
    Little homepage of Artem Sapegin, a frontend developer, passionate
    photographer, coffee drinker and crazy dogs’ owner.
  main_url: https://sapegin.me/
  url: https://sapegin.me/
  categories:
    - Portfolio
    - Open Source
    - Web Development
  built_by: Artem Sapegin
  built_by_url: https://github.com/sapegin
  featured: false
- title: SparkPost Developers
  main_url: https://developers.sparkpost.com/
  url: https://developers.sparkpost.com/
  source_url: https://github.com/SparkPost/developers.sparkpost.com
  categories:
    - Documentation
    - API
  featured: false
- title: Malik Browne Portfolio 2018
  description: >
    The portfolio blog of Malik Browne, a full-stack engineer, foodie, and avid
    blogger/YouTuber.
  main_url: https://www.malikbrowne.com/about
  url: https://www.malikbrowne.com
  categories:
    - Blog
    - Portfolio
  built_by: Malik Browne
  built_by_url: https://twitter.com/milkstarz
  featured: false
- title: Novatics
  description: |
    Digital products that inspire and make a difference
  main_url: https://www.novatics.com.br
  url: https://www.novatics.com.br
  categories:
    - Portfolio
    - Technology
    - Web Development
  built_by: Novatics
  built_by_url: https://github.com/Novatics
  featured: false
- title: Max McKinney
  description: >
    I’m a developer and designer with a focus in web technologies. I build cars
    on the side.
  main_url: https://maxmckinney.com/
  url: https://maxmckinney.com/
  categories:
    - Portfolio
    - Web Development
    - Design
  built_by: Max McKinney
  featured: false
- title: Stickyard
  description: |
    Make your React component sticky the easy way
  main_url: https://nihgwu.github.io/stickyard/
  url: https://nihgwu.github.io/stickyard/
  source_url: https://github.com/nihgwu/stickyard/tree/master/website
  categories:
    - Web Development
  built_by: Neo Nie
  featured: false
- title: Agata Milik
  description: |
    Website of a Polish psychologist/psychotherapist based in Gdańsk, Poland.
  main_url: https://agatamilik.pl
  url: https://agatamilik.pl
  categories:
    - Marketing
    - Healthcare
  built_by: Piotr Fedorczyk
  built_by_url: https://piotrf.pl
  featured: false
- title: WebPurple
  main_url: https://www.webpurple.net/
  url: https://www.webpurple.net/
  source_url: https://github.com/WebPurple/site
  description: >-
    Site of local (Russia, Ryazan) frontend community. Main purpose is to show
    info about meetups and keep blog.
  categories:
    - Nonprofit
    - Web Development
    - Community
    - Blog
    - Open Source
  built_by: Nikita Kirsanov
  built_by_url: https://twitter.com/kitos_kirsanov
  featured: false
- title: Papertrail.io
  description: |
    Inspection Management for the 21st Century
  main_url: https://www.papertrail.io/
  url: https://www.papertrail.io/
  categories:
    - Marketing
    - Technology
  built_by: Papertrail.io
  built_by_url: https://www.papertrail.io
  featured: false
- title: Matt Ferderer
  main_url: https://mattferderer.com
  url: https://mattferderer.com
  source_url: https://github.com/mattferderer/gatsbyblog
  description: >
    A blog built with Gatsby that discusses web related tech
    such as JavaScript, .NET, Blazor & security.
  categories:
    - Blog
    - Web Development
  built_by: Matt Ferderer
  built_by_url: https://twitter.com/mattferderer
  featured: false
- title: Sahyadri Open Source Community
  main_url: https://sosc.org.in
  url: https://sosc.org.in
  source_url: https://github.com/haxzie/sosc-website
  description: >
    Official website of Sahyadri Open Source Community for community blog, event
    details and members info.
  categories:
    - Blog
    - Community
    - Open Source
  built_by: Musthaq Ahamad
  built_by_url: https://github.com/haxzie
  featured: false
- title: Tech Confessions
  main_url: https://confessions.tech
  url: https://confessions.tech
  source_url: https://github.com/JonathanSpeek/tech-confessions
  description: A guilt-free place for us to confess our tech sins \U0001F64F\n
  categories:
    - Community
    - Open Source
  built_by: Jonathan Speek
  built_by_url: https://speek.design
  featured: false
- title: Thibault Maekelbergh
  main_url: https://thibmaek.com
  url: https://thibmaek.com
  source_url: https://github.com/thibmaek/thibmaek.github.io
  description: |
    A nice blog about development, Raspberry Pi, plants and probably records.
  categories:
    - Blog
    - Open Source
  built_by: Thibault Maekelbergh
  built_by_url: https://twitter.com/thibmaek
  featured: false
- title: LearnReact.design
  main_url: https://learnreact.design
  url: https://learnreact.design
  description: >
    React Essentials For Designers: A React course tailored for product
    designers, ux designers, ui designers.
  categories:
    - Blog
  built_by: Linton Ye
  built_by_url: https://twitter.com/lintonye
- title: Mega House Creative
  main_url: https://www.megahousecreative.com/
  url: https://www.megahousecreative.com/
  description: >
    Mega House Creative is a digital agency that provides unique goal-oriented
    web marketing solutions.
  categories:
    - Marketing
    - Agency
  built_by: Daniel Robinson
  featured: false
- title: Tobie Marier Robitaille - csc
  main_url: https://tobiemarierrobitaille.com/
  url: https://tobiemarierrobitaille.com/en/
  description: |
    Portfolio site for director of photography Tobie Marier Robitaille
  categories:
    - Portfolio
    - Gallery
  built_by: Mill3 Studio
  built_by_url: https://mill3.studio/en/
  featured: false
- title: Mahipat's Portfolio
  main_url: https://mojaave.com/
  url: https://mojaave.com
  source_url: https://github.com/mhjadav/mojaave
  description: >
    mojaave.com is Mahipat's portfolio, I have developed it using Gatsby v2 and
    Bootstrap, To get in touch with people looking for full-stack developer.
  categories:
    - Portfolio
    - Web Development
  built_by: Mahipat Jadav
  built_by_url: https://mojaave.com/
  featured: false
- title: Mintfort
  main_url: https://mintfort.com/
  url: https://mintfort.com/
  source_url: https://github.com/MintFort/mintfort.com
  description: >
    Mintfort, the first crypto-friendly bank account. Store and manage assets on
    the blockchain.
  categories:
    - Technology
    - Finance
  built_by: Axel Fuhrmann
  built_by_url: https://axelfuhrmann.com/
  featured: false
- title: React Native Explorer
  main_url: https://react-native-explorer.firebaseapp.com
  url: https://react-native-explorer.firebaseapp.com
  description: |
    Explorer React Native packages and examples effortlessly.
  categories:
    - Education
  featured: false
- title: 500Tech
  main_url: https://500tech.com/
  url: https://500tech.com/
  featured: false
  categories:
    - Web Development
    - Agency
    - Open Source
- title: eworld
  main_url: https://eworld.herokuapp.com/
  url: https://eworld.herokuapp.com/
  featured: false
  categories:
    - E-commerce
    - Technology
- title: It's a Date
  description: >
    It's a Date is a dating app that actually involves dating.
  main_url: https://www.itsadate.app/
  url: https://www.itsadate.app/
  featured: false
  categories:
    - App
    - Blog
- title: Node.js HBase
  description: >
    Asynchronous HBase client for NodeJs using REST.
  main_url: https://hbase.js.org/
  url: https://hbase.js.org/
  source_url: https://github.com/adaltas/node-hbase
  categories:
    - Documentation
    - Open Source
    - Technology
  built_by: David Worms
  built_by_url: http://www.adaltas.com
  featured: false
- title: Peter Kroyer - Web Design / Web Development
  main_url: https://www.peterkroyer.at/en/
  url: https://www.peterkroyer.at/en/
  description: >
    Freelance web designer / web developer based in Vienna, Austria (Wien, Österreich).
  categories:
    - Agency
    - Web Development
    - Design
    - Portfolio
    - Freelance
  built_by: Peter Kroyer
  built_by_url: https://www.peterkroyer.at/
  featured: false
- title: Geddski
  main_url: https://gedd.ski
  url: https://gedd.ski
  description: >
    frontend mastery blog - level up your UI game.
  categories:
    - Web Development
    - Education
    - Productivity
    - User Experience
  built_by: Dave Geddes
  built_by_url: https://twitter.com/geddski
  featured: false
- title: Rung
  main_url: https://rung.com.br/
  url: https://rung.com.br/
  description: >
    Rung alerts you about the exceptionalities of your personal and professional life.
  categories:
    - API
    - Technology
    - Travel
  featured: false
- title: Mokkapps
  main_url: https://www.mokkapps.de/
  url: https://www.mokkapps.de/
  source_url: https://github.com/mokkapps/website
  description: >
    Portfolio website from Michael Hoffmann. Passionate software developer with focus on web-based technologies.
  categories:
    - Blog
    - Portfolio
    - Web Development
    - Mobile Development
  featured: false
- title: Premier Octet
  main_url: https://www.premieroctet.com/
  url: https://www.premieroctet.com/
  description: >
    Premier Octet is a React-based agency
  categories:
    - Agency
    - Web Development
    - Mobile Development
  featured: false
- title: Thorium
  main_url: https://www.thoriumsim.com/
  url: https://www.thoriumsim.com/
  source_url: https://github.com/thorium-sim/thoriumsim.com
  description: >
    Thorium - Open-source Starship Simulator Controls for Live Action Role Play
  built_by: Alex Anderson
  built_by_url: https://twitter.com/ralex1993
  categories:
    - Blog
    - Portfolio
    - Documentation
    - Marketing
    - Education
    - Entertainment
    - Open Source
    - Web Development
  featured: false
- title: Cameron Maske
  main_url: https://www.cameronmaske.com/
  url: https://www.cameronmaske.com/courses/introduction-to-pytest/
  source_url: https://github.com/cameronmaske/cameronmaske.com-v2
  description: >
    The homepage of Cameron Maske, a freelance full-stack developer, who is currently working on a free pytest video course
  categories:
    - Education
    - Video
    - Portfolio
    - Freelance
  featured: false
- title: Mike's Remote List
  main_url: https://www.mikesremotelist.com
  url: https://www.mikesremotelist.com
  description: >
    A list of remote jobs, updated throughout the day. Built on Gatsby v1 and powered by Contentful, Google Sheets, string and sticky tape.
  categories:
    - Marketing
  featured: false
- title: Madvoid
  main_url: https://madvoid.com/
  url: https://madvoid.com/screenshot/
  featured: false
  description: >
    Madvoid is a team of expert developers dedicated to creating simple, clear, usable and blazing fast web and mobile apps.
    We are coders that help companies and agencies to create social & interactive experiences.
    This includes full-stack development using React, WebGL, Static Site Generators, Ruby On Rails, Phoenix, GraphQL, Chatbots, CI / CD, Docker and more!
  categories:
    - Portfolio
    - Technology
    - Web Development
    - Agency
    - Marketing
  built_by: Jean-Paul Bonnetouche
  built_by_url: https://twitter.com/_jpb
- title: MOMNOTEBOOK.COM
  description: >
    Sharing knowledge and experiences that make childhood and motherhood rich, vibrant and healthy.
  main_url: https://momnotebook.com/
  url: https://momnotebook.com/
  featured: false
  built_by: Aleksander Hansson
  built_by_url: https://www.linkedin.com/in/aleksanderhansson/
  categories:
    - Blog
- title: Pirate Studios
  description: >
    Reinventing music studios with 24/7 self service rehearsal, DJ & production rooms available around the world.
  main_url: https://www.piratestudios.co
  url: https://www.piratestudios.co
  featured: false
  built_by: The Pirate Studios team
  built_by_url: https://github.com/piratestudios/
  categories:
    - Music
- title: Aurora EOS
  main_url: https://www.auroraeos.com/
  url: https://www.auroraeos.com/
  featured: false
  categories:
    - Finance
    - Marketing
    - Blog
  built_by: Corey Ward
  built_by_url: http://www.coreyward.me/
- title: MadeComfy
  main_url: https://madecomfy.com.au/
  url: https://madecomfy.com.au/
  description: >
    Short term rental management startup, using Contentful + Gatsby + CircleCI
  featured: false
  categories:
    - Travel
  built_by: Lucas Vilela
  built_by_url: https://madecomfy.com.au/
- title: Tiger Facility Services
  description: >
    Tiger Facility Services combines facility management expertise with state of the art software to offer a sustainable and customer oriented cleaning and facility service.
  main_url: https://www.tigerfacilityservices.com/de-en/
  url: https://www.tigerfacilityservices.com/de-en/
  featured: false
  categories:
    - Marketing
- title: Luciano Mammino's blog
  description: >
    Tech & programming blog of Luciano Mammino a.k.a. "loige", Full-Stack Web Developer and International Speaker
  main_url: https://loige.co
  url: https://loige.co
  featured: false
  categories:
    - Blog
    - Web Development
  built_by: Luciano Mammino
  built_by_url: https://loige.co
- title: Wire • Secure collaboration platform
  description: >
    Corporate website of Wire, an open source, end-to-end encrypted collaboration platform
  main_url: https://wire.com
  url: https://wire.com
  featured: false
  categories:
    - Open Source
    - Productivity
    - Technology
    - Blog
    - App
  built_by: Wire team
  built_by_url: https://github.com/orgs/wireapp/people
- title: J. Patrick Raftery
  main_url: https://www.jpatrickraftery.com
  url: https://www.jpatrickraftery.com
  description: J. Patrick Raftery is an opera singer and voice teacher based in Vancouver, BC.
  categories:
    - Portfolio
    - Music
  built_by: Michael Uloth
  built_by_url: https://www.michaeluloth.com
  featured: false
- title: Aria Umezawa
  main_url: https://www.ariaumezawa.com
  url: https://www.ariaumezawa.com
  description: Aria Umezawa is a director, producer, and writer currently based in San Francisco. Site designed by Stephen Bell.
  categories:
    - Portfolio
    - Music
    - Entertainment
  built_by: Michael Uloth
  built_by_url: https://www.michaeluloth.com
  featured: false
- title: Pomegranate Opera
  main_url: https://pomegranateopera.netlify.app
  url: https://pomegranateopera.netlify.app
  description: Pomegranate Opera is a lesbian opera written by Amanda Hale & Kye Marshall. Site designed by Stephen Bell.
  categories:
    - Gallery
    - Music
  built_by: Michael Uloth
  built_by_url: https://www.michaeluloth.com
  featured: false
- title: Daniel Cabena
  main_url: https://www.danielcabena.com
  url: https://www.danielcabena.com
  description: Daniel Cabena is a Canadian countertenor highly regarded in both Canada and Europe for prize-winning performances ranging from baroque to contemporary repertoire. Site designed by Stephen Bell.
  categories:
    - Portfolio
    - Music
  built_by: Michael Uloth
  built_by_url: https://www.michaeluloth.com
  featured: false
- title: Artist.Center
  main_url: https://artistcenter.netlify.app
  url: https://artistcenter.netlify.app
  description: The marketing page for Artist.Center, a soon-to-launch platform designed to connect opera singers to opera companies. Site designed by Stephen Bell.
  categories:
    - Music
  built_by: Michael Uloth
  built_by_url: https://www.michaeluloth.com
  featured: false
- title: DG Volo & Company
  main_url: https://www.dgvolo.com
  url: https://www.dgvolo.com
  description: DG Volo & Company is a Toronto-based investment consultancy. Site designed by Stephen Bell.
  categories:
    - Finance
  built_by: Michael Uloth
  built_by_url: https://www.michaeluloth.com
  featured: false
- title: Shawna Lucey
  main_url: https://www.shawnalucey.com
  url: https://www.shawnalucey.com
  description: Shawna Lucey is an American theater and opera director based in New York City. Site designed by Stephen Bell.
  categories:
    - Portfolio
    - Music
    - Entertainment
  built_by: Michael Uloth
  built_by_url: https://www.michaeluloth.com
  featured: false
- title: Leyan Lo
  main_url: https://www.leyanlo.com
  url: https://www.leyanlo.com
  description: >
    Leyan Lo’s personal website
  categories:
    - Portfolio
  built_by: Leyan Lo
  built_by_url: https://www.leyanlo.com
  featured: false
- title: Hawaii National Bank
  url: https://hawaiinational.bank
  main_url: https://hawaiinational.bank
  description: Hawaii National Bank's highly personalized service has helped loyal customers & locally owned businesses achieve their financial dreams for over 50 years.
  categories:
    - Finance
  built_by: Wall-to-Wall Studios
  built_by_url: https://walltowall.com
  featured: false
- title: Coletiv
  url: https://coletiv.com
  main_url: https://coletiv.com
  description: Coletiv teams up with companies of all sizes to design, develop & launch digital products for iOS, Android & the Web.
  categories:
    - Technology
    - Agency
    - Web Development
  built_by: Coletiv
  built_by_url: https://coletiv.com
  featured: false
- title: Gold Edge Training
  url: https://www.goldedgetraining.co.uk
  main_url: https://www.goldedgetraining.co.uk
  description: >
    AAT approved online distance learning accountancy training provider. Branded landing page / mini brochure promoting competitor differentiators, student testimonials, offers, service benefits and features. Designed to both inform potential students and encourage visits to company e-commerce site or direct company contact.
  categories:
    - Education
    - Learning
    - Landing Page
    - Business
    - Finance
  built_by: Leo Furze-Waddock
  built_by_url: https://www.linkedin.com/in/lfurzewaddock
- title: Gatsby Manor
  description: >
    We build themes for gatsby. We have themes for all projects including personal,
    portfolio, e-commerce, landing pages and more. We also run an in-house
    web dev and design studio. If you cannot find what you want, we can build it for you!
    Email us at gatsbymanor@gmail.com with questions.
  main_url: https://www.gatsbymanor.com
  url: https://www.gatsbymanor.com
  source_url: https://github.com/gatsbymanor
  categories:
    - Web Development
    - Agency
    - Technology
    - Freelance
  built_by: Steven Natera
  built_by_url: https://stevennatera.com
- title: Ema Suriano's Portfolio
  main_url: https://emasuriano.com/
  url: https://emasuriano.com/
  description: >
    Ema Suriano's portfolio to display information about him, his projects and what he's writing about.
  categories:
    - Portfolio
    - Technology
    - Web Development
  built_by: Ema Suriano
  built_by_url: https://emasuriano.com/
  featured: false
- title: Luan Orlandi
  main_url: https://luanorlandi.github.io
  url: https://luanorlandi.github.io
  source_url: https://github.com/luanorlandi/luanorlandi.github.io
  description: >
    Luan Orlandi's personal website. Brazilian web developer, enthusiast in React and Gatsby.
  categories:
    - Blog
    - Portfolio
    - Web Development
  built_by: Luan Orlandi
  built_by_url: https://github.com/luanorlandi
- title: Mobius Labs
  main_url: https://mobius.ml
  url: https://mobius.ml
  description: >
    Mobius Labs landing page, a Start-up working on Computer Vision
  categories:
    - Landing Page
    - Marketing
    - Technology
  built_by: sktt
  built_by_url: https://github.com/sktt
- title: EZAgrar
  main_url: https://www.ezagrar.at/en/
  url: https://www.ezagrar.at/en/
  description: >
    EZAgrar.at is the homepage of the biggest agricultural machinery dealership in Austria. In total 8 pages will be built for this client reusing a lot of components between them.
  categories:
    - E-commerce
    - Marketing
  built_by: MangoART
  built_by_url: https://www.mangoart.at
  featured: false
- title: OAsome blog
  main_url: https://oasome.blog/
  url: https://oasome.blog/
  source_url: https://github.com/oorestisime/oasome
  description: >
    Paris-based Cypriot adventurers. A and O. Lovers of life and travel. Want to get a glimpse of the OAsome world?
  categories:
    - Blog
    - Photography
    - Travel
  built_by: Orestis Ioannou
  featured: false
- title: Brittany Chiang
  main_url: https://brittanychiang.com/
  url: https://brittanychiang.com/
  source_url: https://github.com/bchiang7/v4
  description: >
    Personal website and portfolio of Brittany Chiang built with Gatsby v2
  categories:
    - Portfolio
  built_by: Brittany Chiang
  built_by_url: https://github.com/bchiang7
  featured: false
- title: Fitekran
  description: >
    One of the most visited Turkish blogs about health, sports and healthy lifestyle, that has been rebuilt with Gatsby v2 using WordPress.
  main_url: https://www.fitekran.com
  url: https://www.fitekran.com
  categories:
    - Science
    - Healthcare
    - Blog
  built_by: Burak Tokak
  built_by_url: https://www.buraktokak.com
- title: Serverless
  main_url: https://serverless.com
  url: https://serverless.com
  description: >
    Serverless.com – Build web, mobile and IoT applications with serverless architectures using AWS Lambda, Azure Functions, Google CloudFunctions & more!
  categories:
    - Technology
    - Web Development
  built_by: Codebrahma
  built_by_url: https://codebrahma.com
  featured: false
- title: Dive Bell
  main_url: https://divebell.band/
  url: https://divebell.band/
  description: >
    Simple site for a band to list shows dates and videos (499 on lighthouse)
  categories:
    - Music
  built_by: Matt Bagni
  built_by_url: https://mattbag.github.io
  featured: false
- title: Mayer Media Co.
  main_url: https://mayermediaco.com/
  url: https://mayermediaco.com/
  description: >
    Freelance Web Development and Digital Marketing
  categories:
    - Web Development
    - Marketing
    - Blog
  source_url: https://github.com/MayerMediaCo/MayerMediaCo2.0
  built_by: Danny Mayer
  built_by_url: https://twitter.com/mayermediaco
  featured: false
- title: Jan Czizikow Portfolio
  main_url: https://www.janczizikow.com/
  url: https://www.janczizikow.com/
  source_url: https://github.com/janczizikow/janczizikow-portfolio
  description: >
    Simple personal portfolio site built with Gatsby
  categories:
    - Portfolio
    - Freelance
    - Web Development
  built_by: Jan Czizikow
  built_by_url: https://github.com/janczizikow
- title: Carbon Design Systems
  main_url: http://www.carbondesignsystem.com/
  url: http://www.carbondesignsystem.com/
  description: >
    The Carbon Design System is integrating the new IBM Design Ethos and Language. It represents a completely fresh approach to the design of all things at IBM.
  categories:
    - Design System
    - Documentation
  built_by: IBM
  built_by_url: https://www.ibm.com/
  featured: false
- title: Mozilla Mixed Reality
  main_url: https://mixedreality.mozilla.org/
  url: https://mixedreality.mozilla.org/
  description: >
    Virtual Reality for the free and open Web.
  categories:
    - Open Source
  built_by: Mozilla
  built_by_url: https://www.mozilla.org/
  featured: false
- title: Uniform Hudl Design System
  main_url: http://uniform.hudl.com/
  url: http://uniform.hudl.com/
  description: >
    A single design system to ensure every interface feels like Hudl. From the colors we use to the size of our buttons and what those buttons say, Uniform has you covered. Check the guidelines, copy the code and get to building.
  categories:
    - Design System
    - Open Source
    - Design
  built_by: Hudl
  built_by_url: https://www.hudl.com/
- title: Subtle UI
  main_url: https://subtle-ui.netlify.app/
  url: https://subtle-ui.netlify.app/
  source_url: https://github.com/ryanwiemer/subtle-ui
  description: >
    A collection of clever yet understated user interactions found on the web.
  categories:
    - Web Development
    - Open Source
    - User Experience
  built_by: Ryan Wiemer
  built_by_url: https://www.ryanwiemer.com/
  featured: false
- title: developer.bitcoin.com
  main_url: https://developer.bitcoin.com/
  url: https://developer.bitcoin.com/
  description: >
    Bitbox based bitcoin.com developer platform and resources.
  categories:
    - Finance
  featured: false
- title: Barmej
  main_url: https://app.barmej.com/
  url: https://app.barmej.com/
  description: >
    An interactive platform to learn different programming languages in Arabic for FREE
  categories:
    - Education
    - Programming
    - Learning
  built_by: Obytes
  built_by_url: https://www.obytes.com/
  featured: false
- title: Emergence
  main_url: https://emcap.com/
  url: https://emcap.com/
  description: >
    Emergence is a top enterprise cloud venture capital firm. We fund early stage ventures focusing on enterprise & SaaS applications. Emergence is one of the top VC firms in Silicon Valley.
  categories:
    - Marketing
    - Blog
  built_by: Upstatement
  built_by_url: https://www.upstatement.com/
  featured: false
- title: FPVtips
  main_url: https://fpvtips.com
  url: https://fpvtips.com
  source_url: https://github.com/jumpalottahigh/fpvtips
  description: >
    FPVtips is all about bringing racing drone pilots closer together, and getting more people into the hobby!
  categories:
    - Community
    - Education
  built_by: Georgi Yanev
  built_by_url: https://twitter.com/jumpalottahigh
  featured: false
- title: Georgi Yanev
  main_url: https://blog.georgi-yanev.com/
  url: https://blog.georgi-yanev.com/
  source_url: https://github.com/jumpalottahigh/blog.georgi-yanev.com
  description: >
    I write articles about FPV quads (building and flying), web development, smart home automation, life-long learning and other topics from my personal experience.
  categories:
    - Blog
  built_by: Georgi Yanev
  built_by_url: https://twitter.com/jumpalottahigh
  featured: false
- title: Bear Archery
  main_url: https://beararchery.com/
  url: https://beararchery.com/
  categories:
    - E-commerce
    - Sports
  built_by: Escalade Sports
  built_by_url: https://www.escaladesports.com/
  featured: false
- title: "attn:"
  main_url: https://www.attn.com/
  url: https://www.attn.com/
  categories:
    - Media
    - Entertainment
  built_by: "attn:"
  built_by_url: https://www.attn.com/
  featured: false
- title: Mirror Conf
  description: >
    Mirror Conf is a conference designed to empower designers and frontend developers who have a thirst for knowledge and want to broaden their horizons.
  main_url: https://www.mirrorconf.com/
  url: https://www.mirrorconf.com/
  categories:
    - Conference
    - Design
    - Web Development
  featured: false
- title: Startarium
  main_url: https://www.startarium.ro
  url: https://www.startarium.ro
  description: >
    Free entrepreneurship educational portal with more than 20000 users, hundreds of resources, crowdfunding, mentoring and investor pitching events facilitated.
  categories:
    - Education
    - Nonprofit
    - Entrepreneurship
  built_by: Cezar Neaga
  built_by_url: https://twitter.com/cezarneaga
  featured: false
- title: Microlink
  main_url: https://microlink.io/
  url: https://microlink.io/
  description: >
    Extract structured data from any website.
  categories:
    - Web Development
    - API
  built_by: Kiko Beats
  built_by_url: https://kikobeats.com/
  featured: false
- title: Kevin Legrand
  url: https://k-legrand.com
  main_url: https://k-legrand.com
  source_url: https://github.com/Manoz/k-legrand.com
  description: >
    Personal website and blog built with love with Gatsby v2
  categories:
    - Blog
    - Portfolio
    - Web Development
  built_by: Kevin Legrand
  built_by_url: https://k-legrand.com
  featured: false
- title: David James Portfolio
  main_url: https://dfjames.com/
  url: https://dfjames.com/
  source_url: https://github.com/daviddeejjames/dfjames-gatsby
  description: >
    Portfolio Site using GatsbyJS and headless WordPress
  categories:
    - WordPress
    - Portfolio
    - Blog
  built_by: David James
  built_by_url: https://twitter.com/daviddeejjames
- title: Hypertext Candy
  url: https://www.hypertextcandy.com/
  main_url: https://www.hypertextcandy.com/
  description: >
    Blog about web development. Laravel, Vue.js, etc.
  categories:
    - Blog
    - Web Development
  built_by: Masahiro Harada
  built_by_url: https://twitter.com/_Masahiro_H_
  featured: false
- title: Maxence Poutord's blog
  description: >
    Tech & programming blog of Maxence Poutord, Software Engineer, Serial Traveler and Public Speaker
  main_url: https://www.maxpou.fr
  url: https://www.maxpou.fr
  featured: false
  categories:
    - Blog
    - Web Development
  built_by: Maxence Poutord
  built_by_url: https://www.maxpou.fr
- title: The Noted Project
  url: https://thenotedproject.org
  main_url: https://thenotedproject.org
  source_url: https://github.com/ianbusko/the-noted-project
  description: >
    Website to showcase the ethnomusicology research for The Noted Project.
  categories:
    - Portfolio
    - Education
    - Gallery
  built_by: Ian Busko
  built_by_url: https://github.com/ianbusko
  featured: false
- title: People For Bikes
  url: https://2017.peopleforbikes.org/
  main_url: https://2017.peopleforbikes.org/
  categories:
    - Community
    - Sports
    - Gallery
    - Nonprofit
  built_by: PeopleForBikes
  built_by_url: https://peopleforbikes.org/about-us/who-we-are/staff/
  featured: false
- title: Wide Eye
  description: >
    Creative agency specializing in interactive design, web development, and digital communications.
  url: https://wideeye.co/
  main_url: https://wideeye.co/
  categories:
    - Design
    - Web Development
  built_by: Wide Eye
  built_by_url: https://wideeye.co/about-us/
  featured: false
- title: CodeSandbox
  description: >
    CodeSandbox is an online editor that helps you create web applications, from prototype to deployment.
  url: https://codesandbox.io/
  main_url: https://codesandbox.io/
  categories:
    - Web Development
  featured: false
- title: Marvel
  description: >
    The all-in-one platform powering design.
  url: https://marvelapp.com/
  main_url: https://marvelapp.com/
  categories:
    - Design
  featured: false
- title: Designcode.io
  description: >
    Learn to design and code React apps.
  url: https://designcode.io
  main_url: https://designcode.io
  categories:
    - Learning
  featured: false
- title: Happy Design
  description: >
    The Brand and Product Team Behind Happy Money
  url: https://design.happymoney.com/
  main_url: https://design.happymoney.com/
  categories:
    - Design
    - Finance
- title: Weihnachtsmarkt.ms
  description: >
    Explore the christmas market in Münster (Westf).
  url: https://weihnachtsmarkt.ms/
  main_url: https://weihnachtsmarkt.ms/
  source_url: https://github.com/codeformuenster/weihnachtsmarkt
  categories:
    - Gallery
    - Food
  built_by: Code for Münster during MSHACK18
  featured: false
- title: Code Championship
  description: >
    Competitive coding competitions for students from 3rd to 8th grade. Code is Sport.
  url: https://www.codechampionship.com
  main_url: https://www.codechampionship.com
  categories:
    - Learning
    - Education
    - Sports
  built_by: Abamath LLC
  built_by_url: https://www.abamath.com
  featured: false
- title: Wieden+Kennedy
  description: >
    Wieden+Kennedy is an independent, global creative company.
  categories:
    - Technology
    - Web Development
    - Agency
    - Marketing
  url: https://www.wk.com
  main_url: https://www.wk.com
  built_by: Wieden Kennedy
  built_by_url: https://www.wk.com/about/
  featured: false
- title: Testing JavaScript
  description: >
    This course will teach you the fundamentals of testing your JavaScript applications using eslint, Flow, Jest, and Cypress.
  url: https://testingjavascript.com/
  main_url: https://testingjavascript.com/
  categories:
    - Learning
    - Education
    - JavaScript
  built_by: Kent C. Dodds
  built_by_url: https://kentcdodds.com/
  featured: false
- title: Use Hooks
  description: >
    One new React Hook recipe every day.
  url: https://usehooks.com/
  main_url: https://usehooks.com/
  categories:
    - Learning
  built_by: Gabe Ragland
  built_by_url: https://twitter.com/gabe_ragland
  featured: false
- title: Ambassador
  url: https://www.getambassador.io
  main_url: https://www.getambassador.io
  description: >
    Open source, Kubernetes-native API Gateway for microservices built on Envoy.
  categories:
    - Open Source
    - Documentation
    - Technology
  built_by: Datawire
  built_by_url: https://www.datawire.io
  featured: false
- title: Clubhouse
  main_url: https://clubhouse.io
  url: https://clubhouse.io
  description: >
    The intuitive and powerful project management platform loved by software teams of all sizes. Built with Gatsby v2 and Prismic
  categories:
    - Technology
    - Blog
    - Productivity
    - Community
    - Design
    - Open Source
  built_by: Ueno.
  built_by_url: https://ueno.co
  featured: false
- title: Asian Art Collection
  url: http://artmuseum.princeton.edu/asian-art/
  main_url: http://artmuseum.princeton.edu/asian-art/
  description: >
    Princeton University has a branch dealing with state of art.They have showcased ore than 6,000 works of Asian art are presented alongside ongoing curatorial and scholarly research
  categories:
    - Marketing
  featured: false
- title: QHacks
  url: https://qhacks.io
  main_url: https://qhacks.io
  source_url: https://github.com/qhacks/qhacks-website
  description: >
    QHacks is Queen’s University’s annual hackathon! QHacks was founded in 2016 with a mission to advocate and incubate the tech community at Queen’s University and throughout Canada.
  categories:
    - Education
    - Technology
    - Podcast
  featured: false
- title: Tyler McGinnis
  url: https://tylermcginnis.com/
  main_url: https://tylermcginnis.com/
  description: >
    The linear, course based approach to learning web technologies.
  categories:
    - Education
    - Technology
    - Podcast
    - Web Development
  featured: false
- title: a11y with Lindsey
  url: https://www.a11ywithlindsey.com/
  main_url: https://www.a11ywithlindsey.com/
  source_url: https://github.com/lkopacz/a11y-with-lindsey
  description: >
    To help developers navigate accessibility jargon, write better code, and to empower them to make their Internet, Everyone's Internet.
  categories:
    - Education
    - Blog
    - Technology
  built_by: Lindsey Kopacz
  built_by_url: https://twitter.com/littlekope0903
  featured: false
- title: DEKEMA
  url: https://www.dekema.com/
  main_url: https://www.dekema.com/
  description: >
    Worldclass crafting: Furnace, fervor, fulfillment. Delivering highest demand for future craftsmanship. Built using Gatsby v2 and Prismic.
  categories:
    - Healthcare
    - Science
    - Technology
  built_by: Crisp Studio
  built_by_url: https://crisp.studio
  featured: false
- title: Ramón Chancay
  description: >-
    Front-end / Back-end Developer in Guayaquil Ecuador.
    Currently at Everymundo, previously at El Universo.
    I enjoy teaching and sharing what I know.
    I give professional advice to developers and companies.
    My wife and my children are everything in my life.
  main_url: https://ramonchancay.me/
  url: https://ramonchancay.me/
  source_url: https://github.com/devrchancay/personal-site
  featured: false
  categories:
    - Blog
    - Technology
    - Web Development
  built_by: Ramón Chancay
  built_by_url: https://ramonchancay.me/
- title: Acclimate Consulting
  main_url: https://www.acclimate.io/
  url: https://www.acclimate.io/
  description: >-
    Acclimate is a consulting firm that puts organizations back in control with data-driven strategies and full-stack applications.
  categories:
    - Technology
    - Consulting
  built_by: Andrew Wilson
  built_by_url: https://github.com/andwilson
  featured: false
- title: Flyright
  url: https://flyright.co/
  main_url: https://flyright.co/
  description: >-
    Flyright curates everything you need for international travel in one tidy place 💜
  categories:
    - Technology
    - App
  built_by: Ty Hopp
  built_by_url: https://github.com/tyhopp
  featured: false
- title: Vets Who Code
  url: https://vetswhocode.io/
  main_url: https://vetswhocode.io/
  description: >-
    VetsWhoCode is a non-profit organization dedicated to training military veterans & giving them the skills they need transition into tech careers.
  categories:
    - Technology
    - Nonprofit
  featured: false
- title: Patreon Blog
  url: https://blog.patreon.com/
  main_url: https://blog.patreon.com/
  description: >-
    Official blog of Patreon.com
  categories:
    - Blog
  featured: false
- title: Full Beaker
  url: https://fullbeaker.com/
  main_url: https://fullbeaker.com/
  description: >-
    Full Beaker provides independent advice online about careers and home ownership, and connect anyone who asks with companies that can help them.
  categories:
    - Consulting
  featured: false
- title: Citywide Holdup
  url: https://citywideholdup.org/
  main_url: https://citywideholdup.org/
  description: >-
    Citywide Holdup is an annual fundraising event held around early November in the city of Austin, TX hosted by the Texas Wranglers benefitting Easter Seals of Central Texas, a non-profit organization that provides exceptional services, education, outreach and advocacy so that people with disabilities can live, learn, work and play in our communities.
  categories:
    - Nonprofit
    - Event
  built_by: Cameron Rison
  built_by_url: https://github.com/killakam3084
  featured: false
- title: Dawn Labs
  url: https://dawnlabs.io
  main_url: https://dawnlabs.io
  description: >-
    Thoughtful products for inspired teams. With a holistic approach to engineering and design, we partner with startups and enterprises to build for the digital era.
  categories:
    - Technology
    - Agency
    - Web Development
  featured: false
- title: COOP by Ryder
  url: https://coop.com/
  main_url: https://coop.com/
  description: >
    COOP is a platform that connects fleet managers that have idle vehicles to businesses that are looking to rent vehicles. COOP simplifies the process and paperwork required to safely share vehicles between business owners.
  categories:
    - Marketing
  built_by: Crispin Porter Bogusky
  built_by_url: http://www.cpbgroup.com/
  featured: false
- title: Propapanda
  url: https://propapanda.eu/
  main_url: https://propapanda.eu/
  description: >
    Is a creative production house based in Tallinn, Estonia. We produce music videos, commercials, films and campaigns – from scratch to finish.
  categories:
    - Video
    - Portfolio
    - Agency
    - Media
  built_by: Henry Kehlmann
  built_by_url: https://github.com/madhenry/
  featured: false
- title: JAMstack.paris
  url: https://jamstack.paris/
  main_url: https://jamstack.paris/
  source_url: https://github.com/JAMstack-paris/jamstack.paris
  description: >
    JAMstack-focused, bi-monthly meetup in Paris
  categories:
    - Web Development
  built_by: Matthieu Auger & Nicolas Goutay
  built_by_url: https://github.com/JAMstack-paris
  featured: false
- title: DexWallet - The only Wallet you need by Dexlab
  main_url: https://www.dexwallet.io/
  url: https://www.dexwallet.io/
  source_url: https://github.com/dexlab-io/DexWallet-website
  featured: false
  description: >-
    DexWallet is a secure, multi-chain, mobile wallet with an upcoming one-click exchange for mobile.
  categories:
    - App
    - Open Source
  built_by: DexLab
  built_by_url: https://github.com/dexlab-io
- title: Kings Valley Paving
  url: https://kingsvalleypaving.com
  main_url: https://kingsvalleypaving.com
  description: >
    Kings Valley Paving is an asphalt, paving and concrete company serving the commercial, residential and industrial sectors in the Greater Toronto Area. Site designed by Stephen Bell.
  categories:
    - Marketing
  built_by: Michael Uloth
  built_by_url: https://www.michaeluloth.com
  featured: false
- title: Peter Barrett
  url: https://www.peterbarrett.ca
  main_url: https://www.peterbarrett.ca
  description: >
    Peter Barrett is a Canadian baritone from Newfoundland and Labrador who performs opera and concert repertoire in Canada, the U.S. and around the world. Site designed by Stephen Bell.
  categories:
    - Portfolio
    - Music
  built_by: Michael Uloth
  built_by_url: https://www.michaeluloth.com
  featured: false
- title: NARCAN
  main_url: https://www.narcan.com
  url: https://www.narcan.com
  description: >
    NARCAN Nasal Spray is the first and only FDA-approved nasal form of naloxone for the emergency treatment of a known or suspected opioid overdose.
  categories:
    - Healthcare
  built_by: NARCAN
  built_by_url: https://www.narcan.com
  featured: false
- title: Ritual
  main_url: https://ritual.com
  url: https://ritual.com
  description: >
    Ritual started with a simple question, what exactly is in women's multivitamins? This is the story of what happened when our founder Kat started searching for answers — the story of Ritual.
  categories:
    - Healthcare
  built_by: Ritual
  built_by_url: https://ritual.com
  featured: false
- title: Truebill
  main_url: https://www.truebill.com
  url: https://www.truebill.com
  description: >
    Truebill empowers you to take control of your money.
  categories:
    - Finance
  built_by: Truebill
  built_by_url: https://www.truebill.com
  featured: false
- title: Smartling
  main_url: https://www.smartling.com
  url: https://www.smartling.com
  description: >
    Smartling enables you to automate, manage, and professionally translate content so that you can do more with less.
  categories:
    - Marketing
  built_by: Smartling
  built_by_url: https://www.smartling.com
  featured: false
- title: Clear
  main_url: https://www.clearme.com
  url: https://www.clearme.com
  description: >
    At clear, we’re working toward a future where you are your ID, enabling you to lead an unstoppable life.
  categories:
    - Security
  built_by: Clear
  built_by_url: https://www.clearme.com
  featured: false
- title: VS Code Rocks
  main_url: https://vscode.rocks
  url: https://vscode.rocks
  source_url: https://github.com/lannonbr/vscode-rocks
  featured: false
  description: >
    VS Code Rocks is a place for weekly news on the newest features and updates to Visual Studio Code as well as trending extensions and neat tricks to continually improve your VS Code skills.
  categories:
    - Open Source
    - Blog
    - Web Development
  built_by: Benjamin Lannon
  built_by_url: https://github.com/lannonbr
- title: Particle
  main_url: https://www.particle.io
  url: https://www.particle.io
  featured: false
  description: Particle is a fully-integrated IoT platform that offers everything you need to deploy an IoT product.
  categories:
    - Marketing
- title: freeCodeCamp curriculum
  main_url: https://learn.freecodecamp.org
  url: https://learn.freecodecamp.org
  featured: false
  description: Learn to code with free online courses, programming projects, and interview preparation for developer jobs.
  categories:
    - Web Development
    - Learning
- title: Tandem
  main_url: https://www.tandem.co.uk
  url: https://www.tandem.co.uk
  description: >
    We're on a mission to free you of money misery. Our app, card and savings account are designed to help you spend less time worrying about money and more time enjoying life.
  categories:
    - Finance
    - App
  built_by: Tandem
  built_by_url: https://github.com/tandembank
  featured: false
- title: Monbanquet.fr
  main_url: https://monbanquet.fr
  url: https://monbanquet.fr
  description: >
    Give your corporate events the food and quality it deserves, thanks to the know-how of the best local artisans.
  categories:
    - E-commerce
    - Food
    - Event
  built_by: Monbanquet.fr
  built_by_url: https://github.com/monbanquet
  featured: false
- title: The Leaky Cauldron Blog
  url: https://theleakycauldronblog.com
  main_url: https://theleakycauldronblog.com
  source_url: https://github.com/v4iv/theleakycauldronblog
  description: >
    A Brew of Awesomeness with a Pinch of Magic...
  categories:
    - Blog
  built_by: Vaibhav Sharma
  built_by_url: https://github.com/v4iv
  featured: false
- title: Wild Drop Surf Camp
  main_url: https://wilddropsurfcamp.com
  url: https://wilddropsurfcamp.com
  description: >
    Welcome to Portugal's best kept secret and be amazed with our nature. Here you can explore, surf, taste the world's best gastronomy and wine, feel the North Canyon's power with the biggest waves in the world and so many other amazing things. Find us, discover yourself!
  categories:
    - Travel
  built_by: Samuel Fialho
  built_by_url: https://samuelfialho.com
  featured: false
- title: JoinUp HR chatbot
  url: https://www.joinup.io
  main_url: https://www.joinup.io
  description: Custom HR chatbot for better candidate experience
  categories:
    - App
    - Technology
  featured: false
- title: JDCastro Web Design & Development
  main_url: https://jacobdcastro.com
  url: https://jacobdcastro.com
  source_url: https://github.com/jacobdcastro/personal-site
  featured: false
  description: >
    A small business site for freelance web designer and developer Jacob D. Castro. Includes professional blog, contact forms, and soon-to-come portfolio of sites for clients. Need a new website or an extra developer to share the workload? Feel free to check out the website!
  categories:
    - Blog
    - Portfolio
    - Business
    - Freelance
  built_by: Jacob D. Castro
  built_by_url: https://twitter.com/jacobdcastro
- title: Gatsby Tutorials
  main_url: https://www.gatsbytutorials.com
  url: https://www.gatsbytutorials.com
  source_url: https://github.com/ooloth/gatsby-tutorials
  featured: false
  description: >
    Gatsby Tutorials is a community-updated list of video, audio and written tutorials to help you learn GatsbyJS.
  categories:
    - Web Development
    - Education
    - Open Source
  built_by: Michael Uloth
  built_by_url: https://www.michaeluloth.com
- title: Grooovinger
  url: https://www.grooovinger.com
  main_url: https://www.grooovinger.com
  description: >
    Martin Grubinger, a web developer from Austria
  categories:
    - Portfolio
    - Web Development
  built_by: Martin Grubinger
  built_by_url: https://www.grooovinger.com
  featured: false
- title: LXDX - the Crypto Derivatives Exchange
  main_url: https://www.lxdx.co/
  url: https://www.lxdx.co/
  description: >
    LXDX is the world's fastest crypto exchange. Our mission is to bring innovative financial products to retail crypto investors, providing access to the same speed and scalability that institutional investors already depend on us to deliver each and every day.
  categories:
    - Marketing
    - Finance
  built_by: Corey Ward
  built_by_url: http://www.coreyward.me/
  featured: false
- title: Kyle McDonald
  url: https://kylemcd.com
  main_url: https://kylemcd.com
  source_url: https://github.com/kylemcd/personal-site-react
  description: >
    Personal site + blog for Kyle McDonald
  categories:
    - Blog
  built_by: Kyle McDonald
  built_by_url: https://kylemcd.com
  featured: false
- title: VSCode Power User Course
  main_url: https://VSCode.pro
  url: https://VSCode.pro
  description: >
    After 10 years with Sublime, I switched to VSCode. Love it. Spent 1000+ hours building a premium video course to help you switch today. 200+ power user tips & tricks turn you into a VSCode.pro
  categories:
    - Education
    - Learning
    - E-commerce
    - Marketing
    - Technology
    - Web Development
  built_by: Ahmad Awais
  built_by_url: https://twitter.com/MrAhmadAwais/
  featured: false
- title: Thijs Koerselman Portfolio
  main_url: https://www.vauxlab.com
  url: https://www.vauxlab.com
  featured: false
  description: >
    Portfolio of Thijs Koerselman. A freelance software engineer, full-stack web developer and sound designer.
  categories:
    - Portfolio
    - Business
    - Freelance
    - Technology
    - Web Development
    - Music
- title: Ad Hoc Homework
  main_url: https://homework.adhoc.team
  url: https://homework.adhoc.team
  description: >
    Ad Hoc builds government digital services that are fast, efficient, and usable by everyone. Ad Hoc Homework is a collection of coding and design challenges for candidates applying to our open positions.
  categories:
    - Web Development
    - Government
    - Healthcare
    - Programming
  built_by_url: https://adhoc.team
  featured: false
- title: Birra Napoli
  main_url: http://www.birranapoli.it
  url: http://www.birranapoli.it
  built_by: Ribrain
  built_by_url: https://www.ribrainstudio.com
  featured: false
  description: >
    Birra Napoli official site
  categories:
    - Landing Page
    - Business
    - Food
- title: Satispay
  url: https://www.satispay.com
  main_url: https://www.satispay.com
  categories:
    - Business
    - Finance
    - Technology
  built_by: Satispay
  built_by_url: https://www.satispay.com
  featured: false
- title: The Movie Database - Gatsby
  url: https://tmdb.lekoarts.de
  main_url: https://tmdb.lekoarts.de
  source_url: https://github.com/LekoArts/gatsby-source-tmdb-example
  categories:
    - Open Source
    - Entertainment
    - Gallery
  featured: false
  built_by: LekoArts
  built_by_url: https://github.com/LekoArts
  description: >
    Source from The Movie Database (TMDb) API (v3) in Gatsby. This example is built with react-spring, React hooks and react-tabs and showcases the gatsby-source-tmdb plugin. It also has some client-only paths and uses gatsby-image.
- title: LANDR - Creative Tools for Musicians
  url: https://www.landr.com/
  main_url: https://www.landr.com/en/
  categories:
    - Music
    - Technology
    - Business
    - Entrepreneurship
    - Freelance
    - Marketing
    - Media
  featured: false
  built_by: LANDR
  built_by_url: https://twitter.com/landr_music
  description: >
    Marketing website built for LANDR. LANDR is a web application that provides tools for musicians to master their music (using artificial intelligence), collaborate with other musicians, and distribute their music to multiple platforms.
- title: ClinicJS
  url: https://clinicjs.org/
  main_url: https://clinicjs.org/
  categories:
    - Technology
    - Documentation
  featured: false
  built_by: NearForm
  built_by_url: https://www.nearform.com/
  description: >
    Tools to help diagnose and pinpoint Node.js performance issues.
- title: KOBIT
  main_url: https://kobit.in
  url: https://kobit.in
  description: Automated Google Analytics Report with everything you need and more
  featured: false
  categories:
    - Marketing
    - Blog
  built_by: mottox2
  built_by_url: https://mottox2.com
- title: Aleksander Hansson
  main_url: https://ahansson.com
  url: https://ahansson.com
  featured: false
  description: >
    Portfolio website for Aleksander Hansson
  categories:
    - Portfolio
    - Business
    - Freelance
    - Technology
    - Web Development
    - Consulting
  built_by: Aleksander Hansson
  built_by_url: https://www.linkedin.com/in/aleksanderhansson/
- title: Surfing Nosara
  main_url: https://www.surfingnosara.com
  url: https://www.surfingnosara.com
  description: Real estate, vacation, and surf report hub for Nosara, Costa Rica
  featured: false
  categories:
    - Business
    - Blog
    - Gallery
    - Marketing
  built_by: Desarol
  built_by_url: https://www.desarol.com
- title: Crispin Porter Bogusky
  url: https://cpbgroup.com/
  main_url: https://cpbgroup.com/
  description: >
    We solve the world’s toughest communications problems with the most quantifiably potent creative assets.
  categories:
    - Agency
    - Design
    - Marketing
  built_by: Crispin Porter Bogusky
  built_by_url: https://cpbgroup.com/
  featured: false
- title: graphene-python
  url: https://graphene-python.org
  main_url: https://graphene-python.org
  description: Graphene is a collaboratively funded project.Graphene-Python is a library for building GraphQL APIs in Python easily.
  categories:
    - Library
    - API
    - Documentation
  featured: false
- title: Engel & Völkers Ibiza Holiday Rentals
  main_url: https://www.ev-ibiza.com/
  url: https://www.ev-ibiza.com/
  featured: false
  built_by: Ventura Digitalagentur
  description: >
    Engel & Völkers, one of the most successful real estate agencies in the world, offers luxury holiday villas to rent in Ibiza.
  categories:
    - Travel
- title: Sylvain Hamann's personal website
  url: https://shamann.fr
  main_url: https://shamann.fr
  source_url: https://github.com/sylvhama/shamann-gatsby/
  description: >
    Sylvain Hamann, web developer from France
  categories:
    - Portfolio
    - Web Development
  built_by: Sylvain Hamann
  built_by_url: https://twitter.com/sylvhama
  featured: false
- title: Luca Crea's portfolio
  main_url: https://lcrea.github.io
  url: https://lcrea.github.io
  description: >
    Portfolio and personal website of Luca Crea, an Italian software engineer.
  categories:
    - Portfolio
  built_by: Luca Crea
  built_by_url: https://github.com/lcrea
  featured: false
- title: Escalade Sports
  main_url: https://www.escaladesports.com/
  url: https://www.escaladesports.com/
  categories:
    - E-commerce
    - Sports
  built_by: Escalade Sports
  built_by_url: https://www.escaladesports.com/
  featured: false
- title: Exposify
  main_url: https://www.exposify.de/
  url: https://www.exposify.de/
  description: >
    This is our German website built with Gatsby 2.0, Emotion and styled-system.
    Exposify is a proptech startup and builds technology for real estate businesses.
    We provide our customers with an elegant agent software in combination
    with beautifully designed and fast websites.
  categories:
    - Web Development
    - Real Estate
    - Agency
    - Marketing
  built_by: Exposify
  built_by_url: https://www.exposify.de/
  featured: false
- title: Steak Point
  main_url: https://www.steakpoint.at/
  url: https://www.steakpoint.at/
  description: >
    Steak Restaurant in Vienna, Austria (Wien, Österreich).
  categories:
    - Food
  built_by: Peter Kroyer
  built_by_url: https://www.peterkroyer.at/
  featured: false
- title: Takumon blog
  main_url: https://takumon.com
  url: https://takumon.com
  source_url: https://github.com/Takumon/blog
  description: Java Engineer's tech blog.
  featured: false
  categories:
    - Blog
  built_by: Takumon
  built_by_url: https://twitter.com/inouetakumon
- title: DayThirty
  main_url: https://daythirty.com
  url: https://daythirty.com
  description: DayThirty - ideas for the new year.
  featured: false
  categories:
    - Marketing
  built_by: Jack Oliver
  built_by_url: https://twitter.com/mrjackolai
- title: TheAgencyProject
  main_url: https://theagencyproject.co
  url: https://theagencyproject.co
  description: Agency model, without agency overhead.
  categories:
    - Agency
  built_by: JV-LA
  built_by_url: https://jv-la.com
- title: Karen Hou's portfolio
  main_url: https://www.karenhou.com/
  url: https://www.karenhou.com/
  categories:
    - Portfolio
  built_by: Karen H. Developer
  built_by_url: https://github.com/karenhou
  featured: false
- title: Jean Luc Ponty
  main_url: https://ponty.com
  url: https://ponty.com
  description: Official site for Jean Luc Ponty, French virtuoso violinist and jazz composer.
  featured: false
  categories:
    - Music
    - Entertainment
  built_by: Othermachines
  built_by_url: https://othermachines.com
- title: Rosewood Family Advisors
  main_url: https://www.rfallp.com/
  url: https://www.rfallp.com/
  description: Rosewood Family Advisors LLP (Palo Alto) provides a diverse range of family office services customized for ultra high net worth individuals.
  featured: false
  categories:
    - Finance
    - Business
  built_by: Othermachines
  built_by_url: https://othermachines.com
- title: Standing By Company
  main_url: https://standingby.company
  url: https://standingby.company
  description: A brand experience design company led by Scott Mackenzie and Trent Barton.
  featured: false
  categories:
    - Design
    - Web Development
  built_by: Standing By Company
  built_by_url: https://standingby.company
- title: Ashley Thouret
  main_url: https://www.ashleythouret.com
  url: https://www.ashleythouret.com
  description: Official website of Canadian soprano Ashley Thouret. Site designed by Stephen Bell.
  categories:
    - Portfolio
    - Music
  built_by: Michael Uloth
  built_by_url: https://www.michaeluloth.com
  featured: false
- title: The AZOOR Society
  main_url: https://www.azoorsociety.org
  url: https://www.azoorsociety.org
  description: The AZOOR Society is a UK-based charity committed to promoting awareness of Acute Zonal Occult Outer Retinopathy and assisting further research. Site designed by Stephen Bell.
  categories:
    - Community
    - Nonprofit
  built_by: Michael Uloth
  built_by_url: https://www.michaeluloth.com
  featured: false
- title: Gábor Fűzy pianist
  main_url: https://pianobar.hu
  url: https://pianobar.hu
  description: Gábor Fűzy pianist's official website built with Gatsby v2.
  categories:
    - Music
  built_by: Zoltán Bedi
  built_by_url: https://github.com/B3zo0
  featured: false
- title: Logicwind
  main_url: https://logicwind.com
  url: https://logicwind.com
  description: Website of Logicwind - JavaScript experts, Technology development agency & consulting.
  featured: false
  categories:
    - Portfolio
    - Agency
    - Web Development
    - Consulting
  built_by: Logicwind
  built_by_url: https://www.logicwind.com
- title: ContactBook.app
  main_url: https://contactbook.app
  url: https://contactbook.app
  description: Seamlessly share Contacts with G Suite team members
  featured: false
  categories:
    - Landing Page
    - Blog
  built_by: Logicwind
  built_by_url: https://www.logicwind.com
- title: Waterscapes
  main_url: https://waterscap.es
  url: https://waterscap.es/lake-monteynard/
  source_url: https://github.com/gaelbillon/Waterscapes-Gatsby-site
  description: Waterscap.es is a directory of bodies of water (creeks, ponds, waterfalls, lakes, etc) with information about each place such as how to get there, hike time, activities and photos and a map displayed with the Mapbox GL SJ npm package. It was developed with the goal of learning Gatsby. This website is based on the gatsby-contentful-starter and uses Contentful as CMS. It is hosted on Netlify. Hooks are setup with Bitbucket and Contentful to trigger a new build upon code or content changes. The data on Waterscap.es is a mix of original content and informations from the internets gathered and put together.
  categories:
    - Directory
    - Photography
    - Travel
  built_by: Gaël Billon
  built_by_url: https://gaelbillon.com
  featured: false
- title: Packrs
  url: https://www.packrs.co/
  main_url: https://www.packrs.co/
  description: >
    Packrs is a local delivery platform, one spot for all your daily requirements. On a single tap get everything you need at your doorstep.
  categories:
    - Marketing
    - Landing Page
    - Entrepreneurship
  built_by: Vipin Kumar Rawat
  built_by_url: https://github.com/aesthytik
  featured: false
- title: HyakuninIsshu
  main_url: https://hyakuninanki.net
  url: https://hyakuninanki.net
  source_url: https://github.com/rei-m/web_hyakuninisshu
  description: >
    HyakuninIsshu is a traditional Japanese card game.
  categories:
    - Education
    - Gallery
    - Entertainment
  built_by: Rei Matsushita
  built_by_url: https://github.com/rei-m/
  featured: false
- title: WQU Partners
  main_url: https://partners.wqu.org/
  url: https://partners.wqu.org/
  featured: false
  categories:
    - Marketing
    - Education
    - Landing Page
  built_by: Corey Ward
  built_by_url: http://www.coreyward.me/
- title: Federico Giacone
  url: https://federico.giac.one/
  main_url: https://federico.giac.one
  source_url: https://github.com/leopuleo/federico.giac.one
  description: >
    Digital portfolio for Italian Architect Federico Giacone.
  categories:
    - Portfolio
    - Gallery
  built_by: Leonardo Giacone
  built_by_url: https://github.com/leopuleo
  featured: false
- title: Station
  url: https://getstation.com/
  main_url: https://getstation.com/
  description: Station is the first smart browser for busy people. A single place for all of your web applications.
  categories:
    - Technology
    - Web Development
    - Productivity
  featured: false
- title: Vyron Vasileiadis
  url: https://fedonman.com/
  main_url: https://fedonman.com
  source_url: https://github.com/fedonman/fedonman-website
  description: Personal space of Vyron Vasileiadis aka fedonman, a Web & IoT Developer, Educator and Entrepreneur based in Athens, Greece.
  categories:
    - Portfolio
    - Technology
    - Web Development
    - Education
  built_by: Vyron Vasileiadis
  built_by_url: https://github.com/fedonman
- title: Fabien Champigny
  url: https://www.champigny.name/
  main_url: https://www.champigny.name/
  built_by_url: https://www.champigny.name/
  description: Fabien Champigny's personal blog. Entrepreneur, hacker and loves street photo.
  categories:
    - Blog
    - Gallery
    - Photography
    - Productivity
    - Entrepreneurship
  featured: false
- title: Alex Xie - Portfolio
  url: https://alexieyizhe.me/
  main_url: https://alexieyizhe.me/
  source_url: https://github.com/alexieyizhe/alexieyizhe.github.io
  description: >
    Personal website of Alex Yizhe Xie, a University of Waterloo Computer Science student and coding enthusiast.
  categories:
    - Blog
    - Portfolio
    - Web Development
  featured: false
- title: Dale Blackburn - Portfolio
  url: https://dakebl.co.uk/
  main_url: https://dakebl.co.uk/
  description: >
    Dale Blackburn's personal website and blog.
  categories:
    - Blog
    - Portfolio
    - Web Development
  featured: false
- title: Portfolio of Anthony Wiktor
  url: https://www.anthonydesigner.com/
  main_url: https://www.anthonydesigner.com/
  description: >
    Anthony Wiktor is a Webby Award-Winning Creative Director and Digital Designer twice named Hot 100 by WebDesigner Magazine. Anthony has over a decade of award-winning experience in design and has worked on projects across a diverse set of industries — from entertainment to consumer products to hospitality to technology. Anthony is a frequent lecturer at USC’s Annenberg School for Communication & Journalism and serves on the board of AIGA Los Angeles.
  categories:
    - Portfolio
    - Marketing
  built_by: Maciej Leszczyński
  built_by_url: https://twitter.com/_maciej
  featured: false
- title: Frame.io Workflow Guide
  main_url: https://workflow.frame.io
  url: https://workflow.frame.io
  description: >
    The web’s most comprehensive post-production resource, written by pro filmmakers, for pro filmmakers. Always expanding, always free.
  categories:
    - Education
  built_by: Frame.io
  built_by_url: https://frame.io
  featured: false
- title: MarcySutton.com
  main_url: https://marcysutton.com
  url: https://marcysutton.com
  description: >
    The personal website of web developer and accessibility advocate Marcy Sutton.
  categories:
    - Blog
    - Accessibility
    - Video
    - Photography
  built_by: Marcy Sutton
  built_by_url: https://marcysutton.com
  featured: true
- title: WPGraphQL Docs
  main_url: https://docs.wpgraphql.com
  url: https://docs.wpgraphql.com
  description: >
    Documentation for WPGraphQL, a free open-source WordPress plugin that provides an extendable GraphQL schema and API for any WordPress site.
  categories:
    - API
    - Documentation
    - Technology
    - Web Development
    - WordPress
  built_by: WPGraphQL
  built_by_url: https://wpgraphql.com
  featured: false
- title: Shine Lawyers
  main_url: https://www.shine.com.au
  url: https://www.shine.com.au
  description: >
    Shine Lawyers is an Australian legal services website built with Gatsby v2, Elasticsearch, Isso, and Geolocation services.
  categories:
    - Business
    - Blog
- title: Parallel Polis Kosice
  url: https://www.paralelnapoliskosice.sk/
  main_url: https://www.paralelnapoliskosice.sk/
  source_url: https://github.com/ParalelnaPolisKE/paralelnapoliskosice.sk
  description: >
    Parallel Polis is a collective of people who want to live in a more opened world. We look for possibilities and technologies (Bitcoin, the blockchain, reputation systems and decentralized technologies in general) that open new ways, make processes easier and remove unnecessary barriers. We want to create an environment that aims at education, discovering and creating better systems for everybody who is interested in freedom and independence.
  categories:
    - Blog
    - Education
    - Technology
  built_by: Roman Vesely
  built_by_url: https://romanvesely.
  featured: false
- title: Unda Solutions
  url: https://unda.com.au
  main_url: https://unda.com.au
  description: >
    A custom web application development company in Perth, WA
  categories:
    - Business
    - Freelance
    - Web Development
    - Technology
  featured: false
- title: BIGBrave
  main_url: https://bigbrave.digital
  url: https://bigbrave.digital
  description: >
    BIGBrave is a strategic design firm. We partner with our clients, big and small, to design & create human-centered brands, products, services and systems that are simple, beautiful and easy to use.
  categories:
    - Agency
    - Web Development
    - Marketing
    - Technology
    - WordPress
  built_by: Francois Brill | BIGBrave
  built_by_url: https://bigbrave.digital
  featured: false
- title: 5th Avenue Properties
  main_url: https://5thavenue.co.za
  url: https://5thavenue.co.za
  description: >
    5th Avenue Properties specializes in the leasing and sales of office space and industrial property. BIGBrave built the website in Gatsby with data from an API server (CRM) for all the property and consultant data, and WordPress for all the website content data and case studies. All forms on the website was also directly integrated into the CRM system to ensure no leads are lost. People cannot stop commenting on the speed of the site and the property search.
  categories:
    - Technology
    - WordPress
    - API
  built_by: Russel Povey and Francois Brill | BIGBrave
  built_by_url: https://bigbrave.digital
  featured: false
- title: Intsha Consulting
  main_url: https://intsha.co.za
  url: https://intsha.co.za
  description: >
    Intsha is a bespoke Human Resources consultancy firm offering expert Recruitment and Talent Management services in today's competitive marketplace. BIGBrave helped Intsha design and develop a bespoke online presense helping them stand out from the crowd.
  categories:
    - Consulting
    - Marketing
    - WordPress
  built_by: Evan Janovsky | BIGBrave
  built_by_url: https://bigbrave.digital
  featured: false
- title: MHW Law
  main_url: https://mhwlaw.ca
  url: https://mhwlaw.ca
  description: >
    MHW is a full service law firm that has offered legal representation and advice to clients locally and throughout British Columbia since 1984. BIGBrave helped MHW bring their website into the 21st century by offering the best and latest Gatsby site to help them stand our from the crowd.
  categories:
    - Law
    - Marketing
    - WordPress
  built_by: Evan Janovsky and Francois Brill | BIGBrave
  built_by_url: https://bigbrave.digital
  featured: false
- title: KegTracker
  main_url: https://www.kegtracker.co.za
  url: https://www.kegtracker.co.za
  description: >
    Keg Tracker is part of the Beverage Insights family and its sole aim is to provide you with the right data about your kegs to make better decisions. In today’s business landscape having the right information at your finger tips is crucial to the agility of your business.
  categories:
    - Food
    - Business
    - Technology
  built_by: Francois Brill | BIGBrave
  built_by_url: https://bigbrave.digital
  featured: false
- title: Mike Nichols
  url: https://www.mikenichols.me
  main_url: https://www.mikenichols.me
  description: >
    Portfolio site of Mike Nichols, a UX designer and product development lead.
  categories:
    - Portfolio
    - Technology
    - Web Development
  built_by: Mike Nichols
  featured: false
- title: Steve Haid
  url: https://www.stevehaid.com
  main_url: https://www.stevehaid.com
  description: >
    Steve Haid is a real estate agent and Professional Financial Planner (PFP) who has been helping clients achieve their investment goals since 2006. Site designed by Stephen Bell.
  categories:
    - Marketing
    - Real Estate
  built_by: Michael Uloth
  built_by_url: https://www.michaeluloth.com
- title: Incremental - Loyalty, Rewards and Incentive Programs
  main_url: https://www.incremental.com.au
  url: https://www.incremental.com.au
  description: >
    Sydney-based digital agency specialising in loyalty, rewards and incentive programs. WordPress backend; Cloudinary, YouTube and Hubspot form integration; query data displayed as animated SVG graphs; video background in the header.
  categories:
    - Agency
    - Portfolio
    - WordPress
  built_by: Incremental
  built_by_url: https://www.incremental.com.au
  featured: false
- title: Technica11y
  main_url: https://www.technica11y.org
  url: https://www.technica11y.org
  description: >
    Discussing challenges in technical accessibility.
  categories:
    - Accessibility
    - Education
    - Video
  built_by: Tenon.io
  built_by_url: https://tenon.io
  featured: false
- title: Matthew Secrist
  main_url: https://www.matthewsecrist.net
  url: https://www.matthewsecrist.net
  source_url: https://github.com/matthewsecrist/v3
  description: >
    Matthew Secrist's personal portfolio using Gatsby, Prismic and Styled-Components.
  categories:
    - Portfolio
    - Technology
    - Web Development
  built_by: Matthew Secrist
  built_by_url: https://www.matthewsecrist.net
  featured: false
- title: Node.js Dev
  main_url: https://nodejs.dev
  url: https://nodejs.dev
  source_url: https://github.com/nodejs/nodejs.dev
  description: >
    Node.js Foundation Website.
  categories:
    - Documentation
    - Web Development
  built_by: Node.js Website Redesign Working Group
  built_by_url: https://github.com/nodejs/website-redesign
  featured: false
- title: Sheffielders
  main_url: https://sheffielders.org
  url: https://sheffielders.org
  source_url: https://github.com/davemullenjnr/sheffielders
  description: >
    A collective of businesses, creatives, and projects based in Sheffield, UK.
  categories:
    - Directory
  built_by: Dave Mullen Jnr
  built_by_url: https://davemullenjnr.co.uk
  featured: false
- title: Stealth Labs
  url: https://stealthlabs.io
  main_url: https://stealthlabs.io
  description: >
    We design and develop for the web, mobile and desktop
  categories:
    - Portfolio
    - Web Development
  built_by: Edvins Antonovs
  built_by_url: https://edvins.io
  featured: false
- title: Constanzia Yurashko
  main_url: https://www.constanziayurashko.com
  url: https://www.constanziayurashko.com
  description: >
    Exclusive women's ready-to-wear fashion by designer Constanzia Yurashko.
  categories:
    - Portfolio
  built_by: Maxim Andries
  featured: false
- title: Algolia
  url: https://algolia.com
  main_url: https://algolia.com
  description: >
    Algolia helps businesses across industries quickly create relevant, scalable, and lightning fast search and discovery experiences.
  categories:
    - Web Development
    - Technology
    - Open Source
    - Featured
  built_by: Algolia
  featured: true
- title: GVD Renovations
  url: https://www.gvdrenovationsinc.com/
  main_url: https://www.gvdrenovationsinc.com/
  description: >
    GVD Renovations is a home improvement contractor with a well known reputation as a professional, quality contractor in California.
  categories:
    - Business
  built_by: David Krasniy
  built_by_url: http://dkrasniy.com
  featured: false
- title: Styled System
  url: https://styled-system.com/
  main_url: https://styled-system.com/
  source_url: https://github.com/styled-system/styled-system/tree/master/docs
  description: >
    Style props for rapid UI development.
  categories:
    - Design System
  built_by: Brent Jackson
  built_by_url: https://jxnblk.com/
- title: Timehacker
  url: https://timehacker.app
  main_url: https://timehacker.app
  description: >
    Procrastination killer, automatic time tracking app to skyrocket your productivity
  categories:
    - Productivity
    - App
    - Technology
    - Marketing
    - Landing Page
  built_by: timehackers
  featured: false
- title: Little & Big
  main_url: https://www.littleandbig.com.au/
  url: https://www.littleandbig.com.au/
  description: >
    Little & Big exists with the aim to create Websites, Apps, E-commerce stores
    that are consistently unique and thoughtfully crafted, every time.
  categories:
    - Agency
    - Design
    - Web Development
    - Portfolio
  built_by: Little & Big
  built_by_url: https://www.littleandbig.com.au/
  featured: false
- title: Cat Knows
  main_url: https://catnose99.com/
  url: https://catnose99.com/
  description: >
    Personal blog built with Gatsby v2.
  categories:
    - Blog
    - Web Development
  built_by: CatNose
  built_by_url: https://twitter.com/catnose99
  featured: false
- title: just some dev
  url: https://www.iamdeveloper.com
  main_url: https://www.iamdeveloper.com
  source_url: https://github.com/nickytonline/www.iamdeveloper.com
  description: >
    Just some software developer writing things ✏️
  categories:
    - Blog
  built_by: Nick Taylor
  built_by_url: https://www.iamdeveloper.com
  featured: false
- title: Keziah Moselle Blog
  url: https://blog.keziahmoselle.fr/
  main_url: https://blog.keziahmoselle.fr/
  source_url: https://github.com/KeziahMoselle/blog.keziahmoselle.fr
  description: >
    ✍️ A place to share my thoughts.
  categories:
    - Blog
  built_by: Keziah Moselle
  built_by_url: https://keziahmoselle.fr/
- title: xfuture's blog
  url: https://www.xfuture-blog.com/
  main_url: https://www.xfuture-blog.com/
  source_url: https://github.com/xFuture603/xfuture-blog
  description: >
    A blog about Devops, Web development, and my insights as a systems engineer.
  categories:
    - Blog
  built_by: Daniel Uhlmann
  built_by_url: https://www.xfuture-blog.com/
- title: Mayne's Blog
  main_url: https://gine.me/
  url: https://gine.me/page/1
  source_url: https://github.com/mayneyao/gine-blog
  featured: false
  categories:
    - Blog
    - Web Development
- title: Bakedbird
  url: https://bakedbird.com
  main_url: https://bakedbird.com
  description: >
    Eleftherios Psitopoulos - A frontend developer from Greece ☕
  categories:
    - Portfolio
    - Blog
  built_by: Eleftherios Psitopoulos
  built_by_url: https://bakedbird.com
- title: Benjamin Lannon
  url: https://lannonbr.com
  main_url: https://lannonbr.com
  source_url: https://github.com/lannonbr/Portfolio-gatsby
  description: >
    Personal portfolio of Benjamin Lannon
  categories:
    - Portfolio
    - Web Development
  built_by: Benjamin Lannon
  built_by_url: https://lannonbr.com
  featured: false
- title: Aravind Balla
  url: https://aravindballa.com
  main_url: https://aravindballa.com
  source_url: https://github.com/aravindballa/website2017
  description: >
    Personal portfolio of Aravind Balla
  categories:
    - Portfolio
    - Blog
    - Web Development
  built_by: Aravind Balla
  built_by_url: https://aravindballa.com
- title: Kaleb McKelvey
  url: https://kalebmckelvey.com
  main_url: https://kalebmckelvey.com
  source_url: https://github.com/avatar-kaleb/kalebmckelvey-site
  description: >
    Personal portfolio of Kaleb McKelvey!
  categories:
    - Blog
    - Portfolio
  built_by: Kaleb McKelvey
  built_by_url: https://kalebmckelvey.com
  featured: false
- title: Michal Czaplinski
  url: https://czaplinski.io
  main_url: https://czaplinski.io
  source_url: https://github.com/michalczaplinski/michalczaplinski.github.io
  description: >
    Michal Czaplinski is a full-stack developer 🚀
  categories:
    - Portfolio
    - Web Development
  built_by: Michal Czaplinski mmczaplinski@gmail.com
  built_by_url: https://czaplinski.io
  featured: false
- title: Interactive Investor (ii)
  url: https://www.ii.co.uk
  main_url: https://www.ii.co.uk
  description: >
    Hybrid (static/dynamic) Gatsby web app for ii's free research, news and analysis, discussion and product marketing site.
  categories:
    - Business
    - Finance
    - Technology
  built_by: Interactive Investor (ii)
  built_by_url: https://www.ii.co.uk
  featured: false
- title: Weingut Goeschl
  url: https://www.weingut-goeschl.at/
  main_url: https://www.weingut-goeschl.at/
  description: >
    Weingut Goeschl is a family winery located in Gols, Burgenland in Austria (Österreich)
  categories:
    - E-commerce
    - Business
  built_by: Peter Kroyer
  built_by_url: https://www.peterkroyer.at/
  featured: false
- title: Hash Tech Guru
  url: https://hashtech.guru
  main_url: https://hashtech.guru
  description: >
    Software Development Training School and Tech Blog
  categories:
    - Blog
    - Education
  built_by: Htet Wai Yan Soe
  built_by_url: https://github.com/johnreginald
- title: AquaGruppen Vattenfilter
  url: https://aquagruppen.se
  main_url: https://aquagruppen.se/
  description: >
    Water filter and water treatment products in Sweden
  categories:
    - Business
    - Technology
  built_by: Johan Eliasson
  built_by_url: https://github.com/elitan
  featured: false
- title: Josef Aidt
  url: https://josefaidt.dev
  main_url: https://josefaidt.dev
  source_url: https://github.com/josefaidt/josefaidt.github.io
  description: >
    Personal website, blog, portfolio for Josef Aidt
  categories:
    - Portfolio
    - Blog
    - Web Development
  built_by: Josef Aidt
  built_by_url: https://twitter.com/garlicbred
- title: How To egghead
  main_url: https://howtoegghead.com/
  url: https://howtoegghead.com/
  source_url: https://github.com/eggheadio/how-to-egghead
  featured: false
  built_by: egghead.io
  built_by_url: https://egghead.io
  description: >
    How to become an egghead instructor or reviewer
  categories:
    - Documentation
    - Education
- title: Sherpalo Ventures
  main_url: https://www.sherpalo.com/
  url: https://www.sherpalo.com/
  featured: false
  categories:
    - Finance
    - Business
    - Technology
  built_by: Othermachines
  built_by_url: https://othermachines.com
- title: WrapCode
  url: https://www.wrapcode.com
  main_url: https://www.wrapcode.com
  description: >
    A full stack blog on Microsoft Azure, JavaScript, DevOps, AI and Bots.
  categories:
    - Blog
    - Technology
    - Web Development
  built_by: Rahul P
  built_by_url: https://twitter.com/_rahulpp
  featured: false
- title: Kirankumar Ambati's Portfolio
  url: https://www.kirankumarambati.me
  main_url: https://www.kirankumarambati.me
  description: >
    Personal website, blog, portfolio of Kirankumar Ambati
  categories:
    - Blog
    - Portfolio
    - Web Development
  built_by: Kirankumar Ambati
  built_by_url: https://github.com/kirankumarambati
  featured: false
- title: Rou Hun Fan's portfolio
  main_url: https://flowen.me
  url: https://flowen.me
  description: >
    Portfolio of creative developer Rou Hun Fan. Built with Gatsby v2 &amp; Greensock drawSVG.
  categories:
    - Portfolio
  built_by: Rou Hun Fan Developer
  built_by_url: https://flowen.me
  featured: false
- title: chadly.net
  url: https://www.chadly.net
  main_url: https://www.chadly.net
  source_url: https://github.com/chadly/chadly.net
  description: >
    Personal tech blog by Chad Lee.
  categories:
    - Blog
    - Technology
    - Web Development
  built_by: Chad Lee
  built_by_url: https://github.com/chadly
  featured: false
- title: CivicSource
  url: https://www.civicsource.com
  main_url: https://www.civicsource.com
  description: >
    Online auction site to purchase tax-distressed properties from local taxing authorities.
  categories:
    - Real Estate
    - Government
  featured: false
- title: SpotYou
  main_url: https://spotyou.joshglazer.com
  url: https://spotyou.joshglazer.com
  source_url: https://github.com/joshglazer/spotyou
  description: >
    SpotYou allows you to watch your favorite music videos on Youtube based on your Spotify Preferences
  categories:
    - Entertainment
    - Music
  built_by: Josh Glazer
  built_by_url: https://linkedin.com/in/joshglazer/
  featured: false
- title: Hesam Kaveh's blog
  description: >
    A blog with great seo that using gatsby-source-wordpress to fetch posts from backend
  main_url: https://hesamkaveh.com/
  url: https://hesamkaveh.com/
  source_url: https://github.com/hesamkaveh/sansi
  featured: false
  categories:
    - Blog
    - WordPress
- title: Oliver Gomes Portfolio
  main_url: https://oliver-gomes.github.io/v4/
  url: https://oliver-gomes.github.io/v4/
  description: >
    As an artist and a web designer/developer, I wanted to find a way to present these two portfolios in a way that made sense.  I felt with new found power of speed, Gatsby helped keep my creativity intact with amazing response and versatility. I felt my butter smooth transition felt much better in user perspective and super happy with the power of Gatsby.
  categories:
    - Portfolio
    - Web Development
    - Blog
  built_by: Oliver Gomes
  built_by_url: https://github.com/oliver-gomes
  featured: false
- title: Patrik Szewczyk
  url: https://www.szewczyk.cz/
  main_url: https://www.szewczyk.cz/
  description: >
    Patrik Szewczyk – JavaScript, TypeScript, React, Node.js developer, Redux, Reason
  categories:
    - Portfolio
  built_by: Patrik Szewczyk
  built_by_url: https://linkedin.com/in/thepatriczek/
  featured: false
- title: Jacob Cofman's Blog
  description: >
    Personal blog / portfolio about Jacob Cofman.
  main_url: https://jcofman.de/
  url: https://jcofman.de/
  source_url: https://github.com/JCofman/jc-website
  featured: false
  categories:
    - Blog
    - Portfolio
- title: re-geo
  description: >
    re-geo is react based geo cities style component.
  main_url: https://re-geo.netlify.app/
  url: https://re-geo.netlify.app/
  source_url: https://github.com/sadnessOjisan/re-geo-lp
  categories:
    - Open Source
  built_by: sadnessOjisan
  built_by_url: https://twitter.com/sadnessOjisan
  featured: false
- title: Luis Cestou Portfolio
  description: >
    Portfolio of graphic + interactive designer Luis Cestou.
  main_url: https://luiscestou.com
  url: https://luiscestou.com
  source_url: https://github.com/lcestou/luiscestou.com
  built_by: Luis Cestou contact@luiscestou.com
  built_by_url: https://luiscestou.com
  featured: false
  categories:
    - Portfolio
    - Web Development
- title: Data Hackers
  url: https://datahackers.com.br/
  main_url: https://datahackers.com.br/
  description: >
    Official website for the biggest portuguese-speaking data science community. Makes use of several data sources such as podcasts from Anchor, messages from Slack, newsletters from MailChimp and blog posts from Medium. The unique visual design also had its hurdles and was quite fun to develop!
  categories:
    - Blog
    - Education
    - Podcast
    - Technology
  built_by: Kaordica
  built_by_url: https://kaordica.design
  featured: false
- title: TROMAQ
  url: https://www.tromaq.com/
  main_url: https://www.tromaq.com/
  description: >
    TROMAQ executes earthmoving services and rents heavy machinery for construction work. Even with the lack of good photography, their new site managed to pass a solid and trustworthy feeling to visitors during testing and they're already seeing the improvement in brand awareness, being the sole player with a modern website in their industry.
  categories:
    - Marketing
  built_by: Kaordica
  built_by_url: https://kaordica.design
  featured: false
- title: Novida Consulting
  url: https://www.novidaconsultoria.com.br
  main_url: https://www.novidaconsultoria.com.br
  description: >
    Novida’s goal was to position itself as a solid, exclusive and trustworthy brand for families looking for a safe financial future… We created a narrative and visual design that highlight their exclusivity.
  categories:
    - Marketing
  built_by: Kaordica
  built_by_url: https://kaordica.design
  featured: false
- title: We Are Clarks
  url: https://www.weareclarks.com
  main_url: https://www.weareclarks.com
  source_url: https://github.com/abeaclark/weareclarks
  description: >
    A family travel blog.
  categories:
    - Blog
    - Travel
  built_by: Abe Clark
  built_by_url: https://www.linkedin.com/in/abrahamclark/
  featured: false
- title: Guillaume Briday's Blog
  main_url: https://guillaumebriday.fr/
  url: https://guillaumebriday.fr/
  source_url: https://github.com/guillaumebriday/guillaumebriday.fr
  description: >
    My personal blog built with Gatsby and Tailwind CSS.
  categories:
    - Blog
    - Web Development
    - Technology
  built_by: Guillaume Briday
  built_by_url: https://guillaumebriday.fr/
  featured: false
- title: Jean Regisser's Portfolio
  main_url: https://jeanregisser.com/
  url: https://jeanregisser.com/
  source_url: https://github.com/jeanregisser/jeanregisser.com
  featured: false
  description: >
    Portfolio of software engineer Jean Regisser.
  categories:
    - Portfolio
    - Mobile Development
  built_by: Jean Regisser
  built_by_url: https://jeanregisser.com/
- title: Chase Ohlson
  url: https://chaseohlson.com
  main_url: https://chaseohlson.com
  description: >
    Portfolio of frontend engineer & web developer Chase Ohlson.
  categories:
    - Portfolio
    - Web Development
  built_by: Chase Ohlson
  built_by_url: https://chaseohlson.com
  featured: false
- title: Zach Schnackel
  url: https://zslabs.com
  main_url: https://zslabs.com
  source_url: https://github.com/zslabs/zslabs.com
  description: >
    Portfolio site for UI/Motion Developer, Zach Schnackel.
  categories:
    - Portfolio
    - Web Development
  built_by: Zach Schnackel
  built_by_url: https://zslabs.com
- title: Gremlin
  url: https://www.gremlin.com
  main_url: https://www.gremlin.com
  description: >
    Gremlin's Failure as a Service finds weaknesses in your system before they cause problems.
  categories:
    - Marketing
- title: Headless.page
  main_url: https://headless.page/
  url: https://headless.page/
  description: >
    Headless.page is a directory of e-commerce sites featuring headless architecture, PWA features and / or the latest JavaScript technology.
  categories:
    - Directory
    - E-commerce
  built_by: Subscribe Pro
  built_by_url: https://www.subscribepro.com/
  featured: false
- title: Ouracademy
  main_url: https://our-academy.org/
  url: https://our-academy.org/
  source_url: https://github.com/ouracademy/website
  description: >
    Ouracademy is an organization that promoves the education in software development through blog posts & videos smiley.
  categories:
    - Open Source
    - Blog
    - Education
  built_by: Ouracademy
  built_by_url: https://github.com/ouracademy
  featured: false
- title: Tenon.io
  main_url: https://tenon.io
  url: https://tenon.io
  description: >
    Tenon.io is an accessibility tooling, services and consulting company.
  categories:
    - API
    - Accessibility
    - Business
    - Consulting
    - Technology
  built_by: Tenon.io
  built_by_url: https://tenon.io
  featured: false
- title: Projectival
  url: https://www.projectival.de/
  main_url: https://www.projectival.de/
  description: >
    Freelancer Online Marketing & Web Development in Cologne, Germany
  categories:
    - Freelance
    - Marketing
    - Web Development
    - Blog
    - Consulting
    - SEO
    - Business
  built_by: Sascha Klapetz
  built_by_url: https://www.projectival.de/
  featured: false
- title: Hetzner Online Community
  main_url: https://community.hetzner.com
  url: https://community.hetzner.com
  description: >
    Hetzner Online Community provides a free collection of high-quality tutorials, which are based on free and open source software, on a variety of topics such as development, system administration, and other web technology.
  categories:
    - Web Development
    - Technology
    - Programming
    - Open Source
    - Community
  built_by: Hetzner Online GmbH
  built_by_url: https://www.hetzner.com/
  featured: false
- title: AGYNAMIX
  url: https://www.agynamix.de/
  main_url: https://www.agynamix.de/
  source_url: https://github.com/tuhlmann/agynamix.de
  description: >
    Full Stack Java, Scala, Clojure, TypeScript, React Developer in Thalheim, Germany
  categories:
    - Freelance
    - Web Development
    - Programming
    - Blog
    - Consulting
    - Portfolio
    - Business
  built_by: Torsten Uhlmann
  built_by_url: https://www.agynamix.de/
  featured: false
- title: syracuse.io
  url: https://syracuse.io
  main_url: https://syracuse.io
  source_url: https://github.com/syracuseio/syracuseio/
  description: >
    Landing page for Syracuse NY Software Development Meetup Groups
  categories:
    - Community
  built_by: Benjamin Lannon
  built_by_url: https://lannonbr.com
- title: Render Documentation
  main_url: https://render.com/docs
  url: https://render.com/docs
  description: >
    Render is the easiest place to host your sites and apps. We use Gatsby for everything on https://render.com, including our documentation. The site is deployed on Render as well! We also have a guide to deploying Gatsby apps on Render: https://render.com/docs/deploy-gatsby.
  categories:
    - Web Development
    - Programming
    - Documentation
    - Technology
  built_by: Render Developers
  built_by_url: https://render.com
  featured: false
- title: prima
  url: https://www.prima.co
  main_url: https://www.prima.co
  description: >
    Discover industry-defining wellness content and trusted organic hemp CBD products safely supporting wellness, stress, mood, skin health, and balance.
  categories:
    - Blog
    - E-commerce
    - Education
  built_by: The Couch
  built_by_url: https://thecouch.nyc
- title: Gatsby Guides
  url: https://gatsbyguides.com/
  main_url: https://gatsbyguides.com/
  description: >
    Free tutorial course about using Gatsby with a CMS.
  categories:
    - Education
    - Documentation
    - Web Development
  built_by: Osio Labs
  built_by_url: https://osiolabs.com/
  featured: false
- title: Architude
  url: https://architudedesign.com
  main_url: https://architudedesign.com
  description: >
    筑冶 Architude International Design Consultants
  categories:
    - Design
    - Landing Page
    - Gallery
  built_by: Neo Nie
  built_by_url: https://github.com/nihgwu
  featured: false
- title: Arctica
  url: https://arctica.io
  main_url: https://arctica.io
  description: >
    Arctica specialises in purpose-built websites and progressive web applications with user optimal experiences, tailored to meet the objectives of your business.
  categories:
    - Portfolio
    - Agency
    - Design
    - Web Development
  built_by: Arctica
  built_by_url: https://arctica.io
  featured: false
- title: David Brookes
  url: https://davidbrookes.me
  main_url: https://davidbrookes.me
  description: >
    Specialising in crafting stylish, high performance websites and applications that get results, using the latest cutting edge web development technologies.
  categories:
    - Portfolio
    - Freelance
    - Web Development
  built_by: Arctica
  built_by_url: https://arctica.io
  featured: false
- title: Dennis Morello
  url: https://morello.dev
  main_url: https://morello.dev
  source_url: https://gitlab.com/dennismorello/dev-blog
  description: >
    morello.dev is a development and technology blog written by Dennis Morello.
  categories:
    - Blog
    - Education
    - Web Development
    - Open Source
    - Technology
  built_by: Dennis Morello
  built_by_url: https://twitter.com/dennismorello
  featured: false
- title: BaseTable
  url: https://autodesk.github.io/react-base-table/
  main_url: https://autodesk.github.io/react-base-table/
  source_url: https://github.com/Autodesk/react-base-table
  description: >
    BaseTable is a react table component to display large data set with high performance and flexibility.
  categories:
    - Web Development
    - Documentation
    - Open Source
  built_by: Neo Nie
  built_by_url: https://github.com/nihgwu
  featured: false
- title: herper.io
  url: https://herper.io/
  main_url: https://herper.io/
  description: >
    Portfolio website for Jacob Herper - a Front End Web Developer with a passion for all things digital. I have more than 10 years experience working in web development.
  categories:
    - Portfolio
    - Web Development
    - Freelance
    - Design
    - SEO
  built_by: Jacob Herper
  built_by_url: https://github.com/jakeherp
  source_url: https://github.com/jakeherp/portfolio
  featured: false
- title: Artem Sapegin Photography
  description: >
    Photography portfolio and blog of Artem Sapegin, an award-losing photographer living in Berlin, Germany. Landscapes, cityscapes and dogs.
  main_url: https://morning.photos/
  url: https://morning.photos/
  source_url: https://github.com/sapegin/morning.photos
  categories:
    - Portfolio
    - Photography
  built_by: Artem Sapegin
  built_by_url: https://github.com/sapegin
- title: Pattyrn
  main_url: https://pattyrn.com
  url: https://pattyrn.com
  description: >
    Pattyrn uses advanced machine learning AI to analyze the platform’s your teams use, making it easy to solve performance problems, reduce bottlenecks, and monitor culture health to optimize your ROI and help boost performance without causing burn out.
  categories:
    - Marketing
    - Technology
  built_by: Pattyrn
  built_by_url: https://twitter.com/Pattyrn4
  featured: false
- title: Intranet Italia Day
  main_url: https://www.intranetitaliaday.it/en
  url: https://www.intranetitaliaday.it/en
  description: >
    The Italian event dedicated to the digital workplace that focuses on planning, governance and company intranet management
  categories:
    - Event
    - Conference
  built_by: Ariadne Digital
  built_by_url: https://www.ariadnedigital.it
  featured: false
- title: Textually Stylo
  main_url: https://www.textually.net
  url: https://www.textually.net
  description: >
    Stylo Markdown writing App marketing/documentation website by Textually Inc.
  categories:
    - Marketing
    - Technology
    - Blog
    - Documentation
  built_by: Sébastien Hamel
  built_by_url: https://www.textually.net
  featured: false
- title: OneDeck
  main_url: https://www.onedeck.co
  url: https://www.onedeck.co
  description: >
    OneDeck is a simple yet powerful tool for creating and sharing your one-page investment summary in under 10 minutes.
  categories:
    - Finance
    - Technology
  built_by: William Neill
  built_by_url: https://twitter.com/williamneill
  featured: false
- title: Assortment
  main_url: https://assortment.io
  url: https://assortment.io
  description: >
    Assortment aims to provide detailed tutorials (and more) for developers of all skill levels within the Web Development Industry. Attempting to cut out the fluff and arm you with the facts.
  categories:
    - Blog
    - Web Development
  built_by: Luke Whitehouse
  built_by_url: https://twitter.com/_lukewh
  featured: false
- title: Mission42
  main_url: https://mission42.zauberware.com
  url: https://mission42.zauberware.com
  description: >
    A landing page for the mobile app Mission42. Mission42 wants to help you learn new skills.
  categories:
    - App
    - Learning
    - Education
    - Landing Page
  built_by: Philipp Siegmund, zauberware
  built_by_url: https://www.zauberware.com
- title: Altstadtdomizil Idstein
  main_url: http://www.altstadtdomizil-idstein.de/
  url: http://www.altstadtdomizil-idstein.de/
  description: >
    A landing page for a holiday apartment in Idstein, Germany.
  categories:
    - Landing Page
    - Travel
    - Real Estate
  built_by: Simon Franzen, zauberware
  built_by_url: https://www.zauberware.com
- title: Gerald Martinez Dev
  main_url: https://gmartinez.dev/
  url: https://gmartinez.dev/
  source_url: https://github.com/nephlin7/gmartinez.dev
  description: >
    Personal website for show my skills and my works.
  categories:
    - Web Development
    - Portfolio
  built_by: Gerald Martinez
  built_by_url: https://twitter.com/GeraldM_92
  featured: false
- title: Becreatives
  main_url: https://becreatives.com
  url: https://becreatives.com
  featured: false
  description: >
    Digital software house. Enlights ideas. Think smart execute harder.
  categories:
    - Technology
    - Web Development
    - Agency
    - Marketing
  built_by: Becreatives
  built_by_url: https://becreatives.com
- title: Paul Clifton Photography
  main_url: https://paulcliftonphotography.com
  url: https://paulcliftonphotography.com
  featured: false
  description: >
    A full migration from WordPress to GatsbyJS and DatoCMS. Includes custom cropping on images as viewport changes size and also an infinity scroll that doesn't preload all of the results.
  categories:
    - Blog
    - Portfolio
    - Gallery
    - Photography
  built_by: Little Wolf Studio
  built_by_url: https://littlewolfstudio.co.uk
- title: Atte Juvonen - Blog
  url: https://www.attejuvonen.fi/
  main_url: https://www.attejuvonen.fi/
  source_url: https://github.com/baobabKoodaa/blog
  description: >
    Tech-oriented personal blog covering topics like AI, data, voting, game theory, infosec and software development.
  categories:
    - Blog
    - Data
    - JavaScript
    - Programming
    - Science
    - Security
    - Technology
    - Web Development
  featured: false
- title: Kibuk Construction
  url: https://kibukconstruction.com/
  main_url: https://kibukconstruction.com/
  description: >
    Kibuk Construction is a fully licensed and insured contractor specializing in Siding, Decks, Windows & Doors!
  categories:
    - Business
  built_by: David Krasniy
  built_by_url: http://dkrasniy.com
- title: RedCarpetUp
  main_url: https://www.redcarpetup.com
  url: https://www.redcarpetup.com/
  description: >
    RedCarpetUp's home page for a predominantly mobile-only customer base in India with major constraints on bandwidth availability
  categories:
    - Finance
  built_by: RedCarpet Dev Team
  built_by_url: https://www.redcarpetup.com
  featured: false
- title: talita traveler
  url: https://talitatraveler.com/
  main_url: https://talitatraveler.com/
  source_url: https://github.com/afuh/talitatraveler
  description: >
    Talita Traveler's personal blog.
  categories:
    - Blog
  built_by: Axel Fuhrmann
  built_by_url: https://axelfuhrmann.com/
  featured: false
- title: Pastelería el Progreso
  url: https://pasteleriaelprogreso.com/
  main_url: https://pasteleriaelprogreso.com/
  source_url: https://github.com/afuh/elprogreso
  description: >
    Famous bakery in Buenos Aires.
  categories:
    - Food
    - Gallery
  built_by: Axel Fuhrmann
  built_by_url: https://axelfuhrmann.com/
  featured: false
- title: Maitrik's Portfolio
  url: https://www.maitrikpatel.com/
  main_url: https://www.maitrikpatel.com/
  source_url: https://github.com/maitrikjpatel/portfolio
  description: >
    Portfolio of a Front-End Developer / UX Designer who designs and develops pixel perfect user interface, experiences and web applications.
  categories:
    - Portfolio
    - Blog
    - Design
    - Web Development
  built_by: Maitrik Patel
  built_by_url: https://www.maitrikpatel.com/
  featured: false
- title: PicPick
  url: https://picpick.app/
  main_url: https://picpick.app/
  description: >
    All-in-one Graphic Design Tool, Screen Capture Software, Image Editor, Color Picker, Pixel Ruler and More
  categories:
    - Productivity
    - App
    - Technology
  built_by: NGWIN
  built_by_url: https://picpick.app/
  featured: false
- title: Ste O'Neill
  main_url: https://www.steoneill.dev
  url: https://www.steoneill.dev
  description: >
    MVP of a portfolio site for a full stack UK based developer.
  categories:
    - Blog
    - Portfolio
  built_by: Ste O'Neill
  built_by_url: https://steoneill.dev
  featured: false
- title: Filipe Santos Correa's Portfolio
  description: >
    Filipe's Personal About Me / Portfolio.
  main_url: https://filipesantoscorrea.com/
  url: https://filipesantoscorrea.com/
  source_url: https://github.com/Safi1012/filipesantoscorrea.com
  featured: false
  categories:
    - Portfolio
- title: Progressive Massachusetts Legislator Scorecard
  main_url: https://scorecard.progressivemass.com
  url: https://scorecard.progressivemass.com
  featured: false
  source_url: https://github.com/progressivemass/legislator-scorecard
  description: >
    Learn about MA state legislators' voting records through a progressive lens
  categories:
    - Government
    - Education
  built_by: Alex Holachek
  built_by_url: https://alex.holachek.com/
- title: Jeff Wolff – Portfolio
  main_url: https://www.jeffwolff.net
  url: https://www.jeffwolff.net
  featured: false
  description: >
    A guy from San Diego who makes websites.
  categories:
    - Blog
    - Portfolio
    - Web Development
- title: Jp Valery – Portfolio
  main_url: https://jpvalery.photo
  url: https://jpvalery.photo
  featured: false
  description: >
    Self-taught photographer documenting spaces and people
  categories:
    - Portfolio
    - Photography
- title: Prevue
  main_url: https://www.prevue.io
  url: https://www.prevue.io
  featured: false
  description: >
    All in One Prototyping Tool For Vue Developers
  categories:
    - Open Source
    - Web Development
- title: Gold Medal Flour
  main_url: https://www.goldmedalflour.com
  url: https://www.goldmedalflour.com
  description: >
    Gold Medal Four is a brand of flour products owned by General Mills. The new site was built using Gatsby v2 with data sources from WordPress and an internal recipe API, and features multifaceted recipe filtering and a modified version of Gatsby Image to support art direction images.
  categories:
    - Food
  built_by: General Mills Branded Sites Dev Team
  built_by_url: https://www.generalmills.com
  featured: false
- title: Fifth Gait Technologies
  main_url: https://5thgait.com
  url: https://5thgait.com
  featured: false
  description: >
    Fifth Gait is a small business in the defense and space industry that is run and owned by physicists and engineers that have worked together for decades. The site was built using Gatsby V2.
  categories:
    - Government
    - Science
    - Technology
  built_by: Jonathan Z. Fisher
  built_by_url: https://jonzfisher.com
- title: Sal's Pals
  main_url: https://www.sals-pals.net
  url: https://www.sals-pals.net
  featured: false
  description: >
    Sal's Pals is a professional dog walking and pet sitting service based in Westfield, NJ. New site built with gatsby v2.
  categories:
    - Business
- title: Zuyet Awarmatrip
  main_url: https://www.zuyetawarmatrip.com
  url: https://www.zuyetawarmatrip.com
  featured: false
  description: >
    Zuyet Awarmatrip is a subsidiary identity within the personal ecosystem of Zuyet Awarmatik, focusing on travel and photography.
  categories:
    - Travel
    - Photography
  built_by: Zuyet Awarmatik
- title: manuvel.be
  url: https://www.manuvel.be
  main_url: https://www.manuvel.be
  source_url: https://github.com/riencoertjens/manuvelsite
  description: >
    Cycling themed café coming this april in Sint Niklaas, Belgium. One page with funky css-grid and gatsby-image trickery!
  categories:
    - Food
  built_by: WEBhart
  built_by_url: https://www.web-hart.com
  featured: false
- title: WEBhart
  url: https://www.web-hart.com
  main_url: https://www.web-hart.com
  description: >
    Hi, I'm Rien (pronounced Reen) from Belgium but based in Girona, Spain. I'm an autodidact, committed to learning until the end of time.
  categories:
    - Portfolio
    - Design
    - Web Development
    - Freelance
  built_by: WEBhart
  built_by_url: https://www.web-hart.com
  featured: false
- title: nicdougall.com
  url: https://nicdougall.netlify.app/
  main_url: https://nicdougall.netlify.app/
  source_url: https://github.com/riencoertjens/nicdougall.com
  description: >
    Athlete website with Netlify CMS for blog content.
  categories:
    - Blog
  built_by: WEBhart
  built_by_url: https://www.web-hart.com
  featured: false
- title: Lebuin D'Haese
  url: https://www.lebuindhaese.be/
  main_url: https://www.lebuindhaese.be/
  description: >
    Artist portfolio website. Powered by a super simple Netlify CMS to easily add blog posts or new art pieces.
  categories:
    - Portfolio
    - Blog
  built_by: WEBhart
  built_by_url: https://www.web-hart.com
  featured: false
- title: Iefke Molenstra
  url: https://www.iefke.be/
  main_url: https://www.iefke.be/
  description: >
    Artist portfolio website. Powered by a super simple Netlify CMS to easily add blog posts or new art pieces.
  categories:
    - Portfolio
    - Blog
  built_by: WEBhart
  built_by_url: https://www.web-hart.com
  featured: false
- title: The Broomwagon
  url: https://www.thebroomwagongirona.com/
  main_url: https://www.thebroomwagongirona.com/
  description: >
    foodtruck style coffee by pro cyclist Robert Gesink. The site has a webshop with merchandise and coffee beans.
  categories:
    - E-commerce
  built_by: WEBhart
  built_by_url: https://www.web-hart.com
- title: Pella Windows and Doors
  main_url: https://www.pella.com
  url: https://www.pella.com
  featured: false
  description: >
    The Pella Corporation is a privately held window and door manufacturing
  categories:
    - Business
- title: tinney.dev
  url: https://tinney.dev
  main_url: https://tinney.dev
  source_url: https://github.com/cdtinney/tinney.dev
  description: >
    Personal portfolio/blog of Colin Tinney
  categories:
    - Blog
    - Portfolio
    - Open Source
  built_by: Colin Tinney
  built_by_url: https://tinney.dev
  featured: false
- title: Monkeywrench Books
  main_url: https://monkeywrenchbooks.org
  url: https://monkeywrenchbooks.org
  description: >
    Monkeywrench Books is an all-volunteer, collectively-run bookstore and event space in Austin, TX
  categories:
    - Business
    - Community
    - Education
  built_by: Monkeywrench Books
  built_by_url: https://monkeywrenchbooks.org
- title: DeepMay.io
  main_url: https://deepmay.io
  url: https://deepmay.io
  description: >
    DeepMay is an experimental new tech bootcamp in the mountains of North Carolina.
  categories:
    - Event
    - Community
    - Technology
    - Marketing
  built_by: DeepMay
  built_by_url: https://twitter.com/deepmay_io
  featured: false
- title: Liferay.Design
  main_url: https://liferay.design
  url: https://liferay.design
  source_url: https://github.com/liferay-design/liferay.design
  description: >
    Liferay.Design is home to some of the freshest open-source designers who love to share articles and other resources for the Design Community.
  categories:
    - Blog
    - Community
    - Design
    - Marketing
    - Open Source
    - Technology
    - User Experience
  built_by: Liferay Designers
  built_by_url: https://twitter.com/liferaydesign
  featured: false
- title: Front End Remote Jobs
  main_url: https://frontendremotejobs.com
  url: https://frontendremotejobs.com
  source_url: https://github.com/benjamingrobertson/remotefrontend
  description: >
    Front End Remote Jobs features fully remote jobs for front end developers.
  categories:
    - WordPress
    - Web Development
  built_by: Ben Robertson
  built_by_url: https://benrobertson.io
  featured: false
- title: Penrose Grand Del Mar
  main_url: https://penroseatthegrand.com
  url: https://penroseatthegrand.com
  description: >
    Penrose Grand Del Mar is a luxury housing project coming soon.
  categories:
    - Real Estate
    - Design
  built_by: Chase Ohlson
  built_by_url: https://chaseohlson.com
- title: JustGraphQL
  url: https://www.justgraphql.com/
  main_url: https://www.justgraphql.com/
  source_url: https://github.com/Novvum/justgraphql
  description: >
    JustGraphQL helps developers quickly search and filter through GraphQL resources, tools, and articles.
  categories:
    - Open Source
    - Web Development
    - Technology
  built_by: Novvum
  built_by_url: https://www.novvum.io/
  featured: false
- title: Peter Macinkovic Personal Blog
  url: https://peter.macinkovic.id.au/
  main_url: https://peter.macinkovic.id.au/
  source_url: https://github.com/inkovic/peter-macinkovic-static-site
  description: >
    Personal Website and Blog of e-commerce SEO Specialist and Digital Marketer Peter Macinkovic.
  categories:
    - SEO
    - Marketing
    - Blog
  featured: false
- title: NH Hydraulikzylinder
  main_url: https://nh-hydraulikzylinder.com
  url: https://nh-hydraulikzylinder.com
  description: >
    High quality & high performance hydraulic cylinders manufactured in Austria based on the clients requirements
  categories:
    - Business
  built_by: MangoART
  built_by_url: https://www.mangoart.at
  featured: false
- title: Frauennetzwerk Linz-Land
  main_url: https://frauennetzwerk-linzland.net
  url: https://frauennetzwerk-linzland.net
  description: >
    Homepage for the local women's association providing support to people in need offline and online (Livechat integration)
  categories:
    - Nonprofit
  built_by: MangoART
  built_by_url: https://www.mangoart.at
  featured: false
- title: Mein Traktor
  main_url: http://www.mein-traktor.at/
  url: http://www.mein-traktor.at/
  description: >
    Homepage of a the main importer of SAME and Lamborghini Tractors in Austria with customer support area
  categories:
    - Business
    - App
  built_by: MangoART
  built_by_url: https://www.mangoart.at
  featured: false
- title: Lamborghini Traktoren
  main_url: https://lamborghini-traktor.at
  url: https://lamborghini-traktor.at
  description: >
    Lamborghini Tractors - Landing page for the brand in Austria
  categories:
    - Business
  built_by: MangoART
  built_by_url: https://www.mangoart.at
  featured: false
- title: Holly Lodge Community Centre - Highgate, London
  main_url: https://www.hlcchl.org/
  url: https://www.hlcchl.org/
  source_url: https://github.com/eugelogic/hlcchl-gatsby
  description: >
    The Holly Lodge Community Centre - Highgate, London has a shiny new website built with Gatsby v2 that makes important contributions towards a faster, more secure and environmentally friendly web for everyone.
  categories:
    - Community
    - Event
    - Nonprofit
  built_by: Eugene Molari Developer
  built_by_url: https://twitter.com/EugeneMolari
  featured: false
- title: blackcater's blog
  url: https://www.blackcater.win
  main_url: https://www.blackcater.win
  source_url: https://github.com/blackcater/blog
  description: >
    Blog like Medium, for person and team.
  categories:
    - Blog
    - Web Development
  built_by: blackcater
  built_by_url: https://github.com/blackcater
  featured: false
- title: Kenneth Kwakye-Gyamfi Portfolio Site
  url: https://www.kwakye-gyamfi.com
  main_url: https://www.kwakye-gyamfi.com
  source_url: https://www.github.com/cross19xx/cross-site
  description: >
    Personal portfolio site for Kenneth Kwakye-Gyamfi, a mobile and web full stack applications developer currently based in Accra, Ghana.
  categories:
    - SEO
    - Web Development
    - Open Source
    - Portfolio
  featured: false
- title: Gareth Weaver
  url: https://www.garethweaver.com/
  main_url: https://www.garethweaver.com/
  source_url: https://github.com/garethweaver/public-site-react
  description: >
    A personal portfolio of a London based frontend developer built with Gatsby 2, Redux and Sass
  categories:
    - Portfolio
    - Web Development
  built_by: Gareth Weaver
  built_by_url: https://twitter.com/garethdweaver
  featured: false
- title: Mailjet
  url: https://dev.mailjet.com/
  main_url: https://dev.mailjet.com/
  description: >
    Mailjet is an easy-to-use all-in-one e-mail platform.
  categories:
    - API
    - Documentation
  featured: false
- title: Peintagone
  url: https://www.peintagone.be/
  main_url: https://www.peintagone.be/
  description: >
    Peintagone is a superior quality paint brand with Belgian tones.
  categories:
    - Portfolio
    - Gallery
  built_by: Sebastien Crepin
  built_by_url: https://github.com/opeah
  featured: false
- title: Let's Do Dish!
  url: https://letsdodish.com
  main_url: https://letsdodish.com
  description: >
    A new recipe site for people who enjoy cooking great food in their home kitchen. Find some great meal ideas! Let's do dish!
  categories:
    - Blog
    - Food
  built_by: Connerra
  featured: false
- title: AWS Amplify Community
  url: https://amplify.aws/community/
  main_url: https://amplify.aws/community/
  source_url: https://github.com/aws-amplify/community
  description: >
    Amplify Community is a hub for developers building fullstack serverless applications with Amplify to easily access content (such as events, blog posts, videos, sample projects, and tutorials) created by other members of the Amplify community.
  categories:
    - Blog
    - Directory
    - Education
    - Technology
  built_by: Nikhil Swaminathan
  built_by_url: https://github.com/swaminator
  featured: false
- title: Cal State Monterey Bay
  url: https://csumb.edu
  main_url: https://csumb.edu
  source_url: https://github.com/csumb/csumb-gatsby
  description: >
    A website for the entire campus of California State University, Monterey Bay.
  categories:
    - Education
    - Government
  built_by: CSUMB Web Team
  built_by_url: https://csumb.edu/web/team
  featured: false
- title: BestPricingPages.com
  url: https://bestpricingpages.com
  main_url: https://bestpricingpages.com
  source_url: https://github.com/jpvalery/pricingpages/
  description: >
    A repository of the best pricing pages by the best companies. Built in less than a week.
    Inspired by RGE and since pricingpages.xyz no longer exists, I felt such a resource was missing and could be helpful to many people.
  categories:
    - Business
    - Community
    - Entrepreneurship
    - Open Source
    - Technology
  built_by: Jp Valery
  built_by_url: https://jpvalery.me
  featured: false
- title: Lendo Austria
  url: https://lendo.at
  main_url: https://lendo.at
  description: >
    A Comparison site for best private loan offer from banks in Austria.
  categories:
    - Business
    - Finance
  built_by: Lendo developers
  featured: false
- title: Visual Cloud FX
  url: https://visualcloudfx.com
  main_url: https://visualcloudfx.com
  source_url: https://github.com/jjcav84/visualcloudfx
  description: >
    Basic static site built with MDBootstrap, React, and Gatsby
  categories:
    - Consulting
    - Portfolio
  built_by: Jacob Cavazos
  built_by_url: https://jacobcavazos.com
- title: Matthew Miller (Me4502)
  url: https://matthewmiller.dev
  main_url: https://matthewmiller.dev
  description: >
    The personal site, blog and portfolio of Matthew Miller (Me4502)
  categories:
    - Blog
    - Programming
    - Technology
    - Portfolio
  built_by: Matthew Miller
  featured: false
- title: Årets Kontor
  url: https://aretskontor.newst.se
  main_url: https://aretskontor.newst.se
  description: >
    A swedish competition for "office of the year" in sweden with a focus on design. Built with MDBootstrap and Gatsby.
  categories:
    - Real Estate
    - Marketing
  built_by: Victor Björklund
  built_by_url: https://victorbjorklund.com
  featured: false
- title: Kyma
  url: https://kyma-project.io
  main_url: https://kyma-project.io
  source_url: https://github.com/kyma-project/website
  description: >
    This website holds overview, blog and documentation for Kyma open source project that is a Kubernates based application extensibility framework.
  categories:
    - Documentation
    - Blog
    - Technology
    - Open Source
  built_by: Kyma developers
  built_by_url: https://twitter.com/kymaproject
  featured: false
- title: Verso
  main_url: https://verso.digital
  url: https://verso.digital
  description: >
    Verso is a creative technology studio based in Singapore. Site built with Gatsby and Netlify.
  categories:
    - Agency
    - Consulting
    - Design
    - Technology
  built_by: Verso
  built_by_url: https://verso.digital
  featured: false
- title: Camilo Holguin
  url: https://camiloholguin.me
  main_url: https://camiloholguin.me
  source_url: https://github.com/camiloholguin/gatsby-portfolio
  description: >
    Portfolio site using GatsbyJS and WordPress REST API.
  categories:
    - WordPress
    - Portfolio
    - Web Development
  built_by: Camilo Holguin
  built_by_url: https://camiloholguin.me
  featured: false
- title: Kodingnesia
  url: https://kodingnesia.com/
  main_url: https://kodingnesia.com/
  description: >
    Kodingnesia is a place for learning programming & linux in Bahasa Indonesia.
  categories:
    - Blog
    - Programming
    - Technology
  built_by: Frisko Mayufid
  built_by_url: https://frisko.space
- title: ERS HCL Open Source Portal
  url: https://ers-hcl.github.io/
  main_url: https://ers-hcl.github.io/
  description: >
    Official site for ERS-HCL GitHub organizational site. This is a hybrid app with static and dynamic content, providing a details of the open source projects, initiatives, innovation ideas within ERS-HCL. It pulls data from various data sources including GitHub APIs, MDX based blog posts, excel files. It also hosts an ideas app that is based on Firebase.
  categories:
    - Open Source
    - Blog
    - Technology
    - Web Development
    - Community
    - Documentation
  source_url: https://github.com/ERS-HCL/gatsby-ershcl-app
  built_by: Tarun Kumar Sukhu
  built_by_url: https://github.com/tsukhu
- title: Ben Shi
  url: https://hbish.com/
  main_url: https://hbish.com/
  source_url: https://github.com/hbish/hbish.com
  description: >
    A personal website of Ben Shi, a technologist from Sydney, Australia.
  categories:
    - Blog
    - Programming
    - Technology
  built_by: Ben Shi
  built_by_url: https://hbish.com/
  featured: false
- title: Sandbox
  url: https://www.sandboxneu.com/
  main_url: https://www.sandboxneu.com/
  source_url: https://github.com/sandboxneu/sandboxneu.com
  description: >
    Official website of Sandbox, a Northeastern University student group that builds software for researchers.
  categories:
    - Marketing
  built_by: Sandbox at Northeastern
  built_by_url: https://github.com/sandboxneu/
  featured: false
- title: Accessible App
  main_url: https://accessible-app.com
  url: https://accessible-app.com
  source_url: https://github.com/accessible-app/accessible-app_com
  description: >
    Learn how to build inclusive web applications and Single Page Apps in modern JavaScript frameworks. This project collects strategies, links, patterns and plugins for React, Vue and Angular.
  categories:
    - Accessibility
    - Web Development
    - JavaScript
  built_by: Marcus Herrmann
  built_by_url: https://marcus.io
  featured: false
- title: PygmalionPolymorph
  url: https://pygmalionpolymorph.com
  main_url: https://pygmalionpolymorph.com
  source_url: https://github.com/PygmalionPolymorph/portfolio
  description: >
    Portfolio of artist, musician and developer PygmalionPolymorph.
  categories:
    - Portfolio
    - Gallery
    - Music
    - Photography
    - Web Development
  built_by: PygmalionPolymorph
  built_by_url: https://pygmalionpolymorph.com
  featured: false
- title: Gonzalo Nuñez Photographer
  main_url: https://www.gonzalonunez.com
  url: https://www.gonzalonunez.com
  description: >
    Website for Cancun based destination wedding photographer Gonzalo Nuñez. Site built with GatsbyJS, WordPress API and Netlify.
  categories:
    - Photography
    - Portfolio
    - WordPress
  built_by: Miguel Mayo
  built_by_url: https://www.miguelmayo.com
  featured: false
- title: Element 84
  main_url: https://www.element84.com
  url: https://www.element84.com
  description: >
    Element 84 is software engineering and design firm that helps companies and government agencies solve problems using remote sensing, life sciences, and transportation data in the cloud.
  categories:
    - Agency
    - Blog
    - Business
    - Consulting
    - Data
    - Design
    - Government
    - Portfolio
    - Programming
    - Science
    - Technology
    - User Experience
    - Web Development
- title: Raconteur Agency
  main_url: https://www.raconteur.net/agency
  url: https://www.raconteur.net/agency
  description: >
    Raconteur Agency is a London-based content marketing agency for B2B brands. We have rebuilt their site with Gatsby v2 using their existing WordPress backend as the data source. By switching from WordPress to GatsbyJS we have achieved a 200%+ improvement in page load times and went from a Lighthouse performance score of 49 to 100.
  categories:
    - Agency
    - Marketing
    - WordPress
  built_by: Jacob Herper
  built_by_url: https://herper.io
  featured: false
- title: Purple11
  main_url: https://purple11.com/
  url: https://purple11.com/
  description: >
    Purple11 is a site for photography and photo retouching tips and tricks.
  categories:
    - Blog
    - Photography
  built_by: Sébastien Noël
  built_by_url: https://blkfuel.com/
  featured: false
- title: PerfReviews
  main_url: https://perf.reviews/
  url: https://perf.reviews/
  source_url: https://github.com/PerfReviews/PerfReviews
  description: >
    The best content about web performance in spanish language.
  categories:
    - Web Development
  built_by: Joan León & José M. Pérez
  built_by_url: https://perf.reviews/nosotros/
  featured: false
- title: Un Backend - Blog
  main_url: https://www.unbackend.pro/
  url: https://www.unbackend.pro/
  description: >
    The personal website and blog of Camilo Ramírez, a backend developer :).
  categories:
    - Blog
    - Programming
    - Technology
  source_url: https://github.com/camilortte/camilortte.github.com
  built_by: Camilo Ramírez
  built_by_url: https://www.unbackend.pro/about
  featured: false
- title: Hitesh Vaghasiya
  main_url: https://hiteshvaghasiya.com/
  url: https://hiteshvaghasiya.com/
  description: >
    This is Hitesh Vaghasiya's blog. This blog is help you an E-Commerce like Magento, Shopify, and BigCommerce.
  categories:
    - Blog
    - Programming
    - Technology
    - Web Development
  built_by: Hitesh Vaghasiya
  built_by_url: https://hiteshvaghasiya.com/
  featured: false
- title: Aditus
  main_url: https://www.aditus.io
  url: https://www.aditus.io
  description: >
    Aditus is the accessibility tool for your team. We help teams build accessible websites and products.
  categories:
    - Accessibility
    - Education
  built_by: Aditus
  built_by_url: https://www.aditus.io
  featured: false
- title: Ultra Config
  main_url: https://ultraconfig.com.au/
  url: https://ultraconfig.com.au/ultra-config-generator/
  description: >
    Ultra Config Generator is a software application for Network Engineers to efficiently manage their network infrastructure.
  categories:
    - Blog
    - Technology
  built_by: Ultra Config
  built_by_url: https://ultraconfig.com.au/
  featured: false
- title: Malice
  main_url: https://malice.fr/
  url: https://malice.fr/
  description: >
    Malice is a cyber-training  platform for learning, validating and improving security related skills through simulated scenarios and challenges.
  categories:
    - Security
    - Technology
  built_by: Sysdream
  built_by_url: https://sysdream.com/
  featured: false
- title: Nash
  main_url: https://nash.io/
  url: https://nash.io/
  description: >
    Nash is a decentralized platform for trading, payment and other financial services. Our goal is to bring distributed finance to everyone by making blockchain technology fast and easy to use. We employ an off-chain engine to match trades rapidly, but never take control of customers’ assets. Our intuitive interface offers easy access to a range of trading, payment and investment functions.
  categories:
    - Portfolio
    - Security
    - Technology
  built_by: Andrej Gajdos
  built_by_url: https://andrejgajdos.com/
  featured: false
- title: Axel Fuhrmann
  url: https://axelfuhrmann.com
  main_url: https://axelfuhrmann.com
  source_url: https://github.com/afuh/axelfuhrmann.com
  description: >
    Personal portfolio.
  categories:
    - Portfolio
    - Freelance
    - Web Development
  featured: false
- title: Alaina Viau
  url: https://www.alainaviau.com
  main_url: https://www.alainaviau.com
  description: >
    Official website of Canadian opera director, creator, and producer Alaina Viau. Site designed by Stephen Bell.
  categories:
    - Portfolio
    - Music
  built_by: Michael Uloth
  built_by_url: https://www.michaeluloth.com
- title: Alison Moritz
  url: https://www.alisonmoritz.com
  main_url: https://www.alisonmoritz.com
  description: >
    Official website of American stage director Alison Moritz. Site designed by Stephen Bell.
  categories:
    - Portfolio
    - Music
  built_by: Michael Uloth
  built_by_url: https://www.michaeluloth.com
- title: Luke Secomb Digital
  url: https://lukesecomb.digital
  main_url: https://lukesecomb.digital
  source_url: https://github.com/lukethacoder/luke-secomb-simple
  description: >
    A simple portfolio site built using TypeScript, Markdown and React Spring.
  categories:
    - Portfolio
    - Web Development
  built_by: Luke Secomb
  built_by_url: https://lukesecomb.digital
  featured: false
- title: We are Brew
  url: https://www.wearebrew.co.uk
  main_url: https://www.wearebrew.co.uk
  description: >
    Official website for Brew, a Birmingham based Digital Marketing Agency.
  categories:
    - Portfolio
    - Web Development
    - Agency
    - Marketing
  built_by: Brew Digital
  built_by_url: https://www.wearebrew.co.uk
- title: Global City Data
  main_url: https://globalcitydata.com
  url: https://globalcitydata.com
  source_url: https://github.com/globalcitydata/globalcitydata
  description: >
    Global City Data is an open, easily browsable platform to showcase peer-reviewed urban datasets and models created by different research groups.
  categories:
    - Education
    - Open Source
  built_by: Rafi Barash
  built_by_url: https://rafibarash.com
  featured: false
- title: Submittable
  url: https://www.submittable.com
  main_url: https://www.submittable.com
  description: >
    Submissions made simple. Submittalbe is a cloud-based submissions manager that lets you accept, review, and make decisions on any kind of digital content.
  categories:
    - Technology
    - Marketing
  built_by: Genevieve Crow
  built_by_url: https://github.com/g-crow
- title: Appmantle
  main_url: https://appmantle.com
  url: https://appmantle.com
  description: >
    Appmantle is a new way of creating apps. A complete modern app that you build yourself quickly & easily, without programming knowledge.
  categories:
    - App
    - Marketing
    - Landing Page
    - Mobile Development
    - Technology
  built_by: Appmantle
  built_by_url: https://appmantle.com
  featured: false
- title: Acto
  main_url: https://www.acto.dk/
  url: https://www.acto.dk/
  description: >
    Tomorrows solutions - today. Acto is an innovative software engineering company, providing your business with high-quality, scalable and maintainable software solutions, to make your business shine.
  categories:
    - Agency
    - Technology
    - Web Development
    - Mobile Development
  built_by: Acto
  built_by_url: https://www.acto.dk/
- title: Gatsby GitHub Stats
  url: https://gatsby-github-stats.netlify.app
  main_url: https://gatsby-github-stats.netlify.app
  source_url: https://github.com/lannonbr/gatsby-github-stats/
  description: >
    Statistics Dashboard for Gatsby GitHub repository
  categories:
    - Data
  built_by: Benjamin Lannon
  built_by_url: https://lannonbr.com
  featured: false
- title: Graphic Intuitions
  url: https://www.graphicintuitions.com/
  main_url: https://www.graphicintuitions.com/
  description: >
    Digital marketing agency located in Morris, Manitoba.
  categories:
    - Agency
    - Web Development
    - Marketing
  featured: false
- title: Smooper
  url: https://www.smooper.com/
  main_url: https://www.smooper.com/
  description: >
    We connect you with digital marketing experts for 1 on 1 consultation sessions
  categories:
    - Marketing
    - Directory
  featured: false
- title: Lesley Barber
  url: https://www.lesleybarber.com/
  main_url: https://www.lesleybarber.com/
  description: >
    Official website of Canadian film composer Lesley Barber.
  categories:
    - Portfolio
    - Music
  built_by: Michael Uloth
  built_by_url: https://www.michaeluloth.com
- title: Timeline of Terror
  main_url: https://timelineofterror.org/
  url: https://timelineofterror.org/
  source_url: https://github.com/Symbitic/timeline-of-terror
  description: >
    Complete guide to the events of September 11, 2001.
  categories:
    - Directory
    - Government
  built_by: Alex Shaw
  built_by_url: https://github.com/Symbitic/
  featured: false
- title: Pill Club
  url: https://thepillclub.com
  main_url: https://thepillclub.com
  description: >
    Zero Copay With Insurance + Free Shipping + Bonus Gifts + Online Delivery – Birth Control Delivery and Prescription
  categories:
    - Marketing
    - Healthcare
  built_by: Pill Club
  built_by_url: https://thepillclub.com
- title: myweekinjs
  url: https://www.myweekinjs.com/
  main_url: https://www.myweekinjs.com/
  source_url: https://github.com/myweekinjs/public-website
  description: >
    Challenge to create and/or learn something new in JavaScript each week.
  categories:
    - Blog
  built_by: Adriaan Janse van Rensburg
  built_by_url: https://github.com/HurricaneInteractive/
  featured: false
- title: The Edit Suite
  main_url: https://www.theeditsuite.com.au/
  url: https://www.theeditsuite.com.au/
  source_url: https://thriveweb.com.au/portfolio/the-edit-suite/
  description: >-
    The Edit Suite is an award winning video production and photography company based out of our Mermaid Beach studio on the Gold Coast of Australia but we also have the ability to work mobile from any location.
  categories:
    - Photography
    - Marketing
  built_by: Thrive Team - Gold Coast
  built_by_url: https://thriveweb.com.au/
  featured: false
- title: CarineRoitfeld
  main_url: https://www.carineroitfeld.com/
  url: https://www.carineroitfeld.com/
  description: >
    Online shop for Carine Roitfeld parfume
  categories:
    - E-commerce
  built_by: Ask Phill
  built_by_url: https://askphill.com
- title: EngineHub.org
  url: https://enginehub.org
  main_url: https://enginehub.org
  source_url: https://github.com/EngineHub/enginehub-website
  description: >
    The landing pages for EngineHub, the organisation behind WorldEdit, WorldGuard, CraftBook, and more
  categories:
    - Landing Page
    - Technology
    - Open Source
  built_by: Matthew Miller
  built_by_url: https://matthewmiller.dev
- title: Goulburn Physiotherapy
  url: https://www.goulburnphysiotherapy.com.au/
  main_url: https://www.goulburnphysiotherapy.com.au/
  description: >
    Goulburn Physiotherapy is a leader in injury prevention, individual and community health, and workplace health solutions across Central Victoria.
  categories:
    - Blog
    - Healthcare
  built_by: KiwiSprout
  built_by_url: https://kiwisprout.nz/
  featured: false
- title: TomTom Traffic Index
  main_url: https://www.tomtom.com/en_gb/traffic-index/
  url: https://www.tomtom.com/en_gb/traffic-index/
  description: >
    The TomTom Traffic Index provides drivers, city planners, auto manufacturers and policy makers with unbiased statistics and information about congestion levels in 403 cities across 56 countries on 6 continents.
  categories:
    - Travel
    - Data
  built_by: TomTom
  built_by_url: https://tomtom.com
  featured: false
- title: PrintAWorld | A 3D Printing and Fabrication Company
  main_url: https://prtwd.com/
  url: https://prtwd.com/
  description: >
    PrintAWorld is a NYC based fabrication and manufacturing company that specializes in 3D printing, 3D scanning, CAD Design,
    laser cutting, and rapid prototyping. We help artists, agencies and engineers turn their ideas into its physical form.
  categories:
    - Business
  featured: false
- title: Glug-Infinite
  main_url: https://gluginfinite.github.io
  url: https://gluginfinite.github.io
  source_url: https://github.com/crstnmac/glug
  description: >
    This is a website built with Gatsby v2 that is deployed on GitHub using GitHub Pages and Netlify.
  categories:
    - Web Development
    - Blog
    - Portfolio
    - Agency
  built_by: Criston Macarenhas
  built_by_url: https://github.com/crstnmac
  featured: false
- title: The State of CSS Survey
  main_url: https://stateofcss.com/
  url: https://stateofcss.com/
  source_url: https://github.com/StateOfJS/state-of-css-2019
  description: >
    Annual CSS survey, brother of The State of JS Survey.
  categories:
    - Web Development
  built_by: Sacha Greif & Contribs
  built_by_url: https://github.com/StateOfJS
  featured: false
- title: Bytom Blockchain
  url: https://bytom.io/
  main_url: https://bytom.io/
  source_url: https://github.com/bytomlabs/bytom.io
  description: >
    Embrace the New Era of Bytom Blockchain
  categories:
    - Finance
    - Open Source
    - Technology
  built_by: Bytom Foundation
  built_by_url: https://bytom.io/
  featured: false
- title: Oerol Festival
  url: https://www.oerol.nl/nl/
  main_url: https://www.oerol.nl/en/
  description: >
    Oerol is a cultural festival on the island of Terschelling in the Netherlands that is held annually in June.
    The ten-day festival is focused on live, public theatre as well as music and visual arts.
  categories:
    - Event
    - Entertainment
  built_by: Oberon
  built_by_url: https://oberon.nl/
  featured: false
- title: Libra
  main_url: https://libra.org/
  url: https://libra.org/
  description: Libra's mission is to enable a simple global currency and financial infrastructure that empowers billions of people.
  featured: false
  categories:
    - Open Source
    - Technology
    - Finance
- title: Riffy Blog
  main_url: https://blog.rayriffy.com/
  url: https://blog.rayriffy.com/
  source_url: https://github.com/rayriffy/rayriffy-blog
  description: >
    Riffy Blog is async based beautiful highly maintainable site built by using Gatsby v2 with SEO optimized.
  categories:
    - Web Development
    - Blog
    - Open Source
    - Technology
    - Music
    - SEO
  built_by: Phumrapee Limpianchop
  built_by_url: https://rayriffy.com/
  featured: false
- title: The Coffee Collective
  url: https://coffeecollective.dk
  main_url: https://coffeecollective.dk
  description: >
    The Coffee Collective website is a JAM-stack based, multilingual, multi currency website/shop selling coffee, related products and subscriptions.
  categories:
    - E-commerce
    - Food
  built_by: Remotely (Anders Hallundbæk)
  built_by_url: https://remotely.dk
  featured: false
- title: Leadership Development International
  url: https://ldi.global
  main_url: https://ldi.global
  description: >
    A DatoCMS-backed site for an education and training company based in the US, China and the UAE.
  categories:
    - Education
    - Nonprofit
  built_by: Grant Holle
  built_by_url: https://grantholle.com
  featured: false
- title: Canvas 1839
  main_url: https://www.canvas1839.com/
  url: https://www.canvas1839.com/
  description: >-
    Online store for Canvas 1839 products, including pharmacological-grade CBD oil and relief cream.
  categories:
    - E-commerce
    - Marketing
  built_by: Corey Ward
  built_by_url: http://www.coreyward.me/
- title: Sparkle Stories
  main_url: https://app.sparklestories.com/
  url: https://app.sparklestories.com/
  description: >-
    Sparkle Stories is a streaming audio platform for children with over 1,200 original audio stories.
  categories:
    - App
    - Education
  built_by: Corey Ward
  built_by_url: http://www.coreyward.me/
- title: nehalist.io
  main_url: https://nehalist.io
  url: https://nehalist.io
  description: >
    nehalist.io is a blog about software development, technology and all that kind of geeky stuff.
  categories:
    - Blog
    - Web Development
    - Open Source
  built_by: Kevin Hirczy
  built_by_url: https://nehalist.io
  featured: false
- title: March and Ash
  main_url: https://marchandash.com/
  url: https://marchandash.com/
  description: >-
    March and Ash is a customer-focused, licensed cannabis dispensary located in Mission Valley.
  categories:
    - E-commerce
    - Business
    - Blog
  built_by: Blueyellow
  built_by_url: https://blueyellow.io/
  featured: false
- title: T Two Industries
  description: >
    T Two Industries is a manufacturing company specializing in building custom truck decks, truck bodies, and trailers.
  main_url: https://www.ttwo.ca
  url: https://www.ttwo.ca
  categories:
    - Business
  built_by: https://www.t2.ca
  built_by_url: https://www.t2.ca
  featured: false
- title: Cali's Finest Landscaping
  url: https://www.calisfinestlandscaping.com/
  main_url: https://www.calisfinestlandscaping.com/
  description: >
    A team of hard-working, quality-obsessed landscaping professionals looking to take dreams and transform them into reality.
  categories:
    - Business
  built_by: David Krasniy
  built_by_url: http://dkrasniy.com
  featured: false
- title: Vazco
  url: https://www.vazco.eu
  main_url: https://www.vazco.eu
  description: >
    Vazco works for clients from all around the world in future-proof technologies and help them build better products.
  categories:
    - Agency
    - Web Development
    - Blog
    - Business
    - Technology
  built_by: Vazco
  built_by_url: https://www.vazco.eu
  featured: false
- title: Major League Eating
  main_url: https://majorleagueeating.com
  url: https://majorleagueeating.com
  description: >
    Major League Eating is the professional competitive eating organization that runs the Nathan’s Famous Coney Island Hot Dog eating contest on July 4th, among other eating events.
  categories:
    - Entertainment
    - Sports
  built_by: Carmen Cincotti
  built_by_url: https://github.com/ccincotti3
  featured: false
- title: APIs You Won't Hate
  url: https://apisyouwonthate.com/blog
  main_url: https://apisyouwonthate.com
  source_url: https://github.com/apisyouwonthate/apisyouwonthate.com
  description: >
    API development is a topic very close to our hearts. APIs You Won't Hate is a team and community dedicated to learning, writing, sharing ideas and bettering understanding of API practices. Together we can eradicate APIs we hate.
  categories:
    - Blog
    - Education
    - E-commerce
    - API
    - Community
    - Learning
    - Open Source
    - Technology
    - Web Development
  built_by: Mike Bifulco
  built_by_url: https://github.com/mbifulco
  featured: false
- title: Sankarsan Kampa
  main_url: https://traction.one
  url: https://traction.one
  description: Full time programmer, part time gamer, exploring the details of programmable systems and how to stretch their capabilities.
  featured: false
  categories:
    - Portfolio
    - Freelance
- title: AwesomeDocs
  main_url: https://awesomedocs.traction.one/
  url: https://awesomedocs.traction.one/install
  source_url: https://github.com/AwesomeDocs/website
  description: An awesome documentation website generator!
  featured: false
  categories:
    - Open Source
    - Web Development
    - Technology
    - Documentation
  built_by: Sankarsan Kampa
  built_by_url: https://traction.one
- title: Prism Programming Language
  main_url: https://prism.traction.one/
  url: https://prism.traction.one/
  source_url: https://github.com/PrismLang/website
  description: Interpreted, high-level, programming language.
  featured: false
  categories:
    - Programming
    - Open Source
    - Technology
    - Documentation
  built_by: Sankarsan Kampa
  built_by_url: https://traction.one
- title: KingsDesign
  url: https://www.kingsdesign.com.au/
  main_url: https://www.kingsdesign.com.au/
  description: KingsDesign is a Hobart based web design and development company. KingsDesign creates, designs, measures and improves web based solutions for businesses and organisations across Australia.
  categories:
    - Agency
    - Technology
    - Portfolio
    - Consulting
    - User Experience
  built_by: KingsDesign
  built_by_url: https://www.kingsdesign.com.au
- title: EasyFloh | Easy Flows for all
  url: https://www.easyfloh.com
  main_url: https://www.easyfloh.com
  description: >
    EasyFloh is for creating simple flows for your organisation. An organisation
    can design own flows with own stages.
  categories:
    - Business
    - Landing Page
  built_by: Vikram Aroskar
  built_by_url: https://medium.com/@vikramaroskar
  featured: false
- title: Home Alarm Report
  url: https://homealarmreport.com/
  main_url: https://homealarmreport.com/
  description: >
    Home Alarm Report is dedicated to helping consumers make informed decisions
    about home security solutions. The site was easily migrated from a legacy WordPress
    installation and the dev team chose Gatsby for its site speed and SEO capabilities.
  categories:
    - Blog
    - Business
    - SEO
    - Technology
  built_by: Centerfield Media
  built_by_url: https://www.centerfield.com
- title: Just | FX for treasurers
  url: https://www.gojust.com
  main_url: https://www.gojust.com
  description: >
    Just provides a single centralized view of FX for corporate treasurers. See interbank market prices, and access transaction cost analysis.
  categories:
    - Finance
    - Technology
  built_by: Bejamas
  built_by_url: https://bejamas.io/
  featured: false
- title: Bureau for Good | Nonprofit branding, web and print communications
  url: https://www.bureauforgood.com
  main_url: https://www.bureauforgood.com
  description: >
    Bureau for Good helps nonprofits explain why they matter across digital & print media. Bureau for Good crafts purpose-driven identities, websites & print materials for changemakers.
  categories:
    - Nonprofit
    - Agency
    - Design
  built_by: Bejamas
  built_by_url: https://bejamas.io/
  featured: false
- title: Atelier Cartier Blumen
  url: https://www.ateliercartier.ch
  main_url: https://www.ateliercartier.ch
  description: >
    Im schönen Kreis 6 in Zürich kreiert Nicole Cartier Blumenkompositionen anhand Charaktereigenschaften oder Geschichten zur Person an. Für wen ist Dein Blumenstrauss gedacht? Einzigartige Floristik Blumensträusse, Blumenabos, Events, Shootings. Site designed by https://www.stolfo.co
  categories:
    - E-commerce
    - Design
  built_by: Bejamas
  built_by_url: https://bejamas.io/
  featured: false
- title: Veronym – Cloud Security Service Provider
  url: https://www.veronym.com
  main_url: https://www.veronym.com
  description: >
    Veronym is securing your digital transformation. A comprehensive Internet security solution for business. Stay safe no matter how, where and when you connect.
  categories:
    - Security
    - Technology
    - Business
  built_by: Bejamas
  built_by_url: https://bejamas.io/
  featured: false
- title: Devahoy
  url: https://devahoy.com/
  main_url: https://devahoy.com/
  description: >
    Devahoy is a personal blog written in Thai about software development.
  categories:
    - Blog
    - Programming
  built_by: Chai Phonbopit
  built_by_url: https://github.com/phonbopit
  featured: false
- title: Venus Lover
  url: https://venuslover.com
  main_url: https://venuslover.com
  description: >
    Venus Lover is a mobile app for iOS and Android so you can read your daily horoscope and have your natal chart, including the interpretation of the ascendant, planets, houses and aspects.
  categories:
    - App
    - Consulting
    - Education
    - Landing Page
- title: Write/Speak/Code
  url: https://www.writespeakcode.com/
  main_url: https://www.writespeakcode.com/
  description: >
    Write/Speak/Code is a non-profit on a mission to promote the visibility and leadership of technologists with marginalized genders through peer-led professional development.
  categories:
    - Community
    - Nonprofit
    - Open Source
    - Conference
  built_by: Nicola B.
  built_by_url: https://www.linkedin.com/in/nicola-b/
  featured: false
- title: Daniel Spajic
  url: https://danieljs.tech/
  main_url: https://danieljs.tech/
  description: >
    Passionate front-end developer with a deep, yet diverse skillset.
  categories:
    - Portfolio
    - Programming
    - Freelance
  built_by: Daniel Spajic
  featured: false
- title: Cosmotory
  url: https://cosmotory.netlify.app/
  main_url: https://cosmotory.netlify.app/
  description: >
    This is the educational blog containing various courses,learning materials from various authors from all over the world.
  categories:
    - Blog
    - Community
    - Nonprofit
    - Open Source
    - Education
  built_by: Hanishraj B Rao.
  built_by_url: https://hanishrao.netlify.app/
  featured: false
- title: Armorblox | Security Powered by Understanding
  url: https://www.armorblox.com
  main_url: https://www.armorblox.com
  description: >
    Armorblox is a venture-backed stealth cybersecurity startup, on a mission to build a game-changing enterprise security platform.
  categories:
    - Security
    - Technology
    - Business
  built_by: Bejamas
  built_by_url: https://bejamas.io
  featured: false
- title: Mojo
  url: https://www.mojo.is
  main_url: https://www.mojo.is/
  description: >
    We help companies create beautiful digital experiences
  categories:
    - Agency
    - Technology
    - Consulting
    - User Experience
    - Web Development
  featured: false
- title: Marcel Hauri
  url: https://marcelhauri.ch/
  main_url: https://marcelhauri.ch/
  description: >
    Marcel Hauri is an award-winning Magento developer and e-commerce specialist.
  categories:
    - Portfolio
    - Blog
    - Programming
    - Community
    - Open Source
    - E-commerce
  built_by: Marcel Hauri
  built_by_url: https://marcelhauri.ch
  featured: false
- title: Projektmanagementblog
  url: https://www.projektmanagementblog.de
  main_url: https://www.projektmanagementblog.de/
  source_url: https://github.com/StephanWeinhold/pmblog
  description: >
    Thoughts about modern project management. Built with Gatsby and Tachyons, based on Advanced Starter.
  categories:
    - Blog
  built_by: Stephan Weinhold
  built_by_url: https://stephanweinhold.com/
  featured: false
- title: Anthony Boyd Graphics
  url: https://www.anthonyboyd.graphics/
  main_url: https://www.anthonyboyd.graphics/
  description: >
    Free Graphic Design Resources by Anthony Boyd
  categories:
    - Portfolio
  built_by: Anthony Boyd
  built_by_url: https://www.anthonyboyd.com/
  featured: false
- title: Relocation Hero
  url: https://relocationhero.com
  main_url: https://relocationhero.com
  description: >
    Blog with FAQs related to Germany relocation. Built with Gatsby.
  categories:
    - Blog
    - Consulting
    - Community
  featured: false
- title: Zoe Rodriguez
  url: https://zoerodrgz.com
  main_url: https://zoerodrgz.com
  description: >
    Portfolio for Los Angeles-based designer Zoe Rodriguez. Built with Gatsby.
  categories:
    - Portfolio
    - Design
  built_by: Chase Ohlson
  built_by_url: https://chaseohlson.com
  featured: false
- title: TriActive USA
  url: https://triactiveusa.com
  main_url: https://triactiveusa.com
  description: >
    Website and blog for TriActive USA. Built with Gatsby.
  categories:
    - Landing Page
    - Business
  built_by: Chase Ohlson
  built_by_url: https://chaseohlson.com
- title: LaunchDarkly
  url: https://launchdarkly.com/
  main_url: https://launchdarkly.com/
  description: >
    LaunchDarkly is the feature management platform that software teams use to build better software, faster.
  categories:
    - Technology
    - Marketing
  built_by: LaunchDarkly
  built_by_url: https://launchdarkly.com/
  featured: false
- title: Arpit Goyal
  url: https://arpitgoyal.com
  main_url: https://arpitgoyal.com
  source_url: https://github.com/92arpitgoyal/ag-blog
  description: >
    Blog and portfolio website of a Front-end Developer turned Product Manager.
  categories:
    - Blog
    - Portfolio
    - Technology
    - User Experience
  built_by: Arpit Goyal
  built_by_url: https://twitter.com/_arpitgoyal
  featured: false
- title: Portfolio of Cole Townsend
  url: https://twnsnd.co
  main_url: https://twnsnd.co
  description: Portfolio of Cole Townsend, Product Designer
  categories:
    - Portfolio
    - User Experience
    - Web Development
    - Design
  built_by: Cole Townsend
  built_by_url: https://twitter.com/twnsndco
- title: Jana Desomer
  url: https://www.janadesomer.be/
  main_url: https://www.janadesomer.be/
  description: >
    I'm Jana, a digital product designer with coding skills, based in Belgium
  categories:
    - Portfolio
  built_by: Jana Desomer Designer/Developer
  built_by_url: https://www.janadesomer.be/
  featured: false
- title: Carbon8 Regenerative Agriculture
  url: https://www.carbon8.org.au/
  main_url: https://www.carbon8.org.au/
  description: >
    Carbon8 is a Not for Profit charity that supports Aussie farmers to transition to regenerative agriculture practices and rebuild the carbon (organic matter) in their soil from 1% to 8%.
  categories:
    - Nonprofit
    - E-commerce
  built_by: Little & Big
  built_by_url: https://www.littleandbig.com.au/
  featured: false
- title: Reactgo blog
  url: https://reactgo.com/
  main_url: https://reactgo.com/
  description: >
    It provides tutorials & articles about modern open source web technologies such as react,vuejs and gatsby.
  categories:
    - Blog
    - Education
    - Programming
    - Web Development
  built_by: Sai gowtham
  built_by_url: https://twitter.com/saigowthamr
  featured: false
- title: City Springs
  url: https://citysprings.com/
  main_url: https://citysprings.com/
  description: >
    Sandy Springs is a city built on creative thinking and determination. They captured a bold vision for a unified platform to bring together new and existing information systems. To get there, the Sandy Springs communications team partnered with Mediacurrent on a new Drupal 8 decoupled platform architecture with a Gatsbyjs front end to power both the City Springs website and its digital signage network. Now, the Sandy Springs team can create content once and publish it everywhere.
  categories:
    - Community
    - Government
  built_by: Mediacurrent
  built_by_url: https://www.mediacurrent.com
  featured: false
- title: Behalf
  url: https://www.behalf.no/
  main_url: https://www.behalf.no/
  description: >
    Behalf is Norwegian based digital design agency.
  categories:
    - Agency
    - Portfolio
    - Business
    - Consulting
    - Design
    - Design System
    - Marketing
    - Web Development
    - User Experience
  built_by: Behalf
  built_by_url: https://www.behalf.no/
  featured: false
- title: Saxenhammer & Co.
  url: https://saxenhammer-co.com/
  main_url: https://saxenhammer-co.com/
  description: >
    Saxenhammer & Co. is a leading boutique investment bank in Continental Europe. The firm’s strong track record is comprised of the execution of 200 successful transactions across all major industries.
  categories:
    - Consulting
    - Finance
    - Business
  built_by: Axel Fuhrmann
  built_by_url: https://axelfuhrmann.com/
  featured: false
- title: UltronEle
  url: http://ultronele.com
  main_url: https://runbytech.github.io/ueofcweb/
  source_url: https://github.com/runbytech/ueofcweb
  description: >
    UltronEle is a light, fast, simple yet interesting serverless e-learning CMS based on GatsbyJS. It aims to provide a easy-use product for tutors, teachers, instructors from all kinks of fields with near-zero efforts to setup their own authoring tool and content publish website.
  categories:
    - Education
    - Consulting
    - Landing Page
    - Web Development
    - Open Source
    - Learning
  built_by: RunbyTech
  built_by_url: http://runbytech.co
  featured: false
- title: Nick Selvaggio
  url: https://nickgs.com/
  main_url: https://nickgs.com/
  description: >
    The personal website of Nick Selvaggio. Long Island based web developer, teacher, and technologist.
  categories:
    - Consulting
    - Programming
    - Web Development
  featured: false
- title: Free & Open Source Gatsby Themes by LekoArts
  main_url: https://themes.lekoarts.de
  url: https://themes.lekoarts.de
  source_url: https://github.com/LekoArts/gatsby-themes/tree/master/www
  built_by: LekoArts
  built_by_url: https://github.com/LekoArts
  description: >-
    Get high-quality and customizable Gatsby themes to quickly bootstrap your website! Choose from many professionally created and impressive designs with a wide variety of features and customization options. Use Gatsby Themes to take your project to the next level and let you and your customers take advantage of the many benefits Gatsby has to offer.
  categories:
    - Open Source
    - Directory
    - Marketing
    - Landing Page
  featured: false
- title: Lars Roettig
  url: https://larsroettig.dev/
  main_url: https://larsroettig.dev/
  description: >
    Lars Roettig is a Magento Maintainer and e-commerce specialist. On his Blog, he writes Software Architecture and Magento Development.
  categories:
    - Portfolio
    - Blog
    - Programming
    - Community
    - Open Source
    - E-commerce
  built_by: Lars Roettig
  built_by_url: https://larsroettig.dev/
  featured: false
- title: Cade Kynaston
  url: https://cade.codes
  main_url: https://cade.codes
  source_url: https://github.com/cadekynaston/gatsby-portfolio
  description: >
    Cade Kynaston's Portfolio
  categories:
    - Portfolio
  built_by: Cade Kynaston
  built_by_url: https://github.com/cadekynaston
  featured: false
- title: Growable Meetups
  url: https://www.growable.io/
  main_url: https://www.growable.io/
  description: >
    Growable - Events to Accelerate your career in Tech. Made with <3 with Gatsby, React & Netlify by Talent Point in London.
  categories:
    - Event
    - Technology
    - Education
    - Community
    - Conference
  built_by: Talent Point
  built_by_url: https://github.com/talent-point/
  featured: false
- title: Fantastic Metropolis
  main_url: https://fantasticmetropolis.com
  url: https://fantasticmetropolis.com
  description: >
    Fantastic Metropolis ran between 2001 and 2006, highlighting the potential of literary science fiction and fantasy.
  categories:
    - Entertainment
  built_by: Luis Rodrigues
  built_by_url: https://goblindegook.com
  featured: false
- title: Simon Koelewijn
  main_url: https://simonkoelewijn.nl
  url: https://simonkoelewijn.nl
  description: >
    Personal blog of Simon Koelewijn, where he blogs about UX, analytics and web development (in Dutch). Made awesome and fast by using Gatsby 2.x (naturally) and gratefully using Netlify and Netlify CMS.
  categories:
    - Freelance
    - Blog
    - Web Development
    - User Experience
  built_by: Simon Koelewijn
  built_by_url: https://simonkoelewijn.nl
  featured: false
- title: Frankly Steve
  url: https://www.franklysteve.com/
  main_url: https://www.franklysteve.com/
  description: >
    Wedding photography with all the hugs, tears, kisses, smiles, laughter, banter, kids up trees, friends in hedges.
  categories:
    - Photography
    - Portfolio
  built_by: Little & Big
  built_by_url: https://www.littleandbig.com.au/
  featured: false
- title: Eventos orellana
  description: >-
    We are a company dedicated to providing personalized and professional advice
    for the elaboration and coordination of social and business events.
  main_url: https://eventosorellana.com/
  url: https://eventosorellana.com/
  featured: false
  categories:
    - Gallery
  built_by: Ramón Chancay
  built_by_url: https://ramonchancay.me/
- title: DIA Supermercados
  main_url: https://dia.com.br
  url: https://dia.com.br
  description: >-
    Brazilian retailer subsidiary, with more than 1,100 stores in Brazil, focusing on low prices and exclusive DIA Products.
  categories:
    - Business
  built_by: CloudDog
  built_by_url: https://clouddog.com.br
  featured: false
- title: AntdSite
  main_url: https://antdsite.yvescoding.org
  url: https://antdsite.yvescoding.org
  description: >-
    A static docs generator based on Ant Design and GatsbyJs.
  categories:
    - Documentation
  built_by: Yves Wang
  built_by_url: https://antdsite.yvescoding.org
- title: AntV
  main_url: https://antv.vision
  url: https://antv.vision
  description: >-
    AntV is a new generation of data visualization technique from Ant Financial
  categories:
    - Documentation
  built_by: afc163
  built_by_url: https://github.com/afc163
- title: ReactStudy Blog
  url: https://elated-lewin-51cf0d.netlify.app
  main_url: https://elated-lewin-51cf0d.netlify.app
  description: >
    Belong to your own blog by gatsby
  categories:
    - Blog
  built_by: 97thjingba
  built_by_url: https://github.com/97thjingba
  featured: false
- title: George
  main_url: https://kind-mestorf-5a2bc0.netlify.app
  url: https://kind-mestorf-5a2bc0.netlify.app
  description: >
    shiny new web built with Gatsby
  categories:
    - Blog
    - Portfolio
    - Gallery
    - Landing Page
    - Design
    - Web Development
    - Open Source
    - Science
  built_by: George Davituri
  featured: false

- title: CEO amp
  main_url: https://www.ceoamp.com
  url: https://www.ceoamp.com
  description: >
    CEO amp is an executive training programme to amplify a CEO's voice in the media. This site was built with Gatsby v2, Styled-Components, TypeScript and React Spring.
  categories:
    - Consulting
    - Entrepreneurship
    - Marketing
    - Landing Page
  built_by: Jacob Herper
  built_by_url: https://herper.io
  featured: false
- title: QuantumBlack
  main_url: https://www.quantumblack.com/
  url: https://www.quantumblack.com/
  description: >
    We help companies use data to make distinctive, sustainable and significant improvements to their performance.
  categories:
    - Technology
    - Consulting
    - Data
    - Design
  built_by: Richard Westenra
  built_by_url: https://www.richardwestenra.com/
  featured: false
- title: Coffeeshop Creative
  url: https://www.coffeeshopcreative.ca
  main_url: https://www.coffeeshopcreative.ca
  description: >
    Marketing site for a Toronto web design and videography studio.
  categories:
    - Marketing
    - Agency
    - Design
    - Video
    - Web Development
  built_by: Michael Uloth
  built_by_url: https://www.michaeluloth.com
  featured: false
- title: Daily Hacker News
  url: https://dailyhn.com
  main_url: https://dailyhn.com
  description: >
    Daily Hacker News presents the top five stories from Hacker News daily.
  categories:
    - Entertainment
    - Design
    - Web Development
    - Technology
    - Science
  built_by: Joeri Smits
  built_by_url: https://joeri.dev
  featured: false
- title: Grüne Dresden
  main_url: https://ltw19dresden.de
  url: https://ltw19dresden.de
  description: >
    This site was built for the Green Party in Germany (Bündnis 90/Die Grünen) for their local election in Dresden, Saxony. The site was built with Gatsby v2 and Styled-Components.
  categories:
    - Government
    - Nonprofit
  built_by: Jacob Herper
  built_by_url: https://herper.io
- title: Mill3 Studio
  main_url: https://mill3.studio/en/
  url: https://mill3.studio/en/
  description: >
    Our agency specializes in the analysis, strategy and development of digital products.
  categories:
    - Agency
    - Portfolio
  built_by: Mill3
  built_by_url: https://mill3.studio/en/
  featured: false
- title: Zellement
  main_url: https://www.zellement.com
  url: https://www.zellement.com
  description: >
    Online portfolio of Dan Farrow from Nottingham, UK.
  categories:
    - Portfolio
  built_by: Zellement
  built_by_url: https://www.zellement.com
  featured: false
- title: Fullstack HQ
  url: https://fullstackhq.com/
  main_url: https://fullstackhq.com/
  description: >
    Get immediate access to a battle-tested team of designers and developers on a pay-as-you-go monthly subscription.
  categories:
    - Agency
    - Consulting
    - Freelance
    - Marketing
    - Portfolio
    - Web Development
    - App
    - Business
    - Design
    - JavaScript
    - Technology
    - User Experience
    - Web Development
    - E-commerce
    - WordPress
  built_by: Fullstack HQ
  built_by_url: https://fullstackhq.com/
  featured: false
- title: Cantas
  main_url: https://www.cantas.co.jp
  url: https://www.cantas.co.jp
  description: >
    Cantas is digital marketing company in Japan.
  categories:
    - Business
    - Agency
  built_by: Cantas
  built_by_url: https://www.cantas.co.jp
  featured: false
- title: Sheringham Shantymen
  main_url: https://www.shantymen.com/
  url: https://www.shantymen.com/
  description: >
    The Sheringham Shantymen are a sea shanty singing group that raise money for the RNLI in the UK.
  categories:
    - Music
    - Community
    - Entertainment
    - Nonprofit
  built_by: Zellement
  built_by_url: https://www.zellement.com/
  featured: false
- title: WP Spark
  main_url: https://wpspark.io/
  url: https://wpspark.io/
  description: >
    Create blazing fast website with WordPress and our Gatsby themes.
  categories:
    - Agency
    - Community
    - Blog
    - WordPress
  built_by: wpspark
  built_by_url: https://wpspark.io/
- title: Ronald Langeveld
  description: >
    Ronald Langeveld's blog and Web Development portfolio website.
  main_url: https://www.ronaldlangeveld.com
  url: https://www.ronaldlangeveld.com
  categories:
    - Blog
    - Web Development
    - Freelance
    - Portfolio
    - Consulting
  featured: false
- title: Golfonaut
  description: >
    Golfonaut - Golf application for Apple Watch
  main_url: https://golfonaut.io
  url: https://golfonaut.io
  categories:
    - App
    - Sports
  featured: false
- title: Anton Sten - UX Lead/Design
  url: https://www.antonsten.com
  main_url: https://www.antonsten.com
  description: Anton Sten leads UX for design-driven companies.
  categories:
    - User Experience
    - Blog
    - Freelance
    - Portfolio
    - Consulting
    - Agency
    - Design
  featured: false
- title: Rashmi AP - Front-end Developer
  main_url: http://rashmiap.me
  url: http://rashmiap.me
  featured: false
  description: >
    Rashmi AP's Personal Portfolio Website
  source_url: https://github.com/rashmiap/personal-website-react
  categories:
    - Portfolio
    - Open Source
  built_by: Rashmi AP
  built_by_url: http://rashmiap.me
- title: OpenSourceRepos - Blogs for open source repositories
  main_url: https://opensourcerepos.com
  url: https://opensourcerepos.com
  featured: false
  description: >
    Open Source Repos is a blog site for explaining the architecture, code-walkthrough and key takeways for the GitHub repository. Out main aim to is to help more developers contribute to open source projects.
  source_url: https://github.com/opensourcerepos/blogs
  categories:
    - Open Source
    - Design
    - Design System
    - Blog
  built_by: OpenSourceRepos Team
  built_by_url: https://opensourcerepos.com
- title: Sheelah Brennan - Front-End/UX Engineer
  main_url: https://sheelahb.com
  url: https://sheelahb.com
  featured: false
  description: >
    Sheelah Brennan's web development blog
  categories:
    - Blog
    - Web Development
    - Design
    - Freelance
    - Portfolio
  built_by: Sheelah Brennan
- title: Delinx.Digital - Web and Mobile Development Agency based in Sofia, Bulgaria
  main_url: https://delinx.digital
  url: https://delinx.digital/solutions
  description: >
    Delinx.digital is a software development oriented digital agency based in Sofia, Bulgaria. We develop bespoke software solutions using  WordPress, WooCommerce, Shopify, e-commerce, React.js, Node.js, PHP, Laravel and many other technologies.
  categories:
    - Agency
    - Web Development
    - Design
    - E-commerce
    - WordPress
  featured: false
- title: Cameron Nuckols - Articles, Book Notes, and More
  main_url: https://nucks.co
  url: https://nucks.co
  description: >
    This site hosts all of Cameron Nuckols's writing on entrepreneurship, startups, money, fitness, self-education, and self-improvement.
  categories:
    - Blog
    - Entrepreneurship
    - Business
    - Productivity
    - Technology
    - Marketing
  featured: false
- title: Hayato KAJIYAMA - Portfolio
  main_url: https://hyakt.dev
  url: https://hyakt.dev
  source_url: https://github.com/hyakt/hyakt.github.io
  featured: false
  categories:
    - Portfolio
- title: Skirtcraft - Unisex Skirts with Large Pockets
  main_url: https://skirtcraft.com
  url: https://skirtcraft.com/products
  source_url: https://github.com/jqrn/skirtcraft-web
  description: >
    Skirtcraft sells unisex skirts with large pockets, made in the USA. Site built with TypeScript and styled-components, with Tumblr-sourced blog posts.
  categories:
    - E-commerce
    - Blog
  built_by: Joe Quarion
  built_by_url: https://github.com/jqrn
  featured: false
- title: Vermarc Sport
  main_url: https://www.vermarcsport.com/
  url: https://www.vermarcsport.com/
  description: >
    Vermarc Sport offers a wide range of cycle clothing, cycling jerseys, bib shorts, rain gear and accessories, as well for the summer, the mid-season (autumn / spring) and the winter.
  categories:
    - E-commerce
  built_by: BrikL
  built_by_url: https://github.com/Brikl
- title: Cole Ruche
  main_url: https://coleruche.com
  url: https://coleruche.com
  source_url: https://github.com/kingingcole/myblog
  description: >
    The personal website and blog for Emeruche "Cole" Ikenna, front-end web developer from Nigeria.
  categories:
    - Blog
    - Portfolio
  built_by: Emeruche "Cole" Ikenna
  built_by_url: https://twitter.com/cole_ruche
  featured: false
- title: Abhith Rajan - Coder, Blogger, Biker, Full Stack Developer
  main_url: https://www.abhith.net/
  url: https://www.abhith.net/
  source_url: https://github.com/Abhith/abhith.net
  description: >
    abhith.net is a portfolio website of Abhith Rajan, a full stack developer. Sharing blog posts, recommended videos, developer stories and services with the world through this site.
  categories:
    - Portfolio
    - Blog
    - Programming
    - Open Source
    - Technology
  built_by: Abhith Rajan
  built_by_url: https://github.com/Abhith
  featured: false
- title: Mr & Mrs Wilkinson
  url: https://thewilkinsons.netlify.app/
  main_url: https://thewilkinsons.netlify.app/
  source_url: https://github.com/davemullenjnr/the-wilkinsons
  description: >
    A one-page wedding photography showcase using Gatsby Image and featuring a lovely hero and intro section.
  categories:
    - Photography
  built_by: Dave Mullen Jnr
  built_by_url: https://davemullenjnr.co.uk
  featured: false
- title: Gopesh Gopinath - Full Stack JavaScript Developer
  url: https://www.gopeshgopinath.com
  main_url: https://www.gopeshgopinath.com
  source_url: https://github.com/GopeshMedayil/gopeshgopinath.com
  description: >
    Gopesh Gopinath's Personal Portfolio Website
  categories:
    - Portfolio
    - Open Source
  built_by: Gopesh Gopinath
  built_by_url: https://www.gopeshgopinath.com
  featured: false
- title: Misael Taveras - FrontEnd Developer
  url: https://taverasmisael.com
  main_url: https://taverasmisael.com
  source_url: https://github.com/taverasmisael/taverasmisael
  description: >
    Personal site and blogging about learning FrontEnd web development in spanish.
  categories:
    - Portfolio
    - Open Source
    - Blog
    - JavaScript
    - Web Development
  built_by: Misael Taveras
  built_by_url: https://taverasmisael.com
  featured: false
- title: Le Reacteur
  url: https://www.lereacteur.io/
  main_url: https://www.lereacteur.io/
  description: >
    Le Reacteur is the first coding bootcamp dedicated to web and mobile apps development (iOS/Android). We offer intensive sessions to train students in a short time (10 weeks). Our goal is to pass on to our students in less than 3 months what they would have learned in 2 years. To achieve this ambitious challenge, our training is based on learning JavaScript (Node.js, Express, ReactJS, React Native).
  categories:
    - JavaScript
    - Learning
    - Mobile Development
    - Web Development
  built_by: Farid Safi
  built_by_url: https://twitter.com/FaridSafi
  featured: false
- title: Cinch
  url: https://www.cinch.co.uk
  main_url: https://www.cinch.co.uk
  description: >
    Cinch is a hub for car supermarkets and dealers to show off their stock. The site only lists second-hand cars that are seven years old or younger, with less than 70,000 miles on the clock.
  categories:
    - Entrepreneurship
    - Business
  built_by: Somo
  built_by_url: https://www.somoglobal.com
  featured: false
- title: Recetas El Universo
  description: >-
    Recipes and videos with the best of Ecuadorian cuisine.
    Collectable recipes from Diario El Universo.
  main_url: https://recetas-eu.now.sh/
  url: https://recetas-eu.now.sh/
  featured: false
  categories:
    - Blog
    - WordPress
    - Food
  built_by: Ramón Chancay
  built_by_url: https://ramonchancay.me/
- title: Third and Grove
  url: https://www.thirdandgrove.com
  main_url: https://www.thirdandgrove.com
  source_url: https://github.com/thirdandgrove/tagd8_gatsby
  description: >
    A digital agency slaying the mundane one pixel at a time.
  categories:
    - Agency
    - Marketing
    - Open Source
    - Technology
  built_by: Third and Grove
  built_by_url: https://www.thirdandgrove.com
  featured: false
- title: Le Bikini
  url: https://lebikini.com
  main_url: https://lebikini.com
  description: >
    New website for Toulouse's most iconic concert hall.
  categories:
    - Music
  built_by: Antoine Rousseau
  built_by_url: https://antoine.rousseau.im
  featured: false
- title: Jimmy Truong's Portfolio
  url: https://jimmytruong.ca
  main_url: https://jimmytruong.ca
  description: >
    This porfolio is a complication of all projects done during my time at BCIT D3 (Digital Design and Development) program and after graduation.
  categories:
    - Portfolio
    - Web Development
  built_by: Jimmy Truong
  built_by_url: https://jimmytruong.ca
  featured: false
- title: Quick Stop Nicaragua
  main_url: https://quickstopnicaragua.com
  url: https://quickstopnicaragua.com
  description: >
    Convenience Store Website
  categories:
    - Food
  built_by: Gerald Martinez
  built_by_url: https://twitter.com/GeraldM_92
  featured: false
- title: XIEL
  main_url: https://xiel.dev
  url: https://xiel.dev
  source_url: https://github.com/xiel/xiel
  description: >
    I'm a freelance front-end developer from Berlin who creates digital experiences that everyone likes to use.
  categories:
    - Portfolio
    - Blog
  built_by: Felix Leupold
  built_by_url: https://twitter.com/xiel
  featured: false
- title: Nicaragua Best Guides
  main_url: https://www.nicaraguasbestguides.com
  url: https://www.nicaraguasbestguides.com
  description: >
    Full-Service Tour Operator and Destination Management Company (DMC)
  categories:
    - Agency
    - Travel
  built_by: Gerald Martinez
  built_by_url: https://twitter.com/GeraldM_92
  featured: false
- title: Thoughts and Stuff
  main_url: http://thoughtsandstuff.com
  url: http://thoughtsandstuff.com
  source_url: https://github.com/robmarshall/gatsby-tns
  description: >
    A simple easy to read blog. Minimalistic, focusing on content over branding. Includes RSS feed.
  categories:
    - Accessibility
    - Blog
    - WordPress
  built_by: Robert Marshall
  built_by_url: https://robertmarshall.dev
  featured: false
- title: Tracli
  url: https://tracli.rootvan.com/
  main_url: https://tracli.rootvan.com/
  source_url: https://github.com/ridvankaradag/tracli-landing
  description: >
    A command line app that tracks your time
  categories:
    - Productivity
    - Technology
    - Landing Page
  built_by: Ridvan Karadag
  built_by_url: http://www.rootvan.com
  featured: false
- title: spon.io
  url: https://www.spon.io
  main_url: https://www.spon.io
  source_url: https://github.com/magicspon/spon.io
  description: >
    Portfolio for frontend web developer, based in Bristol UK
  categories:
    - Portfolio
  built_by: Dave Stockley
  built_by_url: https://www.spon.io
  featured: false
- title: BBS
  url: https://big-boss-studio.com
  main_url: https://big-boss-studio.com
  description: >
    For 11 years, we help great brands in their digital transformation, offering all our expertise for their needs. Technical consulting, UX, design, technical integration and maintenance.
  categories:
    - Agency
    - JavaScript
    - Web Development
  built_by: BBS
  built_by_url: https://big-boss-studio.com
  featured: false
- title: Appes - Meant to evolve
  main_url: https://appes.co
  url: https://appes.co
  description: >
    Appes is all about apps and evolution. We help companies to build mobile and
    web products.
  categories:
    - Agency
    - Mobile Development
    - Web Development
    - Technology
  built_by: Appes
  built_by_url: https://appes.co
  featured: false
- title: Intern
  url: https://intern.imedadel.me
  main_url: https://intern.imedadel.me
  description: >
    Intern is a job board for getting internships in tech, design, marketing, and more. It's built entirely with Gatsby.
  categories:
    - Directory
    - Technology
  built_by: Imed Adel
  built_by_url: https://imedadel.me
  featured: false
- title: Global Citizen Foundation
  main_url: https://www.globalcitizenfoundation.org
  url: https://www.globalcitizenfoundation.org
  description: >
    In the digital economy, we are Global Citizens and the currency is Personal Data
  categories:
    - Nonprofit
  built_by: The Delta Studio
  built_by_url: https://www.thedelta.io
  featured: false
- title: GatsbyFinds
  main_url: https://gatsbyfinds.netlify.app
  url: https://gatsbyfinds.netlify.app
  description: >
    GatsbyFinds is a website built ontop of Gatsby v2 by providing developers with a showcase of all the latest projects made with the beloved GatsbyJS.
  categories:
    - Portfolio
    - Gallery
  built_by: Bvlktech
  built_by_url: https://twitter.com/bvlktech
  featured: false
- title: AFEX Commodities Exchange
  main_url: https://afexnigeria.com
  url: https://afexnigeria.com
  description: >
    AFEX Nigeria strives to transform Nigerian agriculture by creating more bargaining power to smallholder farmers, access to information, and secure storage.
  categories:
    - Blog
    - Business
    - Finance
    - Food
    - WordPress
  built_by: Mayowa Falade
  built_by_url: http://mayowafalade.com
  featured: false
- title: VIA Data
  main_url: https://viadata.io
  url: https://viadata.io
  description: >
    The future of data management
  categories:
    - Data
  built_by: The Delta Studio
  built_by_url: https://www.thedelta.io
  featured: false
- title: Front End Day Event Website
  main_url: https://frontend-day.com/
  url: https://frontend-day.com/
  description: >
    Performant landing page for a front end workshops recurring event / conference.
  categories:
    - Event
    - Conference
    - Web Development
    - Technology
  built_by: Pagepro
  built_by_url: https://pagepro.co
  featured: false
- title: Mutual
  main_url: https://www.madebymutual.com
  url: https://www.madebymutual.com
  description: >
    Mutual is a web design and development agency. Our new website is powered by Gatsby and Craft CMS.
  categories:
    - Blog
    - Portfolio
    - Agency
    - Design
    - Web Development
  built_by: Mutual
  built_by_url: https://twitter.com/madebymutual
  featured: false
- title: Surge 3
  main_url: https://surge3.com
  url: https://surge3.com/
  description: >
    We’re Surge 3 - a premier web development agency. Our company centers around the principles of quality, speed, and service! We are founded using the latest in web technologies and are dedicated to using those exact tools to help our customers achieve their goals.
  categories:
    - Portfolio
    - Blog
    - Agency
    - Web Development
    - Marketing
  built_by: Dillon Browne
  built_by_url: https://dillonbrowne.com
- title: Adaltas
  main_url: https://www.adaltas.com
  url: https://www.adaltas.com
  description: >
    Adaltas is a team of consultants with a focus on Open Source, Big Data and Cloud Computing based in France, Canada and Morocco.
  categories:
    - Consulting
    - Data
    - Design System
    - Programming
    - Learning
  built_by: Adaltas
  built_by_url: https://www.adaltas.com
- title: Themis Attorneys
  main_url: https://themis-attorneys.com
  url: https://themis-attorneys.com
  description: >
    Themis Attorneys is Chennai based lawyers. Their new complete website is made using Gatsby.
  categories:
    - Agency
    - Consulting
    - Portfolio
    - Law
  built_by: Merbin J Anselm
  built_by_url: https://anselm.in
- title: Runlet
  main_url: https://runlet.app
  url: https://runlet.app
  source_url: https://github.com/runletapp/runlet
  description: >
    Runlet is a cloud-based job manager that offers device synchronization and reliable message delivery in a network of connected devices even after connectivity issues. Available for ARM, Linux, Mac and Windows.
  categories:
    - App
    - Landing Page
    - Productivity
    - Technology
  built_by: Vandré Leal
  built_by_url: https://vandreleal.github.io
  featured: false
- title: tiaan.dev
  main_url: https://tiaan.dev
  url: https://tiaan.dev
  featured: false
  categories:
    - Blog
    - Portfolio
    - Web Development
- title: Praveen Bisht
  main_url: https://www.prvnbist.com/
  url: https://www.prvnbist.com/
  source_url: https://github.com/prvnbist/portfolio
  categories:
    - Portfolio
    - Blog
  built_by: Praveen Bisht
  built_by_url: https://www.prvnbist.com/
  featured: false
- title: Jeff Mills The Outer Limits x NTS Radio
  url: https://www.nts.live/projects/jeff-mills-the-outer-limits/
  main_url: https://www.nts.live/projects/jeff-mills-the-outer-limits/
  source_url: https://github.com/ntslive/the-outer-limits
  description: >
    NTS Radio created a minisite for Jeff Mills' 6 part radio series The Outer Limits, including original music production and imagery curated from the NASA online image archive.
  categories:
    - Music
    - Gallery
    - Science
    - Entertainment
  built_by: NTS Radio
  built_by_url: https://www.nts.live
  featured: false
- title: BALAJIRAO676
  main_url: https://thebalajiraoecommerce.netlify.app/
  url: https://thebalajiraoecommerce.netlify.app/
  featured: false
  categories:
    - Blog
    - E-commerce
    - Web Development
- title: Mentimeter
  url: https://www.mentimeter.com/
  main_url: https://www.mentimeter.com/
  categories:
    - Business
  featured: false
- title: HYFN
  url: https://hyfn.com/
  main_url: https://hyfn.com/
  categories:
    - Business
  featured: false
- title: Mozilla India
  main_url: https://mozillaindia.org/
  url: https://mozillaindia.org/
  categories:
    - Open Source
  featured: false
- title: Primer Labs
  main_url: https://www.primerlabs.io
  url: https://www.primerlabs.io
  featured: false
  categories:
    - Education
    - Learning
- title: AJ on Purr-fect Solutions
  url: https://ajonp.com
  main_url: https://ajonp.com
  description: >
    A Community of developers, creating resources for all to use!
  categories:
    - Education
    - Learning
    - Programming
    - Web Development
    - API
    - Blog
    - SEO
  built_by: AJonP
  built_by_url: http://ajonp.com/authors/alex-patterson
- title: blog.kwst.site
  main_url: https://blog.kwst.site
  url: https://blog.kwst.site
  description: A blog of frontend engineer working in Fukuoka
  source_url: https://github.com/SatoshiKawabata/blog
  featured: false
  categories:
    - Blog
    - Technology
    - Web Development
    - JavaScript
- title: Run Leeds
  main_url: http://www.runleeds.co.uk
  url: http://www.runleeds.co.uk
  description: >
    Community running site based in Leeds,UK. Aiming to support those going through a life crisis.
  categories:
    - Accessibility
    - Blog
    - Community
    - Nonprofit
    - Sports
    - WordPress
  built_by: Robert Marshall
  built_by_url: https://www.robertmarshall.dev
- title: Arvind Kumar
  main_url: https://arvind.io
  url: https://arvind.io
  source_url: https://github.com/EnKrypt/arvind.io
  built_by: Arvind Kumar
  built_by_url: https://arvind.io/
  description: >
    A blog about writing code, making music and studying the skies.
  featured: false
  categories:
    - Blog
    - Music
    - Technology
- title: GlobalMoney
  url: https://global24.ua
  main_url: https://global24.ua
  description: >
    Provide payment solution for SMB, eWallet GlobalMoney
  categories:
    - Business
    - Finance
    - Technology
  built_by: NodeArt
  built_by_url: https://NodeArt.io
- title: Women's and Girls' Emergency Centre
  url: https://www.wagec.org.au/
  main_url: https://www.wagec.org.au/
  description: >
    Specialist homelessness service for women and families escaping domestic violence. Based in Redfern, Sydney, Australia.
  categories:
    - Nonprofit
    - Community
    - E-commerce
  built_by: Little & Big
  built_by_url: https://www.littleandbig.com.au/
  featured: false
- title: Guus van de Wal | Drupal Front-end specialist
  url: https://guusvandewal.nl
  main_url: https://guusvandewal.nl
  description: >
    Decoupled portfolio site for guusvandewal.nl, a Drupal and ReactJS front-end developer and designer.
  categories:
    - Open Source
    - Web Development
    - Design
    - Blog
    - Freelance
  built_by: Guus van de Wal
  featured: false
- title: Pixelize Web Design Gold Coast | Web Design and SEO
  url: https://www.pixelize.com.au/
  main_url: https://www.pixelize.com.au/
  description: >
    Pixelize is a tight knit group of professional web developers, graphic designers, and content creators that work together to create high performing, blazing fast, beautiful websites with a strong focus on SEO.
  categories:
    - Agency
    - Web Development
    - Marketing
    - SEO
    - Design
    - Portfolio
    - Blog
  built_by: Pixelize
  built_by_url: https://www.pixelize.com.au
  featured: false
- title: VS Code GitHub Stats
  url: https://vscode-github-stats.netlify.app
  main_url: https://vscode-github-stats.netlify.app
  source_url: https://github.com/lannonbr/vscode-github-stats/
  description: >
    Statistics Dashboard for VS Code GitHub repository
  categories:
    - Data
  built_by: Benjamin Lannon
  built_by_url: https://lannonbr.com
  featured: false
- title: MetaProjection
  main_url: https://www.metaprojection.ca
  url: https://www.metaprojection.ca
  source_url: https://github.com/rosslh/metaprojection
  description: >
    MetaProjection is a website that aggregates multiple Canadian federal electoral projections in order to provide an overview of how the election is playing out, both federally and by district.
  categories:
    - Government
    - Data
    - Open Source
  built_by: Ross Hill
  built_by_url: https://rosshill.ca
  featured: false
- title: Tamarisc VC
  url: https://www.tamarisc.vc
  main_url: https://www.tamarisc.vc
  description: >
    Tamarisc invests in and helps build companies that improve the human habitat through innovating at the intersection of real estate, health, and technology.
  categories:
    - Business
    - Technology
  built_by: Peter Hironaka
  built_by_url: https://peterhironaka.com
  featured: false
- title: Up Your A11y
  url: https://www.upyoura11y.com/
  main_url: https://www.upyoura11y.com/
  source_url: https://www.upyoura11y.com/
  description: >
    A web accessibility toolkit with a React focus, Up Your A11y is a resource for front-end developers to find useful information on how to make your sites more accessible. The topics covered have a React bias, but the principles in each apply to all web development, so please don't be put off if you don't work with React specifically!
  categories:
    - Accessibility
    - Blog
    - Programming
    - JavaScript
    - User Experience
    - Web Development
  built_by: Suzanne Aitchison
  built_by_url: https://twitter.com/s_aitchison
  featured: false
- title: Roman Kravets
  description: >
    Portfolio of Roman Kravets. Web Developer, HTML & CSS Coder.
  main_url: https://romkravets.netlify.app/
  url: https://romkravets.netlify.app/
  categories:
    - Portfolio
    - Open Source
    - Web Development
    - Blog
  built_by: Roman Kravets
  built_by_url: https://github.com/romkravets/dev-page
  featured: false
- title: Phil Tietjen Portfolio
  url: https://www.philtietjen.dev/
  main_url: https://www.philtietjen.dev/
  source_url: https://github.com/Phizzard/phil-portfolio
  description: >
    Portfolio of Phil Tietjen using Gatsby, Tailwind CSS, and Emotion/styled
  categories:
    - Portfolio
    - Open Source
    - Web Development
  built_by: Phil Tietjen
  built_by_url: https://github.com/Phizzard
  featured: false
- title: Gatsby Bomb
  description: >
    A fan made version of the website Giantbomb, fully static and powered by Gatsby JS and the GiantBomb API.
  main_url: https://gatsbybomb.netlify.app
  url: https://gatsbybomb.netlify.app
  categories:
    - App
    - Entertainment
    - Media
    - Video
  built_by: Phil Tietjen
  built_by_url: https://github.com/Phizzard
  featured: false
- title: Divyanshu Maithani
  main_url: https://divyanshu013.dev
  url: https://divyanshu013.dev
  source_url: https://github.com/divyanshu013/blog
  description: >
    Personal blog of Divyanshu Maithani. Life, music, code and things in between...
  categories:
    - Blog
    - JavaScript
    - Open Source
    - Music
    - Programming
    - Technology
    - Web Development
  built_by: Divyanshu Maithani
  built_by_url: https://twitter.com/divyanshu013
- title: TFE Energy
  main_url: https://www.tfe.energy
  url: https://www.tfe.energy
  source_url: https://gitlab.com/marcfehrmedia/2019-07-03-tfe-energy
  description: >
    TFE Energy believes in the future. Their new website is programmed with Gatsby, Scrollmagic, Contentful, Cloudify.
  categories:
    - Technology
    - Consulting
    - Video
    - Business
  built_by: Marc Fehr
  built_by_url: https://www.marcfehr.ch
- title: AtomBuild
  url: https://atombuild.github.io/
  main_url: https://atombuild.github.io/
  source_url: https://github.com/AtomBuild/atombuild.github.io
  description: >
    Landing page for the AtomBuild project, offering a curation of Atom packages associated with the project.
  categories:
    - Directory
    - Landing Page
    - Open Source
    - Programming
    - Technology
  built_by: Kepler Sticka-Jones
  built_by_url: https://keplersj.com/
  featured: false
- title: Josh Pensky
  main_url: https://joshpensky.com
  url: https://joshpensky.com
  description: >
    Josh Pensky is an interactive developer based in Boston. He designs and builds refreshing web experiences, packed to the punch with delightful interactions.
  categories:
    - Portfolio
    - Web Development
    - Design
    - SEO
  built_by: Josh Pensky
  built_by_url: https://github.com/joshpensky
  featured: false
- title: AtomLinter
  url: https://atomlinter.github.io/
  main_url: https://atomlinter.github.io/
  source_url: https://github.com/AtomLinter/atomlinter.github.io
  description: >
    Landing page for the AtomLinter project, offering a curation of Atom packages associated with the project.
  categories:
    - Directory
    - Landing Page
    - Open Source
    - Programming
    - Technology
  built_by: Kepler Sticka-Jones
  built_by_url: https://keplersj.com/
  featured: false
- title: Dashbouquet
  url: https://dashbouquet.com/
  main_url: https://dashbouquet.com/
  categories:
    - Agency
    - Blog
    - Business
    - Mobile Development
    - Portfolio
    - Web Development
  built_by: Dashbouquet team
  featured: false
- title: rathes.me
  url: https://rathes.me/
  main_url: https://rathes.me/
  source_url: https://github.com/rathesDot/rathes.me
  description: >
    The Portfolio Website of Rathes Sachchithananthan
  categories:
    - Blog
    - Portfolio
    - Web Development
  built_by: Rathes Sachchithananthan
  built_by_url: https://rathes.me/
- title: viviGuides - Your travel guides
  url: https://vivitravels.com/en/guides/
  main_url: https://vivitravels.com/en/guides/
  description: >
    viviGuides is viviTravels' blog: here you will find travel tips, useful information about the cities and the best guides for your next vacation.
  categories:
    - Travel
    - Blog
  built_by: Kframe Interactive SA
  built_by_url: https://kframeinteractive.com/
  featured: false
- title: KNC Blog
  main_url: https://nagakonada.com
  url: https://nagakonada.com/
  description: >
    Nagakonada is my blogging and portfolio site where I list my projects, experience, capabilities and the blog mostly talks about technical and personal writings.
  categories:
    - Blog
    - Web Development
    - Portfolio
  built_by: Konada, Naga Chaitanya
  built_by_url: https://github.com/ChaituKNag
  featured: false
- title: Vishal Nakum
  url: https://nakum.tech/
  main_url: https://nakum.tech/
  source_url: https://github.com/vishalnakum011/contentful
  description: >
    Portfolio of Vishal Nakum. Made with Gatsby, Contentful. Deployed on Netlify.
  categories:
    - Portfolio
    - Blog
  built_by: Amol Tangade
  built_by_url: https://amoltangade.me/
- title: Sagar Hani Portfolio
  url: http://sagarhani.in/
  main_url: http://sagarhani.in/
  source_url: https://github.com/sagarhani
  description: >
    Sagar Hani is a Software Developer & an Open Source Enthusiast. He blogs about JavaScript, Open Source and his Life experiences.
  categories:
    - Portfolio
    - Blog
    - Web Development
    - Open Source
    - Technology
    - Programming
    - JavaScript
  built_by: Sagar Hani
  built_by_url: http://sagarhani.in/about
- title: Arturo Alviar's Portfolio
  main_url: https://arturoalviar.com
  url: https://arturoalviar.com
  source_url: https://github.com/arturoalviar/portfolio
  categories:
    - Portfolio
    - Open Source
    - Web Development
  built_by: Arturo Alviar
  built_by_url: https://github.com/arturoalviar
  featured: false
- title: Pearly
  url: https://www.pearlyplan.com
  main_url: https://www.pearlyplan.com
  description: >
    Dental Membership Growth Platform
  categories:
    - Technology
    - Healthcare
    - App
  built_by: Sean Emmer and Jeff Cole
- title: MarceloNM
  url: https://marcelonm.com
  main_url: https://marcelonm.com
  description: >
    Personal landing page and blog for MarceloNM, a frontend developer based in Brazil.
  categories:
    - Blog
    - JavaScript
    - Landing Page
    - Programming
    - Web Development
  built_by: Marcelo Nascimento Menezes
  built_by_url: https://github.com/mrcelo
  featured: false
- title: Open Source Galaxy
  main_url: https://www.opensourcegalaxy.com
  url: https://www.opensourcegalaxy.com
  description: >
    Explore the Open Source Galaxy and help other earthlings by contributing to open source.
  categories:
    - Open Source
    - Programming
    - Web Development
  built_by: Justin Juno
  built_by_url: https://www.justinjuno.dev
  featured: false
- title: enBonnet Blog
  url: https://enbonnet.me/
  main_url: https://enbonnet.me/
  source_url: https://github.com/enbonnet
  description: >
    Hola, este es mi sitio personal, estare escribiendo sobre JavaScript, Frontend y Tecnologia que utilice en mi dia a dia.
  categories:
    - Portfolio
    - Blog
    - Web Development
    - Technology
    - Programming
    - JavaScript
  built_by: Ender Bonnet
  built_by_url: https://enbonnet.me/
- title: Edenspiekermann
  url: https://www.edenspiekermann.com/eu/
  main_url: https://www.edenspiekermann.com/eu/
  description: >
    Hello. We are Edenspiekermann, an independent global creative agency.
  categories:
    - Featured
    - Agency
    - Design
    - Portfolio
  featured: true
- title: IBM Design
  url: https://www.ibm.com/design/
  main_url: https://www.ibm.com/design/
  description: >
    At IBM, our design philosophy is to help guide people so they can do their best work. Our human-centered design practices help us deliver on that goal.
  categories:
    - Featured
    - Design
    - Technology
    - Web Development
  built_by: IBM
  featured: true
- title: We Do Plugins
  url: https://wedoplugins.com
  main_url: https://wedoplugins.com
  description: >
    Free & premium WordPress plugins development studio from Wroclaw, Poland.
  categories:
    - Portfolio
    - Agency
    - Open Source
    - Web Development
  built_by: We Do Plugins
  built_by_url: https://wedoplugins.com
- title: Mevish Aslam, business coach
  url: https://mevishaslam.com/
  main_url: https://mevishaslam.com/
  description: >
    Mevish Aslam helps women build a life they love and coaches women to launch and grow businesses.
  categories:
    - Business
    - Consulting
    - Entrepreneurship
    - Freelance
    - Marketing
    - Portfolio
  built_by: Rou Hun Fan
  built_by_url: https://flowen.me
  featured: false
- title: Principles of wealth
  url: https://principlesofwealth.net
  main_url: https://principlesofwealth.net
  source_url: https://github.com/flowen/principlesofwealth
  description: >
    Principles of wealth. How to get rich without being lucky, a summary of Naval Ravikant's tweets and podcast.`
  categories:
    - Business
    - Consulting
    - Education
    - Entrepreneurship
    - Finance
    - Learning
    - Marketing
    - Media
    - Nonprofit
    - Productivity
    - Science
  built_by: Rou Hun Fan
  built_by_url: https://flowen.me
  featured: false
- title: Problem studio
  url: https://problem.studio
  main_url: https://problem.studio
  description: >
    Problem Studio creates unique and fun web experiences. Our enemy is "boring" if ya know what we mean: overused WordPress templates, the top 10 shopify templates, copy of a copy of a copy of a copy. We love to support design and marketing agencies and help realize their creations into a digital product. `
  categories:
    - Agency
    - Business
    - Consulting
    - Design
    - Education
    - Entrepreneurship
    - Freelance
    - Landing Page
    - Marketing
    - Media
    - Portfolio
    - Productivity
    - Web Development
  built_by: Rou Hun Fan & Sander Visser
  built_by_url: https://flowen.me
- title: North X South
  main_url: https://northxsouth.co
  url: https://northxsouth.co
  description: >
    We work with small businesses and non-profits to develop their brands, build an online identity, create stellar designs, and give a voice to their causes.
  categories:
    - Agency
    - Consulting
    - Business
    - Design
    - Web Development
  built_by: North X South
  built_by_url: https://northxsouth.co
- title: Plenty of Fish
  main_url: https://www.pof.com/
  url: https://pof.com
  description: >
    Plenty of Fish is one of the world's largest dating platforms.
  categories:
    - Community
  featured: true
- title: Bitcoin
  main_url: https://www.bitcoin.com/
  url: https://bitcoin.com
  description: >
    One of the largest crypto-currency platforms in the world.
  categories:
    - Technology
    - Finance
  featured: true
- title: Frame.io
  main_url: https://www.frame.io/
  url: https://frame.io
  description: >
    Frame.io is a cloud-based video collaboration platform that allows its users to easily work on media projects together
  categories:
    - Technology
    - Entertainment
    - Media
  featured: true
- title: Sainsbury’s Homepage
  main_url: https://www.sainsburys.co.uk/
  url: https://www.sainsburys.co.uk
  description: >
    Sainsbury’s is an almost 150 year old supermarket chain in the United Kingdom.
  categories:
    - E-commerce
    - Food
  featured: true
- title: Haxzie, Portfolio and Blog
  url: https://haxzie.com/
  main_url: https://haxzie.com/
  source_url: https://github.com/haxzie/haxzie.com
  description: >
    Haxzie.com is the portfolio and personal blog of Musthaq Ahamad, UX Engineer and Visual Designer
  categories:
    - Blog
    - Portfolio
  built_by: Musthaq Ahamad
  built_by_url: https://haxzie.com
  featured: false
- title: Robin Wieruch's Blog
  url: https://www.robinwieruch.de/
  main_url: https://www.robinwieruch.de/
  categories:
    - Blog
    - Education
  featured: false
- title: Roger Ramos Development Journal
  url: https://rogerramos.me/
  main_url: https://rogerramos.me/
  source_url: https://github.com/rogerramosme/rogerramos.me/
  description: >
    Personal development journal made with Netlify CMS
  categories:
    - Blog
  built_by: Roger Ramos
  built_by_url: https://rogerramos.me/
  featured: false
- title: Global Adviser Alpha
  main_url: https://globaladviseralpha.com
  url: https://globaladviseralpha.com
  description: >
    Lead by David Haintz, Global Adviser Alpha transforms advice business into world class firms.
  categories:
    - Business
    - Blog
    - Finance
  built_by: Handsome Creative
  built_by_url: https://www.hellohandsome.com.au
  featured: false
- title: Alcamine
  url: https://alcamine.com/
  main_url: https://alcamine.com/
  description: >
    Never apply to another job online and receive tons of tech jobs in your inbox everyday — all while keeping your information private.
  categories:
    - Blog
    - Technology
  built_by: Caldera Digital
  built_by_url: https://www.calderadigital.com/
  featured: false
- title: Caldera Digital
  url: https://www.calderadigital.com/
  main_url: https://www.calderadigital.com/
  source_url: https://github.com/caldera-digital/platform
  description: >
    Caldera is a product and application development agency that uses innovative technology to bring your vision, brand, and identity to life through user centered design.
  categories:
    - Blog
    - User Experience
    - Consulting
  built_by: Caldera Digital
  built_by_url: https://www.calderadigital.com/
  featured: false
- title: Keycodes
  url: https://www.keycodes.dev
  main_url: https://www.keycodes.dev
  source_url: https://github.com/justinjunodev/keycodes.dev
  description: >
    A developer resource for getting keyboard key codes.
  categories:
    - Programming
    - Productivity
    - Open Source
    - Web Development
  built_by: Justin Juno
  built_by_url: https://www.justinjuno.dev
  featured: false
- title: Utah Pumpkins
  url: https://www.utahpumpkins.com/
  main_url: https://www.utahpumpkins.com/
  source_url: https://github.com/cadekynaston/utah-pumpkins
  description: >
    An awesome pumpkin gallery built using Gatsby and Contentful.
  categories:
    - Gallery
    - Blog
    - Photography
  built_by: Cade Kynaston
  built_by_url: https://cade.codes
- title: diff001a's blog
  main_url: https://diff001a.netlify.app/
  url: https://diff001a.netlify.app/
  description: >
    This is diff001a's blog which contains blogs related to programming.
  categories:
    - Blog
  built_by: diff001a
- title: Rockwong Blog
  main_url: http://rockwong.com/blog/
  url: http://rockwong.com/blog/
  description: >
    Rockwong is a technical blog containing content related to various web technologies.
  categories:
    - Technology
    - Education
    - Blog
- title: RegexGuide
  main_url: https://regex.guide
  url: https://regex.guide/playground
  source_url: https://github.com/pacdiv/regex.guide
  description: >
    The easiest way to learn regular expressions! The RegexGuide is a playground helping developers to discover regular expressions. Trying it is adopting regular expressions!
  categories:
    - App
    - Education
    - JavaScript
    - Nonprofit
    - Open Source
    - Programming
    - Technology
    - Web Development
  built_by: Loïc J.
  built_by_url: https://growthnotes.dev
- title: re:store
  url: https://www.visitrestore.com
  main_url: https://www.visitrestore.com
  description: >
    This is your chance to discover, connect, and shop beyond your feed and get to know the who, how, and why behind your favorite products.
  categories:
    - Marketing
  built_by: The Couch
  built_by_url: https://thecouch.nyc
  featured: false
- title: MyPrograming Steps
  main_url: https://mysteps.netlify.app/
  url: https://mysteps.netlify.app/
  description: >
    FrontEnd Tutorial Information
  featured: false
  categories:
    - Blog
    - Portfolio
  source_url: https://github.com/IoT-Arduino/Gatsby-MySteps
  built_by: Maruo
  built_by_url: https://twitter.com/DengenT
- title: Brent Runs Marathons
  main_url: https://www.brentrunsmarathons.com/
  url: https://www.brentrunsmarathons.com/
  description: >
    Brent Runs Marathons is about the training and race experience for the Comrades Ultra Marathon
  categories:
    - Blog
  built_by: Brent Ingram
  built_by_url: https://www.brentjingram.com/
  featured: false
- title: Pedro LaTorre
  main_url: https://www.pedrolatorre.com/
  url: https://www.pedrolatorre.com/
  source_url: https://github.com/bingr001/pedro-latorre-site
  description: >
    A really awesome website built for the motivational speaker Pedro LaTorre
  categories:
    - Blog
  built_by: Brent Ingram
  built_by_url: https://www.brentjingram.com/
  featured: false
- title: Veryben
  main_url: https://veryben.com/
  url: https://veryben.com/
  description: >
    be water my friend
  categories:
    - Blog
  built_by: anikijiang
  built_by_url: https://twitter.com/anikijiang
  featured: false
- title: kentarom's portfolio
  main_url: https://kentarom.com/
  url: https://kentarom.com/
  source_url: https://github.com/kentaro-m/portfolio-gatsby
  description: >
    The portfolio of kentarom, frontend developer. This site shows recent activities about him.
  categories:
    - Portfolio
    - Technology
    - Web Development
  built_by: kentarom
  built_by_url: https://twitter.com/_kentaro_m
  featured: false
- title: MotionThat
  main_url: https://motionthat.com.au
  url: https://motionthat.com.au
  description: >
    MotionThat was created to fill a void in Tabletop Product shooting, whereby the need for consistency, repetition and flexibility was required to eliminate the many variables and inaccuracies that slow the filming process down.
  categories:
    - Entertainment
    - Food
    - Media
    - Gallery
  built_by: Handsome Creative
  built_by_url: https://www.hellohandsome.com.au
  featured: false
- title: TEN ALPHAS
  main_url: https://tenalphas.com.au
  url: https://tenalphas.com.au
  description: >
    TEN ALPHAS is a content production company based in Sydney and Wollongong, telling stories through moving image and beautiful design.
  categories:
    - Media
    - Entertainment
    - Video
  built_by: Handsome Creative
  built_by_url: https://www.hellohandsome.com.au
  featured: false
- title: SalesGP
  main_url: https://salesgp.io
  url: https://salesgp.io
  description: >
    SalesGP is a specialist Sales and Operations partner offering expert skill-sets and decades of experience to companies entering the Australia, NZ (ANZ) and South East Asian (SEA) markets.
  categories:
    - Business
    - Marketing
    - Consulting
  built_by: Handsome Creative
  built_by_url: https://www.hellohandsome.com.au
  featured: false
- title: Source Separation Systems
  main_url: https://sourceseparationsystems.com.au
  url: https://sourceseparationsystems.com.au
  description: >
    Innovative waste diversion products, designed to connect Australians to a more sustainable world.
  categories:
    - Business
  built_by: Handsome Creative
  built_by_url: https://www.hellohandsome.com.au
- title: Fuzzy String Matching
  main_url: https://fuzzy-string-matching.netlify.app
  url: https://fuzzy-string-matching.netlify.app
  source_url: https://github.com/jdemieville/fuzzyStringMatching
  description: >
    This site is built to assess the performance of various approximate string matching algorithms aka fuzzy string searching.
  categories:
    - JavaScript
    - Learning
    - Programming
  built_by: Jennifer Demieville
  built_by_url: https://demieville-codes.herokuapp.com/portfolio
  featured: false
- title: Open Techiz
  main_url: https://www.opentechiz.com/
  url: https://www.opentechiz.com/
  featured: false
  description: >
    An agile software development company in Vietnam, providing wide range service from e-commerce development, mobile development, automation testing and cloud deployment with kubernets
  categories:
    - Web Development
    - Mobile Development
    - Technology
  built_by: Open Techiz
  built_by_url: https://www.opentechiz.com/
- title: Leave Me Alone
  url: https://leavemealone.app
  main_url: https://leavemealone.app
  description: >
    Leave Me Alone helps you unsubscribe from unwanted emails easily. It's built with Gatsby v2.
  categories:
    - Landing Page
    - Productivity
  built_by: James Ivings
  built_by_url: https://squarecat.io
  featured: false
- title: Oberion
  main_url: https://oberion.io
  url: https://oberion.io
  description: >
    Oberion analyzes your gaming library and gives you personal recommendations based on what you play
  categories:
    - Entertainment
    - Media
  built_by: Thomas Uta
  built_by_url: https://twitter.com/ThomasJanUta
  featured: false
- title: Yoseph.tech
  main_url: https://www.yoseph.tech
  url: https://www.yoseph.tech/compilers
  source_url: https://github.com/radding/yoseph.tech_gatsby
  description: >
    Yoseph.tech is a personal blog centered around technology and software engineering
  categories:
    - Technology
    - Web Development
    - Open Source
  built_by: Yoseph Radding
  built_by_url: https://github.com/radding
  featured: false
- title: Really Fast Sites
  url: https://reallyfastsites.com
  main_url: https://reallyfastsites.com
  description: >
    Really Fast Sites showcases websites that have a speed score of 85 or higher on Google's Page Speed Insights for both mobile and desktop, along with some of the platforms and technologies those sites use.
  categories:
    - Web Development
    - Programming
  built_by: Peter Brady
  built_by_url: https://www.peterbrady.co.uk
  featured: false
- title: Mieke Frouws
  url: https://www.miekefrouws.nl
  main_url: https://www.miekefrouws.nl
  description: >
    Mieke Frouws is a freelance primary and secondary school theatre teacher based in the Netherlands.
  categories:
    - Freelance
    - Education
  built_by: Laurens Kling
  built_by_url: https://www.goedideemedia.nl
  featured: false
- title: Paul de Vries
  url: https://pauldevries1972.nl
  main_url: https://pauldevries1972.nl
  description: >
    Paul de Vries is founder of #DCDW and Spokesperson for Marktplaats Automotive (eBay) - Making the online automotive better!
  categories:
    - Blog
    - Business
    - Consulting
  built_by: Laurens Kling
  built_by_url: https://www.goedideemedia.nl
  featured: false
- title: The Fabulous Lifestyles 不藏私旅行煮藝
  url: https://thefabulouslifestyles.com/
  main_url: https://thefabulouslifestyles.com/
  description: >
    The Fabulous Lifestyles features content about travel and food. It offers practical travel advice that covers trip planning, logistics, and reviews on destination, resort & hotel...etc. Besides travelling, there are step-by-step homemade gourmet recipes that will appeal to everyone's taste buds.
  categories:
    - Blog
    - Food
    - Travel
  built_by: Kevin C Chen
  built_by_url: https://www.linkedin.com/in/kevincychen/
- title: Salexa - Estetica Venezolana
  url: https://peluqueriavenezolana.cl/
  main_url: https://peluqueriavenezolana.cl/
  source_url: https://github.com/enbonnet/salexa-front
  description: >
    Venezuelan beauty and hairdressing salon in Chile
  categories:
    - Marketing
    - Business
  built_by: Ender Bonnet
  built_by_url: https://enbonnet.me/
- title: Akshay Thakur's Portfolio
  main_url: https://akshaythakur.me
  url: https://akshaythakur.me
  categories:
    - Portfolio
    - Web Development
  built_by: Akshay Thakur
  built_by_url: https://akshaythakur.me
- title: Binaria
  description: >
    Digital product connecting technics & creativity.
  main_url: https://binaria.com/en/
  url: https://binaria.com/en/
  categories:
    - Web Development
    - Agency
    - Technology
    - App
    - Consulting
    - User Experience
  built_by: Binaria
  built_by_url: https://binaria.com/
- title: Quema Labs
  url: https://quemalabs.com/
  main_url: https://quemalabs.com/
  description: >
    WordPress themes for these modern times
  categories:
    - Blog
    - Web Development
    - WordPress
    - Portfolio
  built_by: Nico Andrade
  built_by_url: https://nicoandrade.com/
- title: Century 21 Financial
  url: https://century21financial.co.nz/
  main_url: https://century21financial.co.nz/
  description: Website for Century 21's mortgage broker and insurance broker business in New Zealand.
  categories:
    - Real Estate
    - Finance
    - Business
  built_by: Shannon Smith
  built_by_url: https://www.powerboard.co.nz/clients
  featured: false
- title: Base Backpackers
  url: https://www.stayatbase.com/
  main_url: https://www.stayatbase.com/
  description: Base Backpackers is one of Australasia's biggest youth adventure tourism brands. They are super stoked to have one of the fastest websites in the tourism industry.
  categories:
    - Travel
    - Business
  built_by: Shannon Smith
  built_by_url: https://www.powerboard.co.nz/clients
  featured: false
- title: Wealthsimple
  url: https://www.wealthsimple.com/
  main_url: https://www.wealthsimple.com/en-us/
  description: >
    The simple way to grow your money like the world's most sophisticated investors. Zero-maintenance portfolios, expert advisors and low fees.
  categories:
    - App
    - Business
    - Finance
  featured: false
- title: To Be Created
  description: >
    tbc is a London based styling agency that champions a modernised minimal aesthetic for both personal clients and brands.
  main_url: https://to-be-created.com
  url: https://to-be-created.com
  categories:
    - Web Development
    - Agency
    - Portfolio
    - Freelance
  built_by: Sam Goddard
  built_by_url: https://samgoddard.dev/
- title: Kosmos Platform
  main_url: https://kosmosplatform.com
  url: https://kosmosplatform.com
  description: >
    Explore the Kosmos - A new world is here, where every clinician now has the ability to improve cardiothoracic and abdominal assessment, in just a few minutes.
  categories:
    - Marketing
    - Science
    - Video
    - Landing Page
    - Healthcare
    - Technology
  built_by: Bryce Benson via Turnstyle Studio
  built_by_url: https://github.com/brycebenson
- title: B-Engaged
  url: https://b-engaged.se/
  main_url: https://b-engaged.se/
  description: >
    B-Engaged gives a clear picture of the organization and helps you implement the measures that makes difference for the employees. The results of our employee surveys are easily transformed into concrete improvement measures using AI technology.
  categories:
    - Business
    - Human Resources
  featured: false
- title: Rollbar
  url: https://rollbar.com/
  main_url: https://rollbar.com/
  description: >
    Rollbar automates error monitoring and triaging, so developers can fix errors that matter within minutes, and build software quickly and painlessly.
  categories:
    - Programming
    - Web Development
  featured: false
- title: EQX
  url: https://digitalexperience.equinox.com/
  main_url: https://digitalexperience.equinox.com/
  description: >
    The Equinox app, personalized to unlock your full potential.
  categories:
    - Sports
    - App
  featured: false
- title: WagWalking
  url: https://wagwalking.com/
  main_url: https://wagwalking.com/
  description: >
    Paws on the move
  categories:
    - App
  featured: false
- title: FirstBorn
  url: https://www.firstborn.com/
  main_url: https://www.firstborn.com/
  description: >
    We shape modern brands for a connected future.
  categories:
    - Agency
    - Design
- title: Pix4D
  url: https://www.pix4d.com
  main_url: https://www.pix4d.com
  description: >
    A unique suite of photogrammetry software for drone mapping. Capture images with our app, process on desktop or cloud and create maps and 3D models.
  categories:
    - Business
    - Productivity
    - Technology
  featured: false
- title: Bakken & Bæck
  url: https://bakkenbaeck.com
  main_url: https://bakkenbaeck.com
  description: >
    We’re Bakken & Bæck, a digital studio based in Oslo, Bonn and Amsterdam. Ambitious companies call us when they need an experienced team that can transform interesting ideas into powerful products.
  categories:
    - Agency
    - Design
    - Technology
  featured: false
- title: Figma Config
  url: https://config.figma.com/
  main_url: https://config.figma.com/
  description: A one-day conference where Figma users come together to learn from each other.
  categories:
    - Conference
    - Design
    - Event
    - Community
    - Learning
  built_by: Corey Ward
  built_by_url: http://www.coreyward.me/
  featured: false
- title: Anurag Hazra's Portfolio
  url: https://anuraghazra.github.io/
  main_url: https://anuraghazra.github.io/
  source_url: https://github.com/anuraghazra/anuraghazra.github.io
  description: >
    Anurag Hazra's portfolio & personal blog, Creative FrontEnd web developer from india.
  categories:
    - Portfolio
    - Blog
    - Open Source
    - JavaScript
  built_by: Anurag Hazra
  built_by_url: https://github.com/anuraghazra
- title: VeganWorks
  url: https://veganworks.com/
  main_url: https://veganworks.com/
  description: We make delicious vegan snack boxes.
  categories:
    - Food
- title: codesundar
  url: https://codesundar.com
  main_url: https://codesundar.com
  description: >
    Learn PhoneGap, Ionic, Flutter
  categories:
    - Education
    - Technology
    - Web Development
    - Blog
  built_by: codesundar
  built_by_url: https://codesundar.com
  featured: false
- title: Nordic Microfinance Initiative
  url: https://www.nmimicro.no/
  main_url: https://www.nmimicro.no/
  description: Nordic Microfinance Initiative's (NMI) vision is to contribute to the empowerment of poor people in developing countries and to the creation of jobs and wealth on a sustainable basis.
  featured: false
  categories:
    - Finance
    - Business
  built_by: Othermachines
  built_by_url: https://othermachines.com
- title: Subscribe Pro Documentation
  url: https://docs.subscribepro.com/
  main_url: https://docs.subscribepro.com/
  description: >
    Subscribe Pro is a subscription commerce solution that enables brands to quickly add subscription commerce models such as box, subscribe-and-save, autoship and similar to their existing e-commerce websites.
  categories:
    - Documentation
    - E-commerce
    - API
    - Technology
    - Web Development
  built_by: Subscribe Pro
  built_by_url: https://www.subscribepro.com/
- title: Software.com
  main_url: https://www.software.com
  url: https://www.software.com
  description: Our data platform helps developers learn from their data, increase productivity, and code smarter.
  categories:
    - Data
    - Productivity
    - Programming
  built_by: Brett Stevens, Joshua Cheng, Geoff Stevens
  built_by_url: https://github.com/swdotcom/
  featured: false
- title: WTL Studio Website Builder
  main_url: https://wtlstudio.com/
  url: https://wtlstudio.com/
  description: >
    Cloud-based, SEO focused website builder - helping local businesses and startups reach audiences faster.
  featured: false
  categories:
    - E-commerce
    - SEO
    - Business
- title: ToolsDB
  main_url: https://toolsdb.dev
  url: https://toolsdb.dev
  description: List of tools for better software development.
  featured: false
  categories:
    - Technology
    - Web Development
    - Programming
    - Productivity
- title: Eastman Strings
  url: https://www.eastmanstrings.com
  main_url: https://www.eastmanstrings.com
  description: >
    Site was built using GatsbyJS, Cosmic CMS, and Netlify.
  categories:
    - Business
    - Music
  built_by: Tekhaus
  built_by_url: https://www.tekha.us
  featured: false
- title: Lesley Lai
  main_url: https://lesleylai.info
  url: https://lesleylai.info
  source_url: https://github.com/LesleyLai/blog
  description: >
    lesleylai.info is the personal website of Lesley Lai, where he talks mainly about C++ and Computer Graphics.
  categories:
    - Blog
    - Open Source
    - Portfolio
    - Programming
    - Technology
  built_by: Lesley Lai
  built_by_url: https://github.com/LesleyLai
  featured: false
- title: Whipstitch Webwork
  url: https://www.whipstitchwebwork.com
  main_url: https://www.whipstitchwebwork.com
  description: >
    Websites for smart people.
  categories:
    - Agency
    - Web Development
  built_by: Matthew Russell
  featured: false
- title: Vandré Leal
  main_url: https://vandreleal.github.io
  url: https://vandreleal.github.io
  source_url: https://github.com/vandreleal/vandreleal.github.io
  description: >
    Portfolio of Vandré Leal.
  categories:
    - Portfolio
    - Web Development
  built_by: Vandré Leal
  built_by_url: https://vandreleal.github.io
  featured: false
- title: Tarokenlog
  url: https://taroken.dev/
  main_url: https://taroken.dev/
  description: >
    Blog and Gallery
  categories:
    - Blog
    - Portfolio
    - Web Development
    - Photography
  built_by: Kentaro Koga
  built_by_url: https://twitter.com/kentaro_koga
  featured: false
- title: OwlyPixel Blog
  main_url: https://owlypixel.com
  url: https://owlypixel.com
  description: >
    Notes and tutorials on coding, web development, design and other stuff.
  categories:
    - Web Development
    - Blog
    - Education
  built_by: Owlypixel
  built_by_url: https://twitter.com/owlypixel
  featured: false
- title: talkoverflow
  main_url: https://talkoverflow.com
  url: https://talkoverflow.com
  description: Blog on software engineering built with Gatsby themes and theme-ui
  categories:
    - Blog
    - Web Development
    - Technology
  built_by: Patryk Jeziorowski
  built_by_url: https://twitter.com/pjeziorowski
- title: HISTORYTalks
  main_url: https://www.history-talks.com/
  url: https://www.history-talks.com/
  description: Built using Gatsby, JSS and Contentful
  categories:
    - Conference
    - Media
  built_by: A+E Networks
  built_by_url: https://www.aenetworks.com/
- title: HISTORYCon
  main_url: https://www.historycon.com/
  url: https://www.historycon.com/
  description: Built using Gatsby, JSS and Contentful
  categories:
    - Conference
    - Media
  built_by: A+E Networks
  built_by_url: https://www.aenetworks.com/
- title: Kölliker Immobilien
  url: https://koelliker-immobilien.ch/
  main_url: https://koelliker-immobilien.ch/
  description: >
    Built using Gatsby, Netlify and Contentful
  categories:
    - Real Estate
    - Marketing
  built_by: Matthias Gemperli
  built_by_url: https://matthiasgemperli.ch
- title: Lessmess Agency website
  url: https://lessmess.agency/
  main_url: https://lessmess.agency/
  description: >
    Website of Lessmess Agency
  categories:
    - Agency
    - Web Development
  built_by: Ilya Lesik
  built_by_url: https://github.com/ilyalesik
- title: Ezekiel Ekunola Portfolio
  main_url: http://ezekielekunola.com/
  url: http://ezekielekunola.com/
  description: Built using Gatsby, Styled-Components
  categories:
    - Web Development
    - Portfolio
  built_by: Ezekiel Ekunola
  built_by_url: https://github.com/easybuoy/
  featured: false
- title: Gearbox Development
  main_url: https://gearboxbuilt.com
  url: https://gearboxbuilt.com/?no-load-in
  description: >
    Gearbox is a performance website development & optimization company based out of Canada. Built using Gatsby/WordPress.
  categories:
    - Agency
    - Web Development
    - WordPress
    - Portfolio
    - Programming
    - Technology
    - Business
  built_by: Gearbox Development
  built_by_url: https://gearboxbuilt.com
  featured: false
- title: UXWorks
  main_url: https://uxworks.org
  url: https://uxworks.org
  description: Built with Gatsby, Netlify and Markdown
  categories:
    - Web Development
    - Blog
  built_by: Amrish Kushwaha
  built_by_url: https://github.com/isamrish
  featured: false
- title: Jarod Peachey
  main_url: https://jarodpeachey.netlify.app
  url: https://jarodpeachey.netlify.app
  source_url: https://github.com/jarodpeachey/portfolio
  description: >
    Jarod Peachey is a front-end developer focused on building modern and fast websites for everyone.
  categories:
    - Blog
    - JavaScript
    - Mobile Development
    - Portfolio
  built_by: Jarod Peachey
  built_by_url: https://github.com/jarodpeachey
  featured: false
- title: Thomas Maximini
  main_url: https://www.thomasmaximini.com/
  url: https://www.thomasmaximini.com/
  source_url: https://github.com/tmaximini/maxi.io
  description: >
    Thomas Maximini is a full stack web developer from Germany
  categories:
    - Blog
    - JavaScript
    - Photography
    - Portfolio
    - Web Development
  built_by: Thomas Maximini
  built_by_url: https://github.com/tmaximini
  featured: false
- title: Aretha Iskandar
  main_url: https://arethaiskandar.com/
  url: https://arethaiskandar.com/
  source_url: https://github.com/tmaximini/arethaiskandar.com
  description: >
    Aretha Iskandar is a Jazz and Soul Singer / Songwriter from Paris
  categories:
    - Music
  built_by: Thomas Maximini
  built_by_url: https://github.com/tmaximini
  featured: false
- title: Harshil Shah
  url: https://harshil.net
  main_url: https://harshil.net
  description: >
    Harshil Shah is an iOS engineer from Mumbai, India
  categories:
    - Blog
    - Mobile Development
  built_by: Harshil Shah
  built_by_url: https://twitter.com/_HarshilShah
  featured: false
- title: Code Examples
  url: https://codeexamples.dev/
  main_url: https://codeexamples.dev/
  description: >
    Examples about various programming languages like JavaScript, Python, Rust, Angular, React, Vue.js etc.
  categories:
    - Blog
    - Education
    - Programming
    - Web Development
  built_by: Sai gowtham
  built_by_url: https://twitter.com/saigowthamr
  featured: false
- title: Samir Mujanovic
  main_url: https://www.samirmujanovic.com/
  url: https://www.samirmujanovic.com/
  description: >
    I'm a Frontend Developer with 3 years of experience. I describe myself as a developer who loves coding, open-source and web platform.
  categories:
    - Portfolio
    - Web Development
    - Design
  built_by: Samir Mujanovic
  built_by_url: https://github.com/sameerrM
- title: Yearlyglot - Fluent Every Year
  url: https://www.yearlyglot.com/blog
  main_url: https://www.yearlyglot.com
  description: >
    A popular blog on languages, second language acquisition and polyglottery.
  categories:
    - Blog
    - Education
    - Learning
    - Travel
  built_by: Donovan Nagel
  built_by_url: https://www.donovannagel.com
  featured: false
- title: 8fit.com
  url: https://8fit.com/
  main_url: https://8fit.com/
  description: >
    Get personalized workouts, custom meal plans, and nutrition guidance, right in the palm of your hand. Prioritize progress over perfection with the 8fit app!
  categories:
    - App
    - Food
    - Sports
  featured: false
- title: Dispel - Remote Access for Industrial Control Systems
  url: https://dispel.io
  main_url: https://dispel.io
  description: >
    Dispel provides secure, moving target defense networks through which your teams can remotely access industrial control systems in seconds, replacing static-defense products that take 5 to 15 minutes to work through.
  categories:
    - Business
    - Technology
    - Security
  built_by: Anton Aberg
  built_by_url: https://github.com/aaaberg
  featured: false
- title: Geothermal Heat Pump DIY Project
  url: https://diyheatpump.net/
  main_url: https://diyheatpump.net/
  description: Personal project by Yuriy Logvin that demonstrates how you can switch to heating with electricity at a minimal cost. The goal here is to show that everyone can build a geothermal heat pump and start saving money.
  categories:
    - Blog
    - Education
    - Technology
  built_by: Yuriy Logvin
  built_by_url: https://powerwatcher.net
- title: Catalyst Network - Cryptocurrency
  url: https://www.cryptocatalyst.net/
  main_url: https://www.cryptocatalyst.net/
  source_url: https://github.com/n8tb1t/gatsby-starter-cryptocurrency
  description: >
    An All-in-One solution for Modern Transactions.
  categories:
    - Business
    - Technology
  built_by: n8tb1t
  built_by_url: https://github.com/n8tb1t/
  featured: false
- title: SaoBear's-Blog
  main_url: https://saobear.xyz/
  url: https://saobear.xyz/
  source_url: https://github.com/PiccoloYu/SaoBear-is-Blog
  featured: false
  categories:
    - Blog
    - Web Development
- title: Rumaan Khalander - Portfolio
  url: https://rumaan.tech/
  main_url: https://rumaan.tech/
  description: >
    Rumaan Khalander is a Full-Stack Dev from Bengaluru who loves to develop for mobile and web.
  categories:
    - Portfolio
  built_by: rumaan
  built_by_url: https://github.com/rumaan/
  featured: false
- title: DigiGov
  main_url: https://digigov.grnet.gr/
  url: https://digigov.grnet.gr/
  description: >
    DigiGov is an initiative for the Digital Transformation of the Greek Public Sector
  categories:
    - Government
  built_by: GRNET
  built_by_url: https://grnet.gr/
  featured: false
- title: Zeek Interactive
  main_url: https://zeek.com
  url: https://zeek.com
  description: >
    Business site for Zeek Interactive. Using WordPress as a data store via the WPGraphQL plugin.
  categories:
    - Blog
    - Web Development
    - Mobile Development
    - WordPress
    - Agency
    - Business
  built_by: Zeek Interactive
  built_by_url: https://zeek.com
  featured: false
- title: Bare Advertising & Communications
  url: https://bare.ca/
  main_url: https://bare.ca/
  description: >
    Bare is a full-service branding and production agency in Vancouver BC with deep experience in digital/traditional communications and strategy. We specialize in building headless WordPress sites with Gatsby.
  categories:
    - WordPress
    - Agency
    - Business
  built_by: Bare Advertising & Communications
  built_by_url: https://www.bare.ca/
  featured: false
- title: The Decking Superstore
  url: https://www.thedeckingsuperstore.com/
  main_url: https://www.thedeckingsuperstore.com/
  description: >
    One of Northern California's largest outdoor decking and siding providers.
  categories:
    - WordPress
    - Business
  built_by: Bare Advertising & Communications
  built_by_url: https://www.bare.ca/
  featured: false
- title: Precision Cedar Products
  url: https://www.precisioncedar.com/
  main_url: https://www.precisioncedar.com/
  description: >
    Western Red Cedar Distributor in Vancouver Canada.
  categories:
    - WordPress
    - Business
  built_by: Bare Advertising & Communications
  built_by_url: https://www.bare.ca/
  featured: false
- title: Circle Restoration
  url: https://www.circlerestoration.com/
  main_url: https://www.circlerestoration.com/
  description: >
    Restoration Services Provider in Vancouver Canada.
  categories:
    - WordPress
    - Business
  built_by: Bare Advertising & Communications
  built_by_url: https://www.bare.ca/
  featured: false
- title: ALS Rally
  url: https://www.alsrally.com/
  main_url: https://www.alsrally.com/
  description: >
    Non profit fundraiser for ALS Research.
  categories:
    - WordPress
    - Nonprofit
    - Event
  built_by: Bare Advertising & Communications
  built_by_url: https://www.bare.ca/
  featured: false
- title: Vancouver Welsh Men's Choir
  url: https://vancouverchoir.ca/
  main_url: https://vancouverchoir.ca/
  description: >
    Vancouver Welsh Men's Choir website for upcoming shows, ticket purchases and online merchandise.
  categories:
    - WordPress
    - Entertainment
    - Event
    - E-commerce
  built_by: Bare Advertising & Communications
  built_by_url: https://www.bare.ca/
  featured: false
- title: Paul Scanlon - Blog
  main_url: https://paulie.dev/
  url: https://paulie.dev/
  source_url: https://github.com/PaulieScanlon/paulie-dev-2019
  description: >
    I'm a React UI developer / UX Engineer. React, GatsbyJs, JavaScript, TypeScript/Flow, StyledComponents, Storybook, TDD (Jest/Enzyme) and a tiny bit of Node.js.
  categories:
    - Blog
    - Web Development
  built_by: Paul Scanlon
  built_by_url: http://www.pauliescanlon.io
  featured: false
- title: EF Design
  main_url: https://ef.design
  url: https://ef.design
  description: >
    Home of everything creative, digital and brand at EF.
  featured: false
  categories:
    - Marketing
    - Design
  built_by: João Matos (Global Creative Studio - Education First)
- title: Codica
  main_url: https://www.codica.com/
  url: https://www.codica.com/
  description: >
    We help startups and established brands with JAMStack, Progressive Web Apps and Marketplaces development.
  categories:
    - Agency
    - Web Development
  built_by: Codica
  built_by_url: https://www.codica.com/
- title: Bhavani Ravi's Portfolio
  url: https://bhavaniravi.com
  main_url: https://bhavaniravi.com
  description: >
    Showcase of Bhavani Ravi's skillset and blogs
  categories:
    - Blog
    - Portfolio
  built_by: Bhavani Ravi
  built_by_url: https://twitter.com/geeky_bhavani
- title: Kotoriyama
  main_url: https://kotoriyama.com/
  url: https://kotoriyama.com/
  description: >
    Japanese Indie Game Creator.
  featured: false
  categories:
    - App
    - Entertainment
    - Mobile Development
  built_by: Motoyoshi Shiine (Kotoriyama)
- title: PWA Shields
  url: https://www.pwa-shields.com
  main_url: https://www.pwa-shields.com
  source_url: https://github.com/richardtaylordawson/pwa-shields
  description: >
    Personalize your app's README with custom, fun, PWA shields in SVG
  categories:
    - Documentation
    - App
    - API
  built_by: Richard Taylor Dawson
  built_by_url: https://richardtaylordawson.com
- title: Zatsuzen
  url: https://zatsuzen.com
  main_url: https://zatsuzen.com
  description: >
    Web developer's portfolio
  categories:
    - Portfolio
  built_by: Akane
  built_by_url: https://twitter.com/akanewz
  featured: false
- title: Reeemoter
  description: >-
    Join thousands of developers from everywhere and access to job
    offers from hundreds of companies worldwide right
    at your inbox for free.
  main_url: https://reeemoter.com/
  url: https://reeemoter.com/
  featured: false
  categories:
    - Technology
    - Web Development
  built_by: Ramón Chancay
  built_by_url: https://ramonchancay.me/
- title: Ananya Neogi
  main_url: https://ananyaneogi.com
  url: https://ananyaneogi.com
  description: >
    Showcases Ananya's work as a frontend developer and comprises of a collection of written articles on web development, programming and, user experience.
  categories:
    - Portfolio
    - Blog
  built_by: Ananya Neogi
  built_by_url: https://ananyaneogi.com
- title: webman.pro
  main_url: https://webman.pro/
  url: https://webman.pro/
  description: >
    webman.pro is an awesome portfolio and technical blog where
    professional Front End engineer Dmytro Chumak shares his thoughts
    and experience to inspire other developers.
  featured: false
  categories:
    - Blog
    - Web Development
    - JavaScript
  built_by: Dmytro Chumak
  built_by_url: https://github.com/wwwebman
- title: borderless
  url: https://junhobaik.github.io
  main_url: https://junhobaik.github.io
  source_url: https://github.com/junhobaik/junhobaik.github.io/tree/develop
  description: >
    Junho Baik's Development Blog
  categories:
    - Blog
    - Web Development
  built_by: Junho Baik
  built_by_url: https://github.com/junhobaik
  featured: false
- title: React Resume Generator
  main_url: https://nimahkh.github.io/nima_habibkhoda
  url: https://nimahkh.github.io/nima_habibkhoda
  source_url: https://github.com/nimahkh/resume_generator
  description: >
    The resume generator is a project to create your own resume web page easily with Gatsby.
  categories:
    - Portfolio
  built_by: Nima Habibkhoda
  featured: false
- title: Thomas Wang's Blog
  main_url: https://www.thomaswang.io
  url: https://www.thomaswang.io
  description: >-
    Technical blog by Thomas Wang
  built_by: Thomas Wang
  built_by_url: https://github.com/thomaswang
  featured: false
  categories:
    - Blog
    - Web Development
- title: The Rebigulator
  main_url: https://www.rebigulator.org/
  source_url: https://github.com/Me4502/Rebigulator/
  url: https://rebigulator.org/
  description: A quote-based via game powered by Frinkiac
  built_by: Matthew Miller
  built_by_url: https://matthewmiller.dev/
  featured: false
  categories:
    - Open Source
    - Entertainment
    - App
- title: madewithlove
  main_url: https://madewithlove.com
  url: https://madewithlove.com
  description: >-
    We build digital products and create the teams around them. We can help with software engineering, product management, managing technical teams, audits and technical consulting.
  built_by: madewithlove
  built_by_url: https://madewithlove.com
  featured: false
  categories:
    - Web Development
    - Blog
    - Agency
    - Business
- title: Sprucehill
  url: https://sprucehill.ca/
  main_url: https://sprucehill.ca/
  description: >
    Sprucehill is a North Vancouver based custom home builder and renovator.
  categories:
    - WordPress
    - Business
  built_by: Bare Advertising & Communications
  built_by_url: https://www.bare.ca/
  featured: false
- title: Nathaniel Ryan Mathew
  url: https://nathanielmathew.me
  main_url: https://nathanielmathew.me
  source_url: https://github.com/nathanielmathew/MyPortfolio
  description: >
    A personal online Portfolio built using GatsbyJS, that showcases Achievements, Projects and Additional information.
  categories:
    - Portfolio
    - Open Source
    - Blog
  built_by: Nathaniel Ryan Mathew
  built_by_url: https://github.com/nathanielmathew
  featured: false
- title: Kanazawa.js Community Page
  main_url: https://kanazawajs.now.sh/
  url: https://kanazawajs.now.sh/
  source_url: https://github.com/kanazawa-js/community-page
  description: >
    Kanazawa.js is a local community for the JSer around Kanazawa to share knowledge about JavaScript.
  categories:
    - Community
    - Programming
    - Web Development
  built_by: Kanazawa.js
  built_by_url: https://twitter.com/knzw_js
  featured: false
- title: monica*dev
  url: https://www.aboutmonica.com/
  main_url: https://www.aboutmonica.com/
  description: >
    Personal site for Monica Powell, a software engineer who is passionate about making open-source more accessible and building community, online & offline.
  categories:
    - Web Development
    - Blog
    - Programming
    - Portfolio
  built_by: Monica Powell
  built_by_url: https://www.aboutmonica.com/
  featured: false
- title: Shivam Sinha
  url: https://www.helloshivam.com/
  main_url: https://www.helloshivam.com/
  description: >
    Portfolio of Shivam Sinha, Graphic Designer and Creative Coder based in New York.
  categories:
    - Portfolio
  built_by: Shivam Sinha
  built_by_url: https://www.helloshivam.com/
  featured: false
- title: Brianna Sharpe - Writer
  main_url: https://www.briannasharpe.com/
  url: https://www.briannasharpe.com/
  source_url: https://github.com/ehowey/briannasharpe
  description: >
    Brianna Sharpe is an Alberta, Canada based freelance writer and journalist focused on health, LGBTQ2S+, parenting, and the environment.
  categories:
    - Portfolio
    - Media
  built_by: Eric Howey
  built_by_url: https://www.erichowey.dev/
  featured: false
- title: Eric Howey Web Development
  main_url: https://www.erichowey.dev/
  url: https://www.erichowey.dev/
  source_url: https://github.com/ehowey/erichoweydev
  description: >
    Personal website and blog for Eric Howey. I am a freelance web developer based in Alberta, Canada specializing in Gatsby, React, WordPress and Theme-UI.
  categories:
    - Portfolio
    - Web Development
    - Freelance
    - Blog
  built_by: Eric Howey
  built_by_url: https://www.erichowey.dev/
- title: Solfej Chord Search
  url: https://www.solfej.io/chords
  main_url: https://www.solfej.io/chords
  description: >
    Solfej Chord Search helps you master every chord imaginable. It shows you notes, intervals, guitar and piano fingerings for 1000s of chords.
  categories:
    - Education
    - Music
  built_by: Shayan Javadi
  built_by_url: https://www.instagram.com/shawnjavadi/
- title: a+ Saúde
  url: https://www.amaissaude.com.br/sp/
  main_url: https://www.amaissaude.com.br/sp/
  description: >
    An even better experience in using health services.
  categories:
    - Healthcare
    - Marketing
    - Blog
  built_by: Grupo Fleury
  built_by_url: http://www.grupofleury.com.br/
  featured: false
- title: Mallikarjun Katakol Photography
  main_url: https://mallik.in
  url: https://mallik.in
  built_by: Arvind Kumar
  built_by_url: https://arvind.io/
  description: >
    Mallikarjun Katakol is an Advertising, Architecture, Editorial, Fashion and Lifestyle Photographer based in Bangalore, India.
    Shoots Corporate & Business headshots, Portfolios for Models and Actors, Documents Projects for Architects, Fashion & Interior Designers
  featured: false
  categories:
    - Gallery
    - Photography
    - Portfolio
- title: gatsby-animate-blog
  url: https://gatsby-animate-blog.luffyzh.now.sh/
  main_url: https://gatsby-animate-blog.luffyzh.now.sh/home
  source_url: https://github.com/luffyZh/gatsby-animate-blog
  description: >
    A simple && cool blog site starter kit by Gatsby.
  categories:
    - Blog
    - Open Source
    - Web Development
  built_by: luffyZh
  built_by_url: https://github.com/luffyZh
  featured: false
- title: LBI Financial
  main_url: https://lbifinancial.com/
  url: https://lbifinancial.com/
  description: >
    We help individuals and businesses with life insurance, disability, long-term care and annuities.
  categories:
    - Business
    - Consulting
    - Finance
  built_by: Pagepro
  built_by_url: https://pagepro.co
  featured: false
- title: GIS-Netzwerk
  url: https://www.gis-netzwerk.com/
  main_url: https://www.gis-netzwerk.com/
  description: >
    Multilingual (i18n) Blog with different URLs for categories, tags and posts depending on the language.
  categories:
    - Blog
    - Data
    - Technology
  built_by: Max Dietrich
  built_by_url: https://www.gis-netzwerk.com/
  featured: false
- title: Krishna Gopinath
  main_url: https://krishnagopinath.me
  url: https://krishnagopinath.me
  source_url: https://github.com/krishnagopinath/website
  description: >
    Website of Krishna Gopinath, software engineer and budding teacher.
  categories:
    - Portfolio
  built_by: Krishna Gopinath
  built_by_url: https://twitter.com/krishwader
  featured: false
- title: Curology
  main_url: https://curology.com
  url: https://curology.com
  description: >
    Curology's mission is to make effective skincare accessible to everyone. We provide customized prescription skincare for our acne and anti-aging patients.
  categories:
    - Healthcare
    - Community
    - Landing Page
  built_by: Curology
  built_by_url: https://curology.com
- title: labelmake.jp
  main_url: https://labelmake.jp/
  url: https://labelmake.jp/
  description: >
    Web Application of Variable Data Printing and Blog.
  categories:
    - App
    - Data
    - Blog
  built_by: hand-dot
  built_by_url: https://twitter.com/hand_dot
  featured: false
- title: Personal website of Maarten Afink
  main_url: https://www.maarten.im/
  url: https://www.maarten.im/
  source_url: https://github.com/maartenafink/personal-website
  description: >
    Personal website of Maarten Afink, digital product designer.
  categories:
    - Portfolio
    - Open Source
    - Blog
    - Music
    - Design
- title: Adam Bowen
  main_url: https://adamcbowen.com/
  url: https://adamcbowen.com/
  source_url: https://github.com/bowenac/my-website
  description: >
    Personal website for Adam Bowen. I am a freelance web developer based in Tacoma, WA specializing in WordPress, Craft CMS, plus a lot more and recently fell in love with Gatsby.
  categories:
    - Portfolio
    - Web Development
    - Freelance
  built_by: Adam Bowen
  built_by_url: https://adamcbowen.com
  featured: false
- title: tqCoders
  main_url: https://tqcoders.com
  url: https://tqcoders.com
  description: >
    tqCoders is a software development company that focuses on the development of the most advanced websites and mobile apps. We use the most advanced technologies to make websites blazing fast, SEO-friendly and responsive for each screen resolution.
  categories:
    - Web Development
    - Mobile Development
    - SEO
    - Design
    - Programming
    - Technology
    - Business
  built_by: tqCoders
  built_by_url: https://tqcoders.com
  featured: false
- title: ErudiCAT
  main_url: https://www.erudicat.com
  url: https://www.erudicat.com
  description: >
    ErudiCAT is an educational platform created to help PMP certification candidates to prepare for the exam. There are 1k+ sample questions and PMP Exam Simulator. Upon completion, there are statistics and performance chart available. Performance reports are saved in users' accounts and may be used later to review questions. The PMP Exam Simulator has a unique feature of Time Acceleration. It makes the Mock Exam even tougher and makes training even more advanced.
  categories:
    - Education
    - Web Development
    - Learning
  built_by: tqCoders
  built_by_url: https://tqcoders.com
  featured: false
- title: Qri.io Website and Docs
  main_url: https://qri.io
  url: https://qri.io/docs
  source_url: https://github.com/qri-io/website
  description: >
    Website and Documentation for Qri, an open source version control system for datasets
  categories:
    - Open Source
    - Community
    - Data
    - Technology
  built_by: Qri, Inc.
  built_by_url: https://qri.io
  featured: false
- title: Jellypepper
  main_url: https://jellypepper.com/
  url: https://jellypepper.com/
  description: >
    Award-winning creative studio for disrupters. We design and build beautiful brands, apps, websites and videos for startups and tech companies.
  categories:
    - Portfolio
    - Agency
  built_by: Jellypepper
  built_by_url: https://jellypepper.com/
- title: Miyamado Jinja
  main_url: https://www.miyamadojinja.com
  url: https://www.miyamadojinja.com
  source_url: https://github.com/mnishiguchi/miyamadojinja
  description: >
    Miyamado Jinja is a Japanese Shinto Shrine in Yokkaichi, Mie, Japan.
  categories:
    - Nonprofit
    - Travel
  built_by: mnishiguchi
  built_by_url: https://mnishiguchi.com
  featured: false
- title: Hear This Idea
  main_url: https://hearthisidea.com
  url: https://hearthisidea.com/episodes/victoria
  source_url: https://github.com/finmoorhouse/podcast
  description: >
    A podcast showcasing new thinking from top academics.
  categories:
    - Podcast
    - Open Source
  built_by: Fin Moorhouse
  built_by_url: https://finmoorhouse.com
  featured: false
- title: Calisthenics Skills
  main_url: https://www.calisthenicsskills.com
  url: https://www.calisthenicsskills.com
  description: >
    A beautiful fitness progress tracker built on Gatsby.
  categories:
    - Sports
  built_by: Andrico Karoulla
  built_by_url: https://andri.co
  featured: false
- title: AutoloadIT
  main_url: https://autoloadit.com/
  url: https://autoloadit.com/
  description: >
    The world's leading Enterprise Automotive imaging solution
  categories:
    - Business
    - Landing Page
  built_by: Pagepro
  built_by_url: https://pagepro.co
  featured: false
- title: Tools of Golf
  main_url: https://thetoolsofgolf.com/
  url: https://thetoolsofgolf.com//titleist-915-d2-driver
  description: >
    Tools of Golf is a community dedicated to golf nerds and gear heads.
  categories:
    - Sports
    - Data
    - Documentation
  built_by: Peter Hironaka
  built_by_url: https://peterhironaka.com
  featured: false
- title: sung.codes
  main_url: https://sung.codes/
  source_url: https://github.com/dance2die/sung.codes
  url: https://sung.codes/
  description: >
    Blog by Sung M. Kim (a.k.a. dance2die)
  categories:
    - Blog
    - Landing Page
  built_by: Sung M. Kim
  built_by_url: https://github.com/dance2die
  featured: false
- title: Choose Tap
  main_url: https://www.choosetap.com.au/
  url: https://www.choosetap.com.au/
  featured: false
  description: >
    Choose Tap aims to improve the health and wellbeing of communities and the environment by promoting tap water as the best choice of hydration for all Australians.
  built_by: Hardhat
  built_by_url: https://www.hardhat.com.au
  categories:
    - Nonprofit
    - Community
- title: Akash Rajpurohit
  main_url: https://akashwho.codes/
  url: https://akashwho.codes/
  description: >
    Personal portfolio website of Akash Rajpurohit made using Gatsby v2, where I  write short blogs related to software development and share my experiences.
  categories:
    - Portfolio
    - Blog
  built_by: Akash Rajpurohit
  built_by_url: https://github.com/AkashRajpurohit
  featured: false
- title: See Kids Dream
  url: https://seekidsdream.org/
  main_url: https://seekidsdream.org/
  description: >
    A not-for-profit organization dedicated to empower youth with the skills, motivation and confidence.
  categories:
    - Nonprofit
    - Education
    - Learning
  built_by: CapTech Consulting
  built_by_url: https://www.captechconsulting.com/
  featured: false
- title: Locale Central
  url: https://localecentral.io/
  main_url: https://localecentral.io/
  description: >
    Locale Central is a web & mobile data collection app that makes it easy to record accurate data out on the field.
  categories:
    - Technology
  built_by: KiwiSprout
  built_by_url: https://kiwisprout.nz/
  featured: false
- title: Cathy O'Shea
  url: https://cathyoshea.co.nz/
  main_url: https://cathyoshea.co.nz/
  categories:
    - Portfolio
    - Real Estate
  built_by: KiwiSprout
  built_by_url: https://kiwisprout.nz/
  featured: false
- title: DG Recruit
  url: https://dgrecruit.com
  main_url: https://dgrecruit.com
  description: >
    DG Recruit is a NYC recruitment agency
  categories:
    - Agency
    - WordPress
  built_by: Waverly Lab
  built_by_url: https://waverlylab.com
  featured: false
- title: Smile
  url: https://reasontosmile.com
  main_url: https://reasontosmile.com
  description: >
    Smile is an online store for buying CBD products that keep you balanced and happy
  categories:
    - E-commerce
    - WordPress
  built_by: Waverly Lab
  built_by_url: https://waverlylab.com
- title: Bold Oak Design
  url: https://boldoak.design/
  main_url: https://boldoak.design/
  description: >
    A Milwaukee-based web design and development studio.
  categories:
    - Blog
    - Business
    - Freelance
    - Portfolio
    - Programming
    - Technology
    - Web Development
  featured: false
- title: Lydia Rose Eiche
  url: https://lydiaroseeiche.com/
  main_url: https://lydiaroseeiche.com/
  description: >
    Lydia Rose Eiche is a soprano, opera singer, and actress based in Milwaukee.
  categories:
    - Music
    - Portfolio
  built_by: Bold Oak Design
  built_by_url: https://boldoak.design/
  featured: false
- title: Chris Otto
  url: https://chrisotto.dev/
  main_url: https://chrisotto.dev/
  source_url: https://github.com/chrisotto6/chrisottodev
  description: >
    Blog, portfolio and website for Chris Otto.
  categories:
    - Blog
    - JavaScript
    - Landing Page
    - Portfolio
    - Programming
    - Technology
    - Web Development
  built_by: Chris Otto
  built_by_url: https://github.com/chrisotto6
  featured: false
- title: Roboto Studio
  url: https://roboto.studio
  main_url: https://roboto.studio
  description: >
    Faster than a speeding bullet Website Development based in sunny old Nottingham
  categories:
    - Agency
    - Blog
    - Business
    - Design
    - Featured
    - Freelance
    - Web Development
  featured: true
- title: Viraj Chavan | Full Stack Software Engineer
  url: http://virajc.tech
  main_url: http://virajc.tech
  source_url: https://github.com/virajvchavan/portfolio
  description: >
    Portfolio and blog of a full stack software engineer from India
  categories:
    - Portfolio
    - Blog
    - Web Development
  built_by: Viraj V Chavan
  built_by_url: https://twitter.com/VirajVChavan
  featured: false
- title: Nexweave
  url: https://www.nexweave.com
  main_url: https://www.nexweave.com
  description: >
    Nexweave is a SaaS platform built by a team of experienced product, design & technology professionals in India. Nexweave allows brands to create personalized & interactive video experiences at scale. We would love for our site to be featured at the gatsby showcase since we have long been appreciating the flexibility and speed of the sites we have created using the same.
  categories:
    - Video
    - API
    - User Experience
    - Marketing
    - Design
    - Data
    - Technology
    - Media
    - Consulting
  built_by: Kashaf S
  built_by_url: https://www.linkedin.com/in/kashaf-shaikh-925117178
  featured: false
- title: Daniel Balloch
  url: https://danielballoch.com
  main_url: https://danielballoch.com
  source_url: https://github.com/danielballoch/danielballoch
  description: >
    Hey, I'm Daniel and this is my portfolio site. Made with Gatsby, React, GraphQL, Styled Emotion & Netlify. Install & local host instructions: 1. git clone https://github.com/danielballoch/danielballoch.git 2. npm install. 3. gatsby develop. Keep in mind I'm still learning myself, so these may not be best practises. If anyone's curious as to how something works flick me a message or if you have advice for me I'd love to hear it, otherwise happy coding!
  categories:
    - Portfolio
    - Business
    - Design
    - Freelance
    - Web Development
  built_by: Daniel Balloch
  built_by_url: https://danielballoch.com
- title: The Rift Metz
  url: http://theriftmetz.com/
  main_url: http://theriftmetz.com/
  description: >
    The Rift is a gaming bar based in Metz (France).
  categories:
    - Landing Page
    - Entertainment
    - Design
    - Blog
    - Food
  built_by: Hugo Torzuoli
  built_by_url: https://github.com/HZooly
  featured: false
- title: Built with Workers
  url: https://workers.cloudflare.com/built-with/
  main_url: https://workers.cloudflare.com/built-with/
  description: >
    Showcasing websites & projects built with Cloudflare Workers
  categories:
    - Portfolio
    - JavaScript
    - Web Development
  built_by: Workers who work at Cloudflare
  built_by_url: https://github.com/cloudflare/built-with-workers/graphs/contributors
- title: WebAnaya Solutions
  url: https://www.webanaya.com
  main_url: https://www.webanaya.com
  description: >
    Full Stack Web Solutions Provider.
  categories:
    - Agency
    - Web Development
    - API
    - Blog
  built_by: Durgesh Gupta
  built_by_url: https://durgeshgupta.com
  featured: false
- title: Artem Sapegin’s Blog
  description: >
    Blog of a Berlin based coffee first frontend engineer who works at Omio, makes photos and hangs out with his dogs.
  main_url: https://blog.sapegin.me/
  url: https://blog.sapegin.me/
  source_url: https://github.com/sapegin/blog.sapegin.me
  categories:
    - Blog
    - Open Source
    - Web Development
    - JavaScript
    - Programming
    - Technology
  built_by: Artem Sapegin
  built_by_url: https://github.com/sapegin
- title: adam.ai
  url: https://adam.ai/
  main_url: https://adam.ai/
  description: >
    Are you ready to make your meetings more productive? Our intelligent meeting management tool can help!
  categories:
    - Business
    - Landing Page
    - Productivity
    - Technology
  built_by: Hazem Osama
  built_by_url: https://github.com/hazem3500
  featured: false
- title: Indra Kusuma Profile Page
  url: https://indrakusuma.web.id/me/
  main_url: https://indrakusuma.web.id/me/
  description: >
    Hi! I'm Indra Kusuma. I am an optimistic and type of person of learn by doing who have an interest in Software Engineering, specifically about Web Development.
  categories:
    - Landing Page
    - Blog
  built_by: Indra Kusuma
  built_by_url: https://github.com/idindrakusuma/me
  featured: false
- title: Lukas Horak
  main_url: https://lukashorak.com
  url: https://lukashorak.com
  description: >
    Lukas Horak's personal website. Full stack JavaScript Developer, working in React on front end and Node.js on back end.
  categories:
    - Blog
    - Portfolio
    - Web Development
  built_by: Lukas Horak
  built_by_url: https://github.com/lhorak
  featured: false
- title: Alexandra Thomas
  main_url: https://alexandracthomas.com/
  url: https://alexandracthomas.com/
  description: >
    A portfolio site for Alexandra Thomas, a front-end developer with creative super powers based in Charlotte, NC.
  categories:
    - Portfolio
    - Blog
    - Web Development
  featured: false
- title: Storto Productions
  main_url: https://www.storto-productions.com/
  url: https://www.storto-productions.com/about/
  featured: false
  description: >
    A portfolio site for a video production company based out of Phoenix, AZ.
  categories:
    - Video
    - Blog
    - Portfolio
    - Business
  built_by: Alexandra Thomas
  built_by_url: https://alexandracthomas.com/
- title: Zatsuzen Blog
  url: https://blog.zatsuzen.com
  main_url: https://blog.zatsuzen.com
  description: >
    Web developer's tech blog
  categories:
    - Blog
  built_by: Akane
  built_by_url: https://twitter.com/akanewz
- title: Matthew Mesa
  url: https://matthewmesa.com
  main_url: https://matthewmesa.com
  description: >
    Portfolio website for freelance digital specialist Matthew Mesa.
  categories:
    - Portfolio
  built_by: Matthew Mesa
  built_by_url: https://matthewmesa.com
- title: Taskade
  main_url: https://taskade.com
  url: https://taskade.com
  description: >
    Taskade is the unified workspace for distributed teams. Collaborate and organize in real-time to get things done, faster and smarter.
  categories:
    - App
    - Business
    - Productivity
  built_by: Taskade
  built_by_url: https://github.com/taskade
  featured: false
- title: PWD
  url: https://pwd.com.au
  main_url: https://pwd.com.au
  description: >
    PWD is a full service web marketing, design, and development agency in Perth, Western Australia.
  categories:
    - Blog
    - Portfolio
    - WordPress
    - Business
  built_by: Alex Moon
  built_by_url: https://moonmeister.net
  featured: false
- title: ramonak.io
  url: https://ramonak.io/
  main_url: https://ramonak.io/
  source_url: https://github.com/KaterinaLupacheva/ramonak.io
  description: >
    Tech blog and portfolio site of a full stack web developer Katsiaryna (Kate) Lupachova
  categories:
    - Blog
    - Portfolio
  built_by: Katsiaryna Lupachova
  built_by_url: https://ramonak.io/
  featured: false
- title: React JS Developer
  main_url: https://reacter.dev/
  url: https://reacter.dev/
  featured: false
  categories:
    - App
    - Web Development
    - Web Development
    - Agency
  built_by: App Design
  built_by_url: https://appdesign.dev/
- title: Guillermo Gómez-Peña
  url: https://www.guillermogomezpena.com/
  main_url: https://www.guillermogomezpena.com/
  description: >
    Personal website for the work of Guillermo Gómez-Peña: performance artist, writer, activist, radical pedagogue and artistic director of the performance troupe La Pocha Nostra. Recipient of the MacArthur Fellow, USA Artists Fellow, and a winner of the Bessie, Guggenheim, and American Book awards.
  categories:
    - Portfolio
    - Gallery
  built_by: Aveling Ray
  built_by_url: https://avelingray.com/
  featured: false
- title: Clinka
  url: https://www.clinka.com.au/
  main_url: https://www.clinka.com.au/
  description: >
    B2B website for an Australian manufacturer of environmentally friendly construction materials.
  categories:
    - Business
  built_by: Aveling Ray
  built_by_url: https://avelingray.com/
- title: Chris Vogt's Blog
  main_url: https://www.chrisvogt.me
  url: https://www.chrisvogt.me
  source_url: https://github.com/chrisvogt/gatsby-theme-private-sphere
  description: >-
    Personal blog of Chris Vogt, a software developer in San Francisco. Showcases
    my latest activity on Instagram, Goodreads, and Spotify using original widgets.
  categories:
    - Blog
    - Open Source
    - Photography
    - Portfolio
  built_by: Chris Vogt
  built_by_url: https://github.com/chrisvogt
- title: Trolley Travel
  main_url: http://trolleytravel.org/
  url: http://trolleytravel.org/
  description: >
    Travel blog website to give tips and informations for many destinations, built with Novella theme
  categories:
    - Blog
    - Travel
  built_by: Pierre Beard
  built_by_url: https://github.com/PBRT
  featured: false
- title: Playlist Detective
  main_url: https://www.playlistdetective.com/
  url: https://www.playlistdetective.com/
  source_url: https://github.com/bobylito/playlistFinder
  description: >
    Playlist Detective is an attempt to ease music discovery with playlists. Back in the days, people were sharing mixtapes - some songs we knew and others we didn't, therefore expanding our musical horizons.

    Playlists are the same, and playlist detective lets you search for songs or artists you like in order to stumble on your new favorite songs.

    It uses Algolia for the search.
  categories:
    - Media
    - Music
  built_by: Alexandre Valsamou-Stanislawski
  built_by_url: https://www.noima.xyz
- title: ProjectManager.tools
  main_url: https://projectmanager.tools/
  url: https://projectmanager.tools/
  featured: false
  categories:
    - App
    - Web Development
    - Design
    - Agency
  built_by: App Design
  built_by_url: https://appdesign.dev/
- title: 1902 Software
  url: https://1902software.com/
  main_url: https://1902software.com/
  description: >
    We are an IT company that specializes in e-commerce and website development on different platforms such as Magento, WordPress, and Umbraco. We are also known for custom software development, web design and mobile app solutions for iOS and Android.
  categories:
    - E-commerce
    - Web Development
    - Programming
    - Mobile Development
    - WordPress
    - Design
    - Business
    - Agency
  built_by: 1902 Software Development Corporation
  built_by_url: https://1902software.com/
  featured: false
- title: Codeful
  url: https://www.codeful.fi/
  main_url: https://www.codeful.fi/
  categories:
    - Agency
    - Consulting
  featured: false
- title: Noima
  url: https://www.noima.xyz
  main_url: https://www.noima.xyz
  categories:
    - Agency
    - Consulting
    - Blog
  featured: false
  built_by: Alexandre Valsamou-Stanislawski
  built_by_url: https://www.noima.xyz
- title: Talent Point
  url: https://talentpoint.co
  main_url: https://talentpoint.co
  description: >
    Talent Point provide the tools that companies need to scale quickly and effectively, bridging the gap between employer brand, HR, and hiring to build teams from within.
  categories:
    - Business
    - Technology
    - Blog
    - Consulting
    - Human Resources
  built_by: Talent Point
  built_by_url: https://talentpoint.co
  featured: false
- title: Marathon Oil
  main_url: https://www.marathonoil.com/
  url: https://www.marathonoil.com/
  featured: false
  categories:
    - Business
    - Marketing
  built_by: Corey Ward
  built_by_url: http://www.coreyward.me/
- title: Gene
  url: https://www.geneglobal.com/work
  main_url: https://www.geneglobal.com
  description: >
    We’re an experience design agency, focused on the future of health
  categories:
    - Agency
    - Technology
    - Healthcare
    - Consulting
    - User Experience
  featured: false
- title: medignition – healthcare innovations
  url: https://medignition.com/
  main_url: https://medignition.com/
  description: >
    medignition builds digital innovations in healthcare.
  categories:
    - Healthcare
    - Education
    - Technology
    - Design
    - Business
    - Portfolio
    - Entrepreneurship
    - Agency
  built_by: medignition
  built_by_url: https://medignition.com/
- title: Dynobase
  url: https://dynobase.dev/
  main_url: https://dynobase.dev/
  description: >
    Professional GUI Client for DynamoDB.
  categories:
    - Data
    - Programming
    - Web Development
  built_by: Rafal Wilinski
  built_by_url: https://rwilinski.me/
  featured: false
- title: Vaktija.eu
  url: https://vaktija.eu
  main_url: https://vaktija.eu
  description: >
    Vaktija.eu gives information about prayer times in germany. (Built with GatsbyJS. Fast in every way that matters.)
  categories:
    - App
    - Community
    - Nonprofit
    - SEO
    - Web Development
  built_by: Rašid Redžić
  built_by_url: https://rasidre.com/
  featured: false
- title: Creative code daily
  main_url: https://www.bobylito.dev/
  url: https://www.bobylito.dev/
  source_url: https://github.com/bobylito/sketches
  description: >
    Creative code daily (CCD) is a personal project for which I build a new animation made out of code every day.
  categories:
    - Blog
    - Programming
    - Gallery
    - Portfolio
  built_by: Alexandre Valsamou-Stanislawski
  built_by_url: https://www.noima.xyz
- title: Messi vs Ronaldo
  description: >
    The biggest debate in football - but who is the best, Messi or Ronaldo? This website provides all the goals and stats to help you reach your own conclusion.
  main_url: https://www.messivsronaldo.app/
  url: https://www.messivsronaldo.app/
  categories:
    - Sports
    - Data
    - App
  built_by: Stephen Greig
  built_by_url: http://ste.digital/
- title: Em Em Recipes
  url: https://ememrecipes.com
  main_url: https://ememrecipes.com
  description: >
    Finally, a recipe website that gets straight to the point.
  categories:
    - Blog
    - Food
  built_by: Matthew Mesa
  built_by_url: https://matthewmesa.com
- title: Yuuniworks Portfolio / Blog
  main_url: https://www.yuuniworks.com/
  url: https://www.yuuniworks.com/
  source_url: https://github.com/junkboy0315/gatsby-portfolio-blog
  featured: false
  categories:
    - Portfolio
    - Web Development
    - Blog
- title: Jun Chen Portfolio
  url: https://www.junchenjun.me
  main_url: https://www.junchenjun.me
  source_url: https://github.com/junchenjun/junchenjun.me
  description: >
    Get to know Jun.
  categories:
    - Portfolio
    - Blog
    - Web Development
  built_by: Jun Chen
  built_by_url: https://www.junchenjun.me
- title: Xavier Mirabelli-Montan
  url: https://xavie.mirmon.co.uk
  main_url: https://xavie.mirmon.co.uk
  source_url: https://github.com/xaviemirmon/xavier-developer-site
  description: >
    The developer portfolio and blog for Xavier Mirabelli-Montan.  Built using TinaCMS Grande hosted on Gatsby Cloud.
  categories:
    - Blog
    - Portfolio
    - Programming
  featured: false
- title: MPG Calculator
  url: https://www.mpg-calculator.co.uk
  main_url: https://www.mpg-calculator.co.uk
  description: >
    A website which allows you to calculate the MPG of your vehicle.
  categories:
    - SEO
    - Accessibility
    - Blog
  built_by: PJ
  built_by_url: https://pjsachdev.me
- title: Softblues
  main_url: https://softblues.io
  url: https://softblues.io
  description: >
    We optimize your project costs and deliver outstanding results by applying relevant technology. Plus, we create our own effective products for businesses and developers all over the world.
  categories:
    - WordPress
    - Portfolio
    - Agency
  built_by: Softblues
  built_by_url: https://softblues.io
- title: Clipchamp
  main_url: https://clipchamp.com/
  url: https://clipchamp.com/en/
  description: >
    Clipchamp is an online video editor, compressor, and converter. The Clipchamp website and blog are powered by Gatsby, Contentful, and Smartling.
  categories:
    - App
    - Blog
    - Landing Page
    - Marketing
    - Video
  featured: false
- title: Mob HQ
  main_url: https://hq.yt-mob.com/
  url: https://hq.yt-mob.com/
  description: >
    Mob HQ is the Headquarters for the World Cup winning Downhill Mountain Bike Race Team, and also a full-time Ride Center for YT bikes.
  categories:
    - Sports
    - Travel
  built_by: Built by Rebels Ltd.
  built_by_url: https://builtbyrebels.com/
  featured: false
- title: OCIUS
  url: https://www.ocius.com.au/
  main_url: https://www.ocius.com.au/
  source_url: https://github.com/ocius/website
  description: >
    Ocius Technology Ltd (formerly Solar Sailor Holdings Ltd) is an Australian public unlisted company with Research and Development facilities at the University of NSW.
  categories:
    - Business
    - Technology
    - Science
  built_by: Sergey Monin
  built_by_url: https://build-in-saratov.com/
- title: Kosmos & Kaos
  main_url: https://www.kosmosogkaos.is/
  url: https://www.kosmosogkaos.is/
  description: >
    A carefully designed user experience is good business.
  categories:
    - Design
    - Consulting
    - Agency
    - Web Development
    - JavaScript
  built_by: Kosmos & Kaos
  built_by_url: https://www.kosmosogkaos.is/
  featured: false
- title: Design Portfolio of Richard Bruskowski
  main_url: https://bruskowski.design/
  url: https://bruskowski.design/
  description: >
    My freelance design portfolio: Visual design, digital products, interactive prototypes, design systems, brand design. Uses MDX, Styled Components, Framer Motion. Started with Gatsby Starter Emilia by LekoArts.
  categories:
    - Design
    - Portfolio
    - User Experience
    - Freelance
    - Photography
  built_by: Richard Bruskowski
  built_by_url: https://github.com/richardbruskowski
- title: Kelvin DeCosta's Website
  url: https://kelvindecosta.com
  main_url: https://kelvindecosta.com
  categories:
    - Blog
    - Portfolio
  built_by: Kelvin DeCosta
  built_by_url: https://github.com/kelvindecosta
  featured: false
- title: Coronavirus (COVID-19) Tracker
  url: https://coronavirus.traction.one/
  main_url: https://coronavirus.traction.one/
  description: >
    This application shows the near real-time status based on data from JHU CSSE.
  categories:
    - Data
    - Directory
  built_by: Sankarsan Kampa
  built_by_url: https://traction.one
  featured: false
- title: Coronavirus COVID-19 Statistics Worldwide
  url: https://maxmaxinechen.github.io/COVID19-Worldwide-Stats/
  main_url: https://maxmaxinechen.github.io/COVID19-Worldwide-Stats/
  source_url: https://github.com/maxMaxineChen/COVID19-Worldwide-Stats
  description: >
    A Coronavirus COVID-19 global data statistics application built by Gatsby + Material UI + Recharts
  categories:
    - Data
    - Open Source
  built_by: Maxine Chen
  built_by_url: https://github.com/maxMaxineChen
  featured: false
- title: Folding@Home Stats
  url: https://folding.traction.one/team?id=246252
  main_url: https://folding.traction.one
  description: >
    Folding@Home Stats Report for Teams.
  categories:
    - Data
    - Science
    - Directory
  built_by: Sankarsan Kampa
  built_by_url: https://traction.one
  featured: false
- title: COVID-19 Tracking and Projections
  url: https://flattenthecurve.co.nz/
  main_url: https://flattenthecurve.co.nz/
  source_url: https://github.com/carlaiau/flatten-the-curve
  description: >
    Allowing non technical users to compare their country with other situations around the world. We present configurable cumulative graph curves. We compare your countries current status with other countries who have already been at your level and show you where they’ve ended up. Data via JHU. Further functionality added daily.
  categories:
    - Data
    - Open Source
  built_by: Carl Aiau
  built_by_url: https://github.com/carlaiau
  featured: false
- title: Takeout Tracker
  main_url: https://www.takeouttracker.com/
  url: https://www.takeouttracker.com/
  featured: false
  categories:
    - Data
    - Open Source
    - Food
    - Directory
    - Nonprofit
  built_by: Corey Ward
  built_by_url: http://www.coreyward.me/
- title: Illustration Hunt
  main_url: https://illustrationhunt.com/
  url: https://illustrationhunt.com/
  featured: false
  categories:
    - Data
    - Design
    - Entertainment
    - Productivity
    - User Experience
    - Programming
    - Gallery
    - Human Resources
    - Library
  built_by: Gilbish Kosma
  built_by_url: https://www.gil20.me/
- title: Monolit
  url: https://monolit.hr
  main_url: https://monolit.hr
  description: >
    Standard business website with sliders and contact form.
  categories:
    - Business
  built_by: Devnet
  built_by_url: https://devnet.hr
  featured: false
- title: Andrew Zeller
  main_url: https://zeller.io
  source_url: https://github.com/ajzeller/zellerio_gatsby
  url: https://zeller.io
  featured: false
  categories:
    - Portfolio
    - Blog
    - Web Development
  built_by: Andrew Zeller
  built_by_url: https://zeller.io
- title: Crushing WFH
  url: https://crushingwfh.com/
  main_url: https://crushingwfh.com/
  source_url: https://github.com/tiagofsanchez/wfh-tools
  description: >
    A directory of tools to help anyone to work from home in a productive manner
  categories:
    - Directory
    - Open Source
  built_by: Tiago Sanchez
  built_by_url: https://www.tiagofsanchez.com/
  featured: false
- title: Martin Container
  main_url: https://www.container.com/
  url: https://www.container.com/
  featured: false
  categories:
    - Business
  built_by: Vincit California
  built_by_url: https://www.vincit.com/
- title: Urban Armor Gear
  main_url: https://www.urbanarmorgear.com/
  url: https://www.urbanarmorgear.com/
  featured: false
  categories:
    - E-commerce
  built_by: Vincit California
  built_by_url: https://www.vincit.com/
- title: Jason Zheng's Portfolio
  main_url: https://jasonzy.com
  url: https://jasonzy.com
  source_url: https://github.com/bilafish/portfolio-site
  description: >
    Hey there, I'm Jason! I'm a front-end web developer from the sunny island
    of Singapore. This is my first Gatsby site developed using Gatsby and
    Netlify CMS. Feel free to get in touch if you're interested to collaborate
    or engage me on any projects. If you just want to say hello, that's cool
    too.
  featured: false
  categories:
    - Portfolio
    - Web Development
  built_by: Jason Zheng
  built_by_url: https://github.com/bilafish
- title: Fluiditype
  url: https://www.fluiditype.com/
  main_url: https://www.fluiditype.com/
  description: >
    Fluditype is small CSS library focusing on pure typographic fluidity. Recommend to be used for blogs, portfolios, documentation & and simplistic text websites.
  categories:
    - Open Source
    - Design
  built_by: Boris Kirov
  built_by_url: https://www.boriskirov.com
  featured: false
- title: Bonsaiilabs
  main_url: https://bonsaiilabs.com/
  url: https://bonsaiilabs.com/
  description: >
    We are a team of two, creating software for startups and enabling learners with our visualize, break, and solve approach.
  featured: false
  categories:
    - Education
    - Consulting
  built_by: Bonsaiilabs Team
  built_by_url: https://bonsaiilabs.com/team
- title: Tyson
  main_url: https://www.tyson.com
  url: https://www.tyson.com
  featured: false
  categories:
    - Food
    - Marketing
  built_by: Tyson Foods, Inc.
- title: Hillshire Farm
  main_url: https://www.hillshirefarm.com
  url: https://www.hillshirefarm.com
  featured: false
  categories:
    - Food
    - Marketing
  built_by: Tyson Foods, Inc.
- title: Hillshire Snacking
  main_url: https://www.hillshiresnacking.com
  url: https://www.hillshiresnacking.com
  featured: false
  categories:
    - Food
    - Marketing
  built_by: Tyson Foods, Inc.
- title: Jimmy Dean
  main_url: https://www.jimmydean.com
  url: https://www.jimmydean.com
  featured: false
  categories:
    - Food
    - Marketing
  built_by: Tyson Foods, Inc.
- title: Aidells
  main_url: https://www.aidells.com
  url: https://www.aidells.com
  featured: false
  categories:
    - Food
    - Marketing
  built_by: Tyson Foods, Inc.
- title: State Fair
  main_url: https://www.corndogs.com
  url: https://www.corndogs.com
  featured: false
  categories:
    - Food
    - Marketing
  built_by: Tyson Foods, Inc.
- title: Nudges
  main_url: https://www.nudgesdogtreats.com
  url: https://www.nudgesdogtreats.com
  featured: false
  categories:
    - Food
    - Marketing
  built_by: Tyson Foods, Inc.
- title: Tyson Ingredient Solutions
  main_url: https://www.tysoningredientsolutions.com
  url: https://www.tysoningredientsolutions.com
  featured: false
  categories:
    - Food
    - Marketing
  built_by: Tyson Foods, Inc.
- title: Wright Brand
  main_url: https://www.wrightbrand.com
  url: https://www.wrightbrand.com
  featured: false
  categories:
    - Food
    - Marketing
  built_by: Tyson Foods, Inc.
- title: TSUKUTTEMITA LAB
  main_url: https://create.kayac.com/
  url: https://create.kayac.com/
  description: KAYAC private works
  featured: false
  categories:
    - Portfolio
    - Technology
    - Entertainment
  built_by: KAYAC inc.
- title: Brad Garropy
  url: https://bradgarropy.com
  main_url: https://bradgarropy.com
  source_url: https://github.com/bradgarropy/bradgarropy.com
  categories:
    - Blog
    - Education
    - Entertainment
    - JavaScript
    - Open Source
    - Portfolio
    - Programming
    - SEO
    - Technology
    - Web Development
  built_by: Brad Garropy
  built_by_url: https://twitter.com/bradgarropy
- title: mrkaluzny
  main_url: https://mrkaluzny.com
  url: https://mrkaluzny.com
  description: >
    Web designer and web developer specializing in providing services for SME sector.
  featured: false
  categories:
    - Web Development
    - Programming
    - Business
    - Portfolio
    - Freelance
  built_by: Wojciech Kaluzny
- title: The COVID Tracking Project
  url: https://covidtracking.com/
  main_url: https://covidtracking.com/
  source_url: https://github.com/COVID19Tracking/website
  description: >
    The COVID Tracking Project collects and publishes the most complete testing data available for US states and territories.
  categories:
    - Media
    - Healthcare
  built_by: The COVID Tracking Project Web Team
  built_by_url: https://github.com/COVID19Tracking/website/graphs/contributors
- title: The Gauntlet Coverage of COVID-19 in Canada
  url: https://covid19.thegauntlet.ca
  main_url: https://covid19.thegauntlet.ca
  description: >
    Tracking The Spread of Coronavirus in Canada
  categories:
    - Media
    - Education
  built_by: Masoud Karimi
  built_by_url: https://github.com/masoudkarimif
- title: Zestard Technologies
  main_url: https://www.zestard.com
  url: https://www.zestard.com
  description: >
    Zestard Technologies is an eCommerce Specialist company focusing on Magento & Shopify as a core expertise.
  categories:
    - Web Development
    - WordPress
    - Technology
    - Agency
    - E-commerce
  built_by: Zestard Technologies
  built_by_url: https://www.zestard.com
- title: Kostas Vrouvas
  main_url: https://kosvrouvas.com
  url: https://kosvrouvas.com
  featured: false
  categories:
    - Blog
    - Portfolio
  built_by: Kostas Vrouvas
- title: Hanare Cafe in Toshijima, Toba, Japan
  main_url: https://hanarecafe.com
  url: https://hanarecafe.com
  source_url: https://github.com/mnishiguchi/hanarecafe-gatsby
  description: >
    A website for a cafe/bakery located in Toshijima, a beautiful sightseeing spot just a 20-minutes ferry ride from downtown Toba, Japan.
  categories:
    - Food
    - Travel
  built_by: Masatoshi Nishiguchi
  built_by_url: https://mnishiguchi.com
  featured: false
- title: WhileNext
  url: https://whilenext.com
  main_url: https://whilenext.com
  description: >
    A Blog on Software Development
  categories:
    - Blog
    - Learning
    - Programming
    - Web Development
  built_by: Masoud Karimi
  built_by_url: https://github.com/masoudkarimif
- title: Jamify.me
  description: >
    We build websites & PWAs with JAMstack. Delivering faster, more secure web.
  main_url: https://jamify.me
  url: https://jamify.me
  categories:
    - Agency
    - Web Development
  featured: false
- title: Shrey Sachdeva
  url: https://www.shreysachdeva.tech/
  main_url: https://www.shreysachdeva.tech/
  source_url: https://github.com/shrey-sachdeva2000/Shrey-Sachdeva
  description: >
    Personal website for Shrey Sachdeva. An abstract thinker who writes code and designs pixel-perfect user-interfaces with industry experience.
  categories:
    - Portfolio
    - Web Development
  built_by: Shrey Sachdeva
  built_by_url: https://www.shreysachdeva.tech/
- title: The Cares Family
  main_url: https://thecaresfamily.org.uk/home
  url: https://thecaresfamily.org.uk/home
  description: >
    The Cares Family helps people find connection and community in a disconnected age. They relaunched their website in Gatsby during the COVID-19 outbreak of 2020 to help connect neighbours.
  categories:
    - Nonprofit
    - Blog
    - Community
  built_by: Mutual
  built_by_url: https://www.madebymutual.com
- title: "Due to COVID-19: Documenting the Signs of the Pandemic"
  url: https://duetocovid19.com
  main_url: https://duetocovid19.com
  description: >
    A project to document all the signs that have gone up on the storefronts of our cities in response to the coronavirus pandemic.
  categories:
    - Photography
    - Community
  built_by: Andrew Louis
  built_by_url: https://hyfen.net
  featured: false
- title: "Besoegsvenner - Visiting Friends for the Elderly"
  main_url: https://www.xn--besgsvenner-igb.dk
  url: https://www.xn--besgsvenner-igb.dk/ruths-historie
  description: >
    50.000 elderly people in Denmark feel lonely. This project seeks to inform people to become visitor friends ("Besøgsven" in Danish) to help fight loneliness and bring new friendships in to the world.
  categories:
    - Marketing
    - Nonprofit
    - Landing Page
  built_by: Hello Great Works
  built_by_url: https://hellogreatworks.com
- title: Interficie Internet Services
  main_url: https://www.interficie.com
  url: https://www.interficie.com/our-work/
  description: >
    Located in Barcelona, we develop innovative websites, ecommerce solutions and software platforms for global brands, startups and organizations.
  categories:
    - E-commerce
    - Web Development
    - Consulting
    - JavaScript
    - Agency
    - Business
  built_by: Interficie Internet Services
  built_by_url: https://github.com/InterficieIS
- title: SofaScore Corporate
  url: https://corporate.sofascore.com
  main_url: https://corporate.sofascore.com
  description: >
    SofaScore is a leading provider of advanced sports insights and content with global coverage of 20+ sports.
  categories:
    - App
    - Data
    - Sports
    - Technology
  built_by: SofaScore
  built_by_url: https://www.sofascore.com
- title: "#compraaospequenos: buy local during Covid-19"
  url: https://compraaospequenos.pt/
  main_url: https://compraaospequenos.pt/
  source_url: https://github.com/marzeelabs/compraaospequenos
  description: >
    Helping local stores survive and thrive during the Covid-19 crisis (Portugal).
  categories:
    - Community
    - Food
    - Data
    - Directory
  built_by: Marzee Labs
  built_by_url: https://marzeelabs.org
  featured: false
- title: Inventia
  main_url: https://inventia.life/
  url: https://inventia.life/
  description: >
    We have developed unique digital bioprinting technology and unleashed it in a complete platform designed to make complex 3D cell biology simple.
  categories:
    - Business
    - Science
  built_by: Jellypepper
  built_by_url: https://jellypepper.com/
- title: Hasura
  url: https://hasura.io
  main_url: https://hasura.io
  description: >
    Hasura is an open source engine that connects to your databases & microservices and auto-generates a production-ready GraphQL backend.
  categories:
    - API
    - Web Development
    - Technology
    - Open Source
  featured: false
- title: Jimdo.com
  description: >
    Jimdo is an international tech company and one of the world's leading providers of online services for small and medium businesses (SMBs). The company empowers entrepreneurs to create their own website or store without coding and to digitize their business ideas.
  main_url: https://www.jimdo.com/
  url: https://www.jimdo.com/
  categories:
    - Marketing
    - Technology
    - E-commerce
    - Web Development
    - Business
  built_by: Jimdo GmbH
- title: Resume on the Web
  main_url: https://amruthpillai.com
  url: https://amruthpillai.com
  source_url: https://github.com/AmruthPillai/ResumeOnTheWeb-Gatsby
  description: >
    Everyone needs their own little spot on the interwebs, and this is mine. Welcome to my resume, on the web!
  categories:
    - Blog
    - Design
    - Freelance
    - Gallery
    - JavaScript
    - Landing Page
    - Mobile Development
    - Open Source
    - Photography
    - Portfolio
    - Technology
    - Web Development
  built_by: Amruth Pillai
  built_by_url: https://amruthpillai.com
  featured: false
- title: Landmarks.ro
  main_url: https://landmarks.ro/
  url: https://landmarks.ro/
  description: >
    Lead generation technology for real estate developers
  categories:
    - Real Estate
    - Marketing
    - Technology
    - Web Development
    - Landing Page
  built_by: Horia Miron
  built_by_url: https://github.com/ancashoria
  featured: false
- title: GeneOS
  url: https://geneos.me/
  main_url: https://geneos.me/
  description: >
    GeneOS is a privacy-preserving data monetization protocol for genetic, activity, and medical data.
  categories:
    - Landing Page
    - Business
  built_by: GeneOS Team
- title: COVID KPI
  url: https://covidkpi.com/
  main_url: https://covidkpi.com/
  description: >
    COVID KPI aggregates COVID-19 data from numerous official sources then displays the Key Performance Indicators.
  categories:
    - Data
    - Media
    - Healthcare
  built_by: Albert Chen
  built_by_url: https://github.com/mralbertchen
- title: Most Recommended Books
  url: http://mostrecommendedbooks.com/
  main_url: http://mostrecommendedbooks.com/
  description: >
    Discover credibly powerful books recommendations by billionaires, icons, and world-class performers.
  categories:
    - Blog
    - Entrepreneurship
    - Books
- title: theAnubhav.com
  main_url: https://theanubhav.com/
  url: https://theanubhav.com/
  categories:
    - Web Development
    - Blog
    - Portfolio
  built_by: Anubhav Srivastava
  built_by_url: https://theanubhav.com
- title: WatchKeeper
  url: https://www.watchkeeperintl.com
  main_url: https://www.watchkeeperintl.com
  description: >
    WatchKeeper helps organisations to manage global security risks such as natural disasters, extreme weather and violent incidents.
  categories:
    - Data
    - Business
    - Technology
    - Consulting
    - Security
  built_by: WatchKeeper Engineering
  built_by_url: https://twitter.com/watchkeeper
  featured: false
- title: Sztuka Programowania
  built_by: Piotr Fedorczyk
  built_by_url: https://piotrf.pl
  categories:
    - Event
    - Learning
    - Web Development
  description: >
    Landing page of a series of web development workshops held in Gdańsk, Poland.
  featured: false
  main_url: https://sztuka-programowania.pl/
  url: https://sztuka-programowania.pl/
- title: Rivers Casino
  built_by: WILDLIFE.LA
  built_by_url: https://www.wildlife.la
  categories:
    - Entertainment
    - Food
    - Blog
    - Travel
  description: >
    Rivers Casino offers the very best in casinos, hotels, restaurants, concerts, and entertainment. Visit us in Des Plaines, IL, Philadelphia, PA, Pittsburgh, PA and Schenectady, NY.
  featured: false
  main_url: https://www.riverscasino.com/desplaines/
  url: https://www.riverscasino.com/desplaines/
- title: Mishal Shah
  built_by: Mishal Shah
  built_by_url: https://mishal23.github.io
  categories:
    - Blog
    - Portfolio
    - Open Source
    - Web Development
  description: >
    Hey, I'm Mishal Shah, a passionate developer with interests in Networks, Databases and Web Security. This website is my personal portfolio and blog with the Fresh theme. I love reading engineering articles, contributing to open-source and interacting with communities. Feel free to get in touch if you have an interesting project that you want to collaborate on.
  featured: false
  main_url: https://mishal23.github.io/
  url: https://mishal23.github.io/
- title: Chris Nager
  main_url: https://chrisnager.com
  url: https://chrisnager.com
  source_url: https://github.com/chrisnager/chrisnager-dot-com
  description: >
    Developer and designer in Brooklyn, NY passionate about performance, accessibility, and systematic design.
  categories:
    - Accessibility
    - Blog
    - Design
    - Portfolio
    - User Experience
    - Web Development
  built_by: Chris Nager
  built_by_url: https://twitter.com/chrisnager
- title: Resistbot
  url: https://resist.bot
  main_url: https://resist.bot
  description: >
    A chatbot that helps you contact your representatives, and be an informed citizen.
  categories:
    - Blog
    - Government
    - Nonprofit
- title: SVG to PNG
  url: https://www.svgtopng.me/
  main_url: https://www.svgtopng.me/
  description: >
    Online SVG to PNG batch converter. Upload and convert your SVG files to PNG with the desired size and background color for free, fast and secure.
  categories:
    - App
    - Technology
    - Productivity
    - Design
    - Web Development
  built_by: Illia Achour
  built_by_url: https://github.com/dummyco
- title: St. Jude Cloud
  url: https://www.stjude.cloud
  main_url: https://www.stjude.cloud
  description: >
    Pediatric cancer data sharing ecosystem by St. Jude Children's Research Hospital.
  categories:
    - Science
    - Technology
    - Nonprofit
    - Data
    - Healthcare
  featured: false
- title: Philip Domingo
  url: https://www.prtdomingo.com
  main_url: https://www.prtdomingo.com
  description: >
    Personal website built on top of GatsbyJS, Ghost, and Azure.
  categories:
    - Technology
    - Blog
  featured: false
- title: Vinicius Dias
  built_by: Vinicius Dias
  built_by_url: https://viniciusdias.works/
  categories:
    - Blog
    - Portfolio
    - Open Source
    - Web Development
  description: >
    Hi, I'm Vinicius Dias, a Front-End developer with focus on performance and UX. This is my personal portfolio developed with Gatsby. I'm always learning different things and I consider myself a very curious guy. I feel that it keeps me motivated and creative to solve problems.
  featured: false
  main_url: https://viniciusdias.works/
  url: https://viniciusdias.works/
- title: Cognifide Tech
  url: https://tech.cognifide.com/
  main_url: https://tech.cognifide.com/
  description: >
    Technology HUB that provides useful and specialized technical knowledge created for fellow engineers by engineers from Cognifide.
  categories:
    - Blog
    - Programming
    - Technology
  built_by: Cognifide
  built_by_url: https://www.cognifide.com/
- title: Chandraveena by S Balachander
  url: https://www.chandraveena.com
  main_url: https://www.chandraveena.com
  description: >
    Chandraveena is a contemporary Indian string instrument designed from the traditional Saraswati Veena.
    S Balachander, an Indian classical musician, is the creator and performing artist of Chandraveena.
    Chandraveena has been designed to support a systematic and contemplative exploration of Indian Ragas.
    It is endowed with a deep sustain and a rich sound allowing the artist to create elaborate musical phrases
    and subtle intonations. Visit the website to listen and learn more!
  categories:
    - Music
    - Portfolio
    - Blog
  built_by: Sadharani Music Works
  built_by_url: https://www.sadharani.com
  featured: false
- title: Anong Network
  main_url: https://anong.network
  url: https://anong.network
  description: >
    An app used to quickly identify a network provider in Philippines
  categories:
    - App
    - Directory
  built_by: Jan Harold Diaz
  built_by_url: https://janharold.com
  featured: false
- title: PayMongo
  main_url: https://paymongo.com
  url: https://paymongo.com
  description: >
    The official website of PayMongo Philippines
  categories:
    - Marketing
    - Finance
  built_by: PayMongo
  built_by_url: https://paymongo.com
- title: Zona Digital
  url: https://zonadigital.pt
  main_url: https://zonadigital.pt
  description: >
    We work with startups and small businesses building effective strategies through digital platforms. Based in Porto, Portugal.
  categories:
    - Web Development
    - Programming
    - Technology
    - Design
    - Business
  built_by: Zona Digital
  built_by_url: https://zonadigital.pt
  featured: false
- title: Ofri Lifshitz Design
  url: https://www.ofrilifshitz.com
  main_url: https://www.ofrilifshitz.com
  categories:
    - Portfolio
    - Design
  built_by: Raz Lifshitz
  built_by_url: https://www.linkedin.com/in/raz-lifshitz
- title: Runly
  url: https://www.runly.io/
  main_url: https://www.runly.io/
  description: >
    The easiest way to run background jobs with .NET Core. It's more than background jobs —
    it's an all-in-one platform to create great user experiences.
  categories:
    - API
    - App
    - Landing Page
    - Technology
    - Programming
  built_by: Chad Lee
  built_by_url: https://github.com/chadly
  featured: false
- title: Ajith's blog
  url: https://ajith.blog
  main_url: https://ajith.blog
  source_url: https://github.com/ajithrnayak/ajith_blog
  description: >
    I build apps and sometimes write about the observations and frustrations at work here.
  categories:
    - Blog
    - Mobile Development
    - Open Source
    - Programming
    - Technology
  built_by: Ajith R Nayak
  built_by_url: https://ajith.xyz
- title: I Love You Infinity
  url: https://iloveyouinfinity.com
  main_url: https://iloveyouinfinity.com
  description: >
    An infinite sound experiment to help raise awareness about autism and love.
  categories:
    - Nonprofit
    - Healthcare
  built_by: Good Praxis
  built_by_url: https://goodpraxis.coop
  featured: false
- title: KAIGO in JAPAN
  main_url: https://kaigo-in-japan.jp
  url: https://kaigo-in-japan.jp
  description: >
    KAIGO in JAPAN is a website for those who are planning to work in the care work field in Japan. We built a multilingual site on Gatsby. One of them is a special language called Easy-Japanese with various ruby tags.
  categories:
    - Healthcare
    - Nonprofit
    - Web Development
    - Programming
  built_by: hgw
  built_by_url: https://shunyahagiwara.com/
- title: Dondoko Susumu Website
  url: https://xn--28jma5da5l6e.com/en/
  main_url: https://xn--28jma5da5l6e.com/en/
  source_url: https://github.com/dondoko-susumu/website-v2
  description: >
    The Website of Dondoko Susumu, a Japanese cartoonist. His cartoons have been posted. It is internationalized into 12 languages.
  categories:
    - Blog
    - Entertainment
    - Gallery
    - Landing Page
  built_by: Dondoko Susumu
  built_by_url: https://xn--28jma5da5l6e.com/en/
- title: Raymond Ware
  url: https://www.raymondware.com
  main_url: https://www.raymondware.com
  description: >
    Seattle web developer portfolio site.
  categories:
    - Portfolio
    - Design
    - Freelance
    - Web Development
  built_by: Raymond Ware
  built_by_url: https://github.com/raymondware
  featured: false
- title: Formula One Gym
  url: https://www.formulaonegym.co.uk/
  main_url: https://www.formulaonegym.co.uk/
  source_url: https://github.com/Zellement/formula1gym
  description: A UK based fitness gym in the heart of Nottingham, built with Gatsby v2
  categories:
    - Sports
  built_by: Dan Farrow
  built_by_url: https://github.com/Zellement
  featured: false
- title: Blog - Thanawat Gulati
  main_url: https://testing.thanawatgulati.com
  url: https://testing.thanawatgulati.com
  source_url: https://github.com/thanawatgulati/thanawatgulati-blog
  description: >
    Thanawat Gulati - Blog , Work experience portfolio and more.
  categories:
    - Blog
  built_by: Thanawat Gulati
  built_by_url: https://twitter.com/mjamesvevo
  featured: false
- title: Effico Ltd
  main_url: https://www.effico.ltd
  url: https://www.effico.ltd
  source_url: https://github.com/Zellement/effico
  description: >
    Commercial and domestic electrical contractors.
  categories:
    - Business
  built_by: Dan Farrow
  built_by_url: https://www.zellement.com
  featured: false
- title: Sheringham Flooring
  main_url: https://www.sheringhamflooring.com
  url: https://www.sheringhamflooring.com
  source_url: https://github.com/Zellement/sheringham-flooring-2019
  description: >
    Sheringham Flooring - commercial and domestic flooring solutions
  categories:
    - Business
  built_by: Dan Farrow
  built_by_url: https://www.zellement.com
  featured: false
- title: Que Jamear
  description: >-
    A directory with a map of food delivery services
    to be used during the health emergency caused by covid 19.
  main_url: https://quejamear.com/encebollados
  url: https://quejamear.com/encebollados
  featured: false
  categories:
    - Food
  built_by: Ramón Chancay
  built_by_url: https://ramonchancay.me/
- title: Vim Training
  description: >
    Bite sized video tutorials for Vim
  main_url: https://vimtraining.com
  url: https://vimtraining.com
  featured: false
  categories:
    - Education
    - Programming
  built_by: Nishant Dania
  built_by_url: https://nishantdania.com
- title: CodeTisans
  url: https://codetisans.com
  main_url: https://codetisans.com
  description: >-
    Website of an agency specialized in creating Laravel and Vue apps
  categories:
    - Agency
  built_by: Przemysław Przyłucki
  built_by_url: https://twitter.com/przylucki_p
  featured: false
- title: Mox Bank
  main_url: https://mox.com/
  url: https://mox.com/
  description: >
    Mox is the new virtual bank backed by Standard Chartered in partnership with HKT, PCCW and Trip.com; created to deliver a new banking experience in Hong Kong.
  categories:
    - Business
    - Design
    - Technology
    - Finance
    - User Experience
  built_by: Mox Bank
  built_by_url: https://mox.com/
- title: Pittica
  url: https://pittica.com
  main_url: https://pittica.com
  source_url: https://github.com/pittica/site
  description: >
    Digital agency site.
  categories:
    - Design
    - Web Development
    - Agency
  built_by: Lucio Benini
  built_by_url: https://pittica.com
  featured: false
- title: MyHumus
  url: https://myhumus.com
  main_url: https://myhumus.com
  source_url: https://github.com/my-humus/site
  description: >
    Digital agency site.
  categories:
    - Blog
    - Food
  built_by: Lucio Benini
  built_by_url: https://pittica.com
- title: Wanaboat.fr
  main_url: https://www.wanaboat.fr
  url: https://www.wanaboat.fr
  description: >
    This a boating classifieds website. It presents dinghys, catamarans and anything that floats or goes on the water and is for sale in France and Europe.
  categories:
    - Directory
  built_by: Olivier L. Developer
  built_by_url: https://www.olivierlivet.net/
- title: maxemitchell.com
  url: https://www.maxemitchell.com/
  main_url: https://www.maxemitchell.com/
  source_url: https://github.com/maxemitchell/portfolio
  description: >
    This is a personal portfolio website to highlight my photography, videography, coding projects, and work/education experience.
  categories:
    - Portfolio
    - Gallery
    - Portfolio
    - Open Source
    - Design
  built_by: Max Mitchell
  built_by_url: https://github.com/maxemitchell
- title: Nick Offerman
  url: https://nickofferman.co/
  main_url: https://nickofferman.co/
  description: >
    The official website of Nick Offerman: Actor, Author, Humorist, & Woodworker.
  categories:
    - E-commerce
    - Entertainment
    - Video
  built_by: Aveling Ray
  built_by_url: https://avelingray.com/
- title: Rudra Narayan
  url: https://rudra.dev
  main_url: https://rudra.dev
  source_url: https://github.com/mrprofessor/rudra.dev
  description: >
    Rudra Narayan | Thoughts, obsessions and rants
  categories:
    - Blog
    - Portfolio
    - SEO
    - Programming
    - Landing Page
    - Technology
  built_by: Rudra Narayan
  built_by_url: https://github.com/mrprofessor
  featured: false
- title: Stackrole
  main_url: https://stackrole.com
  url: https://stackrole.com
  description: >
    We help Startups and Individuals launch their blazing fast JAMstack website with GatsbyJS and Netlify CMS, Deployed on Netlify
  categories:
    - Agency
    - Blog
    - User Experience
    - Web Development
    - Portfolio
    - JavaScript
  built_by: Stackrole
  built_by_url: https://stackrole.com
  featured: false
- title: Aparna Joshi
  url: https://aparnajoshi.netlify.app/
  main_url: https://aparnajoshi.netlify.app/
  description: >
    Hi, I`m a Software Engineer working in Citrix, Bangalore. I spend my free time learning stuff that interests me. I write articles that educates me.
  categories:
    - Blog
    - Science
    - Technology
    - Programming
  built_by: Aparna Joshi
  built_by_url: https://github.com/AparnaJoshi007/explained/
  featured: false
- title: CodeWithLinda
  url: https://www.codewithlinda.com/
  main_url: https://www.codewithlinda.com/
  source_url: https://github.com/Linda-Ikechukwu/Personal-Site
  description: >
    CodeWithLinda is the personal portfolio and blog site of Linda Ikechukwu, a Frontend developer based in Lagos, Nigeria.
  categories:
    - Portfolio
    - Blog
    - Technology
    - Programming
    - Web Development
  built_by: Linda Ikechukwu
  built_by_url: https://twitter.com/_MsLinda
  featured: false
- title: Headless WordPress Blog and Portfolio by Simon Halimonov
  url: https://simonhalimonov.com/
  main_url: https://simonhalimonov.com/
  description: >
    An open source portfolio about UI/UX design and development. This is my personal website that I use to promote my work. It uses TypeScript and a headless WordPress CMS. Supports i18n and Gutenberg. I open source this site to help everyone make a nice WordPress site faster.
  categories:
    - Blog
    - Portfolio
    - Programming
    - Open Source
    - Design
    - Freelance
    - Web Development
    - WordPress
  built_by: Simon Halimonov
  built_by_url: https://simonhalimonov.com/
  featured: false
- title: Clarke Harris
  url: https://www.clarkeharris.com/
  main_url: https://www.clarkeharris.com/
  description: >
    Brooklyn based designer portfolio. Uses pretty advance animations. Content is pulled from the contentful.
  categories:
    - Portfolio
    - Design
    - Freelance
    - Web Development
  built_by: Daniel Husar
  built_by_url: https://www.danielhusar.sk/
  featured: false
- title: Daniel Husar
  url: https://www.danielhusar.sk/
  main_url: https://www.danielhusar.sk/
  source_url: https://github.com/danielhusar/danielhusar.sk
  description: >
    An open source portfolio and blog.
  categories:
    - Blog
    - Portfolio
    - JavaScript
    - Open Source
  built_by: Daniel Husar
  built_by_url: https://www.danielhusar.sk/
  featured: false
- title: SANDALBOYZ
  main_url: https://sandalboyz.com
  url: https://sandalboyz.com
  description: >
    The official website of SANDALBOYZ – home to coziness and comfort. Built in conjunction with https://planetary.co/.
  categories:
    - Retail
    - E-commerce
    - Blog
  built_by: SANDALBOYZ
  built_by_url: https://sandalboyz.com
  featured: false
- title: Tim Phillips
  url: https://www.tim-phillips.com/
  main_url: https://www.tim-phillips.com/
  source_url: https://github.com/timphillips/tim-phillips.com
  description: >
    Personal website for Tim Phillips, a software engineer and web developer.
  categories:
    - Open Source
    - Portfolio
    - Web Development
  featured: false
- title: Nagarjun Palavalli
  main_url: https://nagarjun.co/
  url: https://nagarjun.co/
  description: >
    My personal website built with Gatsby. I am a full-stack web developer and designer based in Bangalore, India.
  categories:
    - Portfolio
    - Blog
  built_by: Nagarjun Palavalli
  built_by_url: https://twitter.com/palavalli
  featured: false
- title: Diogo Rodrigues
  url: https://www.diogorodrigues.dev/
  main_url: https://www.diogorodrigues.dev/
  description: >
    As a front-end developer with UI/UX design skills, I create digital experiences through design & code.
  categories:
    - Freelance
    - Portfolio
    - Blog
    - Mobile Development
    - Web Development
    - User Experience
  built_by: Diogo Rodrigues
  built_by_url: https://www.diogorodrigues.dev/
- title: Jamstack Storefront
  main_url: https://jamstackstorefront.com/
  url: https://jamstackstorefront.com/
  categories:
    - E-commerce
    - Agency
  built_by: Peter Hironaka
  built_by_url: https://peterhironaka.com
  featured: false
- title: Support Black Business
  main_url: https://support-black.business
  url: https://support-black.business
  categories:
    - Directory
  built_by: Peter Hironaka
  built_by_url: https://peterhironaka.com
  featured: false
- title: Nyxo
  url: https://www.nyxo.app
  main_url: https://www.nyxo.app
  description: >
    Nyxo is the best aid for improving your sleep quality. We combine leading sleep research techniques with your sleep tracker’s data to provide you with personalized and actionable coaching, to improve your sleep.
  categories:
    - Healthcare
    - Blog
    - Science
    - Technology
    - Data
    - Mobile Development
  built_by: Kayla Gordon
  built_by_url: https://www.kayla-gordon.com/
  featured: false
- title: Earner
  url: https://www.earner.ai/
  main_url: https://www.earner.ai/
  source_url: https://github.com/Earner-ai/earner-website
  description: >
    Earner is here to keep you informed of services you are entitled to from the Finnish government to entrepreneurship. We are here to help you succeed.
  categories:
    - Blog
    - Open Source
    - Education
    - Technology
    - Community
    - Data
    - Entrepreneurship
    - Human Resources
  built_by: Kayla Gordon
  built_by_url: https://www.kayla-gordon.com/
  featured: false
- title: Amamos Vivir Cada Día
  main_url: https://www.amvi.org.mx/
  url: https://www.amvi.org.mx/
  description: >
    AMVI, Amamos Vivir Cada Día A.C. is a Mexican non-profit organisation helping children with degenerative illnesses by fulfilling their dreams and helping their families financially, but also with personal support. During the Covid-19 crisis, their donations have plummeted since they did not have a website, so I decided to help by building this site for them using Gatsby, TypeScript and Styled-Components, proudly hosted on Netlify who helped the cause with a free pro plan.
  featured: false
  categories:
    - Nonprofit
    - Healthcare
  built_by: Jacob Herper
  built_by_url: https://herper.io/
- title: Digital4Better
  url: https://digital4better.com
  main_url: https://digital4better.com
  description: >
    Digital4Better is an agency promoting a sustainable digital future.
  categories:
    - Accessibility
    - Agency
    - Blog
    - Consulting
    - Design
    - E-commerce
    - Mobile Development
    - Open Source
    - Programming
    - Technology
    - User Experience
    - Web Development
  built_by: Digital4Better
  built_by_url: https://digital4better.com
  featured: false
- title: With Pulp
  url: https://withpulp.com
  main_url: https://withpulp.com
  description: >
    With Pulp's agency website and blog. Meet our team, see our work and read our latest insights on design and development.
  categories:
    - Agency
    - Marketing
    - Web Development
    - Portfolio
    - Blog
  featured: false
- title: DUDOS
  main_url: https://dudos.co.uk
  url: https://dudos.co.uk
  description: >
    UK based web design agency building premium bespoke websites with light-speed performance and rock-solid security
  categories:
    - Agency
    - Web Development
    - Design
    - SEO
    - Portfolio
    - Blog
    - JavaScript
    - Mobile Development
    - Marketing
    - Photography
    - User Experience
  built_by: Mark A Hext
  built_by_url: https://dudos.co.uk/about
  featured: false
- title: Impuls-e
  main_url: https://impuls-e.works/
  url: https://impuls-e.works/
  description: >
    Digital Agency focused on helping our clients build their online digital presence. Located in Santa Catarina, Brazil
  categories:
    - Web Development
    - E-commerce
    - Mobile Development
    - Landing Page
    - Blog
    - Programming
    - Agency
  built_by: Impuls-e
  built_by_url: https://www.instagram.com/impulse.works/
  featured: false
- title: Honeycomb Creative
  main_url: https://www.honeycombcreative.com/
  url: https://www.honeycombcreative.com/
  description: >
    Honeycomb Creative has been producing websites and other print and electronic communications material since 1991. Website built with Gatsby v2 and headless WordPress.
  categories:
    - Agency
    - Web Development
    - Design
    - SEO
    - Portfolio
    - Marketing
    - Blog
    - WordPress
  built_by: Honeycomb Creative
  built_by_url: https://www.honeycombcreative.com/
- title: Personal Website of Suganthan Mohanadasan
  main_url: https://suganthan.com/
  url: https://suganthan.com/
  description: >
    Suganthan is a digital marketing consultant who works with medium and large businesses. This Gatsby site uses Contentful as the CMS and Tailwind CSS for the styling. It also uses i18n plugins to provide a site for Suganthan's Norwegian visitors.
  categories:
    - Blog
    - Business
    - Consulting
    - Entrepreneurship
    - Portfolio
    - SEO
  built_by: Shane Jones
  built_by_url: https://shanejones.co.uk/
- title: Bold.org
  url: https://bold.org/
  main_url: https://bold.org/
  description: >
    Fighting Student Debt. Create or apply to exclusive scholarships, fellowships, and grants, in minutes.
  categories:
    - Education
  built_by: Bold.org
  featured: false
- title: The Story of Dovetail and Afterpay
  url: https://dovetailstudios.com/the-story-of-dovetail-and-afterpay
  main_url: https://dovetailstudios.com/the-story-of-dovetail-and-afterpay
  description: An interactive story sharing how Dovetail helped Afterpay build the fastest growing consumer tech platform in Australian history.
  categories:
    - Agency
    - Design
    - Entrepreneurship
    - Mobile Development
    - Web Development
  built_by: Dovetail
  built_by_url: https://dovetailstudios.com
  featured: false
- title: Daily Texas Country
  url: https://dailytexascountry.com
  main_url: https://dailytexascountry.com
  source_url: https://github.com/bradgarropy/dailytexascountry.com
  description: >
    She tries to tell me that Oklahoma's better, but I ain't got time for that.
  categories:
    - Blog
    - Community
    - E-commerce
    - Entertainment
    - Marketing
    - Media
    - Music
    - Podcast
    - SEO
    - Video
  built_by: Brad Garropy
  built_by_url: https://bradgarropy.com
- title: Petite & Minimal
  url: https://www.petiteandminimal.com/
  main_url: https://www.petiteandminimal.com/
  description: >-
    Eco-friendly lifestyle website. Green, sustainable, minimal. Covering food,
    style, travel, living and featuring several eco-friendly directories.
  categories:
    - Blog
    - Food
    - Travel
    - Photography
    - Directory
  built_by: Annie Taylor Chen
  built_by_url: https://www.annietaylorchen.com/
  featured: false
- title: Petite & Minimal Concept Store DEMO
  url: https://petiteandminimalstore.netlify.app/
  main_url: https://petiteandminimalstore.netlify.app/
  source_url: https://github.com/AnnieTaylorCHEN/PetiteandMinimalStore
  description: >-
    A JAMstack e-commerce solution built with Gatsby, Contentful and
    CommerceLayer.
  categories:
    - E-commerce
  built_by: Annie Taylor Chen
  built_by_url: https://www.annietaylorchen.com/
- title: ReqView
  url: https://www.reqview.com
  main_url: https://www.reqview.com
  description: >
    Requirements management tool for development of software and systems products
  categories:
    - App
    - Business
    - Data
    - Documentation
    - Productivity
    - Technology
  built_by: Eccam
  built_by_url: https://www.eccam.com
- title: Hippocampus's Garden
  url: https://hippocampus-garden.com/
  main_url: https://hippocampus-garden.com/
  source_url: https://github.com/shionhonda/hippocampus-garden
  description: >-
    A blog by Shion Honda. Posts on what I learn about machine learning, statistics, and programming.
  categories:
    - Blog
    - Science
    - Technology
  built_by: Shion Honda
  built_by_url: https://twitter.com/shion_honda
  featured: false
- title: Laputan ERP
  main_url: https://erp.laputan.com.au
  url: https://erp.laputan.com.au
  description: >
    Customizable Enterprise Resource Planning (ERP) System helps companies save time and money across departments (Accounting, Finance, Human Resources, Marketing, Sales & IT) in order to improve productivity and competitiveness.
  categories:
    - Technology
    - Productivity
    - Human Resources
    - Finance
    - Marketing
  built_by: Laputan Software
  built_by_url: https://laputan.com.au
<<<<<<< HEAD
  - title: Fidisys Playbook
  main_url: https://playbook.fidisys.com/
  url: https://playbook.fidisys.com/
  description: >
    Fidisys playbook is the process we follow in Fidisys to build awesome products. It shows engineering, hiring and operation process.
  categories:
    - Technology
    - Productivity
    - Human Resources
  built_by: Fidisys Technologies
  built_by_url: https://www.fidisys.com/
=======
- title: Gabriel Giordano Portfolio
  main_url: https://gabrielgiordano.com
  url: https://gabrielgiordano.com
  source_url: https://github.com/gabrielgiordan/gabrielgiordano.com
  description: >
    Personal website for Gabriel Giordano, a Senior Software Engineer and also an open-source contributor.
  categories:
    - Open Source
    - Portfolio
    - Web Development
    - SEO
    - Technology
    - Programming
    - Freelance
  built_by: Gabriel Giordano
  built_by_url: https://gabrielgiordano.com
  featured: false
>>>>>>> 1466fe27
<|MERGE_RESOLUTION|>--- conflicted
+++ resolved
@@ -11247,7 +11247,6 @@
     - Marketing
   built_by: Laputan Software
   built_by_url: https://laputan.com.au
-<<<<<<< HEAD
   - title: Fidisys Playbook
   main_url: https://playbook.fidisys.com/
   url: https://playbook.fidisys.com/
@@ -11259,7 +11258,6 @@
     - Human Resources
   built_by: Fidisys Technologies
   built_by_url: https://www.fidisys.com/
-=======
 - title: Gabriel Giordano Portfolio
   main_url: https://gabrielgiordano.com
   url: https://gabrielgiordano.com
@@ -11276,5 +11274,4 @@
     - Freelance
   built_by: Gabriel Giordano
   built_by_url: https://gabrielgiordano.com
-  featured: false
->>>>>>> 1466fe27
+  featured: false