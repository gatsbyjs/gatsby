- title: ReactJS
  main_url: "https://reactjs.org/"
  url: "https://reactjs.org/"
  source_url: "https://github.com/reactjs/reactjs.org"
  featured: true
  categories:
    - Web Development
    - Featured
- title: Flamingo
  main_url: https://www.shopflamingo.com/
  url: https://www.shopflamingo.com/
  description: >
    Online shop for women's body care and hair removal products.
  categories:
    - eCommerce
    - Featured
  featured: true
- title: IDEO
  url: https://www.ideo.com
  main_url: https://www.ideo.com/
  description: >
    A Global design company committed to creating positive impact.
  categories:
    - Agency
    - Technology
    - Featured
    - Consulting
    - User Experience
  featured: true
- title: Airbnb Engineering & Data Science
  description: >
    Creative engineers and data scientists building a world where you can belong
    anywhere
  main_url: "https://airbnb.io/"
  url: "https://airbnb.io/"
  categories:
    - Blog
    - Gallery
    - Featured
  featured: true
- title: Impossible Foods
  main_url: "https://impossiblefoods.com/"
  url: "https://impossiblefoods.com/"
  categories:
    - Food
    - Featured
  featured: true
- title: Braun
  description: >
    Braun offers high performance hair removal and hair care products, including dryers, straighteners, shavers, and more.
  main_url: "https://ca.braun.com/en-ca"
  url: "https://ca.braun.com/en-ca"
  categories:
    - eCommerce
    - Featured
  featured: true
- title: NYC Pride 2019 | WorldPride NYC | Stonewall50
  main_url: "https://2019-worldpride-stonewall50.nycpride.org/"
  url: "https://2019-worldpride-stonewall50.nycpride.org/"
  featured: true
  description: >-
    Join us in 2019 for NYC Pride, as we welcome WorldPride and mark the 50th
    Anniversary of the Stonewall Uprising and a half-century of LGBTQ+
    liberation.
  categories:
    - Education
    - Marketing
    - Nonprofit
    - Featured
  built_by: Canvas United
  built_by_url: "https://www.canvasunited.com/"
- title: The State of European Tech
  main_url: "https://2017.stateofeuropeantech.com/"
  url: "https://2017.stateofeuropeantech.com/"
  featured: true
  categories:
    - Technology
    - Featured
  built_by: Studio Lovelock
  built_by_url: "http://www.studiolovelock.com/"
- title: Hopper
  main_url: "https://www.hopper.com/"
  url: "https://www.hopper.com/"
  built_by: Narative
  built_by_url: "https://www.narative.co/"
  featured: true
  categories:
    - Technology
    - App
    - Featured
- title: GM Capital One
  description: |
    Introducing the new online experience for your GM Rewards Credit Card
  main_url: "https://gm.capitalone.com/"
  url: "https://gm.capitalone.com/"
  categories:
    - Featured
  featured: true
- title: Theodora Warre
  main_url: "https://theodorawarre.eu"
  url: "https://theodorawarre.eu"
  description: >-
    E-commerce site for jewellery designer Theodora Warre, built using Gatsby + Shopify + Prismic + Matter.js
  categories:
    - eCommerce
    - Marketing
  built_by: Pierre Nel
  built_by_url: "https://pierre.io"
  featured: false
- title: Life Without Barriers | Foster Care
  main_url: "https://www.lwb.org.au/foster-care"
  url: "https://www.lwb.org.au/foster-care"
  featured: true
  description: >-
    We are urgently seeking foster carers all across Australia. Can you open
    your heart and your home to a child in need? There are different types of
    foster care that can suit you. We offer training and 24/7 support.
  categories:
    - Nonprofit
    - Education
    - Documentation
    - Marketing
    - Featured
  built_by: LWB Digital Team
  built_by_url: "https://twitter.com/LWBAustralia"
- title: Figma
  main_url: "https://www.figma.com/"
  url: "https://www.figma.com/"
  featured: true
  categories:
    - Marketing
    - Design
    - Featured
  built_by: Corey Ward
  built_by_url: "http://www.coreyward.me/"
- title: Bejamas - JAM Experts for hire
  main_url: "https://bejamas.io/"
  url: "https://bejamas.io/"
  featured: true
  description: >-
    We help agencies and companies with JAMStack tools. This includes web
    development using Static Site Generators, Headless CMS, CI / CD and CDN
    setup.
  categories:
    - Technology
    - Web Development
    - Agency
    - Marketing
    - Featured
  built_by: Bejamas
  built_by_url: "https://bejamas.io/"
- title: The State of JavaScript
  description: >
    Data from over 20,000 developers, asking them questions on topics ranging
    from frontend frameworks and state management, to build tools and testing
    libraries.
  main_url: "https://stateofjs.com/"
  url: "https://stateofjs.com/"
  source_url: "https://github.com/StateOfJS/StateOfJS"
  categories:
    - Data
    - JavaScript
    - Featured
  built_by: StateOfJS
  built_by_url: "https://github.com/StateOfJS/StateOfJS/graphs/contributors"
  featured: true
- title: DesignSystems.com
  main_url: "https://www.designsystems.com/"
  url: "https://www.designsystems.com/"
  description: |
    A resource for learning, creating and evangelizing design systems.
  categories:
    - Design
    - Blog
    - Technology
    - Featured
  built_by: Corey Ward
  built_by_url: "http://www.coreyward.me/"
  featured: true
- title: Timely
  main_url: "https://timelyapp.com/"
  url: "https://timelyapp.com/"
  description: |
    Fully automatic time tracking. For those who trade in time.
  categories:
    - Productivity
    - Featured
  built_by: Timm Stokke
  built_by_url: "https://timm.stokke.me"
  featured: true
- title: Snap Kit
  main_url: "https://kit.snapchat.com/"
  url: "https://kit.snapchat.com/"
  description: >
    Snap Kit lets developers integrate some of Snapchat’s best features across
    platforms.
  categories:
    - Technology
    - Documentation
    - Featured
  featured: true
- title: SendGrid
  main_url: "https://sendgrid.com/docs/"
  url: "https://sendgrid.com/docs/"
  description: >
    SendGrid delivers your transactional and marketing emails through the
    world's largest cloud-based email delivery platform.
  categories:
    - API
    - Technology
    - Documentation
    - Featured
  featured: true
- title: Kirsten Noelle
  main_url: "https://www.kirstennoelle.com/"
  url: "https://www.kirstennoelle.com/"
  featured: true
  description: >
    Digital portfolio for San Francisco Bay Area photographer Kirsten Noelle Wiemer.
  categories:
    - Photography
    - Portfolio
    - Featured
  built_by: Ryan Wiemer
  built_by_url: "https://www.ryanwiemer.com/"
- title: Cajun Bowfishing
  main_url: "https://cajunbowfishing.com/"
  url: "https://cajunbowfishing.com/"
  featured: false
  categories:
    - eCommerce
    - Sports
  built_by: Escalade Sports
  built_by_url: "https://www.escaladesports.com/"
- title: NEON
  main_url: "http://neonrated.com/"
  url: "http://neonrated.com/"
  featured: false
  categories:
    - Gallery
- title: GraphCMS
  main_url: "https://graphcms.com/"
  url: "https://graphcms.com/"
  featured: false
  categories:
    - Marketing
    - Technology
- title: Bottender Docs
  main_url: "https://bottender.js.org/"
  url: "https://bottender.js.org/"
  source_url: "https://github.com/bottenderjs/bottenderjs.github.io"
  featured: false
  categories:
    - Documentation
    - Web Development
    - Open Source
- title: Ghost Documentation
  main_url: https://docs.ghost.org/
  url: https://docs.ghost.org/
  source_url: "https://github.com/tryghost/docs"
  featured: false
  description: >-
    Ghost is an open source, professional publishing platform built on a modern Node.js technology stack — designed for teams who need power, flexibility and performance.
  categories:
    - Technology
    - Documentation
    - Open Source
  built_by: Ghost Foundation
  built_by_url: https://ghost.org/
- title: Nike - Just Do It
  main_url: "https://justdoit.nike.com/"
  url: "https://justdoit.nike.com/"
  featured: true
  categories:
    - eCommerce
    - Featured
- title: AirBnB Cereal
  main_url: "https://airbnb.design/cereal"
  url: "https://airbnb.design/cereal"
  featured: false
  categories:
    - Marketing
    - Design
- title: Cardiogram
  main_url: "https://cardiogr.am/"
  url: "https://cardiogr.am/"
  featured: false
  categories:
    - Marketing
    - Technology
- title: Hack Club
  main_url: "https://hackclub.com/"
  url: "https://hackclub.com/"
  source_url: "https://github.com/hackclub/site"
  featured: false
  categories:
    - Education
    - Web Development
- title: Matthias Jordan Portfolio
  main_url: "https://iammatthias.com/"
  url: "https://iammatthias.com/"
  source_url: "https://github.com/iammatthias/net"
  description: >-
    Photography portfolio and blog built using Contentful + Netlify + Gatsby V2.
  built_by: Matthias Jordan
  built_by_url: https://github.com/iammatthias
  featured: false
  categories:
    - Photography
    - Portfolio
- title: Investment Calculator
  main_url: "https://investmentcalculator.io/"
  url: "https://investmentcalculator.io/"
  featured: false
  categories:
    - Education
    - Finance
- title: CSS Grid Playground by MozillaDev
  main_url: "https://mozilladevelopers.github.io/playground/"
  url: "https://mozilladevelopers.github.io/playground/"
  source_url: "https://github.com/MozillaDevelopers/playground"
  featured: false
  categories:
    - Education
    - Web Development
- title: Piotr Fedorczyk Portfolio
  built_by: Piotr Fedorczyk
  built_by_url: "https://piotrf.pl"
  categories:
    - Portfolio
    - Web Development
  description: >-
    Portfolio of Piotr Fedorczyk, a digital product designer and full-stack developer specializing in shaping, designing and building news and tools for news.
  featured: false
  main_url: "https://piotrf.pl/"
  url: "https://piotrf.pl/"
- title: unrealcpp
  main_url: "https://unrealcpp.com/"
  url: "https://unrealcpp.com/"
  source_url: "https://github.com/Harrison1/unrealcpp-com"
  featured: false
  categories:
    - Blog
    - Web Development
- title: Andy Slezak
  main_url: "https://www.aslezak.com/"
  url: "https://www.aslezak.com/"
  source_url: "https://github.com/amslezak"
  featured: false
  categories:
    - Web Development
    - Portfolio
- title: Deliveroo.Design
  main_url: "https://www.deliveroo.design/"
  url: "https://www.deliveroo.design/"
  featured: false
  categories:
    - Food
    - Marketing
- title: Dona Rita
  main_url: "https://www.donarita.co.uk/"
  url: "https://www.donarita.co.uk/"
  source_url: "https://github.com/peduarte/dona-rita-website"
  featured: false
  categories:
    - Food
    - Marketing
- title: Fröhlich ∧ Frei
  main_url: "https://www.froehlichundfrei.de/"
  url: "https://www.froehlichundfrei.de/"
  featured: false
  categories:
    - Web Development
    - Blog
    - Open Source
- title: How to GraphQL
  main_url: "https://www.howtographql.com/"
  url: "https://www.howtographql.com/"
  source_url: "https://github.com/howtographql/howtographql"
  featured: false
  categories:
    - Documentation
    - Web Development
    - Open Source
- title: OnCallogy
  main_url: "https://www.oncallogy.com/"
  url: "https://www.oncallogy.com/"
  featured: false
  categories:
    - Marketing
    - Healthcare
- title: Ryan Wiemer's Portfolio
  main_url: "https://www.ryanwiemer.com/"
  url: "https://www.ryanwiemer.com/knw-photography/"
  source_url: "https://github.com/ryanwiemer/rw"
  featured: false
  description: >
    Digital portfolio for Oakland, CA based account manager Ryan Wiemer.
  categories:
    - Portfolio
    - Web Development
    - Design
  built_by: Ryan Wiemer
  built_by_url: "https://www.ryanwiemer.com/"
- title: Ventura Digitalagentur Köln
  main_url: "https://www.ventura-digital.de/"
  url: "https://www.ventura-digital.de/"
  featured: false
  built_by: Ventura Digitalagentur
  categories:
    - Agency
    - Marketing
    - Featured
- title: Azer Koçulu
  main_url: "https://kodfabrik.com/"
  url: "https://kodfabrik.com/photography/"
  featured: false
  categories:
    - Portfolio
    - Photography
    - Web Development
- title: Damir.io
  main_url: "http://damir.io/"
  url: "http://damir.io/"
  source_url: "https://github.com/dvzrd/gatsby-sfiction"
  featured: false
  categories:
    - Blog
- title: Digital Psychology
  main_url: "http://digitalpsychology.io/"
  url: "http://digitalpsychology.io/"
  source_url: "https://github.com/danistefanovic/digitalpsychology.io"
  featured: false
  categories:
    - Education
    - Library
- title: Théâtres Parisiens
  main_url: "http://theatres-parisiens.fr/"
  url: "http://theatres-parisiens.fr/"
  source_url: "https://github.com/phacks/theatres-parisiens"
  featured: false
  categories:
    - Education
    - Entertainment
# - title: William Owen UK Portfolio / Blog
#   main_url: "http://william-owen.co.uk/"
#   url: "http://william-owen.co.uk/"
#   featured: false
#   description: >-
#     Over 20 years experience delivering customer-facing websites, internet-based
#     solutions and creative visual design for a wide range of companies and
#     organisations.
#   categories:
#     - Portfolio
#     - Blog
#   built_by: William Owen
#   built_by_url: "https://twitter.com/twilowen"
- title: A4 纸网
  main_url: "http://www.a4z.cn/"
  url: "http://www.a4z.cn/price"
  source_url: "https://github.com/hiooyUI/hiooyui.github.io"
  featured: false
  categories:
    - eCommerce
- title: Steve Meredith's Portfolio
  main_url: "http://www.stevemeredith.com/"
  url: "http://www.stevemeredith.com/"
  featured: false
  categories:
    - Portfolio
- title: API Platform
  main_url: "https://api-platform.com/"
  url: "https://api-platform.com/"
  source_url: "https://github.com/api-platform/website"
  featured: false
  categories:
    - Documentation
    - Web Development
    - Open Source
    - Library
- title: Artivest
  main_url: "https://artivest.co/"
  url: "https://artivest.co/what-we-do/for-advisors-and-investors/"
  featured: false
  categories:
    - Marketing
    - Blog
    - Documentation
    - Finance
- title: The Audacious Project
  main_url: "https://audaciousproject.org/"
  url: "https://audaciousproject.org/"
  featured: false
  categories:
    - Nonprofit
- title: Dustin Schau's Blog
  main_url: "https://blog.dustinschau.com/"
  url: "https://blog.dustinschau.com/"
  source_url: "https://github.com/dschau/blog"
  featured: false
  categories:
    - Blog
    - Web Development
- title: iContract Blog
  main_url: "https://blog.icontract.co.uk/"
  url: "http://blog.icontract.co.uk/"
  featured: false
  categories:
    - Blog
- title: BRIIM
  main_url: "https://bri.im/"
  url: "https://bri.im/"
  featured: false
  description: >-
    BRIIM is a movement to enable JavaScript enthusiasts and web developers in
    machine learning. Learn about artificial intelligence and data science, two
    fields which are governed by machine learning, in JavaScript. Take it right
    to your browser with WebGL.
  categories:
    - Education
    - Web Development
    - Technology
- title: Calpa's Blog
  main_url: "https://calpa.me/"
  url: "https://calpa.me/"
  source_url: "https://github.com/calpa/blog"
  featured: false
  categories:
    - Blog
    - Web Development
- title: Code Bushi
  main_url: "https://codebushi.com/"
  url: "https://codebushi.com/"
  featured: false
  description: >-
    Web development resources, trends, & techniques to elevate your coding
    journey.
  categories:
    - Web Development
    - Open Source
    - Blog
  built_by: Hunter Chang
  built_by_url: "https://hunterchang.com/"
- title: Daniel Hollcraft
  main_url: "https://danielhollcraft.com/"
  url: "https://danielhollcraft.com/"
  source_url: "https://github.com/danielbh/danielhollcraft.com"
  featured: false
  categories:
    - Web Development
    - Blog
    - Portfolio
- title: Darren Britton's Portfolio
  main_url: "https://darrenbritton.com/"
  url: "https://darrenbritton.com/"
  source_url: "https://github.com/darrenbritton/darrenbritton.github.io"
  featured: false
  categories:
    - Web Development
    - Portfolio
- title: Dave Lindberg Marketing & Design
  url: "https://davelindberg.com/"
  main_url: "https://davelindberg.com/"
  source_url: "https://github.com/Dave-Lindberg/dl-gatsby"
  featured: false
  description: >-
    My work revolves around solving problems for people in business, using
    integrated design and marketing strategies to improve sales, increase brand
    engagement, generate leads and achieve goals.
  categories:
    - Design
    - Marketing
    - Portfolio
- title: Dalbinaco's Website
  main_url: "https://dlbn.co/en/"
  url: "https://dlbn.co/en/"
  source_url: "https://github.com/dalbinaco/dlbn.co"
  featured: false
  categories:
    - Portfolio
    - Web Development
- title: mParticle's Documentation
  main_url: "https://docs.mparticle.com/"
  url: "https://docs.mparticle.com/"
  featured: false
  categories:
    - Web Development
    - Documentation
- title: Doopoll
  main_url: "https://doopoll.co/"
  url: "https://doopoll.co/"
  featured: false
  categories:
    - Marketing
    - Technology
- title: ERC dEX
  main_url: "https://ercdex.com/"
  url: "https://ercdex.com/aqueduct"
  featured: false
  categories:
    - Marketing
- title: Fabian Schultz' Portfolio
  main_url: "https://fabianschultz.com/"
  url: "https://fabianschultz.com/"
  source_url: "https://github.com/fabe/site"
  featured: false
  description: >-
    Hello, I’m Fabian — a product designer and developer based in Potsdam,
    Germany. I’ve been working both as a product designer and frontend developer
    for over 5 years now. I particularly enjoy working with companies that try
    to meet broad and unique user needs.
  categories:
    - Portfolio
    - Web Development
  built_by: Fabian Schultz
  built_by_url: "https://fabianschultz.com/"
- title: CalState House Manager
  description: >
    Home service membership that offers proactive and on-demand maintenance for
    homeowners
  main_url: "https://housemanager.calstate.aaa.com/"
  url: "https://housemanager.calstate.aaa.com/"
  categories:
    - Marketing
- title: The freeCodeCamp Guide
  main_url: "https://guide.freecodecamp.org/"
  url: "https://guide.freecodecamp.org/"
  source_url: "https://github.com/freeCodeCamp/guide"
  featured: false
  categories:
    - Web Development
    - Documentation
- title: High School Hackathons
  main_url: "https://hackathons.hackclub.com/"
  url: "https://hackathons.hackclub.com/"
  source_url: "https://github.com/hackclub/hackathons"
  featured: false
  categories:
    - Education
    - Web Development
- title: Hapticmedia
  main_url: "https://hapticmedia.fr/en/"
  url: "https://hapticmedia.fr/en/"
  featured: false
  categories:
    - Agency
- title: heml.io
  main_url: "https://heml.io/"
  url: "https://heml.io/"
  source_url: "https://github.com/SparkPost/heml.io"
  featured: false
  categories:
    - Documentation
    - Web Development
    - Open Source
- title: Juliette Pretot's Portfolio
  main_url: "https://juliette.sh/"
  url: "https://juliette.sh/"
  featured: false
  categories:
    - Web Development
    - Portfolio
    - Blog
- title: Kris Hedstrom's Portfolio
  main_url: "https://k-create.com/"
  url: "https://k-create.com/portfolio/"
  source_url: "https://github.com/kristofferh/kristoffer"
  featured: false
  description: >-
    Hey. I’m Kris. I’m an interactive designer / developer. I grew up in Umeå,
    in northern Sweden, but I now live in Brooklyn, NY. I am currently enjoying
    a hybrid Art Director + Lead Product Engineer role at a small startup called
    Nomad Health. Before that, I was a Product (Engineering) Manager at Tumblr.
    Before that, I worked at agencies. Before that, I was a baby. I like to
    design things, and then I like to build those things. I occasionally take on
    freelance projects. Feel free to get in touch if you have an interesting
    project that you want to collaborate on. Or if you just want to say hello,
    that’s cool too.
  categories:
    - Portfolio
  built_by: Kris Hedstrom
  built_by_url: "https://k-create.com/"
- title: knpw.rs
  main_url: "https://knpw.rs/"
  url: "https://knpw.rs/"
  source_url: "https://github.com/knpwrs/knpw.rs"
  featured: false
  categories:
    - Blog
    - Web Development
- title: Kostas Bariotis' Blog
  main_url: "https://kostasbariotis.com/"
  url: "https://kostasbariotis.com/"
  source_url: "https://github.com/kbariotis/kostasbariotis.com"
  featured: false
  categories:
    - Blog
    - Portfolio
    - Web Development
- title: LaserTime Clinic
  main_url: "https://lasertime.ru/"
  url: "https://lasertime.ru/"
  source_url: "https://github.com/oleglegun/lasertime"
  featured: false
  categories:
    - Marketing
- title: Jason Lengstorf
  main_url: "https://lengstorf.com"
  url: "https://lengstorf.com"
  source_url: "https://github.com/jlengstorf/lengstorf.com"
  featured: false
  categories:
    - Blog
  built_by: Jason Lengstorf
  built_by_url: "https://github.com/jlengstorf"
- title: Mannequin.io
  main_url: "https://mannequin.io/"
  url: "https://mannequin.io/"
  source_url: "https://github.com/LastCallMedia/Mannequin/tree/master/site"
  featured: false
  categories:
    - Open Source
    - Web Development
    - Documentation
- title: manu.ninja
  main_url: "https://manu.ninja/"
  url: "https://manu.ninja/"
  source_url: "https://github.com/Lorti/manu.ninja"
  featured: false
  description: >-
    manu.ninja is the personal blog of Manuel Wieser, where he talks about
    frontend development, games and digital art
  categories:
    - Blog
    - Technology
    - Web Development
- title: Fabric
  main_url: "https://meetfabric.com/"
  url: "https://meetfabric.com/"
  featured: false
  categories:
    - Marketing
- title: Nexit
  main_url: "https://nexit.sk/"
  url: "https://nexit.sk/references"
  featured: false
  categories:
    - Web Development
- title: Open FDA
  description: >
    Provides APIs and raw download access to a number of high-value, high
    priority and scalable structured datasets, including adverse events, drug
    product labeling, and recall enforcement reports.
  main_url: "https://open.fda.gov/"
  url: "https://open.fda.gov/"
  source_url: "https://github.com/FDA/open.fda.gov"
  featured: false
  categories:
    - Government
    - Open Source
    - Web Development
    - API
    - Data
- title: NYC Planning Labs (New York City Department of City Planning)
  main_url: "https://planninglabs.nyc/"
  url: "https://planninglabs.nyc/about/"
  source_url: "https://github.com/NYCPlanning/"
  featured: false
  description: >-
    We work with New York City's Urban Planners to deliver impactful, modern
    technology tools.
  categories:
    - Open Source
    - Government
- title: Pravdomil
  main_url: "https://pravdomil.com/"
  url: "https://pravdomil.com/"
  source_url: "https://github.com/pravdomil/pravdomil.com"
  featured: false
  description: >-
    I’ve been working both as a product designer and frontend developer for over
    5 years now. I particularly enjoy working with companies that try to meet
    broad and unique user needs.
  categories:
    - Portfolio
- title: Preston Richey Portfolio / Blog
  main_url: "https://prestonrichey.com/"
  url: "https://prestonrichey.com/"
  source_url: "https://github.com/prichey/prestonrichey.com"
  featured: false
  categories:
    - Web Development
    - Portfolio
    - Blog
- title: Landing page of Put.io
  main_url: "https://put.io/"
  url: "https://put.io/"
  featured: false
  categories:
    - eCommerce
    - Technology
- title: The Rick and Morty API
  main_url: "https://rickandmortyapi.com/"
  url: "https://rickandmortyapi.com/"
  built_by: Axel Fuhrmann
  built_by_url: "https://axelfuhrmann.com/"
  featured: false
  categories:
    - Web Development
    - Entertainment
    - Documentation
    - Open Source
    - API
- title: Santa Compañía Creativa
  main_url: "https://santacc.es/"
  url: "https://santacc.es/"
  source_url: "https://github.com/DesarrolloWebSantaCC/santacc-web"
  featured: false
  categories:
    - Agency
- title: Sean Coker's Blog
  main_url: "https://sean.is/"
  url: "https://sean.is/"
  featured: false
  categories:
    - Blog
    - Portfolio
    - Web Development
- title: Several Levels
  main_url: "https://severallevels.io/"
  url: "https://severallevels.io/"
  source_url: "https://github.com/Harrison1/several-levels"
  featured: false
  categories:
    - Agency
    - Web Development
- title: Simply
  main_url: "https://simply.co.za/"
  url: "https://simply.co.za/"
  featured: false
  categories:
    - Marketing
- title: Storybook
  main_url: "https://storybook.js.org/"
  url: "https://storybook.js.org/"
  source_url: "https://github.com/storybooks/storybook"
  featured: false
  categories:
    - Web Development
    - Open Source
- title: Vibert Thio's Portfolio
  main_url: "https://vibertthio.com/portfolio/"
  url: "https://vibertthio.com/portfolio/projects/"
  source_url: "https://github.com/vibertthio/portfolio"
  featured: false
  categories:
    - Portfolio
    - Web Development
- title: VisitGemer
  main_url: "https://visitgemer.sk/"
  url: "https://visitgemer.sk/"
  featured: false
  categories:
    - Marketing
- title: Bricolage.io
  main_url: "https://www.bricolage.io/"
  url: "https://www.bricolage.io/"
  source_url: "https://github.com/KyleAMathews/blog"
  featured: false
  categories:
    - Blog
- title: Charles Pinnix Website
  main_url: "https://www.charlespinnix.com/"
  url: "https://www.charlespinnix.com/"
  featured: false
  description: >-
    I’m a senior frontend engineer with 8 years of experience building websites
    and web applications. I’m interested in leading creative, multidisciplinary
    engineering teams. I’m a creative technologist, merging photography, art,
    and design into engineering and visa versa. I take a pragmatic,
    product-oriented approach to development, allowing me to see the big picture
    and ensuring quality products are completed on time. I have a passion for
    modern frontend JavaScript frameworks such as React and Vue, and I have
    substantial experience on the backend with an interest in Node and
    container based deployment with Docker and AWS.
  categories:
    - Portfolio
    - Web Development
- title: Charlie Harrington's Blog
  main_url: "https://www.charlieharrington.com/"
  url: "https://www.charlieharrington.com/"
  source_url: "https://github.com/whatrocks/blog"
  featured: false
  categories:
    - Blog
    - Web Development
    - Music
- title: Gabriel Adorf's Portfolio
  main_url: "https://www.gabrieladorf.com/"
  url: "https://www.gabrieladorf.com/"
  source_url: "https://github.com/gabdorf/gabriel-adorf-portfolio"
  featured: false
  categories:
    - Portfolio
    - Web Development
- title: greglobinski.com
  main_url: "https://www.greglobinski.com/"
  url: "https://www.greglobinski.com/"
  source_url: "https://github.com/greglobinski/www.greglobinski.com"
  featured: false
  categories:
    - Portfolio
    - Web Development
- title: I am Putra
  main_url: "https://www.iamputra.com/"
  url: "https://www.iamputra.com/"
  featured: false
  categories:
    - Portfolio
    - Web Development
    - Blog
- title: In Sowerby Bridge
  main_url: "https://www.insowerbybridge.co.uk/"
  url: "https://www.insowerbybridge.co.uk/"
  featured: false
  categories:
    - Marketing
    - Government
- title: JavaScript Stuff
  main_url: "https://www.javascriptstuff.com/"
  url: "https://www.javascriptstuff.com/"
  featured: false
  categories:
    - Education
    - Web Development
    - Library
- title: Ledgy
  main_url: "https://www.ledgy.com/"
  url: "https://github.com/morloy/ledgy.com"
  featured: false
  categories:
    - Marketing
    - Finance
- title: Alec Lomas's Portfolio / Blog
  main_url: "https://www.lowmess.com/"
  url: "https://www.lowmess.com/"
  source_url: "https://github.com/lowmess/lowmess"
  featured: false
  categories:
    - Web Development
    - Blog
    - Portfolio
- title: Michele Mazzucco's Portfolio
  main_url: "https://www.michelemazzucco.it/"
  url: "https://www.michelemazzucco.it/"
  source_url: "https://github.com/michelemazzucco/michelemazzucco.it"
  featured: false
  categories:
    - Portfolio
- title: Orbit FM Podcasts
  main_url: "https://www.orbit.fm/"
  url: "https://www.orbit.fm/"
  source_url: "https://github.com/agarrharr/orbit.fm"
  featured: false
  categories:
    - Podcast
- title: Prosecco Springs
  main_url: "https://www.proseccosprings.com/"
  url: "https://www.proseccosprings.com/"
  featured: false
  categories:
    - Food
    - Blog
    - Marketing
- title: Verious
  main_url: "https://www.verious.io/"
  url: "https://www.verious.io/"
  source_url: "https://github.com/cpinnix/verious"
  featured: false
  categories:
    - Web Development
- title: Yisela
  main_url: "https://www.yisela.com/"
  url: "https://www.yisela.com/tetris-against-trauma-gaming-as-therapy/"
  featured: false
  categories:
    - Blog
- title: YouFoundRon.com
  main_url: "https://www.youfoundron.com/"
  url: "https://www.youfoundron.com/"
  source_url: "https://github.com/rongierlach/yfr-dot-com"
  featured: false
  categories:
    - Portfolio
    - Web Development
    - Blog
- title: yerevancoder
  main_url: "https://yerevancoder.com/"
  url: "https://forum.yerevancoder.com/categories"
  source_url: "https://github.com/yerevancoder/yerevancoder.github.io"
  featured: false
  categories:
    - Blog
    - Web Development
- title: Ease
  main_url: "https://www.ease.com/"
  url: "https://www.ease.com/"
  featured: false
  categories:
    - Marketing
    - Healthcare
- title: Policygenius
  main_url: "https://www.policygenius.com/"
  url: "https://www.policygenius.com/"
  featured: false
  categories:
    - Marketing
    - Healthcare
- title: Moteefe
  main_url: "http://www.moteefe.com/"
  url: "http://www.moteefe.com/"
  featured: false
  categories:
    - Marketing
    - Agency
    - Technology
- title: Athelas
  main_url: "http://www.athelas.com/"
  url: "http://www.athelas.com/"
  featured: false
  categories:
    - Marketing
    - Healthcare
- title: Pathwright
  main_url: "http://www.pathwright.com/"
  url: "http://www.pathwright.com/"
  featured: false
  categories:
    - Marketing
    - Education
- title: Lucid
  main_url: "https://www.golucid.co/"
  url: "https://www.golucid.co/"
  featured: false
  categories:
    - Marketing
    - Technology
- title: Bench
  main_url: "http://www.bench.co/"
  url: "http://www.bench.co/"
  featured: false
  categories:
    - Marketing
- title: Union Plus Credit Card
  main_url: "http://www.unionpluscard.com"
  url: "https://unionplus.capitalone.com/"
  featured: false
  categories:
    - Marketing
    - Finance
- title: Gin Lane
  main_url: "http://www.ginlane.com/"
  url: "https://www.ginlane.com/"
  featured: false
  categories:
    - Web Development
    - Agency
- title: Marmelab
  main_url: "https://marmelab.com/en/"
  url: "https://marmelab.com/en/"
  featured: false
  categories:
    - Web Development
    - Agency
- title: Dovetail
  main_url: "https://dovetailapp.com/"
  url: "https://dovetailapp.com/"
  featured: false
  categories:
    - Marketing
    - Technology
- title: Yuuniworks Portfolio / Blog
  main_url: "https://www.yuuniworks.com/"
  url: "https://www.yuuniworks.com/"
  source_url: "https://github.com/junkboy0315/yuuni-web"
  featured: false
  categories:
    - Portfolio
    - Web Development
    - Blog
- title: The Bastion Bot
  main_url: "https://bastionbot.org/"
  url: "https://bastionbot.org/"
  source_url: "https://github.com/TheBastionBot/Bastion-Website"
  description: Give awesome perks to your Discord server!
  featured: false
  categories:
    - Open Source
    - Technology
    - Documentation
    - Community
  built_by: Sankarsan Kampa
  built_by_url: "https://sankarsankampa.com"
- title: Smakosh
  main_url: "https://smakosh.com/"
  url: "https://smakosh.com/"
  source_url: "https://github.com/smakosh/smakosh.com"
  featured: false
  categories:
    - Portfolio
    - Web Development
# - title: Philipp Czernitzki - Blog/Website
#   main_url: "http://philippczernitzki.me/"
#   url: "http://philippczernitzki.me/"
#   featured: false
#   categories:
#     - Portfolio
#     - Web Development
#     - Blog
- title: WebGazer
  main_url: "https://www.webgazer.io/"
  url: "https://www.webgazer.io/"
  featured: false
  categories:
    - Marketing
    - Web Development
    - Technology
- title: Joe Seifi's Blog
  main_url: "http://seifi.org/"
  url: "http://seifi.org/"
  featured: false
  categories:
    - Portfolio
    - Web Development
    - Blog
- title: LekoArts — Graphic Designer & Front-End Developer
  main_url: "https://www.lekoarts.de"
  url: "https://www.lekoarts.de"
  source_url: "https://github.com/LekoArts/portfolio"
  featured: false
  built_by: LekoArts
  built_by_url: "https://github.com/LekoArts"
  description: >-
    Hi, I'm Lennart — a self-taught and passionate graphic/web designer &
    frontend developer based in Darmstadt, Germany. I love it to realize complex
    projects in a creative manner and face new challenges. Since 6 years I do
    graphic design, my love for frontend development came up 3 years ago. I
    enjoy acquiring new skills and cementing this knowledge by writing blogposts
    and creating tutorials.
  categories:
    - Portfolio
    - Blog
    - Design
    - Web Development
    - Freelance
    - Open Source
- title: 杨二小的博客
  main_url: "https://blog.yangerxiao.com/"
  url: "https://blog.yangerxiao.com/"
  source_url: "https://github.com/zerosoul/blog.yangerxiao.com"
  featured: false
  categories:
    - Blog
    - Portfolio
- title: MOTTO x MOTTO
  main_url: "https://mottox2.com"
  url: "https://mottox2.com"
  source_url: "https://github.com/mottox2/website"
  description: Web developer / UI Designer in Tokyo Japan.
  featured: false
  categories:
    - Blog
    - Portfolio
  built_by: mottox2
  built_by_url: "https://mottox2.com"
- title: Pride of the Meadows
  main_url: "https://www.prideofthemeadows.com/"
  url: "https://www.prideofthemeadows.com/"
  featured: false
  categories:
    - eCommerce
    - Food
    - Blog
- title: Michael Uloth
  main_url: "https://www.michaeluloth.com"
  url: "https://www.michaeluloth.com"
  featured: false
  description: Michael Uloth is a web developer, opera singer, and the creator of Up and Running Tutorials.
  categories:
    - Portfolio
    - Web Development
    - Music
  built_by: Michael Uloth
  built_by_url: "https://www.michaeluloth.com"
- title: Spacetime
  main_url: "https://www.heyspacetime.com/"
  url: "https://www.heyspacetime.com/"
  featured: false
  description: >-
    Spacetime is a Dallas-based digital experience agency specializing in web,
    app, startup, and digital experience creation.
  categories:
    - Marketing
    - Portfolio
    - Agency
  built_by: Spacetime
  built_by_url: "https://www.heyspacetime.com/"
- title: Eric Jinks
  main_url: "https://ericjinks.com/"
  url: "https://ericjinks.com/"
  featured: false
  description: "Software engineer / web developer from the Gold Coast, Australia."
  categories:
    - Portfolio
    - Blog
    - Web Development
    - Technology
  built_by: Eric Jinks
  built_by_url: "https://ericjinks.com/"
- title: GaiAma - We are wildlife
  main_url: "https://www.gaiama.org/"
  url: "https://www.gaiama.org/"
  featured: false
  description: >-
    We founded the GaiAma conservation organization to protect wildlife in Perú
    and to create an example of a permaculture neighborhood, living
    symbiotically with the forest - because reforestation is just the beginning
  categories:
    - Nonprofit
    - Marketing
    - Blog
  source_url: "https://github.com/GaiAma/gaiama.org"
  built_by: GaiAma
  built_by_url: "https://www.gaiama.org/"
- title: Healthcare Logic
  main_url: "https://www.healthcarelogic.com/"
  url: "https://www.healthcarelogic.com/"
  featured: false
  description: >-
    Revolutionary technology that empowers clinical and managerial leaders to
    collaborate with clarity.
  categories:
    - Marketing
    - Healthcare
    - Technology
  built_by: Thrive
  built_by_url: "https://thriveweb.com.au/"
- title: Evergov
  main_url: "https://evergov.com/"
  url: "https://evergov.com/"
  featured: false
  description: Finding local government services made easier.
  categories:
    - Directory
    - Government
    - Technology
  source_url: "https://github.com/WeOpenly/localgov.fyi"
  built_by: Evergov
  built_by_url: "https://evergov.com/about/"
- title: Kata.ai Documentation
  main_url: "https://docs.kata.ai/"
  url: "https://docs.kata.ai/"
  source_url: "https://github.com/kata-ai/kata-platform-docs"
  featured: false
  description: >-
    Documentation website for the Kata Platform, an all-in-one platform for
    building chatbots using AI technologies.
  categories:
    - Documentation
    - Technology
- title: goalgetters
  main_url: "https://goalgetters.space/"
  url: "https://goalgetters.space/"
  featured: false
  description: >-
    goalgetters is a source of inspiration for people who want to change their
    career. We offer articles, success stories and expert interviews on how to
    find a new passion and how to implement change.
  categories:
    - Blog
    - Education
  built_by: "Stephanie Langers (content), Adrian Wenke (development)"
  built_by_url: "https://twitter.com/AdrianWenke"
- title: Zensum
  main_url: "https://zensum.se/"
  url: "https://zensum.se/"
  featured: false
  description: >-
    Borrow money quickly and safely through Zensum. We compare Sweden's leading
    banks and credit institutions. Choose from multiple offers and lower your
    monthly cost. [Translated from Swedish]
  categories:
    - Technology
    - Finance
    - Marketing
  built_by: Bejamas
  built_by_url: "https://bejamas.io/"
- title: StatusHub - Easy to use Hosted Status Page Service
  main_url: "https://statushub.com/"
  url: "https://statushub.com/"
  featured: false
  description: >-
    Set up your very own service status page in minutes with StatusHub. Allow
    customers to subscribe to be updated automatically.
  categories:
    - Technology
    - Marketing
  built_by: Bejamas
  built_by_url: "https://bejamas.io/"
- title: Matthias Kretschmann Portfolio
  main_url: "https://matthiaskretschmann.com/"
  url: "https://matthiaskretschmann.com/"
  source_url: "https://github.com/kremalicious/portfolio"
  featured: false
  description: Portfolio of designer & developer Matthias Kretschmann.
  categories:
    - Portfolio
    - Web Development
  built_by: Matthias Kretschmann
  built_by_url: "https://matthiaskretschmann.com/"
- title: Iron Cove Solutions
  main_url: "https://ironcovesolutions.com/"
  url: "https://ironcovesolutions.com/"
  description: >-
    Iron Cove Solutions is a cloud based consulting firm. We help companies
    deliver a return on cloud usage by applying best practices
  categories:
    - Technology
    - Web Development
  built_by: Iron Cove Solutions
  built_by_url: "https://ironcovesolutions.com/"
  featured: false
- title: Moetez Chaabene Portfolio / Blog
  main_url: "https://moetez.me/"
  url: "https://moetez.me/"
  source_url: "https://github.com/moetezch/moetez.me"
  featured: false
  description: Portfolio of Moetez Chaabene
  categories:
    - Portfolio
    - Web Development
    - Blog
  built_by: Moetez Chaabene
  built_by_url: "https://twitter.com/moetezch"
- title: Nikita
  description: >-
    Automation of system deployments in Node.js for applications and
    infrastructures.
  main_url: "https://nikita.js.org/"
  url: "https://nikita.js.org/"
  source_url: "https://github.com/adaltas/node-nikita"
  categories:
    - Documentation
    - Open Source
    - Technology
  built_by: Adaltas
  built_by_url: "https://www.adaltas.com"
  featured: false
- title: Gourav Sood Blog & Portfolio
  main_url: "https://www.gouravsood.com/"
  url: "https://www.gouravsood.com/"
  featured: false
  categories:
    - Blog
    - Portfolio
  built_by: Gourav Sood
  built_by_url: "https://www.gouravsood.com/"
- title: Jonas Tebbe Portfolio
  description: |
    Hey, I’m Jonas and I create digital products.
  main_url: "https://jonastebbe.com"
  url: "https://jonastebbe.com"
  categories:
    - Portfolio
  built_by: Jonas Tebbe
  built_by_url: "http://twitter.com/jonastebbe"
  featured: false
- title: Parker Sarsfield Portfolio
  description: |
    I'm Parker, a software engineer and sneakerhead.
  main_url: "https://parkersarsfield.com"
  url: "https://parkersarsfield.com"
  categories:
    - Blog
    - Portfolio
  built_by: Parker Sarsfield
  built_by_url: "https://parkersarsfield.com"
- title: Frontend web development with Greg
  description: |
    JavaScript, GatsbyJS, ReactJS, CSS in JS... Let's learn some stuff together.
  main_url: "https://dev.greglobinski.com"
  url: "https://dev.greglobinski.com"
  categories:
    - Blog
    - Web Development
  built_by: Greg Lobinski
  built_by_url: "https://github.com/greglobinski"
- title: Insomnia
  description: |
    Desktop HTTP and GraphQL client for developers
  main_url: "https://insomnia.rest/"
  url: "https://insomnia.rest/"
  categories:
    - Blog
  built_by: Gregory Schier
  built_by_url: "https://schier.co"
  featured: false
- title: Timeline Theme Portfolio
  description: |
    I'm Aman Mittal, a software developer.
  main_url: "https://amanhimself.dev/"
  url: "https://amanhimself.dev/"
  categories:
    - Web Development
    - Portfolio
  built_by: Aman Mittal
  built_by_url: "https://amanhimself.dev/"
- title: Ocean artUp
  description: >
    Science outreach site built using styled-components and Contentful. It
    presents the research project "Ocean artUp" funded by an Advanced Grant of
    the European Research Council to explore the possible benefits of artificial
    uplift of nutrient-rich deep water to the ocean’s sunlit surface layer.
  main_url: "https://ocean-artup.eu"
  url: "https://ocean-artup.eu"
  source_url: "https://github.com/janosh/ocean-artup"
  categories:
    - Science
    - Education
    - Blog
  built_by: Janosh Riebesell
  built_by_url: "https://janosh.io"
  featured: false
- title: Ryan Fitzgerald
  description: |
    Personal portfolio and blog for Ryan Fitzgerald
  main_url: "https://ryanfitzgerald.ca/"
  url: "https://ryanfitzgerald.ca/"
  categories:
    - Web Development
    - Portfolio
  built_by: Ryan Fitzgerald
  built_by_url: "https://github.com/RyanFitzgerald"
  featured: false
- title: Kaizen
  description: |
    Content Marketing, PR & SEO Agency in London
  main_url: "https://www.kaizen.co.uk/"
  url: "https://www.kaizen.co.uk/"
  categories:
    - Agency
    - Blog
    - Design
    - Web Development
    - SEO
  built_by: Bogdan Stanciu
  built_by_url: "https://github.com/b0gd4n"
  featured: false
- title: HackerOne Platform Documentation
  description: |
    HackerOne's Product Documentation Center!
  url: "https://docs.hackerone.com/"
  main_url: "https://docs.hackerone.com/"
  categories:
    - Documentation
    - Security
  featured: false
- title: Mux Video
  description: |
    API to video hosting and streaming
  main_url: "https://mux.com/"
  url: "https://mux.com/"
  categories:
    - Video
    - API
  featured: false
- title: Swapcard
  description: >
    The easiest way for event organizers to instantly connect people, build a
    community of attendees and exhibitors, and increase revenue over time
  main_url: "https://www.swapcard.com/"
  url: "https://www.swapcard.com/"
  categories:
    - Event
    - Community
    - Marketing
  built_by: Swapcard
  built_by_url: "https://www.swapcard.com/"
  featured: false
- title: Kalix
  description: >
    Kalix is perfect for healthcare professionals starting out in private
    practice, to those with an established clinic.
  main_url: "https://www.kalixhealth.com/"
  url: "https://www.kalixhealth.com/"
  categories:
    - Healthcare
  featured: false
- title: Hubba
  description: |
    Buy wholesale products from thousands of independent, verified Brands.
  main_url: "https://join.hubba.com/"
  url: "https://join.hubba.com/"
  categories:
    - eCommerce
  featured: false
- title: HyperPlay
  description: |
    In Asean's 1st Ever LOL Esports X Music Festival
  main_url: "https://hyperplay.leagueoflegends.com/"
  url: "https://hyperplay.leagueoflegends.com/"
  categories:
    - Music
  featured: false
- title: Bad Credit Loans
  description: |
    Get the funds you need, from $250-$5,000
  main_url: "https://www.creditloan.com/"
  url: "https://www.creditloan.com/"
  categories:
    - Finance
  featured: false
- title: Financial Center
  description: >
    Member-owned, not-for-profit, co-operative whose members receive financial
    benefits in the form of lower loan rates, higher savings rates, and lower
    fees than banks.
  main_url: "https://fcfcu.com/"
  url: "https://fcfcu.com/"
  categories:
    - Finance
    - Nonprofit
    - Business
    - Education
  built_by: "https://fcfcu.com/"
  built_by_url: "https://fcfcu.com/"
  featured: false
- title: Office of Institutional Research and Assessment
  description: |
    Good Data, Good Decisions
  main_url: "http://oira.ua.edu/"
  url: "http://oira.ua.edu/"
  categories:
    - Data
  featured: false
- title: The Telegraph Premium
  description: |
    Exclusive stories from award-winning journalists
  main_url: "https://premium.telegraph.co.uk/"
  url: "https://premium.telegraph.co.uk/"
  categories:
    - Media
  featured: false
- title: html2canvas
  description: |
    Screenshots with JavaScript
  main_url: "http://html2canvas.hertzen.com/"
  url: "http://html2canvas.hertzen.com/"
  source_url: "https://github.com/niklasvh/html2canvas/tree/master/www"
  categories:
    - JavaScript
    - Documentation
  built_by: Niklas von Hertzen
  built_by_url: "http://hertzen.com/"
  featured: false
- title: Dato CMS
  description: |
    The API-based CMS your editors will love
  main_url: "https://www.datocms.com/"
  url: "https://www.datocms.com/"
  categories:
    - API
  featured: false
- title: Half Electronics
  description: |
    Personal website
  main_url: "https://www.halfelectronic.com/"
  url: "https://www.halfelectronic.com/"
  categories:
    - Blog
  built_by: Fernando Poumian
  built_by_url: "https://github.com/fpoumian/halfelectronic.com"
  featured: false
- title: Frithir Software Development
  main_url: "https://frithir.com/"
  url: "https://frithir.com/"
  featured: false
  description: "I DRINK COFFEE, WRITE CODE AND IMPROVE MY DEVELOPMENT SKILLS EVERY DAY."
  categories:
    - Design
    - Web Development
  built_by: Frithir
  built_by_url: "https://Frithir.com/"
- title: Unow
  main_url: "https://www.unow.fr/"
  url: "https://www.unow.fr/"
  categories:
    - Education
    - Marketing
  featured: false
- title: Peter Hironaka
  description: |
    Freelance Web Developer based in Los Angeles.
  main_url: "https://peterhironaka.com/"
  url: "https://peterhironaka.com/"
  categories:
    - Portfolio
    - Web Development
  built_by: Peter Hironaka
  built_by_url: "https://github.com/PHironaka"
  featured: false
- title: Michael McQuade
  description: |
    Personal website and blog for Michael McQuade
  main_url: "https://giraffesyo.io"
  url: "https://giraffesyo.io"
  categories:
    - Blog
  built_by: Michael McQuade
  built_by_url: "https://github.com/giraffesyo"
  featured: false
- title: Haacht Brewery
  description: |
    Corporate website for Haacht Brewery. Designed and Developed by Gafas.
  main_url: "https://haacht.com/en/"
  url: "https://haacht.com"
  categories:
    - Marketing
  built_by: Gafas
  built_by_url: "https://gafas.be"
  featured: false
- title: StoutLabs
  description: |
    Portfolio of Daniel Stout, freelance developer in East Tennessee.
  main_url: "https://www.stoutlabs.com/"
  url: "https://www.stoutlabs.com/"
  categories:
    - Web Development
    - Portfolio
  built_by: Daniel Stout
  built_by_url: "https://github.com/stoutlabs"
  featured: false
- title: Chicago Ticket Outcomes By Neighborhood
  description: |
    ProPublica data visualization of traffic ticket court outcomes
  categories:
    - Media
    - Nonprofit
  url: >-
    https://projects.propublica.org/graphics/il/il-city-sticker-tickets-maps/ticket-status/?initialWidth=782
  main_url: >-
    https://projects.propublica.org/graphics/il/il-city-sticker-tickets-maps/ticket-status/?initialWidth=782
  built_by: David Eads
  built_by_url: "https://github.com/eads"
  featured: false
- title: Chicago South Side Traffic Ticketing rates
  description: |
    ProPublica data visualization of traffic ticket rates by community
  main_url: >-
    https://projects.propublica.org/graphics/il/il-city-sticker-tickets-maps/ticket-rate/?initialWidth=782
  url: >-
    https://projects.propublica.org/graphics/il/il-city-sticker-tickets-maps/ticket-rate/?initialWidth=782
  categories:
    - Media
    - Nonprofit
  built_by: David Eads
  built_by_url: "https://github.com/eads"
  featured: false
- title: Otsimo
  description: >
    Otsimo is a special education application for children with autism, down
    syndrome and other developmental disabilities.
  main_url: "https://otsimo.com/en/"
  url: "https://otsimo.com/en/"
  categories:
    - Blog
    - Education
  featured: false
- title: Matt Bagni Portfolio 2018
  description: >
    Mostly the result of playing with Gatsby and learning about react and
    graphql. Using the screenshot plugin to showcase the work done for my
    company in the last 2 years, and a good amount of other experiments.
  main_url: "https://mattbag.github.io"
  url: "https://mattbag.github.io"
  categories:
    - Portfolio
  featured: false
- title: Lisa Ye's Blog
  description: |
    Simple blog/portofolio for a fashion designer. Gatsby_v2 + Netlify cms
  main_url: "https://lisaye.netlify.com/"
  url: "https://lisaye.netlify.com/"
  categories:
    - Blog
    - Portfolio
  featured: false
- title: Artem Sapegin
  description: >
    Little homepage of Artem Sapegin, a frontend developer, passionate
    photographer, coffee drinker and crazy dogs’ owner.
  main_url: "https://sapegin.me/"
  url: "https://sapegin.me/"
  categories:
    - Portfolio
    - Open Source
    - Web Development
  built_by: Artem Sapegin
  built_by_url: "https://github.com/sapegin"
  featured: false
- title: SparkPost Developers
  main_url: "https://developers.sparkpost.com/"
  url: "https://developers.sparkpost.com/"
  source_url: "https://github.com/SparkPost/developers.sparkpost.com"
  categories:
    - Documentation
    - API
  featured: false
- title: Malik Browne Portfolio 2018
  description: >
    The portfolio blog of Malik Browne, a full-stack engineer, foodie, and avid
    blogger/YouTuber.
  main_url: "https://www.malikbrowne.com/about"
  url: "https://www.malikbrowne.com"
  categories:
    - Blog
    - Portfolio
  built_by: Malik Browne
  built_by_url: "https://twitter.com/milkstarz"
  featured: false
- title: Novatics
  description: |
    Digital products that inspire and make a difference
  main_url: "https://www.novatics.com.br"
  url: "https://www.novatics.com.br"
  categories:
    - Portfolio
    - Technology
    - Web Development
  built_by: Novatics
  built_by_url: "https://github.com/Novatics"
  featured: false
- title: Max McKinney
  description: >
    I’m a developer and designer with a focus in web technologies. I build cars
    on the side.
  main_url: "https://maxmckinney.com/"
  url: "https://maxmckinney.com/"
  categories:
    - Portfolio
    - Web Development
    - Design
  built_by: Max McKinney
  featured: false
- title: Stickyard
  description: |
    Make your React component sticky the easy way
  main_url: "https://nihgwu.github.io/stickyard/"
  url: "https://nihgwu.github.io/stickyard/"
  source_url: "https://github.com/nihgwu/stickyard/tree/master/website"
  categories:
    - Web Development
  built_by: Neo Nie
  featured: false
- title: Agata Milik
  description: |
    Website of a Polish psychologist/psychotherapist based in Gdańsk, Poland.
  main_url: "https://agatamilik.pl"
  url: "https://agatamilik.pl"
  categories:
    - Marketing
    - Healthcare
  built_by: Piotr Fedorczyk
  built_by_url: "https://piotrf.pl"
  featured: false
- title: WebPurple
  main_url: "https://www.webpurple.net/"
  url: "https://www.webpurple.net/"
  source_url: "https://github.com/WebPurple/site"
  description: >-
    Site of local (Russia, Ryazan) frontend community. Main purpose is to show
    info about meetups and keep blog.
  categories:
    - Nonprofit
    - Web Development
    - Community
    - Blog
    - Open Source
  built_by: Nikita Kirsanov
  built_by_url: "https://twitter.com/kitos_kirsanov"
  featured: false
- title: Papertrail.io
  description: |
    Inspection Management for the 21st Century
  main_url: "https://www.papertrail.io/"
  url: "https://www.papertrail.io/"
  categories:
    - Marketing
    - Technology
  built_by: Papertrail.io
  built_by_url: "https://www.papertrail.io"
  featured: false
- title: Matt Ferderer
  main_url: "https://mattferderer.com"
  url: "https://mattferderer.com"
  source_url: "https://github.com/mattferderer/gatsbyblog"
  description: >
    {titleofthesite} is a blog built with Gatsby that discusses web related tech
    such as JavaScript, .NET, Blazor & security.
  categories:
    - Blog
    - Web Development
  built_by: Matt Ferderer
  built_by_url: "https://twitter.com/mattferderer"
  featured: false
- title: Sahyadri Open Source Community
  main_url: "https://sosc.org.in"
  url: "https://sosc.org.in"
  source_url: "https://github.com/haxzie/sosc-website"
  description: >
    Official website of Sahyadri Open Source Community for community blog, event
    details and members info.
  categories:
    - Blog
    - Community
    - Open Source
  built_by: Musthaq Ahamad
  built_by_url: "https://github.com/haxzie"
  featured: false
- title: Tech Confessions
  main_url: "https://confessions.tech"
  url: "https://confessions.tech"
  source_url: "https://github.com/JonathanSpeek/tech-confessions"
  description: "A guilt-free place for us to confess our tech sins \U0001F64F\n"
  categories:
    - Community
    - Open Source
  built_by: Jonathan Speek
  built_by_url: "https://speek.design"
  featured: false
- title: Thibault Maekelbergh
  main_url: "https://thibmaek.com"
  url: "https://thibmaek.com"
  source_url: "https://github.com/thibmaek/thibmaek.github.io"
  description: |
    A nice blog about development, Raspberry Pi, plants and probably records.
  categories:
    - Blog
    - Open Source
  built_by: Thibault Maekelbergh
  built_by_url: "https://twitter.com/thibmaek"
  featured: false
- title: LearnReact.design
  main_url: "https://learnreact.design"
  url: "https://learnreact.design"
  description: >
    React Essentials For Designers: A React course tailored for product
    designers, ux designers, ui designers.
  categories:
    - Blog
  built_by: Linton Ye
  built_by_url: "https://twitter.com/lintonye"
- title: Mega House Creative
  main_url: "https://www.megahousecreative.com/"
  url: "https://www.megahousecreative.com/"
  description: >
    Mega House Creative is a digital agency that provides unique goal-oriented
    web marketing solutions.
  categories:
    - Marketing
    - Agency
  built_by: Daniel Robinson
  featured: false
- title: Tobie Marier Robitaille - csc
  main_url: "https://tobiemarierrobitaille.com/"
  url: "https://tobiemarierrobitaille.com/en/"
  description: |
    Portfolio site for director of photography Tobie Marier Robitaille
  categories:
    - Portfolio
    - Gallery
  built_by: Mill3 Studio
  built_by_url: "https://mill3.studio/en/"
  featured: false
- title: Bestvideogame.deals
  main_url: "https://bestvideogame.deals/"
  url: "https://bestvideogame.deals/"
  description: |
    Video game comparison website for the UK, build with GatsbyJS.
  categories:
    - eCommerce
  built_by: Koen Kamphuis
  built_by_url: "https://koenkamphuis.com/"
  featured: false
- title: Mahipat's Portfolio
  main_url: "https://mojaave.com/"
  url: "https://mojaave.com"
  source_url: "https://github.com/mhjadav/mojaave"
  description: >
    mojaave.com is Mahipat's portfolio, I have developed it using Gatsby v2 and
    Bootstrap, To get in touch with people looking for full-stack developer.
  categories:
    - Portfolio
    - Web Development
  built_by: Mahipat Jadav
  built_by_url: "https://mojaave.com/"
  featured: false
- title: Insights
  main_url: "https://justaskusers.com/"
  url: "https://justaskusers.com/"
  description: >
    Insights helps user experience (UX) researchers conduct their research and
    make sense of the findings.
  categories:
    - User Experience
    - Design
  built_by: Just Ask Users
  built_by_url: "https://justaskusers.com/"
  featured: false
- title: Tensiq
  main_url: "https://tensiq.com"
  url: "https://tensiq.com"
  source_url: "https://github.com/Tensiq/tensiq-site"
  description: >
    Tensiq is an e-Residency startup, that provides development in cutting-edge
    technology while delivering secure, resilient, performant solutions.
  categories:
    - Web Development
    - Mobile Development
    - Agency
    - Open Source
  built_by: Jens
  built_by_url: "https://github.com/arrkiin"
  featured: false
- title: Mintfort
  main_url: "https://mintfort.com/"
  url: "https://mintfort.com/"
  source_url: "https://github.com/MintFort/mintfort.com"
  description: >
    Mintfort, the first crypto-friendly bank account. Store and manage assets on
    the blockchain.
  categories:
    - Technology
    - Finance
  built_by: Axel Fuhrmann
  built_by_url: "https://axelfuhrmann.com/"
  featured: false
- title: React Native Explorer
  main_url: "https://react-native-explorer.firebaseapp.com"
  url: "https://react-native-explorer.firebaseapp.com"
  description: |
    Explorer React Native packages and examples effortlessly.
  categories:
    - Education
  featured: false
- title: 500Tech
  main_url: "https://500tech.com/"
  url: "https://500tech.com/"
  featured: false
  categories:
    - Web Development
    - Agency
    - Open Source
- title: eworld
  main_url: "http://eworld.herokuapp.com/"
  url: "http://eworld.herokuapp.com/"
  featured: false
  categories:
    - eCommerce
    - Technology
- title: It's a Date
  description: >
    It's a Date is a dating app that actually involves dating.
  main_url: "https://www.itsadate.app/"
  url: "https://www.itsadate.app/"
  featured: false
  categories:
    - App
    - Blog
- title: Node.js HBase
  description: >
    Asynchronous HBase client for NodeJs using REST.
  main_url: https://hbase.js.org/
  url: https://hbase.js.org/
  source_url: "https://github.com/adaltas/node-hbase"
  categories:
    - Documentation
    - Open Source
    - Technology
  built_by: David Worms
  built_by_url: http://www.adaltas.com
  featured: false
- title: Peter Kroyer - Web Design / Web Development
  main_url: https://www.peterkroyer.at/en/
  url: https://www.peterkroyer.at/en/
  description: >
    Freelance web designer / web developer based in Vienna, Austria (Wien, Österreich).
  categories:
    - Agency
    - Web Development
    - Design
    - Portfolio
    - Freelance
  built_by: Peter Kroyer
  built_by_url: https://www.peterkroyer.at/
  featured: false
- title: Geddski
  main_url: https://gedd.ski
  url: https://gedd.ski
  description: >
    frontend mastery blog - level up your UI game.
  categories:
    - Web Development
    - Education
    - Productivity
    - User Experience
  built_by: Dave Geddes
  built_by_url: https://twitter.com/geddski
  featured: false
- title: Rung
  main_url: "https://rung.com.br/"
  url: "https://rung.com.br/"
  description: >
    Rung alerts you about the exceptionalities of your personal and professional life.
  categories:
    - API
    - Technology
    - Travel
  featured: false
- title: Mokkapps
  main_url: "https://www.mokkapps.de/"
  url: "https://www.mokkapps.de/"
  source_url: "https://github.com/mokkapps/website"
  description: >
    Portfolio website from Michael Hoffmann. Passionate software developer with focus on web-based technologies.
  categories:
    - Blog
    - Portfolio
    - Web Development
    - Mobile Development
  featured: false
- title: Premier Octet
  main_url: "https://www.premieroctet.com/"
  url: "https://www.premieroctet.com/"
  description: >
    Premier Octet is a React-based agency
  categories:
    - Agency
    - Web Development
    - Mobile Development
  featured: false
- title: Thorium
  main_url: "https://www.thoriumsim.com/"
  url: "https://www.thoriumsim.com/"
  source_url: "https://github.com/thorium-sim/thoriumsim.com"
  description: >
    Thorium - Open-source Starship Simulator Controls for Live Action Role Play
  built_by: Alex Anderson
  built_by_url: https://twitter.com/ralex1993
  categories:
    - Blog
    - Portfolio
    - Documentation
    - Marketing
    - Education
    - Entertainment
    - Open Source
    - Web Development
  featured: false
- title: Cameron Maske
  main_url: "https://www.cameronmaske.com/"
  url: "https://www.cameronmaske.com/courses/introduction-to-pytest/"
  source_url: "https://github.com/cameronmaske/cameronmaske.com-v2"
  description: >
    The homepage of Cameron Maske, a freelance full-stack developer, who is currently working on a free pytest video course
  categories:
    - Education
    - Video
    - Portfolio
    - Freelance
  featured: false
- title: Studenten bilden Schüler
  description: >
    Studenten bilden Schüler e.V. is a German student-run nonprofit initiative that aims to
    contribute to more equal educational opportunities by providing free tutoring to refugees
    and children from underprivileged families. The site is built on Gatsby v2, styled-components
    and Contentful. It supports Google Analytics, fluid typography and Algolia search.
  main_url: "https://studenten-bilden-schueler.de"
  url: "https://studenten-bilden-schueler.de"
  source_url: "https://github.com/StudentenBildenSchueler/homepage"
  categories:
    - Education
    - Nonprofit
    - Blog
  built_by: Janosh Riebesell
  built_by_url: "https://janosh.io"
  featured: false
- title: Mike's Remote List
  main_url: "https://www.mikesremotelist.com"
  url: "https://www.mikesremotelist.com"
  description: >
    A list of remote jobs, updated throughout the day. Built on Gatsby v1 and powered by Contentful, Google Sheets, string and sticky tape.
  categories:
    - Marketing
  featured: false
- title: Madvoid
  main_url: "https://madvoid.com/"
  url: "https://madvoid.com/screenshot/"
  featured: false
  description: >
    Madvoid is a team of expert developers dedicated to creating simple, clear, usable and blazing fast web and mobile apps.
    We are coders that help companies and agencies to create social & interactive experiences.
    This includes full-stack development using React, WebGL, Static Site Generators, Ruby On Rails, Phoenix, GraphQL, Chatbots, CI / CD, Docker and more!
  categories:
    - Portfolio
    - Technology
    - Web Development
    - Agency
    - Marketing
  built_by: Jean-Paul Bonnetouche
  built_by_url: https://twitter.com/_jpb
- title: MOMNOTEBOOK.COM
  description: >
    Sharing knowledge and experiences that make childhood and motherhood rich, vibrant and healthy.
  main_url: "https://momnotebook.com/"
  url: "https://momnotebook.com/"
  featured: false
  built_by: Aleksander Hansson
  built_by_url: https://www.linkedin.com/in/aleksanderhansson/
  categories:
    - Blog
- title: Pirate Studios
  description: >
    Reinventing music studios with 24/7 self service rehearsal, DJ & production rooms available around the world.
  main_url: "https://www.piratestudios.co"
  url: "https://www.piratestudios.co"
  featured: false
  built_by: The Pirate Studios team
  built_by_url: https://github.com/piratestudios/
  categories:
    - Music
- title: Aurora EOS
  main_url: "https://www.auroraeos.com/"
  url: "https://www.auroraeos.com/"
  featured: false
  categories:
    - Finance
    - Marketing
    - Blog
  built_by: Corey Ward
  built_by_url: "http://www.coreyward.me/"
- title: MadeComfy
  main_url: "https://madecomfy.com.au/"
  url: "https://madecomfy.com.au/"
  description: >
    Short term rental management startup, using Contentful + Gatsby + CicleCI
  featured: false
  categories:
    - Travel
  built_by: Lucas Vilela
  built_by_url: "https://madecomfy.com.au/"
- title: Tiger Facility Services
  description: >
    Tiger Facility Services combines facility management expertise with state of the art software to offer a sustainable and customer oriented cleaning and facility service.
  main_url: https://www.tigerfacilityservices.com/de-en/
  url: https://www.tigerfacilityservices.com/de-en/
  featured: false
  categories:
    - Marketing
- title: "Luciano Mammino's blog"
  description: >
    Tech & programming blog of Luciano Mammino a.k.a. "loige", Full-Stack Web Developer and International Speaker
  main_url: https://loige.co
  url: https://loige.co
  featured: false
  categories:
    - Blog
    - Web Development
  built_by: Luciano Mammino
  built_by_url: https://loige.co
- title: Wire • Secure collaboration platform
  description: >
    Corporate website of Wire, an open source, end-to-end encrypted collaboration platform
  main_url: "https://wire.com"
  url: "https://wire.com"
  featured: false
  categories:
    - Open Source
    - Productivity
    - Technology
    - Blog
    - App
  built_by: Wire team
  built_by_url: "https://github.com/orgs/wireapp/people"
- title: J. Patrick Raftery
  main_url: "https://www.jpatrickraftery.com"
  url: "https://www.jpatrickraftery.com"
  description: J. Patrick Raftery is an opera singer and voice teacher based in Vancouver, BC.
  categories:
    - Portfolio
    - Music
  built_by: Michael Uloth
  built_by_url: "https://www.michaeluloth.com"
  featured: false
- title: Aria Umezawa
  main_url: "https://www.ariaumezawa.com"
  url: "https://www.ariaumezawa.com"
  description: Aria Umezawa is a director, producer, and writer currently based in San Francisco. Site designed by Stephen Bell.
  categories:
    - Portfolio
    - Music
    - Entertainment
  built_by: Michael Uloth
  built_by_url: "https://www.michaeluloth.com"
  featured: false
- title: Pomegranate Opera
  main_url: "https://www.pomegranateopera.com"
  url: "https://www.pomegranateopera.com"
  description: Pomegranate Opera is a lesbian opera written by Amanda Hale & Kye Marshall. Site designed by Stephen Bell.
  categories:
    - Gallery
    - Music
  built_by: Michael Uloth
  built_by_url: "https://www.michaeluloth.com"
  featured: false
- title: Daniel Cabena
  main_url: "https://www.danielcabena.com"
  url: "https://www.danielcabena.com"
  description: Daniel Cabena is a Canadian countertenor highly regarded in both Canada and Europe for prize-winning performances ranging from baroque to contemporary repertoire. Site designed by Stephen Bell.
  categories:
    - Portfolio
    - Music
  built_by: Michael Uloth
  built_by_url: "https://www.michaeluloth.com"
  featured: false
- title: Artist.Center
  main_url: "https://artistcenter.netlify.com"
  url: "https://artistcenter.netlify.com"
  description: The marketing page for Artist.Center, a soon-to-launch platform designed to connect opera singers to opera companies. Site designed by Stephen Bell.
  categories:
    - Music
  built_by: Michael Uloth
  built_by_url: "https://www.michaeluloth.com"
  featured: false
- title: DG Volo & Company
  main_url: "https://www.dgvolo.com"
  url: "https://www.dgvolo.com"
  description: DG Volo & Company is a Toronto-based investment consultancy. Site designed by Stephen Bell.
  categories:
    - Finance
  built_by: Michael Uloth
  built_by_url: "https://www.michaeluloth.com"
  featured: false
- title: Shawna Lucey
  main_url: "https://www.shawnalucey.com"
  url: "https://www.shawnalucey.com"
  description: Shawna Lucey is an American theater and opera director based in New York City. Site designed by Stephen Bell.
  categories:
    - Portfolio
    - Music
    - Entertainment
  built_by: Michael Uloth
  built_by_url: "https://www.michaeluloth.com"
  featured: false
- title: Leyan Lo
  main_url: https://www.leyanlo.com
  url: https://www.leyanlo.com
  description: >
    Leyan Lo’s personal website
  categories:
    - Portfolio
  built_by: Leyan Lo
  built_by_url: https://www.leyanlo.com
  featured: false
- title: Hawaii National Bank
  url: https://hawaiinational.bank
  main_url: https://hawaiinational.bank
  description: Hawaii National Bank's highly personalized service has helped loyal customers & locally owned businesses achieve their financial dreams for over 50 years.
  categories:
    - Finance
  built_by: Wall-to-Wall Studios
  built_by_url: https://walltowall.com
  featured: false
- title: Coletiv
  url: https://coletiv.com
  main_url: https://coletiv.com
  description: Coletiv teams up with companies of all sizes to design, develop & launch digital products for iOS, Android & the Web.
  categories:
    - Technology
    - Agency
    - Web Development
  built_by: Coletiv
  built_by_url: https://coletiv.com
  featured: false
- title: janosh.io
  description: >
    Personal blog and portfolio of Janosh Riebesell. The site is built with Gatsby v2 and designed
    entirely with styled-components v4. Much of the layout was achieved with CSS grid. It supports
    Google Analytics, fluid typography and Algolia search.
  main_url: "https://janosh.io"
  url: "https://janosh.io"
  source_url: "https://github.com/janosh/janosh.io"
  categories:
    - Portfolio
    - Blog
    - Science
    - Photography
    - Travel
  built_by: Janosh Riebesell
  built_by_url: "https://janosh.io"
  featured: false
- title: Gatsby Manor
  description: >
    We build themes for gatsby. We have themes for all projects including personal,
    portfolio, ecommerce, landing pages and more. We also run an in-house
    web dev and design studio. If you cannot find what you want, we can build it for you!
    Email us at gatsbymanor@gmail.com with questions.
  main_url: "https://www.gatsbymanor.com"
  url: "https://www.gatsbymanor.com"
  source_url: "https://github.com/gatsbymanor"
  categories:
    - Web Development
    - Agency
    - Technology
    - Freelance
  built_by: Steven Natera
  built_by_url: "https://stevennatera.com"
- title: Ema Suriano's Portfolio
  main_url: https://emasuriano.com/
  url: https://emasuriano.com/
  source_url: https://github.com/EmaSuriano/emasuriano.github.io
  description: >
    Ema Suriano's portfolio to display information about him, his projects and what he's writing about.
  categories:
    - Portfolio
    - Technology
    - Web Development
  built_by: Ema Suriano
  built_by_url: https://emasuriano.com/
  featured: false
- title: Luan Orlandi
  main_url: https://luanorlandi.github.io
  url: https://luanorlandi.github.io
  source_url: https://github.com/luanorlandi/luanorlandi.github.io
  description: >
    Luan Orlandi's personal website. Brazilian web developer, enthusiast in React and Gatsby.
  categories:
    - Blog
    - Portfolio
    - Web Development
  built_by: Luan Orlandi
  built_by_url: https://github.com/luanorlandi
- title: Mobius Labs
  main_url: https://mobius.ml
  url: https://mobius.ml
  description: >
    Mobius Labs landing page, a Start-up working on Computer Vision
  categories:
    - Landing Page
    - Marketing
    - Technology
  built_by: sktt
  built_by_url: https://github.com/sktt
- title: EZAgrar
  main_url: https://www.ezagrar.at/en/
  url: https://www.ezagrar.at/en/
  description: >
    EZAgrar.at is the homepage of the biggest agricultural machinery dealership in Austria. In total 8 pages will be built for this client reusing a lot of components between them.
  categories:
    - eCommerce
    - Marketing
  built_by: MangoART
  built_by_url: https://www.mangoart.at
  featured: false
- title: OAsome blog
  main_url: https://oasome.blog/
  url: https://oasome.blog/
  source_url: https://github.com/oorestisime/oasome
  description: >
    Paris-based Cypriot adventurers. A and O. Lovers of life and travel. Want to get a glimpse of the OAsome world?
  categories:
    - Blog
    - Photography
    - Travel
  built_by: Orestis Ioannou
  featured: false
- title: Brittany Chiang
  main_url: https://brittanychiang.com/
  url: https://brittanychiang.com/
  source_url: https://github.com/bchiang7/v4
  description: >
    Personal website and portfolio of Brittany Chiang built with Gatsby v2
  categories:
    - Portfolio
  built_by: Brittany Chiang
  built_by_url: https://github.com/bchiang7
  featured: false
- title: Fitekran
  description: >
    One of the most visited Turkish blogs about health, sports and healthy lifestyle, that has been rebuilt with Gatsby v2 using Wordpress.
  main_url: "https://www.fitekran.com"
  url: "https://www.fitekran.com"
  categories:
    - Science
    - Healthcare
    - Blog
  built_by: Burak Tokak
  built_by_url: "https://www.buraktokak.com"
- title: Serverless
  main_url: https://serverless.com
  url: https://serverless.com
  source_url: https://github.com/serverless/site
  description: >
    Serverless.com – Build web, mobile and IoT applications with serverless architectures using AWS Lambda, Azure Functions, Google CloudFunctions & more!
  categories:
    - Technology
    - Web Development
  built_by: Codebrahma
  built_by_url: https://codebrahma.com
  featured: false
- title: Dive Bell
  main_url: https://divebell.band/
  url: https://divebell.band/
  description: >
    Simple site for a band to list shows dates and videos (499 on lighthouse)
  categories:
    - Music
  built_by: Matt Bagni
  built_by_url: https://mattbag.github.io
  featured: false
- title: Mayer Media Co.
  main_url: https://mayermediaco.com/
  url: https://mayermediaco.com/
  description: >
    Freelance Web Development and Digital Marketing
  categories:
    - Web Development
    - Marketing
    - Blog
  source_url: https://github.com/MayerMediaCo/MayerMediaCo2.0
  built_by: Danny Mayer
  built_by_url: https://twitter.com/mayermediaco
  featured: false
- title: Jan Czizikow Portfolio
  main_url: https://www.janczizikow.com/
  url: https://www.janczizikow.com/
  source_url: https://github.com/janczizikow/janczizikow-portfolio
  description: >
    Simple personal portfolio site built with Gatsby
  categories:
    - Portfolio
    - Freelance
    - Web Development
  built_by: Jan Czizikow
  built_by_url: https://github.com/janczizikow
- title: Carbon Design Systems
  main_url: http://www.carbondesignsystem.com/
  url: http://www.carbondesignsystem.com/
  description: >
    The Carbon Design System is integrating the new IBM Design Ethos and Language. It represents a completely fresh approach to the design of all things at IBM.
  categories:
    - Design System
    - Documentation
  built_by: IBM
  built_by_url: https://www.ibm.com/
  featured: false
- title: Mozilla Mixed Reality
  main_url: https://mixedreality.mozilla.org/
  url: https://mixedreality.mozilla.org/
  description: >
    Virtual Reality for the free and open Web.
  categories:
    - Open Source
  built_by: Mozilla
  built_by_url: https://www.mozilla.org/
  featured: false
- title: Uniform Hudl Design System
  main_url: http://uniform.hudl.com/
  url: http://uniform.hudl.com/
  description: >
    A single design system to ensure every interface feels like Hudl. From the colors we use to the size of our buttons and what those buttons say, Uniform has you covered. Check the guidelines, copy the code and get to building.
  categories:
    - Design System
    - Open Source
    - Design
  built_by: Hudl
  built_by_url: https://www.hudl.com/
- title: Subtle UI
  main_url: "https://subtle-ui.netlify.com/"
  url: "https://subtle-ui.netlify.com/"
  source_url: "https://github.com/ryanwiemer/subtle-ui"
  description: >
    A collection of clever yet understated user interactions found on the web.
  categories:
    - Web Development
    - Open Source
    - User Experience
  built_by: Ryan Wiemer
  built_by_url: "https://www.ryanwiemer.com/"
  featured: false
- title: developer.bitcoin.com
  main_url: "https://developer.bitcoin.com/"
  url: "https://developer.bitcoin.com/"
  description: >
    Bitbox based bitcoin.com developer platform and resources.
  categories:
    - Finance
  featured: false
- title: Barmej
  main_url: "https://app.barmej.com/"
  url: "https://app.barmej.com/"
  description: >
    An interactive platform to learn different programming languages in Arabic for FREE
  categories:
    - Education
    - Programming
    - Learning
  built_by: Obytes
  built_by_url: "https://www.obytes.com/"
  featured: false
- title: Vote Save America
  main_url: "https://votesaveamerica.com"
  url: "https://votesaveamerica.com"
  description: >
    Be a voter. Save America.
  categories:
    - Education
    - Government
  featured: false
  built_by: Jeremy E. Miller
  built_by_url: "https://jeremyemiller.com/"
- title: Emergence
  main_url: https://emcap.com/
  url: https://emcap.com/
  description: >
    Emergence is a top enterprise cloud venture capital firm. We fund early stage ventures focusing on enterprise & SaaS applications. Emergence is one of the top VC firms in Silicon Valley.
  categories:
    - Marketing
    - Blog
  built_by: Upstatement
  built_by_url: https://www.upstatement.com/
  featured: false
- title: FPVtips
  main_url: https://fpvtips.com
  url: https://fpvtips.com
  source_url: https://github.com/jumpalottahigh/fpvtips
  description: >
    FPVtips is all about bringing racing drone pilots closer together, and getting more people into the hobby!
  categories:
    - Community
    - Education
  built_by: Georgi Yanev
  built_by_url: https://twitter.com/jumpalottahigh
  featured: false
- title: Georgi Yanev
  main_url: https://blog.georgi-yanev.com/
  url: https://blog.georgi-yanev.com/
  source_url: https://github.com/jumpalottahigh/blog.georgi-yanev.com
  description: >
    I write articles about FPV quads (building and flying), web development, smart home automation, life-long learning and other topics from my personal experience.
  categories:
    - Blog
  built_by: Georgi Yanev
  built_by_url: https://twitter.com/jumpalottahigh
  featured: false
- title: Bear Archery
  main_url: "https://beararchery.com/"
  url: "https://beararchery.com/"
  categories:
    - eCommerce
    - Sports
  built_by: Escalade Sports
  built_by_url: "https://www.escaladesports.com/"
  featured: false
- title: "attn:"
  main_url: "https://www.attn.com/"
  url: "https://www.attn.com/"
  categories:
    - Media
    - Entertainment
  built_by: "attn:"
  built_by_url: "https://www.attn.com/"
  featured: false
- title: Mirror Conf
  description: >
    Mirror Conf is a conference designed to empower designers and frontend developers who have a thirst for knowledge and want to broaden their horizons.
  main_url: "https://www.mirrorconf.com/"
  url: "https://www.mirrorconf.com/"
  categories:
    - Conference
    - Design
    - Web Development
  featured: false
- title: Startarium
  main_url: https://www.startarium.ro
  url: https://www.startarium.ro
  description: >
    Free entrepreneurship educational portal with more than 20000 users, hundreds of resources, crowdfunding, mentoring and investor pitching events facilitated.
  categories:
    - Education
    - Nonprofit
    - Entrepreneurship
  built_by: Cezar Neaga
  built_by_url: https://twitter.com/cezarneaga
  featured: false
- title: Microlink
  main_url: https://microlink.io/
  url: https://microlink.io/
  description: >
    Extract structured data from any website.
  categories:
    - Web Development
    - API
  built_by: Kiko Beats
  built_by_url: https://kikobeats.com/
  featured: false
- title: Markets.com
  main_url: "https://www.markets.com/"
  url: "https://www.markets.com/"
  featured: false
  categories:
    - Finance
- title: Kevin Legrand
  url: "https://k-legrand.com"
  main_url: "https://k-legrand.com"
  source_url: "https://github.com/Manoz/k-legrand.com"
  description: >
    Personal website and blog built with love with Gatsby v2
  categories:
    - Blog
    - Portfolio
    - Web Development
  built_by: Kevin Legrand
  built_by_url: https://k-legrand.com
  featured: false
- title: David James Portfolio
  main_url: https://dfjames.com/
  url: https://dfjames.com/
  source_url: https://github.com/daviddeejjames/dfjames-gatsby
  description: >
    Portfolio Site using GatsbyJS and headless WordPress
  categories:
    - WordPress
    - Portfolio
    - Blog
  built_by: David James
  built_by_url: https://twitter.com/daviddeejjames
- title: Hypertext Candy
  url: https://www.hypertextcandy.com/
  main_url: https://www.hypertextcandy.com/
  description: >
    Blog about web development. Laravel, Vue.js, etc.
  categories:
    - Blog
    - Web Development
  built_by: Masahiro Harada
  built_by_url: https://twitter.com/_Masahiro_H_
  featured: false
- title: "Maxence Poutord's blog"
  description: >
    Tech & programming blog of Maxence Poutord, Software Engineer, Serial Traveler and Public Speaker
  main_url: https://www.maxpou.fr
  url: https://www.maxpou.fr
  featured: false
  categories:
    - Blog
    - Web Development
  built_by: Maxence Poutord
  built_by_url: https://www.maxpou.fr
- title: "The Noted Project"
  url: https://thenotedproject.org
  main_url: https://thenotedproject.org
  source_url: https://github.com/ianbusko/the-noted-project
  description: >
    Website to showcase the ethnomusicology research for The Noted Project.
  categories:
    - Portfolio
    - Education
    - Gallery
  built_by: Ian Busko
  built_by_url: https://github.com/ianbusko
  featured: false
- title: Got Milk
  main_url: "https://www.gotmilk.com/"
  url: "https://www.gotmilk.com/"
  featured: false
  categories:
    - Food
- title: People For Bikes
  url: "https://2017.peopleforbikes.org/"
  main_url: "https://2017.peopleforbikes.org/"
  categories:
    - Community
    - Sports
    - Gallery
    - Nonprofit
  built_by: PeopleForBikes
  built_by_url: "https://peopleforbikes.org/about-us/who-we-are/staff/"
  featured: false
- title: Wide Eye
  description: >
    Creative agency specializing in interactive design, web development, and digital communications.
  url: https://wideeye.co/
  main_url: https://wideeye.co/
  categories:
    - Design
    - Web Development
  built_by: Wide Eye
  built_by_url: https://wideeye.co/about-us/
  featured: false
- title: CodeSandbox
  description: >
    CodeSandbox is an online editor that helps you create web applications, from prototype to deployment.
  url: https://codesandbox.io/
  main_url: https://codesandbox.io/
  categories:
    - Web Development
  featured: false
- title: Marvel
  description: >
    The all-in-one platform powering design.
  url: https://marvelapp.com/
  main_url: https://marvelapp.com/
  categories:
    - Design
  featured: false
- title: Designcode.io
  description: >
    Learn to design and code React apps.
  url: https://designcode.io
  main_url: https://designcode.io
  categories:
    - Learning
  featured: false
- title: Happy Design
  description: >
    The Brand and Product Team Behind Happy Money
  url: https://design.happymoney.com/
  main_url: https://design.happymoney.com/
  categories:
    - Design
    - Finance
- title: Weihnachtsmarkt.ms
  description: >
    Explore the christmas market in Münster (Westf).
  url: https://weihnachtsmarkt.ms/
  main_url: https://weihnachtsmarkt.ms/
  source_url: https://github.com/codeformuenster/weihnachtsmarkt
  categories:
    - Gallery
    - Food
  built_by: "Code for Münster during #MSHACK18"
  featured: false
- title: Code Championship
  description: >
    Competitive coding competitions for students from 3rd to 8th grade. Code is Sport.
  url: https://www.codechampionship.com
  main_url: https://www.codechampionship.com
  categories:
    - Learning
    - Education
    - Sports
  built_by: Abamath LLC
  built_by_url: https://www.abamath.com
  featured: false
- title: Wieden+Kennedy
  description: >
    Wieden+Kennedy is an independent, global creative company.
  categories:
    - Technology
    - Web Development
    - Agency
    - Marketing
  url: https://www.wk.com
  main_url: https://www.wk.com
  built_by: Wieden Kennedy
  built_by_url: https://www.wk.com/about/
  featured: false
- title: Testing JavaScript
  description: >
    This course will teach you the fundamentals of testing your JavaScript applications using eslint, Flow, Jest, and Cypress.
  url: https://testingjavascript.com/
  main_url: https://testingjavascript.com/
  categories:
    - Learning
    - Education
    - JavaScript
  built_by: Kent C. Dodds
  built_by_url: https://kentcdodds.com/
  featured: false
- title: Use Hooks
  description: >
    One new React Hook recipe every day.
  url: https://usehooks.com/
  main_url: https://usehooks.com/
  categories:
    - Learning
  built_by: Gabe Ragland
  built_by_url: https://twitter.com/gabe_ragland
  featured: false
- title: Ambassador
  url: https://www.getambassador.io
  main_url: https://www.getambassador.io
  description: >
    Open source, Kubernetes-native API Gateway for microservices built on Envoy.
  categories:
    - Open Source
    - Documentation
    - Technology
  built_by: Datawire
  built_by_url: https://www.datawire.io
  featured: false
- title: Clubhouse
  main_url: https://clubhouse.io
  url: https://clubhouse.io
  description: >
    The intuitive and powerful project management platform loved by software teams of all sizes. Built with Gatsby v2 and Prismic
  categories:
    - Technology
    - Blog
    - Productivity
    - Community
    - Design
    - Open Source
  built_by: Ueno.
  built_by_url: https://ueno.co
  featured: false
- title: Asian Art Collection
  url: http://artmuseum.princeton.edu/asian-art/
  main_url: http://artmuseum.princeton.edu/asian-art/
  description: >
    Princeton University has a branch dealing with state of art.They have showcased ore than 6,000 works of Asian art are presented alongside ongoing curatorial and scholarly research
  categories:
    - Marketing
  featured: false
- title: QHacks
  url: https://qhacks.io
  main_url: https://qhacks.io
  source_url: https://github.com/qhacks/qhacks-website
  description: >
    QHacks is Queen’s University’s annual hackathon! QHacks was founded in 2016 with a mission to advocate and incubate the tech community at Queen’s University and throughout Canada.
  categories:
    - Education
    - Technology
    - Podcast
  featured: false
- title: Tyler McGinnis
  url: https://tylermcginnis.com/
  main_url: https://tylermcginnis.com/
  description: >
    The linear, course based approach to learning web technologies.
  categories:
    - Education
    - Technology
    - Podcast
    - Web Development
  featured: false
- title: a11y with Lindsey
  url: https://www.a11ywithlindsey.com/
  main_url: https://www.a11ywithlindsey.com/
  source_url: https://github.com/lkopacz/a11y-with-lindsey
  description: >
    To help developers navigate accessibility jargon, write better code, and to empower them to make their Internet, Everyone's Internet.
  categories:
    - Education
    - Blog
    - Technology
  built_by: Lindsey Kopacz
  built_by_url: https://twitter.com/littlekope0903
  featured: false
- title: DEKEMA
  url: https://www.dekema.com/
  main_url: https://www.dekema.com/
  description: >
    Worldclass crafting: Furnace, fervor, fulfillment. Delivering highest demand for future craftsmanship. Built using Gatsby v2 and Prismic.
  categories:
    - Healthcare
    - Science
    - Technology
  built_by: Crisp Studio
  built_by_url: https://crisp.studio
  featured: false
- title: Ramón Chancay
  description: >-
    Front-end / Back-end Developer in Guayaquil Ecuador.
    Currently at Everymundo, previously at El Universo.
    I enjoy teaching and sharing what I know.
    I give professional advice to developers and companies.
    My wife and my children are everything in my life.
  main_url: "https://ramonchancay.me/"
  url: "https://ramonchancay.me/"
  source_url: "https://github.com/devrchancay/personal-site"
  featured: false
  categories:
    - Blog
    - Technology
    - Web Development
  built_by: Ramón Chancay
  built_by_url: "https://ramonchancay.me/"
- title: BELLHOPS
  main_url: https://www.getbellhops.com/
  url: https://www.getbellhops.com/
  description: >-
    Whether you’re moving someplace new or just want to complete a few projects around your current home, BellHops can arrange the moving services you need—at simple, straightforward rates.
  categories:
    - Business
  built_by: Bellhops, Inc.
  built_by_url: https://www.getbellhops.com/
  featured: false
- title: Acclimate Consulting
  main_url: https://www.acclimate.io/
  url: https://www.acclimate.io/
  description: >-
    Acclimate is a consulting firm that puts organizations back in control with data-driven strategies and full-stack applications.
  categories:
    - Technology
    - Consulting
  built_by: Andrew Wilson
  built_by_url: https://github.com/andwilson
  featured: false
- title: Flyright
  url: https://flyright.co/
  main_url: https://flyright.co/
  description: >-
    Flyright curates everything you need for international travel in one tidy place 💜
  categories:
    - Technology
    - App
  built_by: Ty Hopp
  built_by_url: https://github.com/tyhopp
  featured: false
- title: Vets Who Code
  url: https://vetswhocode.io/
  main_url: https://vetswhocode.io/
  description: >-
    VetsWhoCode is a non-profit organization dedicated to training military veterans & giving them the skills they need transition into tech careers.
  categories:
    - Technology
    - Nonprofit
  featured: false
- title: Patreon Blog
  url: https://blog.patreon.com/
  main_url: https://blog.patreon.com/
  description: >-
    Official blog of Patreon.com
  categories:
    - Blog
  featured: false
- title: Full Beaker
  url: https://fullbeaker.com/
  main_url: https://fullbeaker.com/
  description: >-
    Full Beaker provides independent advice online about careers and home ownership, and connect anyone who asks with companies that can help them.
  categories:
    - Consulting
  featured: false
- title: Citywide Holdup
  url: https://citywideholdup.org/
  main_url: https://citywideholdup.org/
  source_url: https://github.com/killakam3084/citywide-site
  description: >-
    Citywide Holdup is an annual fundraising event held around early November in the city of Austin, TX hosted by the Texas Wranglers benefitting Easter Seals of Central Texas, a non-profit organization that provides exceptional services, education, outreach and advocacy so that people with disabilities can live, learn, work and play in our communities.
  categories:
    - Nonprofit
    - Event
  built_by: Cameron Rison
  built_by_url: https://github.com/killakam3084
  featured: false
- title: Dawn Labs
  url: https://dawnlabs.io
  main_url: https://dawnlabs.io
  description: >-
    Thoughtful products for inspired teams. With a holistic approach to engineering and design, we partner with startups and enterprises to build for the digital era.
  categories:
    - Technology
    - Agency
    - Web Development
  featured: false
- title: COOP by Ryder
  url: https://coop.com/
  main_url: https://coop.com/
  description: >
    COOP is a platform that connects fleet managers that have idle vehicles to businesses that are looking to rent vehicles. COOP simplifies the process and paperwork required to safely share vehicles between business owners.
  categories:
    - Marketing
  built_by: Crispin Porter Bogusky
  built_by_url: http://www.cpbgroup.com/
  featured: false
- title: Domino's Paving for Pizza
  url: https://www.pavingforpizza.com/
  main_url: https://www.pavingforpizza.com/
  description: >
    Nominate your town for a chance to have your rough drive home from Domino's fixed to pizza perfection.
  categories:
    - Marketing
  built_by: Crispin Porter Bogusky
  built_by_url: http://www.cpbgroup.com/
  featured: false
- title: Propapanda
  url: https://propapanda.eu/
  main_url: https://propapanda.eu/
  description: >
    Is a creative production house based in Tallinn, Estonia. We produce music videos, commercials, films and campaigns – from scratch to finish.
  categories:
    - Video
    - Portfolio
    - Agency
    - Media
  built_by: Henry Kehlmann
  built_by_url: https://github.com/madhenry/
  featured: false
- title: JAMstack.paris
  url: https://jamstack.paris/
  main_url: https://jamstack.paris/
  source_url: https://github.com/JAMstack-paris/jamstack.paris
  description: >
    JAMstack-focused, bi-monthly meetup in Paris
  categories:
    - Web Development
  built_by: Matthieu Auger & Nicolas Goutay
  built_by_url: https://github.com/JAMstack-paris
  featured: false
- title: DexWallet - The only Wallet you need by Dexlab
  main_url: "https://www.dexwallet.io/"
  url: "https://www.dexwallet.io/"
  source_url: "https://github.com/dexlab-io/DexWallet-website"
  featured: false
  description: >-
    DexWallet is a secure, multi-chain, mobile wallet with an upcoming one-click exchange for mobile.
  categories:
    - App
    - Open Source
  built_by: DexLab
  built_by_url: "https://github.com/dexlab-io"
- title: Kings Valley Paving
  url: https://kingsvalleypaving.com
  main_url: https://kingsvalleypaving.com
  description: >
    Kings Valley Paving is an asphalt, paving and concrete company serving the commercial, residential and industrial sectors in the Greater Toronto Area. Site designed by Stephen Bell.
  categories:
    - Marketing
  built_by: Michael Uloth
  built_by_url: https://www.michaeluloth.com
  featured: false
- title: Peter Barrett
  url: https://www.peterbarrett.ca
  main_url: https://www.peterbarrett.ca
  description: >
    Peter Barrett is a Canadian baritone from Newfoundland and Labrador who performs opera and concert repertoire in Canada, the U.S. and around the world. Site designed by Stephen Bell.
  categories:
    - Portfolio
    - Music
  built_by: Michael Uloth
  built_by_url: https://www.michaeluloth.com
  featured: false
- title: NARCAN
  main_url: https://www.narcan.com
  url: https://www.narcan.com
  description: >
    NARCAN Nasal Spray is the first and only FDA-approved nasal form of naloxone for the emergency treatment of a known or suspected opioid overdose.
  categories:
    - Healthcare
  built_by: NARCAN
  built_by_url: https://www.narcan.com
  featured: false
- title: Ritual
  main_url: https://ritual.com
  url: https://ritual.com
  description: >
    Ritual started with a simple question, what exactly is in women's multivitamins? This is the story of what happened when our founder Kat started searching for answers — the story of Ritual.
  categories:
    - Healthcare
  built_by: Ritual
  built_by_url: https://ritual.com
  featured: false
- title: Truebill
  main_url: https://www.truebill.com
  url: https://www.truebill.com
  description: >
    Truebill empowers you to take control of your money.
  categories:
    - Finance
  built_by: Truebill
  built_by_url: https://www.truebill.com
  featured: false
- title: Smartling
  main_url: https://www.smartling.com
  url: https://www.smartling.com
  description: >
    Smartling enables you to automate, manage, and professionally translate content so that you can do more with less.
  categories:
    - Marketing
  built_by: Smartling
  built_by_url: https://www.smartling.com
  featured: false
- title: Clear
  main_url: https://www.clearme.com
  url: https://www.clearme.com
  description: >
    At clear, we’re working toward a future where you are your ID, enabling you to lead an unstoppable life.
  categories:
    - Security
  built_by: Clear
  built_by_url: https://www.clearme.com
  featured: false
- title: VS Code Rocks
  main_url: "https://vscode.rocks"
  url: "https://vscode.rocks"
  source_url: "https://github.com/lannonbr/vscode-rocks"
  featured: false
  description: >
    VS Code Rocks is a place for weekly news on the newest features and updates to Visual Studio Code as well as trending extensions and neat tricks to continually improve your VS Code skills.
  categories:
    - Open Source
    - Blog
    - Web Development
  built_by: Benjamin Lannon
  built_by_url: "https://github.com/lannonbr"
- title: Particle
  main_url: "https://www.particle.io"
  url: "https://www.particle.io"
  featured: false
  description: Particle is a fully-integrated IoT platform that offers everything you need to deploy an IoT product.
  categories:
    - Marketing
- title: freeCodeCamp curriculum
  main_url: "https://learn.freecodecamp.org"
  url: "https://learn.freecodecamp.org"
  featured: false
  description: Learn to code with free online courses, programming projects, and interview preparation for developer jobs.
  categories:
    - Web Development
    - Learning
- title: Tandem
  main_url: "https://www.tandem.co.uk"
  url: "https://www.tandem.co.uk"
  description: >
    We're on a mission to free you of money misery. Our app, card and savings account are designed to help you spend less time worrying about money and more time enjoying life.
  categories:
    - Finance
    - App
  built_by: Tandem
  built_by_url: https://github.com/tandembank
  featured: false
- title: Monbanquet.fr
  main_url: "https://monbanquet.fr"
  url: "https://monbanquet.fr"
  description: >
    Give your corporate events the food and quality it deserves, thanks to the know-how of the best local artisans.
  categories:
    - eCommerce
    - Food
    - Event
  built_by: Monbanquet.fr
  built_by_url: https://github.com/monbanquet
  featured: false
- title: The Leaky Cauldron Blog
  url: https://theleakycauldronblog.com
  main_url: https://theleakycauldronblog.com
  source_url: https://github.com/v4iv/theleakycauldronblog
  description: >
    A Brew of Awesomeness with a Pinch of Magic...
  categories:
    - Blog
  built_by: Vaibhav Sharma
  built_by_url: https://github.com/v4iv
  featured: false
- title: Wild Drop Surf Camp
  main_url: "https://wilddropsurfcamp.com"
  url: "https://wilddropsurfcamp.com"
  description: >
    Welcome to Portugal's best kept secret and be amazed with our nature. Here you can explore, surf, taste the world's best gastronomy and wine, feel the North Canyon's power with the biggest waves in the world and so many other amazing things. Find us, discover yourself!
  categories:
    - Travel
  built_by: Samuel Fialho
  built_by_url: https://samuelfialho.com
  featured: false
- title: JoinUp HR chatbot
  url: https://www.joinup.io
  main_url: https://www.joinup.io
  description: Custom HR chatbot for better candidate experience
  categories:
    - App
    - Technology
  featured: false
- title: JDCastro Web Design & Development
  main_url: https://jacobdcastro.com
  url: https://jacobdcastro.com
  source_url: https://github.com/jacobdcastro/personal-site
  featured: false
  description: >
    A small business site for freelance web designer and developer Jacob D. Castro. Includes professional blog, contact forms, and soon-to-come portfolio of sites for clients. Need a new website or an extra developer to share the workload? Feel free to check out the website!
  categories:
    - Blog
    - Portfolio
    - Business
    - Freelance
  built_by: Jacob D. Castro
  built_by_url: https://twitter.com/jacobdcastro
- title: Gatsby Tutorials
  main_url: https://www.gatsbytutorials.com
  url: https://www.gatsbytutorials.com
  source_url: https://github.com/ooloth/gatsby-tutorials
  featured: false
  description: >
    Gatsby Tutorials is a community-updated list of video, audio and written tutorials to help you learn GatsbyJS.
  categories:
    - Web Development
    - Education
    - Open Source
  built_by: Michael Uloth
  built_by_url: "https://www.michaeluloth.com"
- title: Up & Running Tutorials
  main_url: https://www.upandrunningtutorials.com
  url: https://www.upandrunningtutorials.com
  featured: false
  description: >
    Free coding tutorials for web developers. Get your web development career up and running by learning to build better, faster websites.
  categories:
    - Web Development
    - Education
  built_by: Michael Uloth
  built_by_url: "https://www.michaeluloth.com"
- title: Grooovinger
  url: https://www.grooovinger.com
  main_url: https://www.grooovinger.com
  description: >
    Martin Grubinger, a web developer from Austria
  categories:
    - Portfolio
    - Web Development
  built_by: Martin Grubinger
  built_by_url: https://www.grooovinger.com
  featured: false
- title: LXDX - the Crypto Derivatives Exchange
  main_url: https://www.lxdx.co/
  url: https://www.lxdx.co/
  description: >
    LXDX is the world's fastest crypto exchange. Our mission is to bring innovative financial products to retail crypto investors, providing access to the same speed and scalability that institutional investors already depend on us to deliver each and every day.
  categories:
    - Marketing
    - Finance
  built_by: Corey Ward
  built_by_url: http://www.coreyward.me/
  featured: false
- title: Kyle McDonald
  url: https://kylemcd.com
  main_url: https://kylemcd.com
  source_url: https://github.com/kylemcd/personal-site-react
  description: >
    Personal site + blog for Kyle McDonald
  categories:
    - Blog
  built_by: Kyle McDonald
  built_by_url: https://kylemcd.com
  featured: false
- title: VSCode Power User Course
  main_url: https://VSCode.pro
  url: https://VSCode.pro
  description: >
    After 10 years with Sublime, I switched to VSCode. Love it. Spent 1000+ hours building a premium video course to help you switch today. 200+ power user tips & tricks turn you into a VSCode.pro
  categories:
    - Education
    - Learning
    - eCommerce
    - Marketing
    - Technology
    - Web Development
  built_by: Ahmad Awais
  built_by_url: https://twitter.com/MrAhmadAwais/
  featured: false
- title: Thijs Koerselman Portfolio
  main_url: https://www.vauxlab.com
  url: https://www.vauxlab.com
  featured: false
  description: >
    Portfolio of Thijs Koerselman. A freelance software engineer, full-stack web developer and sound designer.
  categories:
    - Portfolio
    - Business
    - Freelance
    - Technology
    - Web Development
    - Music
- title: Ad Hoc Homework
  main_url: https://homework.adhoc.team
  url: https://homework.adhoc.team
  description: >
    Ad Hoc builds government digital services that are fast, efficient, and usable by everyone. Ad Hoc Homework is a collection of coding and design challenges for candidates applying to our open positions.
  categories:
    - Web Development
    - Government
    - Healthcare
    - Programming
  built_by_url: https://adhoc.team
  featured: false
- title: Birra Napoli
  main_url: http://www.birranapoli.it
  url: http://www.birranapoli.it
  built_by: Ribrain
  built_by_url: https://www.ribrainstudio.com
  featured: false
  description: >
    Birra Napoli official site
  categories:
    - Landing Page
    - Business
    - Food
- title: Satispay
  url: https://www.satispay.com
  main_url: https://www.satispay.com
  categories:
    - Business
    - Finance
    - Technology
  built_by: Satispay
  built_by_url: https://www.satispay.com
  featured: false
- title: The Movie Database - Gatsby
  url: https://tmdb.lekoarts.de
  main_url: https://tmdb.lekoarts.de
  source_url: https://github.com/LekoArts/gatsby-source-tmdb-example
  categories:
    - Open Source
    - Entertainment
    - Gallery
  featured: false
  built_by: LekoArts
  built_by_url: "https://github.com/LekoArts"
  description: >
    Source from The Movie Database (TMDb) API (v3) in Gatsby. This example is built with react-spring, React hooks and react-tabs and showcases the gatsby-source-tmdb plugin. It also has some client-only paths and uses gatsby-image.
- title: LANDR - Creative Tools for Musicians
  url: https://www.landr.com/
  main_url: https://www.landr.com/en/
  categories:
    - Music
    - Technology
    - Business
    - Entrepreneurship
    - Freelance
    - Marketing
    - Media
  featured: false
  built_by: LANDR
  built_by_url: https://twitter.com/landr_music
  description: >
    Marketing website built for LANDR. LANDR is a web application that provides tools for musicians to master their music (using artificial intelligence), collaborate with other musicians, and distribute their music to multiple platforms.
- title: ClinicJS
  url: https://clinicjs.org/
  main_url: https://clinicjs.org/
  categories:
    - Technology
    - Documentation
  featured: false
  built_by: NearForm
  built_by_url: "https://www.nearform.com/"
  description: >
    Tools to help diagnose and pinpoint Node.js performance issues.
- title: KOBIT
  main_url: "https://kobit.in"
  url: "https://kobit.in"
  description: Automated Google Analytics Report with everything you need and more
  featured: false
  categories:
    - Marketing
    - Blog
  built_by: mottox2
  built_by_url: "https://mottox2.com"
- title: Aleksander Hansson
  main_url: https://ahansson.com
  url: https://ahansson.com
  featured: false
  description: >
    Portfolio website for Aleksander Hansson
  categories:
    - Portfolio
    - Business
    - Freelance
    - Technology
    - Web Development
    - Consulting
  built_by: Aleksander Hansson
  built_by_url: https://www.linkedin.com/in/aleksanderhansson/
- title: Surfing Nosara
  main_url: "https://www.surfingnosara.com"
  url: "https://www.surfingnosara.com"
  description: Real estate, vacation, and surf report hub for Nosara, Costa Rica
  featured: false
  categories:
    - Business
    - Blog
    - Gallery
    - Marketing
  built_by: Desarol
  built_by_url: "https://www.desarol.com"
- title: Crispin Porter Bogusky
  url: https://cpbgroup.com/
  main_url: https://cpbgroup.com/
  description: >
    We solve the world’s toughest communications problems with the most quantifiably potent creative assets.
  categories:
    - Agency
    - Design
    - Marketing
  built_by: Crispin Porter Bogusky
  built_by_url: https://cpbgroup.com/
  featured: false
- title: graphene-python
  url: https://graphene-python.org
  main_url: https://graphene-python.org
  description: Graphene is a collaboratively funded project.Graphene-Python is a library for building GraphQL APIs in Python easily.
  categories:
    - Library
    - API
    - Documentation
  featured: false
- title: Engel & Völkers Ibiza Holiday Rentals
  main_url: "https://www.ev-ibiza.com/"
  url: "https://www.ev-ibiza.com/"
  featured: false
  built_by: Ventura Digitalagentur
  description: >
    Engel & Völkers, one of the most successful real estate agencies in the world, offers luxury holiday villas to rent in Ibiza.
  categories:
    - Travel
- title: Sylvain Hamann's personal website
  url: "https://shamann.fr"
  main_url: "https://shamann.fr"
  source_url: "https://github.com/sylvhama/shamann-gatsby/"
  description: >
    Sylvain Hamann, web developer from France
  categories:
    - Portfolio
    - Web Development
  built_by: Sylvain Hamann
  built_by_url: "https://twitter.com/sylvhama"
  featured: false
- title: Luca Crea's portfolio
  main_url: https://lcrea.github.io
  url: https://lcrea.github.io
  description: >
    Portfolio and personal website of Luca Crea, an Italian software engineer.
  categories:
    - Portfolio
  built_by: Luca Crea
  built_by_url: https://github.com/lcrea
  featured: false
- title: Escalade Sports
  main_url: "https://www.escaladesports.com/"
  url: "https://www.escaladesports.com/"
  categories:
    - eCommerce
    - Sports
  built_by: Escalade Sports
  built_by_url: "https://www.escaladesports.com/"
  featured: false
- title: Exposify
  main_url: "https://www.exposify.de/"
  url: "https://www.exposify.de/"
  description: >
    This is our German website built with Gatsby 2.0, Emotion and styled-system.
    Exposify is a proptech startup and builds technology for real estate businesses.
    We provide our customers with an elegant agent software in combination
    with beautifully designed and fast websites.
  categories:
    - Web Development
    - Real Estate
    - Agency
    - Marketing
  built_by: Exposify
  built_by_url: "https://www.exposify.de/"
  featured: false
- title: Steak Point
  main_url: https://www.steakpoint.at/
  url: https://www.steakpoint.at/
  description: >
    Steak Restaurant in Vienna, Austria (Wien, Österreich).
  categories:
    - Food
  built_by: Peter Kroyer
  built_by_url: https://www.peterkroyer.at/
  featured: false
- title: Takumon blog
  main_url: "https://takumon.com"
  url: "https://takumon.com"
  source_url: "https://github.com/Takumon/blog"
  description: Java Engineer's tech blog.
  featured: false
  categories:
    - Blog
  built_by: Takumon
  built_by_url: "https://twitter.com/inouetakumon"
- title: DayThirty
  main_url: "https://daythirty.com"
  url: "https://daythirty.com"
  description: DayThirty - ideas for the new year.
  featured: false
  categories:
    - Marketing
  built_by: Jack Oliver
  built_by_url: "https://twitter.com/mrjackolai"
- title: TheAgencyProject
  main_url: "https://theagencyproject.co"
  url: "https://theagencyproject.co"
  description: Agency model, without agency overhead.
  categories:
    - Agency
  built_by: JV-LA
  built_by_url: https://jv-la.com
- title: Karen Hou's portfolio
  main_url: https://www.karenhou.com/
  url: https://www.karenhou.com/
  categories:
    - Portfolio
  built_by: Karen H. Developer
  built_by_url: https://github.com/karenhou
  featured: false
- title: Jean Luc Ponty
  main_url: "https://ponty.com"
  url: "https://ponty.com"
  description: Official site for Jean Luc Ponty, French virtuoso violinist and jazz composer.
  featured: false
  categories:
    - Music
    - Entertainment
  built_by: Othermachines
  built_by_url: "https://othermachines.com"
- title: Rosewood Family Advisors
  main_url: "https://www.rfallp.com/"
  url: "https://www.rfallp.com/"
  description: Rosewood Family Advisors LLP (Palo Alto) provides a diverse range of family office services customized for ultra high net worth individuals.
  featured: false
  categories:
    - Finance
    - Business
  built_by: Othermachines
  built_by_url: "https://othermachines.com"
- title: Cole Walker's Portfolio
  main_url: "https://www.walkermakes.com"
  url: "https://www.walkermakes.com"
  source_url: "https://github.com/ColeWalker/portfolio"
  description: The portfolio of web developer Cole Walker, built with the help of Gatsby v2, React-Spring, and SASS.
  featured: false
  categories:
    - Portfolio
    - Web Development
  built_by: Cole Walker
  built_by_url: "https://www.walkermakes.com"
- title: Standing By Company
  main_url: "https://standingby.company"
  url: "https://standingby.company"
  description: A brand experience design company led by Scott Mackenzie and Trent Barton.
  featured: false
  categories:
    - Design
    - Web Development
  built_by: Standing By Company
  built_by_url: "https://standingby.company"
- title: Ashley Thouret
  main_url: "https://www.ashleythouret.com"
  url: "https://www.ashleythouret.com"
  description: Official website of Canadian soprano Ashley Thouret. Site designed by Stephen Bell.
  categories:
    - Portfolio
    - Music
  built_by: Michael Uloth
  built_by_url: "https://www.michaeluloth.com"
  featured: false
- title: The AZOOR Society
  main_url: "https://www.theazoorsociety.org"
  url: "https://www.theazoorsociety.org"
  description: The AZOOR Society is a UK-based charity committed to promoting awareness of Acute Zonal Occult Outer Retinopathy and assisting further research. Site designed by Stephen Bell.
  categories:
    - Community
    - Nonprofit
  built_by: Michael Uloth
  built_by_url: "https://www.michaeluloth.com"
  featured: false
- title: Gábor Fűzy pianist
  main_url: "https://pianobar.hu"
  url: "https://pianobar.hu"
  description: Gábor Fűzy pianist's official website built with Gatsby v2.
  categories:
    - Music
  built_by: Zoltán Bedi
  built_by_url: "https://github.com/B3zo0"
  featured: false
- title: Logicwind
  main_url: "https://logicwind.com"
  url: "https://logicwind.com"
  description: Website of Logicwind - JavaScript experts, Technology development agency & consulting.
  featured: false
  categories:
    - Portfolio
    - Agency
    - Web Development
    - Consulting
  built_by: Logicwind
  built_by_url: "https://www.logicwind.com"
- title: ContactBook.app
  main_url: "https://contactbook.app"
  url: "https://contactbook.app"
  description: Seamlessly share Contacts with G Suite team members
  featured: false
  categories:
    - Landing Page
    - Blog
  built_by: Logicwind
  built_by_url: "https://www.logicwind.com"
- title: Waterscapes
  main_url: "https://waterscap.es"
  url: "https://waterscap.es/lake-monteynard/"
  source_url: "https://github.com/gaelbillon/Waterscapes-Gatsby-site"
  description: Waterscap.es is a directory of bodies of water (creeks, ponds, waterfalls, lakes, etc) with information about each place such as how to get there, hike time, activities and photos and a map displayed with the Mapbox GL SJ npm package. It was developed with the goal of learning Gatsby. This website is based on the gatsby-contentful-starter and uses Contentful as CMS. It is hosted on Netlify. Hooks are setup with Bitbucket and Contentful to trigger a new build upon code or content changes. The data on Waterscap.es is a mix of original content and informations from the internets gathered and put together.
  categories:
    - Directory
    - Photography
    - Travel
  built_by: Gaël Billon
  built_by_url: "https://gaelbillon.com"
  featured: false
- title: Packrs
  url: "https://www.packrs.co/"
  main_url: "https://www.packrs.co/"
  description: >
    Packrs is a local delivery platform, one spot for all your daily requirements. On a single tap get everything you need at your doorstep.
  categories:
    - Marketing
    - Landing Page
    - Entrepreneurship
  built_by: Vipin Kumar Rawat
  built_by_url: "https://github.com/aesthytik"
  featured: false
- title: HyakuninIsshu
  main_url: "https://hyakuninanki.net"
  url: "https://hyakuninanki.net"
  source_url: "https://github.com/rei-m/web_hyakuninisshu"
  description: >
    HyakuninIsshu is a traditional Japanese card game.
  categories:
    - Education
    - Gallery
    - Entertainment
  built_by: Rei Matsushita
  built_by_url: "https://github.com/rei-m/"
  featured: false
- title: WQU Partners
  main_url: "https://partners.wqu.org/"
  url: "https://partners.wqu.org/"
  featured: false
  categories:
    - Marketing
    - Education
    - Landing Page
  built_by: Corey Ward
  built_by_url: "http://www.coreyward.me/"
- title: Federico Giacone
  url: "https://federico.giac.one/"
  main_url: "https://federico.giac.one"
  source_url: "https://github.com/leopuleo/federico.giac.one"
  description: >
    Digital portfolio for Italian Architect Federico Giacone.
  categories:
    - Portfolio
    - Gallery
  built_by: Leonardo Giacone
  built_by_url: "https://github.com/leopuleo"
  featured: false
- title: Station
  url: "https://getstation.com/"
  main_url: "https://getstation.com/"
  description: Station is the first smart browser for busy people. A single place for all of your web applications.
  categories:
    - Technology
    - Web Development
    - Productivity
  featured: false
- title: Vyron Vasileiadis
  url: "https://fedonman.com/"
  main_url: "https://fedonman.com"
  source_url: "https://github.com/fedonman/fedonman-website"
  description: Personal space of Vyron Vasileiadis aka fedonman, a Web & IoT Developer, Educator and Entrepreneur based in Athens, Greece.
  categories:
    - Portfolio
    - Technology
    - Web Development
    - Education
  built_by: Vyron Vasileiadis
  built_by_url: "https://github.com/fedonman"
- title: Fabien Champigny
  url: "https://www.champigny.name/"
  main_url: "https://www.champigny.name/"
  built_by_url: "https://www.champigny.name/"
  description: Fabien Champigny's personal blog. Entrepreneur, hacker and loves street photo.
  categories:
    - Blog
    - Gallery
    - Photography
    - Productivity
    - Entrepreneurship
  featured: false
- title: Alex Xie - Portfolio
  url: https://alexieyizhe.me/
  main_url: https://alexieyizhe.me/
  source_url: https://github.com/alexieyizhe/alexieyizhe.github.io
  description: >
    Personal website of Alex Yizhe Xie, a University of Waterloo Computer Science student and coding enthusiast.
  categories:
    - Blog
    - Portfolio
    - Web Development
  featured: false
- title: Equithon
  url: https://equithon.org/
  main_url: https://equithon.org/
  source_url: https://github.com/equithon/site-main/
  built_by: Alex Xie
  built_by_url: https://alexieyizhe.me/
  description: >
    Equithon is the largest social innovation hackathon in Waterloo, Canada. It was founded in 2016 to tackle social equity issues and create change.
  categories:
    - Education
    - Event
    - Learning
    - Open Source
    - Nonprofit
    - Technology
  featured: false
- title: Dale Blackburn - Portfolio
  url: https://dakebl.co.uk/
  main_url: https://dakebl.co.uk/
  source_url: https://github.com/dakebl/dakebl.co.uk
  description: >
    Dale Blackburn's personal website and blog.
  categories:
    - Blog
    - Portfolio
    - Web Development
  featured: false
- title: Portfolio of Anthony Wiktor
  url: https://www.anthonydesigner.com/
  main_url: https://www.anthonydesigner.com/
  description: >
    Anthony Wiktor is a Webby Award-Winning Creative Director and Digital Designer twice named Hot 100 by WebDesigner Magazine. Anthony has over a decade of award-winning experience in design and has worked on projects across a diverse set of industries — from entertainment to consumer products to hospitality to technology. Anthony is a frequent lecturer at USC’s Annenberg School for Communication & Journalism and serves on the board of AIGA Los Angeles.
  categories:
    - Portfolio
    - Marketing
  built_by: Maciej Leszczyński
  built_by_url: http://twitter.com/_maciej
  featured: false
- title: Frame.io Workflow Guide
  main_url: https://workflow.frame.io
  url: https://workflow.frame.io
  description: >
    The web’s most comprehensive post-production resource, written by pro filmmakers, for pro filmmakers. Always expanding, always free.
  categories:
    - Education
  built_by: Frame.io
  built_by_url: https://frame.io
  featured: false
- title: MarcySutton.com
  main_url: https://marcysutton.com
  url: https://marcysutton.com
  description: >
    The personal website of web developer and accessibility advocate Marcy Sutton.
  categories:
    - Blog
    - Accessibility
    - Video
    - Photography
  built_by: Marcy Sutton
  built_by_url: https://marcysutton.com
  featured: true
- title: Kepinski.me
  main_url: https://kepinski.me
  url: https://kepinski.me
  description: >
    The personal site of Antoni Kepinski, Node.js Developer.
  categories:
    - Portfolio
    - Open Source
  built_by: Antoni Kepinski
  built_by_url: https://kepinski.me
  featured: false
- title: WPGraphQL Docs
  main_url: https://docs.wpgraphql.com
  url: https://docs.wpgraphql.com
  description: >
    Documentation for WPGraphQL, a free open-source WordPress plugin that provides an extendable GraphQL schema and API for any WordPress site.
  categories:
    - API
    - Documentation
    - Technology
    - Web Development
    - WordPress
  built_by: WPGraphQL
  built_by_url: https://wpgraphql.com
  featured: false
- title: Shine Lawyers
  main_url: https://www.shine.com.au
  url: https://www.shine.com.au
  description: >
    Shine Lawyers is an Australian legal services website built with Gatsby v2, Elasticsearch, Isso, and Geolocation services.
  categories:
    - Business
    - Blog
- title: Parallel Polis Kosice
  url: https://www.paralelnapoliskosice.sk/
  main_url: https://www.paralelnapoliskosice.sk/
  source_url: https://github.com/ParalelnaPolisKE/paralelnapoliskosice.sk
  description: >
    Parallel Polis is a collective of people who want to live in a more opened world. We look for possibilities and technologies (Bitcoin, the blockchain, reputation systems and decentralized technologies in general) that open new ways, make processes easier and remove unnecessary barriers. We want to create an environment that aims at education, discovering and creating better systems for everybody who is interested in freedom and independence.
  categories:
    - Blog
    - Education
    - Technology
  built_by: Roman Vesely
  built_by_url: https://romanvesely.
  featured: false
- title: Unda Solutions
  url: https://unda.com.au
  main_url: https://unda.com.au
  description: >
    A custom web application development company in Perth, WA
  categories:
    - Business
    - Freelance
    - Web Development
    - Technology
  featured: false
- title: BIGBrave
  main_url: https://bigbrave.digital
  url: https://bigbrave.digital
  description: >
    BIGBrave is a strategic design firm. We partner with our clients, big and small, to design & create human-centered brands, products, services and systems that are simple, beautiful and easy to use.
  categories:
    - Agency
    - Web Development
    - Marketing
    - Technology
    - WordPress
  built_by: Francois Brill
  built_by_url: https://bigbrave.digital
  featured: false
- title: KegTracker
  main_url: https://www.kegtracker.co.za
  url: https://www.kegtracker.co.za
  description: >
    Keg Tracker is part of the Beverage Insights family and its sole aim is to provide you with the right data about your kegs to make better decisions. In today’s business landscape having the right information at your finger tips is crucial to the agility of your business.
  categories:
    - Food
    - Business
    - Technology
  built_by: Francois Brill
  built_by_url: https://bigbrave.digital
  featured: false
- title: Mike Nichols
  url: https://www.mikenichols.me
  main_url: https://www.mikenichols.me
  description: >
    Portfolio site of Mike Nichols, a UX designer and product development lead.
  categories:
    - Portfolio
    - Technology
    - Web Development
  built_by: Mike Nichols
  featured: false
- title: Steve Haid
  url: https://www.stevehaid.com
  main_url: https://www.stevehaid.com
  description: >
    Steve Haid is a real estate agent and Professional Financial Planner (PFP) who has been helping clients achieve their investment goals since 2006. Site designed by Stephen Bell.
  categories:
    - Marketing
    - Real Estate
  built_by: Michael Uloth
  built_by_url: "https://www.michaeluloth.com"
- title: Incremental - Loyalty, Rewards and Incentive Programs
  main_url: https://www.incremental.com.au
  url: https://www.incremental.com.au
  description: >
    Sydney-based digital agency specialising in loyalty, rewards and incentive programs. WordPress backend; Cloudinary, YouTube and Hubspot form integration; query data displayed as animated SVG graphs; video background in the header.
  categories:
    - Agency
    - Portfolio
    - WordPress
  built_by: Incremental
  built_by_url: https://www.incremental.com.au
  featured: false
- title: Technica11y
  main_url: https://www.technica11y.org
  url: https://www.technica11y.org
  description: >
    Discussing challenges in technical accessibility.
  categories:
    - Accessibility
    - Education
    - Video
  built_by: Tenon.io
  built_by_url: https://tenon.io
  featured: false
- title: Tenon-UI Documentation
  main_url: https://www.tenon-ui.info
  url: https://www.tenon-ui.info
  description: >
    Documentation site for Tenon-UI: Tenon.io's accessible components library.
  categories:
    - Accessibility
    - Documentation
    - Library
    - Web Development
  built_by: Tenon.io
  built_by_url: https://tenon.io
  featured: false
- title: Matthew Secrist
  main_url: https://www.matthewsecrist.net
  url: https://www.matthewsecrist.net
  source_url: https://github.com/matthewsecrist/v3
  description: >
    Matthew Secrist's personal portfolio using Gatsby, Prismic and Styled-Components.
  categories:
    - Portfolio
    - Technology
    - Web Development
  built_by: Matthew Secrist
  built_by_url: https://www.matthewsecrist.net
  featured: false
- title: Node.js Dev
  main_url: https://nodejs.dev
  url: https://nodejs.dev
  source_url: https://github.com/nodejs/nodejs.dev
  description: >
    Node.js Foundation Website.
  categories:
    - Documentation
    - Web Development
  built_by: Node.js Website Redesign Working Group
  built_by_url: https://github.com/nodejs/website-redesign
  featured: false
- title: Sheffielders
  main_url: https://sheffielders.org
  url: https://sheffielders.org
  source_url: https://github.com/davemullenjnr/sheffielders
  description: >
    A collective of businesses, creatives, and projects based in Sheffield, UK.
  categories:
    - Directory
  built_by: Dave Mullen Jnr
  built_by_url: https://davemullenjnr.co.uk
  featured: false
- title: Stealth Labs
  url: https://stealthlabs.io
  main_url: https://stealthlabs.io
  description: >
    We design and develop for the web, mobile and desktop
  categories:
    - Portfolio
    - Web Development
  built_by: Edvins Antonovs
  built_by_url: https://edvins.io
  featured: false
- title: Constanzia Yurashko
  main_url: https://www.constanziayurashko.com
  url: https://www.constanziayurashko.com
  description: >
    Exclusive women's ready-to-wear fashion by designer Constanzia Yurashko.
  categories:
    - Portfolio
  built_by: Maxim Andries
  featured: false
- title: The Tenon.io blog
  main_url: https://blog.tenon.io/
  url: https://blog.tenon.io/
  description: >
    The Tenon.io blog features articles on accessibility written by some of the industry's leading lights and includes news, guidance, and education.
  categories:
    - Accessibility
    - Blog
    - Education
  built_by: Tenon.io
  built_by_url: https://tenon.io
  featured: false
- title: Algolia
  url: https://algolia.com
  main_url: https://algolia.com
  description: >
    Algolia helps businesses across industries quickly create relevant, scalable, and lightning fast search and discovery experiences.
  categories:
    - Web Development
    - Technology
    - Open Source
    - Featured
  built_by: Algolia
  featured: true
- title: GVD Renovations
  url: https://www.gvdrenovationsinc.com/
  main_url: https://www.gvdrenovationsinc.com/
  description: >
    GVD Renovations is a home improvement contractor with a well known reputation as a professional, quality contractor in California.
  categories:
    - Business
  built_by: David Krasniy
  built_by_url: http://dkrasniy.com
  featured: false
- title: Styled System
  url: https://styled-system.com/
  main_url: https://styled-system.com/
  source_url: https://github.com/styled-system/styled-system/tree/master/docs
  description: >
    Style props for rapid UI development.
  categories:
    - Design System
  built_by: Brent Jackson
  built_by_url: https://jxnblk.com/
- title: Timehacker
  url: https://timehacker.app
  main_url: https://timehacker.app
  description: >
    Procrastination killer, automatic time tracking app to skyrocket your productivity
  categories:
    - Productivity
    - App
    - Technology
    - Marketing
    - Landing Page
  built_by: timehackers
  featured: false
- title: Little & Big
  main_url: "https://www.littleandbig.com.au/"
  url: "https://www.littleandbig.com.au/"
  description: >
    Little & Big exists with the aim to create Websites, Apps, E-commerce stores
    that are consistently unique and thoughtfully crafted, every time.
  categories:
    - Agency
    - Design
    - Web Development
    - Portfolio
  built_by: Little & Big
  built_by_url: "https://www.littleandbig.com.au/"
  featured: false
- title: Cat Knows
  main_url: "https://catnose99.com/"
  url: "https://catnose99.com/"
  description: >
    Personal blog built with Gatsby v2.
  categories:
    - Blog
    - Web Development
  built_by: CatNose
  built_by_url: "https://twitter.com/catnose99"
  featured: false
- title: just some dev
  url: https://www.iamdeveloper.com
  main_url: https://www.iamdeveloper.com
  source_url: https://github.com/nickytonline/www.iamdeveloper.com
  description: >
    Just some software developer writing things ✏️
  categories:
    - Blog
  built_by: Nick Taylor
  built_by_url: https://www.iamdeveloper.com
  featured: false
- title: Keziah Moselle Blog
  url: https://blog.keziahmoselle.fr/
  main_url: https://blog.keziahmoselle.fr/
  source_url: https://github.com/KeziahMoselle/blog.keziahmoselle.fr
  description: >
    ✍️ A place to share my thoughts.
  categories:
    - Blog
  built_by: Keziah Moselle
  built_by_url: https://keziahmoselle.fr/
- title: xfuture's blog
  url: https://www.xfuture-blog.com/
  main_url: https://www.xfuture-blog.com/
  source_url: https://github.com/xFuture603/xfuture-blog
  description: >
    A blog about Devops, Web development, and my insights as a systems engineer.
  categories:
    - Blog
  built_by: Daniel Uhlmann
  built_by_url: https://www.xfuture-blog.com/
- title: Mayne's Blog
  main_url: "https://gine.me/"
  url: "https://gine.me/page/1"
  source_url: "https://github.com/mayneyao/gine-blog"
  featured: false
  categories:
    - Blog
    - Web Development
- title: Bakedbird
  url: https://bakedbird.com
  main_url: https://bakedbird.com
  description: >
    Eleftherios Psitopoulos - A frontend developer from Greece ☕
  categories:
    - Portfolio
    - Blog
  built_by: Eleftherios Psitopoulos
  built_by_url: https://bakedbird.com
- title: Benjamin Lannon
  url: https://lannonbr.com
  main_url: https://lannonbr.com
  source_url: https://github.com/lannonbr/Portfolio-gatsby
  description: >
    Personal portfolio of Benjamin Lannon
  categories:
    - Portfolio
    - Web Development
  built_by: Benjamin Lannon
  built_by_url: https://lannonbr.com
  featured: false
- title: Aravind Balla
  url: https://aravindballa.com
  main_url: https://aravindballa.com
  source_url: https://github.com/aravindballa/website2017
  description: >
    Personal portfolio of Aravind Balla
  categories:
    - Portfolio
    - Blog
    - Web Development
  built_by: Aravind Balla
  built_by_url: https://aravindballa.com
- title: Kaleb McKelvey
  url: https://kalebmckelvey.com
  main_url: https://kalebmckelvey.com
  source_url: https://github.com/avatar-kaleb/kalebmckelvey-site
  description: >
    Personal portfolio of Kaleb McKelvey!
  categories:
    - Blog
    - Portfolio
  built_by: Kaleb McKelvey
  built_by_url: https://kalebmckelvey.com
  featured: false
- title: Michal Czaplinski
  url: https://czaplinski.io
  main_url: https://czaplinski.io
  source_url: https://github.com/michalczaplinski/michalczaplinski.github.io
  description: >
    Michal Czaplinski is a full-stack developer 🚀
  categories:
    - Portfolio
    - Web Development
  built_by: Michal Czaplinski mmczaplinski@gmail.com
  built_by_url: https://czaplinski.io
  featured: false
- title: Interactive Investor (ii)
  url: https://www.ii.co.uk
  main_url: https://www.ii.co.uk
  description: >
    Hybrid (static/dynamic) Gatsby web app for ii's free research, news and analysis, discussion and product marketing site.
  categories:
    - Business
    - Finance
    - Technology
  built_by: Interactive Investor (ii)
  built_by_url: https://www.ii.co.uk
  featured: false
- title: Weingut Goeschl
  url: https://www.weingut-goeschl.at/
  main_url: https://www.weingut-goeschl.at/
  description: >
    Weingut Goeschl is a family winery located in Gols, Burgenland in Austria (Österreich)
  categories:
    - eCommerce
    - Business
  built_by: Peter Kroyer
  built_by_url: https://www.peterkroyer.at/
  featured: false
- title: Hash Tech Guru
  url: https://hashtech.guru
  main_url: https://hashtech.guru
  description: >
    Software Development Training School and Tech Blog
  categories:
    - Blog
    - Education
  built_by: Htet Wai Yan Soe
  built_by_url: https://github.com/johnreginald
- title: AquaGruppen Vattenfilter
  url: https://aquagruppen.se
  main_url: https://aquagruppen.se/
  description: >
    Water filter and water treatment products in Sweden
  categories:
    - Business
    - Technology
  built_by: Johan Eliasson
  built_by_url: https://github.com/elitan
  featured: false
- title: Josef Aidt
  url: https://josefaidt.dev
  main_url: https://josefaidt.dev
  source_url: https://github.com/josefaidt/josefaidt.github.io
  description: >
    Personal website, blog, portfolio for Josef Aidt
  categories:
    - Portfolio
    - Blog
    - Web Development
  built_by: Josef Aidt
  built_by_url: https://twitter.com/garlicbred
- title: How To egghead
  main_url: https://howtoegghead.com/
  url: https://howtoegghead.com/
  source_url: https://github.com/eggheadio/how-to-egghead
  featured: false
  built_by: egghead.io
  built_by_url: https://egghead.io
  description: >
    How to become an egghead instructor or reviewer
  categories:
    - Documentation
    - Education
- title: Sherpalo Ventures
  main_url: "https://www.sherpalo.com/"
  url: "https://www.sherpalo.com/"
  featured: false
  categories:
    - Finance
    - Business
    - Technology
  built_by: Othermachines
  built_by_url: "https://othermachines.com"
- title: WrapCode
  url: https://www.wrapcode.com
  main_url: https://www.wrapcode.com
  description: >
    A full stack blog on Microsoft Azure, JavaScript, DevOps, AI and Bots.
  categories:
    - Blog
    - Technology
    - Web Development
  built_by: Rahul P
  built_by_url: https://twitter.com/_rahulpp
  featured: false
- title: Kirankumar Ambati's Portfolio
  url: https://www.kirankumarambati.me
  main_url: https://www.kirankumarambati.me
  description: >
    Personal website, blog, portfolio of Kirankumar Ambati
  categories:
    - Blog
    - Portfolio
    - Web Development
  built_by: Kirankumar Ambati
  built_by_url: https://github.com/kirankumarambati
  featured: false
- title: Mixkit by Envato
  url: https://mixkit.co
  main_url: https://mixkit.co
  description: >
    Extraordinary free HD videos
  categories:
    - Video
    - Design
    - Gallery
    - Video
  built_by: Envato
  built_by_url: https://github.com/envato
  featured: false
- title: Rou Hun Fan's portfolio
  main_url: https://flowen.me
  url: https://flowen.me
  source_url: https://github.com/flowen/flowen.me/tree/master/2019/v3
  description: >
    Portfolio of creative developer Rou Hun Fan. Built with Gatsby v2 &amp; Greensock drawSVG.
  categories:
    - Portfolio
  built_by: Rou Hun Fan Developer
  built_by_url: https://flowen.me
  featured: false
- title: chadly.net
  url: https://www.chadly.net
  main_url: https://www.chadly.net
  source_url: https://github.com/chadly/chadly.net
  description: >
    Personal tech blog by Chad Lee.
  categories:
    - Blog
    - Technology
    - Web Development
  built_by: Chad Lee
  built_by_url: https://github.com/chadly
  featured: false
- title: CivicSource
  url: https://www.civicsource.com
  main_url: https://www.civicsource.com
  description: >
    Online auction site to purchase tax-distressed properties from local taxing authorities.
  categories:
    - Real Estate
    - Government
  featured: false
- title: SpotYou
  main_url: "https://spotyou.joshglazer.com"
  url: "https://spotyou.joshglazer.com"
  source_url: "https://github.com/joshglazer/spotyou"
  description: >
    SpotYou allows you to watch your favorite music videos on Youtube based on your Spotify Preferences
  categories:
    - Entertainment
    - Music
  built_by: Josh Glazer
  built_by_url: https://linkedin.com/in/joshglazer/
  featured: false
- title: Hesam Kaveh's blog
  description: >
    A blog with great seo that using gatsby-source-wordpress to fetch posts from backend
  main_url: "https://hesamkaveh.com/"
  url: "https://hesamkaveh.com/"
  source_url: "https://github.com/hesamkaveh/sansi"
  featured: false
  categories:
    - Blog
    - WordPress
- title: Oliver Gomes Portfolio
  main_url: https://oliver-gomes.github.io/v4/
  url: https://oliver-gomes.github.io/v4/
  description: >
    As an artist and a web designer/developer, I wanted to find a way to present these two portfolios in a way that made sense.  I felt with new found power of speed, Gatsby helped keep my creativity intact with amazing response and versatility. I felt my butter smooth transition felt much better in user perspective and super happy with the power of Gatsby.
  categories:
    - Portfolio
    - Web Development
    - Blog
  built_by: Oliver Gomes
  built_by_url: https://github.com/oliver-gomes
  featured: false
- title: Patrik Szewczyk
  url: https://www.szewczyk.cz/
  main_url: https://www.szewczyk.cz/
  description: >
    Patrik Szewczyk – JavaScript, TypeScript, React, Node.js developer, Redux, Reason
  categories:
    - Portfolio
  built_by: Patrik Szewczyk
  built_by_url: https://linkedin.com/in/thepatriczek/
  featured: false
- title: Patrik Arvidsson's portfolio
  url: https://www.patrikarvidsson.com
  main_url: https://www.patrikarvidsson.com
  source_url: https://github.com/patrikarvidsson/portfolio-gatsby-contentful
  description: >
    Personal portfolio site of Swedish interaction designer Patrik Arvidsson. Built with Gatsby, Tailwind CSS, Emotion JS and Contentful.
  categories:
    - Blog
    - Design
    - Portfolio
    - Web Development
    - Technology
  built_by: Patrik Arvidsson
  built_by_url: https://www.patrikarvidsson.com
  featured: false
- title: Jacob Cofman's Blog
  description: >
    Personal blog / portfolio about Jacob Cofman.
  main_url: "https://jcofman.de/"
  url: "https://jcofman.de/"
  source_url: "https://github.com/JCofman/jc-website"
  featured: false
  categories:
    - Blog
    - Portfolio
- title: re-geo
  description: >
    re-geo is react based geo cities style component.
  main_url: "https://re-geo.netlify.com/"
  url: "https://re-geo.netlify.com/"
  source_url: "https://github.com/sadnessOjisan/re-geo-lp"
  categories:
    - Open Source
  built_by: sadnessOjisan
  built_by_url: https://twitter.com/sadnessOjisan
  featured: false
- title: Luis Cestou Portfolio
  description: >
    Portfolio of graphic + interactive designer Luis Cestou.
  main_url: "https://luiscestou.com"
  url: "https://luiscestou.com"
  source_url: "https://github.com/lcestou/luiscestou.com"
  built_by: Luis Cestou contact@luiscestou.com
  built_by_url: https://luiscestou.com
  featured: false
  categories:
    - Portfolio
    - Web Development
- title: Data Hackers
  url: https://datahackers.com.br/
  main_url: https://datahackers.com.br/
  description: >
    Official website for the biggest portuguese-speaking data science community. Makes use of several data sources such as podcasts from Anchor, messages from Slack, newsletters from MailChimp and blog posts from Medium. The unique visual design also had its hurdles and was quite fun to develop!
  categories:
    - Blog
    - Education
    - Podcast
    - Technology
  built_by: Kaordica
  built_by_url: https://kaordica.design
  featured: false
- title: TROMAQ
  url: https://www.tromaq.com/
  main_url: https://www.tromaq.com/
  description: >
    TROMAQ executes earthmoving services and rents heavy machinery for construction work. Even with the lack of good photography, their new site managed to pass a solid and trustworthy feeling to visitors during testing and they're already seeing the improvement in brand awareness, being the sole player with a modern website in their industry.
  categories:
    - Marketing
  built_by: Kaordica
  built_by_url: https://kaordica.design
  featured: false
- title: Novida Consulting
  url: https://www.novidaconsultoria.com.br
  main_url: https://www.novidaconsultoria.com.br
  description: >
    Novida’s goal was to position itself as a solid, exclusive and trustworthy brand for families looking for a safe financial future… We created a narrative and visual design that highlight their exclusivity.
  categories:
    - Marketing
  built_by: Kaordica
  built_by_url: https://kaordica.design
  featured: false
- title: We Are Clarks
  url: "https://www.weareclarks.com"
  main_url: "https://www.weareclarks.com"
  source_url: "https://github.com/abeaclark/weareclarks"
  description: >
    A family travel blog.
  categories:
    - Blog
    - Travel
  built_by: Abe Clark
  built_by_url: https://www.linkedin.com/in/abrahamclark/
  featured: false
- title: Guillaume Briday's Blog
  main_url: "https://guillaumebriday.fr/"
  url: "https://guillaumebriday.fr/"
  source_url: "https://github.com/guillaumebriday/guillaumebriday.fr"
  description: >
    My personal blog built with Gatsby and Tailwind CSS.
  categories:
    - Blog
    - Web Development
    - Technology
  built_by: Guillaume Briday
  built_by_url: https://guillaumebriday.fr/
  featured: false
- title: SEOmonitor
  main_url: "https://www.seomonitor.com"
  url: "https://www.seomonitor.com"
  description: >
    SEOmonitor is a suite of SEO tools dedicated to agencies.
  categories:
    - Blog
    - Portfolio
    - Agency
  built_by: Bejamas
  built_by_url: https://bejamas.io/
  featured: false
- title: Jean Regisser's Portfolio
  main_url: "https://jeanregisser.com/"
  url: "https://jeanregisser.com/"
  source_url: "https://github.com/jeanregisser/jeanregisser.com"
  featured: false
  description: >
    Portfolio of software engineer Jean Regisser.
  categories:
    - Portfolio
    - Mobile Development
  built_by: Jean Regisser
  built_by_url: "https://jeanregisser.com/"
- title: Axcept - Visual Screenshot Testing
  url: https://axcept.io
  main_url: https://axcept.io
  description: >
    Visual Testing for everyone
  categories:
    - Documentation
    - Web Development
  built_by: d:code:it
  built_by_url: https://dcodeit.com
  featured: false
- title: Chase Ohlson
  url: https://chaseohlson.com
  main_url: https://chaseohlson.com
  description: >
    Portfolio of frontend engineer & web developer Chase Ohlson.
  categories:
    - Portfolio
    - Web Development
  built_by: Chase Ohlson
  built_by_url: https://chaseohlson.com
  featured: false
- title: Zach Schnackel
  url: https://zslabs.com
  main_url: https://zslabs.com
  source_url: "https://github.com/zslabs/zslabs.com"
  description: >
    Portfolio site for UI/Motion Developer, Zach Schnackel.
  categories:
    - Portfolio
    - Web Development
  built_by: Zach Schnackel
  built_by_url: "https://zslabs.com"
- title: Gremlin
  url: https://www.gremlin.com
  main_url: https://www.gremlin.com
  description: >
    Gremlin's Failure as a Service finds weaknesses in your system before they cause problems.
  categories:
    - Marketing
- title: Headless.page
  main_url: https://headless.page/
  url: https://headless.page/
  description: >
    Headless.page is a directory of eCommerce sites featuring headless architecture, PWA features and / or the latest JavaScript technology.
  categories:
    - Directory
    - eCommerce
  built_by: Pilon
  built_by_url: https://pilon.io/
  featured: false
- title: Ouracademy
  main_url: https://our-academy.org/
  url: https://our-academy.org/
  source_url: "https://github.com/ouracademy/website"
  description: >
    Ouracademy is an organization that promoves the education in software development through blog posts & videos smiley.
  categories:
    - Open Source
    - Blog
    - Education
  built_by: Ouracademy
  built_by_url: https://github.com/ouracademy
  featured: false
- title: Tenon.io
  main_url: https://tenon.io
  url: https://tenon.io
  description: >
    Tenon.io is an accessibility tooling, services and consulting company.
  categories:
    - API
    - Accessibility
    - Business
    - Consulting
    - Technology
  built_by: Tenon.io
  built_by_url: https://tenon.io
  featured: false
- title: Projectival
  url: https://www.projectival.de/
  main_url: https://www.projectival.de/
  description: >
    Freelancer Online Marketing & Web Development in Cologne, Germany
  categories:
    - Freelance
    - Marketing
    - Web Development
    - Blog
    - Consulting
    - SEO
    - Business
  built_by: Sascha Klapetz
  built_by_url: https://www.projectival.de/
  featured: false
- title: Hetzner Online Community
  main_url: https://community.hetzner.com
  url: https://community.hetzner.com
  description: >
    Hetzner Online Community provides a free collection of high-quality tutorials, which are based on free and open source software, on a variety of topics such as development, system administration, and other web technology.
  categories:
    - Web Development
    - Technology
    - Programming
    - Open Source
    - Community
  built_by: Hetzner Online GmbH
  built_by_url: https://www.hetzner.com/
  featured: false
- title: AGYNAMIX
  url: https://www.agynamix.de/
  main_url: https://www.agynamix.de/
  source_url: https://github.com/tuhlmann/agynamix.de
  description: >
    Full Stack Java, Scala, Clojure, TypeScript, React Developer in Thalheim, Germany
  categories:
    - Freelance
    - Web Development
    - Programming
    - Blog
    - Consulting
    - Portfolio
    - Business
  built_by: Torsten Uhlmann
  built_by_url: https://www.agynamix.de/
  featured: false
- title: syracuse.io
  url: https://syracuse.io
  main_url: https://syracuse.io
  source_url: https://github.com/syracuseio/syracuseio/
  description: >
    Landing page for Syracuse NY Software Development Meetup Groups
  categories:
    - Community
  built_by: Benjamin Lannon
  built_by_url: https://lannonbr.com
- title: Render Documentation
  main_url: https://render.com/docs
  url: https://render.com/docs
  description: >
    Render is the easiest place to host your sites and apps. We use Gatsby for everything on https://render.com, including our documentation. The site is deployed on Render as well! We also have a guide to deploying Gatsby apps on Render: https://render.com/docs/deploy-gatsby.
  categories:
    - Web Development
    - Programming
    - Documentation
    - Technology
  built_by: Render Developers
  built_by_url: https://render.com
  featured: false
- title: prima
  url: https://www.prima.co
  main_url: https://www.prima.co
  description: >
    Discover industry-defining wellness content and trusted organic hemp CBD products safely supporting wellness, stress, mood, skin health, and balance.
  categories:
    - Blog
    - eCommerce
    - Education
  built_by: The Couch
  built_by_url: https://thecouch.nyc
- title: Gatsby Guides
  url: https://gatsbyguides.com/
  main_url: https://gatsbyguides.com/
  description: >
    Free tutorial course about using Gatsby with a CMS.
  categories:
    - Education
    - Documentation
    - Web Development
  built_by: Osio Labs
  built_by_url: https://osiolabs.com/
  featured: false
- title: Architude
  url: https://architudedesign.com
  main_url: https://architudedesign.com
  description: >
    筑冶 Architude International Design Consultants
  categories:
    - Design
    - Landing Page
    - Gallery
  built_by: Neo Nie
  built_by_url: https://github.com/nihgwu
  featured: false
- title: Arctica
  url: https://arctica.io
  main_url: https://arctica.io
  description: >
    Arctica specialises in purpose-built web sites and progressive web applications with user optimal experiences, tailored to meet the objectives of your business.
  categories:
    - Portfolio
    - Agency
    - Design
    - Web Development
  built_by: Arctica
  built_by_url: https://arctica.io
  featured: false
- title: Shard Ventures
  url: https://shard.vc
  main_url: https://shard.vc
  description: >
    Shard is building new online companies from scratch, partnering with other like-minded founders to start and invest in technology companies.
  categories:
    - Finance
    - Technology
    - Portfolio
  built_by: Arctica
  built_by_url: https://arctica.io
  featured: false
- title: David Brookes
  url: https://davidbrookes.me
  main_url: https://davidbrookes.me
  description: >
    Specialising in crafting stylish, high performance websites and applications that get results, using the latest cutting edge web development technologies.
  categories:
    - Portfolio
    - Freelance
    - Web Development
  built_by: Arctica
  built_by_url: https://arctica.io
  featured: false
- title: Dennis Morello
  url: https://morello.dev
  main_url: https://morello.dev
  source_url: https://gitlab.com/dennismorello/dev-blog
  description: >
    morello.dev is a development and techology blog written by Dennis Morello.
  categories:
    - Blog
    - Education
    - Web Development
    - Open Source
    - Technology
  built_by: Dennis Morello
  built_by_url: https://twitter.com/dennismorello
  featured: false
- title: BaseTable
  url: https://autodesk.github.io/react-base-table/
  main_url: https://autodesk.github.io/react-base-table/
  source_url: https://github.com/Autodesk/react-base-table
  description: >
    BaseTable is a react table component to display large data set with high performance and flexibility.
  categories:
    - Web Development
    - Documentation
    - Open Source
  built_by: Neo Nie
  built_by_url: https://github.com/nihgwu
  featured: false
- title: herper.io
  url: https://herper.io
  main_url: https://herper.io
  description: >
    Portfolio website for Jacob Herper - a Front End Web Developer with a passion for all things digital. I have more than 10 years experience working in web development.
  categories:
    - Portfolio
    - Web Development
    - Freelance
    - Design
    - SEO
  built_by: Jacob Herper
  built_by_url: https://github.com/jakeherp
  featured: false
- title: Artem Sapegin Photography
  description: >
    Photography portfolio and blog of Artem Sapegin, an award-losing photographer living in Berlin, Germany. Landscapes, cityscapes and dogs.
  main_url: "https://morning.photos/"
  url: "https://morning.photos/"
  source_url: "https://github.com/sapegin/morning.photos"
  categories:
    - Portfolio
    - Photography
  built_by: Artem Sapegin
  built_by_url: "https://github.com/sapegin"
- title: Pattyrn
  main_url: https://pattyrn.com
  url: https://pattyrn.com
  # optional: short paragraph describing the content and/or purpose of the site that will appear in the modal detail view and permalink views for your site
  description: >
    Pattyrn uses advanced machine learning AI to analyze the platform’s your teams use, making it easy to solve performance problems, reduce bottlenecks, and monitor culture health to optimize your ROI and help boost performance without causing burn out.
  categories:
    - Marketing
    - Technology
  built_by: Pattyrn
  built_by_url: https://twitter.com/Pattyrn4
  featured: false
- title: Intranet Italia Day
  main_url: https://www.intranetitaliaday.it/en
  url: https://www.intranetitaliaday.it/en
  description: >
    The Italian event dedicated to the digital workplace that focuses on planning, governance and company intranet management
  categories:
    - Event
    - Conference
  built_by: Ariadne Digital
  built_by_url: https://www.ariadnedigital.it
  featured: false
- title: Textually Stylo
  main_url: https://www.textually.net
  url: https://www.textually.net
  description: >
    Stylo Markdown writing App marketing/documentation website by Textually Inc.
  categories:
    - Marketing
    - Technology
    - Blog
    - Documentation
  built_by: Sébastien Hamel
  built_by_url: https://www.textually.net
  featured: false
- title: OneDeck
  main_url: https://www.onedeck.co
  url: https://www.onedeck.co
  description: >
    OneDeck is a simple yet powerful tool for creating and sharing your one-page investment summary in under 10 minutes.
  categories:
    - Finance
    - Technology
  built_by: William Neill
  built_by_url: https://twitter.com/williamneill
  featured: false
- title: Assortment
  main_url: https://assortment.io
  url: https://assortment.io
  description: >
    Assortment aims to provide detailed tutorials (and more) for developers of all skill levels within the Web Development Industry. Attempting to cut out the fluff and arm you with the facts.
  categories:
    - Blog
    - Web Development
  built_by: Luke Whitehouse
  built_by_url: https://twitter.com/_lukewh
  featured: false
- title: Mission42
  main_url: https://mission42.zauberware.com
  url: https://mission42.zauberware.com
  description: >
    A landing page for the mobile app Mission42. Mission42 wants to help you learn new skills.
  categories:
    - App
    - Learning
    - Education
    - Landing Page
  built_by: Philipp Siegmund, zauberware
  built_by_url: https://www.zauberware.com
- title: Altstadtdomizil Idstein
  main_url: http://www.altstadtdomizil-idstein.de/
  url: http://www.altstadtdomizil-idstein.de/
  description: >
    A landing page for a holiday apartment in Idstein, Germany.
  categories:
    - Landing Page
    - Travel
    - Real Estate
  built_by: Simon Franzen, zauberware
  built_by_url: https://www.zauberware.com
- title: Gerald Martinez Dev
  main_url: https://gmartinez.dev/
  url: https://gmartinez.dev/
  source_url: https://github.com/nephlin7/gmartinez.dev
  description: >
    Personal web site for show my skills and my works.
  categories:
    - Web Development
    - Portfolio
  built_by: Gerald Martinez
  built_by_url: https://twitter.com/GeraldM_92
  featured: false
- title: Becreatives
  main_url: "https://becreatives.com"
  url: "https://becreatives.com"
  featured: false
  description: >
    Digital software house. Enlights ideas. Think smart execute harder.
  categories:
    - Technology
    - Web Development
    - Agency
    - Marketing
  built_by: Becreatives
  built_by_url: "https://becreatives.com"
- title: Paul Clifton Photography
  main_url: https://paulcliftonphotography.com
  url: https://paulcliftonphotography.com
  featured: false
  description: >
    A full migration from WordPress to GatsbyJS and DatoCMS. Includes custom cropping on images as viewport changes size and also an infinity scroll that doesn't preload all of the results.
  categories:
    - Blog
    - Portfolio
    - Gallery
    - Photography
  built_by: Little Wolf Studio
  built_by_url: https://littlewolfstudio.co.uk
- title: Atte Juvonen - Blog
  url: https://www.attejuvonen.fi/
  main_url: https://www.attejuvonen.fi/
  source_url: https://github.com/baobabKoodaa/blog
  description: >
    Tech-oriented personal blog covering topics like AI, data, voting, game theory, infosec and software development.
  categories:
    - Blog
    - Data
    - JavaScript
    - Programming
    - Science
    - Security
    - Technology
    - Web Development
  featured: false
- title: Kibuk Construction
  url: https://kibukconstruction.com/
  main_url: https://kibukconstruction.com/
  description: >
    Kibuk Construction is a fully licensed and insured contractor specializing in Siding, Decks, Windows & Doors!
  categories:
    - Business
  built_by: David Krasniy
  built_by_url: http://dkrasniy.com
- title: RedCarpetUp
  main_url: https://www.redcarpetup.com
  url: https://www.redcarpetup.com/
  description: >
    RedCarpetUp's home page for a predominantly mobile-only customer base in India with major constraints on bandwidth availability
  categories:
    - Finance
  built_by: RedCarpet Dev Team
  built_by_url: https://www.redcarpetup.com
  featured: false
- title: talita traveler
  url: https://talitatraveler.com/
  main_url: https://talitatraveler.com/
  source_url: https://github.com/afuh/talitatraveler
  description: >
    Talita Traveler's personal blog.
  categories:
    - Blog
  built_by: Axel Fuhrmann
  built_by_url: https://axelfuhrmann.com/
  featured: false
- title: Pastelería el Progreso
  url: https://pasteleriaelprogreso.com/
  main_url: https://pasteleriaelprogreso.com/
  source_url: https://github.com/afuh/elprogreso
  description: >
    Famous bakery in Buenos Aires.
  categories:
    - Food
    - Gallery
  built_by: Axel Fuhrmann
  built_by_url: https://axelfuhrmann.com/
  featured: false
- title: Maitrik's Portfolio
  url: https://www.maitrikpatel.com/
  main_url: https://www.maitrikpatel.com/
  source_url: https://github.com/maitrikjpatel/portfolio
  description: >
    Portfolio of a Front-End Developer / UX Designer who designs and develops pixel perfect user interface, experiences and web applications.
  categories:
    - Portfolio
    - Blog
    - Design
    - Web Development
  built_by: Maitrik Patel
  built_by_url: https://www.maitrikpatel.com/
  featured: false
- title: PicPick
  url: https://picpick.app/
  main_url: https://picpick.app/
  description: >
    All-in-one Graphic Design Tool, Screen Capture Software, Image Editor, Color Picker, Pixel Ruler and More
  categories:
    - Productivity
    - App
    - Technology
  built_by: NGWIN
  built_by_url: https://picpick.app/
  featured: false
- title: Ste O'Neill
  main_url: https://www.steoneill.dev
  url: https://www.steoneill.dev
  description: >
    MVP of a portfolio site for a full stack UK based developer.
  categories:
    - Blog
    - Portfolio
  built_by: Ste O'Neill
  built_by_url: https://steoneill.dev
  featured: false
- title: Filipe Santos Correa's Portfolio
  description: >
    Filipe's Personal About Me / Portfolio.
  main_url: "https://filipesantoscorrea.com/"
  url: "https://filipesantoscorrea.com/"
  source_url: "https://github.com/Safi1012/filipesantoscorrea.com"
  featured: false
  categories:
    - Portfolio
- title: Progressive Massachusetts Legislator Scorecard
  main_url: https://scorecard.progressivemass.com
  url: https://scorecard.progressivemass.com
  featured: false
  source_url: https://github.com/progressivemass/legislator-scorecard
  description: >
    Learn about MA state legislators' voting records through a progressive lens
  categories:
    - Government
    - Education
  built_by: Alex Holachek
  built_by_url: "https://alex.holachek.com/"
- title: Jeff Wolff – Portfolio
  main_url: https://www.jeffwolff.net
  url: https://www.jeffwolff.net
  featured: false
  description: >
    A guy from San Diego who makes websites.
  categories:
    - Blog
    - Portfolio
    - Web Development
- title: Jp Valery – Portfolio
  main_url: https://jpvalery.photo
  url: https://jpvalery.photo
  featured: false
  description: >
    Self-taught photographer documenting spaces and people
  categories:
    - Portfolio
    - Photography
- title: Pantene
  main_url: https://pantene.com
  url: https://pantene.com
  featured: false
  description: >
    Pantene is a Swiss-created American brand of hair care products owned by Procter & Gamble
  categories:
    - Business
- title: Prevue
  main_url: https://www.prevue.io
  url: https://www.prevue.io
  featured: false
  description: >
    All in One Prototyping Tool For Vue Developers
  categories:
    - Open Source
    - Web Development
- title: Gold Medal Flour
  main_url: https://www.goldmedalflour.com
  url: https://www.goldmedalflour.com
  description: >
    Gold Medal Four is a brand of flour products owned by General Mills. The new site was built using Gatsby v2 with data sources from Wordpress and an internal recipe API, and features multifaceted recipe filtering and a modified version of Gatsby Image to support art direction images.
  categories:
    - Food
  built_by: General Mills Branded Sites Dev Team
  built_by_url: https://www.generalmills.com
  featured: false
- title: Fifth Gait Technologies
  main_url: https://5thgait.com
  url: https://5thgait.com
  featured: false
  description: >
    Fifth Gait is a small business in the defense and space industry that is run and owned by physicists and engineers that have worked together for decades. The site was built using Gatsby V2.
  categories:
    - Government
    - Science
    - Technology
  built_by: Jonathan Z. Fisher
  built_by_url: "https://jonzfisher.com"
- title: Sal's Pals
  main_url: https://www.sals-pals.net
  url: https://www.sals-pals.net
  featured: false
  description: >
    Sal's Pals is a professional dog walking and pet sitting service based in Westfield, NJ. New site built with gatsby v2.
  categories:
    - Business
- title: Zuyet Awarmatrip
  main_url: https://www.zuyetawarmatrip.com
  url: https://www.zuyetawarmatrip.com
  featured: false
  description: >
    Zuyet Awarmatrip is a subsidiary identity within the personal ecosystem of Zuyet Awarmatik, focusing on travel and photography.
  categories:
    - Travel
    - Photography
  built_by: Zuyet Awarmatik
- title: manuvel.be
  url: https://www.manuvel.be
  main_url: https://www.manuvel.be
  source_url: https://github.com/riencoertjens/manuvelsite
  description: >
    Cycling themed café coming this april in Sint Niklaas, Belgium. One page with funky css-grid and gatsby-image trickery!
  categories:
    - Food
  built_by: WEBhart
  built_by_url: https://www.web-hart.com
  featured: false
- title: WEBhart
  url: https://www.web-hart.com
  main_url: https://www.web-hart.com
  description: >
    Hi, I'm Rien (pronounced Reen) from Belgium but based in Girona, Spain. I'm an autodidact, committed to learning until the end of time.
  categories:
    - Portfolio
    - Design
    - Web Development
    - Freelance
  built_by: WEBhart
  built_by_url: https://www.web-hart.com
  featured: false
- title: nicdougall.com
  url: https://nicdougall.netlify.com/
  main_url: https://nicdougall.netlify.com/
  source_url: https://github.com/riencoertjens/nicdougall.com
  description: >
    Athlete website with Netlify CMS for blog content.
  categories:
    - Blog
  built_by: WEBhart
  built_by_url: https://www.web-hart.com
  featured: false
- title: het Groeiatelier
  url: https://www.hetgroeiatelier.be/
  main_url: https://www.hetgroeiatelier.be/
  description: >
    Workspace for talent development and logopedics. One page site with basic info and small calendar CMS.
  categories:
    - Marketing
  built_by: WEBhart
  built_by_url: https://www.web-hart.com
  featured: false
- title: Lebuin D'Haese
  url: https://www.lebuindhaese.be/
  main_url: https://www.lebuindhaese.be/
  description: >
    Artist portfolio website. Powered by a super simple Netlify CMS to easily add blog posts or new art pieces.
  categories:
    - Portfolio
    - Blog
  built_by: WEBhart
  built_by_url: https://www.web-hart.com
  featured: false
- title: Iefke Molenstra
  url: https://www.iefke.be/
  main_url: https://www.iefke.be/
  description: >
    Artist portfolio website. Powered by a super simple Netlify CMS to easily add blog posts or new art pieces.
  categories:
    - Portfolio
    - Blog
  built_by: WEBhart
  built_by_url: https://www.web-hart.com
  featured: false
- title: The Broomwagon
  url: https://www.thebroomwagongirona.com/
  main_url: https://www.thebroomwagongirona.com/
  description: >
    foodtruck style coffee by pro cyclist Robert Gesink. The site has a webshop with merchandise and coffee beans.
  categories:
    - eCommerce
  built_by: WEBhart
  built_by_url: https://www.web-hart.com
- title: Pella Windows and Doors
  main_url: https://www.pella.com
  url: https://www.pella.com
  featured: false
  description: >
    The Pella Corporation is a privately held window and door manufacturing
  categories:
    - Business
- title: tinney.dev
  url: https://tinney.dev
  main_url: https://tinney.dev
  source_url: https://github.com/cdtinney/tinney.dev
  description: >
    Personal portfolio/blog of Colin Tinney
  categories:
    - Blog
    - Portfolio
    - Open Source
  built_by: Colin Tinney
  built_by_url: https://tinney.dev
  featured: false
- title: Monkeywrench Books
  main_url: https://monkeywrenchbooks.org
  url: https://monkeywrenchbooks.org
  description: >
    Monkeywrench Books is an all-volunteer, collectively-run bookstore and event space in Austin, TX
  categories:
    - Business
    - Community
    - Education
  built_by: Monkeywrench Books
  built_by_url: https://monkeywrenchbooks.org
- title: DeepMay.io
  main_url: https://deepmay.io
  url: https://deepmay.io
  description: >
    DeepMay is an experimental new tech bootcamp in the mountains of North Carolina.
  categories:
    - Event
    - Community
    - Technology
    - Marketing
  built_by: DeepMay
  built_by_url: https://twitter.com/deepmay_io
  featured: false
- title: Liferay.Design
  main_url: https://liferay.design
  url: https://liferay.design
  source_url: https://github.com/liferay-design/liferay.design
  description: >
    Liferay.Design is home to some of the freshest open-source designers who love to share articles and other resources for the Design Community.
  categories:
    - Blog
    - Community
    - Design
    - Marketing
    - Open Source
    - Technology
    - User Experience
  built_by: Liferay Designers
  built_by_url: https://twitter.com/liferaydesign
  featured: false
- title: Front End Remote Jobs
  main_url: https://frontendremotejobs.com
  url: https://frontendremotejobs.com
  source_url: https://github.com/benjamingrobertson/remotefrontend
  description: >
    Front End Remote Jobs features fully remote jobs for front end developers.
  categories:
    - WordPress
    - Web Development
  built_by: Ben Robertson
  built_by_url: https://benrobertson.io
  featured: false
- title: Penrose Grand Del Mar
  main_url: https://penroseatthegrand.com
  url: https://penroseatthegrand.com
  description: >
    Penrose Grand Del Mar is a luxury housing project coming soon.
  categories:
    - Real Estate
    - Design
  built_by: Chase Ohlson
  built_by_url: https://chaseohlson.com
- title: JustGraphQL
  url: https://www.justgraphql.com/
  main_url: https://www.justgraphql.com/
  source_url: https://github.com/Novvum/justgraphql
  description: >
    JustGraphQL helps developers quickly search and filter through GraphQL resources, tools, and articles.
  categories:
    - Open Source
    - Web Development
    - Technology
  built_by: Novvum
  built_by_url: https://www.novvum.io/
  featured: false
- title: Peter Macinkovic Personal Blog
  url: https://peter.macinkovic.id.au/
  main_url: https://peter.macinkovic.id.au/
  source_url: https://github.com/inkovic/peter-macinkovic-static-site
  description: >
    Personal Website and Blog of eCommerce SEO Specilaist and Digital Marketer Peter Macinkovic.
  categories:
    - SEO
    - Marketing
    - Blog
  featured: false
- title: NH Hydraulikzylinder
  main_url: https://nh-hydraulikzylinder.com
  url: https://nh-hydraulikzylinder.com
  description: >
    High quality & high performance hydraulic cylinders manufactured in Austria based on the clients requirements
  categories:
    - Business
  built_by: MangoART
  built_by_url: https://www.mangoart.at
  featured: false
- title: Frauennetzwerk Linz-Land
  main_url: https://frauennetzwerk-linzland.net
  url: https://frauennetzwerk-linzland.net
  description: >
    Homepage for the local women's association providing support to people in need offline and online (Livechat integration)
  categories:
    - Nonprofit
  built_by: MangoART
  built_by_url: https://www.mangoart.at
  featured: false
- title: Mein Traktor
  main_url: http://www.mein-traktor.at/
  url: http://www.mein-traktor.at/
  description: >
    Homepage of a the main importer of SAME and Lamborghini Tractors in Austria with customer support area
  categories:
    - Business
    - App
  built_by: MangoART
  built_by_url: https://www.mangoart.at
  featured: false
- title: Lamborghini Traktoren
  main_url: https://lamborghini-traktor.at
  url: https://lamborghini-traktor.at
  description: >
    Lamborghini Tractors - Landing page for the brand in Austria
  categories:
    - Business
  built_by: MangoART
  built_by_url: https://www.mangoart.at
  featured: false
- title: Holly Lodge Community Centre - Highgate, London
  main_url: https://www.hlcchl.org/
  url: https://www.hlcchl.org/
  source_url: https://github.com/eugelogic/hlcchl-gatsby
  description: >
    The Holly Lodge Community Centre - Highgate, London has a shiny new website built with Gatsby v2 that makes important contributions towards a faster, more secure and environmentally friendly web for everyone.
  categories:
    - Community
    - Event
    - Nonprofit
  built_by: Eugene Molari Developer
  built_by_url: https://twitter.com/EugeneMolari
  featured: false
- title: blackcater's blog
  url: https://www.blackcater.win
  main_url: https://www.blackcater.win
  source_url: https://github.com/blackcater/blog
  description: >
    Blog like Medium, for person and team.
  categories:
    - Blog
    - Web Development
  built_by: blackcater
  built_by_url: https://github.com/blackcater
  featured: false
- title: Kenneth Kwakye-Gyamfi Portfolio Site
  url: https://www.kwakye-gyamfi.com
  main_url: https://www.kwakye-gyamfi.com
  source_url: https://github.com/cr05s19xx/cross-site
  description: >
    Personal portfolio site for Kenneth Kwakye-Gyamfi, a mobile and web full stack applications developer currently based in Accra, Ghana.
  categories:
    - SEO
    - Web Development
    - Open Source
    - Portfolio
  featured: false
- title: Gareth Weaver
  url: https://www.garethweaver.com/
  main_url: https://www.garethweaver.com/
  source_url: https://github.com/garethweaver/public-site-react
  description: >
    A personal portofolio of a London based frontend developer built with Gatsby 2, Redux and Sass
  categories:
    - Portfolio
    - Web Development
  built_by: Gareth Weaver
  built_by_url: https://twitter.com/garethdweaver
  featured: false
- title: Mailjet
  url: https://dev.mailjet.com/
  main_url: https://dev.mailjet.com/
  description: >
    Mailjet is an easy-to-use all-in-one e-mail platform.
  categories:
    - API
    - Documentation
  featured: false
- title: Peintagone
  url: https://www.peintagone.be/
  main_url: https://www.peintagone.be/
  description: >
    Peintagone is a superior quality paint brand with Belgian tones.
  categories:
    - Portfolio
    - Gallery
  built_by: Sebastien Crepin
  built_by_url: https://github.com/opeah
  featured: false
- title: Let's Do Dish!
  url: https://letsdodish.com
  main_url: https://letsdodish.com
  description: >
    A new recipe site for people who enjoy cooking great food in their home kitchen. Find some great meal ideas! Let's do dish!
  categories:
    - Blog
    - Food
  built_by: Connerra
  featured: false
- title: AWS Amplify Community
  url: https://amplify.aws/community/
  main_url: https://amplify.aws/community/
  source_url: https://github.com/aws-amplify/community
  description: >
    Amplify Community is a hub for developers building fullstack serverless applications with Amplify to easily access content (such as events, blog posts, videos, sample projects, and tutorials) created by other members of the Amplify community.
  categories:
    - Blog
    - Directory
    - Education
    - Technology
  built_by: Nikhil Swaminathan
  built_by_url: https://github.com/swaminator
  featured: false
- title: Cal State Monterey Bay
  url: https://csumb.edu
  main_url: https://csumb.edu
  source_url: https://github.com/csumb/csumb-gatsby
  description: >
    A website for the entire campus of California State University, Monterey Bay.
  categories:
    - Education
    - Government
  built_by: CSUMB Web Team
  built_by_url: https://csumb.edu/web/team
  featured: false
- title: BestPricingPages.com
  url: https://bestpricingpages.com
  main_url: https://bestpricingpages.com
  source_url: https://github.com/jpvalery/pricingpages/
  description: >
    A repository of the best pricing pages by the best companies. Built in less than a week.
    Inspired by RGE and since pricingpages.xyz no longer exists, I felt such a resource was missing and could be helpful to many people.
  categories:
    - Business
    - Community
    - Entrepreneurship
    - Open Source
    - Technology
  built_by: Jp Valery
  built_by_url: https://jpvalery.me
  featured: false
- title: Lendo Austria
  url: https://lendo.at
  main_url: https://lendo.at
  description: >
    A Comparison site for best private loan offer from banks in Austria.
  categories:
    - Business
    - Finance
  built_by: Lendo developers
  featured: false
- title: Visual Cloud FX
  url: https://visualcloudfx.com
  main_url: https://visualcloudfx.com
  source_url: https://github.com/jjcav84/visualcloudfx
  description: >
    Basic static site built with MDBootstrap, React, and Gatsby
  categories:
    - Consulting
    - Portfolio
  built_by: Jacob Cavazos
  built_by_url: https://jacobcavazos.com
- title: Matthew Miller (Me4502)
  url: https://matthewmiller.dev
  main_url: https://matthewmiller.dev
  description: >
    The personal site, blog and portfolio of Matthew Miller (Me4502)
  categories:
    - Blog
    - Programming
    - Technology
    - Portfolio
  built_by: Matthew Miller
  featured: false
- title: Årets Kontor
  url: https://aretskontor.newst.se
  main_url: https://aretskontor.newst.se
  description: >
    A swedish competition for "office of the year" in sweden with a focus on design. Built with MDBootstrap and Gatsby.
  categories:
    - Real Estate
    - Marketing
  built_by: Victor Björklund
  built_by_url: https://victorbjorklund.com
  featured: false
- title: Kyma
  url: https://kyma-project.io
  main_url: https://kyma-project.io
  source_url: https://github.com/kyma-project/website
  description: >
    This website holds overview, blog and documentation for Kyma open source project that is a Kubernates based application extensibility framework.
  categories:
    - Documentation
    - Blog
    - Technology
    - Open Source
  built_by: Kyma developers
  built_by_url: https://twitter.com/kymaproject
  featured: false
- title: Verso
  main_url: https://verso.digital
  url: https://verso.digital
  description: >
    Verso is a creative technology studio based in Singapore. Site built with Gatsby and Netlify.
  categories:
    - Agency
    - Consulting
    - Design
    - Technology
  built_by: Verso
  built_by_url: https://verso.digital
  featured: false
- title: Camilo Holguin
  url: https://camiloholguin.me
  main_url: https://camiloholguin.me
  source_url: https://github.com/camiloholguin/gatsby-portfolio
  description: >
    Portfolio site using GatsbyJS and Wordpress REST API.
  categories:
    - WordPress
    - Portfolio
    - Web Development
  built_by: Camilo Holguin
  built_by_url: https://camiloholguin.me
  featured: false
- title: Bennett Hardwick
  url: https://bennetthardwick.com
  main_url: https://bennetthardwick.com
  description: >
    The personal website and blog of Bennett Hardwick, an Australian software developer and human being.
  categories:
    - Blog
    - Programming
    - Technology
  source_url: https://github.com/bennetthardwick/website
  built_by: Bennett Hardwick
  built_by_url: https://bennetthardwick.com
  featured: false
- title: Sindhuka
  url: https://sindhuka.org/
  main_url: https://sindhuka.org/
  description: >
    Official website of the Sindhuka initiative, a sustainable farmers' network in Nepal.
  categories:
    - Business
    - Community
    - Government
    - Marketing
  source_url: https://github.com/Polcius/sindhuka-serif
  built_by: Pol Milian
  built_by_url: https://github.com/Polcius/
  featured: false
- title: ERS HCL Open Source Portal
  url: https://ers-hcl.github.io/
  main_url: https://ers-hcl.github.io/
  description: >
    Official site for ERS-HCL GitHub organizational site. This is a hybrid app with static and dynamic content, providing a details of the open source projects, initiatives, innovation ideas within ERS-HCL. It pulls data from various data sources including GitHub APIs, MDX based blog posts, excel files. It also hosts an ideas app that is based on Firebase.
  categories:
    - Open Source
    - Blog
    - Technology
    - Web Development
    - Community
    - Documentation
  source_url: https://github.com/ERS-HCL/gatsby-ershcl-app
  built_by: Tarun Kumar Sukhu
  built_by_url: https://github.com/tsukhu
- title: Sandbox
  url: https://www.sandboxneu.com/
  main_url: https://www.sandboxneu.com/
  source_url: https://github.com/sandboxneu/sandboxneu.com
  description: >
    Official website of Sandbox, a Northeastern University student group that builds software for researchers.
  categories:
    - Marketing
  built_by: Sandbox at Northeastern
  built_by_url: https://github.com/sandboxneu/
  featured: false
- title: Accessible App
  main_url: https://accessible-app.com
  url: https://accessible-app.com
  source_url: https://github.com/accessible-app/accessible-app_com
  description: >
    Learn how to build inclusive web applications and Single Page Apps in modern JavaScript frameworks. This project collects strategies, links, patterns and plugins for React, Vue and Angular.
  categories:
    - Accessibility
    - Web Development
    - JavaScript
  built_by: Marcus Herrmann
  built_by_url: https://marcus.io
  featured: false
- title: PygmalionPolymorph
  url: https://pygmalionpolymorph.com
  main_url: https://pygmalionpolymorph.com
  source_url: https://github.com/PygmalionPolymorph/portfolio
  description: >
    Portfolio of artist, musician and developer PygmalionPolymorph.
  categories:
    - Portfolio
    - Gallery
    - Music
    - Photography
    - Web Development
  built_by: PygmalionPolymorph
  built_by_url: https://pygmalionpolymorph.com
  featured: false
- title: Gonzalo Nuñez Photographer
  main_url: https://www.gonzalonunez.com
  url: https://www.gonzalonunez.com
  description: >
    Website for Cancun based destination wedding photographer Gonzalo Nuñez. Site built with GatsbyJS, WordPress API and Netlify.
  categories:
    - Photography
    - Portfolio
    - WordPress
  built_by: Miguel Mayo
  built_by_url: https://www.miguelmayo.com
  featured: false
- title: Element 84
  main_url: https://www.element84.com
  url: https://www.element84.com
  description: >
    A software development firm that designs and builds ambitious software products engineered for high scalability.
  categories:
    - Agency
    - Blog
    - Consulting
    - Portfolio
    - Programming
    - Science
    - Technology
    - Web Development
- title: Measures for Justice
  main_url: https://www.measuresforjustice.org
  url: https://www.measuresforjustice.org
  description: >
    Measures for Justice gathers criminal justice data at the county level and makes it available on a free public Data Portal. Site rebuilt from scratch with GatsbyJS.
  categories:
    - Nonprofit
    - Marketing
  featured: false
- title: Raconteur Agency
  main_url: https://www.raconteur.net/agency
  url: https://www.raconteur.net/agency
  description: >
    Raconteur Agency is a London-based content marketing agency for B2B brands. We have rebuilt their site with Gatsby v2 using their existing WordPress backend as the data source. By switching from WordPress to GatsbyJS we have achieved a 200%+ improvement in page load times and went from a Lighthouse performance score of 49 to 100.
  categories:
    - Agency
    - Marketing
    - WordPress
  built_by: Jacob Herper
  built_by_url: https://herper.io
  featured: false
- title: GreenOrbit
  main_url: https://greenorbit.com/
  url: https://greenorbit.com/
  description: >
    Cloud-based intranet software. Get your people going with everything you need, built in.
  categories:
    - Business
    - App
    - Productivity
    - Technology
  built_by: Effective Digital
  built_by_url: https://effective.digital/
- title: Purple11
  main_url: https://purple11.com/
  url: https://purple11.com/
  description: >
    Purple11 is a site for photography and photo retouching tips and tricks.
  categories:
    - Blog
    - Photography
  built_by: Sébastien Noël
  built_by_url: https://blkfuel.com/
  featured: false
- title: PerfReviews
  main_url: https://perf.reviews/
  url: https://perf.reviews/
  source_url: https://github.com/PerfReviews/PerfReviews
  description: >
    The best content about web performance in spanish language.
  categories:
    - Web Development
  built_by: Joan León & José M. Pérez
  built_by_url: https://perf.reviews/nosotros/
  featured: false
- title: Un Backend - Blog
  main_url: https://www.unbackend.pro/
  url: https://www.unbackend.pro/
  description: >
    The personal website and blog of Camilo Ramírez, a backend developer :).
  categories:
    - Blog
    - Programming
    - Technology
  source_url: https://github.com/camilortte/camilortte.github.com
  built_by: Camilo Ramírez
  built_by_url: https://www.unbackend.pro/about
  featured: false
- title: Hitesh Vaghasiya
  main_url: https://hiteshvaghasiya.com/
  url: https://hiteshvaghasiya.com/
  description: >
    This is Hitesh Vaghasiya's blog. This blog is help you an E-Commerce like Magento, Shopify, and BigCommece.
  categories:
    - Blog
    - Programming
    - Technology
    - Web Development
  built_by: Hitesh Vaghasiya
  built_by_url: https://hiteshvaghasiya.com/
  featured: false
- title: Aditus
  main_url: https://www.aditus.io
  url: https://www.aditus.io
  description: >
    Aditus is the accessibility tool for your team. We help teams build accessible websites and products.
  categories:
    - Accessibility
    - Education
  built_by: Aditus
  built_by_url: https://www.aditus.io
  featured: false
- title: Ultra Config
  main_url: https://ultraconfig.com.au/
  url: https://ultraconfig.com.au/ultra-config-generator/
  description: >
    Ultra Config Generator is a software application for Network Engineers to efficiently manage their network infrastructure.
  categories:
    - Blog
    - Technology
  built_by: Ultra Config
  built_by_url: https://ultraconfig.com.au/
  featured: false
- title: Malice
  main_url: https://malice.fr/
  url: https://malice.fr/
  description: >
    Malice is a cyber-training  platform for learning, validating and improving security related skills through simulated scenarios and challenges.
  categories:
    - Security
    - Technology
  built_by: Sysdream
  built_by_url: https://sysdream.com/
  featured: false
- title: Nash
  main_url: https://nash.io/
  url: https://nash.io/
  description: >
    Nash is a decentralized platform for trading, payment and other financial services. Our goal is to bring distributed finance to everyone by making blockchain technology fast and easy to use. We employ an off-chain engine to match trades rapidly, but never take control of customers’ assets. Our intuitive interface offers easy access to a range of trading, payment and investment functions.
  categories:
    - Portfolio
    - Security
    - Technology
  built_by: Andrej Gajdos
  built_by_url: https://andrejgajdos.com/
  featured: false
- title: Axel Fuhrmann
  url: https://axelfuhrmann.com
  main_url: https://axelfuhrmann.com
  source_url: https://github.com/afuh/axelfuhrmann.com
  description: >
    Personal portfolio.
  categories:
    - Portfolio
    - Freelance
    - Web Development
  featured: false
- title: Alaina Viau
  url: https://www.alainaviau.com
  main_url: https://www.alainaviau.com
  description: >
    Official website of Canadian opera director, creator, and producer Alaina Viau. Site designed by Stephen Bell.
  categories:
    - Portfolio
    - Music
  built_by: Michael Uloth
  built_by_url: "https://www.michaeluloth.com"
- title: Alison Moritz
  url: https://www.alisonmoritz.com
  main_url: https://www.alisonmoritz.com
  description: >
    Official website of American stage director Alison Moritz. Site designed by Stephen Bell.
  categories:
    - Portfolio
    - Music
  built_by: Michael Uloth
  built_by_url: "https://www.michaeluloth.com"
- title: Luke Secomb Digital
  url: https://lukesecomb.digital
  main_url: https://lukesecomb.digital
  source_url: https://github.com/lukethacoder/luke-secomb-simple
  description: >
    A simple portfolio site built using TypeScript, Markdown and React Spring.
  categories:
    - Portfolio
    - Web Development
  built_by: Luke Secomb
  built_by_url: https://lukesecomb.digital
  featured: false
- title: We are Brew
  url: https://www.wearebrew.co.uk
  main_url: https://www.wearebrew.co.uk
  description: >
    Official website for Brew, a Birmingham based Digital Marketing Agency.
  categories:
    - Portfolio
    - Web Development
    - Agency
    - Marketing
  built_by: Brew Digital
  built_by_url: https://www.wearebrew.co.uk
- title: Global City Data
  main_url: https://globalcitydata.com
  url: https://globalcitydata.com
  source_url: https://github.com/globalcitydata/globalcitydata
  description: >
    Global City Data is an open, easily browsable platform to showcase peer-reviewed urban datasets and models created by different research groups.
  categories:
    - Education
    - Open Source
  built_by: Rafi Barash
  built_by_url: https://rafibarash.com
  featured: false
- title: Submittable
  url: https://www.submittable.com
  main_url: https://www.submittable.com
  description: >
    Submissions made simple. Submittalbe is a cloud-based submissions manager that lets you accept, review, and make decisions on any kind of digital content.
  categories:
    - Technology
    - Marketing
  built_by: Genevieve Crow
  built_by_url: https://github.com/g-crow
- title: Appmantle
  main_url: https://appmantle.com
  url: https://appmantle.com
  description: >
    Appmantle is a new way of creating apps. A complete modern app that you build yourself quickly & easily, without programming knowledge.
  categories:
    - App
    - Marketing
    - Landing Page
    - Mobile Development
    - Technology
  built_by: Appmantle
  built_by_url: https://appmantle.com
  featured: false
- title: Acto
  main_url: https://www.acto.dk/
  url: https://www.acto.dk/
  description: >
    Tomorrows solutions - today. Acto is an innovative software engineering company, providing your business with high-quality, scalable and maintainable software solutions, to make your business shine.
  categories:
    - Agency
    - Technology
    - Web Development
    - Mobile Development
  built_by: Acto
  built_by_url: https://www.acto.dk/
- title: Gatsby GitHub Stats
  url: https://gatsby-github-stats.netlify.com
  main_url: https://gatsby-github-stats.netlify.com
  source_url: https://github.com/lannonbr/gatsby-github-stats/
  description: >
    Statistics Dashboard for Gatsby GitHub repository
  categories:
    - Data
  built_by: Benjamin Lannon
  built_by_url: https://lannonbr.com
  featured: false
- title: Graphic Intuitions
  url: https://www.graphicintuitions.com/
  main_url: https://www.graphicintuitions.com/
  description: >
    Digital marketing agency located in Morris, Manitoba.
  categories:
    - Agency
    - Web Development
    - Marketing
  featured: false
- title: Smooper
  url: https://www.smooper.com/
  main_url: https://www.smooper.com/
  description: >
    We connect you with digital marketing experts for 1 on 1 consultation sessions
  categories:
    - Marketing
    - Directory
  featured: false
- title: Lesley Barber
  url: https://www.lesleybarber.com/
  main_url: https://www.lesleybarber.com/
  description: >
    Official website of Canadian film composer Lesley Barber.
  categories:
    - Portfolio
    - Music
  built_by: Michael Uloth
  built_by_url: https://www.michaeluloth.com
- title: Timeline of Terror
  main_url: https://timelineofterror.org/
  url: https://timelineofterror.org/
  source_url: https://github.com/Symbitic/timeline-of-terror
  description: >
    Complete guide to the events of September 11, 2001.
  categories:
    - Directory
    - Government
  built_by: Alex Shaw
  built_by_url: https://github.com/Symbitic/
  featured: false
- title: Pill Club
  url: https://thepillclub.com
  main_url: https://thepillclub.com
  description: >
    Zero Copay With Insurance + Free Shipping + Bonus Gifts + Online Delivery – Birth Control Delivery and Prescription
  categories:
    - Marketing
    - Healthcare
  built_by: Pill Club
  built_by_url: https://thepillclub.com
- title: myweekinjs
  url: https://www.myweekinjs.com/
  main_url: https://www.myweekinjs.com/
  source_url: https://github.com/myweekinjs/public-website
  description: >
    Challenge to create and/or learn something new in JavaScript each week.
  categories:
    - Blog
  built_by: Adriaan Janse van Rensburg
  built_by_url: https://github.com/HurricaneInteractive/
  featured: false
- title: The Edit Suite
  main_url: https://www.theeditsuite.com.au/
  url: https://www.theeditsuite.com.au/
  source_url: https://thriveweb.com.au/portfolio/the-edit-suite/
  description: >-
    The Edit Suite is an award winning video production and photography company based out of our Mermaid Beach studio on the Gold Coast of Australia but we also have the ability to work mobile from any location.
  categories:
    - Photography
    - Marketing
  built_by: Thrive Team - Gold Coast
  built_by_url: https://thriveweb.com.au/
  featured: false
- title: CarineRoitfeld
  main_url: https://www.carineroitfeld.com/
  url: https://www.carineroitfeld.com/
  description: >
    Online shop for Carine Roitfeld parfume
  categories:
    - eCommerce
  built_by: Ask Phill
  built_by_url: https://askphill.com
- title: EngineHub.org
  url: https://enginehub.org
  main_url: https://enginehub.org
  source_url: https://github.com/EngineHub/enginehub-website
  description: >
    The landing pages for EngineHub, the organisation behind WorldEdit, WorldGuard, CraftBook, and more
  categories:
    - Landing Page
    - Technology
    - Open Source
  built_by: Matthew Miller
  built_by_url: https://matthewmiller.dev
- title: Goulburn Physiotherapy
  url: https://www.goulburnphysiotherapy.com.au/
  main_url: https://www.goulburnphysiotherapy.com.au/
  description: >
    Goulburn Physiotherapy is a leader in injury prevention, individual and community health, and workplace health solutions across Central Victoria.
  categories:
    - Blog
    - Healthcare
  built_by: KiwiSprout
  built_by_url: https://kiwisprout.nz/
  featured: false
- title: TomTom Traffic Index
  main_url: https://www.tomtom.com/en_gb/traffic-index/
  url: https://www.tomtom.com/en_gb/traffic-index/
  description: >
    The TomTom Traffic Index provides drivers, city planners, auto manufacturers and policy makers with unbiased statistics and information about congestion levels in 403 cities across 56 countries on 6 continents.
  categories:
    - Travel
    - Data
  built_by: TomTom
  built_by_url: https://tomtom.com
  featured: false
- title: PrintAWorld | A 3D Printing and Fabrication Company
  main_url: https://prtwd.com/
  url: https://prtwd.com/
  description: >
    PrintAWorld is a NYC based fabrication and manufacturing company that specializes in 3D printing, 3D scanning, CAD Design,
    laser cutting, and rapid prototyping. We help artists, agencies and engineers turn their ideas into its physical form.
  categories:
    - Business
  featured: false
- title: Asjas
  main_url: https://asjas.co.za
  url: https://asjas.co.za/blog
  source_url: https://github.com/Asjas/Personal-Webpage
  description: >
    This is a website built with Gatsby v2 that uses Netlify CMS and Gatsby-MDX as a blog (incl. portfolio page).
  categories:
    - Web Development
    - Blog
    - Portfolio
  built_by: A-J Roos
  built_by_url: https://twitter.com/_asjas
  featured: false
- title: Glug-Infinite
  main_url: https://gluginfinite.github.io
  url: https://gluginfinite.github.io
  source_url: https://github.com/crstnmac/glug
  description: >
    This is a website built with Gatsby v2 that is deployed on GitHub using GitHub Pages and Netlify.
  categories:
    - Web Development
    - Blog
    - Portfolio
    - Agency
  built_by: Criston Macarenhas
  built_by_url: https://github.com/crstnmac
  featured: false
- title: The State of CSS Survey
  main_url: https://stateofcss.com/
  url: https://stateofcss.com/
  source_url: https://github.com/StateOfJS/state-of-css-2019
  description: >
    Annual CSS survey, brother of The State of JS Survey.
  categories:
    - Web Development
  built_by: Sacha Greif & Contribs
  built_by_url: https://github.com/StateOfJS
  featured: false
- title: Bytom Blockchain
  url: https://bytom.io/
  main_url: https://bytom.io/
  source_url: https://github.com/bytomlabs/bytom.io
  description: >
    Embrace the New Era of Bytom Blockchain
  categories:
    - Finance
    - Open Source
    - Technology
  built_by: Bytom Foundation
  built_by_url: https://bytom.io/
  featured: false
- title: Oerol Festival
  url: https://www.oerol.nl/nl/
  main_url: https://www.oerol.nl/en/
  description: >
    Oerol is a cultural festival on the island of Terschelling in the Netherlands that is held annually in June.
    The ten-day festival is focused on live, public theatre as well as music and visual arts.
  categories:
    - Event
    - Entertainment
  built_by: Oberon
  built_by_url: https://oberon.nl/
  featured: false
- title: Libra
  main_url: "https://libra.org/"
  url: "https://libra.org/"
  description: Libra's mission is to enable a simple global currency and financial infrastructure that empowers billions of people.
  featured: false
  categories:
    - Open Source
    - Technology
    - Finance
- title: Riffy Blog
  main_url: https://blog.rayriffy.com/
  url: https://blog.rayriffy.com/
  source_url: https://github.com/rayriffy/rayriffy-blog
  description: >
    Riffy Blog is async based beautiful highly maintainable site built by using Gatsby v2 with SEO optimized.
  categories:
    - Web Development
    - Blog
    - Open Source
    - Technology
    - Music
    - SEO
  built_by: Phumrapee Limpianchop
  built_by_url: https://rayriffy.com/
  featured: false
- title: The Coffee Collective
  url: https://coffeecollective.dk
  main_url: https://coffeecollective.dk
  description: >
    The Coffee Collective website is a JAM-stack based, multilingual, multi currency website/shop selling coffee, related products and subscriptions.
  categories:
    - eCommerce
    - Food
  built_by: Remotely (Anders Hallundbæk)
  built_by_url: https://remotely.dk
  featured: false
- title: Leadership Development International
  url: https://ldi.global
  main_url: https://ldi.global
  description: >
    A DatoCMS-backed site for an education and training company based in the US, China and the UAE.
  categories:
    - Education
    - Nonprofit
  built_by: Grant Holle
  built_by_url: https://grantholle.com
  featured: false
- title: Canvas 1839
  main_url: "https://www.canvas1839.com/"
  url: "https://www.canvas1839.com/"
  description: >-
    Online store for Canvas 1839 products, including pharmacological-grade CBD oil and relief cream.
  categories:
    - eCommerce
    - Marketing
  built_by: Corey Ward
  built_by_url: "http://www.coreyward.me/"
- title: Sparkle Stories
  main_url: "https://app.sparklestories.com/"
  url: "https://app.sparklestories.com/"
  description: >-
    Sparkle Stories is a streaming audio platform for children with over 1,200 original audio stories.
  categories:
    - App
    - Education
  built_by: Corey Ward
  built_by_url: "http://www.coreyward.me/"
- title: nehalist.io
  main_url: https://nehalist.io
  url: https://nehalist.io
  source_url: https://github.com/nehalist/nehalist.io
  description: >
    nehalist.io is a blog about software development, technology and all that kind of geeky stuff.
  categories:
    - Blog
    - Web Development
    - Open Source
  built_by: Kevin Hirczy
  built_by_url: https://nehalist.io
  featured: false
- title: March and Ash
  main_url: https://marchandash.com/
  url: https://marchandash.com/
  description: >-
    March and Ash is a customer-focused, licensed cannabis dispensary located in Mission Valley.
  categories:
    - eCommerce
    - Business
    - Blog
  built_by: Blueyellow
  built_by_url: https://blueyellow.io/
  featured: false
- title: T Two Industries
  description: >
    T Two Industries is a manufacturing company specializing in building custom truck decks, truck bodies, and trailers.
  main_url: https://www.ttwo.ca
  url: https://www.ttwo.ca
  categories:
    - Business
  built_by: https://www.t2.ca
  built_by_url: https://www.t2.ca
  featured: false
- title: Cali's Finest Landscaping
  url: https://www.calisfinestlandscaping.com/
  main_url: https://www.calisfinestlandscaping.com/
  description: >
    A team of hard-working, quality-obsessed landscaping professionals looking to take dreams and transform them into reality.
  categories:
    - Business
  built_by: David Krasniy
  built_by_url: http://dkrasniy.com
  featured: false
- title: Vazco
  url: https://www.vazco.eu
  main_url: https://www.vazco.eu
  description: >
    Vazco works for clients from all around the world in future-proof technologies and help them build better products.
  categories:
    - Agency
    - Web Development
    - Blog
    - Business
    - Technology
  built_by: Vazco
  built_by_url: https://www.vazco.eu
  featured: false
- title: Major League Eating
  main_url: https://majorleagueeating.com
  url: https://majorleagueeating.com
  description: >
    Major League Eating is the professional competitive eating organization that runs the Nathan’s Famous Coney Island Hot Dog eating contest on July 4th, among other eating events.
  categories:
    - Entertainment
    - Sports
  built_by: Carmen Cincotti
  built_by_url: https://github.com/ccincotti3
  featured: false
- title: APIs You Won't Hate
  url: https://apisyouwonthate.com/blog
  main_url: https://apisyouwonthate.com
  source_url: http://github.com/apisyouwonthate/apisyouwonthate.com
  description: >
    API development is a topic very close to our hearts. APIs You Won't Hate is a team and community dedicated to learning, writing, sharing ideas and bettering understanding of API practices. Together we can erradicate APIs we hate.
  categories:
    - Blog
    - Education
    - eCommerce
    - API
    - Community
    - Learning
    - Open Source
    - Technology
    - Web Development
  built_by: Mike Bifulco
  built_by_url: https://github.com/mbifulco
  featured: false
- title: Sankarsan Kampa
  main_url: "https://traction.one"
  url: "https://traction.one"
  description: Full time programmer, part time gamer, exploring the details of programmable systems and how to stretch their capabilities.
  featured: false
  categories:
    - Portfolio
    - Freelance
- title: AwesomeDocs
  main_url: "https://awesomedocs.traction.one/"
  url: "https://awesomedocs.traction.one/install"
  source_url: "https://github.com/AwesomeDocs/website"
  description: An awesome documentation website generator!
  featured: false
  categories:
    - Open Source
    - Web Development
    - Technology
    - Documentation
  built_by: Sankarsan Kampa
  built_by_url: "https://traction.one"
- title: Prism Programming Language
  main_url: "https://prism.traction.one/"
  url: "https://prism.traction.one/"
  source_url: "https://github.com/PrismLang/website"
  description: Interpreted, high-level, programming language.
  featured: false
  categories:
    - Programming
    - Open Source
    - Technology
    - Documentation
  built_by: Sankarsan Kampa
  built_by_url: "https://traction.one"
- title: Arnondora
  main_url: "https://arnondora.in.th/"
  url: "https://arnondora.in.th/"
  source_url: "https://github.com/arnondora/arnondoraBlog"
  description: Arnondora is a personal blog by Arnon Puitrakul
  categories:
    - Blog
    - Programming
    - Technology
  built_by: Arnon Puitrakul
  built_by_url: "https://arnondora.in.th/"
  featured: false
- title: KingsDesign
  url: "https://www.kingsdesign.com.au/"
  main_url: "https://www.kingsdesign.com.au/"
  description: KingsDesign is a Hobart based web design and development company. KingsDesign creates, designs, measures and improves web based solutions for businesses and organisations across Australia.
  categories:
    - Agency
    - Technology
    - Portfolio
    - Consulting
    - User Experience
  built_by: KingsDesign
  built_by_url: "https://www.kingsdesign.com.au"
- title: EasyFloh | Easy Flows for all
  url: "https://www.easyfloh.com"
  main_url: "https://www.easyfloh.com"
  description: >
    EasyFloh is for creating simple flows for your organisation. An organisation
    can design own flows with own stages.
  categories:
    - Business
    - Landing Page
  built_by: Vikram Aroskar
  built_by_url: "https://medium.com/@vikramaroskar"
  featured: false
- title: Home Alarm Report
  url: https://homealarmreport.com/
  main_url: https://homealarmreport.com/
  description: >
    Home Alarm Report is dedicated to helping consumers make informed decisions
    about home security solutions. The site was easily migrated from a legacy WordPress
    installation and the dev team chose Gatsby for its site speed and SEO capabilities.
  categories:
    - Blog
    - Business
    - SEO
    - Technology
  built_by: Centerfield Media
  built_by_url: https://www.centerfield.com
- title: Just | FX for treasurers
  url: "https://www.gojust.com"
  main_url: "https://www.gojust.com"
  description: >
    Just provides a single centralized view of FX for corporate treasurers. See interbank market prices, and access transaction cost analysis.
  categories:
    - Finance
    - Technology
  built_by: Bejamas
  built_by_url: "https://bejamas.io/"
  featured: false
- title: Bureau for Good | Nonprofit branding, web and print communications
  url: "https://www.bureauforgood.com"
  main_url: "https://www.bureauforgood.com"
  description: >
    Bureau for Good helps nonprofits explain why they matter across digital & print media. Bureau for Good crafts purpose-driven identities, websites & print materials for changemakers.
  categories:
    - Nonprofit
    - Agency
    - Design
  built_by: Bejamas
  built_by_url: "https://bejamas.io/"
  featured: false
- title: Atelier Cartier Blumen
  url: "https://www.ateliercartier.ch"
  main_url: "https://www.ateliercartier.ch"
  description: >
    Im schönen Kreis 6 in Zürich kreiert Nicole Cartier Blumenkompositionen anhand Charaktereigenschaften oder Geschichten zur Person an. Für wen ist Dein Blumenstrauss gedacht? Einzigartige Floristik Blumensträusse, Blumenabos, Events, Shootings. Site designed by https://www.stolfo.co
  categories:
    - eCommerce
    - Design
  built_by: Bejamas
  built_by_url: "https://bejamas.io/"
  featured: false
- title: Veronym – Cloud Security Service Provider
  url: "https://www.veronym.com"
  main_url: "https://www.veronym.com"
  description: >
    Veronym is securing your digital transformation. A comprehensive Internet security solution for business. Stay safe no matter how, where and when you connect.
  categories:
    - Security
    - Technology
    - Business
  built_by: Bejamas
  built_by_url: "https://bejamas.io/"
  featured: false
- title: Devahoy
  url: "https://devahoy.com/"
  main_url: "https://devahoy.com/"
  description: >
    Devahoy is a personal blog written in Thai about software development.
  categories:
    - Blog
    - Programming
  built_by: Chai Phonbopit
  built_by_url: "https://github.com/phonbopit"
  featured: false
- title: Venus Lover
  url: https://venuslover.com
  main_url: https://venuslover.com
  description: >
    Venus Lover is a mobile app for iOS and Android so you can read your daily horoscope and have your natal chart, including the interpretation of the ascendant, planets, houses and aspects.
  categories:
    - App
    - Consulting
    - Education
    - Landing Page
- title: Write/Speak/Code
  url: https://www.writespeakcode.com/
  main_url: https://www.writespeakcode.com/
  description: >
    Write/Speak/Code is a non-profit on a mission to promote the visibility and leadership of technologists with marginalized genders through peer-led professional development.
  categories:
    - Community
    - Nonprofit
    - Open Source
    - Conference
  built_by: Nicola B.
  built_by_url: https://www.linkedin.com/in/nicola-b/
  featured: false
- title: Daniel Spajic
  url: https://danieljs.tech/
  main_url: https://danieljs.tech/
  source_url: https://github.com/dspacejs/portfolio
  description: >
    Passionate front-end developer with a deep, yet diverse skillset.
  categories:
    - Portfolio
    - Programming
    - Freelance
  built_by: Daniel Spajic
  featured: false
- title: Cosmotory
  url: https://cosmotory.netlify.com/
  main_url: https://cosmotory.netlify.com/
  description: >
    This is the educational blog containing various courses,learning materials from various authors from all over the world.
  categories:
    - Blog
    - Community
    - Nonprofit
    - Open Source
    - Education
  built_by: Hanishraj B Rao.
  built_by_url: https://hanishrao.netlify.com/
  featured: false
- title: Armorblox | Security Powered by Understanding
  url: https://www.armorblox.com
  main_url: https://www.armorblox.com
  description: >
    Armorblox is a venture-backed stealth cybersecurity startup, on a mission to build a game-changing enterprise security platform.
  categories:
    - Security
    - Technology
    - Business
  built_by: Bejamas
  built_by_url: https://bejamas.io
  featured: false
- title: Mojo
  url: https://www.mojo.is
  main_url: https://www.mojo.is/
  description: >
    We help companies create beautiful digital experiences
  categories:
    - Agency
    - Technology
    - Consulting
    - User Experience
    - Web Development
  featured: false
- title: Marcel Hauri
  url: https://marcelhauri.ch/
  main_url: https://marcelhauri.ch/
  description: >
    Marcel Hauri is an award-winning Magento developer and e-commerce specialist.
  categories:
    - Portfolio
    - Blog
    - Programming
    - Community
    - Open Source
    - eCommerce
  built_by: Marcel Hauri
  built_by_url: https://marcelhauri.ch
  featured: false
- title: Projektmanagementblog
  url: https://www.projektmanagementblog.de
  main_url: https://www.projektmanagementblog.de/
  source_url: https://github.com/StephanWeinhold/pmblog
  description: >
    Thoughts about modern project management. Built with Gatsby and Tachyons, based on Advanced Starter.
  categories:
    - Blog
  built_by: Stephan Weinhold
  built_by_url: https://stephanweinhold.com/
  featured: false
- title: Anthony Boyd Graphics
  url: https://www.anthonyboyd.graphics/
  main_url: https://www.anthonyboyd.graphics/
  description: >
    Free Graphic Design Resources by Anthony Boyd
  categories:
    - Portfolio
  built_by: Anthony Boyd
  built_by_url: https://www.anthonyboyd.com/
  featured: false
- title: Relocation Hero
  url: https://relocationhero.com
  main_url: https://relocationhero.com
  description: >
    Blog with FAQs related to Germany relocation. Built with Gatsby.
  categories:
    - Blog
    - Consulting
    - Community
  featured: false
- title: Zoe Rodriguez
  url: https://zoerodrgz.com
  main_url: https://zoerodrgz.com
  description: >
    Portfolio for Los Angeles-based designer Zoe Rodriguez. Built with Gatsby.
  categories:
    - Portfolio
    - Design
  built_by: Chase Ohlson
  built_by_url: https://chaseohlson.com
  featured: false
- title: TriActive USA
  url: https://triactiveusa.com
  main_url: https://triactiveusa.com
  description: >
    Website and blog for TriActive USA. Built with Gatsby.
  categories:
    - Landing Page
    - Business
  built_by: Chase Ohlson
  built_by_url: https://chaseohlson.com
- title: LaunchDarkly
  url: https://launchdarkly.com/
  main_url: https://launchdarkly.com/
  description: >
    LaunchDarkly is the feature management platform that software teams use to build better software, faster.
  categories:
    - Technology
    - Marketing
  built_by: LaunchDarkly
  built_by_url: https://launchdarkly.com/
  featured: false
- title: Arpit Goyal
  url: https://arpitgoyal.com
  main_url: https://arpitgoyal.com
  source_url: https://github.com/92arpitgoyal/ag-blog
  description: >
    Blog and portfolio website of a Front-end Developer turned Product Manager.
  categories:
    - Blog
    - Portfolio
    - Technology
    - User Experience
  built_by: Arpit Goyal
  built_by_url: https://twitter.com/_arpitgoyal
  featured: false
- title: Portfolio of Cole Townsend
  url: https://twnsnd.co
  main_url: https://twnsnd.co
  description: Portfolio of Cole Townsend, Product Designer
  categories:
    - Portfolio
    - User Experience
    - Web Development
    - Design
  built_by: Cole Townsend
  built_by_url: https://twitter.com/twnsndco
- title: Jana Desomer
  url: https://www.janadesomer.be/
  main_url: https://www.janadesomer.be/
  description: >
    I'm Jana, a digital product designer with coding skills, based in Belgium
  categories:
    - Portfolio
  built_by: Jana Desomer Designer/Developer
  built_by_url: https://www.janadesomer.be/
  featured: false
- title: Carbon8 Regenerative Agriculture
  url: https://www.carbon8.org.au/
  main_url: https://www.carbon8.org.au/
  description: >
    Carbon8 is a Not for Profit charity that supports Aussie farmers to transition to regenerative agriculture practices and rebuild the carbon (organic matter) in their soil from 1% to 8%.
  categories:
    - Nonprofit
    - eCommerce
  built_by: Little & Big
  built_by_url: "https://www.littleandbig.com.au/"
  featured: false
- title: Reactgo blog
  url: https://reactgo.com/
  main_url: https://reactgo.com/
  description: >
    It provides tutorials & articles about modern open source web technologies such as react,vuejs and gatsby.
  categories:
    - Blog
    - Education
    - Programming
    - Web Development
  built_by: Sai gowtham
  built_by_url: "https://twitter.com/saigowthamr"
  featured: false
- title: City Springs
  url: https://citysprings.com/
  main_url: https://citysprings.com/
  description: >
    Sandy Springs is a city built on creative thinking and determination. They captured a bold vision for a unified platform to bring together new and existing information systems. To get there, the Sandy Springs communications team partnered with Mediacurrent on a new Drupal 8 decoupled platform architecture with a Gatsbyjs front end to power both the City Springs website and its digital signage network. Now, the Sandy Springs team can create content once and publish it everywhere.
  categories:
    - Community
    - Government
  built_by: Mediacurrent
  built_by_url: https://www.mediacurrent.com
  featured: false
- title: Behalf
  url: https://www.behalf.no/
  main_url: https://www.behalf.no/
  description: >
    Behalf is Norwegian based digital design agency.
  categories:
    - Agency
    - Portfolio
    - Business
    - Consulting
    - Design
    - Design System
    - Marketing
    - Web Development
    - User Experience
  built_by: Behalf
  built_by_url: https://www.behalf.no/
  featured: false
- title: Saxenhammer & Co.
  url: https://saxenhammer-co.com/
  main_url: https://saxenhammer-co.com/
  description: >
    Saxenhammer & Co. is a leading boutique investment bank in Continental Europe. The firm’s strong track record is comprised of the execution of 200 successful transactions across all major industries.
  categories:
    - Consulting
    - Finance
    - Business
  built_by: Axel Fuhrmann
  built_by_url: https://axelfuhrmann.com/
  featured: false
- title: UltronEle
  url: http://ultronele.com
  main_url: https://runbytech.github.io/ueofcweb/
  source_url: https://github.com/runbytech/ueofcweb
  description: >
    UltronEle is a light, fast, simple yet interesting serverless e-learning CMS based on GatsbyJS. It aims to provide a easy-use product for tutors, teachers, instructors from all kinks of fields with near-zero efforts to setup their own authoring tool and content publish website.
  categories:
    - Education
    - Consulting
    - Landing Page
    - Web Development
    - Open Source
    - Learning
  built_by: RunbyTech
  built_by_url: http://runbytech.co
  featured: false
- title: Nick Selvaggio
  url: https://nickgs.com/
  main_url: https://nickgs.com/
  description: >
    The personal website of Nick Selvaggio. Long Island based web developer, teacher, and technologist.
  categories:
    - Consulting
    - Programming
    - Web Development
  featured: false
- title: Free & Open Source Gatsby Themes by LekoArts
  main_url: "https://themes.lekoarts.de"
  url: "https://themes.lekoarts.de"
  source_url: "https://github.com/LekoArts/gatsby-themes/tree/master/www"
  built_by: LekoArts
  built_by_url: "https://github.com/LekoArts"
  description: >-
    Get high-quality and customizable Gatsby themes to quickly bootstrap your website! Choose from many professionally created and impressive designs with a wide variety of features and customization options. Use Gatsby Themes to take your project to the next level and let you and your customers take advantage of the many benefits Gatsby has to offer.
  categories:
    - Open Source
    - Directory
    - Marketing
    - Landing Page
  featured: false
- title: Lars Roettig
  url: https://larsroettig.dev/
  main_url: https://larsroettig.dev/
  description: >
    Lars Roettig is a Magento Maintainer and e-commerce specialist. On his Blog, he writes Software Architecture and Magento Development.
  categories:
    - Portfolio
    - Blog
    - Programming
    - Community
    - Open Source
    - eCommerce
  built_by: Lars Roettig
  built_by_url: https://larsroettig.dev/
  featured: false
- title: Cade Kynaston
  url: https://cade.codes
  main_url: https://cade.codes
  source_url: https://github.com/cadekynaston/gatsby-portfolio
  description: >
    Cade Kynaston's Portfolio
  categories:
    - Portfolio
  built_by: Cade Kynaston
  built_by_url: https://github.com/cadekynaston
  featured: false
- title: Growable Meetups
  url: https://www.growable.io/
  main_url: https://www.growable.io/
  description: >
    Growable - Events to Accelerate your career in Tech. Made with <3 with Gatsby, React & Netlify by Talent Point in London.
  categories:
    - Event
    - Technology
    - Education
    - Community
    - Conference
  built_by: Talent Point
  built_by_url: https://github.com/talent-point/
  featured: false
- title: Fantastic Metropolis
  main_url: https://fantasticmetropolis.com
  url: https://fantasticmetropolis.com
  description: >
    Fantastic Metropolis ran between 2001 and 2006, highlighting the potential of literary science fiction and fantasy.
  categories:
    - Entertainment
  built_by: Luis Rodrigues
  built_by_url: https://goblindegook.com
  featured: false
- title: Simon Koelewijn
  main_url: https://simonkoelewijn.nl
  url: https://simonkoelewijn.nl
  description: >
    Personal blog of Simon Koelewijn, where he blogs about UX, analytics and web development (in Dutch). Made awesome and fast by using Gatsby 2.x (naturally) and gratefully using Netlify and Netlify CMS.
  categories:
    - Freelance
    - Blog
    - Web Development
    - User Experience
  built_by: Simon Koelewijn
  built_by_url: https://simonkoelewijn.nl
  featured: false
- title: Raconteur Careers
  main_url: https://careers.raconteur.net
  url: https://careers.raconteur.net
  description: >
    Raconteur is a London-based publishing house and content marketing agency. We have built this careers portal Gatsby v2 with TypeScript, Styled-Components, React-Spring and Contentful.
  categories:
    - Media
    - Marketing
    - Landing Page
  built_by: Jacob Herper
  built_by_url: https://herper.io
  featured: false
- title: Frankly Steve
  url: https://www.franklysteve.com/
  main_url: https://www.franklysteve.com/
  description: >
    Wedding photography with all the hugs, tears, kisses, smiles, laughter, banter, kids up trees, friends in hedges.
  categories:
    - Photography
    - Portfolio
  built_by: Little & Big
  built_by_url: "https://www.littleandbig.com.au/"
  featured: false
- title: Eventos orellana
  description: >-
    We are a company dedicated to providing personalized and professional advice
    for the elaboration and coordination of social and business events.
  main_url: "https://eventosorellana.com/"
  url: "https://eventosorellana.com/"
  featured: false
  categories:
    - Gallery
  built_by: Ramón Chancay
  built_by_url: "https://ramonchancay.me/"
- title: DIA Supermercados
  main_url: https://dia.com.br
  url: https://dia.com.br
  description: >-
    Brazilian retailer subsidiary, with more than 1,100 stores in Brazil, focusing on low prices and exclusive DIA Products.
  categories:
    - Business
  built_by: CloudDog
  built_by_url: https://clouddog.com.br
  featured: false
- title: AntdSite
  main_url: https://antdsite.yvescoding.org
  url: https://antdsite.yvescoding.org
  description: >-
    A static docs generator based on Ant Design and GatsbyJs.
  categories:
    - Documentation
  built_by: Yves Wang
  built_by_url: https://antdsite.yvescoding.org
- title: Fourpost
  url: https://www.fourpost.com
  main_url: https://www.fourpost.com
  description: >
    Fourpost is a shopping destination for today’s family that combines the best brands and experiences under one roof.
  categories:
    - Marketing
  built_by: Fourpost
  built_by_url: https://github.com/fourpost
  featured: false
- title: ReactStudy Blog
  url: https://elated-lewin-51cf0d.netlify.com
  main_url: https://elated-lewin-51cf0d.netlify.com
  description: >
    Belong to your own blog by gatsby
  categories:
    - Blog
  built_by: 97thjingba
  built_by_url: https://github.com/97thjingba
  featured: false
- title: George
  main_url: https://kind-mestorf-5a2bc0.netlify.com
  url: https://kind-mestorf-5a2bc0.netlify.com
  description: >
    shiny new web built with Gatsby
  categories:
    - Blog
    - Portfolio
    - Gallery
    - Landing Page
    - Design
    - Web Development
    - Open Source
    - Science
  built_by: George Davituri
  featured: false

- title: CEO amp
  main_url: https://www.ceoamp.com
  url: https://www.ceoamp.com
  description: >
    CEO amp is an executive training programme to amplify a CEO's voice in the media. This site was built with Gatsby v2, Styled-Components, TypeScript and React Spring.
  categories:
    - Consulting
    - Entrepreneurship
    - Marketing
    - Landing Page
  built_by: Jacob Herper
  built_by_url: https://herper.io
  featured: false
- title: QuantumBlack
  main_url: https://www.quantumblack.com/
  url: https://www.quantumblack.com/
  description: >
    We help companies use data to make distinctive, sustainable and significant improvements to their performance.
  categories:
    - Technology
    - Consulting
    - Data
    - Design
  built_by: Richard Westenra
  built_by_url: https://www.richardwestenra.com/
  featured: false
- title: Coffeeshop Creative
  url: https://www.coffeeshopcreative.ca
  main_url: https://www.coffeeshopcreative.ca
  description: >
    Marketing site for a Toronto web design and videography studio.
  categories:
    - Marketing
    - Agency
    - Design
    - Video
    - Web Development
  built_by: Michael Uloth
  built_by_url: https://www.michaeluloth.com
  featured: false
- title: Daily Hacker News
  url: https://dailyhn.com
  main_url: https://dailyhn.com
  description: >
    Daily Hacker News presents the top five stories from Hacker News daily.
  categories:
    - Entertainment
    - Design
    - Web Development
    - Technology
    - Science
  built_by: Joeri Smits
  built_by_url: https://joeri.dev
  featured: false
- title: Grüne Dresden
  main_url: https://ltw19dresden.de
  url: https://ltw19dresden.de
  description: >
    This site was built for the Green Party in Germany (Bündnis 90/Die Grünen) for their local election in Dresden, Saxony. The site was built with Gatsby v2 and Styled-Components.
  categories:
    - Government
    - Nonprofit
  built_by: Jacob Herper
  built_by_url: https://herper.io
- title: Gratsy
  url: https://gratsy.com/
  main_url: https://gratsy.com/
  description: >
    Gratsy: Feedback To Give Back
  categories:
    - Agency
    - Marketing
    - Landing Page
  built_by: Whalar
  built_by_url: https://whalar.com/
  featured: false
- title: deepThreads
  main_url: https://deepthreads.com
  url: https://deepthreads.com/
  description: >
    deepThreads is a shiny new website built with Gatsby v2.  We make art using deep learning along with print on demand providers to create some cool stuff!
  categories:
    - eCommerce
  built_by: Kyle Kitlinski
  built_by_url: http://github.com/k-kit
  featured: false
- title: Smoopit
  main_url: https://smoopit.com
  url: https://smoopit.com/
  description: >
    Smoopit helps you schedule meetings without the extra effort of checking your availability or back-and-forth emails.
  categories:
    - Business
    - Productivity
  built_by: Chandra Bhushan
  built_by_url: https://github.com/chandu2304
  featured: false
- title: Mill3 Studio
  main_url: https://mill3.studio/en/
  url: https://mill3.studio/en/
  description: >
    Our agency specializes in the analysis, strategy and development of digital products.
  categories:
    - Agency
    - Portfolio
  built_by: Mill3
  built_by_url: https://mill3.studio/en/
  featured: false
- title: Zellement
  main_url: https://www.zellement.com
  url: https://www.zellement.com
  description: >
    Online portfolio of Dan Farrow from Nottingham, UK.
  categories:
    - Portfolio
  built_by: Zellement
  built_by_url: https://www.zellement.com
  featured: false
- title: Fullstack HQ
  url: https://fullstackhq.com/
  main_url: https://fullstackhq.com/
  description: >
    Get immediate access to a battle-tested team of designers and developers on a pay-as-you-go monthly subscription.
  categories:
    - Agency
    - Consulting
    - Freelance
    - Marketing
    - Portfolio
    - Web Development
    - App
    - Business
    - Design
    - JavaScript
    - Technology
    - User Experience
    - Web Development
    - eCommerce
    - WordPress
  built_by: Fullstack HQ
  built_by_url: https://fullstackhq.com/
  featured: false
- title: Cantas
  main_url: https://www.cantas.co.jp
  url: https://www.cantas.co.jp
  description: >
    Cantas is digital marketing company in Japan.
  categories:
    - Business
    - Agency
  built_by: Cantas
  built_by_url: https://www.cantas.co.jp
  featured: false
- title: Sheringham Shantymen
  main_url: https://www.shantymen.com/
  url: https://www.shantymen.com/
  description: >
    The Sheringham Shantymen are a sea shanty singing group that raise money for the RNLI in the UK.
  categories:
    - Music
    - Community
    - Entertainment
    - Nonprofit
  built_by: Zellement
  built_by_url: https://www.zellement.com/
  featured: false
- title: WP Spark
  main_url: https://wpspark.io/
  url: https://wpspark.io/
  description: >
    Create blazing fast website with WordPress and our Gatsby themes.
  categories:
    - Agency
    - Community
    - Blog
    - WordPress
  built_by: wpspark
  built_by_url: https://wpspark.io/
- title: Ronald Langeveld
  description: >
    Ronald Langeveld's blog and Web Development portfolio website.
  main_url: "https://www.ronaldlangeveld.com"
  url: "https://www.ronaldlangeveld.com"
  categories:
    - Blog
    - Web Development
    - Freelance
    - Portfolio
    - Consulting
  featured: false
- title: Golfonaut
  description: >
    Golfonaut - Golf application for Apple Watch
  main_url: https://golfonaut.io
  url: https://golfonaut.io
  categories:
    - App
    - Sports
  featured: false
- title: Anton Sten - UX Lead/Design
  url: https://www.antonsten.com
  main_url: https://www.antonsten.com
  description: Anton Sten leads UX for design-driven companies.
  categories:
    - User Experience
    - Blog
    - Freelance
    - Portfolio
    - Consulting
    - Agency
    - Design
  featured: false
- title: Rashmi AP - Front-end Developer
  main_url: http://rashmiap.me
  url: http://rashmiap.me
  featured: false
  description: >
    Rashmi AP's Personal Portfolio Website
  source_url: https://github.com/rashmiap/personal-website-react
  categories:
    - Portfolio
    - Open Source
  built_by: Rashmi AP
  built_by_url: http://rashmiap.me
- title: OpenSourceRepos - Blogs for open source repositories
  main_url: https://opensourcerepos.com
  url: https://opensourcerepos.com
  featured: false
  description: >
    Open Source Repos is a blog site for explaining the architecture, code-walkthrough and key takeways for the github repository. Out main aim to is to help more developers contribute to open source projects.
  source_url: https://github.com/opensourcerepos/blogs
  categories:
    - Open Source
    - Design
    - Design System
    - Blog
  built_by: OpenSourceRepos Team
  built_by_url: https://opensourcerepos.com
- title: Sheelah Brennan - Front-End/UX Engineer
  main_url: https://sheelahb.com
  url: https://sheelahb.com
  featured: false
  description: >
    Sheelah Brennan's web development blog
  categories:
    - Blog
    - Web Development
    - Design
    - Freelance
    - Portfolio
  built_by: Sheelah Brennan
- title: Delinx.Digital - Web and Mobile Development Agency based in Sofia, Bulgaria
  main_url: https://delinx.digital
  url: https://delinx.digital/solutions
  description: >
    Delinx.digital is a software development oriented digital agency based in Sofia, Bulgaria. We develop bespoke software solutions using  WordPress, WooCommerce, Shopify, eCommerce, React.js, Node.js, PHP, Laravel and many other technologies.
  categories:
    - Agency
    - Web Development
    - Design
    - eCommerce
    - WordPress
  featured: false
- title: Cameron Nuckols - Articles, Book Notes, and More
  main_url: https://nucks.co
  url: https://nucks.co
  description: >
    This site hosts all of Cameron Nuckols's writing on entrepreneurship, startups, money, fitness, self-education, and self-improvement.
  categories:
    - Blog
    - Entrepreneurship
    - Business
    - Productivity
    - Technology
    - Marketing
  featured: false
- title: Hayato KAJIYAMA - Portfolio
  main_url: "https://hyakt.dev"
  url: "https://hyakt.dev"
  source_url: "https://github.com/hyakt/hyakt.github.io"
  featured: false
  categories:
    - Portfolio
- title: Skirtcraft - Unisex Skirts with Large Pockets
  main_url: https://skirtcraft.com
  url: https://skirtcraft.com/products
  source_url: https://github.com/jqrn/skirtcraft-web
  description: >
    Skirtcraft sells unisex skirts with large pockets, made in the USA. Site built with TypeScript and styled-components, with Tumblr-sourced blog posts.
  categories:
    - eCommerce
    - Blog
  built_by: Joe Quarion
  built_by_url: https://github.com/jqrn
  featured: false
- title: Vermarc Sport
  main_url: https://www.vermarcsport.com/
  url: https://www.vermarcsport.com/
  description: >
    Vermarc Sport offers a wide range of cycle clothing, cycling jerseys, bib shorts, rain gear and accessories, as well for the summer, the mid-season (autumn / spring) and the winter.
  categories:
    - eCommerce
  built_by: BrikL
  built_by_url: https://github.com/Brikl
- title: Cole Ruche
  main_url: https://coleruche.com
  url: https://coleruche.com
  source_url: https://github.com/kingingcole/myblog
  description: >
    The personal website and blog for Emeruche "Cole" Ikenna, front-end web developer from Nigeria.
  categories:
    - Blog
    - Portfolio
  built_by: Emeruche "Cole" Ikenna
  built_by_url: https://twitter.com/cole_ruche
  featured: false
- title: Abhith Rajan - Coder, Blogger, Biker, Full Stack Developer
  main_url: https://www.abhith.net/
  url: https://www.abhith.net/
  source_url: https://github.com/Abhith/abhith.net
  description: >
    abhith.net is a portfolio website of Abhith Rajan, a full stack developer. Sharing blog posts, recommended videos, developer stories and services with the world through this site.
  categories:
    - Portfolio
    - Blog
    - Programming
    - Open Source
    - Technology
  built_by: Abhith Rajan
  built_by_url: https://github.com/Abhith
  featured: false
- title: Mr & Mrs Wilkinson
  url: https://thewilkinsons.netlify.com/
  main_url: https://thewilkinsons.netlify.com/
  source_url: https://github.com/davemullenjnr/the-wilkinsons
  description: >
    A one-page wedding photography showcase using Gatsby Image and featuring a lovely hero and intro section.
  categories:
    - Photography
  built_by: Dave Mullen Jnr
  built_by_url: https://davemullenjnr.co.uk
  featured: false
- title: Gopesh Gopinath - Full Stack JavaScript Developer
  url: https://www.gopeshgopinath.com
  main_url: https://www.gopeshgopinath.com
  source_url: https://github.com/GopeshMedayil/gopeshgopinath.com
  description: >
    Gopesh Gopinath's Personal Portfolio Website
  categories:
    - Portfolio
    - Open Source
  built_by: Gopesh Gopinath
  built_by_url: https://www.gopeshgopinath.com
  featured: false
- title: Misael Taveras - FrontEnd Developer
  url: https://taverasmisael.com
  main_url: https://taverasmisael.com
  source_url: https://github.com/taverasmisael/taverasmisael
  description: >
    Personal site and bloging about learning FrontEnd web development in spanish.
  categories:
    - Portfolio
    - Open Source
    - Blog
    - JavaScript
    - Web Development
  built_by: Misael Taveras
  built_by_url: https://taverasmisael.com
  featured: false
- title: Le Reacteur
  url: https://www.lereacteur.io/
  main_url: https://www.lereacteur.io/
  description: >
    Le Reacteur is the first coding bootcamp dedicated to web and mobile apps development (iOS/Android). We offer intensive sessions to train students in a short time (10 weeks). Our goal is to pass on to our students in less than 3 months what they would have learned in 2 years. To achieve this ambitious challenge, our training is based on learning JavaScript (Node.js, Express, ReactJS, React Native).
  categories:
    - JavaScript
    - Learning
    - Mobile Development
    - Web Development
  built_by: Farid Safi
  built_by_url: https://twitter.com/FaridSafi
  featured: false
- title: Cinch
  url: https://www.cinch.co.uk
  main_url: https://www.cinch.co.uk
  description: >
    Cinch is a hub for car supermarkets and dealers to show off their stock. The site only lists second-hand cars that are seven years old or younger, with less than 70,000 miles on the clock.
  categories:
    - Entrepreneurship
    - Business
  built_by: Somo
  built_by_url: https://www.somoglobal.com
  featured: false
- title: Recetas El Universo
  description: >-
    Recipes and videos with the best of Ecuadorian cuisine.
    Collectable recipes from Diario El Universo.
  main_url: "https://recetas-eu.netlify.com/"
  url: "https://recetas-eu.netlify.com/"
  featured: false
  categories:
    - Blog
    - WordPress
    - Food
  built_by: Ramón Chancay
  built_by_url: "https://ramonchancay.me/"
- title: NuBrakes
  url: https://nubrakes.com/
  main_url: https://nubrakes.com/
  description: >
    NuBrakes is the mobile brake repair company that comes to you! We perform brake pad, caliper, and rotor replacement at your office, apartment or home!
  categories:
    - Business
    - Entrepreneurship
  featured: false
- title: Third and Grove
  url: https://www.thirdandgrove.com
  main_url: https://www.thirdandgrove.com
  source_url: https://github.com/thirdandgrove/tagd8_gatsby
  description: >
    A digital agency slaying the mundane one pixel at a time.
  categories:
    - Agency
    - Marketing
    - Open Source
    - Technology
  built_by: Third and Grove
  built_by_url: https://www.thirdandgrove.com
  featured: false
- title: Le Bikini
  url: https://lebikini.com
  main_url: https://lebikini.com
  description: >
    New website for Toulouse's most iconic concert hall.
  categories:
    - Music
  built_by: Antoine Rousseau
  built_by_url: https://antoine.rousseau.im
  featured: false
- title: Jimmy Truong's Portfolio
  url: https://jimmytruong.ca
  main_url: https://jimmytruong.ca
  description: >
    This porfolio is a complication of all projects done during my time at BCIT D3 (Digital Design and Development) program and after graduation.
  categories:
    - Portfolio
    - Web Development
  built_by: Jimmy Truong
  built_by_url: https://jimmytruong.ca
  featured: false
- title: Quick Stop Nicaragua
  main_url: https://quickstopnicaragua.com
  url: https://quickstopnicaragua.com
  description: >
    Convenience Store Website
  categories:
    - Food
  built_by: Gerald Martinez
  built_by_url: https://twitter.com/GeraldM_92
  featured: false
- title: XIEL
  main_url: https://xiel.dev
  url: https://xiel.dev
  source_url: https://github.com/xiel/xiel
  description: >
    I'm a freelance front-end developer from Berlin who creates digital experiences that everyone likes to use.
  categories:
    - Portfolio
    - Blog
  built_by: Felix Leupold
  built_by_url: https://twitter.com/xiel
  featured: false
- title: Nicaragua Best Guides
  main_url: https://www.nicaraguasbestguides.com
  url: https://www.nicaraguasbestguides.com
  description: >
    Full-Service Tour Operator and Destination Management Company (DMC)
  categories:
    - Agency
    - Travel
  built_by: Gerald Martinez
  built_by_url: https://twitter.com/GeraldM_92
  featured: false
- title: Thoughts and Stuff
  main_url: http://thoughtsandstuff.com
  url: http://thoughtsandstuff.com
  source_url: https://github.com/robmarshall/gatsby-tns
  description: >
    A simple easy to read blog. Minimalistic, focusing on content over branding. Includes RSS feed.
  categories:
    - Accessibility
    - Blog
    - WordPress
  built_by: Robert Marshall
  built_by_url: https://robertmarshall.dev
  featured: false
- title: Tracli
  url: https://tracli.rootvan.com/
  main_url: https://tracli.rootvan.com/
  source_url: https://github.com/ridvankaradag/tracli-landing
  description: >
    A command line app that tracks your time
  categories:
    - Productivity
    - Technology
    - Landing Page
  built_by: Ridvan Karadag
  built_by_url: http://www.rootvan.com
  featured: false
- title: Fifteen Seconds Istanbul
  url: https://fifteenseconds.istanbul/
  main_url: https://fifteenseconds.istanbul/
  description: >
    Landing page of FifteenSeconds Istanbul Event
  categories:
    - Event
    - Conference
    - Business
    - Landing Page
  built_by: İbrahim Telman
  built_by_url: https://github.com/ibrahimtelman/
  featured: false
- title: spon.io
  url: https://www.spon.io
  main_url: https://www.spon.io
  source_url: https://github.com/magicspon/spon.io
  description: >
    Portfolio for frontend web developer, based in Bristol UK
  categories:
    - Portfolio
  built_by: Dave Stockley
  built_by_url: https://www.spon.io
  featured: false
- title: BBS
  url: https://big-boss-studio.com
  main_url: https://big-boss-studio.com
  description: >
    For 11 years, we help great brands in their digital transformation, offering all our expertise for their needs. Technical consulting, UX, design, technical integration and maintenance.
  categories:
    - Agency
    - JavaScript
    - Web Development
  built_by: BBS
  built_by_url: https://big-boss-studio.com
  featured: false
- title: Appes - Meant to evolve
  main_url: https://appes.co
  url: https://appes.co
  description: >
    Appes is all about apps and evolution. We help companies to build mobile and
    web products.
  categories:
    - Agency
    - Mobile Development
    - Web Development
    - Technology
  built_by: Appes
  built_by_url: https://appes.co
  featured: false
- title: Intern
  url: https://intern.imedadel.me
  main_url: https://intern.imedadel.me
  description: >
    Intern is a job board for getting internships in tech, design, marketing, and more. It's built entirely with Gatsby.
  categories:
    - Directory
    - Technology
  built_by: Imed Adel
  built_by_url: https://imedadel.me
  featured: false
- title: Global Citizen Foundation
  main_url: https://www.globalcitizenfoundation.org
  url: https://www.globalcitizenfoundation.org
  description: >
    In the digital economy, we are Global Citizens and the currency is Personal Data
  categories:
    - Nonprofit
  built_by: The Delta Studio
  built_by_url: https://www.thedelta.io
  featured: false
- title: GatsbyFinds
  main_url: https://gatsbyfinds.netlify.com
  url: https://gatsbyfinds.netlify.com
  source_url: https://github.com/bvlktech/GatsbyFinds
  description: >
    GatsbyFinds is a website built ontop of Gatsby v2 by providing developers with a showcase of all the lastest projects made with the beloved GatsbyJS.
  categories:
    - Portfolio
    - Gallery
  built_by: Bvlktech
  built_by_url: https://twitter.com/bvlktech
  featured: false
- title: AFEX Commodities Exchange
  main_url: https://afexnigeria.com
  url: https://afexnigeria.com
  description: >
    AFEX Nigeria strives to transform Nigerian agriculture by creating more bargaining power to smallholder farmers, access to information, and secure storage.
  categories:
    - Blog
    - Business
    - Finance
    - Food
    - WordPress
  built_by: Mayowa Falade
  built_by_url: http://mayowafalade.com
  featured: false
- title: VIA Data
  main_url: https://viadata.io
  url: https://viadata.io
  description: >
    The future of data management
  categories:
    - Data
  built_by: The Delta Studio
  built_by_url: https://www.thedelta.io
  featured: false
- title: Front End Day Event Website
  main_url: https://frontend-day.com/
  url: https://frontend-day.com/
  description: >
    Performant landing page for a front end workshops recurring event / conference.
  categories:
    - Event
    - Conference
    - Web Development
    - Technology
  built_by: Pagepro
  built_by_url: https://pagepro.co
  featured: false
- title: Mutual
  main_url: https://www.madebymutual.com
  url: https://www.madebymutual.com
  description: >
    Mutual is a web design and development agency. Our new website is powered by Gatsby and Craft CMS.
  categories:
    - Blog
    - Portfolio
    - Agency
    - Design
    - Web Development
  built_by: Mutual
  built_by_url: https://twitter.com/madebymutual
  featured: false
- title: Surge 3
  main_url: https://surge3.com
  url: https://surge3.com/
  description: >
    We’re Surge 3 - a premier web development agency. Our company centers around the principles of quality, speed, and service! We are founded using the latest in web technologies and are dedicated to using those exact tools to help our customers achieve their goals.
  categories:
    - Portfolio
    - Blog
    - Agency
    - Web Development
    - Marketing
  built_by: Dillon Browne
  built_by_url: https://dillonbrowne.com
- title: Adaltas
  main_url: https://www.adaltas.com
  url: https://www.adaltas.com
  description: >
    Adaltas is a team of consultants with a focus on Open Source, Big Data and Cloud Computing based in France, Canada and Morocco.
  categories:
    - Consulting
    - Data
    - Design System
    - Programming
    - Learning
  built_by: Adaltas
  built_by_url: https://www.adaltas.com
- title: Themis Attorneys
  main_url: https://themis-attorneys.com
  url: https://themis-attorneys.com
  description: >
    Themis Attorneys is Chennai based lawyers. Their new complete website is made using Gatsby.
  categories:
    - Agency
    - Consulting
    - Portfolio
    - Law
  built_by: Merbin J Anselm
  built_by_url: https://anselm.in
- title: Saint New York
  url: https://www.saintnewyork.com
  main_url: https://www.saintnewyork.com
  description: >
    A powerful fresh-scent formula made with clean ingredients.
  categories:
    - eCommerce
    - Business
  built_by: Peter Hironaka
  built_by_url: https://peterhironaka.com
- title: Runlet
  main_url: https://runlet.app
  url: https://runlet.app
  source_url: https://github.com/runletapp/runlet
  description: >
    Runlet is a cloud-based job manager that offers device synchronization and reliable message delivery in a network of connected devices even after connectivity issues. Available for ARM, Linux, Mac and Windows.
  categories:
    - App
    - Landing Page
    - Productivity
    - Technology
  built_by: Vandre Leal
  built_by_url: https://vandreleal.github.io
  featured: false
- title: tiaan.dev
  main_url: https://tiaan.dev
  url: https://tiaan.dev
  featured: false
  categories:
    - Blog
    - Portfolio
    - Web Development
- title: Praveen Bisht
  main_url: https://www.prvnbist.com/
  url: https://www.prvnbist.com/
  source_url: https://github.com/prvnbist/portfolio
  categories:
    - Portfolio
    - Blog
  built_by: Praveen Bisht
  built_by_url: https://www.prvnbist.com/
  featured: false
<<<<<<< HEAD
- title: BALAJIRAO676
  main_url: https://thebalajiraoecommerce.netlify.com/
  url: https://thebalajiraoecommerce.netlify.com/
  featured: false
  categories:
    - Blog
    - E-Commerce Project
    - Web Development
  built_by: Balaji Rao
=======
- title: Mentimeter
  url: https://www.mentimeter.com/
  main_url: https://www.mentimeter.com/
  categories:
    - Business
  featured: false
- title: HYFN
  url: https://hyfn.com/
  main_url: https://hyfn.com/
  categories:
    - Business
  featured: false
- title: Mozilla India
  main_url: https://mozillaindia.org/
  url: https://mozillaindia.org/
  categories:
    - Open Source
  featured: false
- title: Primer Labs
  main_url: https://www.primerlabs.io
  url: https://www.primerlabs.io
  featured: false
  categories:
    - Education
    - Learning
>>>>>>> 52c032ee
<|MERGE_RESOLUTION|>--- conflicted
+++ resolved
@@ -7483,17 +7483,14 @@
   built_by: Praveen Bisht
   built_by_url: https://www.prvnbist.com/
   featured: false
-<<<<<<< HEAD
 - title: BALAJIRAO676
   main_url: https://thebalajiraoecommerce.netlify.com/
   url: https://thebalajiraoecommerce.netlify.com/
   featured: false
   categories:
     - Blog
-    - E-Commerce Project
-    - Web Development
-  built_by: Balaji Rao
-=======
+    - eCommerce
+    - Web Development
 - title: Mentimeter
   url: https://www.mentimeter.com/
   main_url: https://www.mentimeter.com/
@@ -7518,5 +7515,4 @@
   featured: false
   categories:
     - Education
-    - Learning
->>>>>>> 52c032ee
+    - Learning