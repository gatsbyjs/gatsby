--- conflicted
+++ resolved
@@ -11149,7 +11149,6 @@
     - Education
   built_by: Bold.org
   featured: false
-<<<<<<< HEAD
 - title: The Story of Dovetail and Afterpay
   url: https://dovetailstudios.com/the-story-of-dovetail-and-afterpay
   main_url: https://dovetailstudios.com/the-story-of-dovetail-and-afterpay
@@ -11163,7 +11162,6 @@
   built_by: Dovetail
   built_by_url: https://dovetailstudios.com
   featured: false
-=======
 - title: Brad Garropy
   url: https://dailytexascountry.com
   main_url: https://dailytexascountry.com
@@ -11183,7 +11181,6 @@
     - Video
   built_by: Brad Garropy
   built_by_url: https://bradgarropy.com
->>>>>>> a40fd01c
 - title: Petite & Minimal
   url: https://www.petiteandminimal.com/
   main_url: https://www.petiteandminimal.com/
