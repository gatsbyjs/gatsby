--- conflicted
+++ resolved
@@ -10963,8 +10963,6 @@
   built_by: Nagarjun Palavalli
   built_by_url: https://twitter.com/palavalli
   featured: false
-<<<<<<< HEAD
-diogorodrigues-patch-1
 - title: Diogo Rodrigues
   url: https://www.diogorodrigues.dev/
   main_url: https://www.diogorodrigues.dev/
@@ -10979,7 +10977,6 @@
     - User Experience
   built_by: Diogo Rodrigues
   built_by_url: https://www.diogorodrigues.dev/
-=======
 - title: DUDOS
   main_url: https://dudos.co.uk
   url: https://dudos.co.uk
@@ -11016,7 +11013,6 @@
   built_by: Impuls-e
   built_by_url: https://www.instagram.com/impulse.works/
   featured: false
->>>>>>> c2763de0
 - title: Honeycomb Creative
   main_url: https://www.honeycombcreative.com/
   url: https://www.honeycombcreative.com/
