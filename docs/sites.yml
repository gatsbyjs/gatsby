--- conflicted
+++ resolved
@@ -10260,7 +10260,6 @@
     - Food
     - Marketing
   built_by: Tyson Foods, Inc.
-<<<<<<< HEAD
 - title: mrkaluzny
   main_url: https://mrkaluzny.com
   url: https://mrkaluzny.com
@@ -10274,7 +10273,6 @@
     - Portfolio
     - Freelance
   built_by: Wojciech Kaluzny
-=======
 - title: The COVID Tracking Project
   url: https://covidtracking.com/
   main_url: https://covidtracking.com/
@@ -10328,5 +10326,4 @@
     - Travel
   built_by: Masatoshi Nishiguchi
   built_by_url: https://mnishiguchi.com
-  featured: false
->>>>>>> 9fb521a2
+  featured: false