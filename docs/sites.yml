- title: ReactJS
  main_url: "https://reactjs.org/"
  url: "https://reactjs.org/"
  source_url: "https://github.com/reactjs/reactjs.org"
  featured: true
  categories:
    - Web Development
    - Featured
- title: Flamingo
  main_url: https://www.shopflamingo.com/
  url: https://www.shopflamingo.com/
  description: >
    Online shop for women's body care and hair removal products.
  categories:
    - eCommerce
    - Beauty
    - Featured
  featured: true
- title: Airbnb Engineering & Data Science
  description: >
    Creative engineers and data scientists building a world where you can belong
    anywhere
  main_url: "https://airbnb.io/"
  url: "https://airbnb.io/"
  categories:
    - Blog
    - Gallery
    - Featured
  featured: true
- title: Impossible Foods
  main_url: "https://impossiblefoods.com/"
  url: "https://impossiblefoods.com/"
  categories:
    - Food
    - Featured
  featured: true
- title: Braun
  description: >
    Braun offers high performance hair removal and hair care products, including dryers, straighteners, shavers, and more.
  main_url: "https://ca.braun.com/en-ca"
  url: "https://ca.braun.com/en-ca"
  categories:
    - eCommerce
    - Featured
  featured: true
- title: NYC Pride 2019 | WorldPride NYC | Stonewall50
  main_url: "https://2019-worldpride-stonewall50.nycpride.org/"
  url: "https://2019-worldpride-stonewall50.nycpride.org/"
  featured: true
  description: >-
    Join us in 2019 for NYC Pride, as we welcome WorldPride and mark the 50th
    Anniversary of the Stonewall Uprising and a half-century of LGBTQ+
    liberation.
  categories:
    - Education
    - Marketing
    - Nonprofit
    - Featured
  built_by: Canvas United
  built_by_url: "https://www.canvasunited.com/"
- title: The State of European Tech
  main_url: "https://2017.stateofeuropeantech.com/"
  url: "https://2017.stateofeuropeantech.com/"
  featured: true
  categories:
    - Technology
    - Featured
  built_by: Studio Lovelock
  built_by_url: "http://www.studiolovelock.com/"
- title: Hopper
  main_url: "https://www.hopper.com/"
  url: "https://www.hopper.com/"
  built_by: Narative
  built_by_url: "https://www.narative.co/"
  featured: true
  categories:
    - Technology
    - App
    - Featured
- title: GM Capital One
  description: |
    Introducing the new online experience for your GM Rewards Credit Card
  main_url: "https://gm.capitalone.com/"
  url: "https://gm.capitalone.com/"
  categories:
    - Credit Card
    - Featured
  featured: true
- title: Life Without Barriers | Foster Care
  main_url: "https://www.lwb.org.au/foster-care"
  url: "https://www.lwb.org.au/foster-care"
  featured: true
  description: >-
    We are urgently seeking foster carers all across Australia. Can you open
    your heart and your home to a child in need? There are different types of
    foster care that can suit you. We offer training and 24/7 support.
  categories:
    - Nonprofit
    - Education
    - Documentation
    - Marketing
    - Featured
  built_by: LWB Digital Team
  built_by_url: "https://twitter.com/LWBAustralia"
- title: Figma
  main_url: "https://www.figma.com/"
  url: "https://www.figma.com/"
  featured: true
  categories:
    - Marketing
    - Design
    - Featured
  built_by: Corey Ward
  built_by_url: "http://www.coreyward.me/"
- title: Bejamas - JAM Experts for hire
  main_url: "https://bejamas.io/"
  url: "https://bejamas.io/"
  featured: true
  description: >-
    We help agencies and companies with JAMStack tools. This includes web
    development using Static Site Generators, Headless CMS, CI / CD and CDN
    setup.
  categories:
    - Technology
    - Web Development
    - Agency
    - Marketing
    - Featured
  built_by: Bejamas
  built_by_url: "https://bejamas.io/"
- title: The State of JavaScript
  description: >
    Data from over 20,000 developers, asking them questions on topics ranging
    from frontend frameworks and state management, to build tools and testing
    libraries.
  main_url: "https://stateofjs.com/"
  url: "https://stateofjs.com/"
  source_url: "https://github.com/StateOfJS/StateOfJS"
  categories:
    - Data
    - JavaScript
    - Featured
  built_by: StateOfJS
  built_by_url: "https://github.com/StateOfJS/StateOfJS/graphs/contributors"
  featured: true
- title: DesignSystems.com
  main_url: "https://www.designsystems.com/"
  url: "https://www.designsystems.com/"
  description: |
    A resource for learning, creating and evangelizing design systems.
  categories:
    - Design
    - Blog
    - Technology
    - Featured
  built_by: Corey Ward
  built_by_url: "http://www.coreyward.me/"
  featured: true
- title: Timely
  main_url: "https://timelyapp.com/"
  url: "https://timelyapp.com/"
  description: |
    Fully automatic time tracking. For those who trade in time.
  categories:
    - Productivity
    - Featured
  built_by: Timm Stokke
  built_by_url: "https://timm.stokke.me"
  featured: true
- title: Snap Kit
  main_url: "https://kit.snapchat.com/"
  url: "https://kit.snapchat.com/"
  description: >
    Snap Kit lets developers integrate some of Snapchat’s best features across
    platforms.
  categories:
    - Technology
    - Documentation
    - Featured
  featured: true
- title: SendGrid
  main_url: "https://sendgrid.com/docs/"
  url: "https://sendgrid.com/docs/"
  description: >
    SendGrid delivers your transactional and marketing emails through the
    world's largest cloud-based email delivery platform.
  categories:
    - API
    - Technology
    - Documentation
    - Featured
  featured: true
- title: Kirsten Noelle
  main_url: "https://www.kirstennoelle.com/"
  url: "https://www.kirstennoelle.com/"
  featured: true
  description: >
    Digital portfolio for San Francisco Bay Area photographer Kirsten Noelle Wiemer.
  categories:
    - Photography
    - Portfolio
    - Featured
  built_by: Ryan Wiemer
  built_by_url: "https://www.ryanwiemer.com/"
- title: Cajun Bowfishing
  main_url: "https://cajunbowfishing.com/"
  url: "https://cajunbowfishing.com/"
  featured: false
  categories:
    - eCommerce
    - Sports
  built_by: Escalade Sports
  built_by_url: "https://www.escaladesports.com/"
- title: NEON
  main_url: "http://neonrated.com/"
  url: "http://neonrated.com/"
  featured: false
  categories:
    - Gallery
    - Cinema
- title: Slite
  main_url: "https://slite.com/"
  url: "https://slite.com/"
  featured: false
  categories:
    - Marketing
    - Technology
- title: GraphCMS
  main_url: "https://graphcms.com/"
  url: "https://graphcms.com/"
  featured: false
  categories:
    - Marketing
    - Technology
- title: Bottender Docs
  main_url: "https://bottender.js.org/"
  url: "https://bottender.js.org/"
  source_url: "https://github.com/bottenderjs/bottenderjs.github.io"
  featured: false
  categories:
    - Documentation
    - Web Development
    - Open Source
- title: Ghost Documentation
  main_url: https://docs.ghost.org/
  url: https://docs.ghost.org/
  source_url: "https://github.com/tryghost/docs"
  featured: false
  description: >-
    Ghost is an open source, professional publishing platform built on a modern Node.js technology stack — designed for teams who need power, flexibility and performance.
  categories:
    - Publishing
    - Technology
    - Documentation
    - Open Source
  built_by: Ghost Foundation
  built_by_url: https://ghost.org/
- title: Nike - Just Do It
  main_url: "https://justdoit.nike.com/"
  url: "https://justdoit.nike.com/"
  featured: true
  categories:
    - eCommerce
    - Featured
- title: AirBnB Cereal
  main_url: "https://airbnb.design/cereal"
  url: "https://airbnb.design/cereal"
  featured: false
  categories:
    - Marketing
    - Design
- title: Cardiogram
  main_url: "https://cardiogr.am/"
  url: "https://cardiogr.am/"
  featured: false
  categories:
    - Marketing
    - Technology
- title: Etcetera Design
  main_url: "https://etcetera.design/"
  url: "https://etcetera.design/"
  source_url: "https://github.com/etceteradesign/website"
  featured: false
  categories:
    - Portfolio
- title: Hack Club
  main_url: "https://hackclub.com/"
  url: "https://hackclub.com/"
  source_url: "https://github.com/hackclub/site"
  featured: false
  categories:
    - Education
    - Web Development
- title: Matthias Jordan Portfolio
  main_url: "https://iammatthias.com/"
  url: "https://iammatthias.com/"
  source_url: "https://github.com/iammatthias/net"
  description: >-
    Photography portfolio and blog built using Contentful + Netlify + Gatsby V2.
  built_by: Matthias Jordan
  built_by_url: https://github.com/iammatthias
  featured: false
  categories:
    - Photography
    - Portfolio
- title: Investment Calculator
  main_url: "https://investmentcalculator.io/"
  url: "https://investmentcalculator.io/"
  featured: false
  categories:
    - Education
    - Finance
- title: CSS Grid Playground by MozillaDev
  main_url: "https://mozilladevelopers.github.io/playground/"
  url: "https://mozilladevelopers.github.io/playground/"
  source_url: "https://github.com/MozillaDevelopers/playground"
  featured: false
  categories:
    - Education
    - Web Development
- title: Piotr Fedorczyk Portfolio
  built_by: Piotr Fedorczyk
  built_by_url: "https://piotrf.pl"
  categories:
    - Portfolio
    - Web Development
  description: >-
    Portfolio of Piotr Fedorczyk, a digital product designer and full-stack developer specializing in shaping, designing and building news and tools for news.
  featured: false
  main_url: "https://piotrf.pl/"
  url: "https://piotrf.pl/"
- title: unrealcpp
  main_url: "https://unrealcpp.com/"
  url: "https://unrealcpp.com/"
  source_url: "https://github.com/Harrison1/unrealcpp-com"
  featured: false
  categories:
    - Blog
    - Web Development
- title: Andy Slezak
  main_url: "https://www.aslezak.com/"
  url: "https://www.aslezak.com/"
  source_url: "https://github.com/amslezak"
  featured: false
  categories:
    - Web Development
    - Portfolio
- title: Deliveroo.Design
  main_url: "https://www.deliveroo.design/"
  url: "https://www.deliveroo.design/"
  featured: false
  categories:
    - Food
    - Marketing
- title: Dona Rita
  main_url: "https://www.donarita.co.uk/"
  url: "https://www.donarita.co.uk/"
  source_url: "https://github.com/peduarte/dona-rita-website"
  featured: false
  categories:
    - Food
    - Marketing
- title: Fröhlich ∧ Frei
  main_url: "https://www.froehlichundfrei.de/"
  url: "https://www.froehlichundfrei.de/"
  featured: false
  categories:
    - Web Development
    - Blog
    - Open Source
- title: How to GraphQL
  main_url: "https://www.howtographql.com/"
  url: "https://www.howtographql.com/"
  source_url: "https://github.com/howtographql/howtographql"
  featured: false
  categories:
    - Documentation
    - Web Development
    - Open Source
- title: OnCallogy
  main_url: "https://www.oncallogy.com/"
  url: "https://www.oncallogy.com/"
  featured: false
  categories:
    - Marketing
    - Healthcare
- title: Ryan Wiemer's Portfolio
  main_url: "https://www.ryanwiemer.com/"
  url: "https://www.ryanwiemer.com/knw-photography/"
  source_url: "https://github.com/ryanwiemer/rw"
  featured: false
  description: >
    Digital portfolio for Oakland, CA based account manager Ryan Wiemer.
  categories:
    - Portfolio
    - Web Development
    - Design
  built_by: Ryan Wiemer
  built_by_url: "https://www.ryanwiemer.com/"
- title: Ventura Digitalagentur Köln
  main_url: "https://www.ventura-digital.de/"
  url: "https://www.ventura-digital.de/"
  featured: false
  built_by: Ventura Digitalagentur
  categories:
    - Agency
    - Marketing
    - Featured
- title: Azer Koçulu
  main_url: "http://azer.bike/"
  url: "http://azer.bike/photography"
  featured: false
  categories:
    - Portfolio
    - Photography
    - Web Development
- title: Damir.io
  main_url: "http://damir.io/"
  url: "http://damir.io/"
  source_url: "https://github.com/dvzrd/gatsby-sfiction"
  featured: false
  categories:
    - Fiction
- title: Digital Psychology
  main_url: "http://digitalpsychology.io/"
  url: "http://digitalpsychology.io/"
  source_url: "https://github.com/danistefanovic/digitalpsychology.io"
  featured: false
  categories:
    - Education
    - Library
- title: GRANDstack
  main_url: "http://grandstack.io/"
  url: "http://grandstack.io/"
  featured: false
  categories:
    - Open Source
    - Web Development
- title: Théâtres Parisiens
  main_url: "http://theatres-parisiens.fr/"
  url: "http://theatres-parisiens.fr/"
  source_url: "https://github.com/phacks/theatres-parisiens"
  featured: false
  categories:
    - Education
    - Entertainment
# - title: William Owen UK Portfolio / Blog
#   main_url: "http://william-owen.co.uk/"
#   url: "http://william-owen.co.uk/"
#   featured: false
#   description: >-
#     Over 20 years experience delivering customer-facing websites, internet-based
#     solutions and creative visual design for a wide range of companies and
#     organisations.
#   categories:
#     - Portfolio
#     - Blog
#   built_by: William Owen
#   built_by_url: "https://twitter.com/twilowen"
- title: A4 纸网
  main_url: "http://www.a4z.cn/"
  url: "http://www.a4z.cn/price"
  source_url: "https://github.com/hiooyUI/hiooyui.github.io"
  featured: false
  categories:
    - eCommerce
- title: Steve Meredith's Portfolio
  main_url: "http://www.stevemeredith.com/"
  url: "http://www.stevemeredith.com/"
  featured: false
  categories:
    - Portfolio
- title: API Platform
  main_url: "https://api-platform.com/"
  url: "https://api-platform.com/"
  source_url: "https://github.com/api-platform/website"
  featured: false
  categories:
    - Documentation
    - Web Development
    - Open Source
    - Library
- title: Artivest
  main_url: "https://artivest.co/"
  url: "https://artivest.co/what-we-do/for-advisors-and-investors/"
  featured: false
  categories:
    - Marketing
    - Blog
    - Documentation
    - Finance
- title: The Audacious Project
  main_url: "https://audaciousproject.org/"
  url: "https://audaciousproject.org/"
  featured: false
  categories:
    - Nonprofit
- title: Dustin Schau's Blog
  main_url: "https://blog.dustinschau.com/"
  url: "https://blog.dustinschau.com/"
  source_url: "https://github.com/dschau/blog"
  featured: false
  categories:
    - Blog
    - Web Development
- title: FloydHub's Blog
  main_url: "https://blog.floydhub.com/"
  url: "https://blog.floydhub.com/"
  featured: false
  categories:
    - Technology
    - Blog
- title: iContract Blog
  main_url: "https://blog.icontract.co.uk/"
  url: "http://blog.icontract.co.uk/"
  featured: false
  categories:
    - Blog
- title: BRIIM
  main_url: "https://bri.im/"
  url: "https://bri.im/"
  featured: false
  description: >-
    BRIIM is a movement to enable JavaScript enthusiasts and web developers in
    machine learning. Learn about artificial intelligence and data science, two
    fields which are governed by machine learning, in JavaScript. Take it right
    to your browser with WebGL.
  categories:
    - Education
    - Web Development
    - Technology
- title: Caddy Smells Like Trees
  main_url: "https://caddysmellsliketrees.ru"
  url: "https://caddysmellsliketrees.ru/en"
  source_url: "https://github.com/podabed/caddysmellsliketrees.github.io"
  description: >-
    We play soul-searching songs for every day. They are merging in our forests
    in such a way that it is difficult to separate them from each other, and
    between them bellow bold deer poems.
  categories:
    - Music
    - Gallery
  built_by: Dmitrij Podabed, Alexander Nikitin
  built_by_url: https://podabed.org
  featured: false
- title: Calpa's Blog
  main_url: "https://calpa.me/"
  url: "https://calpa.me/"
  source_url: "https://github.com/calpa/blog"
  featured: false
  categories:
    - Blog
    - Web Development
- title: Chocolate Free
  main_url: "https://chocolate-free.com/"
  url: "https://chocolate-free.com/"
  source_url: "https://github.com/Khaledgarbaya/chocolate-free-website"
  featured: false
  description: "A full time foodie \U0001F60D a forever Parisian \"patisserie\" lover and \U0001F382 \U0001F369 \U0001F370 \U0001F36A explorer and finally an under construction #foodblogger #foodblog"
  categories:
    - Blog
    - Food
- title: Code Bushi
  main_url: "https://codebushi.com/"
  url: "https://codebushi.com/"
  featured: false
  description: >-
    Web development resources, trends, & techniques to elevate your coding
    journey.
  categories:
    - Web Development
    - Open Source
    - Blog
  built_by: Hunter Chang
  built_by_url: "https://hunterchang.com/"
- title: Daniel Hollcraft
  main_url: "https://danielhollcraft.com/"
  url: "https://danielhollcraft.com/"
  source_url: "https://github.com/danielbh/danielhollcraft.com"
  featured: false
  categories:
    - Web Development
    - Blog
    - Portfolio
- title: Darren Britton's Portfolio
  main_url: "https://darrenbritton.com/"
  url: "https://darrenbritton.com/"
  source_url: "https://github.com/darrenbritton/darrenbritton.github.io"
  featured: false
  categories:
    - Web Development
    - Portfolio
- title: Dave Lindberg Marketing & Design
  url: "https://davelindberg.com/"
  main_url: "https://davelindberg.com/"
  source_url: "https://github.com/Dave-Lindberg/dl-gatsby"
  featured: false
  description: >-
    My work revolves around solving problems for people in business, using
    integrated design and marketing strategies to improve sales, increase brand
    engagement, generate leads and achieve goals.
  categories:
    - Design
    - Featured
    - Marketing
    - SEO
    - Portfolio
- title: Design Systems Weekly
  main_url: "https://designsystems.email/"
  url: "https://designsystems.email/"
  featured: false
  categories:
    - Education
    - Web Development
- title: Dalbinaco's Website
  main_url: "https://dlbn.co/en/"
  url: "https://dlbn.co/en/"
  source_url: "https://github.com/dalbinaco/dlbn.co"
  featured: false
  categories:
    - Portfolio
    - Web Development
- title: mParticle's Documentation
  main_url: "https://docs.mparticle.com/"
  url: "https://docs.mparticle.com/"
  featured: false
  categories:
    - Web Development
    - Documentation
- title: Doopoll
  main_url: "https://doopoll.co/"
  url: "https://doopoll.co/"
  featured: false
  categories:
    - Marketing
    - Technology
- title: ERC dEX
  main_url: "https://ercdex.com/"
  url: "https://ercdex.com/aqueduct"
  featured: false
  categories:
    - Marketing
- title: Fabian Schultz' Portfolio
  main_url: "https://fabianschultz.com/"
  url: "https://fabianschultz.com/"
  source_url: "https://github.com/fabe/site"
  featured: false
  description: >-
    Hello, I’m Fabian — a product designer and developer based in Potsdam,
    Germany. I’ve been working both as a product designer and frontend developer
    for over 5 years now. I particularly enjoy working with companies that try
    to meet broad and unique user needs.
  categories:
    - Portfolio
    - Web Development
  built_by: Fabian Schultz
  built_by_url: "https://fabianschultz.com/"
- title: Formidable
  main_url: "https://formidable.com/"
  url: "https://formidable.com/"
  featured: false
  categories:
    - Web Development
    - Agency
    - Open Source
- title: CalState House Manager
  description: >
    Home service membership that offers proactive and on-demand maintenance for
    homeowners
  main_url: "https://housemanager.calstate.aaa.com/"
  url: "https://housemanager.calstate.aaa.com/"
  categories:
    - Insurance
- title: The freeCodeCamp Guide
  main_url: "https://guide.freecodecamp.org/"
  url: "https://guide.freecodecamp.org/"
  source_url: "https://github.com/freeCodeCamp/guide"
  featured: false
  categories:
    - Web Development
    - Documentation
- title: High School Hackathons
  main_url: "https://hackathons.hackclub.com/"
  url: "https://hackathons.hackclub.com/"
  source_url: "https://github.com/hackclub/hackathons"
  featured: false
  categories:
    - Education
    - Web Development
- title: Hapticmedia
  main_url: "https://hapticmedia.fr/en/"
  url: "https://hapticmedia.fr/en/"
  featured: false
  categories:
    - Agency
- title: heml.io
  main_url: "https://heml.io/"
  url: "https://heml.io/"
  source_url: "https://github.com/SparkPost/heml.io"
  featured: false
  categories:
    - Documentation
    - Web Development
    - Open Source
- title: Juliette Pretot's Portfolio
  main_url: "https://juliette.sh/"
  url: "https://juliette.sh/"
  featured: false
  categories:
    - Web Development
    - Portfolio
    - Blog
- title: Kris Hedstrom's Portfolio
  main_url: "https://k-create.com/"
  url: "https://k-create.com/portfolio/"
  source_url: "https://github.com/kristofferh/kristoffer"
  featured: false
  description: >-
    Hey. I’m Kris. I’m an interactive designer / developer. I grew up in Umeå,
    in northern Sweden, but I now live in Brooklyn, NY. I am currently enjoying
    a hybrid Art Director + Lead Product Engineer role at a small startup called
    Nomad Health. Before that, I was a Product (Engineering) Manager at Tumblr.
    Before that, I worked at agencies. Before that, I was a baby. I like to
    design things, and then I like to build those things. I occasionally take on
    freelance projects. Feel free to get in touch if you have an interesting
    project that you want to collaborate on. Or if you just want to say hello,
    that’s cool too.
  categories:
    - Portfolio
  built_by: Kris Hedstrom
  built_by_url: "https://k-create.com/"
- title: knpw.rs
  main_url: "https://knpw.rs/"
  url: "https://knpw.rs/"
  source_url: "https://github.com/knpwrs/knpw.rs"
  featured: false
  categories:
    - Blog
    - Web Development
- title: Kostas Bariotis' Blog
  main_url: "https://kostasbariotis.com/"
  url: "https://kostasbariotis.com/"
  source_url: "https://github.com/kbariotis/kostasbariotis.com"
  featured: false
  categories:
    - Blog
    - Portfolio
    - Web Development
- title: LaserTime Clinic
  main_url: "https://lasertime.ru/"
  url: "https://lasertime.ru/"
  source_url: "https://github.com/oleglegun/lasertime"
  featured: false
  categories:
    - Marketing
- title: Jason Lengstorf
  main_url: "https://lengstorf.com"
  url: "https://lengstorf.com"
  source_url: "https://github.com/jlengstorf/lengstorf.com"
  featured: false
  categories:
    - Blog
  built_by: Jason Lengstorf
  built_by_url: "https://github.com/jlengstorf"
- title: Mannequin.io
  main_url: "https://mannequin.io/"
  url: "https://mannequin.io/"
  source_url: "https://github.com/LastCallMedia/Mannequin/tree/master/site"
  featured: false
  categories:
    - Open Source
    - Web Development
    - Documentation
- title: manu.ninja
  main_url: "https://manu.ninja/"
  url: "https://manu.ninja/"
  source_url: "https://github.com/Lorti/manu.ninja"
  featured: false
  description: >-
    manu.ninja is the personal blog of Manuel Wieser, where he talks about
    frontend development, games and digital art
  categories:
    - Blog
    - Technology
    - Web Development
- title: Fabric
  main_url: "https://meetfabric.com/"
  url: "https://meetfabric.com/"
  featured: false
  categories:
    - Marketing
    - Insurance
- title: Nexit
  main_url: "https://nexit.sk/"
  url: "https://nexit.sk/references"
  featured: false
  categories:
    - Web Development
- title: Nortcast
  main_url: "https://nortcast.com/"
  url: "https://nortcast.com/"
  featured: false
  categories:
    - Technology
    - Entertainment
    - Podcast
- title: Open FDA
  description: >
    Provides APIs and raw download access to a number of high-value, high
    priority and scalable structured datasets, including adverse events, drug
    product labeling, and recall enforcement reports.
  main_url: "https://open.fda.gov/"
  url: "https://open.fda.gov/"
  source_url: "https://github.com/FDA/open.fda.gov"
  featured: false
  categories:
    - Government
    - Open Source
    - Web Development
    - API
    - Data
- title: NYC Planning Labs (New York City Department of City Planning)
  main_url: "https://planninglabs.nyc/"
  url: "https://planninglabs.nyc/about/"
  source_url: "https://github.com/NYCPlanning/"
  featured: false
  description: >-
    We work with New York City's Urban Planners to deliver impactful, modern
    technology tools.
  categories:
    - Open Source
    - Government
- title: Pravdomil
  main_url: "https://pravdomil.com/"
  url: "https://pravdomil.com/"
  source_url: "https://github.com/pravdomil/pravdomil.com"
  featured: false
  description: >-
    I’ve been working both as a product designer and frontend developer for over
    5 years now. I particularly enjoy working with companies that try to meet
    broad and unique user needs.
  categories:
    - Portfolio
- title: Preston Richey Portfolio / Blog
  main_url: "https://prestonrichey.com/"
  url: "https://prestonrichey.com/"
  source_url: "https://github.com/prichey/prestonrichey.com"
  featured: false
  categories:
    - Web Development
    - Portfolio
    - Blog
- title: Landing page of Put.io
  main_url: "https://put.io/"
  url: "https://put.io/"
  featured: false
  categories:
    - eCommerce
    - Technology
- title: The Rick and Morty API
  main_url: "https://rickandmortyapi.com/"
  url: "https://rickandmortyapi.com/"
  built_by: Axel Fuhrmann
  built_by_url: "https://axelfuhrmann.com/"
  featured: false
  categories:
    - Web Development
    - Entertainment
    - Documentation
    - Open Source
    - API
- title: Santa Compañía Creativa
  main_url: "https://santacc.es/"
  url: "https://santacc.es/"
  source_url: "https://github.com/DesarrolloWebSantaCC/santacc-web"
  featured: false
  categories:
    - Agency
- title: Sean Coker's Blog
  main_url: "https://sean.is/"
  url: "https://sean.is/"
  featured: false
  categories:
    - Blog
    - Portfolio
    - Web Development
- title: Segment's Blog
  main_url: "https://segment.com/blog/"
  url: "https://segment.com/blog/"
  featured: false
  categories:
    - Web Development
    - Blog
- title: Several Levels
  main_url: "https://severallevels.io/"
  url: "https://severallevels.io/"
  source_url: "https://github.com/Harrison1/several-levels"
  featured: false
  categories:
    - Agency
    - Web Development
- title: Simply
  main_url: "https://simply.co.za/"
  url: "https://simply.co.za/"
  featured: false
  categories:
    - Marketing
    - Insurance
- title: Storybook
  main_url: "https://storybook.js.org/"
  url: "https://storybook.js.org/"
  source_url: "https://github.com/storybooks/storybook"
  featured: false
  categories:
    - Web Development
    - Open Source
- title: Vibert Thio's Portfolio
  main_url: "https://vibertthio.com/portfolio/"
  url: "https://vibertthio.com/portfolio/projects/"
  source_url: "https://github.com/vibertthio/portfolio"
  featured: false
  categories:
    - Portfolio
    - Web Development
- title: VisitGemer
  main_url: "https://visitgemer.sk/"
  url: "https://visitgemer.sk/"
  featured: false
  categories:
    - Marketing
- title: Beach Hut Poole
  main_url: "https://www.beachhutpoole.co.uk/"
  url: "https://www.beachhutpoole.co.uk/"
  featured: false
  categories:
    - Travel
    - Marketing
- title: Bricolage.io
  main_url: "https://www.bricolage.io/"
  url: "https://www.bricolage.io/"
  source_url: "https://github.com/KyleAMathews/blog"
  featured: false
  categories:
    - Blog
- title: Charles Pinnix Website
  main_url: "https://www.charlespinnix.com/"
  url: "https://www.charlespinnix.com/"
  featured: false
  description: >-
    I’m a senior frontend engineer with 8 years of experience building websites
    and web applications. I’m interested in leading creative, multidisciplinary
    engineering teams. I’m a creative technologist, merging photography, art,
    and design into engineering and visa versa. I take a pragmatic,
    product-oriented approach to development, allowing me to see the big picture
    and ensuring quality products are completed on time. I have a passion for
    modern frontend JavaScript frameworks such as React and Vue, and I have
    substantial experience on the backend with an interest in Node and
    container based deployment with Docker and AWS.
  categories:
    - Portfolio
    - Web Development
- title: Charlie Harrington's Blog
  main_url: "https://www.charlieharrington.com/"
  url: "https://www.charlieharrington.com/"
  source_url: "https://github.com/whatrocks/blog"
  featured: false
  categories:
    - Blog
    - Web Development
    - Music
- title: Developer Ecosystem
  main_url: "https://www.developerecosystem.com/"
  url: "https://www.developerecosystem.com/"
  featured: false
  categories:
    - Blog
    - Web Development
- title: Gabriel Adorf's Portfolio
  main_url: "https://www.gabrieladorf.com/"
  url: "https://www.gabrieladorf.com/"
  source_url: "https://github.com/gabdorf/gabriel-adorf-portfolio"
  featured: false
  categories:
    - Portfolio
    - Web Development
- title: greglobinski.com
  main_url: "https://www.greglobinski.com/"
  url: "https://www.greglobinski.com/"
  source_url: "https://github.com/greglobinski/www.greglobinski.com"
  featured: false
  categories:
    - Portfolio
    - Web Development
- title: I am Putra
  main_url: "https://www.iamputra.com/"
  url: "https://www.iamputra.com/"
  featured: false
  categories:
    - Portfolio
    - Web Development
    - Blog
- title: In Sowerby Bridge
  main_url: "https://www.insowerbybridge.co.uk/"
  url: "https://www.insowerbybridge.co.uk/"
  featured: false
  categories:
    - Marketing
    - Government
- title: JavaScript Stuff
  main_url: "https://www.javascriptstuff.com/"
  url: "https://www.javascriptstuff.com/"
  featured: false
  categories:
    - Education
    - Web Development
    - Library
- title: Ledgy
  main_url: "https://www.ledgy.com/"
  url: "https://github.com/morloy/ledgy.com"
  featured: false
  categories:
    - Marketing
    - Finance
- title: Alec Lomas's Portfolio / Blog
  main_url: "https://www.lowmess.com/"
  url: "https://www.lowmess.com/"
  source_url: "https://github.com/lowmess/lowmess"
  featured: false
  categories:
    - Web Development
    - Blog
    - Portfolio
- title: Michele Mazzucco's Portfolio
  main_url: "https://www.michelemazzucco.it/"
  url: "https://www.michelemazzucco.it/"
  source_url: "https://github.com/michelemazzucco/michelemazzucco.it"
  featured: false
  categories:
    - Portfolio
- title: Orbit FM Podcasts
  main_url: "https://www.orbit.fm/"
  url: "https://www.orbit.fm/"
  source_url: "https://github.com/agarrharr/orbit.fm"
  featured: false
  categories:
    - Podcast
- title: Prosecco Springs
  main_url: "https://www.proseccosprings.com/"
  url: "https://www.proseccosprings.com/"
  featured: false
  categories:
    - Food
    - Blog
    - Marketing
- title: Verious
  main_url: "https://www.verious.io/"
  url: "https://www.verious.io/"
  source_url: "https://github.com/cpinnix/verious"
  featured: false
  categories:
    - Web Development
- title: Whittle School
  main_url: "https://www.whittleschool.org/en/"
  url: "https://www.whittleschool.org/en/"
  featured: false
  categories:
    - Education
- title: Yisela
  main_url: "https://www.yisela.com/"
  url: "https://www.yisela.com/tetris-against-trauma-gaming-as-therapy/"
  featured: false
  categories:
    - Blog
- title: YouFoundRon.com
  main_url: "https://www.youfoundron.com/"
  url: "https://www.youfoundron.com/"
  source_url: "https://github.com/rongierlach/yfr-dot-com"
  featured: false
  categories:
    - Portfolio
    - Web Development
    - Blog
- title: yerevancoder
  main_url: "https://yerevancoder.com/"
  url: "https://forum.yerevancoder.com/categories"
  source_url: "https://github.com/yerevancoder/yerevancoder.github.io"
  featured: false
  categories:
    - Blog
    - Web Development
- title: EaseCentral
  main_url: "https://www.easecentral.com/"
  url: "https://www.easecentral.com/"
  featured: false
  categories:
    - Marketing
    - Healthcare
- title: Policygenius
  main_url: "https://www.policygenius.com/"
  url: "https://www.policygenius.com/"
  featured: false
  categories:
    - Marketing
    - Healthcare
- title: Moteefe
  main_url: "http://www.moteefe.com/"
  url: "http://www.moteefe.com/"
  featured: false
  categories:
    - Marketing
    - Agency
    - Technology
- title: Athelas
  main_url: "http://www.athelas.com/"
  url: "http://www.athelas.com/"
  featured: false
  categories:
    - Marketing
    - Healthcare
- title: Pathwright
  main_url: "http://www.pathwright.com/"
  url: "http://www.pathwright.com/"
  featured: false
  categories:
    - Marketing
    - Education
- title: pi-top
  main_url: "http://www.pi-top.com/"
  url: "http://www.pi-top.com/"
  featured: false
  categories:
    - Marketing
    - Web Development
    - Technology
    - eCommerce
- title: Troops
  main_url: "http://www.troops.ai/"
  url: "http://www.troops.ai/"
  featured: false
  categories:
    - Marketing
    - Technology
- title: ClearBrain
  main_url: "https://clearbrain.com/"
  url: "https://clearbrain.com/"
  featured: false
  categories:
    - Marketing
    - Technology
- title: Lucid
  main_url: "https://www.golucid.co/"
  url: "https://www.golucid.co/"
  featured: false
  categories:
    - Marketing
    - Technology
- title: Bench
  main_url: "http://www.bench.co/"
  url: "http://www.bench.co/"
  featured: false
  categories:
    - Marketing
- title: Union Plus Credit Card
  main_url: "http://www.unionpluscard.com"
  url: "https://unionplus.capitalone.com/"
  featured: false
  categories:
    - Marketing
    - Finance
- title: Gin Lane
  main_url: "http://www.ginlane.com/"
  url: "https://www.ginlane.com/"
  featured: false
  categories:
    - Web Development
    - Agency
- title: Marmelab
  main_url: "https://marmelab.com/en/"
  url: "https://marmelab.com/en/"
  featured: false
  categories:
    - Web Development
    - Agency
- title: Fusion Media Group
  main_url: "http://thefmg.com/"
  url: "http://thefmg.com/"
  featured: false
  categories:
    - Entertainment
    - News
- title: Cool Hunting
  main_url: "http://www.coolhunting.com/"
  url: "http://www.coolhunting.com/"
  featured: false
  categories:
    - Magazine
- title: Dovetail
  main_url: "https://dovetailapp.com/"
  url: "https://dovetailapp.com/"
  featured: false
  categories:
    - Marketing
    - Technology
- title: GraphQL College
  main_url: "https://www.graphql.college/"
  url: "https://www.graphql.college/"
  source_url: "https://github.com/GraphQLCollege/graphql-college"
  featured: false
  categories:
    - Web Development
    - Education
- title: F1 Vision
  main_url: "https://www.f1vision.com/"
  url: "https://www.f1vision.com/"
  featured: false
  categories:
    - Marketing
    - Entertainment
    - Technology
    - eCommerce
- title: Yuuniworks Portfolio / Blog
  main_url: "https://www.yuuniworks.com/"
  url: "https://www.yuuniworks.com/"
  source_url: "https://github.com/junkboy0315/yuuni-web"
  featured: false
  categories:
    - Portfolio
    - Web Development
    - Blog
- title: The Bastion Bot
  main_url: "https://bastionbot.org/"
  url: "https://bastionbot.org/"
  source_url: "https://github.com/TheBastionBot/Bastion-Website"
  description: Give awesome perks to your Discord server!
  featured: false
  categories:
    - Open Source
    - Technology
    - Documentation
    - Bot
    - Community
  built_by: Sankarsan Kampa
  built_by_url: "https://sankarsankampa.com"
- title: Smakosh
  main_url: "https://smakosh.com/"
  url: "https://smakosh.com/"
  source_url: "https://github.com/smakosh/smakosh.com"
  featured: false
  categories:
    - Portfolio
    - Web Development
# - title: Philipp Czernitzki - Blog/Website
#   main_url: "http://philippczernitzki.me/"
#   url: "http://philippczernitzki.me/"
#   featured: false
#   categories:
#     - Portfolio
#     - Web Development
#     - Blog
- title: WebGazer
  main_url: "https://www.webgazer.io/"
  url: "https://www.webgazer.io/"
  featured: false
  categories:
    - Marketing
    - Web Development
    - Technology
- title: Joe Seifi's Blog
  main_url: "http://seifi.org/"
  url: "http://seifi.org/"
  featured: false
  categories:
    - Portfolio
    - Web Development
    - Blog

- title: LekoArts
  main_url: "https://www.lekoarts.de"
  url: "https://www.lekoarts.de"
  source_url: "https://github.com/LekoArts/portfolio"
  featured: false
  built_by: LekoArts
  built_by_url: "https://github.com/LekoArts"
  description: >-
    Hi, I'm Lennart — a self-taught and passionate graphic/web designer &
    frontend developer based in Darmstadt, Germany. I love it to realize complex
    projects in a creative manner and face new challenges. Since 6 years I do
    graphic design, my love for frontend development came up 3 years ago. I
    enjoy acquiring new skills and cementing this knowledge by writing blogposts
    and creating tutorials.
  categories:
    - Portfolio
    - Blog
    - Design
    - Web Development
    - Freelance
- title: 杨二小的博客
  main_url: "https://blog.yangerxiao.com/"
  url: "https://blog.yangerxiao.com/"
  source_url: "https://github.com/zerosoul/blog.yangerxiao.com"
  featured: false
  categories:
    - Blog
    - Portfolio
- title: MOTTO x MOTTO
  main_url: "https://mottox2.com"
  url: "https://mottox2.com"
  source_url: "https://github.com/mottox2/website"
  description: Web developer / UI Desinger in Tokyo Japan.
  featured: false
  categories:
    - Blog
    - Portfolio
  built_by: mottox2
  built_by_url: "https://mottox2.com"
- title: Pride of the Meadows
  main_url: "https://www.prideofthemeadows.com/"
  url: "https://www.prideofthemeadows.com/"
  featured: false
  categories:
    - eCommerce
    - Food
    - Blog
- title: Michael Uloth
  main_url: "https://www.michaeluloth.com"
  url: "https://www.michaeluloth.com"
  featured: false
  description: Michael Uloth is an opera singer and web developer based in Toronto.
  categories:
    - Portfolio
    - Music
    - Web Development
  built_by: Michael Uloth
  built_by_url: "https://www.michaeluloth.com"
- title: Spacetime
  main_url: "https://www.heyspacetime.com/"
  url: "https://www.heyspacetime.com/"
  featured: false
  description: >-
    Spacetime is a Dallas-based digital experience agency specializing in web,
    app, startup, and digital experience creation.
  categories:
    - Marketing
    - Portfolio
    - Agency
    - Featured
  built_by: Spacetime
  built_by_url: "https://www.heyspacetime.com/"
- title: Eric Jinks
  main_url: "https://ericjinks.com/"
  url: "https://ericjinks.com/"
  featured: false
  description: "Software engineer / web developer from the Gold Coast, Australia."
  categories:
    - Portfolio
    - Blog
    - Web Development
    - Technology
  built_by: Eric Jinks
  built_by_url: "https://ericjinks.com/"
- title: GaiAma - We are wildlife
  main_url: "https://www.gaiama.org/"
  url: "https://www.gaiama.org/"
  featured: false
  description: >-
    We founded the GaiAma conservation organization to protect wildlife in Perú
    and to create an example of a permaculture neighborhood, living
    symbiotically with the forest - because reforestation is just the beginning
  categories:
    - Nonprofit
    - Marketing
    - Blog
  source_url: "https://github.com/GaiAma/gaiama.org"
  built_by: GaiAma
  built_by_url: "https://www.gaiama.org/"
- title: Healthcare Logic
  main_url: "https://www.healthcarelogic.com/"
  url: "https://www.healthcarelogic.com/"
  featured: false
  description: >-
    Revolutionary technology that empowers clinical and managerial leaders to
    collaborate with clarity.
  categories:
    - Marketing
    - Healthcare
    - Technology
  built_by: Thrive
  built_by_url: "https://thriveweb.com.au/"
- title: Localgov.fyi
  main_url: "https://localgov.fyi/"
  url: "https://localgov.fyi/"
  featured: false
  description: Finding local government services made easier.
  categories:
    - Directory
    - Government
    - Technology
  source_url: "https://github.com/WeOpenly/localgov.fyi"
  built_by: Openly
  built_by_url: "https://weopenly.com/"
- title: Kata.ai Documentation
  main_url: "https://docs.kata.ai/"
  url: "https://docs.kata.ai/"
  source_url: "https://github.com/kata-ai/kata-platform-docs"
  featured: false
  description: >-
    Documentation website for the Kata Platform, an all-in-one platform for
    building chatbots using AI technologies.
  categories:
    - Documentation
    - Technology
- title: goalgetters
  main_url: "https://goalgetters.space/"
  url: "https://goalgetters.space/"
  featured: false
  description: >-
    goalgetters is a source of inspiration for people who want to change their
    career. We offer articles, success stories and expert interviews on how to
    find a new passion and how to implement change.
  categories:
    - Blog
    - Education
    - Personal Development
  built_by: "Stephanie Langers (content), Adrian Wenke (development)"
  built_by_url: "https://twitter.com/AdrianWenke"
- title: Zensum
  main_url: "https://zensum.se/"
  url: "https://zensum.se/"
  featured: false
  description: >-
    Borrow money quickly and safely through Zensum. We compare Sweden's leading
    banks and credit institutions. Choose from multiple offers and lower your
    monthly cost. [Translated from Swedish]
  categories:
    - Technology
    - Finance
    - Marketing
  built_by: Bejamas.io
  built_by_url: "https://bejamas.io/"
- title: StatusHub - Easy to use Hosted Status Page Service
  main_url: "https://statushub.com/"
  url: "https://statushub.com/"
  featured: false
  description: >-
    Set up your very own service status page in minutes with StatusHub. Allow
    customers to subscribe to be updated automatically.
  categories:
    - Technology
    - Marketing
  built_by: Bejamas.io
  built_by_url: "https://bejamas.io/"
- title: Matthias Kretschmann Portfolio
  main_url: "https://matthiaskretschmann.com/"
  url: "https://matthiaskretschmann.com/"
  source_url: "https://github.com/kremalicious/portfolio"
  featured: false
  description: Portfolio of designer & developer Matthias Kretschmann.
  categories:
    - Portfolio
    - Web Development
  built_by: Matthias Kretschmann
  built_by_url: "https://matthiaskretschmann.com/"
- title: Iron Cove Solutions
  main_url: "https://ironcovesolutions.com/"
  url: "https://ironcovesolutions.com/"
  description: >-
    Iron Cove Solutions is a cloud based consulting firm. We help companies
    deliver a return on cloud usage by applying best practices
  categories:
    - Technology
    - Web Development
  built_by: Iron Cove Solutions
  built_by_url: "https://ironcovesolutions.com/"
  featured: false
- title: Eventos orellana
  description: >-
    Somos una empresa dedicada a brindar asesoría personalizada y profesional
    para la elaboración y coordinación de eventos sociales y empresariales.
  main_url: "https://eventosorellana.com/"
  url: "https://eventosorellana.com/"
  featured: false
  categories:
    - Gallery
  built_by: Codedebug
  built_by_url: "https://codedebug.co/"
- title: Moetez Chaabene Portfolio / Blog
  main_url: "https://moetez.me/"
  url: "https://moetez.me/"
  source_url: "https://github.com/moetezch/moetez.me"
  featured: false
  description: Portfolio of Moetez Chaabene
  categories:
    - Portfolio
    - Web Development
    - Blog
  built_by: Moetez Chaabene
  built_by_url: "https://twitter.com/moetezch"
- title: Nikita
  description: >-
    Automation of system deployments in Node.js for applications and
    infrastructures.
  main_url: "https://nikita.js.org/"
  url: "https://nikita.js.org/"
  source_url: "https://github.com/adaltas/node-nikita"
  categories:
    - Documentation
    - Open Source
    - Technology
  built_by: David Worms
  built_by_url: "http://www.adaltas.com"
  featured: false
- title: Gourav Sood Blog & Portfolio
  main_url: "https://www.gouravsood.com/"
  url: "https://www.gouravsood.com/"
  featured: false
  categories:
    - Blog
    - Portfolio
  built_by: Gourav Sood
  built_by_url: "https://www.gouravsood.com/"
- title: Jonas Tebbe Portfolio
  description: |
    Hey, I’m Jonas and I create digital products.
  main_url: "https://jonastebbe.com"
  url: "https://jonastebbe.com"
  categories:
    - Portfolio
  built_by: Jonas Tebbe
  built_by_url: "http://twitter.com/jonastebbe"
  featured: false
- title: Parker Sarsfield Portfolio
  description: |
    I'm Parker, a software engineer and sneakerhead.
  main_url: "https://parkersarsfield.com"
  url: "https://parkersarsfield.com"
  categories:
    - Blog
    - Portfolio
  built_by: Parker Sarsfield
  built_by_url: "https://parkersarsfield.com"
- title: Frontend web development with Greg
  description: |
    JavaScript, GatsbyJS, ReactJS, CSS in JS... Let's learn some stuff together.
  main_url: "https://dev.greglobinski.com"
  url: "https://dev.greglobinski.com"
  categories:
    - Blog
    - Web Development
  built_by: Greg Lobinski
  built_by_url: "https://github.com/greglobinski"
- title: Insomnia
  description: |
    Desktop HTTP and GraphQL client for developers
  main_url: "https://insomnia.rest/"
  url: "https://insomnia.rest/"
  categories:
    - Blog
  built_by: Gregory Schier
  built_by_url: "https://schier.co"
  featured: false
- title: Timeline Theme Portfolio
  description: |
    I'm Aman Mittal, a software developer.
  main_url: "http://www.amanhimself.me/"
  url: "http://www.amanhimself.me/"
  categories:
    - Web Development
    - Portfolio
  built_by: Aman Mittal
  built_by_url: "http://www.amanhimself.me/"
- title: Ocean artUp
  description: >
    Science outreach site built using styled-components and Contentful. It
    presents the research project "Ocean artUp" funded by an Advanced Grant of
    the European Research Council to explore the possible benefits of artificial
    uplift of nutrient-rich deep water to the ocean’s sunlit surface layer.
  main_url: "https://ocean-artup.eu"
  url: "https://ocean-artup.eu"
  source_url: "https://github.com/janosh/ocean-artup"
  categories:
    - Science
    - Education
    - Blog
  built_by: Janosh Riebesell
  built_by_url: "https://janosh.io"
  featured: false
- title: Ryan Fitzgerald
  description: |
    Personal portfolio and blog for Ryan Fitzgerald
  main_url: "https://ryanfitzgerald.ca/"
  url: "https://ryanfitzgerald.ca/"
  categories:
    - Web Development
    - Portfolio
  built_by: Ryan Fitzgerald
  built_by_url: "https://github.com/RyanFitzgerald"
  featured: false
- title: Kaizen
  description: |
    Content Marketing, PR & SEO Agency in London
  main_url: "https://www.kaizen.co.uk/"
  url: "https://www.kaizen.co.uk/"
  categories:
    - Agency
    - Blog
    - Design
    - Web Development
    - SEO
  built_by: Bogdan Stanciu
  built_by_url: "https://github.com/b0gd4n"
  featured: false
- title: HackerOne Platform Documentation
  description: |
    HackerOne's Product Documentation Center!
  url: "https://docs.hackerone.com/"
  main_url: "https://docs.hackerone.com/"
  categories:
    - Documentation
    - Security
  featured: false
- title: Patreon Partners
  description: |
    Resources and products to help you do more with Patreon.
  url: "https://partners.patreon.com/"
  main_url: "https://partners.patreon.com/"
  categories:
    - Directory
  featured: false
- title: Bureau Of Meteorology (beta)
  description: |
    Help shape the future of Bureau services
  url: "https://beta.bom.gov.au/"
  main_url: "https://beta.bom.gov.au/"
  categories:
    - Meteorology
  featured: false
- title: Curbside
  description: |
    Connecting Stores with Mobile Customers
  main_url: "https://curbside.com/"
  url: "https://curbside.com/"
  categories:
    - Mobile Commerce
  featured: false
- title: Mux Video
  description: |
    API to video hosting and streaming
  main_url: "https://mux.com/"
  url: "https://mux.com/"
  categories:
    - Video
    - Hosting
    - Streaming
    - API
  featured: false
- title: Swapcard
  description: >
    The easiest way for event organizers to instantly connect people, build a
    community of attendees and exhibitors, and increase revenue over time
  main_url: "https://www.swapcard.com/"
  url: "https://www.swapcard.com/"
  categories:
    - Event
    - Community
    - Personal Training
    - Marketing
  built_by: Swapcard
  built_by_url: "https://www.swapcard.com/"
  featured: false
- title: Kalix
  description: >
    Kalix is perfect for healthcare professionals starting out in private
    practice, to those with an established clinic.
  main_url: "https://www.kalixhealth.com/"
  url: "https://www.kalixhealth.com/"
  categories:
    - Healthcare
  featured: false
- title: Hubba
  description: |
    Buy wholesale products from thousands of independent, verified Brands.
  main_url: "https://join.hubba.com/"
  url: "https://join.hubba.com/"
  categories:
    - eCommerce
  featured: false
- title: HyperPlay
  description: |
    In Asean's 1st Ever LOL Esports X Music Festival
  main_url: "https://hyperplay.leagueoflegends.com/"
  url: "https://hyperplay.leagueoflegends.com/"
  categories:
    - Video Games
    - Music
  featured: false
- title: Bad Credit Loans
  description: |
    Get the funds you need, from $250-$5,000
  main_url: "https://www.creditloan.com/"
  url: "https://www.creditloan.com/"
  categories:
    - Loans
    - Credits
  featured: false
- title: Financial Center
  description: >
    Member-owned, not-for-profit, co-operative whose members receive financial
    benefits in the form of lower loan rates, higher savings rates, and lower
    fees than banks.
  main_url: "https://fcfcu.com/"
  url: "https://fcfcu.com/"
  categories:
    - Loans
    - Finance
    - Nonprofit
    - Banking
    - Business
    - Education
  built_by: "https://fcfcu.com/"
  built_by_url: "https://fcfcu.com/"
  featured: false
- title: Office of Institutional Research and Assessment
  description: |
    Good Data, Good Decisions
  main_url: "http://oira.ua.edu/"
  url: "http://oira.ua.edu/"
  categories:
    - Data
  featured: false
- title: Trintellix
  description: |
    It may help make a difference for your depression (MDD).
  main_url: "https://us.trintellix.com/"
  url: "https://us.trintellix.com/"
  categories:
    - Health & Wellness
  featured: false
- title: The Telegraph Premium
  description: |
    Exclusive stories from award-winning journalists
  main_url: "https://premium.telegraph.co.uk/"
  url: "https://premium.telegraph.co.uk/"
  categories:
    - Newspaper
  featured: false
- title: html2canvas
  description: |
    Screenshots with JavaScript
  main_url: "http://html2canvas.hertzen.com/"
  url: "http://html2canvas.hertzen.com/"
  source_url: "https://github.com/niklasvh/html2canvas/tree/master/www"
  categories:
    - JavaScript
    - Documentation
  built_by: Niklas von Hertzen
  built_by_url: "http://hertzen.com/"
  featured: false
- title: Dato CMS
  description: |
    The API-based CMS your editors will love
  main_url: "https://www.datocms.com/"
  url: "https://www.datocms.com/"
  categories:
    - CMS
    - API
  featured: false
- title: Half Electronics
  description: |
    Personal website
  main_url: "https://www.halfelectronic.com/"
  url: "https://www.halfelectronic.com/"
  categories:
    - Blog
    - Electronics
  built_by: Fernando Poumian
  built_by_url: "https://github.com/fpoumian/halfelectronic.com"
  featured: false
- title: Frithir Software Development
  main_url: "https://frithir.com/"
  url: "https://frithir.com/"
  featured: false
  description: "I DRINK COFFEE, WRITE CODE AND IMPROVE MY DEVELOPMENT SKILLS EVERY DAY."
  categories:
    - Design
    - Web Development
  built_by: Frithir
  built_by_url: "https://Frithir.com/"
- title: Unow
  main_url: "https://www.unow.fr/"
  url: "https://www.unow.fr/"
  categories:
    - Education
    - Marketing
  featured: false
- title: Peter Hironaka
  description: |
    Freelance Web Developer based in Los Angeles.
  main_url: "https://peterhironaka.com/"
  url: "https://peterhironaka.com/"
  categories:
    - Portfolio
    - Web Development
  built_by: Peter Hironaka
  built_by_url: "https://github.com/PHironaka"
  featured: false
- title: Michael McQuade
  description: |
    Personal website and blog for Michael McQuade
  main_url: "https://giraffesyo.io"
  url: "https://giraffesyo.io"
  categories:
    - Blog
  built_by: Michael McQuade
  built_by_url: "https://github.com/giraffesyo"
  featured: false
- title: Haacht Brewery
  description: |
    Corporate website for Haacht Brewery. Designed and Developed by Gafas.
  main_url: "https://haacht.com/en/"
  url: "https://haacht.com"
  categories:
    - Brewery
  built_by: Gafas
  built_by_url: "https://gafas.be"
  featured: false
- title: StoutLabs
  description: |
    Portfolio of Daniel Stout, freelance developer in East Tennessee.
  main_url: "https://www.stoutlabs.com/"
  url: "https://www.stoutlabs.com/"
  categories:
    - Web Development
    - Portfolio
  built_by: Daniel Stout
  built_by_url: "https://github.com/stoutlabs"
  featured: false
- title: Chicago Ticket Outcomes By Neighborhood
  description: |
    ProPublica data visualization of traffic ticket court outcomes
  categories:
    - News
    - Nonprofit
    - Visualization
  url: >-
    https://projects.propublica.org/graphics/il/il-city-sticker-tickets-maps/ticket-status/?initialWidth=782
  main_url: >-
    https://projects.propublica.org/graphics/il/il-city-sticker-tickets-maps/ticket-status/?initialWidth=782
  built_by: David Eads
  built_by_url: "https://github.com/eads"
  featured: false
- title: Chicago South Side Traffic Ticketing rates
  description: |
    ProPublica data visualization of traffic ticket rates by community
  main_url: >-
    https://projects.propublica.org/graphics/il/il-city-sticker-tickets-maps/ticket-rate/?initialWidth=782
  url: >-
    https://projects.propublica.org/graphics/il/il-city-sticker-tickets-maps/ticket-rate/?initialWidth=782
  categories:
    - News
    - Nonprofit
    - Visualization
  built_by: David Eads
  built_by_url: "https://github.com/eads"
  featured: false
- title: Otsimo
  description: >
    Otsimo is a special education application for children with autism, down
    syndrome and other developmental disabilities.
  main_url: "https://otsimo.com/en/"
  url: "https://otsimo.com/en/"
  categories:
    - Blog
    - Education
  featured: false
- title: Matt Bagni Portfolio 2018
  description: >
    Mostly the result of playing with Gatsby and learning about react and
    graphql. Using the screenshot plugin to showcase the work done for my
    company in the last 2 years, and a good amount of other experiments.
  main_url: "https://mattbag.github.io"
  url: "https://mattbag.github.io"
  categories:
    - Portfolio
  featured: false
- title: Lisa Ye's Blog
  description: |
    Simple blog/portofolio for a fashion designer. Gatsby_v2 + Netlify cms
  main_url: "https://lisaye.netlify.com/"
  url: "https://lisaye.netlify.com/"
  categories:
    - Blog
    - Portfolio
    - Fashion
  featured: false
- title: Lifestone Church
  main_url: "https://www.lifestonechurch.net/"
  url: "https://www.lifestonechurch.net/"
  source_url: "https://github.com/lifestonechurch/lifestonechurch.net"
  featured: false
  categories:
    - Marketing
    - Nonprofit
- title: Artem Sapegin
  description: >
    Little homepage of Artem Sapegin, a frontend developer, passionate
    photographer, coffee drinker and crazy dogs’ owner.
  main_url: "https://sapegin.me/"
  url: "https://sapegin.me/"
  categories:
    - Portfolio
    - Open Source
    - Web Development
  built_by: Artem Sapegin
  built_by_url: "https://github.com/sapegin"
  featured: false
- title: SparkPost Developers
  main_url: "https://developers.sparkpost.com/"
  url: "https://developers.sparkpost.com/"
  source_url: "https://github.com/SparkPost/developers.sparkpost.com"
  categories:
    - Documentation
    - API
  featured: false
- title: Malik Browne Portfolio 2018
  description: >
    The portfolio blog of Malik Browne, a full-stack engineer, foodie, and avid
    blogger/YouTuber.
  main_url: "https://www.malikbrowne.com/about"
  url: "https://www.malikbrowne.com"
  categories:
    - Blog
    - Portfolio
  built_by: Malik Browne
  built_by_url: "https://twitter.com/milkstarz"
  featured: false
- title: Novatics
  description: |
    Digital products that inspire and make a difference
  main_url: "https://www.novatics.com.br"
  url: "https://www.novatics.com.br"
  categories:
    - Portfolio
    - Technology
    - Web Development
  built_by: Novatics
  built_by_url: "https://github.com/Novatics"
  featured: false
- title: Max McKinney
  description: >
    I’m a developer and designer with a focus in web technologies. I build cars
    on the side.
  main_url: "https://maxmckinney.com/"
  url: "https://maxmckinney.com/"
  categories:
    - Portfolio
    - Web Development
    - Design
  built_by: Max McKinney
  featured: false
- title: Stickyard
  description: |
    Make your React component sticky the easy way
  main_url: "https://nihgwu.github.io/stickyard/"
  url: "https://nihgwu.github.io/stickyard/"
  source_url: "https://github.com/nihgwu/stickyard/tree/master/website"
  categories:
    - Web Development
  built_by: Neo Nie
  featured: false
- title: Agata Milik
  description: |
    Website of a Polish psychologist/psychotherapist based in Gdańsk, Poland.
  main_url: "https://agatamilik.pl"
  url: "https://agatamilik.pl"
  categories:
    - Marketing
    - Healthcare
  built_by: Piotr Fedorczyk
  built_by_url: "https://piotrf.pl"
  featured: false
- title: WebPurple
  main_url: "https://www.webpurple.net/"
  url: "https://www.webpurple.net/"
  source_url: "https://github.com/WebPurple/site"
  description: >-
    Site of local (Russia, Ryazan) frontend community. Main purpose is to show
    info about meetups and keep blog.
  categories:
    - Nonprofit
    - Web Development
    - Community
    - Blog
    - Open Source
  built_by: Nikita Kirsanov
  built_by_url: "https://twitter.com/kitos_kirsanov"
  featured: false
- title: Papertrail.io
  description: |
    Inspection Management for the 21st Century
  main_url: "https://www.papertrail.io/"
  url: "https://www.papertrail.io/"
  categories:
    - Marketing
    - Technology
  built_by: Papertrail.io
  built_by_url: "https://www.papertrail.io"
  featured: false
- title: Matt Ferderer
  main_url: "https://mattferderer.com"
  url: "https://mattferderer.com"
  source_url: "https://github.com/mattferderer/gatsbyblog"
  description: >
    {titleofthesite} is a blog built with Gatsby that discusses web related tech
    such as JavaScript, .NET, Blazor & security.
  categories:
    - Blog
    - Web Development
  built_by: Matt Ferderer
  built_by_url: "https://twitter.com/mattferderer"
  featured: false
- title: Sahyadri Open Source Community
  main_url: "https://sosc.org.in"
  url: "https://sosc.org.in"
  source_url: "https://github.com/haxzie/sosc-website"
  description: >
    Official website of Sahyadri Open Source Community for community blog, event
    details and members info.
  categories:
    - Blog
    - Community
    - Open Source
  built_by: Musthaq Ahamad
  built_by_url: "https://github.com/haxzie"
  featured: false
- title: Tech Confessions
  main_url: "https://confessions.tech"
  url: "https://confessions.tech"
  source_url: "https://github.com/JonathanSpeek/tech-confessions"
  description: "A guilt-free place for us to confess our tech sins \U0001F64F\n"
  categories:
    - Community
    - Open Source
  built_by: Jonathan Speek
  built_by_url: "https://speek.design"
  featured: false
- title: Thibault Maekelbergh
  main_url: "https://thibmaek.com"
  url: "https://thibmaek.com"
  source_url: "https://github.com/thibmaek/thibmaek.github.io"
  description: |
    A nice blog about development, Raspberry Pi, plants and probably records.
  categories:
    - Blog
    - Open Source
  built_by: Thibault Maekelbergh
  built_by_url: "https://twitter.com/thibmaek"
  featured: false
- title: LearnReact.design
  main_url: "https://learnreact.design"
  url: "https://learnreact.design"
  description: >
    React Essentials For Designers: A React course tailored for product
    designers, ux designers, ui designers.
  categories:
    - Blog
  built_by: Linton Ye
  built_by_url: "https://twitter.com/lintonye"
- title: Devol’s Dance
  main_url: "https://www.devolsdance.com/"
  url: "https://www.devolsdance.com/"
  description: >
    Devol’s Dance is an invite-only, one-day event celebrating industrial
    robotics, AI, and automation.
  categories:
    - Marketing
    - Technology
  built_by: Corey Ward
  built_by_url: "http://www.coreyward.me/"
  featured: false
- title: Mega House Creative
  main_url: "https://www.megahousecreative.com/"
  url: "https://www.megahousecreative.com/"
  description: >
    Mega House Creative is a digital agency that provides unique goal-oriented
    web marketing solutions.
  categories:
    - Marketing
    - Agency
  built_by: Daniel Robinson
  featured: false
- title: Tobie Marier Robitaille - csc
  main_url: "https://tobiemarierrobitaille.com/"
  url: "https://tobiemarierrobitaille.com/en/"
  description: |
    Portfolio site for director of photography Tobie Marier Robitaille
  categories:
    - Portfolio
    - Gallery
  built_by: Mill3 Studio
  built_by_url: "https://mill3.studio/en/"
  featured: false
- title: Bestvideogame.deals
  main_url: "https://bestvideogame.deals/"
  url: "https://bestvideogame.deals/"
  description: |
    Video game comparison website for the UK, build with GatsbyJS.
  categories:
    - eCommerce
    - Video Games
  built_by: Koen Kamphuis
  built_by_url: "https://koenkamphuis.com/"
  featured: false
- title: Mahipat's Portfolio
  main_url: "https://mojaave.com/"
  url: "https://mojaave.com"
  source_url: "https://github.com/mhjadav/mojaave"
  description: >
    mojaave.com is Mahipat's portfolio, I have developed it using Gatsby v2 and
    Bootstrap, To get in touch with people looking for full-stack developer.
  categories:
    - Portfolio
    - Web Development
  built_by: Mahipat Jadav
  built_by_url: "https://mojaave.com/"
  featured: false
- title: Cmsbased
  main_url: "https://www.cmsbased.net"
  url: "https://www.cmsbased.net"
  description: >
    Cmsbased is providing automation tools and design resources for Web Hosting
    and IT services industry.
  categories:
    - Technology
    - Design
  featured: false
- title: Traffic Design Biennale 2018
  main_url: "https://trafficdesign.pl"
  url: "http://trafficdesign.pl/pl/ficzery/2018-biennale/"
  description: |
    Mini site for 2018 edition of Traffic Design’s Biennale
  categories:
    - Nonprofit
    - Gallery
  built_by: Piotr Fedorczyk
  built_by_url: "https://piotrf.pl"
  featured: false
- title: Insights
  main_url: "https://justaskusers.com/"
  url: "https://justaskusers.com/"
  description: >
    Insights helps user experience (UX) researchers conduct their research and
    make sense of the findings.
  categories:
    - User Experience
    - Design
  built_by: Just Ask Users
  built_by_url: "https://justaskusers.com/"
  featured: false
- title: Tensiq
  main_url: "https://tensiq.com"
  url: "https://tensiq.com"
  source_url: "https://github.com/Tensiq/tensiq-site"
  description: >
    Tensiq is an e-Residency startup, that provides development in cutting-edge
    technology while delivering secure, resilient, performant solutions.
  categories:
    - Game Development
    - Web Development
    - Mobile Development
    - Agency
    - Open Source
  built_by: Jens
  built_by_url: "https://github.com/arrkiin"
  featured: false
- title: Mintfort
  main_url: "https://mintfort.com/"
  url: "https://mintfort.com/"
  source_url: "https://github.com/MintFort/mintfort.com"
  description: >
    Mintfort, the first crypto-friendly bank account. Store and manage assets on
    the blockchain.
  categories:
    - Technology
    - Bank
  built_by: Axel Fuhrmann
  built_by_url: "https://axelfuhrmann.com/"
  featured: false
- title: React Native Explorer
  main_url: "https://react-native-explorer.firebaseapp.com"
  url: "https://react-native-explorer.firebaseapp.com"
  description: |
    Explorer React Native packages and examples effortlessly.
  categories:
    - React Native
  featured: false
- title: 500Tech
  main_url: "https://500tech.com/"
  url: "https://500tech.com/"
  featured: false
  categories:
    - Web Development
    - Agency
    - Open Source
- title: eworld
  main_url: "http://eworld.herokuapp.com/"
  url: "http://eworld.herokuapp.com/"
  featured: false
  categories:
    - eCommerce
    - Technology
- title: It's a Date
  description: >
    It's a Date is a dating app that actually involves dating.
  main_url: "https://www.itsadate.app/"
  url: "https://www.itsadate.app/"
  featured: false
  categories:
    - App
    - Blog
- title: Node.js HBase
  description: >
    Asynchronous HBase client for NodeJs using REST.
  main_url: https://hbase.js.org/
  url: https://hbase.js.org/
  source_url: "https://github.com/adaltas/node-hbase"
  categories:
    - Documentation
    - Open Source
    - Technology
  built_by: David Worms
  built_by_url: http://www.adaltas.com
  featured: false
- title: Peter Kroyer - Web Design / Web Development
  main_url: https://www.peterkroyer.at/en/
  url: https://www.peterkroyer.at/en/
  description: >
    Freelance web designer / web developer based in Vienna, Austria (Wien, Österreich).
  categories:
    - Agency
    - Web Development
    - Design
    - Portfolio
    - Freelance
  built_by: Peter Kroyer
  built_by_url: https://www.peterkroyer.at/
  featured: false
- title: Geddski
  main_url: https://gedd.ski
  url: https://gedd.ski
  description: >
    frontend mastery blog - level up your UI game.
  categories:
    - Web Development
    - Education
    - Productivity
    - User Experience
  built_by: Dave Geddes
  built_by_url: https://twitter.com/geddski
  featured: false
- title: Rung
  main_url: "https://rung.com.br/"
  url: "https://rung.com.br/"
  description: >
    Rung alerts you about the exceptionalities of your personal and professional life.
  categories:
    - API
    - Technology
    - Travel
    - Bot
  featured: false
- title: Mokkapps
  main_url: "https://www.mokkapps.de/"
  url: "https://www.mokkapps.de/"
  source_url: "https://github.com/mokkapps/website"
  description: >
    Portfolio website from Michael Hoffmann. Passionate software developer with focus on web-based technologies.
  categories:
    - Blog
    - Portfolio
    - Web Development
    - Mobile Development
  featured: false
- title: Premier Octet
  main_url: "https://www.premieroctet.com/"
  url: "https://www.premieroctet.com/"
  description: >
    Premier Octet is a React-based agency
  categories:
    - Agency
    - Web Development
    - Mobile Development
    - React Native
  featured: false
- title: Thorium
  main_url: "https://www.thoriumsim.com/"
  url: "https://www.thoriumsim.com/"
  source_url: "https://github.com/thorium-sim/thoriumsim.com"
  description: >
    Thorium - Open-source Starship Simulator Controls for Live Action Role Play
  built_by: Alex Anderson
  built_by_url: https://twitter.com/ralex1993
  categories:
    - Blog
    - Portfolio
    - Documentation
    - Marketing
    - Education
    - Entertainment
    - Open Source
    - Web Development
  featured: false
- title: Cameron Maske
  main_url: "https://www.cameronmaske.com/"
  url: "https://www.cameronmaske.com/courses/introduction-to-pytest/"
  source_url: "https://github.com/cameronmaske/cameronmaske.com-v2"
  description: >
    The homepage of Cameron Maske, a freelance full-stack developer, who is currently working on a free pytest video course
  categories:
    - Education
    - Video
    - Portfolio
    - Freelance
  featured: false
- title: Studenten bilden Schüler
  description: >
    Studenten bilden Schüler e.V. is a German student-run nonprofit initiative that aims to
    contribute to more equal educational opportunities by providing free tutoring to refugees
    and children from underprivileged families. The site is built on Gatsby v2, styled-components
    and Contentful. It supports Google Analytics, fluid typography and Algolia search.
  main_url: "https://studenten-bilden-schueler.de"
  url: "https://studenten-bilden-schueler.de"
  source_url: "https://github.com/StudentenBildenSchueler/homepage"
  categories:
    - Education
    - Nonprofit
    - Blog
  built_by: Janosh Riebesell
  built_by_url: "https://janosh.io"
  featured: false
- title: Joseph Chambers
  main_url: "https://joseph.michael-chambers.com/"
  url: "https://joseph.michael-chambers.com/"
  description: >
    The homepage of Joseph Chambers, a freelance full-stack developer, who is currently looking for work.
  categories:
    - Portfolio
    - Freelance
    - Web Development
  built_by: Joseph Chambers
  built_by_url: https://twitter.com/imcodingideas
  featured: false
- title: Mike's Remote List
  main_url: "https://www.mikesremotelist.com"
  url: "https://www.mikesremotelist.com"
  description: >
    A list of remote jobs, updated throughout the day. Built on Gatsby v1 and powered by Contentful, Google Sheets, string and sticky tape.
  categories:
    - Job Board
  featured: false
- title: Madvoid
  main_url: "https://madvoid.com/"
  url: "https://madvoid.com/screenshot/"
  featured: false
  description: >
    Madvoid is a team of expert developers dedicated to creating simple, clear, usable and blazing fast web and mobile apps.
    We are coders that help companies and agencies to create social & interactive experiences.
    This includes full-stack development using React, WebGL, Static Site Generators, Ruby On Rails, Phoenix, GraphQL, Chatbots, CI / CD, Docker and more!
  categories:
    - Portfolio
    - Technology
    - Web Development
    - Agency
    - Marketing
  built_by: Jean-Paul Bonnetouche
  built_by_url: https://twitter.com/_jpb
- title: MOMNOTEBOOK.COM
  description: >
    Sharing knowledge and experiences that make childhood and motherhood rich, vibrant and healthy.
  main_url: "https://momnotebook.com/"
  url: "https://momnotebook.com/"
  featured: false
  built_by: Aleksander Hansson
  built_by_url: https://www.linkedin.com/in/aleksanderhansson/
  categories:
    - Blog
- title: Pirate Studios
  description: >
    Reinventing music studios with 24/7 self service rehearsal, DJ & production rooms available around the world.
  main_url: "https://www.piratestudios.co"
  url: "https://www.piratestudios.co"
  featured: false
  built_by: The Pirate Studios team
  built_by_url: https://github.com/piratestudios/
  categories:
    - Music
- title: Aurora EOS
  main_url: "https://www.auroraeos.com/"
  url: "https://www.auroraeos.com/"
  featured: false
  categories:
    - Blockchain
    - Marketing
    - Blog
  built_by: Corey Ward
  built_by_url: "http://www.coreyward.me/"
- title: MadeComfy
  main_url: "https://madecomfy.com.au/"
  url: "https://madecomfy.com.au/"
  description: >
    Short term rental management startup, using Contentful + Gatsby + CicleCI
  featured: false
  categories:
    - Travel
  built_by: Lucas Vilela
  built_by_url: "https://madecomfy.com.au/"
- title: How To Book Cheap Flights
  description: >
    A travel blog built with Gatsby and adopting the AMP technology.
  main_url: "https://howtobookcheapflights.com"
  url: "https://howtobookcheapflights.com"
  source_url: "https://github.com/flaviolivolsi/howtobookcheapflights"
  featured: false
  categories:
    - Travel
    - Blog
  built_by: Flavio Li Volsi
  built_by_url: "http://github.com/flaviolivolsi"
- title: Tiger Facility Services
  description: >
    Tiger Facility Services combines facility management expertise with state of the art software to offer a sustainable and customer oriented cleaning and facility service.
  main_url: https://www.tigerfacilityservices.com/de-en/
  url: https://www.tigerfacilityservices.com/de-en/
  featured: false
  categories:
    - B2B Services
- title: "Luciano Mammino's blog"
  description: >
    Tech & programming blog of Luciano Mammino a.k.a. "loige", Full-Stack Web Developer and International Speaker
  main_url: https://loige.co
  url: https://loige.co
  featured: false
  categories:
    - Blog
    - Web Development
  built_by: Luciano Mammino
  built_by_url: https://loige.co
- title: Wire • Secure collaboration platform
  description: >
    Corporate website of Wire, an open source, end-to-end encrypted collaboration platform
  main_url: "https://wire.com"
  url: "https://wire.com"
  featured: false
  categories:
    - Open Source
    - Productivity
    - Technology
    - Blog
    - App
  built_by: Wire team
  built_by_url: "https://github.com/orgs/wireapp/people"
- title: J. Patrick Raftery
  main_url: "https://www.jpatrickraftery.com"
  url: "https://www.jpatrickraftery.com"
  description: J. Patrick Raftery is an opera singer and voice teacher based in Vancouver, BC.
  categories:
    - Portfolio
    - Music
  built_by: Michael Uloth
  built_by_url: "https://www.michaeluloth.com"
  featured: false
- title: Aria Umezawa
  main_url: "https://www.ariaumezawa.com"
  url: "https://www.ariaumezawa.com"
  description: Aria Umezawa is a director, producer, and writer currently based in San Francisco.
  categories:
    - Portfolio
    - Music
    - Entertainment
  built_by: Michael Uloth
  built_by_url: "https://www.michaeluloth.com"
  featured: false
- title: Pomegranate Opera
  main_url: "https://www.pomegranateopera.com"
  url: "https://www.pomegranateopera.com"
  description: Pomegranate Opera is a lesbian opera written by Amanda Hale & Kye Marshall.
  categories:
    - Gallery
    - Music
  built_by: Michael Uloth
  built_by_url: "https://www.michaeluloth.com"
  featured: false
- title: Daniel Cabena
  main_url: "https://www.danielcabena.com"
  url: "https://www.danielcabena.com"
  description: Daniel Cabena is a Canadian countertenor highly regarded in both Canada and Europe for prize-winning performances ranging from baroque to contemporary repertoire.
  categories:
    - Portfolio
    - Music
  built_by: Michael Uloth
  built_by_url: "https://www.michaeluloth.com"
  featured: false
- title: Artist.Center
  main_url: "https://artistcenter.netlify.com"
  url: "https://artistcenter.netlify.com"
  description: The marketing page for Artist.Center, a soon-to-launch platform designed to connect opera singers to opera companies.
  categories:
    - Music
  built_by: Michael Uloth
  built_by_url: "https://www.michaeluloth.com"
  featured: false
- title: DG Volo & Company
  main_url: "https://www.dgvolo.com"
  url: "https://www.dgvolo.com"
  description: DG Volo & Company is a Toronto-based investment consultancy.
  categories:
    - Finance
  built_by: Michael Uloth
  built_by_url: "https://www.michaeluloth.com"
  featured: false
- title: Shawna Lucey
  main_url: "https://www.shawnalucey.com"
  url: "https://www.shawnalucey.com"
  description: Shawna Lucey is an American theater and opera director based in New York City.
  categories:
    - Portfolio
    - Music
    - Entertainment
  built_by: Michael Uloth
  built_by_url: "https://www.michaeluloth.com"
  featured: false
- title: Leyan Lo
  main_url: https://www.leyanlo.com
  url: https://www.leyanlo.com
  description: >
    Leyan Lo’s personal website
  categories:
    - Portfolio
  built_by: Leyan Lo
  built_by_url: https://www.leyanlo.com
  featured: false
- title: Hawaii National Bank
  url: https://hawaiinational.bank
  main_url: https://hawaiinational.bank
  description: Hawaii National Bank's highly personalized service has helped loyal customers & locally owned businesses achieve their financial dreams for over 50 years.
  categories:
    - Bank
  built_by: Wall-to-Wall Studios
  built_by_url: https://walltowall.com
  featured: false
- title: Coletiv
  url: https://coletiv.com
  main_url: https://coletiv.com
  description: Coletiv teams up with companies of all sizes to design, develop & launch digital products for iOS, Android & the Web.
  categories:
    - Technology
    - Agency
    - Web Development
  built_by: Coletiv
  built_by_url: https://coletiv.com
  featured: false
- title: janosh.io
  description: >
    Personal blog and portfolio of Janosh Riebesell. The site is built with Gatsby v2 and designed
    entirely with styled-components v4. Much of the layout was achieved with CSS grid. It supports
    Google Analytics, fluid typography and Algolia search.
  main_url: "https://janosh.io"
  url: "https://janosh.io"
  source_url: "https://github.com/janosh/janosh.io"
  categories:
    - Portfolio
    - Blog
    - Science
    - Photography
    - Travel
  built_by: Janosh Riebesell
  built_by_url: "https://janosh.io"
  featured: false
- title: Gatsby Manor
  description: >
    We build themes for gatsby. We have themes for all projects including personal,
    portfolio, ecommerce, landing pages and more. We also run an in-house
    web dev and design studio. If you cannot find what you want, we can build it for you!
    Email us at gatsbymanor@gmail.com with questions.
  main_url: "https://www.gatsbymanor.com"
  url: "https://www.gatsbymanor.com"
  source_url: "https://github.com/gatsbymanor"
  categories:
    - Web Development
    - Themes
    - Agency
    - Technology
    - Freelance
  built_by: Steven Natera
  built_by_url: "https://stevennatera.com"
- title: Ema Suriano's Portfolio
  main_url: https://emasuriano.com/
  url: https://emasuriano.com/
  source_url: https://github.com/EmaSuriano/emasuriano.github.io
  description: >
    Ema Suriano's portfolio to display information about him, his projects and what he's writing about.
  categories:
    - Portfolio
    - Technology
    - Web Development
  built_by: Ema Suriano
  built_by_url: https://emasuriano.com/
  featured: false
- title: Luan Orlandi
  main_url: https://luanorlandi.github.io
  url: https://luanorlandi.github.io
  source_url: https://github.com/luanorlandi/luanorlandi.github.io
  description: >
    Luan Orlandi's personal website. Brazilian web developer, enthusiast in React and Gatsby.
  categories:
    - Blog
    - Portfolio
    - Web Development
  built_by: Luan Orlandi
  built_by_url: https://github.com/luanorlandi
- title: Mobius Labs
  main_url: https://mobius.ml
  url: https://mobius.ml
  description: >
    Mobius Labs landing page, a Start-up working on Computer Vision
  categories:
    - Landing page
    - Marketing
    - Technology
    - AI
  built_by: sktt
  built_by_url: https://github.com/sktt
- title: EZAgrar
  main_url: https://www.ezagrar.at/en/
  url: https://www.ezagrar.at/en/
  description: >
    EZAgrar.at is the homepage of the biggest agricultural machinery dealership in Austria. In total 8 pages will be built for this client reusing a lot of components between them.
  categories:
    - eCommerce
    - Marketing
    - Multilingual
  built_by: MangoART
  built_by_url: https://www.mangoart.at
  featured: false
- title: OAsome blog
  main_url: https://oasome.blog/
  url: https://oasome.blog/
  source_url: https://github.com/oorestisime/oasome
  description: >
    Paris-based Cypriot adventurers. A and O. Lovers of life and travel. Want to get a glimpse of the OAsome world?
  categories:
    - Blog
    - Photography
    - Travel
  built_by: Orestis Ioannou
  featured: false
- title: Brittany Chiang
  main_url: https://brittanychiang.com/
  url: https://brittanychiang.com/
  source_url: https://github.com/bchiang7/v4
  description: >
    Personal website and portfolio of Brittany Chiang built with Gatsby v2
  categories:
    - Portfolio
  built_by: Brittany Chiang
  built_by_url: https://github.com/bchiang7
  featured: false
- title: Fitekran
  description: >
    One of the most visited Turkish blog about health, sports and healthy lifestyle, that has been rebuilt with Gatsby v2 using Wordpress.
  main_url: "https://www.fitekran.com"
  url: "https://www.fitekran.com"
  categories:
    - Science
    - Healthcare
    - Blog
  built_by: Burak Tokak
  built_by_url: "https://www.buraktokak.com"
- title: Serverless
  main_url: https://serverless.com
  url: https://serverless.com
  source_url: https://github.com/serverless/site
  description: >
    Serverless.com – Build web, mobile and IoT applications with serverless architectures using AWS Lambda, Azure Functions, Google CloudFunctions & more!
  categories:
    - Technology
    - Web Development
  built_by: Codebrahma
  built_by_url: https://codebrahma.com
  featured: false
- title: Dive Bell
  main_url: https://divebell.band/
  url: https://divebell.band/
  description: >
    Simple site for a band to list shows dates and videos (499 on lighthouse)
  categories:
    - Music
  built_by: Matt Bagni
  built_by_url: https://mattbag.github.io
  featured: false
- title: Mayer Media Co.
  main_url: https://mayermediaco.com/
  url: https://mayermediaco.com/
  description: >
    Freelance Web Development and Digital Marketing
  categories:
    - Web Development
    - Marketing
    - Blog
  source_url: https://github.com/MayerMediaCo/MayerMediaCo2.0
  built_by: Danny Mayer
  built_by_url: https://twitter.com/mayermediaco
  featured: false
- title: Jan Czizikow Portfolio
  main_url: https://www.janczizikow.com/
  url: https://www.janczizikow.com/
  source_url: https://github.com/janczizikow/janczizikow-portfolio
  description: >
    Simple personal portfolio site built with Gatsby
  categories:
    - Portfolio
    - Freelance
    - Web Development
  built_by: Jan Czizikow
  built_by_url: https://github.com/janczizikow
- title: Carbon Design Systems
  main_url: http://www.carbondesignsystem.com/
  url: http://www.carbondesignsystem.com/
  description: >
    The Carbon Design System is integrating the new IBM Design Ethos and Language. It represents a completely fresh approach to the design of all things at IBM.
  categories:
    - Design System
    - Documentation
  built_by: IBM
  built_by_url: https://www.ibm.com/
  featured: false
- title: Retirement Community
  main_url: https://retirementcommunity.fastcompany.com/
  url: https://retirementcommunity.fastcompany.com/
  description: >
    Bye Bye Funny Business, Pete Holmes and Jamie Lee enter retirement
  categories:
    - Entertainment
    - Retirement
    - Education
  built_by: FastCompany
  built_by_url: https://www.fastcompany.com/
  featured: false
- title: McDonald's Design System
  main_url: https://design.mcdonalds.com/
  url: https://design.mcdonalds.com/
  description: >
    McDonald's Design System
  categories:
    - Design
    - Design System
  built_by: McDonald's
  built_by_url: https://www.mcdonalds.com/us/en-us.html
  featured: false
- title: Mozilla Mixed Reality
  main_url: https://mixedreality.mozilla.org/
  url: https://mixedreality.mozilla.org/
  description: >
    Virtual Reality for the free and open Web.
  categories:
    - Virtual Reality
    - Open Source
  built_by: Mozilla
  built_by_url: https://www.mozilla.org/
  featured: false
- title: Uniform Hudl Design System
  main_url: http://uniform.hudl.com/
  url: http://uniform.hudl.com/
  description: >
    A single design system to ensure every interface feels like Hudl. From the colors we use to the size of our buttons and what those buttons say, Uniform has you covered. Check the guidelines, copy the code and get to building.
  categories:
    - Design System
    - Open Source
    - Design
  built_by: Hudl
  built_by_url: https://www.hudl.com/
- title: Subtle UI
  main_url: "https://subtle-ui.netlify.com/"
  url: "https://subtle-ui.netlify.com/"
  source_url: "https://github.com/ryanwiemer/subtle-ui"
  description: >
    A collection of clever yet understated user interactions found on the web.
  categories:
    - Web Development
    - Open Source
    - User Experience
  built_by: Ryan Wiemer
  built_by_url: "https://www.ryanwiemer.com/"
  featured: false
- title: developer.bitcoin.com
  main_url: "https://www.bitcoin.com/"
  url: "https://developer.bitcoin.com/"
  description: >
    Bitbox based bitcoin.com developer platform and resources.
  categories:
    - Blockchain
  featured: false
- title: Barmej
  main_url: "https://app.barmej.com/"
  url: "https://app.barmej.com/"
  description: >
    An interactive platform to learn different programming languages in Arabic for FREE
  categories:
    - Education
    - Programming
    - Learning
  built_by: Obytes
  built_by_url: "https://www.obytes.com/"
  featured: false
- title: Vote Save America
  main_url: "https://votesaveamerica.com"
  url: "https://votesaveamerica.com"
  description: >
    Be a voter. Save America.
  categories:
    - Education
    - Government
  featured: false
  built_by: Jeremy E. Miller
  built_by_url: "https://jeremyemiller.com/"
- title: Emergence
  main_url: https://emcap.com/
  url: https://emcap.com/
  description: >
    Emergence is a top enterprise cloud venture capital firm. We fund early stage ventures focusing on enterprise & SaaS applications. Emergence is one of the top VC firms in Silicon Valley.
  categories:
    - Marketing
    - Blog
  built_by: Upstatement
  built_by_url: https://www.upstatement.com/
  featured: false
- title: FPVtips
  main_url: https://fpvtips.com
  url: https://fpvtips.com
  source_url: https://github.com/jumpalottahigh/fpvtips
  description: >
    FPVtips is all about bringing racing drone pilots closer together, and getting more people into the hobby!
  categories:
    - Community
    - Education
    - Drones
  built_by: Georgi Yanev
  built_by_url: https://twitter.com/jumpalottahigh
  featured: false
- title: Georgi Yanev
  main_url: https://blog.georgi-yanev.com/
  url: https://blog.georgi-yanev.com/
  source_url: https://github.com/jumpalottahigh/blog.georgi-yanev.com
  description: >
    I write articles about FPV quads (building and flying), web development, smart home automation, life-long learning and other topics from my personal experience.
  categories:
    - Blog
    - Electronics
    - Drones
  built_by: Georgi Yanev
  built_by_url: https://twitter.com/jumpalottahigh
  featured: false
- title: Bear Archery
  main_url: "https://beararchery.com/"
  url: "https://beararchery.com/"
  categories:
    - eCommerce
    - Sports
  built_by: Escalade Sports
  built_by_url: "https://www.escaladesports.com/"
  featured: false
- title: "attn:"
  main_url: "https://www.attn.com/"
  url: "https://www.attn.com/"
  categories:
    - Media
    - Entertainment
  built_by: "attn:"
  built_by_url: "https://www.attn.com/"
  featured: false
- title: Mirror Conf
  description: >
    Mirror Conf is a conference designed to empower designers and frontend developers who have a thirst for knowledge and want to broaden their horizons.
  main_url: "https://www.mirrorconf.com/"
  url: "https://www.mirrorconf.com/"
  categories:
    - Conference
    - Design
    - Frontend
  featured: false
- title: Startarium
  main_url: https://www.startarium.ro
  url: https://www.startarium.ro
  description: >
    Free entrepreneurship educational portal with more than 20000 users, hundreds of resources, crowdfunding, mentoring and investor pitching events facilitated.
  categories:
    - Education
    - Crowdfunding
    - Nonprofit
    - Entrepreneurship
  built_by: Cezar Neaga
  built_by_url: https://twitter.com/cezarneaga
  featured: false
- title: Microlink
  main_url: https://microlink.io/
  url: https://microlink.io/
  description: >
    Extract structured data from any website.
  categories:
    - Web Development
    - API
    - SDK
  built_by: Kiko Beats
  built_by_url: https://kikobeats.com/
  featured: false
- title: Markets.com
  main_url: "https://www.markets.com/"
  url: "https://www.markets.com/"
  featured: false
  categories:
    - Finance
- title: Kevin Legrand
  url: "https://k-legrand.com"
  main_url: "https://k-legrand.com"
  source_url: "https://github.com/Manoz/k-legrand.com"
  description: >
    Personal website and blog built with love with Gatsby v2
  categories:
    - Blog
    - Portfolio
    - Web Development
  built_by: Kevin Legrand
  built_by_url: https://k-legrand.com
  featured: false
- title: David James Portfolio
  main_url: https://dfjames.com/
  url: https://dfjames.com/
  source_url: https://github.com/daviddeejjames/dfjames-gatsby
  description: >
    Portfolio Site using GatsbyJS and headless WordPress
  categories:
    - WordPress
    - Portfolio
    - Blog
  built_by: David James
  built_by_url: https://twitter.com/daviddeejjames
- title: Hypertext Candy
  url: https://www.hypertextcandy.com/
  main_url: https://www.hypertextcandy.com/
  description: >
    Blog about web development. Laravel, Vue.js, etc.
  categories:
    - Blog
    - Web Development
  built_by: Masahiro Harada
  built_by_url: https://twitter.com/_Masahiro_H_
  featured: false
- title: "Maxence Poutord's blog"
  description: >
    Tech & programming blog of Maxence Poutord, Software Engineer, Serial Traveler and Public Speaker
  main_url: https://www.maxpou.fr
  url: https://www.maxpou.fr
  featured: false
  categories:
    - Blog
    - Web Development
  built_by: Maxence Poutord
  built_by_url: https://www.maxpou.fr
- title: "Dante Calderón"
  description: >
    Personal Website and Blog of Dante Calderón
  main_url: https://dantecalderon.com/
  url: https://dantecalderon.com/
  source_url: https://github.com/dantehemerson/dantecalderon.com
  featured: false
  categories:
    - Blog
    - Portfolio
    - Web Development
    - Open Source
    - Technology
    - Education
  built_by: Dante Calderón
  built_by_url: https://github.com/dantehemerson
- title: "The Noted Project"
  url: https://thenotedproject.org
  main_url: https://thenotedproject.org
  source_url: https://github.com/ianbusko/the-noted-project
  description: >
    Website to showcase the ethnomusicology research for The Noted Project.
  categories:
    - Portfolio
    - Education
    - Gallery
  built_by: Ian Busko
  built_by_url: https://github.com/ianbusko
  featured: false
- title: Got Milk
  main_url: "https://www.gotmilk.com/"
  url: "https://www.gotmilk.com/"
  featured: false
  categories:
    - Food
    - Miscellaneous
- title: People For Bikes
  url: "https://2017.peopleforbikes.org/"
  main_url: "https://2017.peopleforbikes.org/"
  categories:
    - Community
    - Sport
    - Gallery
    - Nonprofit
  built_by: PeopleForBikes
  built_by_url: "https://peopleforbikes.org/about-us/who-we-are/staff/"
  featured: false
- title: Wide Eye
  description: >
    Creative agency specializing in interactive design, web development, and digital communications.
  url: https://wideeye.co/
  main_url: https://wideeye.co/
  categories:
    - Design
    - Web Development
  built_by: Wide Eye
  built_by_url: https://wideeye.co/about-us/
  featured: false
- title: Guster
  description: >
    American alternative rock band from Boston, Massachusetts.
  url: http://guster.com/
  main_url: http://guster.com/
  categories:
    - Music
  featured: false
- title: CodeSandbox
  description: >
    CodeSandbox is an online editor that helps you create web applications, from prototype to deployment.
  url: https://codesandbox.io/
  main_url: https://codesandbox.io/
  categories:
    - Web Development
  featured: false
- title: Marvel
  description: >
    The all-in-one platform powering design.
  url: https://marvelapp.com/
  main_url: https://marvelapp.com/
  categories:
    - Design
  featured: false
- title: Designcode.io
  description: >
    Learn to design and code React apps.
  url: https://designcode.io
  main_url: https://designcode.io
  categories:
    - Learning
  featured: false
- title: Happy Design
  description: >
    The Brand and Product Team Behind Happy Money
  url: https://design.happymoney.com/
  main_url: https://design.happymoney.com/
  categories:
    - Design
    - Finance
- title: Weihnachtsmarkt.ms
  description: >
    Explore the christmas market in Münster (Westf).
  url: https://weihnachtsmarkt.ms/
  main_url: https://weihnachtsmarkt.ms/
  source_url: https://github.com/codeformuenster/weihnachtsmarkt
  categories:
    - Gallery
    - Food
  built_by: "Code for Münster during #MSHACK18"
  featured: false
- title: Code Championship
  description: >
    Competitive coding competitions for students from 3rd to 8th grade. Code is Sport.
  url: https://www.codechampionship.com
  main_url: https://www.codechampionship.com
  categories:
    - Learning
    - Education
    - Sport
  built_by: Abamath LLC
  built_by_url: https://www.abamath.com
  featured: false
- title: Wieden+Kennedy
  description: >
    Wieden+Kennedy is an independent, global creative company.
  categories:
    - Technology
    - Web Development
    - Agency
    - Marketing
  url: https://www.wk.com
  main_url: https://www.wk.com
  built_by: Wieden Kennedy
  built_by_url: https://www.wk.com/about/
  featured: false
- title: Testing JavaScript
  description: >
    This course will teach you the fundamentals of testing your JavaScript applications using eslint, Flow, Jest, and Cypress.
  url: https://testingjavascript.com/
  main_url: https://testingjavascript.com/
  categories:
    - Learning
    - Education
    - Testing
    - JavaScript
  built_by: Kent C. Dodds
  built_by_url: https://kentcdodds.com/
  featured: false
- title: Use Hooks
  description: >
    One new React Hook recipe every day.
  url: https://usehooks.com/
  main_url: https://usehooks.com/
  categories:
    - Learning
    - Tips
    - React
  built_by: Gabe Ragland
  built_by_url: https://twitter.com/gabe_ragland
  featured: false
- title: Disrupting Nate
  description: >
    Ketogenic Diet, Podcasts, and Blockchain.
  url: https://www.disruptingnate.com/
  main_url: https://disruptingnate.com/
  categories:
    - Technology
    - Podcasts
  built_by: Nathan Olmstead
  built_by_url: https://twitter.com/disruptingnate
  featured: false
- title: Ambassador
  url: https://www.getambassador.io
  main_url: https://www.getambassador.io
  description: >
    Open source, Kubernetes-native API Gateway for microservices built on Envoy.
  categories:
    - Open Source
    - Documentation
    - Technology
  built_by: Datawire
  built_by_url: https://www.datawire.io
  featured: false
- title: Clubhouse
  main_url: https://clubhouse.io
  url: https://clubhouse.io
  description: >
    The intuitive and powerful project management platform loved by software teams of all sizes. Built with Gatsby v2 and Prismic
  categories:
    - Technology
    - Project Management
    - Blog
    - Productivity
    - B2B Services
    - Community
    - Design
    - Open Source
  built_by: Ueno.
  built_by_url: https://ueno.co
  featured: false
- title: Asian Art Collection
  url: http://artmuseum.princeton.edu/asian-art/
  main_url: http://artmuseum.princeton.edu/asian-art/
  description: >
    Princeton University has a branch dealing with state of art.They have showcased ore than 6,000 works of Asian art are presented alongside ongoing curatorial and scholarly research
  categories:
    - Art
    - History
    - Models
  featured: false
- title: QHacks
  url: https://qhacks.io
  main_url: https://qhacks.io
  source_url: https://github.com/qhacks/qhacks-website
  description: >
    QHacks is Queen’s University’s annual hackathon! QHacks was founded in 2016 with a mission to advocate and incubate the tech community at Queen’s University and throughout Canada.
  categories:
    - Hackathon
    - Education
    - Technology
    - Podcast
  featured: false
- title: Tyler McGinnis
  url: https://tylermcginnis.com/
  main_url: https://tylermcginnis.com/
  description: >
    The linear, course based approach to learning web technologies.
  categories:
    - Education
    - Technology
    - Podcast
    - Web Development
  featured: false
- title: a11y with Lindsey
  url: https://www.a11ywithlindsey.com/
  main_url: https://www.a11ywithlindsey.com/
  source_url: https://github.com/lkopacz/a11y-with-lindsey
  description: >
    To help developers navigate accessibility jargon, write better code, and to empower them to make their Internet, Everyone's Internet.
  categories:
    - Education
    - Blog
    - Technology
  built_by: Lindsey Kopacz
  built_by_url: https://twitter.com/littlekope0903
  featured: false
- title: DEKEMA
  url: https://www.dekema.com/
  main_url: https://www.dekema.com/
  description: >
    Worldclass crafting: Furnace, fervor, fullfilment. Delivering highest demand for future craftsmanship. Built using Gatsby v2 and Prismic.
  categories:
    - Healthcare
    - Science
    - Technology
  built_by: Crisp Studio
  built_by_url: https://crisp.studio
  featured: false
- title: FOX Circus
  main_url: "https://www.foxcircus.it/"
  url: "https://www.foxcircus.it/"
  categories:
    - Event
    - Conference
    - Entertainment
  built_by: Kframe Interactive SA
  built_by_url: http://kframeinteractive.com
  featured: false
- title: Ramón Chancay
  description: >-
    Frontend / Backend Developer in Guayaquil Ecuador.
    Currently at Everymundo, previously at El Universo.
    I enjoy teaching and sharing what I know.
    I give professional advice to developers and companies.
    My wife and my children are everything in my life.
  main_url: "https://ramonchancay.me/"
  url: "https://ramonchancay.me/"
  source_url: "https://github.com/devrchancay/personal-site"
  featured: false
  categories:
    - Blog
    - Technology
    - Web Development
  built_by: Codedebug
  built_by_url: "https://codedebug.co/"
- title: BELLHOPS
  main_url: https://www.getbellhops.com/
  url: https://www.getbellhops.com/
  description: >-
    Whether you’re moving someplace new or just want to complete a few projects around your current home, BellHops can arrange the moving services you need—at simple, straightforward rates.
  categories:
    - Business
  built_by: Bellhops, Inc.
  built_by_url: https://www.getbellhops.com/
  featured: false
- title: Acclimate Consulting
  main_url: https://www.acclimate.io/
  url: https://www.acclimate.io/
  description: >-
    Acclimate is a consulting firm that puts organizations back in control with data-driven strategies and full-stack applications.
  categories:
    - AI
    - Technology
    - Consulting
  built_by: Andrew Wilson
  built_by_url: https://github.com/andwilson
  featured: false
- title: Flyright
  url: https://flyright.co/
  main_url: https://flyright.co/
  description: >-
    Flyright curates everything you need for international travel in one tidy place 💜
  categories:
    - Technology
    - App
  built_by: Ty Hopp
  built_by_url: https://github.com/tyhopp
  featured: false
- title: Vets Who Code
  url: https://vetswhocode.io/
  main_url: https://vetswhocode.io/
  description: >-
    VetsWhoCode is a non-profit organization dedicated to training military veterans & giving them the skills they need transition into tech careers.
  categories:
    - Technology
    - Nonprofit
  featured: false
- title: Patreon Blog
  url: https://blog.patreon.com/
  main_url: https://blog.patreon.com/
  description: >-
    Official blog of Patreon.com
  categories:
    - Blog
  featured: false
- title: Full Beaker
  url: https://fullbeaker.com/
  main_url: https://fullbeaker.com/
  description: >-
    Full Beaker provides independent advice online about careers and home ownership, and connect anyone who asks with companies that can help them.
  categories:
    - Consulting
  featured: false
- title: Citywide Holdup
  url: https://citywideholdup.org/
  main_url: https://citywideholdup.org/
  source_url: https://github.com/killakam3084/citywide-site
  description: >-
    Citywide Holdup is an annual fundraising event held around early November in the city of Austin, TX hosted by the Texas Wranglers benefitting Easter Seals of Central Texas, a non-profit organization that provides exceptional services, education, outreach and advocacy so that people with disabilities can live, learn, work and play in our communities.
  categories:
    - Fundraising
    - Nonprofit
    - Event
  built_by: Cameron Rison
  built_by_url: https://github.com/killakam3084
  featured: false
- title: Dawn Labs
  url: https://dawnlabs.io
  main_url: https://dawnlabs.io
  description: >-
    Thoughtful products for inspired teams. With a holistic approach to engineering and design, we partner with startups and enterprises to build for the digital era.
  categories:
    - Technology
    - Agency
    - Web Development
  featured: false
- title: COOP by Ryder
  url: https://coop.com/
  main_url: https://coop.com/
  description: >
    COOP is a platform that connects fleet managers that have idle vehicles to businesses that are looking to rent vehicles. COOP simplifies the process and paperwork required to safely share vehicles between business owners.
  categories:
    - Marketing
    - Asset Sharing
  built_by: Crispin Porter Bogusky
  built_by_url: http://www.cpbgroup.com/
  featured: false
- title: Domino's Paving for Pizza
  url: https://www.pavingforpizza.com/
  main_url: https://www.pavingforpizza.com/
  description: >
    Nominate your town for a chance to have your rough drive home from Domino's fixed to pizza perfection.
  categories:
    - Marketing
  built_by: Crispin Porter Bogusky
  built_by_url: http://www.cpbgroup.com/
  featured: false
- title: Propapanda
  url: https://propapanda.eu/
  main_url: https://propapanda.eu/
  description: >
    Is a creative production house based in Tallinn, Estonia. We produce music videos, commercials, films and campaigns – from scratch to finish.
  categories:
    - Cinema
    - Video
    - Portfolio
    - Agency
    - Media
  built_by: Henry Kehlmann
  built_by_url: https://github.com/madhenry/
  featured: false
- title: JAMstack.paris
  url: https://jamstack.paris/
  main_url: https://jamstack.paris/
  source_url: https://github.com/JAMstack-paris/jamstack.paris
  description: >
    JAMstack-focused, bi-monthly meetup in Paris
  categories:
    - Web Development
  built_by: Matthieu Auger & Nicolas Goutay
  built_by_url: https://github.com/JAMstack-paris
  featured: false
- title: DexWallet - The only Wallet you need by Dexlab
  main_url: "https://www.dexwallet.io/"
  url: "https://www.dexwallet.io/"
  source_url: "https://github.com/dexlab-io/DexWallet-website"
  featured: false
  description: >-
    DexWallet is a secure, multi-chain, mobile wallet with an upcoming one-click exchange for mobile.
  categories:
    - Blockchain
    - App
    - Open Source
    - React Native
  built_by: DexLab
  built_by_url: "https://github.com/dexlab-io"
- title: Kings Valley Paving
  url: https://kingsvalleypaving.com
  main_url: https://kingsvalleypaving.com
  description: >
    Kings Valley Paving is an asphalt, paving and concrete company serving the commercial, residential and industrial sectors in the Greater Toronto Area.
  categories:
    - Marketing
    - Construction
  built_by: Michael Uloth
  built_by_url: https://www.michaeluloth.com
  featured: false
- title: Peter Barrett
  url: https://www.peterbarrett.ca
  main_url: https://www.peterbarrett.ca
  description: >
    Peter Barrett is a Canadian baritone from Newfoundland and Labrador who performs opera and concert repertoire in Canada, the U.S. and around the world.
  categories:
    - Portfolio
    - Music
  built_by: Michael Uloth
  built_by_url: https://www.michaeluloth.com
  featured: false
- title: NARCAN
  main_url: https://www.narcan.com
  url: https://www.narcan.com
  description: >
    NARCAN Nasal Spray is the first and only FDA-approved nasal form of naloxone for the emergency treatment of a known or suspected opioid overdose.
  categories:
    - Healthcare
  built_by: NARCAN
  built_by_url: https://www.narcan.com
  featured: false
- title: Ritual
  main_url: https://ritual.com
  url: https://ritual.com
  description: >
    Ritual started with a simple question, what exactly is in women's multivitamins? This is the story of what happened when our founder Kat started searching for answers — the story of Ritual.
  categories:
    - Healthcare
  built_by: Ritual
  built_by_url: https://ritual.com
  featured: false
- title: Truebill
  main_url: https://www.truebill.com
  url: https://www.truebill.com
  description: >
    Truebill empowers you to take control of your money.
  categories:
    - Finance
  built_by: Truebill
  built_by_url: https://www.truebill.com
  featured: false
- title: Smartling
  main_url: https://www.smartling.com
  url: https://www.smartling.com
  description: >
    Smartling enables you to automate, manage, and professionally translate content so that you can do more with less.
  categories:
    - Marketing
  built_by: Smartling
  built_by_url: https://www.smartling.com
  featured: false
- title: Clear
  main_url: https://www.clearme.com
  url: https://www.clearme.com
  description: >
    At clear, we’re working toward a future where you are your ID, enabling you to lead an unstoppable life.
  categories:
    - Security
  built_by: Clear
  built_by_url: https://www.clearme.com
  featured: false
- title: VS Code Rocks
  main_url: "https://vscode.rocks"
  url: "https://vscode.rocks"
  source_url: "https://github.com/lannonbr/vscode-rocks"
  featured: false
  description: >
    VS Code Rocks is a place for weekly news on the newest features and updates to Visual Studio Code as well as trending extensions and neat tricks to continually improve your VS Code skills.
  categories:
    - Open Source
    - Blog
    - Web Development
  built_by: Benjamin Lannon
  built_by_url: "https://github.com/lannonbr"
- title: Particle
  main_url: "https://www.particle.io"
  url: "https://www.particle.io"
  featured: false
  description: Particle is a fully-integrated IoT platform that offers everything you need to deploy an IoT product.
  categories:
    - Marketing
    - IOT
- title: freeCodeCamp curriculum
  main_url: "https://learn.freecodecamp.org"
  url: "https://learn.freecodecamp.org"
  featured: false
  description: Learn to code with free online courses, programming projects, and interview preparation for developer jobs.
  categories:
    - Web Development
    - Learning
- title: Tandem
  main_url: "https://tandem.co.uk"
  url: "https://tandem.co.uk/the-app"
  description: >
    We're on a mission to free you of money misery. Our app, card and savings account are designed to help you spend less time worrying about money and more time enjoying life.
  categories:
    - Finance
    - App
  built_by: Tandem
  built_by_url: https://github.com/tandembank
  featured: false
- title: Monbanquet.fr
  main_url: "https://monbanquet.fr"
  url: "https://monbanquet.fr"
  description: >
    Give your corporate events the food and quality it deserves, thanks to the know-how of the best local artisans.
  categories:
    - eCommerce
    - Food
    - Event
  built_by: Monbanquet.fr
  built_by_url: https://github.com/monbanquet
  featured: false
- title: The Leaky Cauldron Blog
  url: https://theleakycauldronblog.com
  main_url: https://theleakycauldronblog.com
  source_url: https://github.com/v4iv/theleakycauldronblog
  description: >
    A Brew of Awesomeness with a Pinch of Magic...
  categories:
    - Blog
  built_by: Vaibhav Sharma
  built_by_url: https://github.com/v4iv
  featured: false
- title: Wild Drop Surf Camp
  main_url: "https://wilddropsurfcamp.com"
  url: "https://wilddropsurfcamp.com"
  description: >
    Welcome to Portugal's best kept secret and be amazed with our nature. Here you can explore, surf, taste the world's best gastronomy and wine, feel the North Canyon's power with the biggest waves in the world and so many other amazing things. Find us, discover yourself!
  categories:
    - Tourism
    - Travel
  built_by: Samuel Fialho
  built_by_url: https://samuelfialho.com
  featured: false
- title: JoinUp HR chatbot
  url: https://www.joinup.io
  main_url: https://www.joinup.io
  description: Custom HR chatbot for better candidate experience
  categories:
    - App
    - Chatbot
    - HR
    - Technology
  featured: false
- title: JDCastro Web Design & Development
  main_url: https://jacobdcastro.com
  url: https://jacobdcastro.com
  source_url: https://github.com/jacobdcastro/personal-site
  featured: false
  description: >
    A small business site for freelance web designer and developer Jacob D. Castro. Includes professional blog, contact forms, and soon-to-come portfolio of sites for clients. Need a new website or an extra developer to share the workload? Feel free to check out the website!
  categories:
    - Blog
    - Portfolio
    - Business
    - Freelance
  built_by: Jacob D. Castro
  built_by_url: https://twitter.com/jacobdcastro
- title: Gatsby Tutorials
  main_url: https://www.gatsbytutorials.com
  url: https://www.gatsbytutorials.com
  source_url: https://github.com/ooloth/gatsby-tutorials
  featured: false
  description: >
    Gatsby Tutorials is a community-updated list of video, audio and written tutorials to help you learn GatsbyJS.
  categories:
    - Web Development
    - Education
    - Open Source
  built_by: Michael Uloth
  built_by_url: "https://www.michaeluloth.com"
- title: Up & Running Tutorials
  main_url: https://www.upandrunningtutorials.com
  url: https://www.upandrunningtutorials.com
  featured: false
  description: >
    Free coding tutorials for web developers. Get your web development career up and running by learning to build better, faster websites.
  categories:
    - Web Development
    - Education
  built_by: Michael Uloth
  built_by_url: "https://www.michaeluloth.com"
- title: Grooovinger
  url: https://www.grooovinger.com
  main_url: https://www.grooovinger.com
  description: >
    Martin Grubinger, a web developer from Austria
  categories:
    - Portfolio
    - Web Development
  built_by: Martin Grubinger
  built_by_url: https://www.grooovinger.com
  featured: false
- title: LXDX - the Crypto Derivatives Exchange
  main_url: https://www.lxdx.co/
  url: https://www.lxdx.co/
  description: >
    LXDX is the world's fastest crypto exchange. Our mission is to bring innovative financial products to retail crypto investors, providing access to the same speed and scalability that institutional investors already depend on us to deliver each and every day.
  categories:
    - Marketing
    - Blockchain
    - Finance
  built_by: Corey Ward
  built_by_url: http://www.coreyward.me/
  featured: false
- title: Kyle McDonald
  url: https://kylemcd.com
  main_url: https://kylemcd.com
  source_url: https://github.com/kylemcd/personal-site-react
  description: >
    Personal site + blog for Kyle McDonald
  categories:
    - Blog
  built_by: Kyle McDonald
  built_by_url: https://kylemcd.com
  featured: false
- title: VSCode Power User Course
  main_url: https://VSCode.pro
  url: https://VSCode.pro
  description: >
    After 10 years with Sublime, I switched to VSCode. Love it. Spent 1000+ hours building a premium video course to help you switch today. 200+ power user tips & tricks turn you into a VSCode.pro
  categories:
    - Education
    - Learning
    - eCommerce
    - Marketing
    - VSCode
    - Technology
    - Web Development
  built_by: Ahmad Awais
  built_by_url: https://twitter.com/MrAhmadAwais/
  featured: false
- title: Thijs Koerselman Portfolio
  main_url: https://www.vauxlab.com
  url: https://www.vauxlab.com
  featured: false
  description: >
    Portfolio of Thijs Koerselman. A freelance software engineer, full-stack web developer and sound designer.
  categories:
    - Portfolio
    - Business
    - Freelance
    - Technology
    - Web Development
    - React Native
    - Music
- title: Ad Hoc Homework
  main_url: https://homework.adhoc.team
  url: https://homework.adhoc.team
  description: >
    Ad Hoc builds government digital services that are fast, efficient, and usable by everyone. Ad Hoc Homework is a collection of coding and design challenges for candidates applying to our open positions.
  categories:
    - Web Development
    - Government
    - Healthcare
    - Programming
  built_by_url: https://adhoc.team
  featured: false
- title: BetterDocs | Discord Themes & Plugins
  main_url: https://betterdocs.us
  url: https://betterdocs.us
  description: >
    All Discord enhancement projects in 1! Free quality Themes and Plugins for Discord and easy installation instructions for BetterDiscord and more!
  categories:
    - Web Development
    - Programming
    - Open Source
  built_by: Christopher R. | Owner
  built_by_url: https://github.com/MrRobotjs/
  featured: false
- title: Birra Napoli
  main_url: http://www.birranapoli.it
  url: http://www.birranapoli.it
  built_by: Ribrain
  built_by_url: https://www.ribrainstudio.com
  featured: false
  description: >
    Birra Napoli official site
  categories:
    - Landing page
    - Business
    - Food
    - Beverage
- title: Satispay
  url: https://www.satispay.com
  main_url: https://www.satispay.com
  categories:
    - Business
    - Finance
    - Technology
  built_by: Satispay
  built_by_url: https://www.satispay.com
  featured: false
- title: The Movie Database - Gatsby
  url: https://tmdb.lekoarts.de
  main_url: https://tmdb.lekoarts.de
  source_url: https://github.com/LekoArts/gatsby-source-tmdb-example
  categories:
    - Open Source
    - Entertainment
    - Gallery
  featured: false
  built_by: LekoArts
  built_by_url: "https://github.com/LekoArts"
  description: >
    Source from The Movie Database (TMDb) API (v3) in Gatsby. This example is built with react-spring, React hooks and react-tabs and showcases the gatsby-source-tmdb plugin. It also has some client-only paths and uses gatsby-image.
- title: LANDR - Creative Tools for Musicians
  url: https://www.landr.com/
  main_url: https://www.landr.com/en/
  categories:
    - Music
    - Technology
    - AI
    - Business
    - Entrepreneurship
    - Freelance
    - Marketing
    - Media
  featured: false
  built_by: LANDR
  built_by_url: https://twitter.com/landr_music
  description: >
    Marketing website built for LANDR. LANDR is a web application that provides tools for musicians to master their music (using artificial intelligence), collaborate with other musicians, and distribute their music to multiple platforms.
- title: ClinicJS
  url: https://clinicjs.org/
  main_url: https://clinicjs.org/
  categories:
    - Performance
    - Technology
    - Documentation
  featured: false
  built_by: NearForm
  built_by_url: "https://www.nearform.com/"
  description: >
    Tools to help diagnose and pinpoint Node.js performance issues.
- title: KOBIT
  main_url: "https://kobit.in"
  url: "https://kobit.in"
  description: Automated Google Analytics Report with everything you need and more
  featured: false
  categories:
    - Marketing
    - Blog
  built_by: mottox2
  built_by_url: "https://mottox2.com"
- title: Aleksander Hansson
  main_url: https://ahansson.com
  url: https://ahansson.com
  featured: false
  description: >
    Portfolio website for Aleksander Hansson
  categories:
    - Portfolio
    - Business
    - Freelance
    - Technology
    - Web Development
    - Consulting
  built_by: Aleksander Hansson
  built_by_url: https://www.linkedin.com/in/aleksanderhansson/
- title: Surfing Nosara
  main_url: "https://www.surfingnosara.com"
  url: "https://www.surfingnosara.com"
  description: Real estate, vacation, and surf report hub for Nosara, Costa Rica
  featured: false
  categories:
    - Business
    - Blog
    - Gallery
    - Marketing
  built_by: Desarol
  built_by_url: "https://www.desarol.com"
- title: Crispin Porter Bogusky
  url: https://cpbgroup.com/
  main_url: https://cpbgroup.com/
  description: >
    We solve the world’s toughest communications problems with the most quantifiably potent creative assets.
  categories:
    - Agency
    - Advertising
    - Design
    - Marketing
  built_by: Crispin Porter Bogusky
  built_by_url: https://cpbgroup.com/
  featured: false
- title: graphene-python
  url: https://graphene-python.org
  main_url: https://graphene-python.org
  description: Graphene is a collaboratively funded project.Graphene-Python is a library for building GraphQL APIs in Python easily.
  categories:
    - Library
    - API
    - Documentation
  featured: false
- title: klarna
  url: https://developers.klarna.com/en/gb/kco-v3
  main_url: https://developers.klarna.com/en/gb/kco-v3
  description: Here you will find the integration guides, API documentation, and more to easily integrate with Klarna.
  categories:
    - API
    - Documentation
  featured: false
- title: Song Wang's Blog
  main_url: "https://songwang.io/"
  url: "https://songwang.io/"
  source_url: "https://github.com/wangsongiam/songwang.io/"
  description: >
    The website about Song Wang.
  categories:
    - Blog
    - Technology
    - Web Development
  built_by: Song Wang
  built_by_url: "https://github.com/wangsongiam/"
  featured: false
- title: Engel & Völkers Ibiza Holiday Rentals
  main_url: "https://www.ev-ibiza.com/"
  url: "https://www.ev-ibiza.com/"
  featured: false
  built_by: Ventura Digitalagentur
  description: >
    Engel & Völkers, one of the most successful real estate agencies in the world, offers luxury holiday villas to rent in Ibiza.
  categories:
    - Tourism
    - Travel
- title: Sylvain Hamann's personal website
  url: "https://shamann.fr"
  main_url: "https://shamann.fr"
  source_url: "https://github.com/sylvhama/shamann-gatsby/"
  description: >
    Sylvain Hamann, web developer from France
  categories:
    - Portfolio
    - Web Development
  built_by: Sylvain Hamann
  built_by_url: "https://twitter.com/sylvhama"
  featured: false
- title: Jane Manchun Wong's Personal Website
  main_url: "https://wongmjane.com/"
  url: "https://wongmjane.com/"
  description: >
    Jane Manchun Wong's Personal Website is where she posts bug bounty write-ups, discoveries from reverse engineering apps and personal thoughts. This site is built on Gatsby v2 and it leverages the ecosystem to provide PWA features such as offline support.
  categories:
    - Blog
    - Portfolio
    - Security
  built_by: Jane Manchun Wong
  built_by_url: "https://twitter.com/wongmjane"
  featured: false
- title: PostPost
  main_url: "https://postpost.design"
  source_url: "https://github.com/postpostpdx/website"
  url: "https://postpost.design"
  description: >
    PostPost is a small studio based in Portland, OR that is focused on product design, web design/development, branding, and strategy.
  categories:
    - Portfolio
    - Design
    - Agency
    - Web Development
  built_by: Jonathan Simcoe
  built_by_url: "https://twitter.com/jdsimcoe"
  featured: false
- title: Luca Crea's portfolio
  main_url: https://lcrea.github.io
  url: https://lcrea.github.io
  description: >
    Portfolio and personal website of Luca Crea, an Italian software engineer.
  categories:
    - Portfolio
  built_by: Luca Crea
  built_by_url: https://github.com/lcrea
  featured: false
- title: Escalade Sports
  main_url: "https://www.escaladesports.com/"
  url: "https://www.escaladesports.com/"
  categories:
    - eCommerce
    - Sports
  built_by: Escalade Sports
  built_by_url: "https://www.escaladesports.com/"
  featured: false
- title: Exposify
  main_url: "https://www.exposify.de/"
  url: "https://www.exposify.de/"
  description: >
    This is our German website built with Gatsby 2.0, Emotion and styled-system.
    Exposify is a proptech startup and builds technology for real estate businesses.
    We provide our customers with an elegant agent software in combination
    with beautifully designed and fast websites.
  categories:
    - Web Development
    - Real Estate
    - Agency
    - Marketing
  built_by: Exposify
  built_by_url: "https://www.exposify.de/"
  featured: false
- title: Steak Point
  main_url: https://www.steakpoint.at/
  url: https://www.steakpoint.at/
  description: >
    Steak Restaurant in Vienna, Austria (Wien, Österreich).
  categories:
    - Restaurant
    - Food
  built_by: Peter Kroyer
  built_by_url: https://www.peterkroyer.at/
  featured: false
- title: Takumon blog
  main_url: "https://takumon.com"
  url: "https://takumon.com"
  source_url: "https://github.com/Takumon/blog"
  description: Java Engineer's tech blog.
  featured: false
  categories:
    - Blog
  built_by: Takumon
  built_by_url: "https://twitter.com/inouetakumon"
- title: DayThirty
  main_url: "https://daythirty.com"
  url: "https://daythirty.com"
  description: DayThirty - ideas for the new year.
  featured: false
  categories:
    - Health & Wellness
  built_by: Jack Oliver
  built_by_url: "https://twitter.com/mrjackolai"
- title: TheAgencyProject
  main_url: "https://theagencyproject.co"
  url: "https://theagencyproject.co"
  description: Agency model, without agency overhead.
  categories:
    - Agency
  built_by: JV-LA
  built_by_url: https://jv-la.com
- title: Karen Hou's portfolio
  main_url: https://www.karenhou.com/
  url: https://www.karenhou.com/
  categories:
    - Portfolio
  built_by: Karen H. Developer
  built_by_url: https://github.com/karenhou
  featured: false
- title: Jean Luc Ponty
  main_url: "https://ponty.com"
  url: "https://ponty.com"
  description: Official site for Jean Luc Ponty, French virtuoso violinist and jazz composer.
  featured: false
  categories:
    - Music
    - Entertainment
  built_by: Othermachines
  built_by_url: "https://othermachines.com"
- title: Rosewood Family Advisors
  main_url: "https://www.rfallp.com/"
  url: "https://www.rfallp.com/"
  description: Rosewood Family Advisors LLP (Palo Alto) provides a diverse range of family office services customized for ultra high net worth individuals.
  featured: false
  categories:
    - Finance
    - Business
  built_by: Othermachines
  built_by_url: "https://othermachines.com"
- title: Cole Walker's Portfolio
  main_url: "https://www.walkermakes.com"
  url: "https://www.walkermakes.com"
  source_url: "https://github.com/ColeWalker/portfolio"
  description: The portfolio of web developer Cole Walker, built with the help of Gatsby v2, React-Spring, and SASS.
  featured: false
  categories:
    - Portfolio
    - Web Development
  built_by: Cole Walker
  built_by_url: "https://www.walkermakes.com"
- title: Ashley Thouret
  main_url: "https://www.ashleythouret.com"
  url: "https://www.ashleythouret.com"
  description: Official website of Canadian soprano Ashley Thouret.
  categories:
    - Portfolio
    - Music
  built_by: Michael Uloth
  built_by_url: "https://www.michaeluloth.com"
  featured: false
- title: The AZOOR Society
  main_url: "https://www.theazoorsociety.org"
  url: "https://www.theazoorsociety.org"
  description: The AZOOR Society is a UK-based charity committed to promoting awareness of Acute Zonal Occult Outer Retinopathy and assisting further research.
  categories:
    - Health & Wellness
    - Community
    - Nonprofit
  built_by: Michael Uloth
  built_by_url: "https://www.michaeluloth.com"
  featured: false
- title: Gábor Fűzy pianist
  main_url: "https://pianobar.hu"
  url: "https://pianobar.hu"
  description: Gábor Fűzy pianist's offical website built with Gatsby v2.
  categories:
    - Music
  built_by: Zoltán Bedi
  built_by_url: "https://github.com/B3zo0"
  featured: false
- title: Logicwind
  main_url: "https://logicwind.com"
  url: "https://logicwind.com"
  description: Website of Logicwind - Javascript experts, Technology development agency & consulting.
  featured: false
  categories:
    - Portfolio
    - Agency
    - Web Development
    - Consulting
  built_by: Logicwind
  built_by_url: "https://www.logicwind.com"
- title: ContactBook.app
  main_url: "https://contactbook.app"
  url: "https://contactbook.app"
  description: Seamlessly share Contacts with G Suite team members
  featured: false
  categories:
    - Landing page
    - Blog
  built_by: Logicwind
  built_by_url: "https://www.logicwind.com"
- title: npm.cardiv.de
  url: https://npm.cardiv.de
  main_url: https://npm.cardiv.de
  source_url: https://github.com/cardiv/npm.cardiv.de
  description: >
    A site to collect personal favorites of NPM packages – sorted by downloads count with a tags filter and search by title. Fork it and bookmark your favorite packages!
  categories:
    - Directory
    - JavaScript
    - Library
    - Open Source
    - Programming
    - Web Development
    - Bookmarks
    - Favorites
  built_by: cardiv
  built_by_url: https://github.com/cardiv/
  featured: false
- title: Waterscapes
  main_url: "https://waterscap.es"
  url: "https://waterscap.es/lake-monteynard/"
  source_url: "https://github.com/gaelbillon/Waterscapes-Gatsby-site"
  description: Waterscap.es is a directory of bodies of water (creeks, ponds, waterfalls, lakes, etc) with information about each place such as how to get there, hike time, activities and photos and a map displayed with the Mapbox GL SJ npm package. It was developed with the goal of learning Gatsby. This website is based on the gatsby-contentful-starter and uses Contentful as CMS. It is hosted on Netlify. Hooks are setup with Bitbucket and Contentful to trigger a new build upon code or content changes. The data on Waterscap.es is a mix of original content and informations from the internets gathered and put together.
  categories:
    - Directory
    - Photography
    - Travel
  built_by: Gaël Billon
  built_by_url: "https://gaelbillon.com"
  featured: false
- title: Packrs
  url: "https://www.packrs.co/"
  main_url: "https://www.packrs.co/"
  description: >
    Packrs is a local delivery platform, one spot for all your daily requirements. On a single tap get everything you need at your doorstep.
  categories:
    - Marketing
    - Landing Page
    - Entrepreneurship
  built_by: Vipin Kumar Rawat
  built_by_url: "https://github.com/aesthytik"
  featured: false
- title: HyakuninIsshu
  main_url: "https://hyakuninanki.net"
  url: "https://hyakuninanki.net"
  source_url: "https://github.com/rei-m/web_hyakuninisshu"
  description: >
    HyakuninIsshu is a traditional Japanese card game.
  categories:
    - Education
    - Gallery
    - Entertainment
  built_by: Rei Matsushita
  built_by_url: "https://github.com/rei-m/"
  featured: false
- title: WQU Partners
  main_url: "https://partners.wqu.org/"
  url: "https://partners.wqu.org/"
  featured: false
  categories:
    - Marketing
    - Education
    - Landing Page
  built_by: Corey Ward
  built_by_url: "http://www.coreyward.me/"
- title: Federico Giacone
  url: "https://federico.giac.one/"
  main_url: "https://federico.giac.one"
  source_url: "https://github.com/leopuleo/federico.giac.one"
  description: >
    Digital portfolio for Italian Architect Federico Giacone.
  categories:
    - Portfolio
    - Gallery
  built_by: Leonardo Giacone
  built_by_url: "https://github.com/leopuleo"
  featured: false
- title: Station
  url: "https://getstation.com/"
  main_url: "https://getstation.com/"
  description: Station is the first smart browser for busy people. A single place for all of your web applications.
  categories:
    - Technology
    - Web Development
    - Productivity
  featured: false
- title: Vyron Vasileiadis
  url: "https://fedonman.com/"
  main_url: "https://fedonman.com"
  source_url: "https://github.com/fedonman/fedonman-website"
  description: Personal space of Vyron Vasileiadis aka fedonman, a Web & IoT Developer, Educator and Entrepreneur based in Athens, Greece.
  categories:
    - Portfolio
    - Technology
    - Web Development
    - Education
  built_by: Vyron Vasileiadis
  built_by_url: "https://github.com/fedonman"
- title: Fabien Champigny
  url: "https://www.champigny.name/"
  main_url: "https://www.champigny.name/"
  built_by_url: "https://www.champigny.name/"
  description: Fabien Champigny's personal blog. Entrepreneur, hacker and loves street photo.
  categories:
    - Blog
    - Gallery
    - Photography
    - Productivity
    - Entrepreneurship
  featured: false
- title: Alex Xie - Portfolio
  url: https://alexieyizhe.me/
  main_url: https://alexieyizhe.me/
  source_url: https://github.com/alexieyizhe/alexieyizhe.github.io
  description: >
    Personal website of Alex Yizhe Xie, a University of Waterloo Computer Science student and coding enthusiast.
  categories:
    - Blog
    - Portfolio
    - Web Development
  featured: false
- title: Equithon
  url: https://equithon.org/
  main_url: https://equithon.org/
  source_url: https://github.com/equithon/site-main/
  built_by: Alex Xie
  built_by_url: https://alexieyizhe.me/
  description: >
    Equithon is the largest social innovation hackathon in Waterloo, Canada. It was founded in 2016 to tackle social equity issues and create change.
  categories:
    - Education
    - Event
    - Hackathon
    - Learning
    - Open Source
    - Nonprofit
    - Technology
  featured: false
- title: Dale Blackburn - Portfolio
  url: https://dakebl.co.uk/
  main_url: https://dakebl.co.uk/
  source_url: https://github.com/dakebl/dakebl.co.uk
  description: >
    Dale Blackburn's personal website and blog.
  categories:
    - Blog
    - Portfolio
    - Web Development
  featured: false
- title: Portfolio of Anthony Wiktor
  url: https://www.anthonydesigner.com/
  main_url: https://www.anthonydesigner.com/
  description: >
    Anthony Wiktor is a Webby Award-Winning Creative Director and Digital Designer twice named Hot 100 by WebDesigner Magazine. Anthony has over a decade of award-winning experience in design and has worked on projects across a diverse set of industries — from entertainment to consumer products to hospitality to technology. Anthony is a frequent lecturer at USC’s Annenberg School for Communication & Journalism and serves on the board of AIGA Los Angeles.
  categories:
    - Portfolio
    - Marketing
  built_by: Maciej Leszczyński
  built_by_url: http://twitter.com/_maciej
  featured: false
- title: Frame.io Workflow Guide
  main_url: https://workflow.frame.io
  url: https://workflow.frame.io
  description: >
    The web’s most comprehensive post-production resource, written by pro filmmakers, for pro filmmakers. Always expanding, always free.
  categories:
    - Education
    - Cinema
  built_by: Frame.io
  built_by_url: https://frame.io
  featured: false
- title: MarcySutton.com
  main_url: https://marcysutton.com
  url: https://marcysutton.com
  description: >
    The personal website of web developer and accessibility advocate Marcy Sutton.
  categories:
    - Blog
    - Accessibility
    - Video
    - Photography
    - Images
    - CSS Grid
  built_by: Marcy Sutton
  built_by_url: https://marcysutton.com
  featured: true
<<<<<<< HEAD
- title: Kepinski.me
  main_url: https://kepinski.me
  url: https://kepinski.me
  description: >
   The personal site of Antoni Kepinski, Node.js Developer.
  categories:
    - Portfolio
    - Open Source
  built_by: Antoni Kepinski
  built_by_url: https://kepinski.me
=======
- title: WPGraphQL Docs
  main_url: https://docs.wpgraphql.com
  url: https://docs.wpgraphql.com
  description: >
    Documentation for WPGraphQL, a free open-source WordPress plugin that provides an extendable GraphQL schema and API for any WordPress site.
  categories:
    - API
    - CMS
    - Documentation
    - GraphQL
    - Technology
    - Web Development
    - WordPress
  built_by: WPGraphQL
  built_by_url: https://wpgraphql.com
  featured: false
- title: Unda Solutions
  url: https://unda.com.au
  main_url: https://unda.com.au
  description: >
    A custom web application development company in Perth, WA
  categories:
    - Business
    - Freelance
    - Web Development
    - Technology
  featured: false
- title: BIGBrave
  main_url: https://bigbrave.digital
  url: https://bigbrave.digital
  description: >
    BIGBrave is a strategic design firm. We partner with our clients, big and small, to design & create human-centered brands, products, services and systems that are simple, beautiful and easy to use.
  categories:
    - Agency
    - Web Development
    - Marketing
    - Technology
    - WordPress
  built_by: Francois Brill
  built_by_url: https://bigbrave.digital
  featured: false
- title: KegTracker
  main_url: https://www.kegtracker.co.za
  url: https://www.kegtracker.co.za
  description: >
    Keg Tracker is part of the Beverage Insights family and its sole aim is to provide you with the right data about your kegs to make better decisions. In today’s business landscape having the right information at your finger tips is crucial to the agility of your business.
  categories:
    - Food
    - Business
    - Technology
  built_by: Francois Brill
  built_by_url: https://bigbrave.digital
>>>>>>> 1675cdb1
  featured: false<|MERGE_RESOLUTION|>--- conflicted
+++ resolved
@@ -4215,7 +4215,6 @@
   built_by: Marcy Sutton
   built_by_url: https://marcysutton.com
   featured: true
-<<<<<<< HEAD
 - title: Kepinski.me
   main_url: https://kepinski.me
   url: https://kepinski.me
@@ -4226,7 +4225,7 @@
     - Open Source
   built_by: Antoni Kepinski
   built_by_url: https://kepinski.me
-=======
+  featured: false
 - title: WPGraphQL Docs
   main_url: https://docs.wpgraphql.com
   url: https://docs.wpgraphql.com
@@ -4279,5 +4278,4 @@
     - Technology
   built_by: Francois Brill
   built_by_url: https://bigbrave.digital
->>>>>>> 1675cdb1
   featured: false