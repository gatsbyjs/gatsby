- title: MobileUI
  main_url: https://mobileui.dev
  url: https://mobileui.dev
  description: >
    A java-based framework for cross-platform app development with Java and Kotlin.
  categories:
    - Mobile Development
    - Technology
    - Programming
    - Landing Page
    - Blog
    - WordPress
    - E-commerce
  built_by: NeverNull GmbH
  built_by_url: https://nevernull.io
  featured: false
- title: ReactJS
  main_url: https://reactjs.org/
  url: https://reactjs.org/
  source_url: https://github.com/reactjs/reactjs.org
  featured: true
  categories:
    - Web Development
    - Featured
    - Documentation
- title: Spotify.Design
  main_url: https://spotify.design/
  url: https://spotify.design/
  description: >
    Spotify Design's team site! Read their blog and meet Spotify designers.
  featured: true
  categories:
    - Featured
    - Music
    - Blog
- title: Flamingo
  main_url: https://www.shopflamingo.com/
  url: https://www.shopflamingo.com/
  description: >
    Online shop for women's body care and hair removal products.
  categories:
    - E-commerce
    - Featured
  featured: true
- title: IDEO
  url: https://www.ideo.com
  main_url: https://www.ideo.com/
  description: >
    A Global design company committed to creating positive impact.
  categories:
    - Agency
    - Technology
    - Featured
    - Consulting
    - User Experience
  featured: true
- title: Airbnb Engineering & Data Science
  description: >
    Creative engineers and data scientists building a world where you can belong
    anywhere
  main_url: https://airbnb.io/
  url: https://airbnb.io/
  categories:
    - Blog
    - Gallery
    - Featured
  featured: true
- title: Impossible Foods
  main_url: https://impossiblefoods.com/
  url: https://impossiblefoods.com/
  categories:
    - Food
    - Featured
  featured: true
- title: Braun
  description: >
    Braun offers high performance hair removal and hair care products, including dryers, straighteners, shavers, and more.
  main_url: https://ca.braun.com/en-ca
  url: https://ca.braun.com/en-ca
  categories:
    - E-commerce
    - Featured
  featured: true
- title: NYC Pride 2019 | WorldPride NYC | Stonewall50
  main_url: https://2019-worldpride-stonewall50.nycpride.org/
  url: https://2019-worldpride-stonewall50.nycpride.org/
  featured: true
  description: >-
    Join us in 2019 for NYC Pride, as we welcome WorldPride and mark the 50th
    Anniversary of the Stonewall Uprising and a half-century of LGBTQ+
    liberation.
  categories:
    - Education
    - Marketing
    - Nonprofit
    - Featured
  built_by: Canvas United
  built_by_url: https://www.canvasunited.com/
- title: The State of European Tech
  main_url: https://2017.stateofeuropeantech.com/
  url: https://2017.stateofeuropeantech.com/
  featured: true
  categories:
    - Technology
    - Featured
  built_by: Studio Lovelock
  built_by_url: http://www.studiolovelock.com/
- title: Hopper
  main_url: https://www.hopper.com/
  url: https://www.hopper.com/
  built_by: Narative
  built_by_url: https://www.narative.co/
  featured: true
  categories:
    - Technology
    - App
    - Featured
- title: Theodora Warre
  main_url: https://theodorawarre.eu
  url: https://theodorawarre.eu
  description: >-
    E-commerce site for jewellery designer Theodora Warre, built using Gatsby +
    + Prismic + Matter.js
  categories:
    - E-commerce
    - Marketing
  built_by: Pierre Nel
  built_by_url: https://pierre.io
  featured: false
- title: Life Without Barriers | Foster Care
  main_url: https://www.lwb.org.au/foster-care
  url: https://www.lwb.org.au/foster-care
  featured: true
  description: >-
    We are urgently seeking foster carers all across Australia. Can you open
    your heart and your home to a child in need? There are different types of
    foster care that can suit you. We offer training and 24/7 support.
  categories:
    - Nonprofit
    - Education
    - Documentation
    - Marketing
    - Featured
  built_by: LWB Digital Team
  built_by_url: https://twitter.com/LWBAustralia
- title: Figma
  main_url: https://www.figma.com/
  url: https://www.figma.com/
  featured: true
  categories:
    - Marketing
    - Design
    - Featured
  built_by: Corey Ward
  built_by_url: http://www.coreyward.me/
- title: Bejamas - JAM Experts for hire
  main_url: https://bejamas.io/
  url: https://bejamas.io/
  featured: true
  description: >-
    We help agencies and companies with JAMStack tools. This includes web
    development using Static Site Generators, Headless CMS, CI / CD and CDN
    setup.
  categories:
    - Technology
    - Web Development
    - Agency
    - Marketing
    - Featured
  built_by: Bejamas
  built_by_url: https://bejamas.io/
- title: The State of JavaScript
  description: >
    Data from over 20,000 developers, asking them questions on topics ranging
    from frontend frameworks and state management, to build tools and testing
    libraries.
  main_url: https://stateofjs.com/
  url: https://stateofjs.com/
  source_url: https://github.com/StateOfJS/StateOfJS
  categories:
    - Data
    - JavaScript
    - Featured
  built_by: StateOfJS
  built_by_url: https://github.com/StateOfJS/StateOfJS/graphs/contributors
  featured: true
- title: DesignSystems.com
  main_url: https://www.designsystems.com/
  url: https://www.designsystems.com/
  description: |
    A resource for learning, creating and evangelizing design systems.
  categories:
    - Design
    - Blog
    - Technology
    - Featured
  built_by: Corey Ward
  built_by_url: http://www.coreyward.me/
  featured: true
- title: Snap Kit
  main_url: https://kit.snapchat.com/
  url: https://kit.snapchat.com/
  description: >
    Snap Kit lets developers integrate some of Snapchat’s best features across
    platforms.
  categories:
    - Technology
    - Documentation
    - Featured
  featured: true
- title: SendGrid
  main_url: https://sendgrid.com/docs/
  url: https://sendgrid.com/docs/
  description: >
    SendGrid delivers your transactional and marketing emails through the
    world's largest cloud-based email delivery platform.
  categories:
    - API
    - Technology
    - Documentation
    - Featured
  featured: true
- title: Kirsten Noelle
  main_url: https://www.kirstennoelle.com/
  url: https://www.kirstennoelle.com/
  featured: true
  description: >
    Digital portfolio for San Francisco Bay Area photographer Kirsten Noelle Wiemer.
  categories:
    - Photography
    - Portfolio
    - Featured
  built_by: Ryan Wiemer
  built_by_url: https://www.ryanwiemer.com/
- title: Cajun Bowfishing
  main_url: https://cajunbowfishing.com/
  url: https://cajunbowfishing.com/
  featured: false
  categories:
    - E-commerce
    - Sports
  built_by: Escalade Sports
  built_by_url: https://www.escaladesports.com/
- title: GraphCMS
  main_url: https://graphcms.com/
  url: https://graphcms.com/
  featured: false
  categories:
    - Marketing
    - Technology
- title: Ghost Documentation
  main_url: https://docs.ghost.org/
  url: https://docs.ghost.org/
  source_url: https://github.com/tryghost/docs
  featured: false
  description: >-
    Ghost is an open source, professional publishing platform built on a modern Node.js technology stack — designed for teams who need power, flexibility and performance.
  categories:
    - Technology
    - Documentation
    - Open Source
  built_by: Ghost Foundation
  built_by_url: https://ghost.org/
- title: Nike - Just Do It
  main_url: https://justdoit.nike.com/
  url: https://justdoit.nike.com/
  featured: true
  categories:
    - E-commerce
    - Featured
- title: AirBnB Cereal
  main_url: https://airbnb.design/cereal
  url: https://airbnb.design/cereal
  featured: false
  categories:
    - Marketing
    - Design
- title: Cardiogram
  main_url: https://cardiogr.am/
  url: https://cardiogr.am/
  featured: false
  categories:
    - Marketing
    - Technology
- title: Matthias Jordan Portfolio
  main_url: https://iammatthias.com/
  url: https://iammatthias.com/
  source_url: https://github.com/iammatthias/.com
  description: >-
    Photography portfolio of content creator and digital marketer Matthias Jordan
  built_by: Matthias Jordan
  built_by_url: https://github.com/iammatthias
  featured: false
  categories:
    - Photography
    - Portfolio
    - Blog
    - Gallery
- title: Investment Calculator
  main_url: https://investmentcalculator.io/
  url: https://investmentcalculator.io/
  featured: false
  categories:
    - Education
    - Finance
- title: CSS Grid Playground by MozillaDev
  main_url: https://mozilladevelopers.github.io/playground/
  url: https://mozilladevelopers.github.io/playground/
  source_url: https://github.com/MozillaDevelopers/playground
  featured: false
  categories:
    - Education
    - Web Development
- title: Piotr Fedorczyk Portfolio
  built_by: Piotr Fedorczyk
  built_by_url: https://piotrf.pl
  categories:
    - Portfolio
    - Web Development
  description: >-
    Portfolio of Piotr Fedorczyk, a digital product designer and full-stack developer specializing in shaping, designing and building news and tools for news.
  featured: false
  main_url: https://piotrf.pl/
  url: https://piotrf.pl/
- title: unrealcpp
  main_url: https://unrealcpp.com/
  url: https://unrealcpp.com/
  source_url: https://github.com/Harrison1/unrealcpp-com
  featured: false
  categories:
    - Blog
    - Web Development
- title: Andy Slezak
  main_url: https://www.aslezak.com/
  url: https://www.aslezak.com/
  source_url: https://github.com/amslezak
  featured: false
  categories:
    - Web Development
    - Portfolio
- title: Deliveroo.Design
  main_url: https://www.deliveroo.design/
  url: https://www.deliveroo.design/
  featured: false
  categories:
    - Food
    - Marketing
- title: Dona Rita
  main_url: https://www.donarita.co.uk/
  url: https://www.donarita.co.uk/
  source_url: https://github.com/peduarte/dona-rita-website
  featured: false
  categories:
    - Food
    - Marketing
- title: Fröhlich ∧ Frei
  main_url: https://www.froehlichundfrei.de/
  url: https://www.froehlichundfrei.de/
  featured: false
  categories:
    - Web Development
    - Blog
    - Open Source
- title: How to GraphQL
  main_url: https://www.howtographql.com/
  url: https://www.howtographql.com/
  source_url: https://github.com/howtographql/howtographql
  featured: false
  categories:
    - Documentation
    - Web Development
    - Open Source
- title: OnCallogy
  main_url: https://www.oncallogy.com/
  url: https://www.oncallogy.com/
  featured: false
  categories:
    - Marketing
    - Healthcare
- title: Ryan Wiemer's Portfolio
  main_url: https://www.ryanwiemer.com/
  url: https://www.ryanwiemer.com/knw-photography/
  source_url: https://github.com/ryanwiemer/rw
  featured: false
  description: >
    Digital portfolio for Oakland, CA based account manager Ryan Wiemer.
  categories:
    - Portfolio
    - Web Development
    - Design
  built_by: Ryan Wiemer
  built_by_url: https://www.ryanwiemer.com/
- title: Ventura Digitalagentur Köln
  main_url: https://www.ventura-digital.de/
  url: https://www.ventura-digital.de/
  featured: false
  built_by: Ventura Digitalagentur
  categories:
    - Agency
    - Marketing
    - Featured
- title: Azer Koçulu
  main_url: https://kodfabrik.com/
  url: https://kodfabrik.com/photography/
  featured: false
  categories:
    - Portfolio
    - Photography
    - Web Development
- title: Damir.io
  main_url: http://damir.io/
  url: http://damir.io/
  source_url: https://github.com/dvzrd/gatsby-sfiction
  featured: false
  categories:
    - Blog
- title: Digital Psychology
  main_url: http://digitalpsychology.io/
  url: http://digitalpsychology.io/
  source_url: https://github.com/danistefanovic/digitalpsychology.io
  featured: false
  categories:
    - Education
    - Library
- title: Théâtres Parisiens
  main_url: http://theatres-parisiens.fr/
  url: http://theatres-parisiens.fr/
  source_url: https://github.com/phacks/theatres-parisiens
  featured: false
  categories:
    - Education
    - Entertainment
- title: A4 纸网
  main_url: http://www.a4z.cn/
  url: http://www.a4z.cn/price
  source_url: https://github.com/hiooyUI/hiooyui.github.io
  featured: false
  categories:
    - E-commerce
- title: Steve Meredith's Portfolio
  main_url: http://www.stevemeredith.com/
  url: http://www.stevemeredith.com/
  featured: false
  categories:
    - Portfolio
- title: API Platform
  main_url: https://api-platform.com/
  url: https://api-platform.com/
  source_url: https://github.com/api-platform/website
  featured: false
  categories:
    - Documentation
    - Web Development
    - Open Source
    - Library
- title: The Audacious Project
  main_url: https://audaciousproject.org/
  url: https://audaciousproject.org/
  featured: false
  categories:
    - Nonprofit
- title: Dustin Schau's Blog
  main_url: https://blog.dustinschau.com/
  url: https://blog.dustinschau.com/
  source_url: https://github.com/dschau/blog
  featured: false
  categories:
    - Blog
    - Web Development
- title: iContract Blog
  main_url: https://blog.icontract.co.uk/
  url: http://blog.icontract.co.uk/
  featured: false
  categories:
    - Blog
- title: BRIIM
  main_url: https://bri.im/
  url: https://bri.im/
  featured: false
  description: >-
    BRIIM is a movement to enable JavaScript enthusiasts and web developers in
    machine learning. Learn about artificial intelligence and data science, two
    fields which are governed by machine learning, in JavaScript. Take it right
    to your browser with WebGL.
  categories:
    - Education
    - Web Development
    - Technology
- title: Calpa's Blog
  main_url: https://calpa.me/
  url: https://calpa.me/
  source_url: https://github.com/calpa/blog
  featured: false
  categories:
    - Blog
    - Web Development
- title: Code Bushi
  main_url: https://codebushi.com/
  url: https://codebushi.com/
  featured: false
  description: >-
    Web development resources, trends, & techniques to elevate your coding
    journey.
  categories:
    - Web Development
    - Open Source
    - Blog
  built_by: Hunter Chang
  built_by_url: https://hunterchang.com/
- title: Daniel Hollcraft
  main_url: https://danielhollcraft.com/
  url: https://danielhollcraft.com/
  source_url: https://github.com/danielbh/danielhollcraft.com
  featured: false
  categories:
    - Web Development
    - Blog
    - Portfolio
- title: Darren Britton's Portfolio
  main_url: https://darrenbritton.com/
  url: https://darrenbritton.com/
  source_url: https://github.com/darrenbritton/darrenbritton.github.io
  featured: false
  categories:
    - Web Development
    - Portfolio
- title: Dave Lindberg Marketing & Design
  url: https://davelindberg.com/
  main_url: https://davelindberg.com/
  source_url: https://github.com/Dave-Lindberg/dl-gatsby
  featured: false
  description: >-
    My work revolves around solving problems for people in business, using
    integrated design and marketing strategies to improve sales, increase brand
    engagement, generate leads and achieve goals.
  categories:
    - Design
    - Marketing
    - Portfolio
- title: Dalbinaco's Website
  main_url: https://dlbn.co/en/
  url: https://dlbn.co/en/
  source_url: https://github.com/dalbinaco/dlbn.co
  featured: false
  categories:
    - Portfolio
    - Web Development
- title: mParticle's Documentation
  main_url: https://docs.mparticle.com/
  url: https://docs.mparticle.com/
  featured: false
  categories:
    - Web Development
    - Documentation
- title: Doopoll
  main_url: https://doopoll.co/
  url: https://doopoll.co/
  featured: false
  categories:
    - Marketing
    - Technology
- title: ERC dEX
  main_url: https://ercdex.com/
  url: https://ercdex.com/aqueduct
  featured: false
  categories:
    - Marketing
- title: CalState House Manager
  description: >
    Home service membership that offers proactive and on-demand maintenance for
    homeowners
  main_url: https://housemanager.calstate.aaa.com/
  url: https://housemanager.calstate.aaa.com/
  categories:
    - Marketing
- title: Hapticmedia
  main_url: https://hapticmedia.fr/en/
  url: https://hapticmedia.fr/en/
  featured: false
  categories:
    - Agency
- title: heml.io
  main_url: https://heml.io/
  url: https://heml.io/
  source_url: https://github.com/SparkPost/heml.io
  featured: false
  categories:
    - Documentation
    - Web Development
    - Open Source
- title: Juliette Pretot's Portfolio
  main_url: https://juliette.sh/
  url: https://juliette.sh/
  featured: false
  categories:
    - Web Development
    - Portfolio
    - Blog
- title: Kris Hedstrom's Portfolio
  main_url: https://k-create.com/
  url: https://k-create.com/portfolio/
  source_url: https://github.com/kristofferh/kristoffer
  featured: false
  description: >-
    Hey. I’m Kris. I’m an interactive designer / developer. I grew up in Umeå,
    in northern Sweden, but I now live in Brooklyn, NY. I am currently enjoying
    a hybrid Art Director + Lead Product Engineer role at a small startup called
    Nomad Health. Before that, I was a Product (Engineering) Manager at Tumblr.
    Before that, I worked at agencies. Before that, I was a baby. I like to
    design things, and then I like to build those things. I occasionally take on
    freelance projects. Feel free to get in touch if you have an interesting
    project that you want to collaborate on. Or if you just want to say hello,
    that’s cool too.
  categories:
    - Portfolio
  built_by: Kris Hedstrom
  built_by_url: https://k-create.com/
- title: knpw.rs
  main_url: https://knpw.rs/
  url: https://knpw.rs/
  source_url: https://github.com/knpwrs/knpw.rs
  featured: false
  categories:
    - Blog
    - Web Development
- title: Kostas Bariotis' Blog
  main_url: https://kostasbariotis.com/
  url: https://kostasbariotis.com/
  source_url: https://github.com/kbariotis/kostasbariotis.com
  featured: false
  categories:
    - Blog
    - Portfolio
    - Web Development
- title: LaserTime Clinic
  main_url: https://lasertime.ru/
  url: https://lasertime.ru/
  source_url: https://github.com/oleglegun/lasertime
  featured: false
  categories:
    - Marketing
- title: Jason Lengstorf
  main_url: https://lengstorf.com
  url: https://lengstorf.com
  source_url: https://github.com/jlengstorf/lengstorf.com
  featured: false
  categories:
    - Blog
  built_by: Jason Lengstorf
  built_by_url: https://github.com/jlengstorf
- title: Mannequin.io
  main_url: https://mannequin.io/
  url: https://mannequin.io/
  source_url: https://github.com/LastCallMedia/Mannequin/tree/master/site
  featured: false
  categories:
    - Open Source
    - Web Development
    - Documentation
- title: Fabric
  main_url: https://meetfabric.com/
  url: https://meetfabric.com/
  featured: false
  categories:
    - Marketing
- title: Nexit
  main_url: https://nexit.sk/
  url: https://nexit.sk/references
  featured: false
  categories:
    - Web Development
- title: Open FDA
  description: >
    Provides APIs and raw download access to a number of high-value, high
    priority and scalable structured datasets, including adverse events, drug
    product labeling, and recall enforcement reports.
  main_url: https://open.fda.gov/
  url: https://open.fda.gov/
  source_url: https://github.com/FDA/open.fda.gov
  featured: false
  categories:
    - Government
    - Open Source
    - Web Development
    - API
    - Data
- title: NYC Planning Labs (New York City Department of City Planning)
  main_url: https://planninglabs.nyc/
  url: https://planninglabs.nyc/about/
  source_url: https://github.com/NYCPlanning/
  featured: false
  description: >-
    We work with New York City's Urban Planners to deliver impactful, modern
    technology tools.
  categories:
    - Open Source
    - Government
- title: Preston Richey Portfolio / Blog
  main_url: https://prestonrichey.com/
  url: https://prestonrichey.com/
  source_url: https://github.com/prichey/prestonrichey.com
  featured: false
  categories:
    - Web Development
    - Portfolio
    - Blog
- title: Landing page of Put.io
  main_url: https://put.io/
  url: https://put.io/
  featured: false
  categories:
    - E-commerce
    - Technology
- title: The Rick and Morty API
  main_url: https://rickandmortyapi.com/
  url: https://rickandmortyapi.com/
  built_by: Axel Fuhrmann
  built_by_url: https://axelfuhrmann.com/
  featured: false
  categories:
    - Web Development
    - Entertainment
    - Documentation
    - Open Source
    - API
- title: Santa Compañía Creativa
  main_url: https://santacc.es/
  url: https://santacc.es/
  source_url: https://github.com/DesarrolloWebSantaCC/santacc-web
  featured: false
  categories:
    - Agency
- title: Sean Coker's Blog
  main_url: https://sean.is/
  url: https://sean.is/
  featured: false
  categories:
    - Blog
    - Portfolio
    - Web Development
- title: Several Levels
  main_url: https://severallevels.io/
  url: https://severallevels.io/
  source_url: https://github.com/Harrison1/several-levels
  featured: false
  categories:
    - Agency
    - Web Development
- title: Simply
  main_url: https://simply.co.za/
  url: https://simply.co.za/
  featured: false
  categories:
    - Marketing
- title: Storybook
  main_url: https://storybook.js.org/
  url: https://storybook.js.org/
  source_url: https://github.com/storybooks/storybook
  featured: false
  categories:
    - Web Development
    - Open Source
- title: Vibert Thio's Portfolio
  main_url: https://vibertthio.com/portfolio/
  url: https://vibertthio.com/portfolio/projects/
  source_url: https://github.com/vibertthio/portfolio
  featured: false
  categories:
    - Portfolio
    - Web Development
- title: VisitGemer
  main_url: https://visitgemer.sk/
  url: https://visitgemer.sk/
  featured: false
  categories:
    - Marketing
- title: Bricolage.io
  main_url: https://www.bricolage.io/
  url: https://www.bricolage.io/
  source_url: https://github.com/KyleAMathews/blog
  featured: false
  categories:
    - Blog
- title: Charles Pinnix Website
  main_url: https://www.charlespinnix.com/
  url: https://www.charlespinnix.com/
  featured: false
  description: >-
    I’m a senior frontend engineer with 8 years of experience building websites
    and web applications. I’m interested in leading creative, multidisciplinary
    engineering teams. I’m a creative technologist, merging photography, art,
    and design into engineering and visa versa. I take a pragmatic,
    product-oriented approach to development, allowing me to see the big picture
    and ensuring quality products are completed on time. I have a passion for
    modern frontend JavaScript frameworks such as React and Vue, and I have
    substantial experience on the backend with an interest in Node and
    container based deployment with Docker and AWS.
  categories:
    - Portfolio
    - Web Development
- title: Charlie Harrington's Blog
  main_url: https://www.charlieharrington.com/
  url: https://www.charlieharrington.com/
  source_url: https://github.com/whatrocks/blog
  featured: false
  categories:
    - Blog
    - Web Development
    - Music
- title: Gabriel Adorf's Portfolio
  main_url: https://www.gabrieladorf.com/
  url: https://www.gabrieladorf.com/
  source_url: https://github.com/gabdorf/gabriel-adorf-portfolio
  featured: false
  categories:
    - Portfolio
    - Web Development
- title: greglobinski.com
  main_url: https://www.greglobinski.com/
  url: https://www.greglobinski.com/
  source_url: https://github.com/greglobinski/www.greglobinski.com
  featured: false
  categories:
    - Portfolio
    - Web Development
- title: I am Putra
  main_url: https://www.iamputra.com/
  url: https://www.iamputra.com/
  featured: false
  categories:
    - Portfolio
    - Web Development
    - Blog
- title: In Sowerby Bridge
  main_url: https://www.insowerbybridge.co.uk/
  url: https://www.insowerbybridge.co.uk/
  featured: false
  categories:
    - Marketing
    - Government
- title: JavaScript Stuff
  main_url: https://www.javascriptstuff.com/
  url: https://www.javascriptstuff.com/
  featured: false
  categories:
    - Education
    - Web Development
    - Library
- title: Ledgy
  main_url: https://www.ledgy.com/
  url: https://github.com/morloy/ledgy.com
  featured: false
  categories:
    - Marketing
    - Finance
- title: Alec Lomas's Portfolio / Blog
  main_url: https://www.lowmess.com/
  url: https://www.lowmess.com/
  source_url: https://github.com/lowmess/lowmess
  featured: false
  categories:
    - Web Development
    - Blog
    - Portfolio
- title: Michele Mazzucco's Portfolio
  main_url: https://www.michelemazzucco.it/
  url: https://www.michelemazzucco.it/
  source_url: https://github.com/michelemazzucco/michelemazzucco.it
  featured: false
  categories:
    - Portfolio
- title: Orbit FM Podcasts
  main_url: https://www.orbit.fm/
  url: https://www.orbit.fm/
  source_url: https://github.com/agarrharr/orbit.fm
  featured: false
  categories:
    - Podcast
- title: Prosecco Springs
  main_url: https://www.proseccosprings.com/
  url: https://www.proseccosprings.com/
  featured: false
  categories:
    - Food
    - Blog
    - Marketing
- title: Verious
  main_url: https://www.verious.io/
  url: https://www.verious.io/
  source_url: https://github.com/cpinnix/verious
  featured: false
  categories:
    - Web Development
- title: Yisela
  main_url: https://www.yisela.com/
  url: https://www.yisela.com/tetris-against-trauma-gaming-as-therapy/
  featured: false
  categories:
    - Blog
- title: YouFoundRon.com
  main_url: https://www.youfoundron.com/
  url: https://www.youfoundron.com/
  source_url: https://github.com/rongierlach/yfr-dot-com
  featured: false
  categories:
    - Portfolio
    - Web Development
    - Blog
- title: Ease
  main_url: https://www.ease.com/
  url: https://www.ease.com/
  featured: false
  categories:
    - Marketing
    - Healthcare
- title: Policygenius
  main_url: https://www.policygenius.com/
  url: https://www.policygenius.com/
  featured: false
  categories:
    - Marketing
    - Healthcare
- title: Moteefe
  main_url: https://www.moteefe.com/
  url: https://www.moteefe.com/
  featured: false
  categories:
    - Marketing
    - Agency
    - Technology
- title: Athelas
  main_url: http://www.athelas.com/
  url: http://www.athelas.com/
  featured: false
  categories:
    - Marketing
    - Healthcare
- title: Pathwright
  main_url: http://www.pathwright.com/
  url: http://www.pathwright.com/
  featured: false
  categories:
    - Marketing
    - Education
- title: Lucid
  main_url: https://www.golucid.co/
  url: https://www.golucid.co/
  featured: false
  categories:
    - Marketing
    - Technology
- title: Bench
  main_url: http://www.bench.co/
  url: http://www.bench.co/
  featured: false
  categories:
    - Marketing
- title: Gin Lane
  main_url: http://www.ginlane.com/
  url: https://www.ginlane.com/
  featured: false
  categories:
    - Web Development
    - Agency
- title: Marmelab
  main_url: https://marmelab.com/en/
  url: https://marmelab.com/en/
  featured: false
  categories:
    - Web Development
    - Agency
- title: Dovetail
  main_url: https://dovetailapp.com/
  url: https://dovetailapp.com/
  featured: false
  categories:
    - Marketing
    - Technology
- title: The Bastion Bot
  main_url: https://bastionbot.org/
  url: https://bastionbot.org/
  description: Give awesome perks to your Discord server!
  featured: false
  categories:
    - Open Source
    - Technology
    - Documentation
    - Community
  built_by: Sankarsan Kampa
  built_by_url: https://traction.one
- title: Smakosh
  main_url: https://smakosh.com/
  url: https://smakosh.com/
  source_url: https://github.com/smakosh/smakosh.com
  featured: false
  categories:
    - Portfolio
    - Web Development
- title: WebGazer
  main_url: https://www.webgazer.io/
  url: https://www.webgazer.io/
  featured: false
  categories:
    - Marketing
    - Web Development
    - Technology
- title: Joe Seifi's Blog
  main_url: http://seifi.org/
  url: http://seifi.org/
  featured: false
  categories:
    - Portfolio
    - Web Development
    - Blog
- title: LekoArts — Graphic Designer & Front-End Developer
  main_url: https://www.lekoarts.de
  url: https://www.lekoarts.de
  source_url: https://github.com/LekoArts/portfolio
  featured: false
  built_by: LekoArts
  built_by_url: https://github.com/LekoArts
  description: >-
    Hi, I'm Lennart — a self-taught and passionate graphic/web designer &
    frontend developer based in Darmstadt, Germany. I love it to realize complex
    projects in a creative manner and face new challenges. Since 6 years I do
    graphic design, my love for frontend development came up 3 years ago. I
    enjoy acquiring new skills and cementing this knowledge by writing blogposts
    and creating tutorials.
  categories:
    - Portfolio
    - Blog
    - Design
    - Web Development
    - Freelance
    - Open Source
- title: 杨二小的博客
  main_url: https://blog.yangerxiao.com/
  url: https://blog.yangerxiao.com/
  source_url: https://github.com/zerosoul/blog.yangerxiao.com
  featured: false
  categories:
    - Blog
    - Portfolio
- title: MOTTO x MOTTO
  main_url: https://mottox2.com
  url: https://mottox2.com
  source_url: https://github.com/mottox2/website
  description: Web developer / UI Designer in Tokyo Japan.
  featured: false
  categories:
    - Blog
    - Portfolio
  built_by: mottox2
  built_by_url: https://mottox2.com
- title: Pride of the Meadows
  main_url: https://www.prideofthemeadows.com/
  url: https://www.prideofthemeadows.com/
  featured: false
  categories:
    - E-commerce
    - Food
    - Blog
  built_by: Caldera Digital
  built_by_url: https://www.calderadigital.com/
- title: Michael Uloth
  main_url: https://www.michaeluloth.com
  url: https://www.michaeluloth.com
  featured: false
  description: Michael Uloth is a web developer, opera singer, and the creator of Up and Running Tutorials.
  categories:
    - Portfolio
    - Web Development
    - Music
  built_by: Michael Uloth
  built_by_url: https://www.michaeluloth.com
- title: Spacetime
  main_url: https://www.heyspacetime.com/
  url: https://www.heyspacetime.com/
  featured: false
  description: >-
    Spacetime is a Dallas-based digital experience agency specializing in web,
    app, startup, and digital experience creation.
  categories:
    - Marketing
    - Portfolio
    - Agency
  built_by: Spacetime
  built_by_url: https://www.heyspacetime.com/
- title: Eric Jinks
  main_url: https://ericjinks.com/
  url: https://ericjinks.com/
  featured: false
  description: Software engineer / web developer from the Gold Coast, Australia.
  categories:
    - Portfolio
    - Blog
    - Web Development
    - Technology
  built_by: Eric Jinks
  built_by_url: https://ericjinks.com/
- title: GaiAma - We are wildlife
  main_url: https://www.gaiama.org/
  url: https://www.gaiama.org/
  featured: false
  description: >-
    We founded the GaiAma conservation organization to protect wildlife in Perú
    and to create an example of a permaculture neighborhood, living
    symbiotically with the forest - because reforestation is just the beginning
  categories:
    - Nonprofit
    - Marketing
    - Blog
  source_url: https://github.com/GaiAma/gaiama.org
  built_by: GaiAma
  built_by_url: https://www.gaiama.org/
- title: Healthcare Logic
  main_url: https://www.healthcarelogic.com/
  url: https://www.healthcarelogic.com/
  featured: false
  description: >-
    Revolutionary technology that empowers clinical and managerial leaders to
    collaborate with clarity.
  categories:
    - Marketing
    - Healthcare
    - Technology
  built_by: Thrive
  built_by_url: https://thriveweb.com.au/
- title: Papergov
  main_url: https://papergov.com/
  url: https://papergov.com/
  featured: false
  description: Manage all your government services in a single place
  categories:
    - Directory
    - Government
    - Technology
  source_url: https://github.com/WeOpenly/localgov.fyi
  built_by: Openly Technologies
  built_by_url: https://papergov.com/about/
- title: Kata.ai Documentation
  main_url: https://docs.kata.ai/
  url: https://docs.kata.ai/
  source_url: https://github.com/kata-ai/kata-platform-docs
  featured: false
  description: >-
    Documentation website for the Kata Platform, an all-in-one platform for
    building chatbots using AI technologies.
  categories:
    - Documentation
    - Technology
- title: goalgetters
  main_url: https://goalgetters.space/
  url: https://goalgetters.space/
  featured: false
  description: >-
    goalgetters is a source of inspiration for people who want to change their
    career. We offer articles, success stories and expert interviews on how to
    find a new passion and how to implement change.
  categories:
    - Blog
    - Education
  built_by: Stephanie Langers (content), Adrian Wenke (development)
  built_by_url: https://twitter.com/AdrianWenke
- title: StatusHub - Easy to use Hosted Status Page Service
  main_url: https://statushub.com/
  url: https://statushub.com/
  featured: false
  description: >-
    Set up your very own service status page in minutes with StatusHub. Allow
    customers to subscribe to be updated automatically.
  categories:
    - Technology
    - Marketing
  built_by: Bejamas
  built_by_url: https://bejamas.io/
- title: Mambu
  main_url: https://www.mambu.com/
  url: https://www.mambu.com/
  featured: false
  description: >-
    Mambu is the cloud platform for banking and lending businesses that
    puts customer relationships first.
  categories:
    - Technology
    - Finance
  built_by: Bejamas
  built_by_url: https://bejamas.io/
- title: Avenues
  main_url: https://www.avenues.org
  url: https://www.avenues.org
  featured: false
  description: >-
    One school with many campuses, providing transformative,
    world-focused learning experiences to students around the globe
  categories:
    - Education
  built_by: Bejamas
  built_by_url: https://bejamas.io/
- title: Multicoin Capital
  main_url: https://multicoin.capital
  url: https://multicoin.capital
  featured: false
  description: >-
    Multicoin Capital is a thesis-driven investment firm that
    invests in cryptocurrencies, tokens, and blockchain
    companies reshaping trillion-dollar markets.
  categories:
    - Technology
    - Finance
  built_by: Bejamas
  built_by_url: https://bejamas.io/
- title: Argent
  main_url: https://www.argent.xyz/
  url: https://www.argent.xyz/
  featured: false
  description: Argent is the simplest and safest Ethereum wallet for DeFi.
  categories:
    - Technology
    - Finance
  built_by: Bejamas
  built_by_url: https://bejamas.io/
- title: Meet Flo
  main_url: https://meetflo.com/
  url: https://meetflo.com/
  featured: false
  description: >-
    The Flo by Moen Smart Water Shutoff is a comprehensive
    water monitoringand shut-off system with leak detection
    and proactive leak prevention technologies.
  categories:
    - E-commerce
  built_by: Bejamas
  built_by_url: https://bejamas.io/
- title: Matthias Kretschmann Portfolio
  main_url: https://matthiaskretschmann.com/
  url: https://matthiaskretschmann.com/
  source_url: https://github.com/kremalicious/portfolio
  featured: false
  description: Portfolio of designer & developer Matthias Kretschmann.
  categories:
    - Portfolio
    - Web Development
  built_by: Matthias Kretschmann
  built_by_url: https://matthiaskretschmann.com/
- title: Iron Cove Solutions
  main_url: https://ironcovesolutions.com/
  url: https://ironcovesolutions.com/
  description: >-
    Iron Cove Solutions is a cloud based consulting firm. We help companies
    deliver a return on cloud usage by applying best practices
  categories:
    - Technology
    - Web Development
  built_by: Iron Cove Solutions
  built_by_url: https://ironcovesolutions.com/
  featured: false
- title: Moetez Chaabene Portfolio / Blog
  main_url: https://moetez.me/
  url: https://moetez.me/
  source_url: https://github.com/moetezch/moetez.me
  featured: false
  description: Portfolio of Moetez Chaabene
  categories:
    - Portfolio
    - Web Development
    - Blog
  built_by: Moetez Chaabene
  built_by_url: https://twitter.com/moetezch
- title: Nikita
  description: >-
    Automation of system deployments in Node.js for applications and
    infrastructures.
  main_url: https://nikita.js.org/
  url: https://nikita.js.org/
  source_url: https://github.com/adaltas/node-nikita
  categories:
    - Documentation
    - Open Source
    - Technology
  built_by: Adaltas
  built_by_url: https://www.adaltas.com
  featured: false
- title: Gourav Sood Blog & Portfolio
  main_url: https://www.gouravsood.com/
  url: https://www.gouravsood.com/
  featured: false
  categories:
    - Blog
    - Portfolio
  built_by: Gourav Sood
  built_by_url: https://www.gouravsood.com/
- title: Jonas Tebbe Portfolio
  description: |
    Hey, I’m Jonas and I create digital products.
  main_url: https://jonastebbe.com
  url: https://jonastebbe.com
  categories:
    - Portfolio
  built_by: Jonas Tebbe
  built_by_url: https://twitter.com/jonastebbe
  featured: false
- title: Parker Sarsfield
  description: |
    I'm Parker, a software engineer.
  main_url: https://sarsfield.io
  url: https://sarsfield.io
  categories:
    - Blog
    - Portfolio
  built_by: Parker Sarsfield
  built_by_url: https://sarsfield.io
- title: Frontend web development with Greg
  description: |
    JavaScript, GatsbyJS, ReactJS, CSS in JS... Let's learn some stuff together.
  main_url: https://dev.greglobinski.com
  url: https://dev.greglobinski.com
  categories:
    - Blog
    - Web Development
  built_by: Greg Lobinski
  built_by_url: https://github.com/greglobinski
- title: Insomnia
  description: |
    Desktop HTTP and GraphQL client for developers
  main_url: https://insomnia.rest/
  url: https://insomnia.rest/
  categories:
    - Blog
  built_by: Gregory Schier
  built_by_url: https://schier.co
  featured: false
- title: Timeline Theme Portfolio
  description: |
    I'm Aman Mittal, a software developer.
  main_url: https://amanhimself.dev/
  url: https://amanhimself.dev/
  categories:
    - Web Development
    - Portfolio
  built_by: Aman Mittal
  built_by_url: https://amanhimself.dev/
- title: janosh.dev
  description: >
    Janosh Riebesell's blog. Writes about physics, machine learning, sustainability
    and web development. Site is fully responsive and has fluid typography. Built with
    MDX (for interactive content), styled-components (for design), KaTeX (for math),
    gatsby-remark-vscode (for syntax highlighting), Disqus (for reader comments),
    Algolia (for search), react-spring (for animations).
  main_url: https://janosh.dev
  url: https://janosh.dev
  source_url: https://github.com/janosh/blog
  categories:
    - Portfolio
    - Blog
    - Science
    - Photography
    - Travel
  built_by: Janosh Riebesell
  built_by_url: https://janosh.dev
  featured: false
- title: Ocean artUp
  description: >
    Science outreach site built using styled-components and Contentful. Ocean artUp
    is a research project funded by an Advanced Grant of the European Research
    Council (ERC) to explore the possible benefits of artificial upwelling, i.e.
    pumping nutrient-rich deep water to the ocean’s sunlit surface layer. Potential
    benefits include increased bioactivity and CO2 sequestration.
  main_url: https://ocean-artup.eu
  url: https://ocean-artup.eu
  source_url: https://github.com/janosh/ocean-artup
  categories:
    - Science
    - Education
    - Blog
  built_by: Janosh Riebesell
  built_by_url: https://janosh.dev
  featured: false
- title: Studenten bilden Schüler
  description: >
    Studenten bilden Schüler e.V. is a German student-run nonprofit initiative that aims to
    contribute to more equal educational opportunities by providing free tutoring to refugees
    and children from underprivileged families. The site is built with styled-components,
    Contentful, CSS grid, fluid typography, Algolia search.
  main_url: https://studenten-bilden-schueler.de
  url: https://studenten-bilden-schueler.de
  source_url: https://github.com/StudentenBildenSchueler/homepage
  categories:
    - Education
    - Nonprofit
    - Blog
  built_by: Janosh Riebesell
  built_by_url: https://janosh.dev
  featured: false
- title: Ryan Fitzgerald
  description: |
    Personal portfolio and blog for Ryan Fitzgerald
  main_url: https://ryanfitzgerald.ca/
  url: https://ryanfitzgerald.ca/
  categories:
    - Web Development
    - Portfolio
  built_by: Ryan Fitzgerald
  built_by_url: https://github.com/RyanFitzgerald
  featured: false
- title: Kaizen
  description: |
    Content Marketing, PR & SEO Agency in London
  main_url: https://www.kaizen.co.uk/
  url: https://www.kaizen.co.uk/
  categories:
    - Agency
    - Blog
    - Design
    - Web Development
    - SEO
  built_by: Bogdan Stanciu
  built_by_url: https://github.com/b0gd4n
  featured: false
- title: HackerOne Platform Documentation
  description: |
    HackerOne's Product Documentation Center!
  url: https://docs.hackerone.com/
  main_url: https://docs.hackerone.com/
  categories:
    - Documentation
    - Security
  featured: false
- title: Mux Video
  description: |
    API to video hosting and streaming
  main_url: https://mux.com/
  url: https://mux.com/
  categories:
    - Video
    - API
  featured: false
- title: Swapcard
  description: >
    The easiest way for event organizers to instantly connect people, build a
    community of attendees and exhibitors, and increase revenue over time
  main_url: https://www.swapcard.com/
  url: https://www.swapcard.com/
  categories:
    - Event
    - Community
    - Marketing
  built_by: Swapcard
  built_by_url: https://www.swapcard.com/
  featured: false
- title: Kalix
  description: >
    Kalix is perfect for healthcare professionals starting out in private
    practice, to those with an established clinic.
  main_url: https://www.kalixhealth.com/
  url: https://www.kalixhealth.com/
  categories:
    - Healthcare
  featured: false
- title: Bad Credit Loans
  description: |
    Get the funds you need, from $250-$5,000
  main_url: https://www.creditloan.com/
  url: https://www.creditloan.com/
  categories:
    - Finance
  featured: false
- title: Financial Center
  description: >
    Member-owned, not-for-profit, co-operative whose members receive financial
    benefits in the form of lower loan rates, higher savings rates, and lower
    fees than banks.
  main_url: https://fcfcu.com/
  url: https://fcfcu.com/
  categories:
    - Finance
    - Nonprofit
    - Business
    - Education
  built_by: https://fcfcu.com/
  built_by_url: https://fcfcu.com/
  featured: false
- title: Office of Institutional Research and Assessment
  description: |
    Good Data, Good Decisions
  main_url: http://oira.ua.edu/
  url: http://oira.ua.edu/
  categories:
    - Data
  featured: false
- title: The Telegraph Premium
  description: |
    Exclusive stories from award-winning journalists
  main_url: https://premium.telegraph.co.uk/
  url: https://premium.telegraph.co.uk/
  categories:
    - Media
  featured: false
- title: html2canvas
  description: |
    Screenshots with JavaScript
  main_url: http://html2canvas.hertzen.com/
  url: http://html2canvas.hertzen.com/
  source_url: https://github.com/niklasvh/html2canvas/tree/master/www
  categories:
    - JavaScript
    - Documentation
  built_by: Niklas von Hertzen
  built_by_url: http://hertzen.com/
  featured: false
- title: Half Electronics
  description: |
    Personal website
  main_url: https://www.halfelectronic.com/
  url: https://www.halfelectronic.com/
  categories:
    - Blog
  built_by: Fernando Poumian
  built_by_url: https://github.com/fpoumian/halfelectronic.com
  featured: false
- title: Frithir Software Development
  main_url: https://frithir.com/
  url: https://frithir.com/
  featured: false
  description: I DRINK COFFEE, WRITE CODE AND IMPROVE MY DEVELOPMENT SKILLS EVERY DAY.
  categories:
    - Design
    - Web Development
  built_by: Frithir
  built_by_url: https://Frithir.com/
- title: Unow
  main_url: https://www.unow.fr/
  url: https://www.unow.fr/
  categories:
    - Education
    - Marketing
  featured: false
- title: Peter Hironaka
  description: |
    Freelance Web Developer based in Los Angeles.
  main_url: https://peterhironaka.com/
  url: https://peterhironaka.com/
  categories:
    - Portfolio
    - Web Development
  built_by: Peter Hironaka
  built_by_url: https://github.com/PHironaka
  featured: false
- title: Michael McQuade
  description: |
    Personal website and blog for Michael McQuade
  main_url: https://giraffesyo.io
  url: https://giraffesyo.io
  categories:
    - Blog
  built_by: Michael McQuade
  built_by_url: https://github.com/giraffesyo
  featured: false
- title: Haacht Brewery
  description: |
    Corporate website for Haacht Brewery. Designed and Developed by Gafas.
  main_url: https://haacht.com/en/
  url: https://haacht.com
  categories:
    - Marketing
  built_by: Gafas
  built_by_url: https://gafas.be
  featured: false
- title: StoutLabs
  description: |
    Portfolio of Daniel Stout, freelance developer in East Tennessee.
  main_url: https://www.stoutlabs.com/
  url: https://www.stoutlabs.com/
  categories:
    - Web Development
    - Portfolio
  built_by: Daniel Stout
  built_by_url: https://github.com/stoutlabs
  featured: false
- title: Chicago Ticket Outcomes By Neighborhood
  description: |
    ProPublica data visualization of traffic ticket court outcomes
  categories:
    - Media
    - Nonprofit
  url: >-
    https://projects.propublica.org/graphics/il/il-city-sticker-tickets-maps/ticket-status/?initialWidth=782
  main_url: >-
    https://projects.propublica.org/graphics/il/il-city-sticker-tickets-maps/ticket-status/?initialWidth=782
  built_by: David Eads
  built_by_url: https://github.com/eads
  featured: false
- title: Chicago South Side Traffic Ticketing rates
  description: |
    ProPublica data visualization of traffic ticket rates by community
  main_url: >-
    https://projects.propublica.org/graphics/il/il-city-sticker-tickets-maps/ticket-rate/?initialWidth=782
  url: >-
    https://projects.propublica.org/graphics/il/il-city-sticker-tickets-maps/ticket-rate/?initialWidth=782
  categories:
    - Media
    - Nonprofit
  built_by: David Eads
  built_by_url: https://github.com/eads
  featured: false
- title: Otsimo
  description: >
    Otsimo is a special education application for children with autism, down
    syndrome and other developmental disabilities.
  main_url: https://otsimo.com/en/
  url: https://otsimo.com/en/
  categories:
    - Blog
    - Education
  featured: false
- title: Matt Bagni Portfolio 2018
  description: >
    Mostly the result of playing with Gatsby and learning about react and
    graphql. Using the screenshot plugin to showcase the work done for my
    company in the last 2 years, and a good amount of other experiments.
  main_url: https://mattbag.github.io
  url: https://mattbag.github.io
  categories:
    - Portfolio
  featured: false
- title: Lisa Ye's Blog
  description: |
    Simple blog/portofolio for a fashion designer. Gatsby_v2 + Netlify cms
  main_url: https://lisaye.netlify.app/
  url: https://lisaye.netlify.app/
  categories:
    - Blog
    - Portfolio
  featured: false
- title: Artem Sapegin
  description: >
    Little homepage of Artem Sapegin, a frontend developer, passionate
    photographer, coffee drinker and crazy dogs’ owner.
  main_url: https://sapegin.me/
  url: https://sapegin.me/
  categories:
    - Portfolio
    - Open Source
    - Web Development
  built_by: Artem Sapegin
  built_by_url: https://github.com/sapegin
  featured: false
- title: SparkPost Developers
  main_url: https://developers.sparkpost.com/
  url: https://developers.sparkpost.com/
  source_url: https://github.com/SparkPost/developers.sparkpost.com
  categories:
    - Documentation
    - API
  featured: false
- title: Malik Browne Portfolio 2018
  description: >
    The portfolio blog of Malik Browne, a full-stack engineer, foodie, and avid
    blogger/YouTuber.
  main_url: https://www.malikbrowne.com/about
  url: https://www.malikbrowne.com
  categories:
    - Blog
    - Portfolio
  built_by: Malik Browne
  built_by_url: https://twitter.com/milkstarz
  featured: false
- title: Novatics
  description: |
    Digital products that inspire and make a difference
  main_url: https://www.novatics.com.br
  url: https://www.novatics.com.br
  categories:
    - Portfolio
    - Technology
    - Web Development
  built_by: Novatics
  built_by_url: https://github.com/Novatics
  featured: false
- title: Max McKinney
  description: >
    I’m a developer and designer with a focus in web technologies. I build cars
    on the side.
  main_url: https://maxmckinney.com/
  url: https://maxmckinney.com/
  categories:
    - Portfolio
    - Web Development
    - Design
  built_by: Max McKinney
  featured: false
- title: Stickyard
  description: |
    Make your React component sticky the easy way
  main_url: https://nihgwu.github.io/stickyard/
  url: https://nihgwu.github.io/stickyard/
  source_url: https://github.com/nihgwu/stickyard/tree/master/website
  categories:
    - Web Development
  built_by: Neo Nie
  featured: false
- title: Agata Milik
  description: |
    Website of a Polish psychologist/psychotherapist based in Gdańsk, Poland.
  main_url: https://agatamilik.pl
  url: https://agatamilik.pl
  categories:
    - Marketing
    - Healthcare
  built_by: Piotr Fedorczyk
  built_by_url: https://piotrf.pl
  featured: false
- title: WebPurple
  main_url: https://www.webpurple.net/
  url: https://www.webpurple.net/
  source_url: https://github.com/WebPurple/site
  description: >-
    Site of local (Russia, Ryazan) frontend community. Main purpose is to show
    info about meetups and keep blog.
  categories:
    - Nonprofit
    - Web Development
    - Community
    - Blog
    - Open Source
  built_by: Nikita Kirsanov
  built_by_url: https://twitter.com/kitos_kirsanov
  featured: false
- title: Papertrail.io
  description: |
    Inspection Management for the 21st Century
  main_url: https://www.papertrail.io/
  url: https://www.papertrail.io/
  categories:
    - Marketing
    - Technology
  built_by: Papertrail.io
  built_by_url: https://www.papertrail.io
  featured: false
- title: Matt Ferderer
  main_url: https://mattferderer.com
  url: https://mattferderer.com
  source_url: https://github.com/mattferderer/gatsbyblog
  description: >
    A blog built with Gatsby that discusses web related tech
    such as JavaScript, .NET, Blazor & security.
  categories:
    - Blog
    - Web Development
  built_by: Matt Ferderer
  built_by_url: https://twitter.com/mattferderer
  featured: false
- title: Sahyadri Open Source Community
  main_url: https://sosc.org.in
  url: https://sosc.org.in
  source_url: https://github.com/haxzie/sosc-website
  description: >
    Official website of Sahyadri Open Source Community for community blog, event
    details and members info.
  categories:
    - Blog
    - Community
    - Open Source
  built_by: Musthaq Ahamad
  built_by_url: https://github.com/haxzie
  featured: false
- title: Tech Confessions
  main_url: https://confessions.tech
  url: https://confessions.tech
  source_url: https://github.com/JonathanSpeek/tech-confessions
  description: A guilt-free place for us to confess our tech sins \U0001F64F\n
  categories:
    - Community
    - Open Source
  built_by: Jonathan Speek
  built_by_url: https://speek.design
  featured: false
- title: Thibault Maekelbergh
  main_url: https://thibmaek.com
  url: https://thibmaek.com
  source_url: https://github.com/thibmaek/thibmaek.github.io
  description: |
    A nice blog about development, Raspberry Pi, plants and probably records.
  categories:
    - Blog
    - Open Source
  built_by: Thibault Maekelbergh
  built_by_url: https://twitter.com/thibmaek
  featured: false
- title: LearnReact.design
  main_url: https://learnreact.design
  url: https://learnreact.design
  description: >
    React Essentials For Designers: A React course tailored for product
    designers, ux designers, ui designers.
  categories:
    - Blog
  built_by: Linton Ye
  built_by_url: https://twitter.com/lintonye
- title: Mega House Creative
  main_url: https://www.megahousecreative.com/
  url: https://www.megahousecreative.com/
  description: >
    Mega House Creative is a digital agency that provides unique goal-oriented
    web marketing solutions.
  categories:
    - Marketing
    - Agency
  built_by: Daniel Robinson
  featured: false
- title: Tobie Marier Robitaille - csc
  main_url: https://tobiemarierrobitaille.com/
  url: https://tobiemarierrobitaille.com/en/
  description: |
    Portfolio site for director of photography Tobie Marier Robitaille
  categories:
    - Portfolio
    - Gallery
  built_by: Mill3 Studio
  built_by_url: https://mill3.studio/en/
  featured: false
- title: Mahipat's Portfolio
  main_url: https://mojaave.com/
  url: https://mojaave.com
  source_url: https://github.com/mhjadav/mojaave
  description: >
    mojaave.com is Mahipat's portfolio, I have developed it using Gatsby v2 and
    Bootstrap, To get in touch with people looking for full-stack developer.
  categories:
    - Portfolio
    - Web Development
  built_by: Mahipat Jadav
  built_by_url: https://mojaave.com/
  featured: false
- title: Mintfort
  main_url: https://mintfort.com/
  url: https://mintfort.com/
  source_url: https://github.com/MintFort/mintfort.com
  description: >
    Mintfort, the first crypto-friendly bank account. Store and manage assets on
    the blockchain.
  categories:
    - Technology
    - Finance
  built_by: Axel Fuhrmann
  built_by_url: https://axelfuhrmann.com/
  featured: false
- title: React Native Explorer
  main_url: https://react-native-explorer.firebaseapp.com
  url: https://react-native-explorer.firebaseapp.com
  description: |
    Explorer React Native packages and examples effortlessly.
  categories:
    - Education
  featured: false
- title: 500Tech
  main_url: https://500tech.com/
  url: https://500tech.com/
  featured: false
  categories:
    - Web Development
    - Agency
    - Open Source
- title: eworld
  main_url: https://eworld.herokuapp.com/
  url: https://eworld.herokuapp.com/
  featured: false
  categories:
    - E-commerce
    - Technology
- title: It's a Date
  description: >
    It's a Date is a dating app that actually involves dating.
  main_url: https://www.itsadate.app/
  url: https://www.itsadate.app/
  featured: false
  categories:
    - App
    - Blog
- title: Node.js HBase
  description: >
    Asynchronous HBase client for NodeJs using REST.
  main_url: https://hbase.js.org/
  url: https://hbase.js.org/
  source_url: https://github.com/adaltas/node-hbase
  categories:
    - Documentation
    - Open Source
    - Technology
  built_by: David Worms
  built_by_url: http://www.adaltas.com
  featured: false
- title: Peter Kroyer - Web Design / Web Development
  main_url: https://www.peterkroyer.at/en/
  url: https://www.peterkroyer.at/en/
  description: >
    Freelance web designer / web developer based in Vienna, Austria (Wien, Österreich).
  categories:
    - Agency
    - Web Development
    - Design
    - Portfolio
    - Freelance
  built_by: Peter Kroyer
  built_by_url: https://www.peterkroyer.at/
  featured: false
- title: Geddski
  main_url: https://gedd.ski
  url: https://gedd.ski
  description: >
    frontend mastery blog - level up your UI game.
  categories:
    - Web Development
    - Education
    - Productivity
    - User Experience
  built_by: Dave Geddes
  built_by_url: https://twitter.com/geddski
  featured: false
- title: Rung
  main_url: https://rung.com.br/
  url: https://rung.com.br/
  description: >
    Rung alerts you about the exceptionalities of your personal and professional life.
  categories:
    - API
    - Technology
    - Travel
  featured: false
- title: Mokkapps
  main_url: https://www.mokkapps.de/
  url: https://www.mokkapps.de/
  source_url: https://github.com/mokkapps/website
  description: >
    Portfolio website from Michael Hoffmann. Passionate software developer with focus on web-based technologies.
  categories:
    - Blog
    - Portfolio
    - Web Development
    - Mobile Development
  featured: false
- title: Premier Octet
  main_url: https://www.premieroctet.com/
  url: https://www.premieroctet.com/
  description: >
    Premier Octet is a React-based agency
  categories:
    - Agency
    - Web Development
    - Mobile Development
  featured: false
- title: Thorium
  main_url: https://www.thoriumsim.com/
  url: https://www.thoriumsim.com/
  source_url: https://github.com/thorium-sim/thoriumsim.com
  description: >
    Thorium - Open-source Starship Simulator Controls for Live Action Role Play
  built_by: Alex Anderson
  built_by_url: https://twitter.com/ralex1993
  categories:
    - Blog
    - Portfolio
    - Documentation
    - Marketing
    - Education
    - Entertainment
    - Open Source
    - Web Development
  featured: false
- title: Cameron Maske
  main_url: https://www.cameronmaske.com/
  url: https://www.cameronmaske.com/courses/introduction-to-pytest/
  source_url: https://github.com/cameronmaske/cameronmaske.com-v2
  description: >
    The homepage of Cameron Maske, a freelance full-stack developer, who is currently working on a free pytest video course
  categories:
    - Education
    - Video
    - Portfolio
    - Freelance
  featured: false
- title: Mike's Remote List
  main_url: https://www.mikesremotelist.com
  url: https://www.mikesremotelist.com
  description: >
    A list of remote jobs, updated throughout the day. Built on Gatsby v1 and powered by Contentful, Google Sheets, string and sticky tape.
  categories:
    - Marketing
  featured: false
- title: Madvoid
  main_url: https://madvoid.com/
  url: https://madvoid.com/screenshot/
  featured: false
  description: >
    Madvoid is a team of expert developers dedicated to creating simple, clear, usable and blazing fast web and mobile apps.
    We are coders that help companies and agencies to create social & interactive experiences.
    This includes full-stack development using React, WebGL, Static Site Generators, Ruby On Rails, Phoenix, GraphQL, Chatbots, CI / CD, Docker and more!
  categories:
    - Portfolio
    - Technology
    - Web Development
    - Agency
    - Marketing
  built_by: Jean-Paul Bonnetouche
  built_by_url: https://twitter.com/_jpb
- title: MOMNOTEBOOK.COM
  description: >
    Sharing knowledge and experiences that make childhood and motherhood rich, vibrant and healthy.
  main_url: https://momnotebook.com/
  url: https://momnotebook.com/
  featured: false
  built_by: Aleksander Hansson
  built_by_url: https://www.linkedin.com/in/aleksanderhansson/
  categories:
    - Blog
- title: Pirate Studios
  description: >
    Reinventing music studios with 24/7 self service rehearsal, DJ & production rooms available around the world.
  main_url: https://www.piratestudios.co
  url: https://www.piratestudios.co
  featured: false
  built_by: The Pirate Studios team
  built_by_url: https://github.com/piratestudios/
  categories:
    - Music
- title: Aurora EOS
  main_url: https://www.auroraeos.com/
  url: https://www.auroraeos.com/
  featured: false
  categories:
    - Finance
    - Marketing
    - Blog
  built_by: Corey Ward
  built_by_url: http://www.coreyward.me/
- title: MadeComfy
  main_url: https://madecomfy.com.au/
  url: https://madecomfy.com.au/
  description: >
    Short term rental management startup, using Contentful + Gatsby + CircleCI
  featured: false
  categories:
    - Travel
  built_by: Lucas Vilela
  built_by_url: https://madecomfy.com.au/
- title: Tiger Facility Services
  description: >
    Tiger Facility Services combines facility management expertise with state of the art software to offer a sustainable and customer oriented cleaning and facility service.
  main_url: https://www.tigerfacilityservices.com/de-en/
  url: https://www.tigerfacilityservices.com/de-en/
  featured: false
  categories:
    - Marketing
- title: Luciano Mammino's blog
  description: >
    Tech & programming blog of Luciano Mammino a.k.a. "loige", Full-Stack Web Developer and International Speaker
  main_url: https://loige.co
  url: https://loige.co
  featured: false
  categories:
    - Blog
    - Web Development
  built_by: Luciano Mammino
  built_by_url: https://loige.co
- title: Wire • Secure collaboration platform
  description: >
    Corporate website of Wire, an open source, end-to-end encrypted collaboration platform
  main_url: https://wire.com
  url: https://wire.com
  featured: false
  categories:
    - Open Source
    - Productivity
    - Technology
    - Blog
    - App
  built_by: Wire team
  built_by_url: https://github.com/orgs/wireapp/people
- title: J. Patrick Raftery
  main_url: https://www.jpatrickraftery.com
  url: https://www.jpatrickraftery.com
  description: J. Patrick Raftery is an opera singer and voice teacher based in Vancouver, BC.
  categories:
    - Portfolio
    - Music
  built_by: Michael Uloth
  built_by_url: https://www.michaeluloth.com
  featured: false
- title: Aria Umezawa
  main_url: https://www.ariaumezawa.com
  url: https://www.ariaumezawa.com
  description: Aria Umezawa is a director, producer, and writer currently based in San Francisco. Site designed by Stephen Bell.
  categories:
    - Portfolio
    - Music
    - Entertainment
  built_by: Michael Uloth
  built_by_url: https://www.michaeluloth.com
  featured: false
- title: Pomegranate Opera
  main_url: https://pomegranateopera.netlify.app
  url: https://pomegranateopera.netlify.app
  description: Pomegranate Opera is a lesbian opera written by Amanda Hale & Kye Marshall. Site designed by Stephen Bell.
  categories:
    - Gallery
    - Music
  built_by: Michael Uloth
  built_by_url: https://www.michaeluloth.com
  featured: false
- title: Daniel Cabena
  main_url: https://www.danielcabena.com
  url: https://www.danielcabena.com
  description: Daniel Cabena is a Canadian countertenor highly regarded in both Canada and Europe for prize-winning performances ranging from baroque to contemporary repertoire. Site designed by Stephen Bell.
  categories:
    - Portfolio
    - Music
  built_by: Michael Uloth
  built_by_url: https://www.michaeluloth.com
  featured: false
- title: Artist.Center
  main_url: https://artistcenter.netlify.app
  url: https://artistcenter.netlify.app
  description: The marketing page for Artist.Center, a soon-to-launch platform designed to connect opera singers to opera companies. Site designed by Stephen Bell.
  categories:
    - Music
  built_by: Michael Uloth
  built_by_url: https://www.michaeluloth.com
  featured: false
- title: DG Volo & Company
  main_url: https://www.dgvolo.com
  url: https://www.dgvolo.com
  description: DG Volo & Company is a Toronto-based investment consultancy. Site designed by Stephen Bell.
  categories:
    - Finance
  built_by: Michael Uloth
  built_by_url: https://www.michaeluloth.com
  featured: false
- title: Shawna Lucey
  main_url: https://www.shawnalucey.com
  url: https://www.shawnalucey.com
  description: Shawna Lucey is an American theater and opera director based in New York City. Site designed by Stephen Bell.
  categories:
    - Portfolio
    - Music
    - Entertainment
  built_by: Michael Uloth
  built_by_url: https://www.michaeluloth.com
  featured: false
- title: Leyan Lo
  main_url: https://www.leyanlo.com
  url: https://www.leyanlo.com
  description: >
    Leyan Lo’s personal website
  categories:
    - Portfolio
  built_by: Leyan Lo
  built_by_url: https://www.leyanlo.com
  featured: false
- title: Hawaii National Bank
  url: https://hawaiinational.bank
  main_url: https://hawaiinational.bank
  description: Hawaii National Bank's highly personalized service has helped loyal customers & locally owned businesses achieve their financial dreams for over 50 years.
  categories:
    - Finance
  built_by: Wall-to-Wall Studios
  built_by_url: https://walltowall.com
  featured: false
- title: Coletiv
  url: https://coletiv.com
  main_url: https://coletiv.com
  description: Coletiv teams up with companies of all sizes to design, develop & launch digital products for iOS, Android & the Web.
  categories:
    - Technology
    - Agency
    - Web Development
  built_by: Coletiv
  built_by_url: https://coletiv.com
  featured: false
- title: Gold Edge Training
  url: https://www.goldedgetraining.co.uk
  main_url: https://www.goldedgetraining.co.uk
  description: >
    AAT approved online distance learning accountancy training provider. Branded landing page / mini brochure promoting competitor differentiators, student testimonials, offers, service benefits and features. Designed to both inform potential students and encourage visits to company e-commerce site or direct company contact.
  categories:
    - Education
    - Learning
    - Landing Page
    - Business
    - Finance
  built_by: Leo Furze-Waddock
  built_by_url: https://www.linkedin.com/in/lfurzewaddock
- title: Gatsby Manor
  description: >
    We build themes for gatsby. We have themes for all projects including personal,
    portfolio, e-commerce, landing pages and more. We also run an in-house
    web dev and design studio. If you cannot find what you want, we can build it for you!
    Email us at gatsbymanor@gmail.com with questions.
  main_url: https://www.gatsbymanor.com
  url: https://www.gatsbymanor.com
  source_url: https://github.com/gatsbymanor
  categories:
    - Web Development
    - Agency
    - Technology
    - Freelance
  built_by: Steven Natera
  built_by_url: https://stevennatera.com
- title: Ema Suriano's Portfolio
  main_url: https://emasuriano.com/
  url: https://emasuriano.com/
  description: >
    Ema Suriano's portfolio to display information about him, his projects and what he's writing about.
  categories:
    - Portfolio
    - Technology
    - Web Development
  built_by: Ema Suriano
  built_by_url: https://emasuriano.com/
  featured: false
- title: Luan Orlandi
  main_url: https://luanorlandi.github.io
  url: https://luanorlandi.github.io
  source_url: https://github.com/luanorlandi/luanorlandi.github.io
  description: >
    Luan Orlandi's personal website. Brazilian web developer, enthusiast in React and Gatsby.
  categories:
    - Blog
    - Portfolio
    - Web Development
  built_by: Luan Orlandi
  built_by_url: https://github.com/luanorlandi
- title: Mobius Labs
  main_url: https://mobius.ml
  url: https://mobius.ml
  description: >
    Mobius Labs landing page, a Start-up working on Computer Vision
  categories:
    - Landing Page
    - Marketing
    - Technology
  built_by: sktt
  built_by_url: https://github.com/sktt
- title: EZAgrar
  main_url: https://www.ezagrar.at/en/
  url: https://www.ezagrar.at/en/
  description: >
    EZAgrar.at is the homepage of the biggest agricultural machinery dealership in Austria. In total 8 pages will be built for this client reusing a lot of components between them.
  categories:
    - E-commerce
    - Marketing
  built_by: MangoART
  built_by_url: https://www.mangoart.at
  featured: false
- title: OAsome blog
  main_url: https://oasome.blog/
  url: https://oasome.blog/
  source_url: https://github.com/oorestisime/oasome
  description: >
    Paris-based Cypriot adventurers. A and O. Lovers of life and travel. Want to get a glimpse of the OAsome world?
  categories:
    - Blog
    - Photography
    - Travel
  built_by: Orestis Ioannou
  featured: false
- title: Brittany Chiang
  main_url: https://brittanychiang.com/
  url: https://brittanychiang.com/
  source_url: https://github.com/bchiang7/v4
  description: >
    Personal website and portfolio of Brittany Chiang built with Gatsby v2
  categories:
    - Portfolio
  built_by: Brittany Chiang
  built_by_url: https://github.com/bchiang7
  featured: false
- title: Fitekran
  description: >
    One of the most visited Turkish blogs about health, sports and healthy lifestyle, that has been rebuilt with Gatsby v2 using WordPress.
  main_url: https://www.fitekran.com
  url: https://www.fitekran.com
  categories:
    - Science
    - Healthcare
    - Blog
  built_by: Burak Tokak
  built_by_url: https://www.buraktokak.com
- title: Serverless
  main_url: https://serverless.com
  url: https://serverless.com
  description: >
    Serverless.com – Build web, mobile and IoT applications with serverless architectures using AWS Lambda, Azure Functions, Google CloudFunctions & more!
  categories:
    - Technology
    - Web Development
  built_by: Codebrahma
  built_by_url: https://codebrahma.com
  featured: false
- title: Dive Bell
  main_url: https://divebell.band/
  url: https://divebell.band/
  description: >
    Simple site for a band to list shows dates and videos (499 on lighthouse)
  categories:
    - Music
  built_by: Matt Bagni
  built_by_url: https://mattbag.github.io
  featured: false
- title: Mayer Media Co.
  main_url: https://mayermediaco.com/
  url: https://mayermediaco.com/
  description: >
    Freelance Web Development and Digital Marketing
  categories:
    - Web Development
    - Marketing
    - Blog
  source_url: https://github.com/MayerMediaCo/MayerMediaCo2.0
  built_by: Danny Mayer
  built_by_url: https://twitter.com/mayermediaco
  featured: false
- title: Jan Czizikow Portfolio
  main_url: https://www.janczizikow.com/
  url: https://www.janczizikow.com/
  source_url: https://github.com/janczizikow/janczizikow-portfolio
  description: >
    Simple personal portfolio site built with Gatsby
  categories:
    - Portfolio
    - Freelance
    - Web Development
  built_by: Jan Czizikow
  built_by_url: https://github.com/janczizikow
- title: Carbon Design Systems
  main_url: http://www.carbondesignsystem.com/
  url: http://www.carbondesignsystem.com/
  description: >
    The Carbon Design System is integrating the new IBM Design Ethos and Language. It represents a completely fresh approach to the design of all things at IBM.
  categories:
    - Design System
    - Documentation
  built_by: IBM
  built_by_url: https://www.ibm.com/
  featured: false
- title: Mozilla Mixed Reality
  main_url: https://mixedreality.mozilla.org/
  url: https://mixedreality.mozilla.org/
  description: >
    Virtual Reality for the free and open Web.
  categories:
    - Open Source
  built_by: Mozilla
  built_by_url: https://www.mozilla.org/
  featured: false
- title: Uniform Hudl Design System
  main_url: http://uniform.hudl.com/
  url: http://uniform.hudl.com/
  description: >
    A single design system to ensure every interface feels like Hudl. From the colors we use to the size of our buttons and what those buttons say, Uniform has you covered. Check the guidelines, copy the code and get to building.
  categories:
    - Design System
    - Open Source
    - Design
  built_by: Hudl
  built_by_url: https://www.hudl.com/
- title: Subtle UI
  main_url: https://subtle-ui.netlify.app/
  url: https://subtle-ui.netlify.app/
  source_url: https://github.com/ryanwiemer/subtle-ui
  description: >
    A collection of clever yet understated user interactions found on the web.
  categories:
    - Web Development
    - Open Source
    - User Experience
  built_by: Ryan Wiemer
  built_by_url: https://www.ryanwiemer.com/
  featured: false
- title: developer.bitcoin.com
  main_url: https://developer.bitcoin.com/
  url: https://developer.bitcoin.com/
  description: >
    Bitbox based bitcoin.com developer platform and resources.
  categories:
    - Finance
  featured: false
- title: Barmej
  main_url: https://app.barmej.com/
  url: https://app.barmej.com/
  description: >
    An interactive platform to learn different programming languages in Arabic for FREE
  categories:
    - Education
    - Programming
    - Learning
  built_by: Obytes
  built_by_url: https://www.obytes.com/
  featured: false
- title: Emergence
  main_url: https://emcap.com/
  url: https://emcap.com/
  description: >
    Emergence is a top enterprise cloud venture capital firm. We fund early stage ventures focusing on enterprise & SaaS applications. Emergence is one of the top VC firms in Silicon Valley.
  categories:
    - Marketing
    - Blog
  built_by: Upstatement
  built_by_url: https://www.upstatement.com/
  featured: false
- title: FPVtips
  main_url: https://fpvtips.com
  url: https://fpvtips.com
  source_url: https://github.com/jumpalottahigh/fpvtips
  description: >
    FPVtips is all about bringing racing drone pilots closer together, and getting more people into the hobby!
  categories:
    - Community
    - Education
  built_by: Georgi Yanev
  built_by_url: https://twitter.com/jumpalottahigh
  featured: false
- title: Georgi Yanev
  main_url: https://blog.georgi-yanev.com/
  url: https://blog.georgi-yanev.com/
  source_url: https://github.com/jumpalottahigh/blog.georgi-yanev.com
  description: >
    I write articles about FPV quads (building and flying), web development, smart home automation, life-long learning and other topics from my personal experience.
  categories:
    - Blog
  built_by: Georgi Yanev
  built_by_url: https://twitter.com/jumpalottahigh
  featured: false
- title: Bear Archery
  main_url: https://beararchery.com/
  url: https://beararchery.com/
  categories:
    - E-commerce
    - Sports
  built_by: Escalade Sports
  built_by_url: https://www.escaladesports.com/
  featured: false
- title: "attn:"
  main_url: https://www.attn.com/
  url: https://www.attn.com/
  categories:
    - Media
    - Entertainment
  built_by: "attn:"
  built_by_url: https://www.attn.com/
  featured: false
- title: Mirror Conf
  description: >
    Mirror Conf is a conference designed to empower designers and frontend developers who have a thirst for knowledge and want to broaden their horizons.
  main_url: https://www.mirrorconf.com/
  url: https://www.mirrorconf.com/
  categories:
    - Conference
    - Design
    - Web Development
  featured: false
- title: Startarium
  main_url: https://www.startarium.ro
  url: https://www.startarium.ro
  description: >
    Free entrepreneurship educational portal with more than 20000 users, hundreds of resources, crowdfunding, mentoring and investor pitching events facilitated.
  categories:
    - Education
    - Nonprofit
    - Entrepreneurship
  built_by: Cezar Neaga
  built_by_url: https://twitter.com/cezarneaga
  featured: false
- title: Microlink
  main_url: https://microlink.io/
  url: https://microlink.io/
  description: >
    Extract structured data from any website.
  categories:
    - Web Development
    - API
  built_by: Kiko Beats
  built_by_url: https://kikobeats.com/
  featured: false
- title: Kevin Legrand
  url: https://k-legrand.com
  main_url: https://k-legrand.com
  source_url: https://github.com/Manoz/k-legrand.com
  description: >
    Personal website and blog built with love with Gatsby v2
  categories:
    - Blog
    - Portfolio
    - Web Development
  built_by: Kevin Legrand
  built_by_url: https://k-legrand.com
  featured: false
- title: David James Portfolio
  main_url: https://dfjames.com/
  url: https://dfjames.com/
  source_url: https://github.com/daviddeejjames/dfjames-gatsby
  description: >
    Portfolio Site using GatsbyJS and headless WordPress
  categories:
    - WordPress
    - Portfolio
    - Blog
  built_by: David James
  built_by_url: https://twitter.com/daviddeejjames
- title: Hypertext Candy
  url: https://www.hypertextcandy.com/
  main_url: https://www.hypertextcandy.com/
  description: >
    Blog about web development. Laravel, Vue.js, etc.
  categories:
    - Blog
    - Web Development
  built_by: Masahiro Harada
  built_by_url: https://twitter.com/_Masahiro_H_
  featured: false
- title: Maxence Poutord's blog
  description: >
    Tech & programming blog of Maxence Poutord, Software Engineer, Serial Traveler and Public Speaker
  main_url: https://www.maxpou.fr
  url: https://www.maxpou.fr
  featured: false
  categories:
    - Blog
    - Web Development
  built_by: Maxence Poutord
  built_by_url: https://www.maxpou.fr
- title: The Noted Project
  url: https://thenotedproject.org
  main_url: https://thenotedproject.org
  source_url: https://github.com/ianbusko/the-noted-project
  description: >
    Website to showcase the ethnomusicology research for The Noted Project.
  categories:
    - Portfolio
    - Education
    - Gallery
  built_by: Ian Busko
  built_by_url: https://github.com/ianbusko
  featured: false
- title: People For Bikes
  url: https://2017.peopleforbikes.org/
  main_url: https://2017.peopleforbikes.org/
  categories:
    - Community
    - Sports
    - Gallery
    - Nonprofit
  built_by: PeopleForBikes
  built_by_url: https://peopleforbikes.org/about-us/who-we-are/staff/
  featured: false
- title: Wide Eye
  description: >
    Creative agency specializing in interactive design, web development, and digital communications.
  url: https://wideeye.co/
  main_url: https://wideeye.co/
  categories:
    - Design
    - Web Development
  built_by: Wide Eye
  built_by_url: https://wideeye.co/about-us/
  featured: false
- title: CodeSandbox
  description: >
    CodeSandbox is an online editor that helps you create web applications, from prototype to deployment.
  url: https://codesandbox.io/
  main_url: https://codesandbox.io/
  categories:
    - Web Development
  featured: false
- title: Marvel
  description: >
    The all-in-one platform powering design.
  url: https://marvelapp.com/
  main_url: https://marvelapp.com/
  categories:
    - Design
  featured: false
- title: Designcode.io
  description: >
    Learn to design and code React apps.
  url: https://designcode.io
  main_url: https://designcode.io
  categories:
    - Learning
  featured: false
- title: Happy Design
  description: >
    The Brand and Product Team Behind Happy Money
  url: https://design.happymoney.com/
  main_url: https://design.happymoney.com/
  categories:
    - Design
    - Finance
- title: Weihnachtsmarkt.ms
  description: >
    Explore the christmas market in Münster (Westf).
  url: https://weihnachtsmarkt.ms/
  main_url: https://weihnachtsmarkt.ms/
  source_url: https://github.com/codeformuenster/weihnachtsmarkt
  categories:
    - Gallery
    - Food
  built_by: Code for Münster during MSHACK18
  featured: false
- title: Code Championship
  description: >
    Competitive coding competitions for students from 3rd to 8th grade. Code is Sport.
  url: https://www.codechampionship.com
  main_url: https://www.codechampionship.com
  categories:
    - Learning
    - Education
    - Sports
  built_by: Abamath LLC
  built_by_url: https://www.abamath.com
  featured: false
- title: Wieden+Kennedy
  description: >
    Wieden+Kennedy is an independent, global creative company.
  categories:
    - Technology
    - Web Development
    - Agency
    - Marketing
  url: https://www.wk.com
  main_url: https://www.wk.com
  built_by: Wieden Kennedy
  built_by_url: https://www.wk.com/about/
  featured: false
- title: Testing JavaScript
  description: >
    This course will teach you the fundamentals of testing your JavaScript applications using eslint, Flow, Jest, and Cypress.
  url: https://testingjavascript.com/
  main_url: https://testingjavascript.com/
  categories:
    - Learning
    - Education
    - JavaScript
  built_by: Kent C. Dodds
  built_by_url: https://kentcdodds.com/
  featured: false
- title: Use Hooks
  description: >
    One new React Hook recipe every day.
  url: https://usehooks.com/
  main_url: https://usehooks.com/
  categories:
    - Learning
  built_by: Gabe Ragland
  built_by_url: https://twitter.com/gabe_ragland
  featured: false
- title: Ambassador
  url: https://www.getambassador.io
  main_url: https://www.getambassador.io
  description: >
    Open source, Kubernetes-native API Gateway for microservices built on Envoy.
  categories:
    - Open Source
    - Documentation
    - Technology
  built_by: Datawire
  built_by_url: https://www.datawire.io
  featured: false
- title: Clubhouse
  main_url: https://clubhouse.io
  url: https://clubhouse.io
  description: >
    The intuitive and powerful project management platform loved by software teams of all sizes. Built with Gatsby v2 and Prismic
  categories:
    - Technology
    - Blog
    - Productivity
    - Community
    - Design
    - Open Source
  built_by: Ueno.
  built_by_url: https://ueno.co
  featured: false
- title: Asian Art Collection
  url: http://artmuseum.princeton.edu/asian-art/
  main_url: http://artmuseum.princeton.edu/asian-art/
  description: >
    Princeton University has a branch dealing with state of art.They have showcased ore than 6,000 works of Asian art are presented alongside ongoing curatorial and scholarly research
  categories:
    - Marketing
  featured: false
- title: QHacks
  url: https://qhacks.io
  main_url: https://qhacks.io
  source_url: https://github.com/qhacks/qhacks-website
  description: >
    QHacks is Queen’s University’s annual hackathon! QHacks was founded in 2016 with a mission to advocate and incubate the tech community at Queen’s University and throughout Canada.
  categories:
    - Education
    - Technology
    - Podcast
  featured: false
- title: Tyler McGinnis
  url: https://tylermcginnis.com/
  main_url: https://tylermcginnis.com/
  description: >
    The linear, course based approach to learning web technologies.
  categories:
    - Education
    - Technology
    - Podcast
    - Web Development
  featured: false
- title: a11y with Lindsey
  url: https://www.a11ywithlindsey.com/
  main_url: https://www.a11ywithlindsey.com/
  source_url: https://github.com/lkopacz/a11y-with-lindsey
  description: >
    To help developers navigate accessibility jargon, write better code, and to empower them to make their Internet, Everyone's Internet.
  categories:
    - Education
    - Blog
    - Technology
  built_by: Lindsey Kopacz
  built_by_url: https://twitter.com/littlekope0903
  featured: false
- title: DEKEMA
  url: https://www.dekema.com/
  main_url: https://www.dekema.com/
  description: >
    Worldclass crafting: Furnace, fervor, fulfillment. Delivering highest demand for future craftsmanship. Built using Gatsby v2 and Prismic.
  categories:
    - Healthcare
    - Science
    - Technology
  built_by: Crisp Studio
  built_by_url: https://crisp.studio
  featured: false
- title: Ramón Chancay
  description: >-
    Front-end / Back-end Developer in Guayaquil Ecuador.
    Currently at Everymundo, previously at El Universo.
    I enjoy teaching and sharing what I know.
    I give professional advice to developers and companies.
    My wife and my children are everything in my life.
  main_url: https://ramonchancay.me/
  url: https://ramonchancay.me/
  source_url: https://github.com/devrchancay/personal-site
  featured: false
  categories:
    - Blog
    - Technology
    - Web Development
  built_by: Ramón Chancay
  built_by_url: https://ramonchancay.me/
- title: Acclimate Consulting
  main_url: https://www.acclimate.io/
  url: https://www.acclimate.io/
  description: >-
    Acclimate is a consulting firm that puts organizations back in control with data-driven strategies and full-stack applications.
  categories:
    - Technology
    - Consulting
  built_by: Andrew Wilson
  built_by_url: https://github.com/andwilson
  featured: false
- title: Flyright
  url: https://flyright.co/
  main_url: https://flyright.co/
  description: >-
    Flyright curates everything you need for international travel in one tidy place 💜
  categories:
    - Technology
    - App
  built_by: Ty Hopp
  built_by_url: https://github.com/tyhopp
  featured: false
- title: Vets Who Code
  url: https://vetswhocode.io/
  main_url: https://vetswhocode.io/
  description: >-
    VetsWhoCode is a non-profit organization dedicated to training military veterans & giving them the skills they need transition into tech careers.
  categories:
    - Technology
    - Nonprofit
  featured: false
- title: Patreon Blog
  url: https://blog.patreon.com/
  main_url: https://blog.patreon.com/
  description: >-
    Official blog of Patreon.com
  categories:
    - Blog
  featured: false
- title: Full Beaker
  url: https://fullbeaker.com/
  main_url: https://fullbeaker.com/
  description: >-
    Full Beaker provides independent advice online about careers and home ownership, and connect anyone who asks with companies that can help them.
  categories:
    - Consulting
  featured: false
- title: Citywide Holdup
  url: https://citywideholdup.org/
  main_url: https://citywideholdup.org/
  description: >-
    Citywide Holdup is an annual fundraising event held around early November in the city of Austin, TX hosted by the Texas Wranglers benefitting Easter Seals of Central Texas, a non-profit organization that provides exceptional services, education, outreach and advocacy so that people with disabilities can live, learn, work and play in our communities.
  categories:
    - Nonprofit
    - Event
  built_by: Cameron Rison
  built_by_url: https://github.com/killakam3084
  featured: false
- title: Dawn Labs
  url: https://dawnlabs.io
  main_url: https://dawnlabs.io
  description: >-
    Thoughtful products for inspired teams. With a holistic approach to engineering and design, we partner with startups and enterprises to build for the digital era.
  categories:
    - Technology
    - Agency
    - Web Development
  featured: false
- title: COOP by Ryder
  url: https://coop.com/
  main_url: https://coop.com/
  description: >
    COOP is a platform that connects fleet managers that have idle vehicles to businesses that are looking to rent vehicles. COOP simplifies the process and paperwork required to safely share vehicles between business owners.
  categories:
    - Marketing
  built_by: Crispin Porter Bogusky
  built_by_url: http://www.cpbgroup.com/
  featured: false
- title: Propapanda
  url: https://propapanda.eu/
  main_url: https://propapanda.eu/
  description: >
    Is a creative production house based in Tallinn, Estonia. We produce music videos, commercials, films and campaigns – from scratch to finish.
  categories:
    - Video
    - Portfolio
    - Agency
    - Media
  built_by: Henry Kehlmann
  built_by_url: https://github.com/madhenry/
  featured: false
- title: JAMstack.paris
  url: https://jamstack.paris/
  main_url: https://jamstack.paris/
  source_url: https://github.com/JAMstack-paris/jamstack.paris
  description: >
    JAMstack-focused, bi-monthly meetup in Paris
  categories:
    - Web Development
  built_by: Matthieu Auger & Nicolas Goutay
  built_by_url: https://github.com/JAMstack-paris
  featured: false
- title: DexWallet - The only Wallet you need by Dexlab
  main_url: https://www.dexwallet.io/
  url: https://www.dexwallet.io/
  source_url: https://github.com/dexlab-io/DexWallet-website
  featured: false
  description: >-
    DexWallet is a secure, multi-chain, mobile wallet with an upcoming one-click exchange for mobile.
  categories:
    - App
    - Open Source
  built_by: DexLab
  built_by_url: https://github.com/dexlab-io
- title: Kings Valley Paving
  url: https://kingsvalleypaving.com
  main_url: https://kingsvalleypaving.com
  description: >
    Kings Valley Paving is an asphalt, paving and concrete company serving the commercial, residential and industrial sectors in the Greater Toronto Area. Site designed by Stephen Bell.
  categories:
    - Marketing
  built_by: Michael Uloth
  built_by_url: https://www.michaeluloth.com
  featured: false
- title: Peter Barrett
  url: https://www.peterbarrett.ca
  main_url: https://www.peterbarrett.ca
  description: >
    Peter Barrett is a Canadian baritone from Newfoundland and Labrador who performs opera and concert repertoire in Canada, the U.S. and around the world. Site designed by Stephen Bell.
  categories:
    - Portfolio
    - Music
  built_by: Michael Uloth
  built_by_url: https://www.michaeluloth.com
  featured: false
- title: NARCAN
  main_url: https://www.narcan.com
  url: https://www.narcan.com
  description: >
    NARCAN Nasal Spray is the first and only FDA-approved nasal form of naloxone for the emergency treatment of a known or suspected opioid overdose.
  categories:
    - Healthcare
  built_by: NARCAN
  built_by_url: https://www.narcan.com
  featured: false
- title: Ritual
  main_url: https://ritual.com
  url: https://ritual.com
  description: >
    Ritual started with a simple question, what exactly is in women's multivitamins? This is the story of what happened when our founder Kat started searching for answers — the story of Ritual.
  categories:
    - Healthcare
  built_by: Ritual
  built_by_url: https://ritual.com
  featured: false
- title: Truebill
  main_url: https://www.truebill.com
  url: https://www.truebill.com
  description: >
    Truebill empowers you to take control of your money.
  categories:
    - Finance
  built_by: Truebill
  built_by_url: https://www.truebill.com
  featured: false
- title: Smartling
  main_url: https://www.smartling.com
  url: https://www.smartling.com
  description: >
    Smartling enables you to automate, manage, and professionally translate content so that you can do more with less.
  categories:
    - Marketing
  built_by: Smartling
  built_by_url: https://www.smartling.com
  featured: false
- title: Clear
  main_url: https://www.clearme.com
  url: https://www.clearme.com
  description: >
    At clear, we’re working toward a future where you are your ID, enabling you to lead an unstoppable life.
  categories:
    - Security
  built_by: Clear
  built_by_url: https://www.clearme.com
  featured: false
- title: VS Code Rocks
  main_url: https://vscode.rocks
  url: https://vscode.rocks
  source_url: https://github.com/lannonbr/vscode-rocks
  featured: false
  description: >
    VS Code Rocks is a place for weekly news on the newest features and updates to Visual Studio Code as well as trending extensions and neat tricks to continually improve your VS Code skills.
  categories:
    - Open Source
    - Blog
    - Web Development
  built_by: Benjamin Lannon
  built_by_url: https://github.com/lannonbr
- title: Particle
  main_url: https://www.particle.io
  url: https://www.particle.io
  featured: false
  description: Particle is a fully-integrated IoT platform that offers everything you need to deploy an IoT product.
  categories:
    - Marketing
- title: freeCodeCamp curriculum
  main_url: https://learn.freecodecamp.org
  url: https://learn.freecodecamp.org
  featured: false
  description: Learn to code with free online courses, programming projects, and interview preparation for developer jobs.
  categories:
    - Web Development
    - Learning
- title: Tandem
  main_url: https://www.tandem.co.uk
  url: https://www.tandem.co.uk
  description: >
    We're on a mission to free you of money misery. Our app, card and savings account are designed to help you spend less time worrying about money and more time enjoying life.
  categories:
    - Finance
    - App
  built_by: Tandem
  built_by_url: https://github.com/tandembank
  featured: false
- title: Monbanquet.fr
  main_url: https://monbanquet.fr
  url: https://monbanquet.fr
  description: >
    Give your corporate events the food and quality it deserves, thanks to the know-how of the best local artisans.
  categories:
    - E-commerce
    - Food
    - Event
  built_by: Monbanquet.fr
  built_by_url: https://github.com/monbanquet
  featured: false
- title: The Leaky Cauldron Blog
  url: https://theleakycauldronblog.com
  main_url: https://theleakycauldronblog.com
  source_url: https://github.com/v4iv/theleakycauldronblog
  description: >
    A Brew of Awesomeness with a Pinch of Magic...
  categories:
    - Blog
  built_by: Vaibhav Sharma
  built_by_url: https://github.com/v4iv
  featured: false
- title: Wild Drop Surf Camp
  main_url: https://wilddropsurfcamp.com
  url: https://wilddropsurfcamp.com
  description: >
    Welcome to Portugal's best kept secret and be amazed with our nature. Here you can explore, surf, taste the world's best gastronomy and wine, feel the North Canyon's power with the biggest waves in the world and so many other amazing things. Find us, discover yourself!
  categories:
    - Travel
  built_by: Samuel Fialho
  built_by_url: https://samuelfialho.com
  featured: false
- title: JoinUp HR chatbot
  url: https://www.joinup.io
  main_url: https://www.joinup.io
  description: Custom HR chatbot for better candidate experience
  categories:
    - App
    - Technology
  featured: false
- title: JDCastro Web Design & Development
  main_url: https://jacobdcastro.com
  url: https://jacobdcastro.com
  source_url: https://github.com/jacobdcastro/personal-site
  featured: false
  description: >
    A small business site for freelance web designer and developer Jacob D. Castro. Includes professional blog, contact forms, and soon-to-come portfolio of sites for clients. Need a new website or an extra developer to share the workload? Feel free to check out the website!
  categories:
    - Blog
    - Portfolio
    - Business
    - Freelance
  built_by: Jacob D. Castro
  built_by_url: https://twitter.com/jacobdcastro
- title: Gatsby Tutorials
  main_url: https://www.gatsbytutorials.com
  url: https://www.gatsbytutorials.com
  source_url: https://github.com/ooloth/gatsby-tutorials
  featured: false
  description: >
    Gatsby Tutorials is a community-updated list of video, audio and written tutorials to help you learn GatsbyJS.
  categories:
    - Web Development
    - Education
    - Open Source
  built_by: Michael Uloth
  built_by_url: https://www.michaeluloth.com
- title: Grooovinger
  url: https://www.grooovinger.com
  main_url: https://www.grooovinger.com
  description: >
    Martin Grubinger, a web developer from Austria
  categories:
    - Portfolio
    - Web Development
  built_by: Martin Grubinger
  built_by_url: https://www.grooovinger.com
  featured: false
- title: LXDX - the Crypto Derivatives Exchange
  main_url: https://www.lxdx.co/
  url: https://www.lxdx.co/
  description: >
    LXDX is the world's fastest crypto exchange. Our mission is to bring innovative financial products to retail crypto investors, providing access to the same speed and scalability that institutional investors already depend on us to deliver each and every day.
  categories:
    - Marketing
    - Finance
  built_by: Corey Ward
  built_by_url: http://www.coreyward.me/
  featured: false
- title: Kyle McDonald
  url: https://kylemcd.com
  main_url: https://kylemcd.com
  source_url: https://github.com/kylemcd/personal-site-react
  description: >
    Personal site + blog for Kyle McDonald
  categories:
    - Blog
  built_by: Kyle McDonald
  built_by_url: https://kylemcd.com
  featured: false
- title: VSCode Power User Course
  main_url: https://VSCode.pro
  url: https://VSCode.pro
  description: >
    After 10 years with Sublime, I switched to VSCode. Love it. Spent 1000+ hours building a premium video course to help you switch today. 200+ power user tips & tricks turn you into a VSCode.pro
  categories:
    - Education
    - Learning
    - E-commerce
    - Marketing
    - Technology
    - Web Development
  built_by: Ahmad Awais
  built_by_url: https://twitter.com/MrAhmadAwais/
  featured: false
- title: Thijs Koerselman Portfolio
  main_url: https://www.vauxlab.com
  url: https://www.vauxlab.com
  featured: false
  description: >
    Portfolio of Thijs Koerselman. A freelance software engineer, full-stack web developer and sound designer.
  categories:
    - Portfolio
    - Business
    - Freelance
    - Technology
    - Web Development
    - Music
- title: Ad Hoc Homework
  main_url: https://homework.adhoc.team
  url: https://homework.adhoc.team
  description: >
    Ad Hoc builds government digital services that are fast, efficient, and usable by everyone. Ad Hoc Homework is a collection of coding and design challenges for candidates applying to our open positions.
  categories:
    - Web Development
    - Government
    - Healthcare
    - Programming
  built_by_url: https://adhoc.team
  featured: false
- title: Birra Napoli
  main_url: http://www.birranapoli.it
  url: http://www.birranapoli.it
  built_by: Ribrain
  built_by_url: https://www.ribrainstudio.com
  featured: false
  description: >
    Birra Napoli official site
  categories:
    - Landing Page
    - Business
    - Food
- title: Satispay
  url: https://www.satispay.com
  main_url: https://www.satispay.com
  categories:
    - Business
    - Finance
    - Technology
  built_by: Satispay
  built_by_url: https://www.satispay.com
  featured: false
- title: The Movie Database - Gatsby
  url: https://tmdb.lekoarts.de
  main_url: https://tmdb.lekoarts.de
  source_url: https://github.com/LekoArts/gatsby-source-tmdb-example
  categories:
    - Open Source
    - Entertainment
    - Gallery
  featured: false
  built_by: LekoArts
  built_by_url: https://github.com/LekoArts
  description: >
    Source from The Movie Database (TMDb) API (v3) in Gatsby. This example is built with react-spring, React hooks and react-tabs and showcases the gatsby-source-tmdb plugin. It also has some client-only paths and uses gatsby-image.
- title: LANDR - Creative Tools for Musicians
  url: https://www.landr.com/
  main_url: https://www.landr.com/en/
  categories:
    - Music
    - Technology
    - Business
    - Entrepreneurship
    - Freelance
    - Marketing
    - Media
  featured: false
  built_by: LANDR
  built_by_url: https://twitter.com/landr_music
  description: >
    Marketing website built for LANDR. LANDR is a web application that provides tools for musicians to master their music (using artificial intelligence), collaborate with other musicians, and distribute their music to multiple platforms.
- title: ClinicJS
  url: https://clinicjs.org/
  main_url: https://clinicjs.org/
  categories:
    - Technology
    - Documentation
  featured: false
  built_by: NearForm
  built_by_url: https://www.nearform.com/
  description: >
    Tools to help diagnose and pinpoint Node.js performance issues.
- title: KOBIT
  main_url: https://kobit.in
  url: https://kobit.in
  description: Automated Google Analytics Report with everything you need and more
  featured: false
  categories:
    - Marketing
    - Blog
  built_by: mottox2
  built_by_url: https://mottox2.com
- title: Aleksander Hansson
  main_url: https://ahansson.com
  url: https://ahansson.com
  featured: false
  description: >
    Portfolio website for Aleksander Hansson
  categories:
    - Portfolio
    - Business
    - Freelance
    - Technology
    - Web Development
    - Consulting
  built_by: Aleksander Hansson
  built_by_url: https://www.linkedin.com/in/aleksanderhansson/
- title: Surfing Nosara
  main_url: https://www.surfingnosara.com
  url: https://www.surfingnosara.com
  description: Real estate, vacation, and surf report hub for Nosara, Costa Rica
  featured: false
  categories:
    - Business
    - Blog
    - Gallery
    - Marketing
  built_by: Desarol
  built_by_url: https://www.desarol.com
- title: Crispin Porter Bogusky
  url: https://cpbgroup.com/
  main_url: https://cpbgroup.com/
  description: >
    We solve the world’s toughest communications problems with the most quantifiably potent creative assets.
  categories:
    - Agency
    - Design
    - Marketing
  built_by: Crispin Porter Bogusky
  built_by_url: https://cpbgroup.com/
  featured: false
- title: graphene-python
  url: https://graphene-python.org
  main_url: https://graphene-python.org
  description: Graphene is a collaboratively funded project.Graphene-Python is a library for building GraphQL APIs in Python easily.
  categories:
    - Library
    - API
    - Documentation
  featured: false
- title: Engel & Völkers Ibiza Holiday Rentals
  main_url: https://www.ev-ibiza.com/
  url: https://www.ev-ibiza.com/
  featured: false
  built_by: Ventura Digitalagentur
  description: >
    Engel & Völkers, one of the most successful real estate agencies in the world, offers luxury holiday villas to rent in Ibiza.
  categories:
    - Travel
- title: Sylvain Hamann's personal website
  url: https://shamann.fr
  main_url: https://shamann.fr
  source_url: https://github.com/sylvhama/shamann-gatsby/
  description: >
    Sylvain Hamann, web developer from France
  categories:
    - Portfolio
    - Web Development
  built_by: Sylvain Hamann
  built_by_url: https://twitter.com/sylvhama
  featured: false
- title: Luca Crea's portfolio
  main_url: https://lcrea.github.io
  url: https://lcrea.github.io
  description: >
    Portfolio and personal website of Luca Crea, an Italian software engineer.
  categories:
    - Portfolio
  built_by: Luca Crea
  built_by_url: https://github.com/lcrea
  featured: false
- title: Escalade Sports
  main_url: https://www.escaladesports.com/
  url: https://www.escaladesports.com/
  categories:
    - E-commerce
    - Sports
  built_by: Escalade Sports
  built_by_url: https://www.escaladesports.com/
  featured: false
- title: Exposify
  main_url: https://www.exposify.de/
  url: https://www.exposify.de/
  description: >
    This is our German website built with Gatsby 2.0, Emotion and styled-system.
    Exposify is a proptech startup and builds technology for real estate businesses.
    We provide our customers with an elegant agent software in combination
    with beautifully designed and fast websites.
  categories:
    - Web Development
    - Real Estate
    - Agency
    - Marketing
  built_by: Exposify
  built_by_url: https://www.exposify.de/
  featured: false
- title: Steak Point
  main_url: https://www.steakpoint.at/
  url: https://www.steakpoint.at/
  description: >
    Steak Restaurant in Vienna, Austria (Wien, Österreich).
  categories:
    - Food
  built_by: Peter Kroyer
  built_by_url: https://www.peterkroyer.at/
  featured: false
- title: Takumon blog
  main_url: https://takumon.com
  url: https://takumon.com
  source_url: https://github.com/Takumon/blog
  description: Java Engineer's tech blog.
  featured: false
  categories:
    - Blog
  built_by: Takumon
  built_by_url: https://twitter.com/inouetakumon
- title: DayThirty
  main_url: https://daythirty.com
  url: https://daythirty.com
  description: DayThirty - ideas for the new year.
  featured: false
  categories:
    - Marketing
  built_by: Jack Oliver
  built_by_url: https://twitter.com/mrjackolai
- title: TheAgencyProject
  main_url: https://theagencyproject.co
  url: https://theagencyproject.co
  description: Agency model, without agency overhead.
  categories:
    - Agency
  built_by: JV-LA
  built_by_url: https://jv-la.com
- title: Karen Hou's portfolio
  main_url: https://www.karenhou.com/
  url: https://www.karenhou.com/
  categories:
    - Portfolio
  built_by: Karen H. Developer
  built_by_url: https://github.com/karenhou
  featured: false
- title: Jean Luc Ponty
  main_url: https://ponty.com
  url: https://ponty.com
  description: Official site for Jean Luc Ponty, French virtuoso violinist and jazz composer.
  featured: false
  categories:
    - Music
    - Entertainment
  built_by: Othermachines
  built_by_url: https://othermachines.com
- title: Rosewood Family Advisors
  main_url: https://www.rfallp.com/
  url: https://www.rfallp.com/
  description: Rosewood Family Advisors LLP (Palo Alto) provides a diverse range of family office services customized for ultra high net worth individuals.
  featured: false
  categories:
    - Finance
    - Business
  built_by: Othermachines
  built_by_url: https://othermachines.com
- title: Standing By Company
  main_url: https://standingby.company
  url: https://standingby.company
  description: A brand experience design company led by Scott Mackenzie and Trent Barton.
  featured: false
  categories:
    - Design
    - Web Development
  built_by: Standing By Company
  built_by_url: https://standingby.company
- title: Ashley Thouret
  main_url: https://www.ashleythouret.com
  url: https://www.ashleythouret.com
  description: Official website of Canadian soprano Ashley Thouret. Site designed by Stephen Bell.
  categories:
    - Portfolio
    - Music
  built_by: Michael Uloth
  built_by_url: https://www.michaeluloth.com
  featured: false
- title: The AZOOR Society
  main_url: https://www.azoorsociety.org
  url: https://www.azoorsociety.org
  description: The AZOOR Society is a UK-based charity committed to promoting awareness of Acute Zonal Occult Outer Retinopathy and assisting further research. Site designed by Stephen Bell.
  categories:
    - Community
    - Nonprofit
  built_by: Michael Uloth
  built_by_url: https://www.michaeluloth.com
  featured: false
- title: Gábor Fűzy pianist
  main_url: https://pianobar.hu
  url: https://pianobar.hu
  description: Gábor Fűzy pianist's official website built with Gatsby v2.
  categories:
    - Music
  built_by: Zoltán Bedi
  built_by_url: https://github.com/B3zo0
  featured: false
- title: Logicwind
  main_url: https://logicwind.com
  url: https://logicwind.com
  description: Website of Logicwind - JavaScript experts, Technology development agency & consulting.
  featured: false
  categories:
    - Portfolio
    - Agency
    - Web Development
    - Consulting
  built_by: Logicwind
  built_by_url: https://www.logicwind.com
- title: ContactBook.app
  main_url: https://contactbook.app
  url: https://contactbook.app
  description: Seamlessly share Contacts with G Suite team members
  featured: false
  categories:
    - Landing Page
    - Blog
  built_by: Logicwind
  built_by_url: https://www.logicwind.com
- title: Waterscapes
  main_url: https://waterscap.es
  url: https://waterscap.es/lake-monteynard/
  source_url: https://github.com/gaelbillon/Waterscapes-Gatsby-site
  description: Waterscap.es is a directory of bodies of water (creeks, ponds, waterfalls, lakes, etc) with information about each place such as how to get there, hike time, activities and photos and a map displayed with the Mapbox GL SJ npm package. It was developed with the goal of learning Gatsby. This website is based on the gatsby-contentful-starter and uses Contentful as CMS. It is hosted on Netlify. Hooks are setup with Bitbucket and Contentful to trigger a new build upon code or content changes. The data on Waterscap.es is a mix of original content and informations from the internets gathered and put together.
  categories:
    - Directory
    - Photography
    - Travel
  built_by: Gaël Billon
  built_by_url: https://gaelbillon.com
  featured: false
- title: Packrs
  url: https://www.packrs.co/
  main_url: https://www.packrs.co/
  description: >
    Packrs is a local delivery platform, one spot for all your daily requirements. On a single tap get everything you need at your doorstep.
  categories:
    - Marketing
    - Landing Page
    - Entrepreneurship
  built_by: Vipin Kumar Rawat
  built_by_url: https://github.com/aesthytik
  featured: false
- title: HyakuninIsshu
  main_url: https://hyakuninanki.net
  url: https://hyakuninanki.net
  source_url: https://github.com/rei-m/web_hyakuninisshu
  description: >
    HyakuninIsshu is a traditional Japanese card game.
  categories:
    - Education
    - Gallery
    - Entertainment
  built_by: Rei Matsushita
  built_by_url: https://github.com/rei-m/
  featured: false
- title: WQU Partners
  main_url: https://partners.wqu.org/
  url: https://partners.wqu.org/
  featured: false
  categories:
    - Marketing
    - Education
    - Landing Page
  built_by: Corey Ward
  built_by_url: http://www.coreyward.me/
- title: Federico Giacone
  url: https://federico.giac.one/
  main_url: https://federico.giac.one
  source_url: https://github.com/leopuleo/federico.giac.one
  description: >
    Digital portfolio for Italian Architect Federico Giacone.
  categories:
    - Portfolio
    - Gallery
  built_by: Leonardo Giacone
  built_by_url: https://github.com/leopuleo
  featured: false
- title: Station
  url: https://getstation.com/
  main_url: https://getstation.com/
  description: Station is the first smart browser for busy people. A single place for all of your web applications.
  categories:
    - Technology
    - Web Development
    - Productivity
  featured: false
- title: Vyron Vasileiadis
  url: https://fedonman.com/
  main_url: https://fedonman.com
  source_url: https://github.com/fedonman/fedonman-website
  description: Personal space of Vyron Vasileiadis aka fedonman, a Web & IoT Developer, Educator and Entrepreneur based in Athens, Greece.
  categories:
    - Portfolio
    - Technology
    - Web Development
    - Education
  built_by: Vyron Vasileiadis
  built_by_url: https://github.com/fedonman
- title: Fabien Champigny
  url: https://www.champigny.name/
  main_url: https://www.champigny.name/
  built_by_url: https://www.champigny.name/
  description: Fabien Champigny's personal blog. Entrepreneur, hacker and loves street photo.
  categories:
    - Blog
    - Gallery
    - Photography
    - Productivity
    - Entrepreneurship
  featured: false
- title: Alex Xie - Portfolio
  url: https://alexieyizhe.me/
  main_url: https://alexieyizhe.me/
  source_url: https://github.com/alexieyizhe/alexieyizhe.github.io
  description: >
    Personal website of Alex Yizhe Xie, a University of Waterloo Computer Science student and coding enthusiast.
  categories:
    - Blog
    - Portfolio
    - Web Development
  featured: false
- title: Dale Blackburn - Portfolio
  url: https://dakebl.co.uk/
  main_url: https://dakebl.co.uk/
  description: >
    Dale Blackburn's personal website and blog.
  categories:
    - Blog
    - Portfolio
    - Web Development
  featured: false
- title: Portfolio of Anthony Wiktor
  url: https://www.anthonydesigner.com/
  main_url: https://www.anthonydesigner.com/
  description: >
    Anthony Wiktor is a Webby Award-Winning Creative Director and Digital Designer twice named Hot 100 by WebDesigner Magazine. Anthony has over a decade of award-winning experience in design and has worked on projects across a diverse set of industries — from entertainment to consumer products to hospitality to technology. Anthony is a frequent lecturer at USC’s Annenberg School for Communication & Journalism and serves on the board of AIGA Los Angeles.
  categories:
    - Portfolio
    - Marketing
  built_by: Maciej Leszczyński
  built_by_url: https://twitter.com/_maciej
  featured: false
- title: Frame.io Workflow Guide
  main_url: https://workflow.frame.io
  url: https://workflow.frame.io
  description: >
    The web’s most comprehensive post-production resource, written by pro filmmakers, for pro filmmakers. Always expanding, always free.
  categories:
    - Education
  built_by: Frame.io
  built_by_url: https://frame.io
  featured: false
- title: MarcySutton.com
  main_url: https://marcysutton.com
  url: https://marcysutton.com
  description: >
    The personal website of web developer and accessibility advocate Marcy Sutton.
  categories:
    - Blog
    - Accessibility
    - Video
    - Photography
  built_by: Marcy Sutton
  built_by_url: https://marcysutton.com
  featured: true
- title: WPGraphQL Docs
  main_url: https://docs.wpgraphql.com
  url: https://docs.wpgraphql.com
  description: >
    Documentation for WPGraphQL, a free open-source WordPress plugin that provides an extendable GraphQL schema and API for any WordPress site.
  categories:
    - API
    - Documentation
    - Technology
    - Web Development
    - WordPress
  built_by: WPGraphQL
  built_by_url: https://wpgraphql.com
  featured: false
- title: Shine Lawyers
  main_url: https://www.shine.com.au
  url: https://www.shine.com.au
  description: >
    Shine Lawyers is an Australian legal services website built with Gatsby v2, Elasticsearch, Isso, and Geolocation services.
  categories:
    - Business
    - Blog
- title: Parallel Polis Kosice
  url: https://www.paralelnapoliskosice.sk/
  main_url: https://www.paralelnapoliskosice.sk/
  source_url: https://github.com/ParalelnaPolisKE/paralelnapoliskosice.sk
  description: >
    Parallel Polis is a collective of people who want to live in a more opened world. We look for possibilities and technologies (Bitcoin, the blockchain, reputation systems and decentralized technologies in general) that open new ways, make processes easier and remove unnecessary barriers. We want to create an environment that aims at education, discovering and creating better systems for everybody who is interested in freedom and independence.
  categories:
    - Blog
    - Education
    - Technology
  built_by: Roman Vesely
  built_by_url: https://romanvesely.
  featured: false
- title: Unda Solutions
  url: https://unda.com.au
  main_url: https://unda.com.au
  description: >
    A custom web application development company in Perth, WA
  categories:
    - Business
    - Freelance
    - Web Development
    - Technology
  featured: false
- title: BIGBrave
  main_url: https://bigbrave.digital
  url: https://bigbrave.digital
  description: >
    BIGBrave is a strategic design firm. We partner with our clients, big and small, to design & create human-centered brands, products, services and systems that are simple, beautiful and easy to use.
  categories:
    - Agency
    - Web Development
    - Marketing
    - Technology
    - WordPress
  built_by: Francois Brill | BIGBrave
  built_by_url: https://bigbrave.digital
  featured: false
- title: 5th Avenue Properties
  main_url: https://5thavenue.co.za
  url: https://5thavenue.co.za
  description: >
    5th Avenue Properties specializes in the leasing and sales of office space and industrial property. BIGBrave built the website in Gatsby with data from an API server (CRM) for all the property and consultant data, and WordPress for all the website content data and case studies. All forms on the website was also directly integrated into the CRM system to ensure no leads are lost. People cannot stop commenting on the speed of the site and the property search.
  categories:
    - Technology
    - WordPress
    - API
  built_by: Russel Povey and Francois Brill | BIGBrave
  built_by_url: https://bigbrave.digital
  featured: false
- title: Intsha Consulting
  main_url: https://intsha.co.za
  url: https://intsha.co.za
  description: >
    Intsha is a bespoke Human Resources consultancy firm offering expert Recruitment and Talent Management services in today's competitive marketplace. BIGBrave helped Intsha design and develop a bespoke online presense helping them stand out from the crowd.
  categories:
    - Consulting
    - Marketing
    - WordPress
  built_by: Evan Janovsky | BIGBrave
  built_by_url: https://bigbrave.digital
  featured: false
- title: MHW Law
  main_url: https://mhwlaw.ca
  url: https://mhwlaw.ca
  description: >
    MHW is a full service law firm that has offered legal representation and advice to clients locally and throughout British Columbia since 1984. BIGBrave helped MHW bring their website into the 21st century by offering the best and latest Gatsby site to help them stand our from the crowd.
  categories:
    - Law
    - Marketing
    - WordPress
  built_by: Evan Janovsky and Francois Brill | BIGBrave
  built_by_url: https://bigbrave.digital
  featured: false
- title: KegTracker
  main_url: https://www.kegtracker.co.za
  url: https://www.kegtracker.co.za
  description: >
    Keg Tracker is part of the Beverage Insights family and its sole aim is to provide you with the right data about your kegs to make better decisions. In today’s business landscape having the right information at your finger tips is crucial to the agility of your business.
  categories:
    - Food
    - Business
    - Technology
  built_by: Francois Brill | BIGBrave
  built_by_url: https://bigbrave.digital
  featured: false
- title: Mike Nichols
  url: https://www.mikenichols.me
  main_url: https://www.mikenichols.me
  description: >
    Portfolio site of Mike Nichols, a UX designer and product development lead.
  categories:
    - Portfolio
    - Technology
    - Web Development
  built_by: Mike Nichols
  featured: false
- title: Steve Haid
  url: https://www.stevehaid.com
  main_url: https://www.stevehaid.com
  description: >
    Steve Haid is a real estate agent and Professional Financial Planner (PFP) who has been helping clients achieve their investment goals since 2006. Site designed by Stephen Bell.
  categories:
    - Marketing
    - Real Estate
  built_by: Michael Uloth
  built_by_url: https://www.michaeluloth.com
- title: Incremental - Loyalty, Rewards and Incentive Programs
  main_url: https://www.incremental.com.au
  url: https://www.incremental.com.au
  description: >
    Sydney-based digital agency specialising in loyalty, rewards and incentive programs. WordPress backend; Cloudinary, YouTube and Hubspot form integration; query data displayed as animated SVG graphs; video background in the header.
  categories:
    - Agency
    - Portfolio
    - WordPress
  built_by: Incremental
  built_by_url: https://www.incremental.com.au
  featured: false
- title: Technica11y
  main_url: https://www.technica11y.org
  url: https://www.technica11y.org
  description: >
    Discussing challenges in technical accessibility.
  categories:
    - Accessibility
    - Education
    - Video
  built_by: Tenon.io
  built_by_url: https://tenon.io
  featured: false
- title: Matthew Secrist
  main_url: https://www.matthewsecrist.net
  url: https://www.matthewsecrist.net
  source_url: https://github.com/matthewsecrist/v3
  description: >
    Matthew Secrist's personal portfolio using Gatsby, Prismic and Styled-Components.
  categories:
    - Portfolio
    - Technology
    - Web Development
  built_by: Matthew Secrist
  built_by_url: https://www.matthewsecrist.net
  featured: false
- title: Node.js Dev
  main_url: https://nodejs.dev
  url: https://nodejs.dev
  source_url: https://github.com/nodejs/nodejs.dev
  description: >
    Node.js Foundation Website.
  categories:
    - Documentation
    - Web Development
  built_by: Node.js Website Redesign Working Group
  built_by_url: https://github.com/nodejs/website-redesign
  featured: false
- title: Sheffielders
  main_url: https://sheffielders.org
  url: https://sheffielders.org
  source_url: https://github.com/davemullenjnr/sheffielders
  description: >
    A collective of businesses, creatives, and projects based in Sheffield, UK.
  categories:
    - Directory
  built_by: Dave Mullen Jnr
  built_by_url: https://davemullenjnr.co.uk
  featured: false
- title: Stealth Labs
  url: https://stealthlabs.io
  main_url: https://stealthlabs.io
  description: >
    We design and develop for the web, mobile and desktop
  categories:
    - Portfolio
    - Web Development
  built_by: Edvins Antonovs
  built_by_url: https://edvins.io
  featured: false
- title: Constanzia Yurashko
  main_url: https://www.constanziayurashko.com
  url: https://www.constanziayurashko.com
  description: >
    Exclusive women's ready-to-wear fashion by designer Constanzia Yurashko.
  categories:
    - Portfolio
  built_by: Maxim Andries
  featured: false
- title: Algolia
  url: https://algolia.com
  main_url: https://algolia.com
  description: >
    Algolia helps businesses across industries quickly create relevant, scalable, and lightning fast search and discovery experiences.
  categories:
    - Web Development
    - Technology
    - Open Source
    - Featured
  built_by: Algolia
  featured: true
- title: GVD Renovations
  url: https://www.gvdrenovationsinc.com/
  main_url: https://www.gvdrenovationsinc.com/
  description: >
    GVD Renovations is a home improvement contractor with a well known reputation as a professional, quality contractor in California.
  categories:
    - Business
  built_by: David Krasniy
  built_by_url: http://dkrasniy.com
  featured: false
- title: Styled System
  url: https://styled-system.com/
  main_url: https://styled-system.com/
  source_url: https://github.com/styled-system/styled-system/tree/master/docs
  description: >
    Style props for rapid UI development.
  categories:
    - Design System
  built_by: Brent Jackson
  built_by_url: https://jxnblk.com/
- title: Timehacker
  url: https://timehacker.app
  main_url: https://timehacker.app
  description: >
    Procrastination killer, automatic time tracking app to skyrocket your productivity
  categories:
    - Productivity
    - App
    - Technology
    - Marketing
    - Landing Page
  built_by: timehackers
  featured: false
- title: Little & Big
  main_url: https://www.littleandbig.com.au/
  url: https://www.littleandbig.com.au/
  description: >
    Little & Big exists with the aim to create Websites, Apps, E-commerce stores
    that are consistently unique and thoughtfully crafted, every time.
  categories:
    - Agency
    - Design
    - Web Development
    - Portfolio
  built_by: Little & Big
  built_by_url: https://www.littleandbig.com.au/
  featured: false
- title: Cat Knows
  main_url: https://catnose99.com/
  url: https://catnose99.com/
  description: >
    Personal blog built with Gatsby v2.
  categories:
    - Blog
    - Web Development
  built_by: CatNose
  built_by_url: https://twitter.com/catnose99
  featured: false
- title: just some dev
  url: https://www.iamdeveloper.com
  main_url: https://www.iamdeveloper.com
  source_url: https://github.com/nickytonline/www.iamdeveloper.com
  description: >
    Just some software developer writing things ✏️
  categories:
    - Blog
  built_by: Nick Taylor
  built_by_url: https://www.iamdeveloper.com
  featured: false
- title: Keziah Moselle Blog
  url: https://blog.keziahmoselle.fr/
  main_url: https://blog.keziahmoselle.fr/
  source_url: https://github.com/KeziahMoselle/blog.keziahmoselle.fr
  description: >
    ✍️ A place to share my thoughts.
  categories:
    - Blog
  built_by: Keziah Moselle
  built_by_url: https://keziahmoselle.fr/
- title: xfuture's blog
  url: https://www.xfuture-blog.com/
  main_url: https://www.xfuture-blog.com/
  source_url: https://github.com/xFuture603/xfuture-blog
  description: >
    A blog about Devops, Web development, and my insights as a systems engineer.
  categories:
    - Blog
  built_by: Daniel Uhlmann
  built_by_url: https://www.xfuture-blog.com/
- title: Mayne's Blog
  main_url: https://gine.me/
  url: https://gine.me/page/1
  source_url: https://github.com/mayneyao/gine-blog
  featured: false
  categories:
    - Blog
    - Web Development
- title: Bakedbird
  url: https://bakedbird.com
  main_url: https://bakedbird.com
  description: >
    Eleftherios Psitopoulos - A frontend developer from Greece ☕
  categories:
    - Portfolio
    - Blog
  built_by: Eleftherios Psitopoulos
  built_by_url: https://bakedbird.com
- title: Aravind Balla
  url: https://aravindballa.com
  main_url: https://aravindballa.com
  source_url: https://github.com/aravindballa/website2017
  description: >
    Personal portfolio of Aravind Balla
  categories:
    - Portfolio
    - Blog
    - Web Development
  built_by: Aravind Balla
  built_by_url: https://aravindballa.com
- title: Kaleb McKelvey
  url: https://kalebmckelvey.com
  main_url: https://kalebmckelvey.com
  source_url: https://github.com/avatar-kaleb/kalebmckelvey-site
  description: >
    Personal portfolio of Kaleb McKelvey!
  categories:
    - Blog
    - Portfolio
  built_by: Kaleb McKelvey
  built_by_url: https://kalebmckelvey.com
  featured: false
- title: Michal Czaplinski
  url: https://czaplinski.io
  main_url: https://czaplinski.io
  source_url: https://github.com/michalczaplinski/michalczaplinski.github.io
  description: >
    Michal Czaplinski is a full-stack developer 🚀
  categories:
    - Portfolio
    - Web Development
  built_by: Michal Czaplinski mmczaplinski@gmail.com
  built_by_url: https://czaplinski.io
  featured: false
- title: Interactive Investor (ii)
  url: https://www.ii.co.uk
  main_url: https://www.ii.co.uk
  description: >
    Hybrid (static/dynamic) Gatsby web app for ii's free research, news and analysis, discussion and product marketing site.
  categories:
    - Business
    - Finance
    - Technology
  built_by: Interactive Investor (ii)
  built_by_url: https://www.ii.co.uk
  featured: false
- title: Weingut Goeschl
  url: https://www.weingut-goeschl.at/
  main_url: https://www.weingut-goeschl.at/
  description: >
    Weingut Goeschl is a family winery located in Gols, Burgenland in Austria (Österreich)
  categories:
    - E-commerce
    - Business
  built_by: Peter Kroyer
  built_by_url: https://www.peterkroyer.at/
  featured: false
- title: Hash Tech Guru
  url: https://hashtech.guru
  main_url: https://hashtech.guru
  description: >
    Software Development Training School and Tech Blog
  categories:
    - Blog
    - Education
  built_by: Htet Wai Yan Soe
  built_by_url: https://github.com/johnreginald
- title: AquaGruppen Vattenfilter
  url: https://aquagruppen.se
  main_url: https://aquagruppen.se/
  description: >
    Water filter and water treatment products in Sweden
  categories:
    - Business
    - Technology
  built_by: Johan Eliasson
  built_by_url: https://github.com/elitan
  featured: false
- title: Josef Aidt
  url: https://josefaidt.dev
  main_url: https://josefaidt.dev
  source_url: https://github.com/josefaidt/josefaidt.github.io
  description: >
    Personal website, blog, portfolio for Josef Aidt
  categories:
    - Portfolio
    - Blog
    - Web Development
  built_by: Josef Aidt
  built_by_url: https://twitter.com/garlicbred
- title: How To egghead
  main_url: https://howtoegghead.com/
  url: https://howtoegghead.com/
  source_url: https://github.com/eggheadio/how-to-egghead
  featured: false
  built_by: egghead.io
  built_by_url: https://egghead.io
  description: >
    How to become an egghead instructor or reviewer
  categories:
    - Documentation
    - Education
- title: Sherpalo Ventures
  main_url: https://www.sherpalo.com/
  url: https://www.sherpalo.com/
  featured: false
  categories:
    - Finance
    - Business
    - Technology
  built_by: Othermachines
  built_by_url: https://othermachines.com
- title: WrapCode
  url: https://www.wrapcode.com
  main_url: https://www.wrapcode.com
  description: >
    A full stack blog on Microsoft Azure, JavaScript, DevOps, AI and Bots.
  categories:
    - Blog
    - Technology
    - Web Development
  built_by: Rahul P
  built_by_url: https://twitter.com/_rahulpp
  featured: false
- title: Kirankumar Ambati's Portfolio
  url: https://www.kirankumarambati.me
  main_url: https://www.kirankumarambati.me
  description: >
    Personal website, blog, portfolio of Kirankumar Ambati
  categories:
    - Blog
    - Portfolio
    - Web Development
  built_by: Kirankumar Ambati
  built_by_url: https://github.com/kirankumarambati
  featured: false
- title: Rou Hun Fan's portfolio
  main_url: https://flowen.me
  url: https://flowen.me
  description: >
    Portfolio of creative developer Rou Hun Fan. Built with Gatsby v2 &amp; Greensock drawSVG.
  categories:
    - Portfolio
  built_by: Rou Hun Fan Developer
  built_by_url: https://flowen.me
  featured: false
- title: chadly.net
  url: https://www.chadly.net
  main_url: https://www.chadly.net
  source_url: https://github.com/chadly/chadly.net
  description: >
    Personal tech blog by Chad Lee.
  categories:
    - Blog
    - Technology
    - Web Development
  built_by: Chad Lee
  built_by_url: https://github.com/chadly
  featured: false
- title: CivicSource
  url: https://www.civicsource.com
  main_url: https://www.civicsource.com
  description: >
    Online auction site to purchase tax-distressed properties from local taxing authorities.
  categories:
    - Real Estate
    - Government
  featured: false
- title: SpotYou
  main_url: https://spotyou.joshglazer.com
  url: https://spotyou.joshglazer.com
  source_url: https://github.com/joshglazer/spotyou
  description: >
    SpotYou allows you to watch your favorite music videos on Youtube based on your Spotify Preferences
  categories:
    - Entertainment
    - Music
  built_by: Josh Glazer
  built_by_url: https://linkedin.com/in/joshglazer/
  featured: false
- title: Hesam Kaveh's blog
  description: >
    A blog with great seo that using gatsby-source-wordpress to fetch posts from backend
  main_url: https://hesamkaveh.com/
  url: https://hesamkaveh.com/
  source_url: https://github.com/hesamkaveh/sansi
  featured: false
  categories:
    - Blog
    - WordPress
- title: Oliver Gomes Portfolio
  main_url: https://oliver-gomes.github.io/v4/
  url: https://oliver-gomes.github.io/v4/
  description: >
    As an artist and a web designer/developer, I wanted to find a way to present these two portfolios in a way that made sense.  I felt with new found power of speed, Gatsby helped keep my creativity intact with amazing response and versatility. I felt my butter smooth transition felt much better in user perspective and super happy with the power of Gatsby.
  categories:
    - Portfolio
    - Web Development
    - Blog
  built_by: Oliver Gomes
  built_by_url: https://github.com/oliver-gomes
  featured: false
- title: Patrik Szewczyk
  url: https://www.szewczyk.cz/
  main_url: https://www.szewczyk.cz/
  description: >
    Patrik Szewczyk – JavaScript, TypeScript, React, Node.js developer, Redux, Reason
  categories:
    - Portfolio
  built_by: Patrik Szewczyk
  built_by_url: https://linkedin.com/in/thepatriczek/
  featured: false
- title: Jacob Cofman's Blog
  description: >
    Personal blog / portfolio about Jacob Cofman.
  main_url: https://jcofman.de/
  url: https://jcofman.de/
  source_url: https://github.com/JCofman/jc-website
  featured: false
  categories:
    - Blog
    - Portfolio
- title: re-geo
  description: >
    re-geo is react based geo cities style component.
  main_url: https://re-geo.netlify.app/
  url: https://re-geo.netlify.app/
  source_url: https://github.com/sadnessOjisan/re-geo-lp
  categories:
    - Open Source
  built_by: sadnessOjisan
  built_by_url: https://twitter.com/sadnessOjisan
  featured: false
- title: Luis Cestou Portfolio
  description: >
    Portfolio of graphic + interactive designer Luis Cestou.
  main_url: https://luiscestou.com
  url: https://luiscestou.com
  source_url: https://github.com/lcestou/luiscestou.com
  built_by: Luis Cestou contact@luiscestou.com
  built_by_url: https://luiscestou.com
  featured: false
  categories:
    - Portfolio
    - Web Development
- title: Data Hackers
  url: https://datahackers.com.br/
  main_url: https://datahackers.com.br/
  description: >
    Official website for the biggest portuguese-speaking data science community. Makes use of several data sources such as podcasts from Anchor, messages from Slack, newsletters from MailChimp and blog posts from Medium. The unique visual design also had its hurdles and was quite fun to develop!
  categories:
    - Blog
    - Education
    - Podcast
    - Technology
  built_by: Kaordica
  built_by_url: https://kaordica.design
  featured: false
- title: TROMAQ
  url: https://www.tromaq.com/
  main_url: https://www.tromaq.com/
  description: >
    TROMAQ executes earthmoving services and rents heavy machinery for construction work. Even with the lack of good photography, their new site managed to pass a solid and trustworthy feeling to visitors during testing and they're already seeing the improvement in brand awareness, being the sole player with a modern website in their industry.
  categories:
    - Marketing
  built_by: Kaordica
  built_by_url: https://kaordica.design
  featured: false
- title: Novida Consulting
  url: https://www.novidaconsultoria.com.br
  main_url: https://www.novidaconsultoria.com.br
  description: >
    Novida’s goal was to position itself as a solid, exclusive and trustworthy brand for families looking for a safe financial future… We created a narrative and visual design that highlight their exclusivity.
  categories:
    - Marketing
  built_by: Kaordica
  built_by_url: https://kaordica.design
  featured: false
- title: We Are Clarks
  url: https://www.weareclarks.com
  main_url: https://www.weareclarks.com
  source_url: https://github.com/abeaclark/weareclarks
  description: >
    A family travel blog.
  categories:
    - Blog
    - Travel
  built_by: Abe Clark
  built_by_url: https://www.linkedin.com/in/abrahamclark/
  featured: false
- title: Guillaume Briday's Blog
  main_url: https://guillaumebriday.fr/
  url: https://guillaumebriday.fr/
  source_url: https://github.com/guillaumebriday/guillaumebriday.fr
  description: >
    My personal blog built with Gatsby and Tailwind CSS.
  categories:
    - Blog
    - Web Development
    - Technology
  built_by: Guillaume Briday
  built_by_url: https://guillaumebriday.fr/
  featured: false
- title: Jean Regisser's Portfolio
  main_url: https://jeanregisser.com/
  url: https://jeanregisser.com/
  source_url: https://github.com/jeanregisser/jeanregisser.com
  featured: false
  description: >
    Portfolio of software engineer Jean Regisser.
  categories:
    - Portfolio
    - Mobile Development
  built_by: Jean Regisser
  built_by_url: https://jeanregisser.com/
- title: Chase Ohlson
  url: https://chaseohlson.com
  main_url: https://chaseohlson.com
  description: >
    Portfolio of frontend engineer & web developer Chase Ohlson.
  categories:
    - Portfolio
    - Web Development
  built_by: Chase Ohlson
  built_by_url: https://chaseohlson.com
  featured: false
- title: Zach Schnackel
  url: https://zslabs.com
  main_url: https://zslabs.com
  source_url: https://github.com/zslabs/zslabs.com
  description: >
    Portfolio site for UI/Motion Developer, Zach Schnackel.
  categories:
    - Portfolio
    - Web Development
  built_by: Zach Schnackel
  built_by_url: https://zslabs.com
- title: Gremlin
  url: https://www.gremlin.com
  main_url: https://www.gremlin.com
  description: >
    Gremlin's Failure as a Service finds weaknesses in your system before they cause problems.
  categories:
    - Marketing
- title: Headless.page
  main_url: https://headless.page/
  url: https://headless.page/
  description: >
    Headless.page is a directory of e-commerce sites featuring headless architecture, PWA features and / or the latest JavaScript technology.
  categories:
    - Directory
    - E-commerce
  built_by: Subscribe Pro
  built_by_url: https://www.subscribepro.com/
  featured: false
- title: Ouracademy
  main_url: https://our-academy.org/
  url: https://our-academy.org/
  source_url: https://github.com/ouracademy/website
  description: >
    Ouracademy is an organization that promoves the education in software development through blog posts & videos smiley.
  categories:
    - Open Source
    - Blog
    - Education
  built_by: Ouracademy
  built_by_url: https://github.com/ouracademy
  featured: false
- title: Tenon.io
  main_url: https://tenon.io
  url: https://tenon.io
  description: >
    Tenon.io is an accessibility tooling, services and consulting company.
  categories:
    - API
    - Accessibility
    - Business
    - Consulting
    - Technology
  built_by: Tenon.io
  built_by_url: https://tenon.io
  featured: false
- title: Projectival
  url: https://www.projectival.de/
  main_url: https://www.projectival.de/
  description: >
    Freelancer Online Marketing & Web Development in Cologne, Germany
  categories:
    - Freelance
    - Marketing
    - Web Development
    - Blog
    - Consulting
    - SEO
    - Business
  built_by: Sascha Klapetz
  built_by_url: https://www.projectival.de/
  featured: false
- title: Hetzner Online Community
  main_url: https://community.hetzner.com
  url: https://community.hetzner.com
  description: >
    Hetzner Online Community provides a free collection of high-quality tutorials, which are based on free and open source software, on a variety of topics such as development, system administration, and other web technology.
  categories:
    - Web Development
    - Technology
    - Programming
    - Open Source
    - Community
  built_by: Hetzner Online GmbH
  built_by_url: https://www.hetzner.com/
  featured: false
- title: AGYNAMIX
  url: https://www.agynamix.de/
  main_url: https://www.agynamix.de/
  source_url: https://github.com/tuhlmann/agynamix.de
  description: >
    Full Stack Java, Scala, Clojure, TypeScript, React Developer in Thalheim, Germany
  categories:
    - Freelance
    - Web Development
    - Programming
    - Blog
    - Consulting
    - Portfolio
    - Business
  built_by: Torsten Uhlmann
  built_by_url: https://www.agynamix.de/
  featured: false
- title: syracuse.io
  url: https://syracuse.io
  main_url: https://syracuse.io
  source_url: https://github.com/syracuseio/syracuseio/
  description: >
    Landing page for Syracuse NY Software Development Meetup Groups
  categories:
    - Community
  built_by: Benjamin Lannon
  built_by_url: https://lannonbr.com
- title: Render Documentation
  main_url: https://render.com/docs
  url: https://render.com/docs
  description: >
    Render is the easiest place to host your sites and apps. We use Gatsby for everything on https://render.com, including our documentation. The site is deployed on Render as well! We also have a guide to deploying Gatsby apps on Render: https://render.com/docs/deploy-gatsby.
  categories:
    - Web Development
    - Programming
    - Documentation
    - Technology
  built_by: Render Developers
  built_by_url: https://render.com
  featured: false
- title: prima
  url: https://www.prima.co
  main_url: https://www.prima.co
  description: >
    Discover industry-defining wellness content and trusted organic hemp CBD products safely supporting wellness, stress, mood, skin health, and balance.
  categories:
    - Blog
    - E-commerce
    - Education
  built_by: The Couch
  built_by_url: https://thecouch.nyc
- title: Gatsby Guides
  url: https://gatsbyguides.com/
  main_url: https://gatsbyguides.com/
  description: >
    Free tutorial course about using Gatsby with a CMS.
  categories:
    - Education
    - Documentation
    - Web Development
  built_by: Osio Labs
  built_by_url: https://osiolabs.com/
  featured: false
- title: Architude
  url: https://architudedesign.com
  main_url: https://architudedesign.com
  description: >
    筑冶 Architude International Design Consultants
  categories:
    - Design
    - Landing Page
    - Gallery
  built_by: Neo Nie
  built_by_url: https://github.com/nihgwu
  featured: false
- title: Arctica
  url: https://arctica.io
  main_url: https://arctica.io
  description: >
    Arctica specialises in purpose-built websites and progressive web applications with user optimal experiences, tailored to meet the objectives of your business.
  categories:
    - Portfolio
    - Agency
    - Design
    - Web Development
  built_by: Arctica
  built_by_url: https://arctica.io
  featured: false
- title: David Brookes
  url: https://davidbrookes.me
  main_url: https://davidbrookes.me
  description: >
    Specialising in crafting stylish, high performance websites and applications that get results, using the latest cutting edge web development technologies.
  categories:
    - Portfolio
    - Freelance
    - Web Development
  built_by: Arctica
  built_by_url: https://arctica.io
  featured: false
- title: Dennis Morello
  url: https://morello.dev
  main_url: https://morello.dev
  source_url: https://gitlab.com/dennismorello/dev-blog
  description: >
    morello.dev is a development and technology blog written by Dennis Morello.
  categories:
    - Blog
    - Education
    - Web Development
    - Open Source
    - Technology
  built_by: Dennis Morello
  built_by_url: https://twitter.com/dennismorello
  featured: false
- title: BaseTable
  url: https://autodesk.github.io/react-base-table/
  main_url: https://autodesk.github.io/react-base-table/
  source_url: https://github.com/Autodesk/react-base-table
  description: >
    BaseTable is a react table component to display large data set with high performance and flexibility.
  categories:
    - Web Development
    - Documentation
    - Open Source
  built_by: Neo Nie
  built_by_url: https://github.com/nihgwu
  featured: false
- title: herper.io
  url: https://herper.io/
  main_url: https://herper.io/
  description: >
    Portfolio website for Jacob Herper - a Front End Web Developer with a passion for all things digital. I have more than 10 years experience working in web development.
  categories:
    - Portfolio
    - Web Development
    - Freelance
    - Design
    - SEO
  built_by: Jacob Herper
  built_by_url: https://github.com/jakeherp
  source_url: https://github.com/jakeherp/portfolio
  featured: false
- title: Artem Sapegin Photography
  description: >
    Photography portfolio and blog of Artem Sapegin, an award-losing photographer living in Berlin, Germany. Landscapes, cityscapes and dogs.
  main_url: https://morning.photos/
  url: https://morning.photos/
  source_url: https://github.com/sapegin/morning.photos
  categories:
    - Portfolio
    - Photography
  built_by: Artem Sapegin
  built_by_url: https://github.com/sapegin
- title: Pattyrn
  main_url: https://pattyrn.com
  url: https://pattyrn.com
  description: >
    Pattyrn uses advanced machine learning AI to analyze the platform’s your teams use, making it easy to solve performance problems, reduce bottlenecks, and monitor culture health to optimize your ROI and help boost performance without causing burn out.
  categories:
    - Marketing
    - Technology
  built_by: Pattyrn
  built_by_url: https://twitter.com/Pattyrn4
  featured: false
- title: Intranet Italia Day
  main_url: https://www.intranetitaliaday.it/en
  url: https://www.intranetitaliaday.it/en
  description: >
    The Italian event dedicated to the digital workplace that focuses on planning, governance and company intranet management
  categories:
    - Event
    - Conference
  built_by: Ariadne Digital
  built_by_url: https://www.ariadnedigital.it
  featured: false
- title: Textually Stylo
  main_url: https://www.textually.net
  url: https://www.textually.net
  description: >
    Stylo Markdown writing App marketing/documentation website by Textually Inc.
  categories:
    - Marketing
    - Technology
    - Blog
    - Documentation
  built_by: Sébastien Hamel
  built_by_url: https://www.textually.net
  featured: false
- title: OneDeck
  main_url: https://www.onedeck.co
  url: https://www.onedeck.co
  description: >
    OneDeck is a simple yet powerful tool for creating and sharing your one-page investment summary in under 10 minutes.
  categories:
    - Finance
    - Technology
  built_by: William Neill
  built_by_url: https://twitter.com/williamneill
  featured: false
- title: Assortment
  main_url: https://assortment.io
  url: https://assortment.io
  description: >
    Assortment aims to provide detailed tutorials (and more) for developers of all skill levels within the Web Development Industry. Attempting to cut out the fluff and arm you with the facts.
  categories:
    - Blog
    - Web Development
  built_by: Luke Whitehouse
  built_by_url: https://twitter.com/_lukewh
  featured: false
- title: Mission42
  main_url: https://mission42.zauberware.com
  url: https://mission42.zauberware.com
  description: >
    A landing page for the mobile app Mission42. Mission42 wants to help you learn new skills.
  categories:
    - App
    - Learning
    - Education
    - Landing Page
  built_by: Philipp Siegmund, zauberware
  built_by_url: https://www.zauberware.com
- title: Altstadtdomizil Idstein
  main_url: http://www.altstadtdomizil-idstein.de/
  url: http://www.altstadtdomizil-idstein.de/
  description: >
    A landing page for a holiday apartment in Idstein, Germany.
  categories:
    - Landing Page
    - Travel
    - Real Estate
  built_by: Simon Franzen, zauberware
  built_by_url: https://www.zauberware.com
- title: Gerald Martinez Dev
  main_url: https://gmartinez.dev/
  url: https://gmartinez.dev/
  source_url: https://github.com/nephlin7/gmartinez.dev
  description: >
    Personal website for show my skills and my works.
  categories:
    - Web Development
    - Portfolio
  built_by: Gerald Martinez
  built_by_url: https://twitter.com/GeraldM_92
  featured: false
- title: Becreatives
  main_url: https://becreatives.com
  url: https://becreatives.com
  featured: false
  description: >
    Digital software house. Enlights ideas. Think smart execute harder.
  categories:
    - Technology
    - Web Development
    - Agency
    - Marketing
  built_by: Becreatives
  built_by_url: https://becreatives.com
- title: Paul Clifton Photography
  main_url: https://paulcliftonphotography.com
  url: https://paulcliftonphotography.com
  featured: false
  description: >
    A full migration from WordPress to GatsbyJS and DatoCMS. Includes custom cropping on images as viewport changes size and also an infinity scroll that doesn't preload all of the results.
  categories:
    - Blog
    - Portfolio
    - Gallery
    - Photography
  built_by: Little Wolf Studio
  built_by_url: https://littlewolfstudio.co.uk
- title: Atte Juvonen - Blog
  url: https://www.attejuvonen.fi/
  main_url: https://www.attejuvonen.fi/
  source_url: https://github.com/baobabKoodaa/blog
  description: >
    Tech-oriented personal blog covering topics like AI, data, voting, game theory, infosec and software development.
  categories:
    - Blog
    - Data
    - JavaScript
    - Programming
    - Science
    - Security
    - Technology
    - Web Development
  featured: false
- title: Kibuk Construction
  url: https://kibukconstruction.com/
  main_url: https://kibukconstruction.com/
  description: >
    Kibuk Construction is a fully licensed and insured contractor specializing in Siding, Decks, Windows & Doors!
  categories:
    - Business
  built_by: David Krasniy
  built_by_url: http://dkrasniy.com
- title: RedCarpetUp
  main_url: https://www.redcarpetup.com
  url: https://www.redcarpetup.com/
  description: >
    RedCarpetUp's home page for a predominantly mobile-only customer base in India with major constraints on bandwidth availability
  categories:
    - Finance
  built_by: RedCarpet Dev Team
  built_by_url: https://www.redcarpetup.com
  featured: false
- title: talita traveler
  url: https://talitatraveler.com/
  main_url: https://talitatraveler.com/
  source_url: https://github.com/afuh/talitatraveler
  description: >
    Talita Traveler's personal blog.
  categories:
    - Blog
  built_by: Axel Fuhrmann
  built_by_url: https://axelfuhrmann.com/
  featured: false
- title: Pastelería el Progreso
  url: https://pasteleriaelprogreso.com/
  main_url: https://pasteleriaelprogreso.com/
  source_url: https://github.com/afuh/elprogreso
  description: >
    Famous bakery in Buenos Aires.
  categories:
    - Food
    - Gallery
  built_by: Axel Fuhrmann
  built_by_url: https://axelfuhrmann.com/
  featured: false
- title: Maitrik's Portfolio
  url: https://www.maitrikpatel.com/
  main_url: https://www.maitrikpatel.com/
  source_url: https://github.com/maitrikjpatel/portfolio
  description: >
    Portfolio of a Front-End Developer / UX Designer who designs and develops pixel perfect user interface, experiences and web applications.
  categories:
    - Portfolio
    - Blog
    - Design
    - Web Development
  built_by: Maitrik Patel
  built_by_url: https://www.maitrikpatel.com/
  featured: false
- title: PicPick
  url: https://picpick.app/
  main_url: https://picpick.app/
  description: >
    All-in-one Graphic Design Tool, Screen Capture Software, Image Editor, Color Picker, Pixel Ruler and More
  categories:
    - Productivity
    - App
    - Technology
  built_by: NGWIN
  built_by_url: https://picpick.app/
  featured: false
- title: Ste O'Neill
  main_url: https://www.steoneill.dev
  url: https://www.steoneill.dev
  description: >
    MVP of a portfolio site for a full stack UK based developer.
  categories:
    - Blog
    - Portfolio
  built_by: Ste O'Neill
  built_by_url: https://steoneill.dev
  featured: false
- title: Filipe Santos Correa's Portfolio
  description: >
    Filipe's Personal About Me / Portfolio.
  main_url: https://filipesantoscorrea.com/
  url: https://filipesantoscorrea.com/
  source_url: https://github.com/Safi1012/filipesantoscorrea.com
  featured: false
  categories:
    - Portfolio
- title: Progressive Massachusetts Legislator Scorecard
  main_url: https://scorecard.progressivemass.com
  url: https://scorecard.progressivemass.com
  featured: false
  source_url: https://github.com/progressivemass/legislator-scorecard
  description: >
    Learn about MA state legislators' voting records through a progressive lens
  categories:
    - Government
    - Education
  built_by: Alex Holachek
  built_by_url: https://alex.holachek.com/
- title: Jeff Wolff – Portfolio
  main_url: https://www.jeffwolff.net
  url: https://www.jeffwolff.net
  featured: false
  description: >
    A guy from San Diego who makes websites.
  categories:
    - Blog
    - Portfolio
    - Web Development
- title: Jp Valery – Portfolio
  main_url: https://jpvalery.photo
  url: https://jpvalery.photo
  featured: false
  description: >
    Self-taught photographer documenting spaces and people
  categories:
    - Portfolio
    - Photography
- title: Prevue
  main_url: https://www.prevue.io
  url: https://www.prevue.io
  featured: false
  description: >
    All in One Prototyping Tool For Vue Developers
  categories:
    - Open Source
    - Web Development
- title: Gold Medal Flour
  main_url: https://www.goldmedalflour.com
  url: https://www.goldmedalflour.com
  description: >
    Gold Medal Four is a brand of flour products owned by General Mills. The new site was built using Gatsby v2 with data sources from WordPress and an internal recipe API, and features multifaceted recipe filtering and a modified version of Gatsby Image to support art direction images.
  categories:
    - Food
  built_by: General Mills Branded Sites Dev Team
  built_by_url: https://www.generalmills.com
  featured: false
- title: Fifth Gait Technologies
  main_url: https://5thgait.com
  url: https://5thgait.com
  featured: false
  description: >
    Fifth Gait is a small business in the defense and space industry that is run and owned by physicists and engineers that have worked together for decades. The site was built using Gatsby V2.
  categories:
    - Government
    - Science
    - Technology
  built_by: Jonathan Z. Fisher
  built_by_url: https://jonzfisher.com
- title: Sal's Pals
  main_url: https://www.sals-pals.net
  url: https://www.sals-pals.net
  featured: false
  description: >
    Sal's Pals is a professional dog walking and pet sitting service based in Westfield, NJ. New site built with gatsby v2.
  categories:
    - Business
- title: Zuyet Awarmatrip
  main_url: https://www.zuyetawarmatrip.com
  url: https://www.zuyetawarmatrip.com
  featured: false
  description: >
    Zuyet Awarmatrip is a subsidiary identity within the personal ecosystem of Zuyet Awarmatik, focusing on travel and photography.
  categories:
    - Travel
    - Photography
  built_by: Zuyet Awarmatik
- title: manuvel.be
  url: https://www.manuvel.be
  main_url: https://www.manuvel.be
  source_url: https://github.com/riencoertjens/manuvelsite
  description: >
    Cycling themed café coming this april in Sint Niklaas, Belgium. One page with funky css-grid and gatsby-image trickery!
  categories:
    - Food
  built_by: WEBhart
  built_by_url: https://www.web-hart.com
  featured: false
- title: WEBhart
  url: https://www.web-hart.com
  main_url: https://www.web-hart.com
  description: >
    Hi, I'm Rien (pronounced Reen) from Belgium but based in Girona, Spain. I'm an autodidact, committed to learning until the end of time.
  categories:
    - Portfolio
    - Design
    - Web Development
    - Freelance
  built_by: WEBhart
  built_by_url: https://www.web-hart.com
  featured: false
- title: nicdougall.com
  url: https://nicdougall.netlify.app/
  main_url: https://nicdougall.netlify.app/
  source_url: https://github.com/riencoertjens/nicdougall.com
  description: >
    Athlete website with Netlify CMS for blog content.
  categories:
    - Blog
  built_by: WEBhart
  built_by_url: https://www.web-hart.com
  featured: false
- title: Lebuin D'Haese
  url: https://www.lebuindhaese.be/
  main_url: https://www.lebuindhaese.be/
  description: >
    Artist portfolio website. Powered by a super simple Netlify CMS to easily add blog posts or new art pieces.
  categories:
    - Portfolio
    - Blog
  built_by: WEBhart
  built_by_url: https://www.web-hart.com
  featured: false
- title: Iefke Molenstra
  url: https://www.iefke.be/
  main_url: https://www.iefke.be/
  description: >
    Artist portfolio website. Powered by a super simple Netlify CMS to easily add blog posts or new art pieces.
  categories:
    - Portfolio
    - Blog
  built_by: WEBhart
  built_by_url: https://www.web-hart.com
  featured: false
- title: The Broomwagon
  url: https://www.thebroomwagongirona.com/
  main_url: https://www.thebroomwagongirona.com/
  description: >
    foodtruck style coffee by pro cyclist Robert Gesink. The site has a webshop with merchandise and coffee beans.
  categories:
    - E-commerce
  built_by: WEBhart
  built_by_url: https://www.web-hart.com
- title: Pella Windows and Doors
  main_url: https://www.pella.com
  url: https://www.pella.com
  featured: false
  description: >
    The Pella Corporation is a privately held window and door manufacturing
  categories:
    - Business
- title: tinney.dev
  url: https://tinney.dev
  main_url: https://tinney.dev
  source_url: https://github.com/cdtinney/tinney.dev
  description: >
    Personal portfolio/blog of Colin Tinney
  categories:
    - Blog
    - Portfolio
    - Open Source
  built_by: Colin Tinney
  built_by_url: https://tinney.dev
  featured: false
- title: Monkeywrench Books
  main_url: https://monkeywrenchbooks.org
  url: https://monkeywrenchbooks.org
  description: >
    Monkeywrench Books is an all-volunteer, collectively-run bookstore and event space in Austin, TX
  categories:
    - Business
    - Community
    - Education
  built_by: Monkeywrench Books
  built_by_url: https://monkeywrenchbooks.org
- title: DeepMay.io
  main_url: https://deepmay.io
  url: https://deepmay.io
  description: >
    DeepMay is an experimental new tech bootcamp in the mountains of North Carolina.
  categories:
    - Event
    - Community
    - Technology
    - Marketing
  built_by: DeepMay
  built_by_url: https://twitter.com/deepmay_io
  featured: false
- title: Liferay.Design
  main_url: https://liferay.design
  url: https://liferay.design
  source_url: https://github.com/liferay-design/liferay.design
  description: >
    Liferay.Design is home to some of the freshest open-source designers who love to share articles and other resources for the Design Community.
  categories:
    - Blog
    - Community
    - Design
    - Marketing
    - Open Source
    - Technology
    - User Experience
  built_by: Liferay Designers
  built_by_url: https://twitter.com/liferaydesign
  featured: false
- title: Front End Remote Jobs
  main_url: https://frontendremotejobs.com
  url: https://frontendremotejobs.com
  source_url: https://github.com/benjamingrobertson/remotefrontend
  description: >
    Front End Remote Jobs features fully remote jobs for front end developers.
  categories:
    - WordPress
    - Web Development
  built_by: Ben Robertson
  built_by_url: https://benrobertson.io
  featured: false
- title: Penrose Grand Del Mar
  main_url: https://penroseatthegrand.com
  url: https://penroseatthegrand.com
  description: >
    Penrose Grand Del Mar is a luxury housing project coming soon.
  categories:
    - Real Estate
    - Design
  built_by: Chase Ohlson
  built_by_url: https://chaseohlson.com
- title: JustGraphQL
  url: https://www.justgraphql.com/
  main_url: https://www.justgraphql.com/
  source_url: https://github.com/Novvum/justgraphql
  description: >
    JustGraphQL helps developers quickly search and filter through GraphQL resources, tools, and articles.
  categories:
    - Open Source
    - Web Development
    - Technology
  built_by: Novvum
  built_by_url: https://www.novvum.io/
  featured: false
- title: Peter Macinkovic Personal Blog
  url: https://peter.macinkovic.id.au/
  main_url: https://peter.macinkovic.id.au/
  source_url: https://github.com/inkovic/peter-macinkovic-static-site
  description: >
    Personal Website and Blog of e-commerce SEO Specialist and Digital Marketer Peter Macinkovic.
  categories:
    - SEO
    - Marketing
    - Blog
  featured: false
- title: NH Hydraulikzylinder
  main_url: https://nh-hydraulikzylinder.com
  url: https://nh-hydraulikzylinder.com
  description: >
    High quality & high performance hydraulic cylinders manufactured in Austria based on the clients requirements
  categories:
    - Business
  built_by: MangoART
  built_by_url: https://www.mangoart.at
  featured: false
- title: Frauennetzwerk Linz-Land
  main_url: https://frauennetzwerk-linzland.net
  url: https://frauennetzwerk-linzland.net
  description: >
    Homepage for the local women's association providing support to people in need offline and online (Livechat integration)
  categories:
    - Nonprofit
  built_by: MangoART
  built_by_url: https://www.mangoart.at
  featured: false
- title: Mein Traktor
  main_url: http://www.mein-traktor.at/
  url: http://www.mein-traktor.at/
  description: >
    Homepage of a the main importer of SAME and Lamborghini Tractors in Austria with customer support area
  categories:
    - Business
    - App
  built_by: MangoART
  built_by_url: https://www.mangoart.at
  featured: false
- title: Lamborghini Traktoren
  main_url: https://lamborghini-traktor.at
  url: https://lamborghini-traktor.at
  description: >
    Lamborghini Tractors - Landing page for the brand in Austria
  categories:
    - Business
  built_by: MangoART
  built_by_url: https://www.mangoart.at
  featured: false
- title: Holly Lodge Community Centre - Highgate, London
  main_url: https://www.hlcchl.org/
  url: https://www.hlcchl.org/
  source_url: https://github.com/eugelogic/hlcchl-gatsby
  description: >
    The Holly Lodge Community Centre - Highgate, London has a shiny new website built with Gatsby v2 that makes important contributions towards a faster, more secure and environmentally friendly web for everyone.
  categories:
    - Community
    - Event
    - Nonprofit
  built_by: Eugene Molari Developer
  built_by_url: https://twitter.com/EugeneMolari
  featured: false
- title: blackcater's blog
  url: https://www.blackcater.win
  main_url: https://www.blackcater.win
  source_url: https://github.com/blackcater/blog
  description: >
    Blog like Medium, for person and team.
  categories:
    - Blog
    - Web Development
  built_by: blackcater
  built_by_url: https://github.com/blackcater
  featured: false
- title: Kenneth Kwakye-Gyamfi Portfolio Site
  url: https://www.kwakye-gyamfi.com
  main_url: https://www.kwakye-gyamfi.com
  source_url: https://www.github.com/cross19xx/cross-site
  description: >
    Personal portfolio site for Kenneth Kwakye-Gyamfi, a mobile and web full stack applications developer currently based in Accra, Ghana.
  categories:
    - SEO
    - Web Development
    - Open Source
    - Portfolio
  featured: false
- title: Gareth Weaver
  url: https://www.garethweaver.com/
  main_url: https://www.garethweaver.com/
  source_url: https://github.com/garethweaver/public-site-react
  description: >
    A personal portfolio of a London based frontend developer built with Gatsby 2, Redux and Sass
  categories:
    - Portfolio
    - Web Development
  built_by: Gareth Weaver
  built_by_url: https://twitter.com/garethdweaver
  featured: false
- title: Mailjet
  url: https://dev.mailjet.com/
  main_url: https://dev.mailjet.com/
  description: >
    Mailjet is an easy-to-use all-in-one e-mail platform.
  categories:
    - API
    - Documentation
  featured: false
- title: Peintagone
  url: https://www.peintagone.be/
  main_url: https://www.peintagone.be/
  description: >
    Peintagone is a superior quality paint brand with Belgian tones.
  categories:
    - Portfolio
    - Gallery
  built_by: Sebastien Crepin
  built_by_url: https://github.com/opeah
  featured: false
- title: Let's Do Dish!
  url: https://letsdodish.com
  main_url: https://letsdodish.com
  description: >
    A new recipe site for people who enjoy cooking great food in their home kitchen. Find some great meal ideas! Let's do dish!
  categories:
    - Blog
    - Food
  built_by: Connerra
  featured: false
- title: AWS Amplify Community
  url: https://amplify.aws/community/
  main_url: https://amplify.aws/community/
  source_url: https://github.com/aws-amplify/community
  description: >
    Amplify Community is a hub for developers building fullstack serverless applications with Amplify to easily access content (such as events, blog posts, videos, sample projects, and tutorials) created by other members of the Amplify community.
  categories:
    - Blog
    - Directory
    - Education
    - Technology
  built_by: Nikhil Swaminathan
  built_by_url: https://github.com/swaminator
  featured: false
- title: Cal State Monterey Bay
  url: https://csumb.edu
  main_url: https://csumb.edu
  source_url: https://github.com/csumb/csumb-gatsby
  description: >
    A website for the entire campus of California State University, Monterey Bay.
  categories:
    - Education
    - Government
  built_by: CSUMB Web Team
  built_by_url: https://csumb.edu/web/team
  featured: false
- title: BestPricingPages.com
  url: https://bestpricingpages.com
  main_url: https://bestpricingpages.com
  source_url: https://github.com/jpvalery/pricingpages/
  description: >
    A repository of the best pricing pages by the best companies. Built in less than a week.
    Inspired by RGE and since pricingpages.xyz no longer exists, I felt such a resource was missing and could be helpful to many people.
  categories:
    - Business
    - Community
    - Entrepreneurship
    - Open Source
    - Technology
  built_by: Jp Valery
  built_by_url: https://jpvalery.me
  featured: false
- title: Lendo Austria
  url: https://lendo.at
  main_url: https://lendo.at
  description: >
    A Comparison site for best private loan offer from banks in Austria.
  categories:
    - Business
    - Finance
  built_by: Lendo developers
  featured: false
- title: Visual Cloud FX
  url: https://visualcloudfx.com
  main_url: https://visualcloudfx.com
  source_url: https://github.com/jjcav84/visualcloudfx
  description: >
    Basic static site built with MDBootstrap, React, and Gatsby
  categories:
    - Consulting
    - Portfolio
  built_by: Jacob Cavazos
  built_by_url: https://jacobcavazos.com
- title: Matthew Miller (Me4502)
  url: https://matthewmiller.dev
  main_url: https://matthewmiller.dev
  description: >
    The personal site, blog and portfolio of Matthew Miller (Me4502)
  categories:
    - Blog
    - Programming
    - Technology
    - Portfolio
  built_by: Matthew Miller
  featured: false
- title: Årets Kontor
  url: https://aretskontor.newst.se
  main_url: https://aretskontor.newst.se
  description: >
    A swedish competition for "office of the year" in sweden with a focus on design. Built with MDBootstrap and Gatsby.
  categories:
    - Real Estate
    - Marketing
  built_by: Victor Björklund
  built_by_url: https://victorbjorklund.com
  featured: false
- title: Kyma
  url: https://kyma-project.io
  main_url: https://kyma-project.io
  source_url: https://github.com/kyma-project/website
  description: >
    This website holds overview, blog and documentation for Kyma open source project that is a Kubernates based application extensibility framework.
  categories:
    - Documentation
    - Blog
    - Technology
    - Open Source
  built_by: Kyma developers
  built_by_url: https://twitter.com/kymaproject
  featured: false
- title: Verso
  main_url: https://verso.digital
  url: https://verso.digital
  description: >
    Verso is a creative technology studio based in Singapore. Site built with Gatsby and Netlify.
  categories:
    - Agency
    - Consulting
    - Design
    - Technology
  built_by: Verso
  built_by_url: https://verso.digital
  featured: false
- title: Camilo Holguin
  url: https://camiloholguin.me
  main_url: https://camiloholguin.me
  source_url: https://github.com/camiloholguin/gatsby-portfolio
  description: >
    Portfolio site using GatsbyJS and WordPress REST API.
  categories:
    - WordPress
    - Portfolio
    - Web Development
  built_by: Camilo Holguin
  built_by_url: https://camiloholguin.me
  featured: false
- title: Kodingnesia
  url: https://kodingnesia.com/
  main_url: https://kodingnesia.com/
  description: >
    Kodingnesia is a place for learning programming & linux in Bahasa Indonesia.
  categories:
    - Blog
    - Programming
    - Technology
  built_by: Frisko Mayufid
  built_by_url: https://frisko.space
- title: ERS HCL Open Source Portal
  url: https://ers-hcl.github.io/
  main_url: https://ers-hcl.github.io/
  description: >
    Official site for ERS-HCL GitHub organizational site. This is a hybrid app with static and dynamic content, providing a details of the open source projects, initiatives, innovation ideas within ERS-HCL. It pulls data from various data sources including GitHub APIs, MDX based blog posts, excel files. It also hosts an ideas app that is based on Firebase.
  categories:
    - Open Source
    - Blog
    - Technology
    - Web Development
    - Community
    - Documentation
  source_url: https://github.com/ERS-HCL/gatsby-ershcl-app
  built_by: Tarun Kumar Sukhu
  built_by_url: https://github.com/tsukhu
- title: Ben Shi
  url: https://hbish.com/
  main_url: https://hbish.com/
  source_url: https://github.com/hbish/hbish.com
  description: >
    A personal website of Ben Shi, a technologist from Sydney, Australia.
  categories:
    - Blog
    - Programming
    - Technology
  built_by: Ben Shi
  built_by_url: https://hbish.com/
  featured: false
- title: Sandbox
  url: https://www.sandboxneu.com/
  main_url: https://www.sandboxneu.com/
  source_url: https://github.com/sandboxneu/sandboxneu.com
  description: >
    Official website of Sandbox, a Northeastern University student group that builds software for researchers.
  categories:
    - Marketing
  built_by: Sandbox at Northeastern
  built_by_url: https://github.com/sandboxneu/
  featured: false
- title: Accessible App
  main_url: https://accessible-app.com
  url: https://accessible-app.com
  source_url: https://github.com/accessible-app/accessible-app_com
  description: >
    Learn how to build inclusive web applications and Single Page Apps in modern JavaScript frameworks. This project collects strategies, links, patterns and plugins for React, Vue and Angular.
  categories:
    - Accessibility
    - Web Development
    - JavaScript
  built_by: Marcus Herrmann
  built_by_url: https://marcus.io
  featured: false
- title: PygmalionPolymorph
  url: https://pygmalionpolymorph.com
  main_url: https://pygmalionpolymorph.com
  source_url: https://github.com/PygmalionPolymorph/portfolio
  description: >
    Portfolio of artist, musician and developer PygmalionPolymorph.
  categories:
    - Portfolio
    - Gallery
    - Music
    - Photography
    - Web Development
  built_by: PygmalionPolymorph
  built_by_url: https://pygmalionpolymorph.com
  featured: false
- title: Gonzalo Nuñez Photographer
  main_url: https://www.gonzalonunez.com
  url: https://www.gonzalonunez.com
  description: >
    Website for Cancun based destination wedding photographer Gonzalo Nuñez. Site built with GatsbyJS, WordPress API and Netlify.
  categories:
    - Photography
    - Portfolio
    - WordPress
  built_by: Miguel Mayo
  built_by_url: https://www.miguelmayo.com
  featured: false
- title: Element 84
  main_url: https://www.element84.com
  url: https://www.element84.com
  description: >
    Element 84 is software engineering and design firm that helps companies and government agencies solve problems using remote sensing, life sciences, and transportation data in the cloud.
  categories:
    - Agency
    - Blog
    - Business
    - Consulting
    - Data
    - Design
    - Government
    - Portfolio
    - Programming
    - Science
    - Technology
    - User Experience
    - Web Development
- title: Raconteur Agency
  main_url: https://www.raconteur.net/agency
  url: https://www.raconteur.net/agency
  description: >
    Raconteur Agency is a London-based content marketing agency for B2B brands. We have rebuilt their site with Gatsby v2 using their existing WordPress backend as the data source. By switching from WordPress to GatsbyJS we have achieved a 200%+ improvement in page load times and went from a Lighthouse performance score of 49 to 100.
  categories:
    - Agency
    - Marketing
    - WordPress
  built_by: Jacob Herper
  built_by_url: https://herper.io
  featured: false
- title: Purple11
  main_url: https://purple11.com/
  url: https://purple11.com/
  description: >
    Purple11 is a site for photography and photo retouching tips and tricks.
  categories:
    - Blog
    - Photography
  built_by: Sébastien Noël
  built_by_url: https://blkfuel.com/
  featured: false
- title: PerfReviews
  main_url: https://perf.reviews/
  url: https://perf.reviews/
  source_url: https://github.com/PerfReviews/PerfReviews
  description: >
    The best content about web performance in spanish language.
  categories:
    - Web Development
  built_by: Joan León & José M. Pérez
  built_by_url: https://perf.reviews/nosotros/
  featured: false
- title: Un Backend - Blog
  main_url: https://www.unbackend.pro/
  url: https://www.unbackend.pro/
  description: >
    The personal website and blog of Camilo Ramírez, a backend developer :).
  categories:
    - Blog
    - Programming
    - Technology
  source_url: https://github.com/camilortte/camilortte.github.com
  built_by: Camilo Ramírez
  built_by_url: https://www.unbackend.pro/about
  featured: false
- title: Hitesh Vaghasiya
  main_url: https://hiteshvaghasiya.com/
  url: https://hiteshvaghasiya.com/
  description: >
    This is Hitesh Vaghasiya's blog. This blog is help you an E-Commerce like Magento, Shopify, and BigCommerce.
  categories:
    - Blog
    - Programming
    - Technology
    - Web Development
  built_by: Hitesh Vaghasiya
  built_by_url: https://hiteshvaghasiya.com/
  featured: false
- title: Aditus
  main_url: https://www.aditus.io
  url: https://www.aditus.io
  description: >
    Aditus is the accessibility tool for your team. We help teams build accessible websites and products.
  categories:
    - Accessibility
    - Education
  built_by: Aditus
  built_by_url: https://www.aditus.io
  featured: false
- title: Ultra Config
  main_url: https://ultraconfig.com.au/
  url: https://ultraconfig.com.au/ultra-config-generator/
  description: >
    Ultra Config Generator is a software application for Network Engineers to efficiently manage their network infrastructure.
  categories:
    - Blog
    - Technology
  built_by: Ultra Config
  built_by_url: https://ultraconfig.com.au/
  featured: false
- title: Malice
  main_url: https://malice.fr/
  url: https://malice.fr/
  description: >
    Malice is a cyber-training  platform for learning, validating and improving security related skills through simulated scenarios and challenges.
  categories:
    - Security
    - Technology
  built_by: Sysdream
  built_by_url: https://sysdream.com/
  featured: false
- title: Nash
  main_url: https://nash.io/
  url: https://nash.io/
  description: >
    Nash is a decentralized platform for trading, payment and other financial services. Our goal is to bring distributed finance to everyone by making blockchain technology fast and easy to use. We employ an off-chain engine to match trades rapidly, but never take control of customers’ assets. Our intuitive interface offers easy access to a range of trading, payment and investment functions.
  categories:
    - Portfolio
    - Security
    - Technology
  built_by: Andrej Gajdos
  built_by_url: https://andrejgajdos.com/
  featured: false
- title: Axel Fuhrmann
  url: https://axelfuhrmann.com
  main_url: https://axelfuhrmann.com
  source_url: https://github.com/afuh/axelfuhrmann.com
  description: >
    Personal portfolio.
  categories:
    - Portfolio
    - Freelance
    - Web Development
  featured: false
- title: Alaina Viau
  url: https://www.alainaviau.com
  main_url: https://www.alainaviau.com
  description: >
    Official website of Canadian opera director, creator, and producer Alaina Viau. Site designed by Stephen Bell.
  categories:
    - Portfolio
    - Music
  built_by: Michael Uloth
  built_by_url: https://www.michaeluloth.com
- title: Alison Moritz
  url: https://www.alisonmoritz.com
  main_url: https://www.alisonmoritz.com
  description: >
    Official website of American stage director Alison Moritz. Site designed by Stephen Bell.
  categories:
    - Portfolio
    - Music
  built_by: Michael Uloth
  built_by_url: https://www.michaeluloth.com
- title: Luke Secomb Digital
  url: https://lukesecomb.digital
  main_url: https://lukesecomb.digital
  source_url: https://github.com/lukethacoder/luke-secomb-simple
  description: >
    A simple portfolio site built using TypeScript, Markdown and React Spring.
  categories:
    - Portfolio
    - Web Development
  built_by: Luke Secomb
  built_by_url: https://lukesecomb.digital
  featured: false
- title: We are Brew
  url: https://www.wearebrew.co.uk
  main_url: https://www.wearebrew.co.uk
  description: >
    Official website for Brew, a Birmingham based Digital Marketing Agency.
  categories:
    - Portfolio
    - Web Development
    - Agency
    - Marketing
  built_by: Brew Digital
  built_by_url: https://www.wearebrew.co.uk
- title: Global City Data
  main_url: https://globalcitydata.com
  url: https://globalcitydata.com
  source_url: https://github.com/globalcitydata/globalcitydata
  description: >
    Global City Data is an open, easily browsable platform to showcase peer-reviewed urban datasets and models created by different research groups.
  categories:
    - Education
    - Open Source
  built_by: Rafi Barash
  built_by_url: https://rafibarash.com
  featured: false
- title: Submittable
  url: https://www.submittable.com
  main_url: https://www.submittable.com
  description: >
    Submissions made simple. Submittalbe is a cloud-based submissions manager that lets you accept, review, and make decisions on any kind of digital content.
  categories:
    - Technology
    - Marketing
  built_by: Genevieve Crow
  built_by_url: https://github.com/g-crow
- title: Appmantle
  main_url: https://appmantle.com
  url: https://appmantle.com
  description: >
    Appmantle is a new way of creating apps. A complete modern app that you build yourself quickly & easily, without programming knowledge.
  categories:
    - App
    - Marketing
    - Landing Page
    - Mobile Development
    - Technology
  built_by: Appmantle
  built_by_url: https://appmantle.com
  featured: false
- title: Acto
  main_url: https://www.acto.dk/
  url: https://www.acto.dk/
  description: >
    Tomorrows solutions - today. Acto is an innovative software engineering company, providing your business with high-quality, scalable and maintainable software solutions, to make your business shine.
  categories:
    - Agency
    - Technology
    - Web Development
    - Mobile Development
  built_by: Acto
  built_by_url: https://www.acto.dk/
- title: Gatsby GitHub Stats
  url: https://gatsby-github-stats.netlify.app
  main_url: https://gatsby-github-stats.netlify.app
  source_url: https://github.com/lannonbr/gatsby-github-stats/
  description: >
    Statistics Dashboard for Gatsby GitHub repository
  categories:
    - Data
  built_by: Benjamin Lannon
  built_by_url: https://lannonbr.com
  featured: false
- title: Graphic Intuitions
  url: https://www.graphicintuitions.com/
  main_url: https://www.graphicintuitions.com/
  description: >
    Digital marketing agency located in Morris, Manitoba.
  categories:
    - Agency
    - Web Development
    - Marketing
  featured: false
- title: Smooper
  url: https://www.smooper.com/
  main_url: https://www.smooper.com/
  description: >
    We connect you with digital marketing experts for 1 on 1 consultation sessions
  categories:
    - Marketing
    - Directory
  featured: false
- title: Lesley Barber
  url: https://www.lesleybarber.com/
  main_url: https://www.lesleybarber.com/
  description: >
    Official website of Canadian film composer Lesley Barber.
  categories:
    - Portfolio
    - Music
  built_by: Michael Uloth
  built_by_url: https://www.michaeluloth.com
- title: Timeline of Terror
  main_url: https://timelineofterror.org/
  url: https://timelineofterror.org/
  source_url: https://github.com/Symbitic/timeline-of-terror
  description: >
    Complete guide to the events of September 11, 2001.
  categories:
    - Directory
    - Government
  built_by: Alex Shaw
  built_by_url: https://github.com/Symbitic/
  featured: false
- title: Pill Club
  url: https://thepillclub.com
  main_url: https://thepillclub.com
  description: >
    Zero Copay With Insurance + Free Shipping + Bonus Gifts + Online Delivery – Birth Control Delivery and Prescription
  categories:
    - Marketing
    - Healthcare
  built_by: Pill Club
  built_by_url: https://thepillclub.com
- title: myweekinjs
  url: https://www.myweekinjs.com/
  main_url: https://www.myweekinjs.com/
  source_url: https://github.com/myweekinjs/public-website
  description: >
    Challenge to create and/or learn something new in JavaScript each week.
  categories:
    - Blog
  built_by: Adriaan Janse van Rensburg
  built_by_url: https://github.com/HurricaneInteractive/
  featured: false
- title: The Edit Suite
  main_url: https://www.theeditsuite.com.au/
  url: https://www.theeditsuite.com.au/
  source_url: https://thriveweb.com.au/portfolio/the-edit-suite/
  description: >-
    The Edit Suite is an award winning video production and photography company based out of our Mermaid Beach studio on the Gold Coast of Australia but we also have the ability to work mobile from any location.
  categories:
    - Photography
    - Marketing
  built_by: Thrive Team - Gold Coast
  built_by_url: https://thriveweb.com.au/
  featured: false
- title: CarineRoitfeld
  main_url: https://www.carineroitfeld.com/
  url: https://www.carineroitfeld.com/
  description: >
    Online shop for Carine Roitfeld parfume
  categories:
    - E-commerce
  built_by: Ask Phill
  built_by_url: https://askphill.com
- title: EngineHub.org
  url: https://enginehub.org
  main_url: https://enginehub.org
  source_url: https://github.com/EngineHub/enginehub-website
  description: >
    The landing pages for EngineHub, the organisation behind WorldEdit, WorldGuard, CraftBook, and more
  categories:
    - Landing Page
    - Technology
    - Open Source
  built_by: Matthew Miller
  built_by_url: https://matthewmiller.dev
- title: Goulburn Physiotherapy
  url: https://www.goulburnphysiotherapy.com.au/
  main_url: https://www.goulburnphysiotherapy.com.au/
  description: >
    Goulburn Physiotherapy is a leader in injury prevention, individual and community health, and workplace health solutions across Central Victoria.
  categories:
    - Blog
    - Healthcare
  built_by: KiwiSprout
  built_by_url: https://kiwisprout.nz/
  featured: false
- title: TomTom Traffic Index
  main_url: https://www.tomtom.com/en_gb/traffic-index/
  url: https://www.tomtom.com/en_gb/traffic-index/
  description: >
    The TomTom Traffic Index provides drivers, city planners, auto manufacturers and policy makers with unbiased statistics and information about congestion levels in 403 cities across 56 countries on 6 continents.
  categories:
    - Travel
    - Data
  built_by: TomTom
  built_by_url: https://tomtom.com
  featured: false
- title: PrintAWorld | A 3D Printing and Fabrication Company
  main_url: https://prtwd.com/
  url: https://prtwd.com/
  description: >
    PrintAWorld is a NYC based fabrication and manufacturing company that specializes in 3D printing, 3D scanning, CAD Design,
    laser cutting, and rapid prototyping. We help artists, agencies and engineers turn their ideas into its physical form.
  categories:
    - Business
  featured: false
- title: Glug-Infinite
  main_url: https://gluginfinite.github.io
  url: https://gluginfinite.github.io
  source_url: https://github.com/crstnmac/glug
  description: >
    This is a website built with Gatsby v2 that is deployed on GitHub using GitHub Pages and Netlify.
  categories:
    - Web Development
    - Blog
    - Portfolio
    - Agency
  built_by: Criston Macarenhas
  built_by_url: https://github.com/crstnmac
  featured: false
- title: The State of CSS Survey
  main_url: https://stateofcss.com/
  url: https://stateofcss.com/
  source_url: https://github.com/StateOfJS/state-of-css-2019
  description: >
    Annual CSS survey, brother of The State of JS Survey.
  categories:
    - Web Development
  built_by: Sacha Greif & Contribs
  built_by_url: https://github.com/StateOfJS
  featured: false
- title: Bytom Blockchain
  url: https://bytom.io/
  main_url: https://bytom.io/
  source_url: https://github.com/bytomlabs/bytom.io
  description: >
    Embrace the New Era of Bytom Blockchain
  categories:
    - Finance
    - Open Source
    - Technology
  built_by: Bytom Foundation
  built_by_url: https://bytom.io/
  featured: false
- title: Oerol Festival
  url: https://www.oerol.nl/nl/
  main_url: https://www.oerol.nl/en/
  description: >
    Oerol is a cultural festival on the island of Terschelling in the Netherlands that is held annually in June.
    The ten-day festival is focused on live, public theatre as well as music and visual arts.
  categories:
    - Event
    - Entertainment
  built_by: Oberon
  built_by_url: https://oberon.nl/
  featured: false
- title: Libra
  main_url: https://libra.org/
  url: https://libra.org/
  description: Libra's mission is to enable a simple global currency and financial infrastructure that empowers billions of people.
  featured: false
  categories:
    - Open Source
    - Technology
    - Finance
- title: Riffy Blog
  main_url: https://blog.rayriffy.com/
  url: https://blog.rayriffy.com/
  source_url: https://github.com/rayriffy/rayriffy-blog
  description: >
    Riffy Blog is async based beautiful highly maintainable site built by using Gatsby v2 with SEO optimized.
  categories:
    - Web Development
    - Blog
    - Open Source
    - Technology
    - Music
    - SEO
  built_by: Phumrapee Limpianchop
  built_by_url: https://rayriffy.com/
  featured: false
- title: The Coffee Collective
  url: https://coffeecollective.dk
  main_url: https://coffeecollective.dk
  description: >
    The Coffee Collective website is a JAM-stack based, multilingual, multi currency website/shop selling coffee, related products and subscriptions.
  categories:
    - E-commerce
    - Food
  built_by: Remotely (Anders Hallundbæk)
  built_by_url: https://remotely.dk
  featured: false
- title: Leadership Development International
  url: https://ldi.global
  main_url: https://ldi.global
  description: >
    A DatoCMS-backed site for an education and training company based in the US, China and the UAE.
  categories:
    - Education
    - Nonprofit
  built_by: Grant Holle
  built_by_url: https://grantholle.com
  featured: false
- title: Canvas 1839
  main_url: https://www.canvas1839.com/
  url: https://www.canvas1839.com/
  description: >-
    Online store for Canvas 1839 products, including pharmacological-grade CBD oil and relief cream.
  categories:
    - E-commerce
    - Marketing
  built_by: Corey Ward
  built_by_url: http://www.coreyward.me/
- title: Sparkle Stories
  main_url: https://app.sparklestories.com/
  url: https://app.sparklestories.com/
  description: >-
    Sparkle Stories is a streaming audio platform for children with over 1,200 original audio stories.
  categories:
    - App
    - Education
  built_by: Corey Ward
  built_by_url: http://www.coreyward.me/
- title: nehalist.io
  main_url: https://nehalist.io
  url: https://nehalist.io
  description: >
    nehalist.io is a blog about software development, technology and all that kind of geeky stuff.
  categories:
    - Blog
    - Web Development
    - Open Source
  built_by: Kevin Hirczy
  built_by_url: https://nehalist.io
  featured: false
- title: March and Ash
  main_url: https://marchandash.com/
  url: https://marchandash.com/
  description: >-
    March and Ash is a customer-focused, licensed cannabis dispensary located in Mission Valley.
  categories:
    - E-commerce
    - Business
    - Blog
  built_by: Blueyellow
  built_by_url: https://blueyellow.io/
  featured: false
- title: T Two Industries
  description: >
    T Two Industries is a manufacturing company specializing in building custom truck decks, truck bodies, and trailers.
  main_url: https://www.ttwo.ca
  url: https://www.ttwo.ca
  categories:
    - Business
  built_by: https://www.t2.ca
  built_by_url: https://www.t2.ca
  featured: false
- title: Cali's Finest Landscaping
  url: https://www.calisfinestlandscaping.com/
  main_url: https://www.calisfinestlandscaping.com/
  description: >
    A team of hard-working, quality-obsessed landscaping professionals looking to take dreams and transform them into reality.
  categories:
    - Business
  built_by: David Krasniy
  built_by_url: http://dkrasniy.com
  featured: false
- title: Vazco
  url: https://www.vazco.eu
  main_url: https://www.vazco.eu
  description: >
    Vazco works for clients from all around the world in future-proof technologies and help them build better products.
  categories:
    - Agency
    - Web Development
    - Blog
    - Business
    - Technology
  built_by: Vazco
  built_by_url: https://www.vazco.eu
  featured: false
- title: Major League Eating
  main_url: https://majorleagueeating.com
  url: https://majorleagueeating.com
  description: >
    Major League Eating is the professional competitive eating organization that runs the Nathan’s Famous Coney Island Hot Dog eating contest on July 4th, among other eating events.
  categories:
    - Entertainment
    - Sports
  built_by: Carmen Cincotti
  built_by_url: https://github.com/ccincotti3
  featured: false
- title: APIs You Won't Hate
  url: https://apisyouwonthate.com/blog
  main_url: https://apisyouwonthate.com
  source_url: https://github.com/apisyouwonthate/apisyouwonthate.com
  description: >
    API development is a topic very close to our hearts. APIs You Won't Hate is a team and community dedicated to learning, writing, sharing ideas and bettering understanding of API practices. Together we can eradicate APIs we hate.
  categories:
    - Blog
    - Education
    - E-commerce
    - API
    - Community
    - Learning
    - Open Source
    - Technology
    - Web Development
  built_by: Mike Bifulco
  built_by_url: https://github.com/mbifulco
  featured: false
- title: Sankarsan Kampa
  main_url: https://traction.one
  url: https://traction.one
  description: Full time programmer, part time gamer, exploring the details of programmable systems and how to stretch their capabilities.
  featured: false
  categories:
    - Portfolio
    - Freelance
- title: AwesomeDocs
  main_url: https://awesomedocs.traction.one/
  url: https://awesomedocs.traction.one/install
  source_url: https://github.com/AwesomeDocs/website
  description: An awesome documentation website generator!
  featured: false
  categories:
    - Open Source
    - Web Development
    - Technology
    - Documentation
  built_by: Sankarsan Kampa
  built_by_url: https://traction.one
- title: Prism Programming Language
  main_url: https://prism.traction.one/
  url: https://prism.traction.one/
  source_url: https://github.com/PrismLang/website
  description: Interpreted, high-level, programming language.
  featured: false
  categories:
    - Programming
    - Open Source
    - Technology
    - Documentation
  built_by: Sankarsan Kampa
  built_by_url: https://traction.one
- title: KingsDesign
  url: https://www.kingsdesign.com.au/
  main_url: https://www.kingsdesign.com.au/
  description: KingsDesign is a Hobart based web design and development company. KingsDesign creates, designs, measures and improves web based solutions for businesses and organisations across Australia.
  categories:
    - Agency
    - Technology
    - Portfolio
    - Consulting
    - User Experience
  built_by: KingsDesign
  built_by_url: https://www.kingsdesign.com.au
- title: EasyFloh | Easy Flows for all
  url: https://www.easyfloh.com
  main_url: https://www.easyfloh.com
  description: >
    EasyFloh is for creating simple flows for your organisation. An organisation
    can design own flows with own stages.
  categories:
    - Business
    - Landing Page
  built_by: Vikram Aroskar
  built_by_url: https://medium.com/@vikramaroskar
  featured: false
- title: Home Alarm Report
  url: https://homealarmreport.com/
  main_url: https://homealarmreport.com/
  description: >
    Home Alarm Report is dedicated to helping consumers make informed decisions
    about home security solutions. The site was easily migrated from a legacy WordPress
    installation and the dev team chose Gatsby for its site speed and SEO capabilities.
  categories:
    - Blog
    - Business
    - SEO
    - Technology
  built_by: Centerfield Media
  built_by_url: https://www.centerfield.com
- title: Just | FX for treasurers
  url: https://www.gojust.com
  main_url: https://www.gojust.com
  description: >
    Just provides a single centralized view of FX for corporate treasurers. See interbank market prices, and access transaction cost analysis.
  categories:
    - Finance
    - Technology
  built_by: Bejamas
  built_by_url: https://bejamas.io/
  featured: false
- title: Bureau for Good | Nonprofit branding, web and print communications
  url: https://www.bureauforgood.com
  main_url: https://www.bureauforgood.com
  description: >
    Bureau for Good helps nonprofits explain why they matter across digital & print media. Bureau for Good crafts purpose-driven identities, websites & print materials for changemakers.
  categories:
    - Nonprofit
    - Agency
    - Design
  built_by: Bejamas
  built_by_url: https://bejamas.io/
  featured: false
- title: Atelier Cartier Blumen
  url: https://www.ateliercartier.ch
  main_url: https://www.ateliercartier.ch
  description: >
    Im schönen Kreis 6 in Zürich kreiert Nicole Cartier Blumenkompositionen anhand Charaktereigenschaften oder Geschichten zur Person an. Für wen ist Dein Blumenstrauss gedacht? Einzigartige Floristik Blumensträusse, Blumenabos, Events, Shootings. Site designed by https://www.stolfo.co
  categories:
    - E-commerce
    - Design
  built_by: Bejamas
  built_by_url: https://bejamas.io/
  featured: false
- title: Veronym – Cloud Security Service Provider
  url: https://www.veronym.com
  main_url: https://www.veronym.com
  description: >
    Veronym is securing your digital transformation. A comprehensive Internet security solution for business. Stay safe no matter how, where and when you connect.
  categories:
    - Security
    - Technology
    - Business
  built_by: Bejamas
  built_by_url: https://bejamas.io/
  featured: false
- title: Devahoy
  url: https://devahoy.com/
  main_url: https://devahoy.com/
  description: >
    Devahoy is a personal blog written in Thai about software development.
  categories:
    - Blog
    - Programming
  built_by: Chai Phonbopit
  built_by_url: https://github.com/phonbopit
  featured: false
- title: Venus Lover
  url: https://venuslover.com
  main_url: https://venuslover.com
  description: >
    Venus Lover is a mobile app for iOS and Android so you can read your daily horoscope and have your natal chart, including the interpretation of the ascendant, planets, houses and aspects.
  categories:
    - App
    - Consulting
    - Education
    - Landing Page
- title: Write/Speak/Code
  url: https://www.writespeakcode.com/
  main_url: https://www.writespeakcode.com/
  description: >
    Write/Speak/Code is a non-profit on a mission to promote the visibility and leadership of technologists with marginalized genders through peer-led professional development.
  categories:
    - Community
    - Nonprofit
    - Open Source
    - Conference
  built_by: Nicola B.
  built_by_url: https://www.linkedin.com/in/nicola-b/
  featured: false
- title: Daniel Spajic
  url: https://danieljs.tech/
  main_url: https://danieljs.tech/
  description: >
    Passionate front-end developer with a deep, yet diverse skillset.
  categories:
    - Portfolio
    - Programming
    - Freelance
  built_by: Daniel Spajic
  featured: false
- title: Cosmotory
  url: https://cosmotory.netlify.app/
  main_url: https://cosmotory.netlify.app/
  description: >
    This is the educational blog containing various courses,learning materials from various authors from all over the world.
  categories:
    - Blog
    - Community
    - Nonprofit
    - Open Source
    - Education
  built_by: Hanishraj B Rao.
  built_by_url: https://hanishrao.netlify.app/
  featured: false
- title: Armorblox | Security Powered by Understanding
  url: https://www.armorblox.com
  main_url: https://www.armorblox.com
  description: >
    Armorblox is a venture-backed stealth cybersecurity startup, on a mission to build a game-changing enterprise security platform.
  categories:
    - Security
    - Technology
    - Business
  built_by: Bejamas
  built_by_url: https://bejamas.io
  featured: false
- title: Mojo
  url: https://www.mojo.is
  main_url: https://www.mojo.is/
  description: >
    We help companies create beautiful digital experiences
  categories:
    - Agency
    - Technology
    - Consulting
    - User Experience
    - Web Development
  featured: false
- title: Marcel Hauri
  url: https://marcelhauri.ch/
  main_url: https://marcelhauri.ch/
  description: >
    Marcel Hauri is an award-winning Magento developer and e-commerce specialist.
  categories:
    - Portfolio
    - Blog
    - Programming
    - Community
    - Open Source
    - E-commerce
  built_by: Marcel Hauri
  built_by_url: https://marcelhauri.ch
  featured: false
- title: Projektmanagementblog
  url: https://www.projektmanagementblog.de
  main_url: https://www.projektmanagementblog.de/
  source_url: https://github.com/StephanWeinhold/pmblog
  description: >
    Thoughts about modern project management. Built with Gatsby and Tachyons, based on Advanced Starter.
  categories:
    - Blog
  built_by: Stephan Weinhold
  built_by_url: https://stephanweinhold.com/
  featured: false
- title: Anthony Boyd Graphics
  url: https://www.anthonyboyd.graphics/
  main_url: https://www.anthonyboyd.graphics/
  description: >
    Free Graphic Design Resources by Anthony Boyd
  categories:
    - Portfolio
  built_by: Anthony Boyd
  built_by_url: https://www.anthonyboyd.com/
  featured: false
- title: Relocation Hero
  url: https://relocationhero.com
  main_url: https://relocationhero.com
  description: >
    Blog with FAQs related to Germany relocation. Built with Gatsby.
  categories:
    - Blog
    - Consulting
    - Community
  featured: false
- title: Zoe Rodriguez
  url: https://zoerodrgz.com
  main_url: https://zoerodrgz.com
  description: >
    Portfolio for Los Angeles-based designer Zoe Rodriguez. Built with Gatsby.
  categories:
    - Portfolio
    - Design
  built_by: Chase Ohlson
  built_by_url: https://chaseohlson.com
  featured: false
- title: TriActive USA
  url: https://triactiveusa.com
  main_url: https://triactiveusa.com
  description: >
    Website and blog for TriActive USA. Built with Gatsby.
  categories:
    - Landing Page
    - Business
  built_by: Chase Ohlson
  built_by_url: https://chaseohlson.com
- title: LaunchDarkly
  url: https://launchdarkly.com/
  main_url: https://launchdarkly.com/
  description: >
    LaunchDarkly is the feature management platform that software teams use to build better software, faster.
  categories:
    - Technology
    - Marketing
  built_by: LaunchDarkly
  built_by_url: https://launchdarkly.com/
  featured: false
- title: Arpit Goyal
  url: https://arpitgoyal.com
  main_url: https://arpitgoyal.com
  source_url: https://github.com/92arpitgoyal/ag-blog
  description: >
    Blog and portfolio website of a Front-end Developer turned Product Manager.
  categories:
    - Blog
    - Portfolio
    - Technology
    - User Experience
  built_by: Arpit Goyal
  built_by_url: https://twitter.com/_arpitgoyal
  featured: false
- title: Portfolio of Cole Townsend
  url: https://twnsnd.co
  main_url: https://twnsnd.co
  description: Portfolio of Cole Townsend, Product Designer
  categories:
    - Portfolio
    - User Experience
    - Web Development
    - Design
  built_by: Cole Townsend
  built_by_url: https://twitter.com/twnsndco
- title: Jana Desomer
  url: https://www.janadesomer.be/
  main_url: https://www.janadesomer.be/
  description: >
    I'm Jana, a digital product designer with coding skills, based in Belgium
  categories:
    - Portfolio
  built_by: Jana Desomer Designer/Developer
  built_by_url: https://www.janadesomer.be/
  featured: false
- title: Carbon8 Regenerative Agriculture
  url: https://www.carbon8.org.au/
  main_url: https://www.carbon8.org.au/
  description: >
    Carbon8 is a Not for Profit charity that supports Aussie farmers to transition to regenerative agriculture practices and rebuild the carbon (organic matter) in their soil from 1% to 8%.
  categories:
    - Nonprofit
    - E-commerce
  built_by: Little & Big
  built_by_url: https://www.littleandbig.com.au/
  featured: false
- title: Reactgo blog
  url: https://reactgo.com/
  main_url: https://reactgo.com/
  description: >
    It provides tutorials & articles about modern open source web technologies such as react,vuejs and gatsby.
  categories:
    - Blog
    - Education
    - Programming
    - Web Development
  built_by: Sai gowtham
  built_by_url: https://twitter.com/saigowthamr
  featured: false
- title: City Springs
  url: https://citysprings.com/
  main_url: https://citysprings.com/
  description: >
    Sandy Springs is a city built on creative thinking and determination. They captured a bold vision for a unified platform to bring together new and existing information systems. To get there, the Sandy Springs communications team partnered with Mediacurrent on a new Drupal 8 decoupled platform architecture with a Gatsbyjs front end to power both the City Springs website and its digital signage network. Now, the Sandy Springs team can create content once and publish it everywhere.
  categories:
    - Community
    - Government
  built_by: Mediacurrent
  built_by_url: https://www.mediacurrent.com
  featured: false
- title: Behalf
  url: https://www.behalf.no/
  main_url: https://www.behalf.no/
  description: >
    Behalf is Norwegian based digital design agency.
  categories:
    - Agency
    - Portfolio
    - Business
    - Consulting
    - Design
    - Design System
    - Marketing
    - Web Development
    - User Experience
  built_by: Behalf
  built_by_url: https://www.behalf.no/
  featured: false
- title: Saxenhammer & Co.
  url: https://saxenhammer-co.com/
  main_url: https://saxenhammer-co.com/
  description: >
    Saxenhammer & Co. is a leading boutique investment bank in Continental Europe. The firm’s strong track record is comprised of the execution of 200 successful transactions across all major industries.
  categories:
    - Consulting
    - Finance
    - Business
  built_by: Axel Fuhrmann
  built_by_url: https://axelfuhrmann.com/
  featured: false
- title: UltronEle
  url: http://ultronele.com
  main_url: https://runbytech.github.io/ueofcweb/
  source_url: https://github.com/runbytech/ueofcweb
  description: >
    UltronEle is a light, fast, simple yet interesting serverless e-learning CMS based on GatsbyJS. It aims to provide a easy-use product for tutors, teachers, instructors from all kinks of fields with near-zero efforts to setup their own authoring tool and content publish website.
  categories:
    - Education
    - Consulting
    - Landing Page
    - Web Development
    - Open Source
    - Learning
  built_by: RunbyTech
  built_by_url: http://runbytech.co
  featured: false
- title: Nick Selvaggio
  url: https://nickgs.com/
  main_url: https://nickgs.com/
  description: >
    The personal website of Nick Selvaggio. Long Island based web developer, teacher, and technologist.
  categories:
    - Consulting
    - Programming
    - Web Development
  featured: false
- title: Free & Open Source Gatsby Themes by LekoArts
  main_url: https://themes.lekoarts.de
  url: https://themes.lekoarts.de
  source_url: https://github.com/LekoArts/gatsby-themes/tree/master/www
  built_by: LekoArts
  built_by_url: https://github.com/LekoArts
  description: >-
    Get high-quality and customizable Gatsby themes to quickly bootstrap your website! Choose from many professionally created and impressive designs with a wide variety of features and customization options. Use Gatsby Themes to take your project to the next level and let you and your customers take advantage of the many benefits Gatsby has to offer.
  categories:
    - Open Source
    - Directory
    - Marketing
    - Landing Page
  featured: false
- title: Lars Roettig
  url: https://larsroettig.dev/
  main_url: https://larsroettig.dev/
  description: >
    Lars Roettig is a Magento Maintainer and e-commerce specialist. On his Blog, he writes Software Architecture and Magento Development.
  categories:
    - Portfolio
    - Blog
    - Programming
    - Community
    - Open Source
    - E-commerce
  built_by: Lars Roettig
  built_by_url: https://larsroettig.dev/
  featured: false
- title: Cade Kynaston
  url: https://cade.codes
  main_url: https://cade.codes
  source_url: https://github.com/cadekynaston/gatsby-portfolio
  description: >
    Cade Kynaston's Portfolio
  categories:
    - Portfolio
  built_by: Cade Kynaston
  built_by_url: https://github.com/cadekynaston
  featured: false
- title: Growable Meetups
  url: https://www.growable.io/
  main_url: https://www.growable.io/
  description: >
    Growable - Events to Accelerate your career in Tech. Made with <3 with Gatsby, React & Netlify by Talent Point in London.
  categories:
    - Event
    - Technology
    - Education
    - Community
    - Conference
  built_by: Talent Point
  built_by_url: https://github.com/talent-point/
  featured: false
- title: Fantastic Metropolis
  main_url: https://fantasticmetropolis.com
  url: https://fantasticmetropolis.com
  description: >
    Fantastic Metropolis ran between 2001 and 2006, highlighting the potential of literary science fiction and fantasy.
  categories:
    - Entertainment
  built_by: Luis Rodrigues
  built_by_url: https://goblindegook.com
  featured: false
- title: Simon Koelewijn
  main_url: https://simonkoelewijn.nl
  url: https://simonkoelewijn.nl
  description: >
    Personal blog of Simon Koelewijn, where he blogs about UX, analytics and web development (in Dutch). Made awesome and fast by using Gatsby 2.x (naturally) and gratefully using Netlify and Netlify CMS.
  categories:
    - Freelance
    - Blog
    - Web Development
    - User Experience
  built_by: Simon Koelewijn
  built_by_url: https://simonkoelewijn.nl
  featured: false
- title: Frankly Steve
  url: https://www.franklysteve.com/
  main_url: https://www.franklysteve.com/
  description: >
    Wedding photography with all the hugs, tears, kisses, smiles, laughter, banter, kids up trees, friends in hedges.
  categories:
    - Photography
    - Portfolio
  built_by: Little & Big
  built_by_url: https://www.littleandbig.com.au/
  featured: false
- title: Eventos orellana
  description: >-
    We are a company dedicated to providing personalized and professional advice
    for the elaboration and coordination of social and business events.
  main_url: https://eventosorellana.com/
  url: https://eventosorellana.com/
  featured: false
  categories:
    - Gallery
  built_by: Ramón Chancay
  built_by_url: https://ramonchancay.me/
- title: DIA Supermercados
  main_url: https://dia.com.br
  url: https://dia.com.br
  description: >-
    Brazilian retailer subsidiary, with more than 1,100 stores in Brazil, focusing on low prices and exclusive DIA Products.
  categories:
    - Business
  built_by: CloudDog
  built_by_url: https://clouddog.com.br
  featured: false
- title: AntdSite
  main_url: https://antdsite.yvescoding.org
  url: https://antdsite.yvescoding.org
  description: >-
    A static docs generator based on Ant Design and GatsbyJs.
  categories:
    - Documentation
  built_by: Yves Wang
  built_by_url: https://antdsite.yvescoding.org
- title: AntV
  main_url: https://antv.vision
  url: https://antv.vision
  description: >-
    AntV is a new generation of data visualization technique from Ant Financial
  categories:
    - Documentation
  built_by: afc163
  built_by_url: https://github.com/afc163
- title: ReactStudy Blog
  url: https://elated-lewin-51cf0d.netlify.app
  main_url: https://elated-lewin-51cf0d.netlify.app
  description: >
    Belong to your own blog by gatsby
  categories:
    - Blog
  built_by: 97thjingba
  built_by_url: https://github.com/97thjingba
  featured: false
- title: George
  main_url: https://kind-mestorf-5a2bc0.netlify.app
  url: https://kind-mestorf-5a2bc0.netlify.app
  description: >
    shiny new web built with Gatsby
  categories:
    - Blog
    - Portfolio
    - Gallery
    - Landing Page
    - Design
    - Web Development
    - Open Source
    - Science
  built_by: George Davituri
  featured: false

- title: CEO amp
  main_url: https://www.ceoamp.com
  url: https://www.ceoamp.com
  description: >
    CEO amp is an executive training programme to amplify a CEO's voice in the media. This site was built with Gatsby v2, Styled-Components, TypeScript and React Spring.
  categories:
    - Consulting
    - Entrepreneurship
    - Marketing
    - Landing Page
  built_by: Jacob Herper
  built_by_url: https://herper.io
  featured: false
- title: QuantumBlack
  main_url: https://www.quantumblack.com/
  url: https://www.quantumblack.com/
  description: >
    We help companies use data to make distinctive, sustainable and significant improvements to their performance.
  categories:
    - Technology
    - Consulting
    - Data
    - Design
  built_by: Richard Westenra
  built_by_url: https://www.richardwestenra.com/
  featured: false
- title: Coffeeshop Creative
  url: https://www.coffeeshopcreative.ca
  main_url: https://www.coffeeshopcreative.ca
  description: >
    Marketing site for a Toronto web design and videography studio.
  categories:
    - Marketing
    - Agency
    - Design
    - Video
    - Web Development
  built_by: Michael Uloth
  built_by_url: https://www.michaeluloth.com
  featured: false
- title: Daily Hacker News
  url: https://dailyhn.com
  main_url: https://dailyhn.com
  description: >
    Daily Hacker News presents the top five stories from Hacker News daily.
  categories:
    - Entertainment
    - Design
    - Web Development
    - Technology
    - Science
  built_by: Joeri Smits
  built_by_url: https://joeri.dev
  featured: false
- title: Grüne Dresden
  main_url: https://ltw19dresden.de
  url: https://ltw19dresden.de
  description: >
    This site was built for the Green Party in Germany (Bündnis 90/Die Grünen) for their local election in Dresden, Saxony. The site was built with Gatsby v2 and Styled-Components.
  categories:
    - Government
    - Nonprofit
  built_by: Jacob Herper
  built_by_url: https://herper.io
- title: Mill3 Studio
  main_url: https://mill3.studio/en/
  url: https://mill3.studio/en/
  description: >
    Our agency specializes in the analysis, strategy and development of digital products.
  categories:
    - Agency
    - Portfolio
  built_by: Mill3
  built_by_url: https://mill3.studio/en/
  featured: false
- title: Zellement
  main_url: https://www.zellement.com
  url: https://www.zellement.com
  description: >
    Online portfolio of Dan Farrow from Nottingham, UK.
  categories:
    - Portfolio
  built_by: Zellement
  built_by_url: https://www.zellement.com
  featured: false
- title: Fullstack HQ
  url: https://fullstackhq.com/
  main_url: https://fullstackhq.com/
  description: >
    Get immediate access to a battle-tested team of designers and developers on a pay-as-you-go monthly subscription.
  categories:
    - Agency
    - Consulting
    - Freelance
    - Marketing
    - Portfolio
    - Web Development
    - App
    - Business
    - Design
    - JavaScript
    - Technology
    - User Experience
    - Web Development
    - E-commerce
    - WordPress
  built_by: Fullstack HQ
  built_by_url: https://fullstackhq.com/
  featured: false
- title: Cantas
  main_url: https://www.cantas.co.jp
  url: https://www.cantas.co.jp
  description: >
    Cantas is digital marketing company in Japan.
  categories:
    - Business
    - Agency
  built_by: Cantas
  built_by_url: https://www.cantas.co.jp
  featured: false
- title: Sheringham Shantymen
  main_url: https://www.shantymen.com/
  url: https://www.shantymen.com/
  description: >
    The Sheringham Shantymen are a sea shanty singing group that raise money for the RNLI in the UK.
  categories:
    - Music
    - Community
    - Entertainment
    - Nonprofit
  built_by: Zellement
  built_by_url: https://www.zellement.com/
  featured: false
- title: WP Spark
  main_url: https://wpspark.io/
  url: https://wpspark.io/
  description: >
    Create blazing fast website with WordPress and our Gatsby themes.
  categories:
    - Agency
    - Community
    - Blog
    - WordPress
  built_by: wpspark
  built_by_url: https://wpspark.io/
- title: Ronald Langeveld
  description: >
    Ronald Langeveld's blog and Web Development portfolio website.
  main_url: https://www.ronaldlangeveld.com
  url: https://www.ronaldlangeveld.com
  categories:
    - Blog
    - Web Development
    - Freelance
    - Portfolio
    - Consulting
  featured: false
- title: Golfonaut
  description: >
    Golfonaut - Golf application for Apple Watch
  main_url: https://golfonaut.io
  url: https://golfonaut.io
  categories:
    - App
    - Sports
  featured: false
- title: Anton Sten - UX Lead/Design
  url: https://www.antonsten.com
  main_url: https://www.antonsten.com
  description: Anton Sten leads UX for design-driven companies.
  categories:
    - User Experience
    - Blog
    - Freelance
    - Portfolio
    - Consulting
    - Agency
    - Design
  featured: false
- title: Rashmi AP - Front-end Developer
  main_url: http://rashmiap.me
  url: http://rashmiap.me
  featured: false
  description: >
    Rashmi AP's Personal Portfolio Website
  source_url: https://github.com/rashmiap/personal-website-react
  categories:
    - Portfolio
    - Open Source
  built_by: Rashmi AP
  built_by_url: http://rashmiap.me
- title: OpenSourceRepos - Blogs for open source repositories
  main_url: https://opensourcerepos.com
  url: https://opensourcerepos.com
  featured: false
  description: >
    Open Source Repos is a blog site for explaining the architecture, code-walkthrough and key takeways for the GitHub repository. Out main aim to is to help more developers contribute to open source projects.
  source_url: https://github.com/opensourcerepos/blogs
  categories:
    - Open Source
    - Design
    - Design System
    - Blog
  built_by: OpenSourceRepos Team
  built_by_url: https://opensourcerepos.com
- title: Sheelah Brennan - Front-End/UX Engineer
  main_url: https://sheelahb.com
  url: https://sheelahb.com
  featured: false
  description: >
    Sheelah Brennan's web development blog
  categories:
    - Blog
    - Web Development
    - Design
    - Freelance
    - Portfolio
  built_by: Sheelah Brennan
- title: Delinx.Digital - Web and Mobile Development Agency based in Sofia, Bulgaria
  main_url: https://delinx.digital
  url: https://delinx.digital/solutions
  description: >
    Delinx.digital is a software development oriented digital agency based in Sofia, Bulgaria. We develop bespoke software solutions using  WordPress, WooCommerce, Shopify, e-commerce, React.js, Node.js, PHP, Laravel and many other technologies.
  categories:
    - Agency
    - Web Development
    - Design
    - E-commerce
    - WordPress
  featured: false
- title: Cameron Nuckols - Articles, Book Notes, and More
  main_url: https://nucks.co
  url: https://nucks.co
  description: >
    This site hosts all of Cameron Nuckols's writing on entrepreneurship, startups, money, fitness, self-education, and self-improvement.
  categories:
    - Blog
    - Entrepreneurship
    - Business
    - Productivity
    - Technology
    - Marketing
  featured: false
- title: Hayato KAJIYAMA - Portfolio
  main_url: https://hyakt.dev
  url: https://hyakt.dev
  source_url: https://github.com/hyakt/hyakt.github.io
  featured: false
  categories:
    - Portfolio
- title: Skirtcraft - Unisex Skirts with Large Pockets
  main_url: https://skirtcraft.com
  url: https://skirtcraft.com/products
  source_url: https://github.com/jqrn/skirtcraft-web
  description: >
    Skirtcraft sells unisex skirts with large pockets, made in the USA. Site built with TypeScript and styled-components, with Tumblr-sourced blog posts.
  categories:
    - E-commerce
    - Blog
  built_by: Joe Quarion
  built_by_url: https://github.com/jqrn
  featured: false
- title: Vermarc Sport
  main_url: https://www.vermarcsport.com/
  url: https://www.vermarcsport.com/
  description: >
    Vermarc Sport offers a wide range of cycle clothing, cycling jerseys, bib shorts, rain gear and accessories, as well for the summer, the mid-season (autumn / spring) and the winter.
  categories:
    - E-commerce
  built_by: BrikL
  built_by_url: https://github.com/Brikl
- title: Cole Ruche
  main_url: https://coleruche.com
  url: https://coleruche.com
  source_url: https://github.com/kingingcole/myblog
  description: >
    The personal website and blog for Emeruche "Cole" Ikenna, front-end web developer from Nigeria.
  categories:
    - Blog
    - Portfolio
  built_by: Emeruche "Cole" Ikenna
  built_by_url: https://twitter.com/cole_ruche
  featured: false
- title: Abhith Rajan - Coder, Blogger, Biker, Full Stack Developer
  main_url: https://www.abhith.net/
  url: https://www.abhith.net/
  source_url: https://github.com/Abhith/abhith.net
  description: >
    abhith.net is a portfolio website of Abhith Rajan, a full stack developer. Sharing blog posts, recommended videos, developer stories and services with the world through this site.
  categories:
    - Portfolio
    - Blog
    - Programming
    - Open Source
    - Technology
  built_by: Abhith Rajan
  built_by_url: https://github.com/Abhith
  featured: false
- title: Mr & Mrs Wilkinson
  url: https://thewilkinsons.netlify.app/
  main_url: https://thewilkinsons.netlify.app/
  source_url: https://github.com/davemullenjnr/the-wilkinsons
  description: >
    A one-page wedding photography showcase using Gatsby Image and featuring a lovely hero and intro section.
  categories:
    - Photography
  built_by: Dave Mullen Jnr
  built_by_url: https://davemullenjnr.co.uk
  featured: false
- title: Gopesh Gopinath - Full Stack JavaScript Developer
  url: https://www.gopeshgopinath.com
  main_url: https://www.gopeshgopinath.com
  source_url: https://github.com/GopeshMedayil/gopeshgopinath.com
  description: >
    Gopesh Gopinath's Personal Portfolio Website
  categories:
    - Portfolio
    - Open Source
  built_by: Gopesh Gopinath
  built_by_url: https://www.gopeshgopinath.com
  featured: false
- title: Misael Taveras - FrontEnd Developer
  url: https://taverasmisael.com
  main_url: https://taverasmisael.com
  source_url: https://github.com/taverasmisael/taverasmisael
  description: >
    Personal site and blogging about learning FrontEnd web development in spanish.
  categories:
    - Portfolio
    - Open Source
    - Blog
    - JavaScript
    - Web Development
  built_by: Misael Taveras
  built_by_url: https://taverasmisael.com
  featured: false
- title: Le Reacteur
  url: https://www.lereacteur.io/
  main_url: https://www.lereacteur.io/
  description: >
    Le Reacteur is the first coding bootcamp dedicated to web and mobile apps development (iOS/Android). We offer intensive sessions to train students in a short time (10 weeks). Our goal is to pass on to our students in less than 3 months what they would have learned in 2 years. To achieve this ambitious challenge, our training is based on learning JavaScript (Node.js, Express, ReactJS, React Native).
  categories:
    - JavaScript
    - Learning
    - Mobile Development
    - Web Development
  built_by: Farid Safi
  built_by_url: https://twitter.com/FaridSafi
  featured: false
- title: Cinch
  url: https://www.cinch.co.uk
  main_url: https://www.cinch.co.uk
  description: >
    Cinch is a hub for car supermarkets and dealers to show off their stock. The site only lists second-hand cars that are seven years old or younger, with less than 70,000 miles on the clock.
  categories:
    - Entrepreneurship
    - Business
  built_by: Somo
  built_by_url: https://www.somoglobal.com
  featured: false
- title: Recetas El Universo
  description: >-
    Recipes and videos with the best of Ecuadorian cuisine.
    Collectable recipes from Diario El Universo.
  main_url: https://recetas-eu.now.sh/
  url: https://recetas-eu.now.sh/
  featured: false
  categories:
    - Blog
    - WordPress
    - Food
  built_by: Ramón Chancay
  built_by_url: https://ramonchancay.me/
- title: Third and Grove
  url: https://www.thirdandgrove.com
  main_url: https://www.thirdandgrove.com
  source_url: https://github.com/thirdandgrove/tagd8_gatsby
  description: >
    A digital agency slaying the mundane one pixel at a time.
  categories:
    - Agency
    - Marketing
    - Open Source
    - Technology
  built_by: Third and Grove
  built_by_url: https://www.thirdandgrove.com
  featured: false
- title: Le Bikini
  url: https://lebikini.com
  main_url: https://lebikini.com
  description: >
    New website for Toulouse's most iconic concert hall.
  categories:
    - Music
  built_by: Antoine Rousseau
  built_by_url: https://antoine.rousseau.im
  featured: false
- title: Jimmy Truong's Portfolio
  url: https://jimmytruong.ca
  main_url: https://jimmytruong.ca
  description: >
    This porfolio is a complication of all projects done during my time at BCIT D3 (Digital Design and Development) program and after graduation.
  categories:
    - Portfolio
    - Web Development
  built_by: Jimmy Truong
  built_by_url: https://jimmytruong.ca
  featured: false
- title: Quick Stop Nicaragua
  main_url: https://quickstopnicaragua.com
  url: https://quickstopnicaragua.com
  description: >
    Convenience Store Website
  categories:
    - Food
  built_by: Gerald Martinez
  built_by_url: https://twitter.com/GeraldM_92
  featured: false
- title: XIEL
  main_url: https://xiel.dev
  url: https://xiel.dev
  source_url: https://github.com/xiel/xiel
  description: >
    I'm a freelance front-end developer from Berlin who creates digital experiences that everyone likes to use.
  categories:
    - Portfolio
    - Blog
  built_by: Felix Leupold
  built_by_url: https://twitter.com/xiel
  featured: false
- title: Nicaragua Best Guides
  main_url: https://www.nicaraguasbestguides.com
  url: https://www.nicaraguasbestguides.com
  description: >
    Full-Service Tour Operator and Destination Management Company (DMC)
  categories:
    - Agency
    - Travel
  built_by: Gerald Martinez
  built_by_url: https://twitter.com/GeraldM_92
  featured: false
- title: Thoughts and Stuff
  main_url: http://thoughtsandstuff.com
  url: http://thoughtsandstuff.com
  source_url: https://github.com/robmarshall/gatsby-tns
  description: >
    A simple easy to read blog. Minimalistic, focusing on content over branding. Includes RSS feed.
  categories:
    - Accessibility
    - Blog
    - WordPress
  built_by: Robert Marshall
  built_by_url: https://robertmarshall.dev
  featured: false
- title: Tracli
  url: https://tracli.rootvan.com/
  main_url: https://tracli.rootvan.com/
  source_url: https://github.com/ridvankaradag/tracli-landing
  description: >
    A command line app that tracks your time
  categories:
    - Productivity
    - Technology
    - Landing Page
  built_by: Ridvan Karadag
  built_by_url: http://www.rootvan.com
  featured: false
- title: spon.io
  url: https://www.spon.io
  main_url: https://www.spon.io
  source_url: https://github.com/magicspon/spon.io
  description: >
    Portfolio for frontend web developer, based in Bristol UK
  categories:
    - Portfolio
  built_by: Dave Stockley
  built_by_url: https://www.spon.io
  featured: false
- title: BBS
  url: https://big-boss-studio.com
  main_url: https://big-boss-studio.com
  description: >
    For 11 years, we help great brands in their digital transformation, offering all our expertise for their needs. Technical consulting, UX, design, technical integration and maintenance.
  categories:
    - Agency
    - JavaScript
    - Web Development
  built_by: BBS
  built_by_url: https://big-boss-studio.com
  featured: false
- title: Appes - Meant to evolve
  main_url: https://appes.co
  url: https://appes.co
  description: >
    Appes is all about apps and evolution. We help companies to build mobile and
    web products.
  categories:
    - Agency
    - Mobile Development
    - Web Development
    - Technology
  built_by: Appes
  built_by_url: https://appes.co
  featured: false
- title: Intern
  url: https://intern.imedadel.me
  main_url: https://intern.imedadel.me
  description: >
    Intern is a job board for getting internships in tech, design, marketing, and more. It's built entirely with Gatsby.
  categories:
    - Directory
    - Technology
  built_by: Imed Adel
  built_by_url: https://imedadel.me
  featured: false
- title: Global Citizen Foundation
  main_url: https://www.globalcitizenfoundation.org
  url: https://www.globalcitizenfoundation.org
  description: >
    In the digital economy, we are Global Citizens and the currency is Personal Data
  categories:
    - Nonprofit
  built_by: The Delta Studio
  built_by_url: https://www.thedelta.io
  featured: false
- title: GatsbyFinds
  main_url: https://gatsbyfinds.netlify.app
  url: https://gatsbyfinds.netlify.app
  description: >
    GatsbyFinds is a website built ontop of Gatsby v2 by providing developers with a showcase of all the latest projects made with the beloved GatsbyJS.
  categories:
    - Portfolio
    - Gallery
  built_by: Bvlktech
  built_by_url: https://twitter.com/bvlktech
  featured: false
- title: AFEX Commodities Exchange
  main_url: https://afexnigeria.com
  url: https://afexnigeria.com
  description: >
    AFEX Nigeria strives to transform Nigerian agriculture by creating more bargaining power to smallholder farmers, access to information, and secure storage.
  categories:
    - Blog
    - Business
    - Finance
    - Food
    - WordPress
  built_by: Mayowa Falade
  built_by_url: http://mayowafalade.com
  featured: false
- title: VIA Data
  main_url: https://viadata.io
  url: https://viadata.io
  description: >
    The future of data management
  categories:
    - Data
  built_by: The Delta Studio
  built_by_url: https://www.thedelta.io
  featured: false
- title: Front End Day Event Website
  main_url: https://frontend-day.com/
  url: https://frontend-day.com/
  description: >
    Performant landing page for a front end workshops recurring event / conference.
  categories:
    - Event
    - Conference
    - Web Development
    - Technology
  built_by: Pagepro
  built_by_url: https://pagepro.co
  featured: false
- title: Mutual
  main_url: https://www.madebymutual.com
  url: https://www.madebymutual.com
  description: >
    Mutual is a web design and development agency. Our new website is powered by Gatsby and Craft CMS.
  categories:
    - Blog
    - Portfolio
    - Agency
    - Design
    - Web Development
  built_by: Mutual
  built_by_url: https://twitter.com/madebymutual
  featured: false
- title: Surge 3
  main_url: https://surge3.com
  url: https://surge3.com/
  description: >
    We’re Surge 3 - a premier web development agency. Our company centers around the principles of quality, speed, and service! We are founded using the latest in web technologies and are dedicated to using those exact tools to help our customers achieve their goals.
  categories:
    - Portfolio
    - Blog
    - Agency
    - Web Development
    - Marketing
  built_by: Dillon Browne
  built_by_url: https://dillonbrowne.com
- title: Adaltas
  main_url: https://www.adaltas.com
  url: https://www.adaltas.com
  description: >
    Adaltas is a team of consultants with a focus on Open Source, Big Data and Cloud Computing based in France, Canada and Morocco.
  categories:
    - Consulting
    - Data
    - Design System
    - Programming
    - Learning
  built_by: Adaltas
  built_by_url: https://www.adaltas.com
- title: Themis Attorneys
  main_url: https://themis-attorneys.com
  url: https://themis-attorneys.com
  description: >
    Themis Attorneys is Chennai based lawyers. Their new complete website is made using Gatsby.
  categories:
    - Agency
    - Consulting
    - Portfolio
    - Law
  built_by: Merbin J Anselm
  built_by_url: https://anselm.in
- title: Runlet
  main_url: https://runlet.app
  url: https://runlet.app
  source_url: https://github.com/runletapp/runlet
  description: >
    Runlet is a cloud-based job manager that offers device synchronization and reliable message delivery in a network of connected devices even after connectivity issues. Available for ARM, Linux, Mac and Windows.
  categories:
    - App
    - Landing Page
    - Productivity
    - Technology
  built_by: Vandré Leal
  built_by_url: https://vandreleal.github.io
  featured: false
- title: tiaan.dev
  main_url: https://tiaan.dev
  url: https://tiaan.dev
  featured: false
  categories:
    - Blog
    - Portfolio
    - Web Development
- title: Praveen Bisht
  main_url: https://www.prvnbist.com/
  url: https://www.prvnbist.com/
  source_url: https://github.com/prvnbist/portfolio
  categories:
    - Portfolio
    - Blog
  built_by: Praveen Bisht
  built_by_url: https://www.prvnbist.com/
  featured: false
- title: Jeff Mills The Outer Limits x NTS Radio
  url: https://www.nts.live/projects/jeff-mills-the-outer-limits/
  main_url: https://www.nts.live/projects/jeff-mills-the-outer-limits/
  source_url: https://github.com/ntslive/the-outer-limits
  description: >
    NTS Radio created a minisite for Jeff Mills' 6 part radio series The Outer Limits, including original music production and imagery curated from the NASA online image archive.
  categories:
    - Music
    - Gallery
    - Science
    - Entertainment
  built_by: NTS Radio
  built_by_url: https://www.nts.live
  featured: false
- title: BALAJIRAO676
  main_url: https://thebalajiraoecommerce.netlify.app/
  url: https://thebalajiraoecommerce.netlify.app/
  featured: false
  categories:
    - Blog
    - E-commerce
    - Web Development
- title: Mentimeter
  url: https://www.mentimeter.com/
  main_url: https://www.mentimeter.com/
  categories:
    - Business
  featured: false
- title: HYFN
  url: https://hyfn.com/
  main_url: https://hyfn.com/
  categories:
    - Business
  featured: false
- title: Mozilla India
  main_url: https://mozillaindia.org/
  url: https://mozillaindia.org/
  categories:
    - Open Source
  featured: false
- title: Primer Labs
  main_url: https://www.primerlabs.io
  url: https://www.primerlabs.io
  featured: false
  categories:
    - Education
    - Learning
- title: AJ on Purr-fect Solutions
  url: https://ajonp.com
  main_url: https://ajonp.com
  description: >
    A Community of developers, creating resources for all to use!
  categories:
    - Education
    - Learning
    - Programming
    - Web Development
    - API
    - Blog
    - SEO
  built_by: AJonP
  built_by_url: http://ajonp.com/authors/alex-patterson
- title: blog.kwst.site
  main_url: https://blog.kwst.site
  url: https://blog.kwst.site
  description: A blog of frontend engineer working in Fukuoka
  source_url: https://github.com/SatoshiKawabata/blog
  featured: false
  categories:
    - Blog
    - Technology
    - Web Development
    - JavaScript
- title: Run Leeds
  main_url: http://www.runleeds.co.uk
  url: http://www.runleeds.co.uk
  description: >
    Community running site based in Leeds,UK. Aiming to support those going through a life crisis.
  categories:
    - Accessibility
    - Blog
    - Community
    - Nonprofit
    - Sports
    - WordPress
  built_by: Robert Marshall
  built_by_url: https://www.robertmarshall.dev
- title: Arvind Kumar
  main_url: https://arvind.io
  url: https://arvind.io
  source_url: https://github.com/EnKrypt/arvind.io
  built_by: Arvind Kumar
  built_by_url: https://arvind.io/
  description: >
    A blog about writing code, making music and studying the skies.
  featured: false
  categories:
    - Blog
    - Music
    - Technology
- title: GlobalMoney
  url: https://global24.ua
  main_url: https://global24.ua
  description: >
    Provide payment solution for SMB, eWallet GlobalMoney
  categories:
    - Business
    - Finance
    - Technology
  built_by: NodeArt
  built_by_url: https://NodeArt.io
- title: Women's and Girls' Emergency Centre
  url: https://www.wagec.org.au/
  main_url: https://www.wagec.org.au/
  description: >
    Specialist homelessness service for women and families escaping domestic violence. Based in Redfern, Sydney, Australia.
  categories:
    - Nonprofit
    - Community
    - E-commerce
  built_by: Little & Big
  built_by_url: https://www.littleandbig.com.au/
  featured: false
- title: Guus van de Wal | Drupal Front-end specialist
  url: https://guusvandewal.nl
  main_url: https://guusvandewal.nl
  description: >
    Decoupled portfolio site for guusvandewal.nl, a Drupal and ReactJS front-end developer and designer.
  categories:
    - Open Source
    - Web Development
    - Design
    - Blog
    - Freelance
  built_by: Guus van de Wal
  featured: false
- title: Pixelize Web Design Gold Coast | Web Design and SEO
  url: https://www.pixelize.com.au/
  main_url: https://www.pixelize.com.au/
  description: >
    Pixelize is a tight knit group of professional web developers, graphic designers, and content creators that work together to create high performing, blazing fast, beautiful websites with a strong focus on SEO.
  categories:
    - Agency
    - Web Development
    - Marketing
    - SEO
    - Design
    - Portfolio
    - Blog
  built_by: Pixelize
  built_by_url: https://www.pixelize.com.au
  featured: false
- title: VS Code GitHub Stats
  url: https://vscode-github-stats.netlify.app
  main_url: https://vscode-github-stats.netlify.app
  source_url: https://github.com/lannonbr/vscode-github-stats/
  description: >
    Statistics Dashboard for VS Code GitHub repository
  categories:
    - Data
  built_by: Benjamin Lannon
  built_by_url: https://lannonbr.com
  featured: false
- title: MetaProjection
  main_url: https://www.metaprojection.ca
  url: https://www.metaprojection.ca
  source_url: https://github.com/rosslh/metaprojection
  description: >
    MetaProjection is a website that aggregates multiple Canadian federal electoral projections in order to provide an overview of how the election is playing out, both federally and by district.
  categories:
    - Government
    - Data
    - Open Source
  built_by: Ross Hill
  built_by_url: https://rosshill.ca
  featured: false
- title: Tamarisc VC
  url: https://www.tamarisc.vc
  main_url: https://www.tamarisc.vc
  description: >
    Tamarisc invests in and helps build companies that improve the human habitat through innovating at the intersection of real estate, health, and technology.
  categories:
    - Business
    - Technology
  built_by: Peter Hironaka
  built_by_url: https://peterhironaka.com
  featured: false
- title: Up Your A11y
  url: https://www.upyoura11y.com/
  main_url: https://www.upyoura11y.com/
  source_url: https://www.upyoura11y.com/
  description: >
    A web accessibility toolkit with a React focus, Up Your A11y is a resource for front-end developers to find useful information on how to make your sites more accessible. The topics covered have a React bias, but the principles in each apply to all web development, so please don't be put off if you don't work with React specifically!
  categories:
    - Accessibility
    - Blog
    - Programming
    - JavaScript
    - User Experience
    - Web Development
  built_by: Suzanne Aitchison
  built_by_url: https://twitter.com/s_aitchison
  featured: false
- title: Roman Kravets
  description: >
    Portfolio of Roman Kravets. Web Developer, HTML & CSS Coder.
  main_url: https://romkravets.netlify.app/
  url: https://romkravets.netlify.app/
  categories:
    - Portfolio
    - Open Source
    - Web Development
    - Blog
  built_by: Roman Kravets
  built_by_url: https://github.com/romkravets/dev-page
  featured: false
- title: Phil Tietjen Portfolio
  url: https://www.philtietjen.dev/
  main_url: https://www.philtietjen.dev/
  source_url: https://github.com/Phizzard/phil-portfolio
  description: >
    Portfolio of Phil Tietjen using Gatsby, Tailwind CSS, and Emotion/styled
  categories:
    - Portfolio
    - Open Source
    - Web Development
  built_by: Phil Tietjen
  built_by_url: https://github.com/Phizzard
  featured: false
- title: Gatsby Bomb
  description: >
    A fan made version of the website Giantbomb, fully static and powered by Gatsby JS and the GiantBomb API.
  main_url: https://gatsbybomb.netlify.app
  url: https://gatsbybomb.netlify.app
  categories:
    - App
    - Entertainment
    - Media
    - Video
  built_by: Phil Tietjen
  built_by_url: https://github.com/Phizzard
  featured: false
- title: Divyanshu Maithani
  main_url: https://divyanshu013.dev
  url: https://divyanshu013.dev
  source_url: https://github.com/divyanshu013/blog
  description: >
    Personal blog of Divyanshu Maithani. Life, music, code and things in between...
  categories:
    - Blog
    - JavaScript
    - Open Source
    - Music
    - Programming
    - Technology
    - Web Development
  built_by: Divyanshu Maithani
  built_by_url: https://twitter.com/divyanshu013
- title: TFE Energy
  main_url: https://www.tfe.energy
  url: https://www.tfe.energy
  source_url: https://gitlab.com/marcfehrmedia/2019-07-03-tfe-energy
  description: >
    TFE Energy believes in the future. Their new website is programmed with Gatsby, Scrollmagic, Contentful, Cloudify.
  categories:
    - Technology
    - Consulting
    - Video
    - Business
  built_by: Marc Fehr
  built_by_url: https://www.marcfehr.ch
- title: AtomBuild
  url: https://atombuild.github.io/
  main_url: https://atombuild.github.io/
  source_url: https://github.com/AtomBuild/atombuild.github.io
  description: >
    Landing page for the AtomBuild project, offering a curation of Atom packages associated with the project.
  categories:
    - Directory
    - Landing Page
    - Open Source
    - Programming
    - Technology
  built_by: Kepler Sticka-Jones
  built_by_url: https://keplersj.com/
  featured: false
- title: Josh Pensky
  main_url: https://joshpensky.com
  url: https://joshpensky.com
  description: >
    Josh Pensky is an interactive developer based in Boston. He designs and builds refreshing web experiences, packed to the punch with delightful interactions.
  categories:
    - Portfolio
    - Web Development
    - Design
    - SEO
  built_by: Josh Pensky
  built_by_url: https://github.com/joshpensky
  featured: false
- title: AtomLinter
  url: https://atomlinter.github.io/
  main_url: https://atomlinter.github.io/
  source_url: https://github.com/AtomLinter/atomlinter.github.io
  description: >
    Landing page for the AtomLinter project, offering a curation of Atom packages associated with the project.
  categories:
    - Directory
    - Landing Page
    - Open Source
    - Programming
    - Technology
  built_by: Kepler Sticka-Jones
  built_by_url: https://keplersj.com/
  featured: false
- title: Dashbouquet
  url: https://dashbouquet.com/
  main_url: https://dashbouquet.com/
  categories:
    - Agency
    - Blog
    - Business
    - Mobile Development
    - Portfolio
    - Web Development
  built_by: Dashbouquet team
  featured: false
- title: rathes.me
  url: https://rathes.me/
  main_url: https://rathes.me/
  source_url: https://github.com/rathesDot/rathes.me
  description: >
    The Portfolio Website of Rathes Sachchithananthan
  categories:
    - Blog
    - Portfolio
    - Web Development
  built_by: Rathes Sachchithananthan
  built_by_url: https://rathes.me/
- title: viviGuides - Your travel guides
  url: https://vivitravels.com/en/guides/
  main_url: https://vivitravels.com/en/guides/
  description: >
    viviGuides is viviTravels' blog: here you will find travel tips, useful information about the cities and the best guides for your next vacation.
  categories:
    - Travel
    - Blog
  built_by: Kframe Interactive SA
  built_by_url: https://kframeinteractive.com/
  featured: false
- title: KNC Blog
  main_url: https://nagakonada.com
  url: https://nagakonada.com/
  description: >
    Nagakonada is my blogging and portfolio site where I list my projects, experience, capabilities and the blog mostly talks about technical and personal writings.
  categories:
    - Blog
    - Web Development
    - Portfolio
  built_by: Konada, Naga Chaitanya
  built_by_url: https://github.com/ChaituKNag
  featured: false
- title: Vishal Nakum
  url: https://nakum.tech/
  main_url: https://nakum.tech/
  source_url: https://github.com/vishalnakum011/contentful
  description: >
    Portfolio of Vishal Nakum. Made with Gatsby, Contentful. Deployed on Netlify.
  categories:
    - Portfolio
    - Blog
  built_by: Amol Tangade
  built_by_url: https://amoltangade.me/
- title: Sagar Hani Portfolio
  url: http://sagarhani.in/
  main_url: http://sagarhani.in/
  source_url: https://github.com/sagarhani
  description: >
    Sagar Hani is a Software Developer & an Open Source Enthusiast. He blogs about JavaScript, Open Source and his Life experiences.
  categories:
    - Portfolio
    - Blog
    - Web Development
    - Open Source
    - Technology
    - Programming
    - JavaScript
  built_by: Sagar Hani
  built_by_url: http://sagarhani.in/about
- title: Arturo Alviar's Portfolio
  main_url: https://arturoalviar.com
  url: https://arturoalviar.com
  source_url: https://github.com/arturoalviar/portfolio
  categories:
    - Portfolio
    - Open Source
    - Web Development
  built_by: Arturo Alviar
  built_by_url: https://github.com/arturoalviar
  featured: false
- title: Pearly
  url: https://www.pearlyplan.com
  main_url: https://www.pearlyplan.com
  description: >
    Dental Membership Growth Platform
  categories:
    - Technology
    - Healthcare
    - App
  built_by: Sean Emmer and Jeff Cole
- title: MarceloNM
  url: https://marcelonm.com
  main_url: https://marcelonm.com
  description: >
    Personal landing page and blog for MarceloNM, a frontend developer based in Brazil.
  categories:
    - Blog
    - JavaScript
    - Landing Page
    - Programming
    - Web Development
  built_by: Marcelo Nascimento Menezes
  built_by_url: https://github.com/mrcelo
  featured: false
- title: Open Source Galaxy
  main_url: https://www.opensourcegalaxy.com
  url: https://www.opensourcegalaxy.com
  description: >
    Explore the Open Source Galaxy and help other earthlings by contributing to open source.
  categories:
    - Open Source
    - Programming
    - Web Development
  built_by: Justin Juno
  built_by_url: https://www.justinjuno.dev
  featured: false
- title: enBonnet Blog
  url: https://enbonnet.me/
  main_url: https://enbonnet.me/
  source_url: https://github.com/enbonnet
  description: >
    Hola, este es mi sitio personal, estare escribiendo sobre JavaScript, Frontend y Tecnologia que utilice en mi dia a dia.
  categories:
    - Portfolio
    - Blog
    - Web Development
    - Technology
    - Programming
    - JavaScript
  built_by: Ender Bonnet
  built_by_url: https://enbonnet.me/
- title: Edenspiekermann
  url: https://www.edenspiekermann.com/eu/
  main_url: https://www.edenspiekermann.com/eu/
  description: >
    Hello. We are Edenspiekermann, an independent global creative agency.
  categories:
    - Featured
    - Agency
    - Design
    - Portfolio
  featured: true
- title: IBM Design
  url: https://www.ibm.com/design/
  main_url: https://www.ibm.com/design/
  description: >
    At IBM, our design philosophy is to help guide people so they can do their best work. Our human-centered design practices help us deliver on that goal.
  categories:
    - Featured
    - Design
    - Technology
    - Web Development
  built_by: IBM
  featured: true
- title: We Do Plugins
  url: https://wedoplugins.com
  main_url: https://wedoplugins.com
  description: >
    Free & premium WordPress plugins development studio from Wroclaw, Poland.
  categories:
    - Portfolio
    - Agency
    - Open Source
    - Web Development
  built_by: We Do Plugins
  built_by_url: https://wedoplugins.com
- title: Mevish Aslam, business coach
  url: https://mevishaslam.com/
  main_url: https://mevishaslam.com/
  description: >
    Mevish Aslam helps women build a life they love and coaches women to launch and grow businesses.
  categories:
    - Business
    - Consulting
    - Entrepreneurship
    - Freelance
    - Marketing
    - Portfolio
  built_by: Rou Hun Fan
  built_by_url: https://flowen.me
  featured: false
- title: Principles of wealth
  url: https://principlesofwealth.net
  main_url: https://principlesofwealth.net
  source_url: https://github.com/flowen/principlesofwealth
  description: >
    Principles of wealth. How to get rich without being lucky, a summary of Naval Ravikant's tweets and podcast.`
  categories:
    - Business
    - Consulting
    - Education
    - Entrepreneurship
    - Finance
    - Learning
    - Marketing
    - Media
    - Nonprofit
    - Productivity
    - Science
  built_by: Rou Hun Fan
  built_by_url: https://flowen.me
  featured: false
- title: Problem studio
  url: https://problem.studio
  main_url: https://problem.studio
  description: >
    Problem Studio creates unique and fun web experiences. Our enemy is "boring" if ya know what we mean: overused WordPress templates, the top 10 shopify templates, copy of a copy of a copy of a copy. We love to support design and marketing agencies and help realize their creations into a digital product. `
  categories:
    - Agency
    - Business
    - Consulting
    - Design
    - Education
    - Entrepreneurship
    - Freelance
    - Landing Page
    - Marketing
    - Media
    - Portfolio
    - Productivity
    - Web Development
  built_by: Rou Hun Fan & Sander Visser
  built_by_url: https://flowen.me
- title: North X South
  main_url: https://northxsouth.co
  url: https://northxsouth.co
  description: >
    We work with small businesses and non-profits to develop their brands, build an online identity, create stellar designs, and give a voice to their causes.
  categories:
    - Agency
    - Consulting
    - Business
    - Design
    - Web Development
  built_by: North X South
  built_by_url: https://northxsouth.co
- title: Plenty of Fish
  main_url: https://www.pof.com/
  url: https://pof.com
  description: >
    Plenty of Fish is one of the world's largest dating platforms.
  categories:
    - Community
  featured: true
- title: Bitcoin
  main_url: https://www.bitcoin.com/
  url: https://bitcoin.com
  description: >
    One of the largest crypto-currency platforms in the world.
  categories:
    - Technology
    - Finance
  featured: true
- title: Frame.io
  main_url: https://www.frame.io/
  url: https://frame.io
  description: >
    Frame.io is a cloud-based video collaboration platform that allows its users to easily work on media projects together
  categories:
    - Technology
    - Entertainment
    - Media
  featured: true
- title: Sainsbury’s Homepage
  main_url: https://www.sainsburys.co.uk/
  url: https://www.sainsburys.co.uk
  description: >
    Sainsbury’s is an almost 150 year old supermarket chain in the United Kingdom.
  categories:
    - E-commerce
    - Food
  featured: true
- title: Haxzie, Portfolio and Blog
  url: https://haxzie.com/
  main_url: https://haxzie.com/
  source_url: https://github.com/haxzie/haxzie.com
  description: >
    Haxzie.com is the portfolio and personal blog of Musthaq Ahamad, UX Engineer and Visual Designer
  categories:
    - Blog
    - Portfolio
  built_by: Musthaq Ahamad
  built_by_url: https://haxzie.com
  featured: false
- title: Robin Wieruch's Blog
  url: https://www.robinwieruch.de/
  main_url: https://www.robinwieruch.de/
  categories:
    - Blog
    - Education
  featured: false
- title: Roger Ramos Development Journal
  url: https://rogerramos.me/
  main_url: https://rogerramos.me/
  source_url: https://github.com/rogerramosme/rogerramos.me/
  description: >
    Personal development journal made with Netlify CMS
  categories:
    - Blog
  built_by: Roger Ramos
  built_by_url: https://rogerramos.me/
  featured: false
- title: Global Adviser Alpha
  main_url: https://globaladviseralpha.com
  url: https://globaladviseralpha.com
  description: >
    Lead by David Haintz, Global Adviser Alpha transforms advice business into world class firms.
  categories:
    - Business
    - Blog
    - Finance
  built_by: Handsome Creative
  built_by_url: https://www.hellohandsome.com.au
  featured: false
- title: Alcamine
  url: https://alcamine.com/
  main_url: https://alcamine.com/
  description: >
    Never apply to another job online and receive tons of tech jobs in your inbox everyday — all while keeping your information private.
  categories:
    - Blog
    - Technology
  built_by: Caldera Digital
  built_by_url: https://www.calderadigital.com/
  featured: false
- title: Caldera Digital
  url: https://www.calderadigital.com/
  main_url: https://www.calderadigital.com/
  source_url: https://github.com/caldera-digital/platform
  description: >
    Caldera is a product and application development agency that uses innovative technology to bring your vision, brand, and identity to life through user centered design.
  categories:
    - Blog
    - User Experience
    - Consulting
  built_by: Caldera Digital
  built_by_url: https://www.calderadigital.com/
  featured: false
- title: Keycodes
  url: https://www.keycodes.dev
  main_url: https://www.keycodes.dev
  source_url: https://github.com/justinjunodev/keycodes.dev
  description: >
    A developer resource for getting keyboard key codes.
  categories:
    - Programming
    - Productivity
    - Open Source
    - Web Development
  built_by: Justin Juno
  built_by_url: https://www.justinjuno.dev
  featured: false
- title: Utah Pumpkins
  url: https://www.utahpumpkins.com/
  main_url: https://www.utahpumpkins.com/
  source_url: https://github.com/cadekynaston/utah-pumpkins
  description: >
    An awesome pumpkin gallery built using Gatsby and Contentful.
  categories:
    - Gallery
    - Blog
    - Photography
  built_by: Cade Kynaston
  built_by_url: https://cade.codes
- title: diff001a's blog
  main_url: https://diff001a.netlify.app/
  url: https://diff001a.netlify.app/
  description: >
    This is diff001a's blog which contains blogs related to programming.
  categories:
    - Blog
  built_by: diff001a
- title: Rockwong Blog
  main_url: http://rockwong.com/blog/
  url: http://rockwong.com/blog/
  description: >
    Rockwong is a technical blog containing content related to various web technologies.
  categories:
    - Technology
    - Education
    - Blog
- title: RegexGuide
  main_url: https://regex.guide
  url: https://regex.guide/playground
  source_url: https://github.com/pacdiv/regex.guide
  description: >
    The easiest way to learn regular expressions! The RegexGuide is a playground helping developers to discover regular expressions. Trying it is adopting regular expressions!
  categories:
    - App
    - Education
    - JavaScript
    - Nonprofit
    - Open Source
    - Programming
    - Technology
    - Web Development
  built_by: Loïc J.
  built_by_url: https://growthnotes.dev
- title: re:store
  url: https://www.visitrestore.com
  main_url: https://www.visitrestore.com
  description: >
    This is your chance to discover, connect, and shop beyond your feed and get to know the who, how, and why behind your favorite products.
  categories:
    - Marketing
  built_by: The Couch
  built_by_url: https://thecouch.nyc
  featured: false
- title: MyPrograming Steps
  main_url: https://mysteps.netlify.app/
  url: https://mysteps.netlify.app/
  description: >
    FrontEnd Tutorial Information
  featured: false
  categories:
    - Blog
    - Portfolio
  source_url: https://github.com/IoT-Arduino/Gatsby-MySteps
  built_by: Maruo
  built_by_url: https://twitter.com/DengenT
- title: Brent Runs Marathons
  main_url: https://www.brentrunsmarathons.com/
  url: https://www.brentrunsmarathons.com/
  description: >
    Brent Runs Marathons is about the training and race experience for the Comrades Ultra Marathon
  categories:
    - Blog
  built_by: Brent Ingram
  built_by_url: https://www.brentjingram.com/
  featured: false
- title: Pedro LaTorre
  main_url: https://www.pedrolatorre.com/
  url: https://www.pedrolatorre.com/
  source_url: https://github.com/bingr001/pedro-latorre-site
  description: >
    A really awesome website built for the motivational speaker Pedro LaTorre
  categories:
    - Blog
  built_by: Brent Ingram
  built_by_url: https://www.brentjingram.com/
  featured: false
- title: Veryben
  main_url: https://veryben.com/
  url: https://veryben.com/
  description: >
    be water my friend
  categories:
    - Blog
  built_by: anikijiang
  built_by_url: https://twitter.com/anikijiang
  featured: false
- title: kentarom's portfolio
  main_url: https://kentarom.com/
  url: https://kentarom.com/
  source_url: https://github.com/kentaro-m/portfolio-gatsby
  description: >
    The portfolio of kentarom, frontend developer. This site shows recent activities about him.
  categories:
    - Portfolio
    - Technology
    - Web Development
  built_by: kentarom
  built_by_url: https://twitter.com/_kentaro_m
  featured: false
- title: MotionThat
  main_url: https://motionthat.com.au
  url: https://motionthat.com.au
  description: >
    MotionThat was created to fill a void in Tabletop Product shooting, whereby the need for consistency, repetition and flexibility was required to eliminate the many variables and inaccuracies that slow the filming process down.
  categories:
    - Entertainment
    - Food
    - Media
    - Gallery
  built_by: Handsome Creative
  built_by_url: https://www.hellohandsome.com.au
  featured: false
- title: TEN ALPHAS
  main_url: https://tenalphas.com.au
  url: https://tenalphas.com.au
  description: >
    TEN ALPHAS is a content production company based in Sydney and Wollongong, telling stories through moving image and beautiful design.
  categories:
    - Media
    - Entertainment
    - Video
  built_by: Handsome Creative
  built_by_url: https://www.hellohandsome.com.au
  featured: false
- title: SalesGP
  main_url: https://salesgp.io
  url: https://salesgp.io
  description: >
    SalesGP is a specialist Sales and Operations partner offering expert skill-sets and decades of experience to companies entering the Australia, NZ (ANZ) and South East Asian (SEA) markets.
  categories:
    - Business
    - Marketing
    - Consulting
  built_by: Handsome Creative
  built_by_url: https://www.hellohandsome.com.au
  featured: false
- title: Source Separation Systems
  main_url: https://sourceseparationsystems.com.au
  url: https://sourceseparationsystems.com.au
  description: >
    Innovative waste diversion products, designed to connect Australians to a more sustainable world.
  categories:
    - Business
  built_by: Handsome Creative
  built_by_url: https://www.hellohandsome.com.au
- title: Fuzzy String Matching
  main_url: https://fuzzy-string-matching.netlify.app
  url: https://fuzzy-string-matching.netlify.app
  source_url: https://github.com/jdemieville/fuzzyStringMatching
  description: >
    This site is built to assess the performance of various approximate string matching algorithms aka fuzzy string searching.
  categories:
    - JavaScript
    - Learning
    - Programming
  built_by: Jennifer Demieville
  built_by_url: https://demieville-codes.herokuapp.com/portfolio
  featured: false
- title: Open Techiz
  main_url: https://www.opentechiz.com/
  url: https://www.opentechiz.com/
  featured: false
  description: >
    An agile software development company in Vietnam, providing wide range service from e-commerce development, mobile development, automation testing and cloud deployment with kubernets
  categories:
    - Web Development
    - Mobile Development
    - Technology
  built_by: Open Techiz
  built_by_url: https://www.opentechiz.com/
- title: Leave Me Alone
  url: https://leavemealone.app
  main_url: https://leavemealone.app
  description: >
    Leave Me Alone helps you unsubscribe from unwanted emails easily. It's built with Gatsby v2.
  categories:
    - Landing Page
    - Productivity
  built_by: James Ivings
  built_by_url: https://squarecat.io
  featured: false
- title: Oberion
  main_url: https://oberion.io
  url: https://oberion.io
  description: >
    Oberion analyzes your gaming library and gives you personal recommendations based on what you play
  categories:
    - Entertainment
    - Media
  built_by: Thomas Uta
  built_by_url: https://twitter.com/ThomasJanUta
  featured: false
- title: Yoseph.tech
  main_url: https://www.yoseph.tech
  url: https://www.yoseph.tech/compilers
  source_url: https://github.com/radding/yoseph.tech_gatsby
  description: >
    Yoseph.tech is a personal blog centered around technology and software engineering
  categories:
    - Technology
    - Web Development
    - Open Source
  built_by: Yoseph Radding
  built_by_url: https://github.com/radding
  featured: false
- title: Really Fast Sites
  url: https://reallyfastsites.com
  main_url: https://reallyfastsites.com
  description: >
    Really Fast Sites showcases websites that have a speed score of 85 or higher on Google's Page Speed Insights for both mobile and desktop, along with some of the platforms and technologies those sites use.
  categories:
    - Web Development
    - Programming
  built_by: Peter Brady
  built_by_url: https://www.peterbrady.co.uk
  featured: false
- title: Mieke Frouws
  url: https://www.miekefrouws.nl
  main_url: https://www.miekefrouws.nl
  description: >
    Mieke Frouws is a freelance primary and secondary school theatre teacher based in the Netherlands.
  categories:
    - Freelance
    - Education
  built_by: Laurens Kling
  built_by_url: https://www.goedideemedia.nl
  featured: false
- title: Paul de Vries
  url: https://pauldevries1972.nl
  main_url: https://pauldevries1972.nl
  description: >
    Paul de Vries is founder of #DCDW and Spokesperson for Marktplaats Automotive (eBay) - Making the online automotive better!
  categories:
    - Blog
    - Business
    - Consulting
  built_by: Laurens Kling
  built_by_url: https://www.goedideemedia.nl
  featured: false
- title: The Fabulous Lifestyles 不藏私旅行煮藝
  url: https://thefabulouslifestyles.com/
  main_url: https://thefabulouslifestyles.com/
  description: >
    The Fabulous Lifestyles features content about travel and food. It offers practical travel advice that covers trip planning, logistics, and reviews on destination, resort & hotel...etc. Besides travelling, there are step-by-step homemade gourmet recipes that will appeal to everyone's taste buds.
  categories:
    - Blog
    - Food
    - Travel
  built_by: Kevin C Chen
  built_by_url: https://www.linkedin.com/in/kevincychen/
- title: Salexa - Estetica Venezolana
  url: https://peluqueriavenezolana.cl/
  main_url: https://peluqueriavenezolana.cl/
  source_url: https://github.com/enbonnet/salexa-front
  description: >
    Venezuelan beauty and hairdressing salon in Chile
  categories:
    - Marketing
    - Business
  built_by: Ender Bonnet
  built_by_url: https://enbonnet.me/
- title: Akshay Thakur's Portfolio
  main_url: https://akshaythakur.me
  url: https://akshaythakur.me
  categories:
    - Portfolio
    - Web Development
  built_by: Akshay Thakur
  built_by_url: https://akshaythakur.me
- title: Binaria
  description: >
    Digital product connecting technics & creativity.
  main_url: https://binaria.com/en/
  url: https://binaria.com/en/
  categories:
    - Web Development
    - Agency
    - Technology
    - App
    - Consulting
    - User Experience
  built_by: Binaria
  built_by_url: https://binaria.com/
- title: Quema Labs
  url: https://quemalabs.com/
  main_url: https://quemalabs.com/
  description: >
    WordPress themes for these modern times
  categories:
    - Blog
    - Web Development
    - WordPress
    - Portfolio
  built_by: Nico Andrade
  built_by_url: https://nicoandrade.com/
- title: Century 21 Financial
  url: https://century21financial.co.nz/
  main_url: https://century21financial.co.nz/
  description: Website for Century 21's mortgage broker and insurance broker business in New Zealand.
  categories:
    - Real Estate
    - Finance
    - Business
  built_by: Shannon Smith
  built_by_url: https://www.powerboard.co.nz/clients
  featured: false
- title: Base Backpackers
  url: https://www.stayatbase.com/
  main_url: https://www.stayatbase.com/
  description: Base Backpackers is one of Australasia's biggest youth adventure tourism brands. They are super stoked to have one of the fastest websites in the tourism industry.
  categories:
    - Travel
    - Business
  built_by: Shannon Smith
  built_by_url: https://www.powerboard.co.nz/clients
  featured: false
- title: Wealthsimple
  url: https://www.wealthsimple.com/
  main_url: https://www.wealthsimple.com/en-us/
  description: >
    The simple way to grow your money like the world's most sophisticated investors. Zero-maintenance portfolios, expert advisors and low fees.
  categories:
    - App
    - Business
    - Finance
  featured: false
- title: To Be Created
  description: >
    tbc is a London based styling agency that champions a modernised minimal aesthetic for both personal clients and brands.
  main_url: https://to-be-created.com
  url: https://to-be-created.com
  categories:
    - Web Development
    - Agency
    - Portfolio
    - Freelance
  built_by: Sam Goddard
  built_by_url: https://samgoddard.dev/
- title: Kosmos Platform
  main_url: https://kosmosplatform.com
  url: https://kosmosplatform.com
  description: >
    Explore the Kosmos - A new world is here, where every clinician now has the ability to improve cardiothoracic and abdominal assessment, in just a few minutes.
  categories:
    - Marketing
    - Science
    - Video
    - Landing Page
    - Healthcare
    - Technology
  built_by: Bryce Benson via Turnstyle Studio
  built_by_url: https://github.com/brycebenson
- title: B-Engaged
  url: https://b-engaged.se/
  main_url: https://b-engaged.se/
  description: >
    B-Engaged gives a clear picture of the organization and helps you implement the measures that makes difference for the employees. The results of our employee surveys are easily transformed into concrete improvement measures using AI technology.
  categories:
    - Business
    - Human Resources
  featured: false
- title: Rollbar
  url: https://rollbar.com/
  main_url: https://rollbar.com/
  description: >
    Rollbar automates error monitoring and triaging, so developers can fix errors that matter within minutes, and build software quickly and painlessly.
  categories:
    - Programming
    - Web Development
  featured: false
- title: EQX
  url: https://digitalexperience.equinox.com/
  main_url: https://digitalexperience.equinox.com/
  description: >
    The Equinox app, personalized to unlock your full potential.
  categories:
    - Sports
    - App
  featured: false
- title: WagWalking
  url: https://wagwalking.com/
  main_url: https://wagwalking.com/
  description: >
    Paws on the move
  categories:
    - App
  featured: false
- title: FirstBorn
  url: https://www.firstborn.com/
  main_url: https://www.firstborn.com/
  description: >
    We shape modern brands for a connected future.
  categories:
    - Agency
    - Design
- title: Pix4D
  url: https://www.pix4d.com
  main_url: https://www.pix4d.com
  description: >
    A unique suite of photogrammetry software for drone mapping. Capture images with our app, process on desktop or cloud and create maps and 3D models.
  categories:
    - Business
    - Productivity
    - Technology
  featured: false
- title: Bakken & Bæck
  url: https://bakkenbaeck.com
  main_url: https://bakkenbaeck.com
  description: >
    We’re Bakken & Bæck, a digital studio based in Oslo, Bonn and Amsterdam. Ambitious companies call us when they need an experienced team that can transform interesting ideas into powerful products.
  categories:
    - Agency
    - Design
    - Technology
  featured: false
- title: Figma Config
  url: https://config.figma.com/
  main_url: https://config.figma.com/
  description: A one-day conference where Figma users come together to learn from each other.
  categories:
    - Conference
    - Design
    - Event
    - Community
    - Learning
  built_by: Corey Ward
  built_by_url: http://www.coreyward.me/
  featured: false
- title: Anurag Hazra's Portfolio
  url: https://anuraghazra.github.io/
  main_url: https://anuraghazra.github.io/
  source_url: https://github.com/anuraghazra/anuraghazra.github.io
  description: >
    Anurag Hazra's portfolio & personal blog, Creative FrontEnd web developer from india.
  categories:
    - Portfolio
    - Blog
    - Open Source
    - JavaScript
  built_by: Anurag Hazra
  built_by_url: https://github.com/anuraghazra
- title: VeganWorks
  url: https://veganworks.com/
  main_url: https://veganworks.com/
  description: We make delicious vegan snack boxes.
  categories:
    - Food
- title: codesundar
  url: https://codesundar.com
  main_url: https://codesundar.com
  description: >
    Learn PhoneGap, Ionic, Flutter
  categories:
    - Education
    - Technology
    - Web Development
    - Blog
  built_by: codesundar
  built_by_url: https://codesundar.com
  featured: false
- title: Nordic Microfinance Initiative
  url: https://www.nmimicro.no/
  main_url: https://www.nmimicro.no/
  description: Nordic Microfinance Initiative's (NMI) vision is to contribute to the empowerment of poor people in developing countries and to the creation of jobs and wealth on a sustainable basis.
  featured: false
  categories:
    - Finance
    - Business
  built_by: Othermachines
  built_by_url: https://othermachines.com
- title: Subscribe Pro Documentation
  url: https://docs.subscribepro.com/
  main_url: https://docs.subscribepro.com/
  description: >
    Subscribe Pro is a subscription commerce solution that enables brands to quickly add subscription commerce models such as box, subscribe-and-save, autoship and similar to their existing e-commerce websites.
  categories:
    - Documentation
    - E-commerce
    - API
    - Technology
    - Web Development
  built_by: Subscribe Pro
  built_by_url: https://www.subscribepro.com/
- title: Software.com
  main_url: https://www.software.com
  url: https://www.software.com
  description: Our data platform helps developers learn from their data, increase productivity, and code smarter.
  categories:
    - Data
    - Productivity
    - Programming
  built_by: Brett Stevens, Joshua Cheng, Geoff Stevens
  built_by_url: https://github.com/swdotcom/
  featured: false
- title: WTL Studio Website Builder
  main_url: https://wtlstudio.com/
  url: https://wtlstudio.com/
  description: >
    Cloud-based, SEO focused website builder - helping local businesses and startups reach audiences faster.
  featured: false
  categories:
    - E-commerce
    - SEO
    - Business
- title: ToolsDB
  main_url: https://toolsdb.dev
  url: https://toolsdb.dev
  description: List of tools for better software development.
  featured: false
  categories:
    - Technology
    - Web Development
    - Programming
    - Productivity
- title: Eastman Strings
  url: https://www.eastmanstrings.com
  main_url: https://www.eastmanstrings.com
  description: >
    Site was built using GatsbyJS, Cosmic CMS, and Netlify.
  categories:
    - Business
    - Music
  built_by: Tekhaus
  built_by_url: https://www.tekha.us
  featured: false
- title: Lesley Lai
  main_url: https://lesleylai.info
  url: https://lesleylai.info
  source_url: https://github.com/LesleyLai/blog
  description: >
    lesleylai.info is the personal website of Lesley Lai, where he talks mainly about C++ and Computer Graphics.
  categories:
    - Blog
    - Open Source
    - Portfolio
    - Programming
    - Technology
  built_by: Lesley Lai
  built_by_url: https://github.com/LesleyLai
  featured: false
- title: Whipstitch Webwork
  url: https://www.whipstitchwebwork.com
  main_url: https://www.whipstitchwebwork.com
  description: >
    Websites for smart people.
  categories:
    - Agency
    - Web Development
  built_by: Matthew Russell
  featured: false
- title: Vandré Leal
  main_url: https://vandreleal.github.io
  url: https://vandreleal.github.io
  source_url: https://github.com/vandreleal/vandreleal.github.io
  description: >
    Portfolio of Vandré Leal.
  categories:
    - Portfolio
    - Web Development
  built_by: Vandré Leal
  built_by_url: https://vandreleal.github.io
  featured: false
- title: Tarokenlog
  url: https://taroken.dev/
  main_url: https://taroken.dev/
  description: >
    Blog and Gallery
  categories:
    - Blog
    - Portfolio
    - Web Development
    - Photography
  built_by: Kentaro Koga
  built_by_url: https://twitter.com/kentaro_koga
  featured: false
- title: OwlyPixel Blog
  main_url: https://owlypixel.com
  url: https://owlypixel.com
  description: >
    Notes and tutorials on coding, web development, design and other stuff.
  categories:
    - Web Development
    - Blog
    - Education
  built_by: Owlypixel
  built_by_url: https://twitter.com/owlypixel
  featured: false
- title: talkoverflow
  main_url: https://talkoverflow.com
  url: https://talkoverflow.com
  description: Blog on software engineering built with Gatsby themes and theme-ui
  categories:
    - Blog
    - Web Development
    - Technology
  built_by: Patryk Jeziorowski
  built_by_url: https://twitter.com/pjeziorowski
- title: HISTORYTalks
  main_url: https://www.history-talks.com/
  url: https://www.history-talks.com/
  description: Built using Gatsby, JSS and Contentful
  categories:
    - Conference
    - Media
  built_by: A+E Networks
  built_by_url: https://www.aenetworks.com/
- title: HISTORYCon
  main_url: https://www.historycon.com/
  url: https://www.historycon.com/
  description: Built using Gatsby, JSS and Contentful
  categories:
    - Conference
    - Media
  built_by: A+E Networks
  built_by_url: https://www.aenetworks.com/
- title: Kölliker Immobilien
  url: https://koelliker-immobilien.ch/
  main_url: https://koelliker-immobilien.ch/
  description: >
    Built using Gatsby, Netlify and Contentful
  categories:
    - Real Estate
    - Marketing
  built_by: Matthias Gemperli
  built_by_url: https://matthiasgemperli.ch
- title: Lessmess Agency website
  url: https://lessmess.agency/
  main_url: https://lessmess.agency/
  description: >
    Website of Lessmess Agency
  categories:
    - Agency
    - Web Development
  built_by: Ilya Lesik
  built_by_url: https://github.com/ilyalesik
- title: Ezekiel Ekunola Portfolio
  main_url: http://ezekielekunola.com/
  url: http://ezekielekunola.com/
  description: Built using Gatsby, Styled-Components
  categories:
    - Web Development
    - Portfolio
  built_by: Ezekiel Ekunola
  built_by_url: https://github.com/easybuoy/
  featured: false
- title: Gearbox Development
  main_url: https://gearboxbuilt.com
  url: https://gearboxbuilt.com/?no-load-in
  description: >
    Gearbox is a performance website development & optimization company based out of Canada. Built using Gatsby/WordPress.
  categories:
    - Agency
    - Web Development
    - WordPress
    - Portfolio
    - Programming
    - Technology
    - Business
  built_by: Gearbox Development
  built_by_url: https://gearboxbuilt.com
  featured: false
- title: UXWorks
  main_url: https://uxworks.org
  url: https://uxworks.org
  description: Built with Gatsby, Netlify and Markdown
  categories:
    - Web Development
    - Blog
  built_by: Amrish Kushwaha
  built_by_url: https://github.com/isamrish
  featured: false
- title: Jarod Peachey
  main_url: https://jarodpeachey.netlify.app
  url: https://jarodpeachey.netlify.app
  source_url: https://github.com/jarodpeachey/portfolio
  description: >
    Jarod Peachey is a front-end developer focused on building modern and fast websites for everyone.
  categories:
    - Blog
    - JavaScript
    - Mobile Development
    - Portfolio
  built_by: Jarod Peachey
  built_by_url: https://github.com/jarodpeachey
  featured: false
- title: Thomas Maximini
  main_url: https://www.thomasmaximini.com/
  url: https://www.thomasmaximini.com/
  source_url: https://github.com/tmaximini/maxi.io
  description: >
    Thomas Maximini is a full stack web developer from Germany
  categories:
    - Blog
    - JavaScript
    - Photography
    - Portfolio
    - Web Development
  built_by: Thomas Maximini
  built_by_url: https://github.com/tmaximini
  featured: false
- title: Aretha Iskandar
  main_url: https://arethaiskandar.com/
  url: https://arethaiskandar.com/
  source_url: https://github.com/tmaximini/arethaiskandar.com
  description: >
    Aretha Iskandar is a Jazz and Soul Singer / Songwriter from Paris
  categories:
    - Music
  built_by: Thomas Maximini
  built_by_url: https://github.com/tmaximini
  featured: false
- title: Harshil Shah
  url: https://harshil.net
  main_url: https://harshil.net
  description: >
    Harshil Shah is an iOS engineer from Mumbai, India
  categories:
    - Blog
    - Mobile Development
  built_by: Harshil Shah
  built_by_url: https://twitter.com/_HarshilShah
  featured: false
- title: Code Examples
  url: https://codeexamples.dev/
  main_url: https://codeexamples.dev/
  description: >
    Examples about various programming languages like JavaScript, Python, Rust, Angular, React, Vue.js etc.
  categories:
    - Blog
    - Education
    - Programming
    - Web Development
  built_by: Sai gowtham
  built_by_url: https://twitter.com/saigowthamr
  featured: false
- title: Samir Mujanovic
  main_url: https://www.samirmujanovic.com/
  url: https://www.samirmujanovic.com/
  description: >
    I'm a Frontend Developer with 3 years of experience. I describe myself as a developer who loves coding, open-source and web platform.
  categories:
    - Portfolio
    - Web Development
    - Design
  built_by: Samir Mujanovic
  built_by_url: https://github.com/sameerrM
- title: Yearlyglot - Fluent Every Year
  url: https://www.yearlyglot.com/blog
  main_url: https://www.yearlyglot.com
  description: >
    A popular blog on languages, second language acquisition and polyglottery.
  categories:
    - Blog
    - Education
    - Learning
    - Travel
  built_by: Donovan Nagel
  built_by_url: https://www.donovannagel.com
  featured: false
- title: 8fit.com
  url: https://8fit.com/
  main_url: https://8fit.com/
  description: >
    Get personalized workouts, custom meal plans, and nutrition guidance, right in the palm of your hand. Prioritize progress over perfection with the 8fit app!
  categories:
    - App
    - Food
    - Sports
  featured: false
- title: Dispel - Remote Access for Industrial Control Systems
  url: https://dispel.io
  main_url: https://dispel.io
  description: >
    Dispel provides secure, moving target defense networks through which your teams can remotely access industrial control systems in seconds, replacing static-defense products that take 5 to 15 minutes to work through.
  categories:
    - Business
    - Technology
    - Security
  built_by: Anton Aberg
  built_by_url: https://github.com/aaaberg
  featured: false
- title: Geothermal Heat Pump DIY Project
  url: https://diyheatpump.net/
  main_url: https://diyheatpump.net/
  description: Personal project by Yuriy Logvin that demonstrates how you can switch to heating with electricity at a minimal cost. The goal here is to show that everyone can build a geothermal heat pump and start saving money.
  categories:
    - Blog
    - Education
    - Technology
  built_by: Yuriy Logvin
  built_by_url: https://powerwatcher.net
- title: Catalyst Network - Cryptocurrency
  url: https://www.cryptocatalyst.net/
  main_url: https://www.cryptocatalyst.net/
  source_url: https://github.com/n8tb1t/gatsby-starter-cryptocurrency
  description: >
    An All-in-One solution for Modern Transactions.
  categories:
    - Business
    - Technology
  built_by: n8tb1t
  built_by_url: https://github.com/n8tb1t/
  featured: false
- title: SaoBear's-Blog
  main_url: https://saobear.xyz/
  url: https://saobear.xyz/
  source_url: https://github.com/PiccoloYu/SaoBear-is-Blog
  featured: false
  categories:
    - Blog
    - Web Development
- title: Rumaan Khalander - Portfolio
  url: https://rumaan.tech/
  main_url: https://rumaan.tech/
  description: >
    Rumaan Khalander is a Full-Stack Dev from Bengaluru who loves to develop for mobile and web.
  categories:
    - Portfolio
  built_by: rumaan
  built_by_url: https://github.com/rumaan/
  featured: false
- title: DigiGov
  main_url: https://digigov.grnet.gr/
  url: https://digigov.grnet.gr/
  description: >
    DigiGov is an initiative for the Digital Transformation of the Greek Public Sector
  categories:
    - Government
  built_by: GRNET
  built_by_url: https://grnet.gr/
  featured: false
- title: Zeek Interactive
  main_url: https://zeek.com
  url: https://zeek.com
  description: >
    Business site for Zeek Interactive. Using WordPress as a data store via the WPGraphQL plugin.
  categories:
    - Blog
    - Web Development
    - Mobile Development
    - WordPress
    - Agency
    - Business
  built_by: Zeek Interactive
  built_by_url: https://zeek.com
  featured: false
- title: Bare Advertising & Communications
  url: https://bare.ca/
  main_url: https://bare.ca/
  description: >
    Bare is a full-service branding and production agency in Vancouver BC with deep experience in digital/traditional communications and strategy. We specialize in building headless WordPress sites with Gatsby.
  categories:
    - WordPress
    - Agency
    - Business
  built_by: Bare Advertising & Communications
  built_by_url: https://www.bare.ca/
  featured: false
- title: The Decking Superstore
  url: https://www.thedeckingsuperstore.com/
  main_url: https://www.thedeckingsuperstore.com/
  description: >
    One of Northern California's largest outdoor decking and siding providers.
  categories:
    - WordPress
    - Business
  built_by: Bare Advertising & Communications
  built_by_url: https://www.bare.ca/
  featured: false
- title: Precision Cedar Products
  url: https://www.precisioncedar.com/
  main_url: https://www.precisioncedar.com/
  description: >
    Western Red Cedar Distributor in Vancouver Canada.
  categories:
    - WordPress
    - Business
  built_by: Bare Advertising & Communications
  built_by_url: https://www.bare.ca/
  featured: false
- title: Circle Restoration
  url: https://www.circlerestoration.com/
  main_url: https://www.circlerestoration.com/
  description: >
    Restoration Services Provider in Vancouver Canada.
  categories:
    - WordPress
    - Business
  built_by: Bare Advertising & Communications
  built_by_url: https://www.bare.ca/
  featured: false
- title: ALS Rally
  url: https://www.alsrally.com/
  main_url: https://www.alsrally.com/
  description: >
    Non profit fundraiser for ALS Research.
  categories:
    - WordPress
    - Nonprofit
    - Event
  built_by: Bare Advertising & Communications
  built_by_url: https://www.bare.ca/
  featured: false
- title: Vancouver Welsh Men's Choir
  url: https://vancouverchoir.ca/
  main_url: https://vancouverchoir.ca/
  description: >
    Vancouver Welsh Men's Choir website for upcoming shows, ticket purchases and online merchandise.
  categories:
    - WordPress
    - Entertainment
    - Event
    - E-commerce
  built_by: Bare Advertising & Communications
  built_by_url: https://www.bare.ca/
  featured: false
- title: Paul Scanlon - Blog
  main_url: https://paulie.dev/
  url: https://paulie.dev/
  source_url: https://github.com/PaulieScanlon/paulie-dev-2019
  description: >
    I'm a React UI developer / UX Engineer. React, GatsbyJs, JavaScript, TypeScript/Flow, StyledComponents, Storybook, TDD (Jest/Enzyme) and a tiny bit of Node.js.
  categories:
    - Blog
    - Web Development
  built_by: Paul Scanlon
  built_by_url: http://www.pauliescanlon.io
  featured: false
- title: EF Design
  main_url: https://ef.design
  url: https://ef.design
  description: >
    Home of everything creative, digital and brand at EF.
  featured: false
  categories:
    - Marketing
    - Design
  built_by: João Matos (Global Creative Studio - Education First)
- title: Codica
  main_url: https://www.codica.com/
  url: https://www.codica.com/
  description: >
    We help startups and established brands with JAMStack, Progressive Web Apps and Marketplaces development.
  categories:
    - Agency
    - Web Development
  built_by: Codica
  built_by_url: https://www.codica.com/
- title: Bhavani Ravi's Portfolio
  url: https://bhavaniravi.com
  main_url: https://bhavaniravi.com
  description: >
    Showcase of Bhavani Ravi's skillset and blogs
  categories:
    - Blog
    - Portfolio
  built_by: Bhavani Ravi
  built_by_url: https://twitter.com/geeky_bhavani
- title: Kotoriyama
  main_url: https://kotoriyama.com/
  url: https://kotoriyama.com/
  description: >
    Japanese Indie Game Creator.
  featured: false
  categories:
    - App
    - Entertainment
    - Mobile Development
  built_by: Motoyoshi Shiine (Kotoriyama)
- title: PWA Shields
  url: https://www.pwa-shields.com
  main_url: https://www.pwa-shields.com
  source_url: https://github.com/richardtaylordawson/pwa-shields
  description: >
    Personalize your app's README with custom, fun, PWA shields in SVG
  categories:
    - Documentation
    - App
    - API
  built_by: Richard Taylor Dawson
  built_by_url: https://richardtaylordawson.com
- title: Zatsuzen
  url: https://zatsuzen.com
  main_url: https://zatsuzen.com
  description: >
    Web developer's portfolio
  categories:
    - Portfolio
  built_by: Akane
  built_by_url: https://twitter.com/akanewz
  featured: false
- title: Reeemoter
  description: >-
    Join thousands of developers from everywhere and access to job
    offers from hundreds of companies worldwide right
    at your inbox for free.
  main_url: https://reeemoter.com/
  url: https://reeemoter.com/
  featured: false
  categories:
    - Technology
    - Web Development
  built_by: Ramón Chancay
  built_by_url: https://ramonchancay.me/
- title: Ananya Neogi
  main_url: https://ananyaneogi.com
  url: https://ananyaneogi.com
  description: >
    Showcases Ananya's work as a frontend developer and comprises of a collection of written articles on web development, programming and, user experience.
  categories:
    - Portfolio
    - Blog
  built_by: Ananya Neogi
  built_by_url: https://ananyaneogi.com
- title: webman.pro
  main_url: https://webman.pro/
  url: https://webman.pro/
  description: >
    webman.pro is an awesome portfolio and technical blog where
    professional Front End engineer Dmytro Chumak shares his thoughts
    and experience to inspire other developers.
  featured: false
  categories:
    - Blog
    - Web Development
    - JavaScript
  built_by: Dmytro Chumak
  built_by_url: https://github.com/wwwebman
- title: borderless
  url: https://junhobaik.github.io
  main_url: https://junhobaik.github.io
  source_url: https://github.com/junhobaik/junhobaik.github.io/tree/develop
  description: >
    Junho Baik's Development Blog
  categories:
    - Blog
    - Web Development
  built_by: Junho Baik
  built_by_url: https://github.com/junhobaik
  featured: false
- title: React Resume Generator
  main_url: https://nimahkh.github.io/nima_habibkhoda
  url: https://nimahkh.github.io/nima_habibkhoda
  source_url: https://github.com/nimahkh/resume_generator
  description: >
    The resume generator is a project to create your own resume web page easily with Gatsby.
  categories:
    - Portfolio
  built_by: Nima Habibkhoda
  featured: false
- title: Thomas Wang's Blog
  main_url: https://www.thomaswang.io
  url: https://www.thomaswang.io
  description: >-
    Technical blog by Thomas Wang
  built_by: Thomas Wang
  built_by_url: https://github.com/thomaswang
  featured: false
  categories:
    - Blog
    - Web Development
- title: The Rebigulator
  main_url: https://www.rebigulator.org/
  source_url: https://github.com/Me4502/Rebigulator/
  url: https://rebigulator.org/
  description: A quote-based via game powered by Frinkiac
  built_by: Matthew Miller
  built_by_url: https://matthewmiller.dev/
  featured: false
  categories:
    - Open Source
    - Entertainment
    - App
- title: madewithlove
  main_url: https://madewithlove.com
  url: https://madewithlove.com
  description: >-
    We build digital products and create the teams around them. We can help with software engineering, product management, managing technical teams, audits and technical consulting.
  built_by: madewithlove
  built_by_url: https://madewithlove.com
  featured: false
  categories:
    - Web Development
    - Blog
    - Agency
    - Business
- title: Sprucehill
  url: https://sprucehill.ca/
  main_url: https://sprucehill.ca/
  description: >
    Sprucehill is a North Vancouver based custom home builder and renovator.
  categories:
    - WordPress
    - Business
  built_by: Bare Advertising & Communications
  built_by_url: https://www.bare.ca/
  featured: false
- title: Nathaniel Ryan Mathew
  url: https://nathanielmathew.me
  main_url: https://nathanielmathew.me
  source_url: https://github.com/nathanielmathew/MyPortfolio
  description: >
    A personal online Portfolio built using GatsbyJS, that showcases Achievements, Projects and Additional information.
  categories:
    - Portfolio
    - Open Source
    - Blog
  built_by: Nathaniel Ryan Mathew
  built_by_url: https://github.com/nathanielmathew
  featured: false
- title: Kanazawa.js Community Page
  main_url: https://kanazawajs.now.sh/
  url: https://kanazawajs.now.sh/
  source_url: https://github.com/kanazawa-js/community-page
  description: >
    Kanazawa.js is a local community for the JSer around Kanazawa to share knowledge about JavaScript.
  categories:
    - Community
    - Programming
    - Web Development
  built_by: Kanazawa.js
  built_by_url: https://twitter.com/knzw_js
  featured: false
- title: monica*dev
  url: https://www.aboutmonica.com/
  main_url: https://www.aboutmonica.com/
  description: >
    Personal site for Monica Powell, a software engineer who is passionate about making open-source more accessible and building community, online & offline.
  categories:
    - Web Development
    - Blog
    - Programming
    - Portfolio
  built_by: Monica Powell
  built_by_url: https://www.aboutmonica.com/
  featured: false
- title: Shivam Sinha
  url: https://www.helloshivam.com/
  main_url: https://www.helloshivam.com/
  description: >
    Portfolio of Shivam Sinha, Graphic Designer and Creative Coder based in New York.
  categories:
    - Portfolio
  built_by: Shivam Sinha
  built_by_url: https://www.helloshivam.com/
  featured: false
- title: Brianna Sharpe - Writer
  main_url: https://www.briannasharpe.com/
  url: https://www.briannasharpe.com/
  source_url: https://github.com/ehowey/briannasharpe
  description: >
    Brianna Sharpe is an Alberta, Canada based freelance writer and journalist focused on health, LGBTQ2S+, parenting, and the environment.
  categories:
    - Portfolio
    - Media
  built_by: Eric Howey
  built_by_url: https://www.erichowey.dev/
  featured: false
- title: Eric Howey Web Development
  main_url: https://www.erichowey.dev/
  url: https://www.erichowey.dev/
  source_url: https://github.com/ehowey/erichoweydev
  description: >
    Personal website and blog for Eric Howey. I am a freelance web developer based in Alberta, Canada specializing in Gatsby, React, WordPress and Theme-UI.
  categories:
    - Portfolio
    - Web Development
    - Freelance
    - Blog
  built_by: Eric Howey
  built_by_url: https://www.erichowey.dev/
- title: Solfej Chord Search
  url: https://www.solfej.io/chords
  main_url: https://www.solfej.io/chords
  description: >
    Solfej Chord Search helps you master every chord imaginable. It shows you notes, intervals, guitar and piano fingerings for 1000s of chords.
  categories:
    - Education
    - Music
  built_by: Shayan Javadi
  built_by_url: https://www.instagram.com/shawnjavadi/
- title: a+ Saúde
  url: https://www.amaissaude.com.br/sp/
  main_url: https://www.amaissaude.com.br/sp/
  description: >
    An even better experience in using health services.
  categories:
    - Healthcare
    - Marketing
    - Blog
  built_by: Grupo Fleury
  built_by_url: http://www.grupofleury.com.br/
  featured: false
- title: Mallikarjun Katakol Photography
  main_url: https://mallik.in
  url: https://mallik.in
  built_by: Arvind Kumar
  built_by_url: https://arvind.io/
  description: >
    Mallikarjun Katakol is an Advertising, Architecture, Editorial, Fashion and Lifestyle Photographer based in Bangalore, India.
    Shoots Corporate & Business headshots, Portfolios for Models and Actors, Documents Projects for Architects, Fashion & Interior Designers
  featured: false
  categories:
    - Gallery
    - Photography
    - Portfolio
- title: gatsby-animate-blog
  url: https://gatsby-animate-blog.luffyzh.now.sh/
  main_url: https://gatsby-animate-blog.luffyzh.now.sh/home
  source_url: https://github.com/luffyZh/gatsby-animate-blog
  description: >
    A simple && cool blog site starter kit by Gatsby.
  categories:
    - Blog
    - Open Source
    - Web Development
  built_by: luffyZh
  built_by_url: https://github.com/luffyZh
  featured: false
- title: LBI Financial
  main_url: https://lbifinancial.com/
  url: https://lbifinancial.com/
  description: >
    We help individuals and businesses with life insurance, disability, long-term care and annuities.
  categories:
    - Business
    - Consulting
    - Finance
  built_by: Pagepro
  built_by_url: https://pagepro.co
  featured: false
- title: GIS-Netzwerk
  url: https://www.gis-netzwerk.com/
  main_url: https://www.gis-netzwerk.com/
  description: >
    Multilingual (i18n) Blog with different URLs for categories, tags and posts depending on the language.
  categories:
    - Blog
    - Data
    - Technology
  built_by: Max Dietrich
  built_by_url: https://www.gis-netzwerk.com/
  featured: false
- title: Krishna Gopinath
  main_url: https://krishnagopinath.me
  url: https://krishnagopinath.me
  source_url: https://github.com/krishnagopinath/website
  description: >
    Website of Krishna Gopinath, software engineer and budding teacher.
  categories:
    - Portfolio
  built_by: Krishna Gopinath
  built_by_url: https://twitter.com/krishwader
  featured: false
- title: Curology
  main_url: https://curology.com
  url: https://curology.com
  description: >
    Curology's mission is to make effective skincare accessible to everyone. We provide customized prescription skincare for our acne and anti-aging patients.
  categories:
    - Healthcare
    - Community
    - Landing Page
  built_by: Curology
  built_by_url: https://curology.com
- title: labelmake.jp
  main_url: https://labelmake.jp/
  url: https://labelmake.jp/
  description: >
    Web Application of Variable Data Printing and Blog.
  categories:
    - App
    - Data
    - Blog
  built_by: hand-dot
  built_by_url: https://twitter.com/hand_dot
  featured: false
- title: Personal website of Maarten Afink
  main_url: https://www.maarten.im/
  url: https://www.maarten.im/
  source_url: https://github.com/maartenafink/personal-website
  description: >
    Personal website of Maarten Afink, digital product designer.
  categories:
    - Portfolio
    - Open Source
    - Blog
    - Music
    - Design
- title: Adam Bowen
  main_url: https://adamcbowen.com/
  url: https://adamcbowen.com/
  source_url: https://github.com/bowenac/my-website
  description: >
    Personal website for Adam Bowen. I am a freelance web developer based in Tacoma, WA specializing in WordPress, Craft CMS, plus a lot more and recently fell in love with Gatsby.
  categories:
    - Portfolio
    - Web Development
    - Freelance
  built_by: Adam Bowen
  built_by_url: https://adamcbowen.com
  featured: false
- title: tqCoders
  main_url: https://tqcoders.com
  url: https://tqcoders.com
  description: >
    tqCoders is a software development company that focuses on the development of the most advanced websites and mobile apps. We use the most advanced technologies to make websites blazing fast, SEO-friendly and responsive for each screen resolution.
  categories:
    - Web Development
    - Mobile Development
    - SEO
    - Design
    - Programming
    - Technology
    - Business
  built_by: tqCoders
  built_by_url: https://tqcoders.com
  featured: false
- title: ErudiCAT
  main_url: https://www.erudicat.com
  url: https://www.erudicat.com
  description: >
    ErudiCAT is an educational platform created to help PMP certification candidates to prepare for the exam. There are 1k+ sample questions and PMP Exam Simulator. Upon completion, there are statistics and performance chart available. Performance reports are saved in users' accounts and may be used later to review questions. The PMP Exam Simulator has a unique feature of Time Acceleration. It makes the Mock Exam even tougher and makes training even more advanced.
  categories:
    - Education
    - Web Development
    - Learning
  built_by: tqCoders
  built_by_url: https://tqcoders.com
  featured: false
- title: Qri.io Website and Docs
  main_url: https://qri.io
  url: https://qri.io/docs
  source_url: https://github.com/qri-io/website
  description: >
    Website and Documentation for Qri, an open source version control system for datasets
  categories:
    - Open Source
    - Community
    - Data
    - Technology
  built_by: Qri, Inc.
  built_by_url: https://qri.io
  featured: false
- title: Jellypepper
  main_url: https://jellypepper.com/
  url: https://jellypepper.com/
  description: >
    Award-winning creative studio for disrupters. We design and build beautiful brands, apps, websites and videos for startups and tech companies.
  categories:
    - Portfolio
    - Agency
  built_by: Jellypepper
  built_by_url: https://jellypepper.com/
- title: Miyamado Jinja
  main_url: https://www.miyamadojinja.com
  url: https://www.miyamadojinja.com
  source_url: https://github.com/mnishiguchi/miyamadojinja
  description: >
    Miyamado Jinja is a Japanese Shinto Shrine in Yokkaichi, Mie, Japan.
  categories:
    - Nonprofit
    - Travel
  built_by: mnishiguchi
  built_by_url: https://mnishiguchi.com
  featured: false
- title: Hear This Idea
  main_url: https://hearthisidea.com
  url: https://hearthisidea.com/episodes/victoria
  source_url: https://github.com/finmoorhouse/podcast
  description: >
    A podcast showcasing new thinking from top academics.
  categories:
    - Podcast
    - Open Source
  built_by: Fin Moorhouse
  built_by_url: https://finmoorhouse.com
  featured: false
- title: Calisthenics Skills
  main_url: https://www.calisthenicsskills.com
  url: https://www.calisthenicsskills.com
  description: >
    A beautiful fitness progress tracker built on Gatsby.
  categories:
    - Sports
  built_by: Andrico Karoulla
  built_by_url: https://andri.co
  featured: false
- title: AutoloadIT
  main_url: https://autoloadit.com/
  url: https://autoloadit.com/
  description: >
    The world's leading Enterprise Automotive imaging solution
  categories:
    - Business
    - Landing Page
  built_by: Pagepro
  built_by_url: https://pagepro.co
  featured: false
- title: Tools of Golf
  main_url: https://thetoolsofgolf.com/
  url: https://thetoolsofgolf.com//titleist-915-d2-driver
  description: >
    Tools of Golf is a community dedicated to golf nerds and gear heads.
  categories:
    - Sports
    - Data
    - Documentation
  built_by: Peter Hironaka
  built_by_url: https://peterhironaka.com
  featured: false
- title: sung.codes
  main_url: https://sung.codes/
  source_url: https://github.com/dance2die/sung.codes
  url: https://sung.codes/
  description: >
    Blog by Sung M. Kim (a.k.a. dance2die)
  categories:
    - Blog
    - Landing Page
  built_by: Sung M. Kim
  built_by_url: https://github.com/dance2die
  featured: false
- title: Choose Tap
  main_url: https://www.choosetap.com.au/
  url: https://www.choosetap.com.au/
  featured: false
  description: >
    Choose Tap aims to improve the health and wellbeing of communities and the environment by promoting tap water as the best choice of hydration for all Australians.
  built_by: Hardhat
  built_by_url: https://www.hardhat.com.au
  categories:
    - Nonprofit
    - Community
- title: Akash Rajpurohit
  main_url: https://akashwho.codes/
  url: https://akashwho.codes/
  description: >
    Personal portfolio website of Akash Rajpurohit made using Gatsby v2, where I  write short blogs related to software development and share my experiences.
  categories:
    - Portfolio
    - Blog
  built_by: Akash Rajpurohit
  built_by_url: https://github.com/AkashRajpurohit
  featured: false
- title: See Kids Dream
  url: https://seekidsdream.org/
  main_url: https://seekidsdream.org/
  description: >
    A not-for-profit organization dedicated to empower youth with the skills, motivation and confidence.
  categories:
    - Nonprofit
    - Education
    - Learning
  built_by: CapTech Consulting
  built_by_url: https://www.captechconsulting.com/
  featured: false
- title: Locale Central
  url: https://localecentral.io/
  main_url: https://localecentral.io/
  description: >
    Locale Central is a web & mobile data collection app that makes it easy to record accurate data out on the field.
  categories:
    - Technology
  built_by: KiwiSprout
  built_by_url: https://kiwisprout.nz/
  featured: false
- title: Cathy O'Shea
  url: https://cathyoshea.co.nz/
  main_url: https://cathyoshea.co.nz/
  categories:
    - Portfolio
    - Real Estate
  built_by: KiwiSprout
  built_by_url: https://kiwisprout.nz/
  featured: false
- title: DG Recruit
  url: https://dgrecruit.com
  main_url: https://dgrecruit.com
  description: >
    DG Recruit is a NYC recruitment agency
  categories:
    - Agency
    - WordPress
  built_by: Waverly Lab
  built_by_url: https://waverlylab.com
  featured: false
- title: Smile
  url: https://reasontosmile.com
  main_url: https://reasontosmile.com
  description: >
    Smile is an online store for buying CBD products that keep you balanced and happy
  categories:
    - E-commerce
    - WordPress
  built_by: Waverly Lab
  built_by_url: https://waverlylab.com
- title: Bold Oak Design
  url: https://boldoak.design/
  main_url: https://boldoak.design/
  description: >
    A Milwaukee-based web design and development studio.
  categories:
    - Blog
    - Business
    - Freelance
    - Portfolio
    - Programming
    - Technology
    - Web Development
  featured: false
- title: Lydia Rose Eiche
  url: https://lydiaroseeiche.com/
  main_url: https://lydiaroseeiche.com/
  description: >
    Lydia Rose Eiche is a soprano, opera singer, and actress based in Milwaukee.
  categories:
    - Music
    - Portfolio
  built_by: Bold Oak Design
  built_by_url: https://boldoak.design/
  featured: false
- title: Chris Otto
  url: https://chrisotto.dev/
  main_url: https://chrisotto.dev/
  source_url: https://github.com/chrisotto6/chrisottodev
  description: >
    Blog, portfolio and website for Chris Otto.
  categories:
    - Blog
    - JavaScript
    - Landing Page
    - Portfolio
    - Programming
    - Technology
    - Web Development
  built_by: Chris Otto
  built_by_url: https://github.com/chrisotto6
  featured: false
- title: Roboto Studio
  url: https://roboto.studio
  main_url: https://roboto.studio
  description: >
    Faster than a speeding bullet Website Development based in sunny old Nottingham
  categories:
    - Agency
    - Blog
    - Business
    - Design
    - Featured
    - Freelance
    - Web Development
  featured: true
- title: Viraj Chavan | Full Stack Software Engineer
  url: http://virajc.tech
  main_url: http://virajc.tech
  source_url: https://github.com/virajvchavan/portfolio
  description: >
    Portfolio and blog of a full stack software engineer from India
  categories:
    - Portfolio
    - Blog
    - Web Development
  built_by: Viraj V Chavan
  built_by_url: https://twitter.com/VirajVChavan
  featured: false
- title: Nexweave
  url: https://www.nexweave.com
  main_url: https://www.nexweave.com
  description: >
    Nexweave is a SaaS platform built by a team of experienced product, design & technology professionals in India. Nexweave allows brands to create personalized & interactive video experiences at scale. We would love for our site to be featured at the gatsby showcase since we have long been appreciating the flexibility and speed of the sites we have created using the same.
  categories:
    - Video
    - API
    - User Experience
    - Marketing
    - Design
    - Data
    - Technology
    - Media
    - Consulting
  built_by: Kashaf S
  built_by_url: https://www.linkedin.com/in/kashaf-shaikh-925117178
  featured: false
- title: Daniel Balloch
  url: https://danielballoch.com
  main_url: https://danielballoch.com
  source_url: https://github.com/danielballoch/danielballoch
  description: >
    Hey, I'm Daniel and this is my portfolio site. Made with Gatsby, React, GraphQL, Styled Emotion & Netlify. Install & local host instructions: 1. git clone https://github.com/danielballoch/danielballoch.git 2. npm install. 3. gatsby develop. Keep in mind I'm still learning myself, so these may not be best practises. If anyone's curious as to how something works flick me a message or if you have advice for me I'd love to hear it, otherwise happy coding!
  categories:
    - Portfolio
    - Business
    - Design
    - Freelance
    - Web Development
  built_by: Daniel Balloch
  built_by_url: https://danielballoch.com
- title: The Rift Metz
  url: http://theriftmetz.com/
  main_url: http://theriftmetz.com/
  description: >
    The Rift is a gaming bar based in Metz (France).
  categories:
    - Landing Page
    - Entertainment
    - Design
    - Blog
    - Food
  built_by: Hugo Torzuoli
  built_by_url: https://github.com/HZooly
  featured: false
- title: Built with Workers
  url: https://workers.cloudflare.com/built-with/
  main_url: https://workers.cloudflare.com/built-with/
  description: >
    Showcasing websites & projects built with Cloudflare Workers
  categories:
    - Portfolio
    - JavaScript
    - Web Development
  built_by: Workers who work at Cloudflare
  built_by_url: https://github.com/cloudflare/built-with-workers/graphs/contributors
- title: WebAnaya Solutions
  url: https://www.webanaya.com
  main_url: https://www.webanaya.com
  description: >
    Full Stack Web Solutions Provider.
  categories:
    - Agency
    - Web Development
    - API
    - Blog
  built_by: Durgesh Gupta
  built_by_url: https://durgeshgupta.com
  featured: false
- title: Artem Sapegin’s Blog
  description: >
    Blog of a Berlin based coffee first frontend engineer who works at Omio, makes photos and hangs out with his dogs.
  main_url: https://blog.sapegin.me/
  url: https://blog.sapegin.me/
  source_url: https://github.com/sapegin/blog.sapegin.me
  categories:
    - Blog
    - Open Source
    - Web Development
    - JavaScript
    - Programming
    - Technology
  built_by: Artem Sapegin
  built_by_url: https://github.com/sapegin
- title: adam.ai
  url: https://adam.ai/
  main_url: https://adam.ai/
  description: >
    Are you ready to make your meetings more productive? Our intelligent meeting management tool can help!
  categories:
    - Business
    - Landing Page
    - Productivity
    - Technology
  built_by: Hazem Osama
  built_by_url: https://github.com/hazem3500
  featured: false
- title: Indra Kusuma Profile Page
  url: https://indrakusuma.web.id/me/
  main_url: https://indrakusuma.web.id/me/
  description: >
    Hi! I'm Indra Kusuma. I am an optimistic and type of person of learn by doing who have an interest in Software Engineering, specifically about Web Development.
  categories:
    - Landing Page
    - Blog
  built_by: Indra Kusuma
  built_by_url: https://github.com/idindrakusuma/me
  featured: false
- title: Lukas Horak
  main_url: https://lukashorak.com
  url: https://lukashorak.com
  description: >
    Lukas Horak's personal website. Full stack JavaScript Developer, working in React on front end and Node.js on back end.
  categories:
    - Blog
    - Portfolio
    - Web Development
  built_by: Lukas Horak
  built_by_url: https://github.com/lhorak
  featured: false
- title: Alexandra Thomas
  main_url: https://alexandracthomas.com/
  url: https://alexandracthomas.com/
  description: >
    A portfolio site for Alexandra Thomas, a front-end developer with creative super powers based in Charlotte, NC.
  categories:
    - Portfolio
    - Blog
    - Web Development
  featured: false
- title: Storto Productions
  main_url: https://www.storto-productions.com/
  url: https://www.storto-productions.com/about/
  featured: false
  description: >
    A portfolio site for a video production company based out of Phoenix, AZ.
  categories:
    - Video
    - Blog
    - Portfolio
    - Business
  built_by: Alexandra Thomas
  built_by_url: https://alexandracthomas.com/
- title: Zatsuzen Blog
  url: https://blog.zatsuzen.com
  main_url: https://blog.zatsuzen.com
  description: >
    Web developer's tech blog
  categories:
    - Blog
  built_by: Akane
  built_by_url: https://twitter.com/akanewz
- title: Matthew Mesa
  url: https://matthewmesa.com
  main_url: https://matthewmesa.com
  description: >
    Portfolio website for freelance digital specialist Matthew Mesa.
  categories:
    - Portfolio
  built_by: Matthew Mesa
  built_by_url: https://matthewmesa.com
- title: Taskade
  main_url: https://taskade.com
  url: https://taskade.com
  description: >
    Taskade is the unified workspace for distributed teams. Collaborate and organize in real-time to get things done, faster and smarter.
  categories:
    - App
    - Business
    - Productivity
  built_by: Taskade
  built_by_url: https://github.com/taskade
  featured: false
- title: PWD
  url: https://pwd.com.au
  main_url: https://pwd.com.au
  description: >
    PWD is a full service web marketing, design, and development agency in Perth, Western Australia.
  categories:
    - Blog
    - Portfolio
    - WordPress
    - Business
  built_by: Alex Moon
  built_by_url: https://moonmeister.net
  featured: false
- title: ramonak.io
  url: https://ramonak.io/
  main_url: https://ramonak.io/
  source_url: https://github.com/KaterinaLupacheva/ramonak.io
  description: >
    Tech blog and portfolio site of a full stack web developer Katsiaryna (Kate) Lupachova
  categories:
    - Blog
    - Portfolio
  built_by: Katsiaryna Lupachova
  built_by_url: https://ramonak.io/
  featured: false
- title: React JS Developer
  main_url: https://reacter.dev/
  url: https://reacter.dev/
  featured: false
  categories:
    - App
    - Web Development
    - Web Development
    - Agency
  built_by: App Design
  built_by_url: https://appdesign.dev/
- title: Guillermo Gómez-Peña
  url: https://www.guillermogomezpena.com/
  main_url: https://www.guillermogomezpena.com/
  description: >
    Personal website for the work of Guillermo Gómez-Peña: performance artist, writer, activist, radical pedagogue and artistic director of the performance troupe La Pocha Nostra. Recipient of the MacArthur Fellow, USA Artists Fellow, and a winner of the Bessie, Guggenheim, and American Book awards.
  categories:
    - Portfolio
    - Gallery
  built_by: Aveling Ray
  built_by_url: https://avelingray.com/
  featured: false
- title: Clinka
  url: https://www.clinka.com.au/
  main_url: https://www.clinka.com.au/
  description: >
    B2B website for an Australian manufacturer of environmentally friendly construction materials.
  categories:
    - Business
  built_by: Aveling Ray
  built_by_url: https://avelingray.com/
- title: Chris Vogt's Blog
  main_url: https://www.chrisvogt.me
  url: https://www.chrisvogt.me
  source_url: https://github.com/chrisvogt/gatsby-theme-private-sphere
  description: >-
    Personal blog of Chris Vogt, a software developer in San Francisco. Showcases
    my latest activity on Instagram, Goodreads, and Spotify using original widgets.
  categories:
    - Blog
    - Open Source
    - Photography
    - Portfolio
  built_by: Chris Vogt
  built_by_url: https://github.com/chrisvogt
- title: Trolley Travel
  main_url: http://trolleytravel.org/
  url: http://trolleytravel.org/
  description: >
    Travel blog website to give tips and informations for many destinations, built with Novella theme
  categories:
    - Blog
    - Travel
  built_by: Pierre Beard
  built_by_url: https://github.com/PBRT
  featured: false
- title: Playlist Detective
  main_url: https://www.playlistdetective.com/
  url: https://www.playlistdetective.com/
  source_url: https://github.com/bobylito/playlistFinder
  description: >
    Playlist Detective is an attempt to ease music discovery with playlists. Back in the days, people were sharing mixtapes - some songs we knew and others we didn't, therefore expanding our musical horizons.

    Playlists are the same, and playlist detective lets you search for songs or artists you like in order to stumble on your new favorite songs.

    It uses Algolia for the search.
  categories:
    - Media
    - Music
  built_by: Alexandre Valsamou-Stanislawski
  built_by_url: https://www.noima.xyz
- title: ProjectManager.tools
  main_url: https://projectmanager.tools/
  url: https://projectmanager.tools/
  featured: false
  categories:
    - App
    - Web Development
    - Design
    - Agency
  built_by: App Design
  built_by_url: https://appdesign.dev/
- title: 1902 Software
  url: https://1902software.com/
  main_url: https://1902software.com/
  description: >
    We are an IT company that specializes in e-commerce and website development on different platforms such as Magento, WordPress, and Umbraco. We are also known for custom software development, web design and mobile app solutions for iOS and Android.
  categories:
    - E-commerce
    - Web Development
    - Programming
    - Mobile Development
    - WordPress
    - Design
    - Business
    - Agency
  built_by: 1902 Software Development Corporation
  built_by_url: https://1902software.com/
  featured: false
- title: Codeful
  url: https://www.codeful.fi/
  main_url: https://www.codeful.fi/
  categories:
    - Agency
    - Consulting
  featured: false
- title: Noima
  url: https://www.noima.xyz
  main_url: https://www.noima.xyz
  categories:
    - Agency
    - Consulting
    - Blog
  featured: false
  built_by: Alexandre Valsamou-Stanislawski
  built_by_url: https://www.noima.xyz
- title: Talent Point
  url: https://talentpoint.co
  main_url: https://talentpoint.co
  description: >
    Talent Point provide the tools that companies need to scale quickly and effectively, bridging the gap between employer brand, HR, and hiring to build teams from within.
  categories:
    - Business
    - Technology
    - Blog
    - Consulting
    - Human Resources
  built_by: Talent Point
  built_by_url: https://talentpoint.co
  featured: false
- title: Marathon Oil
  main_url: https://www.marathonoil.com/
  url: https://www.marathonoil.com/
  featured: false
  categories:
    - Business
    - Marketing
  built_by: Corey Ward
  built_by_url: http://www.coreyward.me/
- title: Gene
  url: https://www.geneglobal.com/work
  main_url: https://www.geneglobal.com
  description: >
    We’re an experience design agency, focused on the future of health
  categories:
    - Agency
    - Technology
    - Healthcare
    - Consulting
    - User Experience
  featured: false
- title: medignition – healthcare innovations
  url: https://medignition.com/
  main_url: https://medignition.com/
  description: >
    medignition builds digital innovations in healthcare.
  categories:
    - Healthcare
    - Education
    - Technology
    - Design
    - Business
    - Portfolio
    - Entrepreneurship
    - Agency
  built_by: medignition
  built_by_url: https://medignition.com/
- title: Dynobase
  url: https://dynobase.dev/
  main_url: https://dynobase.dev/
  description: >
    Professional GUI Client for DynamoDB.
  categories:
    - Data
    - Programming
    - Web Development
  built_by: Rafal Wilinski
  built_by_url: https://rwilinski.me/
  featured: false
- title: Vaktija.eu
  url: https://vaktija.eu
  main_url: https://vaktija.eu
  description: >
    Vaktija.eu gives information about prayer times in germany. (Built with GatsbyJS. Fast in every way that matters.)
  categories:
    - App
    - Community
    - Nonprofit
    - SEO
    - Web Development
  built_by: Rašid Redžić
  built_by_url: https://rasidre.com/
  featured: false
- title: Creative code daily
  main_url: https://www.bobylito.dev/
  url: https://www.bobylito.dev/
  source_url: https://github.com/bobylito/sketches
  description: >
    Creative code daily (CCD) is a personal project for which I build a new animation made out of code every day.
  categories:
    - Blog
    - Programming
    - Gallery
    - Portfolio
  built_by: Alexandre Valsamou-Stanislawski
  built_by_url: https://www.noima.xyz
- title: Messi vs Ronaldo
  description: >
    The biggest debate in football - but who is the best, Messi or Ronaldo? This website provides all the goals and stats to help you reach your own conclusion.
  main_url: https://www.messivsronaldo.app/
  url: https://www.messivsronaldo.app/
  categories:
    - Sports
    - Data
    - App
  built_by: Stephen Greig
  built_by_url: http://ste.digital/
- title: Em Em Recipes
  url: https://ememrecipes.com
  main_url: https://ememrecipes.com
  description: >
    Finally, a recipe website that gets straight to the point.
  categories:
    - Blog
    - Food
  built_by: Matthew Mesa
  built_by_url: https://matthewmesa.com
- title: Yuuniworks Portfolio / Blog
  main_url: https://www.yuuniworks.com/
  url: https://www.yuuniworks.com/
  source_url: https://github.com/junkboy0315/gatsby-portfolio-blog
  featured: false
  categories:
    - Portfolio
    - Web Development
    - Blog
- title: Jun Chen Portfolio
  url: https://www.junchenjun.me
  main_url: https://www.junchenjun.me
  source_url: https://github.com/junchenjun/junchenjun.me
  description: >
    Get to know Jun.
  categories:
    - Portfolio
    - Blog
    - Web Development
  built_by: Jun Chen
  built_by_url: https://www.junchenjun.me
- title: Xavier Mirabelli-Montan
  url: https://xavie.mirmon.co.uk
  main_url: https://xavie.mirmon.co.uk
  source_url: https://github.com/xaviemirmon/xavier-developer-site
  description: >
    The developer portfolio and blog for Xavier Mirabelli-Montan.  Built using TinaCMS Grande hosted on Gatsby Cloud.
  categories:
    - Blog
    - Portfolio
    - Programming
  featured: false
- title: MPG Calculator
  url: https://www.mpg-calculator.co.uk
  main_url: https://www.mpg-calculator.co.uk
  description: >
    A website which allows you to calculate the MPG of your vehicle.
  categories:
    - SEO
    - Accessibility
    - Blog
  built_by: PJ
  built_by_url: https://pjsachdev.me
- title: Softblues
  main_url: https://softblues.io
  url: https://softblues.io
  description: >
    We optimize your project costs and deliver outstanding results by applying relevant technology. Plus, we create our own effective products for businesses and developers all over the world.
  categories:
    - WordPress
    - Portfolio
    - Agency
  built_by: Softblues
  built_by_url: https://softblues.io
- title: Clipchamp
  main_url: https://clipchamp.com/
  url: https://clipchamp.com/en/
  description: >
    Clipchamp is an online video editor, compressor, and converter. The Clipchamp website and blog are powered by Gatsby, Contentful, and Smartling.
  categories:
    - App
    - Blog
    - Landing Page
    - Marketing
    - Video
  featured: false
- title: Mob HQ
  main_url: https://hq.yt-mob.com/
  url: https://hq.yt-mob.com/
  description: >
    Mob HQ is the Headquarters for the World Cup winning Downhill Mountain Bike Race Team, and also a full-time Ride Center for YT bikes.
  categories:
    - Sports
    - Travel
  built_by: Built by Rebels Ltd.
  built_by_url: https://builtbyrebels.com/
  featured: false
- title: OCIUS
  url: https://www.ocius.com.au/
  main_url: https://www.ocius.com.au/
  source_url: https://github.com/ocius/website
  description: >
    Ocius Technology Ltd (formerly Solar Sailor Holdings Ltd) is an Australian public unlisted company with Research and Development facilities at the University of NSW.
  categories:
    - Business
    - Technology
    - Science
  built_by: Sergey Monin
  built_by_url: https://build-in-saratov.com/
- title: Kosmos & Kaos
  main_url: https://www.kosmosogkaos.is/
  url: https://www.kosmosogkaos.is/
  description: >
    A carefully designed user experience is good business.
  categories:
    - Design
    - Consulting
    - Agency
    - Web Development
    - JavaScript
  built_by: Kosmos & Kaos
  built_by_url: https://www.kosmosogkaos.is/
  featured: false
- title: Design Portfolio of Richard Bruskowski
  main_url: https://bruskowski.design/
  url: https://bruskowski.design/
  description: >
    My freelance design portfolio: Visual design, digital products, interactive prototypes, design systems, brand design. Uses MDX, Styled Components, Framer Motion. Started with Gatsby Starter Emilia by LekoArts.
  categories:
    - Design
    - Portfolio
    - User Experience
    - Freelance
    - Photography
  built_by: Richard Bruskowski
  built_by_url: https://github.com/richardbruskowski
- title: Kelvin DeCosta's Website
  url: https://kelvindecosta.com
  main_url: https://kelvindecosta.com
  categories:
    - Blog
    - Portfolio
  built_by: Kelvin DeCosta
  built_by_url: https://github.com/kelvindecosta
  featured: false
- title: Coronavirus (COVID-19) Tracker
  url: https://coronavirus.traction.one/
  main_url: https://coronavirus.traction.one/
  description: >
    This application shows the near real-time status based on data from JHU CSSE.
  categories:
    - Data
    - Directory
  built_by: Sankarsan Kampa
  built_by_url: https://traction.one
  featured: false
- title: Coronavirus COVID-19 Statistics Worldwide
  url: https://maxmaxinechen.github.io/COVID19-Worldwide-Stats/
  main_url: https://maxmaxinechen.github.io/COVID19-Worldwide-Stats/
  source_url: https://github.com/maxMaxineChen/COVID19-Worldwide-Stats
  description: >
    A Coronavirus COVID-19 global data statistics application built by Gatsby + Material UI + Recharts
  categories:
    - Data
    - Open Source
  built_by: Maxine Chen
  built_by_url: https://github.com/maxMaxineChen
  featured: false
- title: Folding@Home Stats
  url: https://folding.traction.one/team?id=246252
  main_url: https://folding.traction.one
  description: >
    Folding@Home Stats Report for Teams.
  categories:
    - Data
    - Science
    - Directory
  built_by: Sankarsan Kampa
  built_by_url: https://traction.one
  featured: false
- title: COVID-19 Tracking and Projections
  url: https://flattenthecurve.co.nz/
  main_url: https://flattenthecurve.co.nz/
  source_url: https://github.com/carlaiau/flatten-the-curve
  description: >
    Allowing non technical users to compare their country with other situations around the world. We present configurable cumulative graph curves. We compare your countries current status with other countries who have already been at your level and show you where they’ve ended up. Data via JHU. Further functionality added daily.
  categories:
    - Data
    - Open Source
  built_by: Carl Aiau
  built_by_url: https://github.com/carlaiau
  featured: false
- title: Takeout Tracker
  main_url: https://www.takeouttracker.com/
  url: https://www.takeouttracker.com/
  featured: false
  categories:
    - Data
    - Open Source
    - Food
    - Directory
    - Nonprofit
  built_by: Corey Ward
  built_by_url: http://www.coreyward.me/
- title: Illustration Hunt
  main_url: https://illustrationhunt.com/
  url: https://illustrationhunt.com/
  featured: false
  categories:
    - Data
    - Design
    - Entertainment
    - Productivity
    - User Experience
    - Programming
    - Gallery
    - Human Resources
    - Library
  built_by: Gilbish Kosma
  built_by_url: https://www.gil20.me/
- title: Monolit
  url: https://monolit.hr
  main_url: https://monolit.hr
  description: >
    Standard business website with sliders and contact form.
  categories:
    - Business
  built_by: Devnet
  built_by_url: https://devnet.hr
  featured: false
- title: Andrew Zeller
  main_url: https://zeller.io
  source_url: https://github.com/ajzeller/zellerio_gatsby
  url: https://zeller.io
  featured: false
  categories:
    - Portfolio
    - Blog
    - Web Development
  built_by: Andrew Zeller
  built_by_url: https://zeller.io
- title: Crushing WFH
  url: https://crushingwfh.com/
  main_url: https://crushingwfh.com/
  source_url: https://github.com/tiagofsanchez/wfh-tools
  description: >
    A directory of tools to help anyone to work from home in a productive manner
  categories:
    - Directory
    - Open Source
  built_by: Tiago Sanchez
  built_by_url: https://www.tiagofsanchez.com/
  featured: false
- title: Martin Container
  main_url: https://www.container.com/
  url: https://www.container.com/
  featured: false
  categories:
    - Business
  built_by: Vincit California
  built_by_url: https://www.vincit.com/
- title: Urban Armor Gear
  main_url: https://www.urbanarmorgear.com/
  url: https://www.urbanarmorgear.com/
  featured: false
  categories:
    - E-commerce
  built_by: Vincit California
  built_by_url: https://www.vincit.com/
- title: Jason Zheng's Portfolio
  main_url: https://jasonzy.com
  url: https://jasonzy.com
  source_url: https://github.com/bilafish/portfolio-site
  description: >
    Hey there, I'm Jason! I'm a front-end web developer from the sunny island
    of Singapore. This is my first Gatsby site developed using Gatsby and
    Netlify CMS. Feel free to get in touch if you're interested to collaborate
    or engage me on any projects. If you just want to say hello, that's cool
    too.
  featured: false
  categories:
    - Portfolio
    - Web Development
  built_by: Jason Zheng
  built_by_url: https://github.com/bilafish
- title: Fluiditype
  url: https://www.fluiditype.com/
  main_url: https://www.fluiditype.com/
  description: >
    Fluditype is small CSS library focusing on pure typographic fluidity. Recommend to be used for blogs, portfolios, documentation & and simplistic text websites.
  categories:
    - Open Source
    - Design
  built_by: Boris Kirov
  built_by_url: https://www.boriskirov.com
  featured: false
- title: Bonsaiilabs
  main_url: https://bonsaiilabs.com/
  url: https://bonsaiilabs.com/
  description: >
    We are a team of two, creating software for startups and enabling learners with our visualize, break, and solve approach.
  featured: false
  categories:
    - Education
    - Consulting
  built_by: Bonsaiilabs Team
  built_by_url: https://bonsaiilabs.com/team
- title: Tyson
  main_url: https://www.tyson.com
  url: https://www.tyson.com
  featured: false
  categories:
    - Food
    - Marketing
  built_by: Tyson Foods, Inc.
- title: Hillshire Farm
  main_url: https://www.hillshirefarm.com
  url: https://www.hillshirefarm.com
  featured: false
  categories:
    - Food
    - Marketing
  built_by: Tyson Foods, Inc.
- title: Hillshire Snacking
  main_url: https://www.hillshiresnacking.com
  url: https://www.hillshiresnacking.com
  featured: false
  categories:
    - Food
    - Marketing
  built_by: Tyson Foods, Inc.
- title: Jimmy Dean
  main_url: https://www.jimmydean.com
  url: https://www.jimmydean.com
  featured: false
  categories:
    - Food
    - Marketing
  built_by: Tyson Foods, Inc.
- title: Aidells
  main_url: https://www.aidells.com
  url: https://www.aidells.com
  featured: false
  categories:
    - Food
    - Marketing
  built_by: Tyson Foods, Inc.
- title: State Fair
  main_url: https://www.corndogs.com
  url: https://www.corndogs.com
  featured: false
  categories:
    - Food
    - Marketing
  built_by: Tyson Foods, Inc.
- title: Nudges
  main_url: https://www.nudgesdogtreats.com
  url: https://www.nudgesdogtreats.com
  featured: false
  categories:
    - Food
    - Marketing
  built_by: Tyson Foods, Inc.
- title: Tyson Ingredient Solutions
  main_url: https://www.tysoningredientsolutions.com
  url: https://www.tysoningredientsolutions.com
  featured: false
  categories:
    - Food
    - Marketing
  built_by: Tyson Foods, Inc.
- title: Wright Brand
  main_url: https://www.wrightbrand.com
  url: https://www.wrightbrand.com
  featured: false
  categories:
    - Food
    - Marketing
  built_by: Tyson Foods, Inc.
- title: TSUKUTTEMITA LAB
  main_url: https://create.kayac.com/
  url: https://create.kayac.com/
  description: KAYAC private works
  featured: false
  categories:
    - Portfolio
    - Technology
    - Entertainment
  built_by: KAYAC inc.
- title: Brad Garropy
  url: https://bradgarropy.com
  main_url: https://bradgarropy.com
  source_url: https://github.com/bradgarropy/bradgarropy.com
  categories:
    - Blog
    - Education
    - Entertainment
    - JavaScript
    - Open Source
    - Portfolio
    - Programming
    - SEO
    - Technology
    - Web Development
  built_by: Brad Garropy
  built_by_url: https://twitter.com/bradgarropy
- title: mrkaluzny
  main_url: https://mrkaluzny.com
  url: https://mrkaluzny.com
  description: >
    Web designer and web developer specializing in providing services for SME sector.
  featured: false
  categories:
    - Web Development
    - Programming
    - Business
    - Portfolio
    - Freelance
  built_by: Wojciech Kaluzny
- title: The COVID Tracking Project
  url: https://covidtracking.com/
  main_url: https://covidtracking.com/
  source_url: https://github.com/COVID19Tracking/website
  description: >
    The COVID Tracking Project collects and publishes the most complete testing data available for US states and territories.
  categories:
    - Media
    - Healthcare
  built_by: The COVID Tracking Project Web Team
  built_by_url: https://github.com/COVID19Tracking/website/graphs/contributors
- title: The Gauntlet Coverage of COVID-19 in Canada
  url: https://covid19.thegauntlet.ca
  main_url: https://covid19.thegauntlet.ca
  description: >
    Tracking The Spread of Coronavirus in Canada
  categories:
    - Media
    - Education
  built_by: Masoud Karimi
  built_by_url: https://github.com/masoudkarimif
- title: Zestard Technologies
  main_url: https://www.zestard.com
  url: https://www.zestard.com
  description: >
    Zestard Technologies is an eCommerce Specialist company focusing on Magento & Shopify as a core expertise.
  categories:
    - Web Development
    - WordPress
    - Technology
    - Agency
    - E-commerce
  built_by: Zestard Technologies
  built_by_url: https://www.zestard.com
- title: Kostas Vrouvas
  main_url: https://kosvrouvas.com
  url: https://kosvrouvas.com
  featured: false
  categories:
    - Blog
    - Portfolio
  built_by: Kostas Vrouvas
- title: Hanare Cafe in Toshijima, Toba, Japan
  main_url: https://hanarecafe.com
  url: https://hanarecafe.com
  source_url: https://github.com/mnishiguchi/hanarecafe-gatsby
  description: >
    A website for a cafe/bakery located in Toshijima, a beautiful sightseeing spot just a 20-minutes ferry ride from downtown Toba, Japan.
  categories:
    - Food
    - Travel
  built_by: Masatoshi Nishiguchi
  built_by_url: https://mnishiguchi.com
  featured: false
- title: WhileNext
  url: https://whilenext.com
  main_url: https://whilenext.com
  description: >
    A Blog on Software Development
  categories:
    - Blog
    - Learning
    - Programming
    - Web Development
  built_by: Masoud Karimi
  built_by_url: https://github.com/masoudkarimif
- title: Jamify.me
  description: >
    We build websites & PWAs with JAMstack. Delivering faster, more secure web.
  main_url: https://jamify.me
  url: https://jamify.me
  categories:
    - Agency
    - Web Development
  featured: false
- title: Shrey Sachdeva
  url: https://www.shreysachdeva.tech/
  main_url: https://www.shreysachdeva.tech/
  source_url: https://github.com/shrey-sachdeva2000/Shrey-Sachdeva
  description: >
    Personal website for Shrey Sachdeva. An abstract thinker who writes code and designs pixel-perfect user-interfaces with industry experience.
  categories:
    - Portfolio
    - Web Development
  built_by: Shrey Sachdeva
  built_by_url: https://www.shreysachdeva.tech/
- title: The Cares Family
  main_url: https://thecaresfamily.org.uk/home
  url: https://thecaresfamily.org.uk/home
  description: >
    The Cares Family helps people find connection and community in a disconnected age. They relaunched their website in Gatsby during the COVID-19 outbreak of 2020 to help connect neighbours.
  categories:
    - Nonprofit
    - Blog
    - Community
  built_by: Mutual
  built_by_url: https://www.madebymutual.com
- title: "Due to COVID-19: Documenting the Signs of the Pandemic"
  url: https://duetocovid19.com
  main_url: https://duetocovid19.com
  description: >
    A project to document all the signs that have gone up on the storefronts of our cities in response to the coronavirus pandemic.
  categories:
    - Photography
    - Community
  built_by: Andrew Louis
  built_by_url: https://hyfen.net
  featured: false
- title: "Besoegsvenner - Visiting Friends for the Elderly"
  main_url: https://www.xn--besgsvenner-igb.dk
  url: https://www.xn--besgsvenner-igb.dk/ruths-historie
  description: >
    50.000 elderly people in Denmark feel lonely. This project seeks to inform people to become visitor friends ("Besøgsven" in Danish) to help fight loneliness and bring new friendships in to the world.
  categories:
    - Marketing
    - Nonprofit
    - Landing Page
  built_by: Hello Great Works
  built_by_url: https://hellogreatworks.com
- title: Interficie Internet Services
  main_url: https://www.interficie.com
  url: https://www.interficie.com/our-work/
  description: >
    Located in Barcelona, we develop innovative websites, ecommerce solutions and software platforms for global brands, startups and organizations.
  categories:
    - E-commerce
    - Web Development
    - Consulting
    - JavaScript
    - Agency
    - Business
  built_by: Interficie Internet Services
  built_by_url: https://github.com/InterficieIS
- title: SofaScore Corporate
  url: https://corporate.sofascore.com
  main_url: https://corporate.sofascore.com
  description: >
    SofaScore is a leading provider of advanced sports insights and content with global coverage of 20+ sports.
  categories:
    - App
    - Data
    - Sports
    - Technology
  built_by: SofaScore
  built_by_url: https://www.sofascore.com
- title: "#compraaospequenos: buy local during Covid-19"
  url: https://compraaospequenos.pt/
  main_url: https://compraaospequenos.pt/
  source_url: https://github.com/marzeelabs/compraaospequenos
  description: >
    Helping local stores survive and thrive during the Covid-19 crisis (Portugal).
  categories:
    - Community
    - Food
    - Data
    - Directory
  built_by: Marzee Labs
  built_by_url: https://marzeelabs.org
  featured: false
- title: Inventia
  main_url: https://inventia.life/
  url: https://inventia.life/
  description: >
    We have developed unique digital bioprinting technology and unleashed it in a complete platform designed to make complex 3D cell biology simple.
  categories:
    - Business
    - Science
  built_by: Jellypepper
  built_by_url: https://jellypepper.com/
- title: Hasura
  url: https://hasura.io
  main_url: https://hasura.io
  description: >
    Hasura is an open source engine that connects to your databases & microservices and auto-generates a production-ready GraphQL backend.
  categories:
    - API
    - Web Development
    - Technology
    - Open Source
  featured: false
- title: Jimdo.com
  description: >
    Jimdo is an international tech company and one of the world's leading providers of online services for small and medium businesses (SMBs). The company empowers entrepreneurs to create their own website or store without coding and to digitize their business ideas.
  main_url: https://www.jimdo.com/
  url: https://www.jimdo.com/
  categories:
    - Marketing
    - Technology
    - E-commerce
    - Web Development
    - Business
  built_by: Jimdo GmbH
- title: Resume on the Web
  main_url: https://amruthpillai.com
  url: https://amruthpillai.com
  source_url: https://github.com/AmruthPillai/ResumeOnTheWeb-Gatsby
  description: >
    Everyone needs their own little spot on the interwebs, and this is mine. Welcome to my resume, on the web!
  categories:
    - Blog
    - Design
    - Freelance
    - Gallery
    - JavaScript
    - Landing Page
    - Mobile Development
    - Open Source
    - Photography
    - Portfolio
    - Technology
    - Web Development
  built_by: Amruth Pillai
  built_by_url: https://amruthpillai.com
  featured: false
- title: Landmarks.ro
  main_url: https://landmarks.ro/
  url: https://landmarks.ro/
  description: >
    Lead generation technology for real estate developers
  categories:
    - Real Estate
    - Marketing
    - Technology
    - Web Development
    - Landing Page
  built_by: Horia Miron
  built_by_url: https://github.com/ancashoria
  featured: false
- title: GeneOS
  url: https://geneos.me/
  main_url: https://geneos.me/
  description: >
    GeneOS is a privacy-preserving data monetization protocol for genetic, activity, and medical data.
  categories:
    - Landing Page
    - Business
  built_by: GeneOS Team
- title: COVID KPI
  url: https://covidkpi.com/
  main_url: https://covidkpi.com/
  description: >
    COVID KPI aggregates COVID-19 data from numerous official sources then displays the Key Performance Indicators.
  categories:
    - Data
    - Media
    - Healthcare
  built_by: Albert Chen
  built_by_url: https://github.com/mralbertchen
- title: Most Recommended Books
  url: http://mostrecommendedbooks.com/
  main_url: http://mostrecommendedbooks.com/
  description: >
    Discover credibly powerful books recommendations by billionaires, icons, and world-class performers.
  categories:
    - Blog
    - Entrepreneurship
    - Books
- title: theAnubhav.com
  main_url: https://theanubhav.com/
  url: https://theanubhav.com/
  categories:
    - Web Development
    - Blog
    - Portfolio
  built_by: Anubhav Srivastava
  built_by_url: https://theanubhav.com
- title: WatchKeeper
  url: https://www.watchkeeperintl.com
  main_url: https://www.watchkeeperintl.com
  description: >
    WatchKeeper helps organisations to manage global security risks such as natural disasters, extreme weather and violent incidents.
  categories:
    - Data
    - Business
    - Technology
    - Consulting
    - Security
  built_by: WatchKeeper Engineering
  built_by_url: https://twitter.com/watchkeeper
  featured: false
- title: Sztuka Programowania
  built_by: Piotr Fedorczyk
  built_by_url: https://piotrf.pl
  categories:
    - Event
    - Learning
    - Web Development
  description: >
    Landing page of a series of web development workshops held in Gdańsk, Poland.
  featured: false
  main_url: https://sztuka-programowania.pl/
  url: https://sztuka-programowania.pl/
<<<<<<< HEAD
=======
- title: Rivers Casino
  built_by: WILDLIFE.LA
  built_by_url: https://www.wildlife.la
  categories:
    - Entertainment
    - Food
    - Blog
    - Travel
  description: >
    Rivers Casino offers the very best in casinos, hotels, restaurants, concerts, and entertainment. Visit us in Des Plaines, IL, Philadelphia, PA, Pittsburgh, PA and Schenectady, NY.
  featured: false
  main_url: https://www.riverscasino.com/desplaines/
  url: https://www.riverscasino.com/desplaines/
>>>>>>> 79348f9c
- title: Mishal Shah
  built_by: Mishal Shah
  built_by_url: https://mishal23.github.io
  categories:
    - Blog
    - Portfolio
    - Open Source
    - Web Development
  description: >
<<<<<<< HEAD
    Hey, I'm Mishal Shah, a passionate developer with interests in Networks, 
    Databases and Web Security. This website is my personal portfolio and blog 
    with the Fresh theme. I love reading engineering articles, contributing to 
    open-source and interacting with communities. Feel free to get in touch if 
    you have an interesting project that you want to collaborate on.
  featured: false
  main_url: https://mishal23.github.io/
  url: https://mishal23.github.io/
=======
    Hey, I'm Mishal Shah, a passionate developer with interests in Networks, Databases and Web Security. This website is my personal portfolio and blog with the Fresh theme. I love reading engineering articles, contributing to open-source and interacting with communities. Feel free to get in touch if you have an interesting project that you want to collaborate on.
  featured: false
  main_url: https://mishal23.github.io/
  url: https://mishal23.github.io/
- title: Chris Nager
  main_url: https://chrisnager.com
  url: https://chrisnager.com
  source_url: https://github.com/chrisnager/chrisnager-dot-com
  description: >
    Developer and designer in Brooklyn, NY passionate about performance, accessibility, and systematic design.
  categories:
    - Accessibility
    - Blog
    - Design
    - Portfolio
    - User Experience
    - Web Development
  built_by: Chris Nager
  built_by_url: https://twitter.com/chrisnager
- title: Resistbot
  url: https://resist.bot
  main_url: https://resist.bot
  description: >
    A chatbot that helps you contact your representatives, and be an informed citizen.
  categories:
    - Blog
    - Government
    - Nonprofit
- title: SVG to PNG
  url: https://www.svgtopng.me/
  main_url: https://www.svgtopng.me/
  description: >
    Online SVG to PNG batch converter. Upload and convert your SVG files to PNG with the desired size and background color for free, fast and secure.
  categories:
    - App
    - Technology
    - Productivity
    - Design
    - Web Development
  built_by: Illia Achour
  built_by_url: https://github.com/dummyco
- title: St. Jude Cloud
  url: https://www.stjude.cloud
  main_url: https://www.stjude.cloud
  description: >
    Pediatric cancer data sharing ecosystem by St. Jude Children's Research Hospital.
  categories:
    - Science
    - Technology
    - Nonprofit
    - Data
    - Healthcare
  featured: false
- title: Philip Domingo
  url: https://www.prtdomingo.com
  main_url: https://www.prtdomingo.com
  description: >
    Personal website built on top of GatsbyJS, Ghost, and Azure.
  categories:
    - Technology
    - Blog
  featured: false
- title: Vinicius Dias
  built_by: Vinicius Dias
  built_by_url: https://viniciusdias.works/
  categories:
    - Blog
    - Portfolio
    - Open Source
    - Web Development
  description: >
    Hi, I'm Vinicius Dias, a Front-End developer with focus on performance and UX. This is my personal portfolio developed with Gatsby. I'm always learning different things and I consider myself a very curious guy. I feel that it keeps me motivated and creative to solve problems.
  featured: false
  main_url: https://viniciusdias.works/
  url: https://viniciusdias.works/
- title: Cognifide Tech
  url: https://tech.cognifide.com/
  main_url: https://tech.cognifide.com/
  description: >
    Technology HUB that provides useful and specialized technical knowledge created for fellow engineers by engineers from Cognifide.
  categories:
    - Blog
    - Programming
    - Technology
  built_by: Cognifide
  built_by_url: https://www.cognifide.com/
- title: Chandraveena by S Balachander
  url: https://www.chandraveena.com
  main_url: https://www.chandraveena.com
  description: >
    Chandraveena is a contemporary Indian string instrument designed from the traditional Saraswati Veena.
    S Balachander, an Indian classical musician, is the creator and performing artist of Chandraveena.
    Chandraveena has been designed to support a systematic and contemplative exploration of Indian Ragas.
    It is endowed with a deep sustain and a rich sound allowing the artist to create elaborate musical phrases
    and subtle intonations. Visit the website to listen and learn more!
  categories:
    - Music
    - Portfolio
    - Blog
  built_by: Sadharani Music Works
  built_by_url: https://www.sadharani.com
  featured: false
- title: Anong Network
  main_url: https://anong.network
  url: https://anong.network
  description: >
    An app used to quickly identify a network provider in Philippines
  categories:
    - App
    - Directory
  built_by: Jan Harold Diaz
  built_by_url: https://janharold.com
  featured: false
- title: PayMongo
  main_url: https://paymongo.com
  url: https://paymongo.com
  description: >
    The official website of PayMongo Philippines
  categories:
    - Marketing
    - Finance
  built_by: PayMongo
  built_by_url: https://paymongo.com
- title: Zona Digital
  url: https://zonadigital.pt
  main_url: https://zonadigital.pt
  description: >
    We work with startups and small businesses building effective strategies through digital platforms. Based in Porto, Portugal.
  categories:
    - Web Development
    - Programming
    - Technology
    - Design
    - Business
  built_by: Zona Digital
  built_by_url: https://zonadigital.pt
  featured: false
- title: Ofri Lifshitz Design
  url: https://www.ofrilifshitz.com
  main_url: https://www.ofrilifshitz.com
  categories:
    - Portfolio
    - Design
  built_by: Raz Lifshitz
  built_by_url: https://www.linkedin.com/in/raz-lifshitz
- title: Runly
  url: https://www.runly.io/
  main_url: https://www.runly.io/
  description: >
    The easiest way to run background jobs with .NET Core. It's more than background jobs —
    it's an all-in-one platform to create great user experiences.
  categories:
    - API
    - App
    - Landing Page
    - Technology
    - Programming
  built_by: Chad Lee
  built_by_url: https://github.com/chadly
  featured: false
- title: Ajith's blog
  url: https://ajith.blog
  main_url: https://ajith.blog
  source_url: https://github.com/ajithrnayak/ajith_blog
  description: >
    I build apps and sometimes write about the observations and frustrations at work here.
  categories:
    - Blog
    - Mobile Development
    - Open Source
    - Programming
    - Technology
  built_by: Ajith R Nayak
  built_by_url: https://ajith.xyz
- title: I Love You Infinity
  url: https://iloveyouinfinity.com
  main_url: https://iloveyouinfinity.com
  description: >
    An infinite sound experiment to help raise awareness about autism and love.
  categories:
    - Nonprofit
    - Healthcare
  built_by: Good Praxis
  built_by_url: https://goodpraxis.coop
  featured: false
- title: KAIGO in JAPAN
  main_url: https://kaigo-in-japan.jp
  url: https://kaigo-in-japan.jp
  description: >
    KAIGO in JAPAN is a website for those who are planning to work in the care work field in Japan. We built a multilingual site on Gatsby. One of them is a special language called Easy-Japanese with various ruby tags.
  categories:
    - Healthcare
    - Nonprofit
    - Web Development
    - Programming
  built_by: hgw
  built_by_url: https://shunyahagiwara.com/
- title: Dondoko Susumu Website
  url: https://xn--28jma5da5l6e.com/en/
  main_url: https://xn--28jma5da5l6e.com/en/
  source_url: https://github.com/dondoko-susumu/website-v2
  description: >
    The Website of Dondoko Susumu, a Japanese cartoonist. His cartoons have been posted. It is internationalized into 12 languages.
  categories:
    - Blog
    - Entertainment
    - Gallery
    - Landing Page
  built_by: Dondoko Susumu
  built_by_url: https://xn--28jma5da5l6e.com/en/
- title: Raymond Ware
  url: https://www.raymondware.com
  main_url: https://www.raymondware.com
  description: >
    Seattle web developer portfolio site.
  categories:
    - Portfolio
    - Design
    - Freelance
    - Web Development
  built_by: Raymond Ware
  built_by_url: https://github.com/raymondware
  featured: false
- title: Formula One Gym
  url: https://www.formulaonegym.co.uk/
  main_url: https://www.formulaonegym.co.uk/
  source_url: https://github.com/Zellement/formula1gym
  description: A UK based fitness gym in the heart of Nottingham, built with Gatsby v2
  categories:
    - Sports
  built_by: Dan Farrow
  built_by_url: https://github.com/Zellement
  featured: false
- title: Blog - Thanawat Gulati
  main_url: https://testing.thanawatgulati.com
  url: https://testing.thanawatgulati.com
  source_url: https://github.com/thanawatgulati/thanawatgulati-blog
  description: >
    Thanawat Gulati - Blog , Work experience portfolio and more.
  categories:
    - Blog
  built_by: Thanawat Gulati
  built_by_url: https://twitter.com/mjamesvevo
  featured: false
- title: Effico Ltd
  main_url: https://www.effico.ltd
  url: https://www.effico.ltd
  source_url: https://github.com/Zellement/effico
  description: >
    Commercial and domestic electrical contractors.
  categories:
    - Business
  built_by: Dan Farrow
  built_by_url: https://www.zellement.com
  featured: false
- title: Sheringham Flooring
  main_url: https://www.sheringhamflooring.com
  url: https://www.sheringhamflooring.com
  source_url: https://github.com/Zellement/sheringham-flooring-2019
  description: >
    Sheringham Flooring - commercial and domestic flooring solutions
  categories:
    - Business
  built_by: Dan Farrow
  built_by_url: https://www.zellement.com
  featured: false
- title: Que Jamear
  description: >-
    A directory with a map of food delivery services
    to be used during the health emergency caused by covid 19.
  main_url: https://quejamear.com/encebollados
  url: https://quejamear.com/encebollados
  featured: false
  categories:
    - Food
  built_by: Ramón Chancay
  built_by_url: https://ramonchancay.me/
- title: Vim Training
  description: >
    Bite sized video tutorials for Vim
  main_url: https://vimtraining.com
  url: https://vimtraining.com
  featured: false
  categories:
    - Education
    - Programming
  built_by: Nishant Dania
  built_by_url: https://nishantdania.com
- title: CodeTisans
  url: https://codetisans.com
  main_url: https://codetisans.com
  description: >-
    Website of an agency specialized in creating Laravel and Vue apps
  categories:
    - Agency
  built_by: Przemysław Przyłucki
  built_by_url: https://twitter.com/przylucki_p
  featured: false
- title: Mox Bank
  main_url: https://mox.com/
  url: https://mox.com/
  description: >
    Mox is the new virtual bank backed by Standard Chartered in partnership with HKT, PCCW and Trip.com; created to deliver a new banking experience in Hong Kong.
  categories:
    - Business
    - Design
    - Technology
    - Finance
    - User Experience
  built_by: Mox Bank
  built_by_url: https://mox.com/
- title: Pittica
  url: https://pittica.com
  main_url: https://pittica.com
  source_url: https://github.com/pittica/site
  description: >
    Digital agency site.
  categories:
    - Design
    - Web Development
    - Agency
  built_by: Lucio Benini
  built_by_url: https://pittica.com
  featured: false
- title: MyHumus
  url: https://myhumus.com
  main_url: https://myhumus.com
  source_url: https://github.com/my-humus/site
  description: >
    Digital agency site.
  categories:
    - Blog
    - Food
  built_by: Lucio Benini
  built_by_url: https://pittica.com
- title: Wanaboat.fr
  main_url: https://www.wanaboat.fr
  url: https://www.wanaboat.fr
  description: >
    This a boating classifieds website. It presents dinghys, catamarans and anything that floats or goes on the water and is for sale in France and Europe.
  categories:
    - Directory
  built_by: Olivier L. Developer
  built_by_url: https://www.olivierlivet.net/
- title: maxemitchell.com
  url: https://www.maxemitchell.com/
  main_url: https://www.maxemitchell.com/
  source_url: https://github.com/maxemitchell/portfolio
  description: >
    This is a personal portfolio website to highlight my photography, videography, coding projects, and work/education experience.
  categories:
    - Portfolio
    - Gallery
    - Portfolio
    - Open Source
    - Design
  built_by: Max Mitchell
  built_by_url: https://github.com/maxemitchell
- title: Nick Offerman
  url: https://nickofferman.co/
  main_url: https://nickofferman.co/
  description: >
    The official website of Nick Offerman: Actor, Author, Humorist, & Woodworker.
  categories:
    - E-commerce
    - Entertainment
    - Video
  built_by: Aveling Ray
  built_by_url: https://avelingray.com/
- title: Rudra Narayan
  url: https://rudra.dev
  main_url: https://rudra.dev
  source_url: https://github.com/mrprofessor/rudra.dev
  description: >
    Rudra Narayan | Thoughts, obsessions and rants
  categories:
    - Blog
    - Portfolio
    - SEO
    - Programming
    - Landing Page
    - Technology
  built_by: Rudra Narayan
  built_by_url: https://github.com/mrprofessor
  featured: false
- title: Stackrole
  main_url: https://stackrole.com
  url: https://stackrole.com
  description: >
    We help Startups and Individuals launch their blazing fast JAMstack website with GatsbyJS and Netlify CMS, Deployed on Netlify
  categories:
    - Agency
    - Blog
    - User Experience
    - Web Development
    - Portfolio
    - JavaScript
  built_by: Stackrole
  built_by_url: https://stackrole.com
  featured: false
- title: Aparna Joshi
  url: https://aparnajoshi.netlify.app/
  main_url: https://aparnajoshi.netlify.app/
  description: >
    Hi, I`m a Software Engineer working in Citrix, Bangalore. I spend my free time learning stuff that interests me. I write articles that educates me.
  categories:
    - Blog
    - Science
    - Technology
    - Programming
  built_by: Aparna Joshi
  built_by_url: https://github.com/AparnaJoshi007/explained/
  featured: false
- title: CodeWithLinda
  url: https://www.codewithlinda.com/
  main_url: https://www.codewithlinda.com/
  source_url: https://github.com/Linda-Ikechukwu/Personal-Site
  description: >
    CodeWithLinda is the personal portfolio and blog site of Linda Ikechukwu, a Frontend developer based in Lagos, Nigeria.
  categories:
    - Portfolio
    - Blog
    - Technology
    - Programming
    - Web Development
  built_by: Linda Ikechukwu
  built_by_url: https://twitter.com/_MsLinda
  featured: false
- title: Headless WordPress Blog and Portfolio by Simon Halimonov
  url: https://simonhalimonov.com/
  main_url: https://simonhalimonov.com/
  description: >
    An open source portfolio about UI/UX design and development. This is my personal website that I use to promote my work. It uses TypeScript and a headless WordPress CMS. Supports i18n and Gutenberg. I open source this site to help everyone make a nice WordPress site faster.
  categories:
    - Blog
    - Portfolio
    - Programming
    - Open Source
    - Design
    - Freelance
    - Web Development
    - WordPress
  built_by: Simon Halimonov
  built_by_url: https://simonhalimonov.com/
  featured: false
- title: Clarke Harris
  url: https://www.clarkeharris.com/
  main_url: https://www.clarkeharris.com/
  description: >
    Brooklyn based designer portfolio. Uses pretty advance animations. Content is pulled from the contentful.
  categories:
    - Portfolio
    - Design
    - Freelance
    - Web Development
  built_by: Daniel Husar
  built_by_url: https://www.danielhusar.sk/
  featured: false
- title: Daniel Husar
  url: https://www.danielhusar.sk/
  main_url: https://www.danielhusar.sk/
  source_url: https://github.com/danielhusar/danielhusar.sk
  description: >
    An open source portfolio and blog.
  categories:
    - Blog
    - Portfolio
    - JavaScript
    - Open Source
  built_by: Daniel Husar
  built_by_url: https://www.danielhusar.sk/
  featured: false
- title: SANDALBOYZ
  main_url: https://sandalboyz.com
  url: https://sandalboyz.com
  description: >
    The official website of SANDALBOYZ – home to coziness and comfort. Built in conjunction with https://planetary.co/.
  categories:
    - Retail
    - E-commerce
    - Blog
  built_by: SANDALBOYZ
  built_by_url: https://sandalboyz.com
  featured: false
- title: Tim Phillips
  url: https://www.tim-phillips.com/
  main_url: https://www.tim-phillips.com/
  source_url: https://github.com/timphillips/tim-phillips.com
  description: >
    Personal website for Tim Phillips, a software engineer and web developer.
  categories:
    - Open Source
    - Portfolio
    - Web Development
  featured: false
- title: Nagarjun Palavalli
  main_url: https://nagarjun.co/
  url: https://nagarjun.co/
  description: >
    My personal website built with Gatsby. I am a full-stack web developer and designer based in Bangalore, India.
  categories:
    - Portfolio
    - Blog
  built_by: Nagarjun Palavalli
  built_by_url: https://twitter.com/palavalli
  featured: false
- title: Diogo Rodrigues
  url: https://www.diogorodrigues.dev/
  main_url: https://www.diogorodrigues.dev/
  description: >
    As a front-end developer with UI/UX design skills, I create digital experiences through design & code.
  categories:
    - Freelance
    - Portfolio
    - Blog
    - Mobile Development
    - Web Development
    - User Experience
  built_by: Diogo Rodrigues
  built_by_url: https://www.diogorodrigues.dev/
- title: Jamstack Storefront
  main_url: https://jamstackstorefront.com/
  url: https://jamstackstorefront.com/
  categories:
    - E-commerce
    - Agency
  built_by: Peter Hironaka
  built_by_url: https://peterhironaka.com
  featured: false
- title: Support Black Business
  main_url: https://support-black.business
  url: https://support-black.business
  categories:
    - Directory
  built_by: Peter Hironaka
  built_by_url: https://peterhironaka.com
  featured: false
- title: Nyxo
  url: https://www.nyxo.app
  main_url: https://www.nyxo.app
  description: >
    Nyxo is the best aid for improving your sleep quality. We combine leading sleep research techniques with your sleep tracker’s data to provide you with personalized and actionable coaching, to improve your sleep.
  categories:
    - Healthcare
    - Blog
    - Science
    - Technology
    - Data
    - Mobile Development
  built_by: Kayla Gordon
  built_by_url: https://www.kayla-gordon.com/
  featured: false
- title: Earner
  url: https://www.earner.ai/
  main_url: https://www.earner.ai/
  source_url: https://github.com/Earner-ai/earner-website
  description: >
    Earner is here to keep you informed of services you are entitled to from the Finnish government to entrepreneurship. We are here to help you succeed.
  categories:
    - Blog
    - Open Source
    - Education
    - Technology
    - Community
    - Data
    - Entrepreneurship
    - Human Resources
  built_by: Kayla Gordon
  built_by_url: https://www.kayla-gordon.com/
  featured: false
- title: Amamos Vivir Cada Día
  main_url: https://www.amvi.org.mx/
  url: https://www.amvi.org.mx/
  description: >
    AMVI, Amamos Vivir Cada Día A.C. is a Mexican non-profit organisation helping children with degenerative illnesses by fulfilling their dreams and helping their families financially, but also with personal support. During the Covid-19 crisis, their donations have plummeted since they did not have a website, so I decided to help by building this site for them using Gatsby, TypeScript and Styled-Components, proudly hosted on Netlify who helped the cause with a free pro plan.
  featured: false
  categories:
    - Nonprofit
    - Healthcare
  built_by: Jacob Herper
  built_by_url: https://herper.io/
- title: Digital4Better
  url: https://digital4better.com
  main_url: https://digital4better.com
  description: >
    Digital4Better is an agency promoting a sustainable digital future.
  categories:
    - Accessibility
    - Agency
    - Blog
    - Consulting
    - Design
    - E-commerce
    - Mobile Development
    - Open Source
    - Programming
    - Technology
    - User Experience
    - Web Development
  built_by: Digital4Better
  built_by_url: https://digital4better.com
  featured: false
- title: With Pulp
  url: https://withpulp.com
  main_url: https://withpulp.com
  description: >
    With Pulp's agency website and blog. Meet our team, see our work and read our latest insights on design and development.
  categories:
    - Agency
    - Marketing
    - Web Development
    - Portfolio
    - Blog
  featured: false
- title: DUDOS
  main_url: https://dudos.co.uk
  url: https://dudos.co.uk
  description: >
    UK based web design agency building premium bespoke websites with light-speed performance and rock-solid security
  categories:
    - Agency
    - Web Development
    - Design
    - SEO
    - Portfolio
    - Blog
    - JavaScript
    - Mobile Development
    - Marketing
    - Photography
    - User Experience
  built_by: Mark A Hext
  built_by_url: https://dudos.co.uk/about
  featured: false
- title: Impuls-e
  main_url: https://impuls-e.works/
  url: https://impuls-e.works/
  description: >
    Digital Agency focused on helping our clients build their online digital presence. Located in Santa Catarina, Brazil
  categories:
    - Web Development
    - E-commerce
    - Mobile Development
    - Landing Page
    - Blog
    - Programming
    - Agency
  built_by: Impuls-e
  built_by_url: https://www.instagram.com/impulse.works/
  featured: false
- title: Honeycomb Creative
  main_url: https://www.honeycombcreative.com/
  url: https://www.honeycombcreative.com/
  description: >
    Honeycomb Creative has been producing websites and other print and electronic communications material since 1991. Website built with Gatsby v2 and headless WordPress.
  categories:
    - Agency
    - Web Development
    - Design
    - SEO
    - Portfolio
    - Marketing
    - Blog
    - WordPress
  built_by: Honeycomb Creative
  built_by_url: https://www.honeycombcreative.com/
- title: Personal Website of Suganthan Mohanadasan
  main_url: https://suganthan.com/
  url: https://suganthan.com/
  description: >
    Suganthan is a digital marketing consultant who works with medium and large businesses. This Gatsby site uses Contentful as the CMS and Tailwind CSS for the styling. It also uses i18n plugins to provide a site for Suganthan's Norwegian visitors.
  categories:
    - Blog
    - Business
    - Consulting
    - Entrepreneurship
    - Portfolio
    - SEO
  built_by: Shane Jones
  built_by_url: https://shanejones.co.uk/
- title: Bold.org
  url: https://bold.org/
  main_url: https://bold.org/
  description: >
    Fighting Student Debt. Create or apply to exclusive scholarships, fellowships, and grants, in minutes.
  categories:
    - Education
  built_by: Bold.org
  featured: false
- title: The Story of Dovetail and Afterpay
  url: https://dovetailstudios.com/the-story-of-dovetail-and-afterpay
  main_url: https://dovetailstudios.com/the-story-of-dovetail-and-afterpay
  description: An interactive story sharing how Dovetail helped Afterpay build the fastest growing consumer tech platform in Australian history.
  categories:
    - Agency
    - Design
    - Entrepreneurship
    - Mobile Development
    - Web Development
  built_by: Dovetail
  built_by_url: https://dovetailstudios.com
  featured: false
- title: Daily Texas Country
  url: https://dailytexascountry.com
  main_url: https://dailytexascountry.com
  source_url: https://github.com/bradgarropy/dailytexascountry.com
  description: >
    She tries to tell me that Oklahoma's better, but I ain't got time for that.
  categories:
    - Blog
    - Community
    - E-commerce
    - Entertainment
    - Marketing
    - Media
    - Music
    - Podcast
    - SEO
    - Video
  built_by: Brad Garropy
  built_by_url: https://bradgarropy.com
- title: Petite & Minimal
  url: https://www.petiteandminimal.com/
  main_url: https://www.petiteandminimal.com/
  description: >-
    Eco-friendly lifestyle website. Green, sustainable, minimal. Covering food,
    style, travel, living and featuring several eco-friendly directories.
  categories:
    - Blog
    - Food
    - Travel
    - Photography
    - Directory
  built_by: Annie Taylor Chen
  built_by_url: https://www.annietaylorchen.com/
  featured: false
- title: Petite & Minimal Concept Store DEMO
  url: https://petiteandminimalstore.netlify.app/
  main_url: https://petiteandminimalstore.netlify.app/
  source_url: https://github.com/AnnieTaylorCHEN/PetiteandMinimalStore
  description: >-
    A JAMstack e-commerce solution built with Gatsby, Contentful and
    CommerceLayer.
  categories:
    - E-commerce
  built_by: Annie Taylor Chen
  built_by_url: https://www.annietaylorchen.com/
- title: Tatjana Volbeke Portfolio
  url: https://tatjanavolbeke.com/
  main_url: https://tatjanavolbeke.com/
  categories:
    - Design
    - Portfolio
    - User Experience
  built_by: Outer Studio
  built_by_url: https://outer.studio
- title: Inbound Latino
  url: https://inboundlatino.com/
  main_url: https://inboundlatino.com/
  source_url: https://github.com/JoseSoteloCohen/inboundlatino
  description: >-
    A portfolio website built with Gatsby, featuring websites and WordPress plugins.
  categories:
    - Portfolio
    - Web Development
  built_by: José Sotelo
  built_by_url: https://inboundlatino.com/
- title: ReqView
  url: https://www.reqview.com
  main_url: https://www.reqview.com
  description: >
    Requirements management tool for development of software and systems products
  categories:
    - App
    - Business
    - Data
    - Documentation
    - Productivity
    - Technology
  built_by: Eccam
  built_by_url: https://www.eccam.com
- title: Hippocampus's Garden
  url: https://hippocampus-garden.com/
  main_url: https://hippocampus-garden.com/
  source_url: https://github.com/shionhonda/hippocampus-garden
  description: >-
    A blog by Shion Honda. Posts on what I learn about machine learning, statistics, and programming.
  categories:
    - Blog
    - Science
    - Technology
  built_by: Shion Honda
  built_by_url: https://twitter.com/shion_honda
  featured: false
- title: mindkit
  url: https://mindkit.fr
  main_url: https://mindkit.fr
  description: >
    A collection of wellness links to help with mind and body. Built with Gatsby, Theme UI, Airtable and Netlify.
  categories:
    - Directory
    - Healthcare
  built_by: Joseph Race
  built_by_url: https://josephrace.co.uk
- title: Travel Diary - Your Digital Travelogue
  main_url: https://ontraveldiary.com
  url: https://ontraveldiary.com
  description: >
    An open to all digital platform for avid travelers to share their trips and photos with the world.
  categories:
    - Blog
    - Travel
    - Community
  built_by: Draftbox
  built_by_url: https://draftbox.co
  featured: false
- title: Ellington Hammond
  main_url: https://ellington-hammond.com
  url: https://ellington-hammond.com
  description: >
    Ellington Hammond is a photographer and film director based in the United States.
  categories:
    - Portfolio
    - E-commerce
  built_by: Peter Hironaka
  built_by_url: https://peterhironaka.com
- title: Laputan ERP
  main_url: https://erp.laputan.com.au
  url: https://erp.laputan.com.au
  description: >
    Customizable Enterprise Resource Planning (ERP) System helps companies save time and money across departments (Accounting, Finance, Human Resources, Marketing, Sales & IT) in order to improve productivity and competitiveness.
  categories:
    - Technology
    - Productivity
    - Human Resources
    - Finance
    - Marketing
  built_by: Laputan Software
  built_by_url: https://laputan.com.au
- title: LeanyLabs
  main_url: https://leanylabs.com/
  url: https://leanylabs.com/mvp-development/
  description: >
    Web Development Agency. We help startups to build successful web applications.
  categories:
    - Agency
    - Web Development
    - Programming
    - JavaScript
    - Consulting
    - Blog
  built_by: LeanyLabs
  built_by_url: https://leanylabs.com/
- title: Require Podcast
  main_url: https://require.podcast.gq
  url: https://require.podcast.gq
  source_url: https://github.com/requirepodcast/website
  description: >
    Website for Require Podcast - a Polish podcast about webdevelopment. Simple landing page + episode archive with player and episode notes generated from markdown files
  categories:
    - Entertainment
    - Landing Page
    - Podcast
    - Programming
    - Web Development
  built_by: Adam Siekierski and Artur Dudek
  built_by_url: https://siekierski.ml
- title: Lidabox
  description: >-
    Website for the sale of medical supplies and biosafety supplies.
  main_url: https://lidabox.com/
  url: https://lidabox.com/
  featured: false
  categories:
    - E-commerce
    - Marketing
  built_by: Ramón Chancay
  built_by_url: https://ramonchancay.me/
- title: Real Estate Shows
  main_url: https://realestateshows.com/
  url: https://realestateshows.com/
  description: >
    Marketing site for Real Estate Shows, a web app for making real estate video slide shows. Using WordPress as a data store for the blog via the WPGraphQL plugin.
  categories:
    - Real Estate
    - Blog
    - WordPress
    - SEO
    - Video
  built_by: Zeek Interactive
  built_by_url: https://zeek.com/
- title: Fidisys Playbook
  main_url: https://playbook.fidisys.com/
  url: https://playbook.fidisys.com/
  description: >
    Fidisys playbook is the process we follow in Fidisys to build awesome products. It shows engineering, hiring and operation process.
  categories:
    - Technology
    - Productivity
    - Human Resources
  built_by: Fidisys Technologies
  built_by_url: https://www.fidisys.com/
- title: Gabriel Giordano Portfolio
  main_url: https://gabrielgiordano.com
  url: https://gabrielgiordano.com
  source_url: https://github.com/gabrielgiordan/gabrielgiordano.com
  description: >
    Personal website for Gabriel Giordano, a Senior Software Engineer and also an open-source contributor.
  categories:
    - Open Source
    - Portfolio
    - Web Development
    - SEO
    - Technology
    - Programming
    - Freelance
  built_by: Gabriel Giordano
  built_by_url: https://gabrielgiordano.com
  featured: false
- title: Raleigh Bikes
  url: https://www.raleigh.co.uk/gb/en/
  main_url: https://raleigh.co.uk/
  description: >
    Chances are that you rode a Raleigh when you were younger - and maybe you still do now. Raleigh is one of the oldest bicycle companies in the world. Website build with Algolia, Shopware & Storyblok.
  categories:
    - E-commerce
    - Sports
  built_by: Oberon (for Accell Group)
  built_by_url: https://oberon.nl
- title: Nitro Sign
  main_url: https://www.nitrosign.com
  url: https://www.nitrosign.com
  description: >
    Nitro Sign is a free to use Electronic Signature solution that helps businesses & individuals work smarter, faster, and more securely—without the need for paper or pen.
  categories:
    - Technology
    - Productivity
    - Business
  built_by: Nitro Software Inc
  built_by_url: https://www.nitrosign.com
- title: Neon Law
  main_url: https://www.neonlaw.com
  source_url: https://github.com/neonlaw/interface
  url: https://www.neonlaw.com
  description: >
    Neon Law is a general-practice law firm that uses software to improve access to justice.
  categories:
    - Consulting
    - Data
    - Open Source
  built_by: Neon Law
  built_by_url: https://twitter.com/neonlaw

- title: Developer Ecosystem
  main_url: https://www.developerecosystem.com/
  url: https://www.developerecosystem.com/
  description: >
    Theories, talks, and tools for building or being part of a Developer Ecosystem. Learn how Platform Economies are built and scaled.
  categories:
    - Blog
    - Design
    - Entrepreneurship
  built_by: Hugh Durkin
  built_by_url: https://twitter.com/hughdurkin
- title: Jose D. Santos IV
  main_url: https://ivjose.com
  url: https://ivjose.com
  source_url: https://github.com/ivjose/portfolio
  description: >
    I’m a freelance Frontend Developer specializing in React and in building a web interface with better user experiences.
  categories:
    - Freelance
    - Portfolio
    - Web Development
  built_by: Jose D. Santos IV
  built_by_url: https://ivjose.com
  featured: false
- title: Jeff Jadulco
  main_url: https://jeffjadulco.com
  url: https://jeffjadulco.com
  description: >
    Personal website for Jeff Jadulco, an experienced game developer with deep interest in modern web development.
  categories:
    - Blog
    - Portfolio
    - Web Development
  built_by: Jeff Jadulco
  built_by_url: https://jeffjadulco.com
  featured: false
>>>>>>> 79348f9c
<|MERGE_RESOLUTION|>--- conflicted
+++ resolved
@@ -10426,8 +10426,6 @@
   featured: false
   main_url: https://sztuka-programowania.pl/
   url: https://sztuka-programowania.pl/
-<<<<<<< HEAD
-=======
 - title: Rivers Casino
   built_by: WILDLIFE.LA
   built_by_url: https://www.wildlife.la
@@ -10441,7 +10439,6 @@
   featured: false
   main_url: https://www.riverscasino.com/desplaines/
   url: https://www.riverscasino.com/desplaines/
->>>>>>> 79348f9c
 - title: Mishal Shah
   built_by: Mishal Shah
   built_by_url: https://mishal23.github.io
@@ -10451,7 +10448,6 @@
     - Open Source
     - Web Development
   description: >
-<<<<<<< HEAD
     Hey, I'm Mishal Shah, a passionate developer with interests in Networks, 
     Databases and Web Security. This website is my personal portfolio and blog 
     with the Fresh theme. I love reading engineering articles, contributing to 
@@ -10460,7 +10456,6 @@
   featured: false
   main_url: https://mishal23.github.io/
   url: https://mishal23.github.io/
-=======
     Hey, I'm Mishal Shah, a passionate developer with interests in Networks, Databases and Web Security. This website is my personal portfolio and blog with the Fresh theme. I love reading engineering articles, contributing to open-source and interacting with communities. Feel free to get in touch if you have an interesting project that you want to collaborate on.
   featured: false
   main_url: https://mishal23.github.io/
@@ -11449,5 +11444,4 @@
     - Web Development
   built_by: Jeff Jadulco
   built_by_url: https://jeffjadulco.com
-  featured: false
->>>>>>> 79348f9c
+  featured: false