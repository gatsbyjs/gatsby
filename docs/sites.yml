--- conflicted
+++ resolved
@@ -4108,7 +4108,18 @@
     - Landing Page
   built_by: Corey Ward
   built_by_url: "http://www.coreyward.me/"
-<<<<<<< HEAD
+- title: Federico Giacone
+  url: "https://federico.giac.one/"
+  main_url: "https://federico.giac.one"
+  source_url: "https://github.com/leopuleo/federico.giac.one"
+  description: >
+    Digital portfolio for Italian Architect Federico Giacone.
+  categories:
+    - Portfolio
+    - Gallery
+  built_by: Leonardo Giacone
+  built_by_url: "https://github.com/leopuleo"
+  featured: false
 - title: Station
   url: "https://getstation.com/"
   main_url: "https://getstation.com/"
@@ -4117,17 +4128,4 @@
     - Technology
     - Web Development
     - Productivity
-=======
-- title: Federico Giacone
-  url: "https://federico.giac.one/"
-  main_url: "https://federico.giac.one"
-  source_url: "https://github.com/leopuleo/federico.giac.one"
-  description: >
-    Digital portfolio for Italian Architect Federico Giacone.
-  categories:
-    - Portfolio
-    - Gallery
-  built_by: Leonardo Giacone
-  built_by_url: "https://github.com/leopuleo"
->>>>>>> 3f25b291
   featured: false