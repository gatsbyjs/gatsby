- title: ReactJS
  main_url: https://reactjs.org/
  url: https://reactjs.org/
  source_url: https://github.com/reactjs/reactjs.org
  featured: true
  categories:
    - Web Development
    - Featured
    - Documentation
- title: Spotify.Design
  main_url: https://spotify.design/
  url: https://spotify.design/
  description: >
    Spotify Design's team site! Read their blog and meet Spotify designers.
  featured: true
  categories:
    - Featured
    - Music
    - Blog
- title: Flamingo
  main_url: https://www.shopflamingo.com/
  url: https://www.shopflamingo.com/
  description: >
    Online shop for women's body care and hair removal products.
  categories:
    - E-commerce
    - Featured
  featured: true
- title: IDEO
  url: https://www.ideo.com
  main_url: https://www.ideo.com/
  description: >
    A Global design company committed to creating positive impact.
  categories:
    - Agency
    - Technology
    - Featured
    - Consulting
    - User Experience
  featured: true
- title: Airbnb Engineering & Data Science
  description: >
    Creative engineers and data scientists building a world where you can belong
    anywhere
  main_url: https://airbnb.io/
  url: https://airbnb.io/
  categories:
    - Blog
    - Gallery
    - Featured
  featured: true
- title: Impossible Foods
  main_url: https://impossiblefoods.com/
  url: https://impossiblefoods.com/
  categories:
    - Food
    - Featured
  featured: true
- title: Braun
  description: >
    Braun offers high performance hair removal and hair care products, including dryers, straighteners, shavers, and more.
  main_url: https://ca.braun.com/en-ca
  url: https://ca.braun.com/en-ca
  categories:
    - E-commerce
    - Featured
  featured: true
- title: NYC Pride 2019 | WorldPride NYC | Stonewall50
  main_url: https://2019-worldpride-stonewall50.nycpride.org/
  url: https://2019-worldpride-stonewall50.nycpride.org/
  featured: true
  description: >-
    Join us in 2019 for NYC Pride, as we welcome WorldPride and mark the 50th
    Anniversary of the Stonewall Uprising and a half-century of LGBTQ+
    liberation.
  categories:
    - Education
    - Marketing
    - Nonprofit
    - Featured
  built_by: Canvas United
  built_by_url: https://www.canvasunited.com/
- title: The State of European Tech
  main_url: https://2017.stateofeuropeantech.com/
  url: https://2017.stateofeuropeantech.com/
  featured: true
  categories:
    - Technology
    - Featured
  built_by: Studio Lovelock
  built_by_url: http://www.studiolovelock.com/
- title: Hopper
  main_url: https://www.hopper.com/
  url: https://www.hopper.com/
  built_by: Narative
  built_by_url: https://www.narative.co/
  featured: true
  categories:
    - Technology
    - App
    - Featured
- title: Theodora Warre
  main_url: https://theodorawarre.eu
  url: https://theodorawarre.eu
  description: >-
    E-commerce site for jewellery designer Theodora Warre, built using Gatsby + Shopify + Prismic + Matter.js
  categories:
    - E-commerce
    - Marketing
  built_by: Pierre Nel
  built_by_url: https://pierre.io
  featured: false
- title: Life Without Barriers | Foster Care
  main_url: https://www.lwb.org.au/foster-care
  url: https://www.lwb.org.au/foster-care
  featured: true
  description: >-
    We are urgently seeking foster carers all across Australia. Can you open
    your heart and your home to a child in need? There are different types of
    foster care that can suit you. We offer training and 24/7 support.
  categories:
    - Nonprofit
    - Education
    - Documentation
    - Marketing
    - Featured
  built_by: LWB Digital Team
  built_by_url: https://twitter.com/LWBAustralia
- title: Figma
  main_url: https://www.figma.com/
  url: https://www.figma.com/
  featured: true
  categories:
    - Marketing
    - Design
    - Featured
  built_by: Corey Ward
  built_by_url: http://www.coreyward.me/
- title: Bejamas - JAM Experts for hire
  main_url: https://bejamas.io/
  url: https://bejamas.io/
  featured: true
  description: >-
    We help agencies and companies with JAMStack tools. This includes web
    development using Static Site Generators, Headless CMS, CI / CD and CDN
    setup.
  categories:
    - Technology
    - Web Development
    - Agency
    - Marketing
    - Featured
  built_by: Bejamas
  built_by_url: https://bejamas.io/
- title: The State of JavaScript
  description: >
    Data from over 20,000 developers, asking them questions on topics ranging
    from frontend frameworks and state management, to build tools and testing
    libraries.
  main_url: https://stateofjs.com/
  url: https://stateofjs.com/
  source_url: https://github.com/StateOfJS/StateOfJS
  categories:
    - Data
    - JavaScript
    - Featured
  built_by: StateOfJS
  built_by_url: https://github.com/StateOfJS/StateOfJS/graphs/contributors
  featured: true
- title: DesignSystems.com
  main_url: https://www.designsystems.com/
  url: https://www.designsystems.com/
  description: |
    A resource for learning, creating and evangelizing design systems.
  categories:
    - Design
    - Blog
    - Technology
    - Featured
  built_by: Corey Ward
  built_by_url: http://www.coreyward.me/
  featured: true
- title: Snap Kit
  main_url: https://kit.snapchat.com/
  url: https://kit.snapchat.com/
  description: >
    Snap Kit lets developers integrate some of Snapchat’s best features across
    platforms.
  categories:
    - Technology
    - Documentation
    - Featured
  featured: true
- title: SendGrid
  main_url: https://sendgrid.com/docs/
  url: https://sendgrid.com/docs/
  description: >
    SendGrid delivers your transactional and marketing emails through the
    world's largest cloud-based email delivery platform.
  categories:
    - API
    - Technology
    - Documentation
    - Featured
  featured: true
- title: Kirsten Noelle
  main_url: https://www.kirstennoelle.com/
  url: https://www.kirstennoelle.com/
  featured: true
  description: >
    Digital portfolio for San Francisco Bay Area photographer Kirsten Noelle Wiemer.
  categories:
    - Photography
    - Portfolio
    - Featured
  built_by: Ryan Wiemer
  built_by_url: https://www.ryanwiemer.com/
- title: Cajun Bowfishing
  main_url: https://cajunbowfishing.com/
  url: https://cajunbowfishing.com/
  featured: false
  categories:
    - E-commerce
    - Sports
  built_by: Escalade Sports
  built_by_url: https://www.escaladesports.com/
- title: GraphCMS
  main_url: https://graphcms.com/
  url: https://graphcms.com/
  featured: false
  categories:
    - Marketing
    - Technology
- title: Ghost Documentation
  main_url: https://docs.ghost.org/
  url: https://docs.ghost.org/
  source_url: https://github.com/tryghost/docs
  featured: false
  description: >-
    Ghost is an open source, professional publishing platform built on a modern Node.js technology stack — designed for teams who need power, flexibility and performance.
  categories:
    - Technology
    - Documentation
    - Open Source
  built_by: Ghost Foundation
  built_by_url: https://ghost.org/
- title: Nike - Just Do It
  main_url: https://justdoit.nike.com/
  url: https://justdoit.nike.com/
  featured: true
  categories:
    - E-commerce
    - Featured
- title: AirBnB Cereal
  main_url: https://airbnb.design/cereal
  url: https://airbnb.design/cereal
  featured: false
  categories:
    - Marketing
    - Design
- title: Cardiogram
  main_url: https://cardiogr.am/
  url: https://cardiogr.am/
  featured: false
  categories:
    - Marketing
    - Technology
- title: Matthias Jordan Portfolio
  main_url: https://iammatthias.com/
  url: https://iammatthias.com/
  source_url: https://github.com/iammatthias/.com
  description: >-
    Photography portfolio of content creator and digital marketer Matthias Jordan
  built_by: Matthias Jordan
  built_by_url: https://github.com/iammatthias
  featured: false
  categories:
    - Photography
    - Portfolio
    - Blog
    - Gallery
- title: Investment Calculator
  main_url: https://investmentcalculator.io/
  url: https://investmentcalculator.io/
  featured: false
  categories:
    - Education
    - Finance
- title: CSS Grid Playground by MozillaDev
  main_url: https://mozilladevelopers.github.io/playground/
  url: https://mozilladevelopers.github.io/playground/
  source_url: https://github.com/MozillaDevelopers/playground
  featured: false
  categories:
    - Education
    - Web Development
- title: Piotr Fedorczyk Portfolio
  built_by: Piotr Fedorczyk
  built_by_url: https://piotrf.pl
  categories:
    - Portfolio
    - Web Development
  description: >-
    Portfolio of Piotr Fedorczyk, a digital product designer and full-stack developer specializing in shaping, designing and building news and tools for news.
  featured: false
  main_url: https://piotrf.pl/
  url: https://piotrf.pl/
- title: unrealcpp
  main_url: https://unrealcpp.com/
  url: https://unrealcpp.com/
  source_url: https://github.com/Harrison1/unrealcpp-com
  featured: false
  categories:
    - Blog
    - Web Development
- title: Andy Slezak
  main_url: https://www.aslezak.com/
  url: https://www.aslezak.com/
  source_url: https://github.com/amslezak
  featured: false
  categories:
    - Web Development
    - Portfolio
- title: Deliveroo.Design
  main_url: https://www.deliveroo.design/
  url: https://www.deliveroo.design/
  featured: false
  categories:
    - Food
    - Marketing
- title: Dona Rita
  main_url: https://www.donarita.co.uk/
  url: https://www.donarita.co.uk/
  source_url: https://github.com/peduarte/dona-rita-website
  featured: false
  categories:
    - Food
    - Marketing
- title: Fröhlich ∧ Frei
  main_url: https://www.froehlichundfrei.de/
  url: https://www.froehlichundfrei.de/
  featured: false
  categories:
    - Web Development
    - Blog
    - Open Source
- title: How to GraphQL
  main_url: https://www.howtographql.com/
  url: https://www.howtographql.com/
  source_url: https://github.com/howtographql/howtographql
  featured: false
  categories:
    - Documentation
    - Web Development
    - Open Source
- title: OnCallogy
  main_url: https://www.oncallogy.com/
  url: https://www.oncallogy.com/
  featured: false
  categories:
    - Marketing
    - Healthcare
- title: Ryan Wiemer's Portfolio
  main_url: https://www.ryanwiemer.com/
  url: https://www.ryanwiemer.com/knw-photography/
  source_url: https://github.com/ryanwiemer/rw
  featured: false
  description: >
    Digital portfolio for Oakland, CA based account manager Ryan Wiemer.
  categories:
    - Portfolio
    - Web Development
    - Design
  built_by: Ryan Wiemer
  built_by_url: https://www.ryanwiemer.com/
- title: Ventura Digitalagentur Köln
  main_url: https://www.ventura-digital.de/
  url: https://www.ventura-digital.de/
  featured: false
  built_by: Ventura Digitalagentur
  categories:
    - Agency
    - Marketing
    - Featured
- title: Azer Koçulu
  main_url: https://kodfabrik.com/
  url: https://kodfabrik.com/photography/
  featured: false
  categories:
    - Portfolio
    - Photography
    - Web Development
- title: Damir.io
  main_url: http://damir.io/
  url: http://damir.io/
  source_url: https://github.com/dvzrd/gatsby-sfiction
  featured: false
  categories:
    - Blog
- title: Digital Psychology
  main_url: http://digitalpsychology.io/
  url: http://digitalpsychology.io/
  source_url: https://github.com/danistefanovic/digitalpsychology.io
  featured: false
  categories:
    - Education
    - Library
- title: Théâtres Parisiens
  main_url: http://theatres-parisiens.fr/
  url: http://theatres-parisiens.fr/
  source_url: https://github.com/phacks/theatres-parisiens
  featured: false
  categories:
    - Education
    - Entertainment
- title: A4 纸网
  main_url: http://www.a4z.cn/
  url: http://www.a4z.cn/price
  source_url: https://github.com/hiooyUI/hiooyui.github.io
  featured: false
  categories:
    - E-commerce
- title: Steve Meredith's Portfolio
  main_url: http://www.stevemeredith.com/
  url: http://www.stevemeredith.com/
  featured: false
  categories:
    - Portfolio
- title: API Platform
  main_url: https://api-platform.com/
  url: https://api-platform.com/
  source_url: https://github.com/api-platform/website
  featured: false
  categories:
    - Documentation
    - Web Development
    - Open Source
    - Library
- title: The Audacious Project
  main_url: https://audaciousproject.org/
  url: https://audaciousproject.org/
  featured: false
  categories:
    - Nonprofit
- title: Dustin Schau's Blog
  main_url: https://blog.dustinschau.com/
  url: https://blog.dustinschau.com/
  source_url: https://github.com/dschau/blog
  featured: false
  categories:
    - Blog
    - Web Development
- title: iContract Blog
  main_url: https://blog.icontract.co.uk/
  url: http://blog.icontract.co.uk/
  featured: false
  categories:
    - Blog
- title: BRIIM
  main_url: https://bri.im/
  url: https://bri.im/
  featured: false
  description: >-
    BRIIM is a movement to enable JavaScript enthusiasts and web developers in
    machine learning. Learn about artificial intelligence and data science, two
    fields which are governed by machine learning, in JavaScript. Take it right
    to your browser with WebGL.
  categories:
    - Education
    - Web Development
    - Technology
- title: Calpa's Blog
  main_url: https://calpa.me/
  url: https://calpa.me/
  source_url: https://github.com/calpa/blog
  featured: false
  categories:
    - Blog
    - Web Development
- title: Code Bushi
  main_url: https://codebushi.com/
  url: https://codebushi.com/
  featured: false
  description: >-
    Web development resources, trends, & techniques to elevate your coding
    journey.
  categories:
    - Web Development
    - Open Source
    - Blog
  built_by: Hunter Chang
  built_by_url: https://hunterchang.com/
- title: Daniel Hollcraft
  main_url: https://danielhollcraft.com/
  url: https://danielhollcraft.com/
  source_url: https://github.com/danielbh/danielhollcraft.com
  featured: false
  categories:
    - Web Development
    - Blog
    - Portfolio
- title: Darren Britton's Portfolio
  main_url: https://darrenbritton.com/
  url: https://darrenbritton.com/
  source_url: https://github.com/darrenbritton/darrenbritton.github.io
  featured: false
  categories:
    - Web Development
    - Portfolio
- title: Dave Lindberg Marketing & Design
  url: https://davelindberg.com/
  main_url: https://davelindberg.com/
  source_url: https://github.com/Dave-Lindberg/dl-gatsby
  featured: false
  description: >-
    My work revolves around solving problems for people in business, using
    integrated design and marketing strategies to improve sales, increase brand
    engagement, generate leads and achieve goals.
  categories:
    - Design
    - Marketing
    - Portfolio
- title: Dalbinaco's Website
  main_url: https://dlbn.co/en/
  url: https://dlbn.co/en/
  source_url: https://github.com/dalbinaco/dlbn.co
  featured: false
  categories:
    - Portfolio
    - Web Development
- title: mParticle's Documentation
  main_url: https://docs.mparticle.com/
  url: https://docs.mparticle.com/
  featured: false
  categories:
    - Web Development
    - Documentation
- title: Doopoll
  main_url: https://doopoll.co/
  url: https://doopoll.co/
  featured: false
  categories:
    - Marketing
    - Technology
- title: ERC dEX
  main_url: https://ercdex.com/
  url: https://ercdex.com/aqueduct
  featured: false
  categories:
    - Marketing
- title: CalState House Manager
  description: >
    Home service membership that offers proactive and on-demand maintenance for
    homeowners
  main_url: https://housemanager.calstate.aaa.com/
  url: https://housemanager.calstate.aaa.com/
  categories:
    - Marketing
- title: The freeCodeCamp Guide
  main_url: https://guide.freecodecamp.org/
  url: https://guide.freecodecamp.org/
  source_url: https://github.com/freeCodeCamp/guide
  featured: false
  categories:
    - Web Development
    - Documentation
- title: Hapticmedia
  main_url: https://hapticmedia.fr/en/
  url: https://hapticmedia.fr/en/
  featured: false
  categories:
    - Agency
- title: heml.io
  main_url: https://heml.io/
  url: https://heml.io/
  source_url: https://github.com/SparkPost/heml.io
  featured: false
  categories:
    - Documentation
    - Web Development
    - Open Source
- title: Juliette Pretot's Portfolio
  main_url: https://juliette.sh/
  url: https://juliette.sh/
  featured: false
  categories:
    - Web Development
    - Portfolio
    - Blog
- title: Kris Hedstrom's Portfolio
  main_url: https://k-create.com/
  url: https://k-create.com/portfolio/
  source_url: https://github.com/kristofferh/kristoffer
  featured: false
  description: >-
    Hey. I’m Kris. I’m an interactive designer / developer. I grew up in Umeå,
    in northern Sweden, but I now live in Brooklyn, NY. I am currently enjoying
    a hybrid Art Director + Lead Product Engineer role at a small startup called
    Nomad Health. Before that, I was a Product (Engineering) Manager at Tumblr.
    Before that, I worked at agencies. Before that, I was a baby. I like to
    design things, and then I like to build those things. I occasionally take on
    freelance projects. Feel free to get in touch if you have an interesting
    project that you want to collaborate on. Or if you just want to say hello,
    that’s cool too.
  categories:
    - Portfolio
  built_by: Kris Hedstrom
  built_by_url: https://k-create.com/
- title: knpw.rs
  main_url: https://knpw.rs/
  url: https://knpw.rs/
  source_url: https://github.com/knpwrs/knpw.rs
  featured: false
  categories:
    - Blog
    - Web Development
- title: Kostas Bariotis' Blog
  main_url: https://kostasbariotis.com/
  url: https://kostasbariotis.com/
  source_url: https://github.com/kbariotis/kostasbariotis.com
  featured: false
  categories:
    - Blog
    - Portfolio
    - Web Development
- title: LaserTime Clinic
  main_url: https://lasertime.ru/
  url: https://lasertime.ru/
  source_url: https://github.com/oleglegun/lasertime
  featured: false
  categories:
    - Marketing
- title: Jason Lengstorf
  main_url: https://lengstorf.com
  url: https://lengstorf.com
  source_url: https://github.com/jlengstorf/lengstorf.com
  featured: false
  categories:
    - Blog
  built_by: Jason Lengstorf
  built_by_url: https://github.com/jlengstorf
- title: Mannequin.io
  main_url: https://mannequin.io/
  url: https://mannequin.io/
  source_url: https://github.com/LastCallMedia/Mannequin/tree/master/site
  featured: false
  categories:
    - Open Source
    - Web Development
    - Documentation
- title: Fabric
  main_url: https://meetfabric.com/
  url: https://meetfabric.com/
  featured: false
  categories:
    - Marketing
- title: Nexit
  main_url: https://nexit.sk/
  url: https://nexit.sk/references
  featured: false
  categories:
    - Web Development
- title: Open FDA
  description: >
    Provides APIs and raw download access to a number of high-value, high
    priority and scalable structured datasets, including adverse events, drug
    product labeling, and recall enforcement reports.
  main_url: https://open.fda.gov/
  url: https://open.fda.gov/
  source_url: https://github.com/FDA/open.fda.gov
  featured: false
  categories:
    - Government
    - Open Source
    - Web Development
    - API
    - Data
- title: NYC Planning Labs (New York City Department of City Planning)
  main_url: https://planninglabs.nyc/
  url: https://planninglabs.nyc/about/
  source_url: https://github.com/NYCPlanning/
  featured: false
  description: >-
    We work with New York City's Urban Planners to deliver impactful, modern
    technology tools.
  categories:
    - Open Source
    - Government
- title: Preston Richey Portfolio / Blog
  main_url: https://prestonrichey.com/
  url: https://prestonrichey.com/
  source_url: https://github.com/prichey/prestonrichey.com
  featured: false
  categories:
    - Web Development
    - Portfolio
    - Blog
- title: Landing page of Put.io
  main_url: https://put.io/
  url: https://put.io/
  featured: false
  categories:
    - E-commerce
    - Technology
- title: The Rick and Morty API
  main_url: https://rickandmortyapi.com/
  url: https://rickandmortyapi.com/
  built_by: Axel Fuhrmann
  built_by_url: https://axelfuhrmann.com/
  featured: false
  categories:
    - Web Development
    - Entertainment
    - Documentation
    - Open Source
    - API
- title: Santa Compañía Creativa
  main_url: https://santacc.es/
  url: https://santacc.es/
  source_url: https://github.com/DesarrolloWebSantaCC/santacc-web
  featured: false
  categories:
    - Agency
- title: Sean Coker's Blog
  main_url: https://sean.is/
  url: https://sean.is/
  featured: false
  categories:
    - Blog
    - Portfolio
    - Web Development
- title: Several Levels
  main_url: https://severallevels.io/
  url: https://severallevels.io/
  source_url: https://github.com/Harrison1/several-levels
  featured: false
  categories:
    - Agency
    - Web Development
- title: Simply
  main_url: https://simply.co.za/
  url: https://simply.co.za/
  featured: false
  categories:
    - Marketing
- title: Storybook
  main_url: https://storybook.js.org/
  url: https://storybook.js.org/
  source_url: https://github.com/storybooks/storybook
  featured: false
  categories:
    - Web Development
    - Open Source
- title: Vibert Thio's Portfolio
  main_url: https://vibertthio.com/portfolio/
  url: https://vibertthio.com/portfolio/projects/
  source_url: https://github.com/vibertthio/portfolio
  featured: false
  categories:
    - Portfolio
    - Web Development
- title: VisitGemer
  main_url: https://visitgemer.sk/
  url: https://visitgemer.sk/
  featured: false
  categories:
    - Marketing
- title: Bricolage.io
  main_url: https://www.bricolage.io/
  url: https://www.bricolage.io/
  source_url: https://github.com/KyleAMathews/blog
  featured: false
  categories:
    - Blog
- title: Charles Pinnix Website
  main_url: https://www.charlespinnix.com/
  url: https://www.charlespinnix.com/
  featured: false
  description: >-
    I’m a senior frontend engineer with 8 years of experience building websites
    and web applications. I’m interested in leading creative, multidisciplinary
    engineering teams. I’m a creative technologist, merging photography, art,
    and design into engineering and visa versa. I take a pragmatic,
    product-oriented approach to development, allowing me to see the big picture
    and ensuring quality products are completed on time. I have a passion for
    modern frontend JavaScript frameworks such as React and Vue, and I have
    substantial experience on the backend with an interest in Node and
    container based deployment with Docker and AWS.
  categories:
    - Portfolio
    - Web Development
- title: Charlie Harrington's Blog
  main_url: https://www.charlieharrington.com/
  url: https://www.charlieharrington.com/
  source_url: https://github.com/whatrocks/blog
  featured: false
  categories:
    - Blog
    - Web Development
    - Music
- title: Gabriel Adorf's Portfolio
  main_url: https://www.gabrieladorf.com/
  url: https://www.gabrieladorf.com/
  source_url: https://github.com/gabdorf/gabriel-adorf-portfolio
  featured: false
  categories:
    - Portfolio
    - Web Development
- title: greglobinski.com
  main_url: https://www.greglobinski.com/
  url: https://www.greglobinski.com/
  source_url: https://github.com/greglobinski/www.greglobinski.com
  featured: false
  categories:
    - Portfolio
    - Web Development
- title: I am Putra
  main_url: https://www.iamputra.com/
  url: https://www.iamputra.com/
  featured: false
  categories:
    - Portfolio
    - Web Development
    - Blog
- title: In Sowerby Bridge
  main_url: https://www.insowerbybridge.co.uk/
  url: https://www.insowerbybridge.co.uk/
  featured: false
  categories:
    - Marketing
    - Government
- title: JavaScript Stuff
  main_url: https://www.javascriptstuff.com/
  url: https://www.javascriptstuff.com/
  featured: false
  categories:
    - Education
    - Web Development
    - Library
- title: Ledgy
  main_url: https://www.ledgy.com/
  url: https://github.com/morloy/ledgy.com
  featured: false
  categories:
    - Marketing
    - Finance
- title: Alec Lomas's Portfolio / Blog
  main_url: https://www.lowmess.com/
  url: https://www.lowmess.com/
  source_url: https://github.com/lowmess/lowmess
  featured: false
  categories:
    - Web Development
    - Blog
    - Portfolio
- title: Michele Mazzucco's Portfolio
  main_url: https://www.michelemazzucco.it/
  url: https://www.michelemazzucco.it/
  source_url: https://github.com/michelemazzucco/michelemazzucco.it
  featured: false
  categories:
    - Portfolio
- title: Orbit FM Podcasts
  main_url: https://www.orbit.fm/
  url: https://www.orbit.fm/
  source_url: https://github.com/agarrharr/orbit.fm
  featured: false
  categories:
    - Podcast
- title: Prosecco Springs
  main_url: https://www.proseccosprings.com/
  url: https://www.proseccosprings.com/
  featured: false
  categories:
    - Food
    - Blog
    - Marketing
- title: Verious
  main_url: https://www.verious.io/
  url: https://www.verious.io/
  source_url: https://github.com/cpinnix/verious
  featured: false
  categories:
    - Web Development
- title: Yisela
  main_url: https://www.yisela.com/
  url: https://www.yisela.com/tetris-against-trauma-gaming-as-therapy/
  featured: false
  categories:
    - Blog
- title: YouFoundRon.com
  main_url: https://www.youfoundron.com/
  url: https://www.youfoundron.com/
  source_url: https://github.com/rongierlach/yfr-dot-com
  featured: false
  categories:
    - Portfolio
    - Web Development
    - Blog
- title: Ease
  main_url: https://www.ease.com/
  url: https://www.ease.com/
  featured: false
  categories:
    - Marketing
    - Healthcare
- title: Policygenius
  main_url: https://www.policygenius.com/
  url: https://www.policygenius.com/
  featured: false
  categories:
    - Marketing
    - Healthcare
- title: Moteefe
  main_url: https://www.moteefe.com/
  url: https://www.moteefe.com/
  featured: false
  categories:
    - Marketing
    - Agency
    - Technology
- title: Athelas
  main_url: http://www.athelas.com/
  url: http://www.athelas.com/
  featured: false
  categories:
    - Marketing
    - Healthcare
- title: Pathwright
  main_url: http://www.pathwright.com/
  url: http://www.pathwright.com/
  featured: false
  categories:
    - Marketing
    - Education
- title: Lucid
  main_url: https://www.golucid.co/
  url: https://www.golucid.co/
  featured: false
  categories:
    - Marketing
    - Technology
- title: Bench
  main_url: http://www.bench.co/
  url: http://www.bench.co/
  featured: false
  categories:
    - Marketing
- title: Gin Lane
  main_url: http://www.ginlane.com/
  url: https://www.ginlane.com/
  featured: false
  categories:
    - Web Development
    - Agency
- title: Marmelab
  main_url: https://marmelab.com/en/
  url: https://marmelab.com/en/
  featured: false
  categories:
    - Web Development
    - Agency
- title: Dovetail
  main_url: https://dovetailapp.com/
  url: https://dovetailapp.com/
  featured: false
  categories:
    - Marketing
    - Technology
- title: The Bastion Bot
  main_url: https://bastionbot.org/
  url: https://bastionbot.org/
  description: Give awesome perks to your Discord server!
  featured: false
  categories:
    - Open Source
    - Technology
    - Documentation
    - Community
  built_by: Sankarsan Kampa
  built_by_url: https://traction.one
- title: Smakosh
  main_url: https://smakosh.com/
  url: https://smakosh.com/
  source_url: https://github.com/smakosh/smakosh.com
  featured: false
  categories:
    - Portfolio
    - Web Development
- title: WebGazer
  main_url: https://www.webgazer.io/
  url: https://www.webgazer.io/
  featured: false
  categories:
    - Marketing
    - Web Development
    - Technology
- title: Joe Seifi's Blog
  main_url: http://seifi.org/
  url: http://seifi.org/
  featured: false
  categories:
    - Portfolio
    - Web Development
    - Blog
- title: LekoArts — Graphic Designer & Front-End Developer
  main_url: https://www.lekoarts.de
  url: https://www.lekoarts.de
  source_url: https://github.com/LekoArts/portfolio
  featured: false
  built_by: LekoArts
  built_by_url: https://github.com/LekoArts
  description: >-
    Hi, I'm Lennart — a self-taught and passionate graphic/web designer &
    frontend developer based in Darmstadt, Germany. I love it to realize complex
    projects in a creative manner and face new challenges. Since 6 years I do
    graphic design, my love for frontend development came up 3 years ago. I
    enjoy acquiring new skills and cementing this knowledge by writing blogposts
    and creating tutorials.
  categories:
    - Portfolio
    - Blog
    - Design
    - Web Development
    - Freelance
    - Open Source
- title: 杨二小的博客
  main_url: https://blog.yangerxiao.com/
  url: https://blog.yangerxiao.com/
  source_url: https://github.com/zerosoul/blog.yangerxiao.com
  featured: false
  categories:
    - Blog
    - Portfolio
- title: MOTTO x MOTTO
  main_url: https://mottox2.com
  url: https://mottox2.com
  source_url: https://github.com/mottox2/website
  description: Web developer / UI Designer in Tokyo Japan.
  featured: false
  categories:
    - Blog
    - Portfolio
  built_by: mottox2
  built_by_url: https://mottox2.com
- title: Pride of the Meadows
  main_url: https://www.prideofthemeadows.com/
  url: https://www.prideofthemeadows.com/
  featured: false
  categories:
    - E-commerce
    - Food
    - Blog
  built_by: Caldera Digital
  built_by_url: https://www.calderadigital.com/
- title: Michael Uloth
  main_url: https://www.michaeluloth.com
  url: https://www.michaeluloth.com
  featured: false
  description: Michael Uloth is a web developer, opera singer, and the creator of Up and Running Tutorials.
  categories:
    - Portfolio
    - Web Development
    - Music
  built_by: Michael Uloth
  built_by_url: https://www.michaeluloth.com
- title: Spacetime
  main_url: https://www.heyspacetime.com/
  url: https://www.heyspacetime.com/
  featured: false
  description: >-
    Spacetime is a Dallas-based digital experience agency specializing in web,
    app, startup, and digital experience creation.
  categories:
    - Marketing
    - Portfolio
    - Agency
  built_by: Spacetime
  built_by_url: https://www.heyspacetime.com/
- title: Eric Jinks
  main_url: https://ericjinks.com/
  url: https://ericjinks.com/
  featured: false
  description: Software engineer / web developer from the Gold Coast, Australia.
  categories:
    - Portfolio
    - Blog
    - Web Development
    - Technology
  built_by: Eric Jinks
  built_by_url: https://ericjinks.com/
- title: GaiAma - We are wildlife
  main_url: https://www.gaiama.org/
  url: https://www.gaiama.org/
  featured: false
  description: >-
    We founded the GaiAma conservation organization to protect wildlife in Perú
    and to create an example of a permaculture neighborhood, living
    symbiotically with the forest - because reforestation is just the beginning
  categories:
    - Nonprofit
    - Marketing
    - Blog
  source_url: https://github.com/GaiAma/gaiama.org
  built_by: GaiAma
  built_by_url: https://www.gaiama.org/
- title: Healthcare Logic
  main_url: https://www.healthcarelogic.com/
  url: https://www.healthcarelogic.com/
  featured: false
  description: >-
    Revolutionary technology that empowers clinical and managerial leaders to
    collaborate with clarity.
  categories:
    - Marketing
    - Healthcare
    - Technology
  built_by: Thrive
  built_by_url: https://thriveweb.com.au/
- title: Papergov
  main_url: https://papergov.com/
  url: https://papergov.com/
  featured: false
  description: Manage all your government services in a single place
  categories:
    - Directory
    - Government
    - Technology
  source_url: https://github.com/WeOpenly/localgov.fyi
  built_by: Openly Technologies
  built_by_url: https://papergov.com/about/
- title: Kata.ai Documentation
  main_url: https://docs.kata.ai/
  url: https://docs.kata.ai/
  source_url: https://github.com/kata-ai/kata-platform-docs
  featured: false
  description: >-
    Documentation website for the Kata Platform, an all-in-one platform for
    building chatbots using AI technologies.
  categories:
    - Documentation
    - Technology
- title: goalgetters
  main_url: https://goalgetters.space/
  url: https://goalgetters.space/
  featured: false
  description: >-
    goalgetters is a source of inspiration for people who want to change their
    career. We offer articles, success stories and expert interviews on how to
    find a new passion and how to implement change.
  categories:
    - Blog
    - Education
  built_by: Stephanie Langers (content), Adrian Wenke (development)
  built_by_url: https://twitter.com/AdrianWenke
- title: StatusHub - Easy to use Hosted Status Page Service
  main_url: https://statushub.com/
  url: https://statushub.com/
  featured: false
  description: >-
    Set up your very own service status page in minutes with StatusHub. Allow
    customers to subscribe to be updated automatically.
  categories:
    - Technology
    - Marketing
  built_by: Bejamas
  built_by_url: https://bejamas.io/
- title: Mambu
  main_url: https://www.mambu.com/
  url: https://www.mambu.com/
  featured: false
  description: >-
    Mambu is the cloud platform for banking and lending businesses that
    puts customer relationships first.
  categories:
    - Technology
    - Finance
  built_by: Bejamas
  built_by_url: https://bejamas.io/
- title: Avenues
  main_url: https://www.avenues.org
  url: https://www.avenues.org
  featured: false
  description: >-
    One school with many campuses, providing transformative,
    world-focused learning experiences to students around the globe
  categories:
    - Education
  built_by: Bejamas
  built_by_url: https://bejamas.io/
- title: Multicoin Capital
  main_url: https://multicoin.capital
  url: https://multicoin.capital
  featured: false
  description: >-
    Multicoin Capital is a thesis-driven investment firm that
    invests in cryptocurrencies, tokens, and blockchain
    companies reshaping trillion-dollar markets.
  categories:
    - Technology
    - Finance
  built_by: Bejamas
  built_by_url: https://bejamas.io/
- title: Argent
  main_url: https://www.argent.xyz/
  url: https://www.argent.xyz/
  featured: false
  description: Argent is the simplest and safest Ethereum wallet for DeFi.
  categories:
    - Technology
    - Finance
  built_by: Bejamas
  built_by_url: https://bejamas.io/
- title: Meet Flo
  main_url: https://meetflo.com/
  url: https://meetflo.com/
  featured: false
  description: >-
    The Flo by Moen Smart Water Shutoff is a comprehensive
    water monitoringand shut-off system with leak detection
    and proactive leak prevention technologies.
  categories:
    - E-commerce
  built_by: Bejamas
  built_by_url: https://bejamas.io/
- title: Matthias Kretschmann Portfolio
  main_url: https://matthiaskretschmann.com/
  url: https://matthiaskretschmann.com/
  source_url: https://github.com/kremalicious/portfolio
  featured: false
  description: Portfolio of designer & developer Matthias Kretschmann.
  categories:
    - Portfolio
    - Web Development
  built_by: Matthias Kretschmann
  built_by_url: https://matthiaskretschmann.com/
- title: Iron Cove Solutions
  main_url: https://ironcovesolutions.com/
  url: https://ironcovesolutions.com/
  description: >-
    Iron Cove Solutions is a cloud based consulting firm. We help companies
    deliver a return on cloud usage by applying best practices
  categories:
    - Technology
    - Web Development
  built_by: Iron Cove Solutions
  built_by_url: https://ironcovesolutions.com/
  featured: false
- title: Moetez Chaabene Portfolio / Blog
  main_url: https://moetez.me/
  url: https://moetez.me/
  source_url: https://github.com/moetezch/moetez.me
  featured: false
  description: Portfolio of Moetez Chaabene
  categories:
    - Portfolio
    - Web Development
    - Blog
  built_by: Moetez Chaabene
  built_by_url: https://twitter.com/moetezch
- title: Nikita
  description: >-
    Automation of system deployments in Node.js for applications and
    infrastructures.
  main_url: https://nikita.js.org/
  url: https://nikita.js.org/
  source_url: https://github.com/adaltas/node-nikita
  categories:
    - Documentation
    - Open Source
    - Technology
  built_by: Adaltas
  built_by_url: https://www.adaltas.com
  featured: false
- title: Gourav Sood Blog & Portfolio
  main_url: https://www.gouravsood.com/
  url: https://www.gouravsood.com/
  featured: false
  categories:
    - Blog
    - Portfolio
  built_by: Gourav Sood
  built_by_url: https://www.gouravsood.com/
- title: Jonas Tebbe Portfolio
  description: |
    Hey, I’m Jonas and I create digital products.
  main_url: https://jonastebbe.com
  url: https://jonastebbe.com
  categories:
    - Portfolio
  built_by: Jonas Tebbe
  built_by_url: https://twitter.com/jonastebbe
  featured: false
- title: Parker Sarsfield Portfolio
  description: |
    I'm Parker, a software engineer and sneakerhead.
  main_url: https://parkersarsfield.com
  url: https://parkersarsfield.com
  categories:
    - Blog
    - Portfolio
  built_by: Parker Sarsfield
  built_by_url: https://parkersarsfield.com
- title: Frontend web development with Greg
  description: |
    JavaScript, GatsbyJS, ReactJS, CSS in JS... Let's learn some stuff together.
  main_url: https://dev.greglobinski.com
  url: https://dev.greglobinski.com
  categories:
    - Blog
    - Web Development
  built_by: Greg Lobinski
  built_by_url: https://github.com/greglobinski
- title: Insomnia
  description: |
    Desktop HTTP and GraphQL client for developers
  main_url: https://insomnia.rest/
  url: https://insomnia.rest/
  categories:
    - Blog
  built_by: Gregory Schier
  built_by_url: https://schier.co
  featured: false
- title: Timeline Theme Portfolio
  description: |
    I'm Aman Mittal, a software developer.
  main_url: https://amanhimself.dev/
  url: https://amanhimself.dev/
  categories:
    - Web Development
    - Portfolio
  built_by: Aman Mittal
  built_by_url: https://amanhimself.dev/
- title: Ocean artUp
  description: >
    Science outreach site built using styled-components and Contentful. It
    presents the research project "Ocean artUp" funded by an Advanced Grant of
    the European Research Council to explore the possible benefits of artificial
    uplift of nutrient-rich deep water to the ocean’s sunlit surface layer.
  main_url: https://ocean-artup.eu
  url: https://ocean-artup.eu
  source_url: https://github.com/janosh/ocean-artup
  categories:
    - Science
    - Education
    - Blog
  built_by: Janosh Riebesell
  built_by_url: https://janosh.io
  featured: false
- title: Ryan Fitzgerald
  description: |
    Personal portfolio and blog for Ryan Fitzgerald
  main_url: https://ryanfitzgerald.ca/
  url: https://ryanfitzgerald.ca/
  categories:
    - Web Development
    - Portfolio
  built_by: Ryan Fitzgerald
  built_by_url: https://github.com/RyanFitzgerald
  featured: false
- title: Kaizen
  description: |
    Content Marketing, PR & SEO Agency in London
  main_url: https://www.kaizen.co.uk/
  url: https://www.kaizen.co.uk/
  categories:
    - Agency
    - Blog
    - Design
    - Web Development
    - SEO
  built_by: Bogdan Stanciu
  built_by_url: https://github.com/b0gd4n
  featured: false
- title: HackerOne Platform Documentation
  description: |
    HackerOne's Product Documentation Center!
  url: https://docs.hackerone.com/
  main_url: https://docs.hackerone.com/
  categories:
    - Documentation
    - Security
  featured: false
- title: Mux Video
  description: |
    API to video hosting and streaming
  main_url: https://mux.com/
  url: https://mux.com/
  categories:
    - Video
    - API
  featured: false
- title: Swapcard
  description: >
    The easiest way for event organizers to instantly connect people, build a
    community of attendees and exhibitors, and increase revenue over time
  main_url: https://www.swapcard.com/
  url: https://www.swapcard.com/
  categories:
    - Event
    - Community
    - Marketing
  built_by: Swapcard
  built_by_url: https://www.swapcard.com/
  featured: false
- title: Kalix
  description: >
    Kalix is perfect for healthcare professionals starting out in private
    practice, to those with an established clinic.
  main_url: https://www.kalixhealth.com/
  url: https://www.kalixhealth.com/
  categories:
    - Healthcare
  featured: false
- title: Bad Credit Loans
  description: |
    Get the funds you need, from $250-$5,000
  main_url: https://www.creditloan.com/
  url: https://www.creditloan.com/
  categories:
    - Finance
  featured: false
- title: Financial Center
  description: >
    Member-owned, not-for-profit, co-operative whose members receive financial
    benefits in the form of lower loan rates, higher savings rates, and lower
    fees than banks.
  main_url: https://fcfcu.com/
  url: https://fcfcu.com/
  categories:
    - Finance
    - Nonprofit
    - Business
    - Education
  built_by: https://fcfcu.com/
  built_by_url: https://fcfcu.com/
  featured: false
- title: Office of Institutional Research and Assessment
  description: |
    Good Data, Good Decisions
  main_url: http://oira.ua.edu/
  url: http://oira.ua.edu/
  categories:
    - Data
  featured: false
- title: The Telegraph Premium
  description: |
    Exclusive stories from award-winning journalists
  main_url: https://premium.telegraph.co.uk/
  url: https://premium.telegraph.co.uk/
  categories:
    - Media
  featured: false
- title: html2canvas
  description: |
    Screenshots with JavaScript
  main_url: http://html2canvas.hertzen.com/
  url: http://html2canvas.hertzen.com/
  source_url: https://github.com/niklasvh/html2canvas/tree/master/www
  categories:
    - JavaScript
    - Documentation
  built_by: Niklas von Hertzen
  built_by_url: http://hertzen.com/
  featured: false
- title: Half Electronics
  description: |
    Personal website
  main_url: https://www.halfelectronic.com/
  url: https://www.halfelectronic.com/
  categories:
    - Blog
  built_by: Fernando Poumian
  built_by_url: https://github.com/fpoumian/halfelectronic.com
  featured: false
- title: Frithir Software Development
  main_url: https://frithir.com/
  url: https://frithir.com/
  featured: false
  description: I DRINK COFFEE, WRITE CODE AND IMPROVE MY DEVELOPMENT SKILLS EVERY DAY.
  categories:
    - Design
    - Web Development
  built_by: Frithir
  built_by_url: https://Frithir.com/
- title: Unow
  main_url: https://www.unow.fr/
  url: https://www.unow.fr/
  categories:
    - Education
    - Marketing
  featured: false
- title: Peter Hironaka
  description: |
    Freelance Web Developer based in Los Angeles.
  main_url: https://peterhironaka.com/
  url: https://peterhironaka.com/
  categories:
    - Portfolio
    - Web Development
  built_by: Peter Hironaka
  built_by_url: https://github.com/PHironaka
  featured: false
- title: Michael McQuade
  description: |
    Personal website and blog for Michael McQuade
  main_url: https://giraffesyo.io
  url: https://giraffesyo.io
  categories:
    - Blog
  built_by: Michael McQuade
  built_by_url: https://github.com/giraffesyo
  featured: false
- title: Haacht Brewery
  description: |
    Corporate website for Haacht Brewery. Designed and Developed by Gafas.
  main_url: https://haacht.com/en/
  url: https://haacht.com
  categories:
    - Marketing
  built_by: Gafas
  built_by_url: https://gafas.be
  featured: false
- title: StoutLabs
  description: |
    Portfolio of Daniel Stout, freelance developer in East Tennessee.
  main_url: https://www.stoutlabs.com/
  url: https://www.stoutlabs.com/
  categories:
    - Web Development
    - Portfolio
  built_by: Daniel Stout
  built_by_url: https://github.com/stoutlabs
  featured: false
- title: Chicago Ticket Outcomes By Neighborhood
  description: |
    ProPublica data visualization of traffic ticket court outcomes
  categories:
    - Media
    - Nonprofit
  url: >-
    https://projects.propublica.org/graphics/il/il-city-sticker-tickets-maps/ticket-status/?initialWidth=782
  main_url: >-
    https://projects.propublica.org/graphics/il/il-city-sticker-tickets-maps/ticket-status/?initialWidth=782
  built_by: David Eads
  built_by_url: https://github.com/eads
  featured: false
- title: Chicago South Side Traffic Ticketing rates
  description: |
    ProPublica data visualization of traffic ticket rates by community
  main_url: >-
    https://projects.propublica.org/graphics/il/il-city-sticker-tickets-maps/ticket-rate/?initialWidth=782
  url: >-
    https://projects.propublica.org/graphics/il/il-city-sticker-tickets-maps/ticket-rate/?initialWidth=782
  categories:
    - Media
    - Nonprofit
  built_by: David Eads
  built_by_url: https://github.com/eads
  featured: false
- title: Otsimo
  description: >
    Otsimo is a special education application for children with autism, down
    syndrome and other developmental disabilities.
  main_url: https://otsimo.com/en/
  url: https://otsimo.com/en/
  categories:
    - Blog
    - Education
  featured: false
- title: Matt Bagni Portfolio 2018
  description: >
    Mostly the result of playing with Gatsby and learning about react and
    graphql. Using the screenshot plugin to showcase the work done for my
    company in the last 2 years, and a good amount of other experiments.
  main_url: https://mattbag.github.io
  url: https://mattbag.github.io
  categories:
    - Portfolio
  featured: false
- title: Lisa Ye's Blog
  description: |
    Simple blog/portofolio for a fashion designer. Gatsby_v2 + Netlify cms
  main_url: https://lisaye.netlify.com/
  url: https://lisaye.netlify.com/
  categories:
    - Blog
    - Portfolio
  featured: false
- title: Artem Sapegin
  description: >
    Little homepage of Artem Sapegin, a frontend developer, passionate
    photographer, coffee drinker and crazy dogs’ owner.
  main_url: https://sapegin.me/
  url: https://sapegin.me/
  categories:
    - Portfolio
    - Open Source
    - Web Development
  built_by: Artem Sapegin
  built_by_url: https://github.com/sapegin
  featured: false
- title: SparkPost Developers
  main_url: https://developers.sparkpost.com/
  url: https://developers.sparkpost.com/
  source_url: https://github.com/SparkPost/developers.sparkpost.com
  categories:
    - Documentation
    - API
  featured: false
- title: Malik Browne Portfolio 2018
  description: >
    The portfolio blog of Malik Browne, a full-stack engineer, foodie, and avid
    blogger/YouTuber.
  main_url: https://www.malikbrowne.com/about
  url: https://www.malikbrowne.com
  categories:
    - Blog
    - Portfolio
  built_by: Malik Browne
  built_by_url: https://twitter.com/milkstarz
  featured: false
- title: Novatics
  description: |
    Digital products that inspire and make a difference
  main_url: https://www.novatics.com.br
  url: https://www.novatics.com.br
  categories:
    - Portfolio
    - Technology
    - Web Development
  built_by: Novatics
  built_by_url: https://github.com/Novatics
  featured: false
- title: Max McKinney
  description: >
    I’m a developer and designer with a focus in web technologies. I build cars
    on the side.
  main_url: https://maxmckinney.com/
  url: https://maxmckinney.com/
  categories:
    - Portfolio
    - Web Development
    - Design
  built_by: Max McKinney
  featured: false
- title: Stickyard
  description: |
    Make your React component sticky the easy way
  main_url: https://nihgwu.github.io/stickyard/
  url: https://nihgwu.github.io/stickyard/
  source_url: https://github.com/nihgwu/stickyard/tree/master/website
  categories:
    - Web Development
  built_by: Neo Nie
  featured: false
- title: Agata Milik
  description: |
    Website of a Polish psychologist/psychotherapist based in Gdańsk, Poland.
  main_url: https://agatamilik.pl
  url: https://agatamilik.pl
  categories:
    - Marketing
    - Healthcare
  built_by: Piotr Fedorczyk
  built_by_url: https://piotrf.pl
  featured: false
- title: WebPurple
  main_url: https://www.webpurple.net/
  url: https://www.webpurple.net/
  source_url: https://github.com/WebPurple/site
  description: >-
    Site of local (Russia, Ryazan) frontend community. Main purpose is to show
    info about meetups and keep blog.
  categories:
    - Nonprofit
    - Web Development
    - Community
    - Blog
    - Open Source
  built_by: Nikita Kirsanov
  built_by_url: https://twitter.com/kitos_kirsanov
  featured: false
- title: Papertrail.io
  description: |
    Inspection Management for the 21st Century
  main_url: https://www.papertrail.io/
  url: https://www.papertrail.io/
  categories:
    - Marketing
    - Technology
  built_by: Papertrail.io
  built_by_url: https://www.papertrail.io
  featured: false
- title: Matt Ferderer
  main_url: https://mattferderer.com
  url: https://mattferderer.com
  source_url: https://github.com/mattferderer/gatsbyblog
  description: >
    A blog built with Gatsby that discusses web related tech
    such as JavaScript, .NET, Blazor & security.
  categories:
    - Blog
    - Web Development
  built_by: Matt Ferderer
  built_by_url: https://twitter.com/mattferderer
  featured: false
- title: Sahyadri Open Source Community
  main_url: https://sosc.org.in
  url: https://sosc.org.in
  source_url: https://github.com/haxzie/sosc-website
  description: >
    Official website of Sahyadri Open Source Community for community blog, event
    details and members info.
  categories:
    - Blog
    - Community
    - Open Source
  built_by: Musthaq Ahamad
  built_by_url: https://github.com/haxzie
  featured: false
- title: Tech Confessions
  main_url: https://confessions.tech
  url: https://confessions.tech
  source_url: https://github.com/JonathanSpeek/tech-confessions
  description: A guilt-free place for us to confess our tech sins \U0001F64F\n
  categories:
    - Community
    - Open Source
  built_by: Jonathan Speek
  built_by_url: https://speek.design
  featured: false
- title: Thibault Maekelbergh
  main_url: https://thibmaek.com
  url: https://thibmaek.com
  source_url: https://github.com/thibmaek/thibmaek.github.io
  description: |
    A nice blog about development, Raspberry Pi, plants and probably records.
  categories:
    - Blog
    - Open Source
  built_by: Thibault Maekelbergh
  built_by_url: https://twitter.com/thibmaek
  featured: false
- title: LearnReact.design
  main_url: https://learnreact.design
  url: https://learnreact.design
  description: >
    React Essentials For Designers: A React course tailored for product
    designers, ux designers, ui designers.
  categories:
    - Blog
  built_by: Linton Ye
  built_by_url: https://twitter.com/lintonye
- title: Mega House Creative
  main_url: https://www.megahousecreative.com/
  url: https://www.megahousecreative.com/
  description: >
    Mega House Creative is a digital agency that provides unique goal-oriented
    web marketing solutions.
  categories:
    - Marketing
    - Agency
  built_by: Daniel Robinson
  featured: false
- title: Tobie Marier Robitaille - csc
  main_url: https://tobiemarierrobitaille.com/
  url: https://tobiemarierrobitaille.com/en/
  description: |
    Portfolio site for director of photography Tobie Marier Robitaille
  categories:
    - Portfolio
    - Gallery
  built_by: Mill3 Studio
  built_by_url: https://mill3.studio/en/
  featured: false
- title: Mahipat's Portfolio
  main_url: https://mojaave.com/
  url: https://mojaave.com
  source_url: https://github.com/mhjadav/mojaave
  description: >
    mojaave.com is Mahipat's portfolio, I have developed it using Gatsby v2 and
    Bootstrap, To get in touch with people looking for full-stack developer.
  categories:
    - Portfolio
    - Web Development
  built_by: Mahipat Jadav
  built_by_url: https://mojaave.com/
  featured: false
- title: Mintfort
  main_url: https://mintfort.com/
  url: https://mintfort.com/
  source_url: https://github.com/MintFort/mintfort.com
  description: >
    Mintfort, the first crypto-friendly bank account. Store and manage assets on
    the blockchain.
  categories:
    - Technology
    - Finance
  built_by: Axel Fuhrmann
  built_by_url: https://axelfuhrmann.com/
  featured: false
- title: React Native Explorer
  main_url: https://react-native-explorer.firebaseapp.com
  url: https://react-native-explorer.firebaseapp.com
  description: |
    Explorer React Native packages and examples effortlessly.
  categories:
    - Education
  featured: false
- title: 500Tech
  main_url: https://500tech.com/
  url: https://500tech.com/
  featured: false
  categories:
    - Web Development
    - Agency
    - Open Source
- title: eworld
  main_url: https://eworld.herokuapp.com/
  url: https://eworld.herokuapp.com/
  featured: false
  categories:
    - E-commerce
    - Technology
- title: It's a Date
  description: >
    It's a Date is a dating app that actually involves dating.
  main_url: https://www.itsadate.app/
  url: https://www.itsadate.app/
  featured: false
  categories:
    - App
    - Blog
- title: Node.js HBase
  description: >
    Asynchronous HBase client for NodeJs using REST.
  main_url: https://hbase.js.org/
  url: https://hbase.js.org/
  source_url: https://github.com/adaltas/node-hbase
  categories:
    - Documentation
    - Open Source
    - Technology
  built_by: David Worms
  built_by_url: http://www.adaltas.com
  featured: false
- title: Peter Kroyer - Web Design / Web Development
  main_url: https://www.peterkroyer.at/en/
  url: https://www.peterkroyer.at/en/
  description: >
    Freelance web designer / web developer based in Vienna, Austria (Wien, Österreich).
  categories:
    - Agency
    - Web Development
    - Design
    - Portfolio
    - Freelance
  built_by: Peter Kroyer
  built_by_url: https://www.peterkroyer.at/
  featured: false
- title: Geddski
  main_url: https://gedd.ski
  url: https://gedd.ski
  description: >
    frontend mastery blog - level up your UI game.
  categories:
    - Web Development
    - Education
    - Productivity
    - User Experience
  built_by: Dave Geddes
  built_by_url: https://twitter.com/geddski
  featured: false
- title: Rung
  main_url: https://rung.com.br/
  url: https://rung.com.br/
  description: >
    Rung alerts you about the exceptionalities of your personal and professional life.
  categories:
    - API
    - Technology
    - Travel
  featured: false
- title: Mokkapps
  main_url: https://www.mokkapps.de/
  url: https://www.mokkapps.de/
  source_url: https://github.com/mokkapps/website
  description: >
    Portfolio website from Michael Hoffmann. Passionate software developer with focus on web-based technologies.
  categories:
    - Blog
    - Portfolio
    - Web Development
    - Mobile Development
  featured: false
- title: Premier Octet
  main_url: https://www.premieroctet.com/
  url: https://www.premieroctet.com/
  description: >
    Premier Octet is a React-based agency
  categories:
    - Agency
    - Web Development
    - Mobile Development
  featured: false
- title: Thorium
  main_url: https://www.thoriumsim.com/
  url: https://www.thoriumsim.com/
  source_url: https://github.com/thorium-sim/thoriumsim.com
  description: >
    Thorium - Open-source Starship Simulator Controls for Live Action Role Play
  built_by: Alex Anderson
  built_by_url: https://twitter.com/ralex1993
  categories:
    - Blog
    - Portfolio
    - Documentation
    - Marketing
    - Education
    - Entertainment
    - Open Source
    - Web Development
  featured: false
- title: Cameron Maske
  main_url: https://www.cameronmaske.com/
  url: https://www.cameronmaske.com/courses/introduction-to-pytest/
  source_url: https://github.com/cameronmaske/cameronmaske.com-v2
  description: >
    The homepage of Cameron Maske, a freelance full-stack developer, who is currently working on a free pytest video course
  categories:
    - Education
    - Video
    - Portfolio
    - Freelance
  featured: false
- title: Studenten bilden Schüler
  description: >
    Studenten bilden Schüler e.V. is a German student-run nonprofit initiative that aims to
    contribute to more equal educational opportunities by providing free tutoring to refugees
    and children from underprivileged families. The site is built on Gatsby v2, styled-components
    and Contentful. It supports Google Analytics, fluid typography and Algolia search.
  main_url: https://studenten-bilden-schueler.de
  url: https://studenten-bilden-schueler.de
  source_url: https://github.com/StudentenBildenSchueler/homepage
  categories:
    - Education
    - Nonprofit
    - Blog
  built_by: Janosh Riebesell
  built_by_url: https://janosh.io
  featured: false
- title: Mike's Remote List
  main_url: https://www.mikesremotelist.com
  url: https://www.mikesremotelist.com
  description: >
    A list of remote jobs, updated throughout the day. Built on Gatsby v1 and powered by Contentful, Google Sheets, string and sticky tape.
  categories:
    - Marketing
  featured: false
- title: Madvoid
  main_url: https://madvoid.com/
  url: https://madvoid.com/screenshot/
  featured: false
  description: >
    Madvoid is a team of expert developers dedicated to creating simple, clear, usable and blazing fast web and mobile apps.
    We are coders that help companies and agencies to create social & interactive experiences.
    This includes full-stack development using React, WebGL, Static Site Generators, Ruby On Rails, Phoenix, GraphQL, Chatbots, CI / CD, Docker and more!
  categories:
    - Portfolio
    - Technology
    - Web Development
    - Agency
    - Marketing
  built_by: Jean-Paul Bonnetouche
  built_by_url: https://twitter.com/_jpb
- title: MOMNOTEBOOK.COM
  description: >
    Sharing knowledge and experiences that make childhood and motherhood rich, vibrant and healthy.
  main_url: https://momnotebook.com/
  url: https://momnotebook.com/
  featured: false
  built_by: Aleksander Hansson
  built_by_url: https://www.linkedin.com/in/aleksanderhansson/
  categories:
    - Blog
- title: Pirate Studios
  description: >
    Reinventing music studios with 24/7 self service rehearsal, DJ & production rooms available around the world.
  main_url: https://www.piratestudios.co
  url: https://www.piratestudios.co
  featured: false
  built_by: The Pirate Studios team
  built_by_url: https://github.com/piratestudios/
  categories:
    - Music
- title: Aurora EOS
  main_url: https://www.auroraeos.com/
  url: https://www.auroraeos.com/
  featured: false
  categories:
    - Finance
    - Marketing
    - Blog
  built_by: Corey Ward
  built_by_url: http://www.coreyward.me/
- title: MadeComfy
  main_url: https://madecomfy.com.au/
  url: https://madecomfy.com.au/
  description: >
    Short term rental management startup, using Contentful + Gatsby + CircleCI
  featured: false
  categories:
    - Travel
  built_by: Lucas Vilela
  built_by_url: https://madecomfy.com.au/
- title: Tiger Facility Services
  description: >
    Tiger Facility Services combines facility management expertise with state of the art software to offer a sustainable and customer oriented cleaning and facility service.
  main_url: https://www.tigerfacilityservices.com/de-en/
  url: https://www.tigerfacilityservices.com/de-en/
  featured: false
  categories:
    - Marketing
- title: Luciano Mammino's blog
  description: >
    Tech & programming blog of Luciano Mammino a.k.a. "loige", Full-Stack Web Developer and International Speaker
  main_url: https://loige.co
  url: https://loige.co
  featured: false
  categories:
    - Blog
    - Web Development
  built_by: Luciano Mammino
  built_by_url: https://loige.co
- title: Wire • Secure collaboration platform
  description: >
    Corporate website of Wire, an open source, end-to-end encrypted collaboration platform
  main_url: https://wire.com
  url: https://wire.com
  featured: false
  categories:
    - Open Source
    - Productivity
    - Technology
    - Blog
    - App
  built_by: Wire team
  built_by_url: https://github.com/orgs/wireapp/people
- title: J. Patrick Raftery
  main_url: https://www.jpatrickraftery.com
  url: https://www.jpatrickraftery.com
  description: J. Patrick Raftery is an opera singer and voice teacher based in Vancouver, BC.
  categories:
    - Portfolio
    - Music
  built_by: Michael Uloth
  built_by_url: https://www.michaeluloth.com
  featured: false
- title: Aria Umezawa
  main_url: https://www.ariaumezawa.com
  url: https://www.ariaumezawa.com
  description: Aria Umezawa is a director, producer, and writer currently based in San Francisco. Site designed by Stephen Bell.
  categories:
    - Portfolio
    - Music
    - Entertainment
  built_by: Michael Uloth
  built_by_url: https://www.michaeluloth.com
  featured: false
- title: Pomegranate Opera
  main_url: https://pomegranateopera.netlify.com
  url: https://pomegranateopera.netlify.com
  description: Pomegranate Opera is a lesbian opera written by Amanda Hale & Kye Marshall. Site designed by Stephen Bell.
  categories:
    - Gallery
    - Music
  built_by: Michael Uloth
  built_by_url: https://www.michaeluloth.com
  featured: false
- title: Daniel Cabena
  main_url: https://www.danielcabena.com
  url: https://www.danielcabena.com
  description: Daniel Cabena is a Canadian countertenor highly regarded in both Canada and Europe for prize-winning performances ranging from baroque to contemporary repertoire. Site designed by Stephen Bell.
  categories:
    - Portfolio
    - Music
  built_by: Michael Uloth
  built_by_url: https://www.michaeluloth.com
  featured: false
- title: Artist.Center
  main_url: https://artistcenter.netlify.com
  url: https://artistcenter.netlify.com
  description: The marketing page for Artist.Center, a soon-to-launch platform designed to connect opera singers to opera companies. Site designed by Stephen Bell.
  categories:
    - Music
  built_by: Michael Uloth
  built_by_url: https://www.michaeluloth.com
  featured: false
- title: DG Volo & Company
  main_url: https://www.dgvolo.com
  url: https://www.dgvolo.com
  description: DG Volo & Company is a Toronto-based investment consultancy. Site designed by Stephen Bell.
  categories:
    - Finance
  built_by: Michael Uloth
  built_by_url: https://www.michaeluloth.com
  featured: false
- title: Shawna Lucey
  main_url: https://www.shawnalucey.com
  url: https://www.shawnalucey.com
  description: Shawna Lucey is an American theater and opera director based in New York City. Site designed by Stephen Bell.
  categories:
    - Portfolio
    - Music
    - Entertainment
  built_by: Michael Uloth
  built_by_url: https://www.michaeluloth.com
  featured: false
- title: Leyan Lo
  main_url: https://www.leyanlo.com
  url: https://www.leyanlo.com
  description: >
    Leyan Lo’s personal website
  categories:
    - Portfolio
  built_by: Leyan Lo
  built_by_url: https://www.leyanlo.com
  featured: false
- title: Hawaii National Bank
  url: https://hawaiinational.bank
  main_url: https://hawaiinational.bank
  description: Hawaii National Bank's highly personalized service has helped loyal customers & locally owned businesses achieve their financial dreams for over 50 years.
  categories:
    - Finance
  built_by: Wall-to-Wall Studios
  built_by_url: https://walltowall.com
  featured: false
- title: Coletiv
  url: https://coletiv.com
  main_url: https://coletiv.com
  description: Coletiv teams up with companies of all sizes to design, develop & launch digital products for iOS, Android & the Web.
  categories:
    - Technology
    - Agency
    - Web Development
  built_by: Coletiv
  built_by_url: https://coletiv.com
  featured: false
- title: janosh.io
  description: >
    Personal blog and portfolio of Janosh Riebesell. The site is built with Gatsby v2 and designed
    entirely with styled-components v4. Much of the layout was achieved with CSS grid. It supports
    Google Analytics, fluid typography and Algolia search.
  main_url: https://janosh.io
  url: https://janosh.io
  source_url: https://github.com/janosh/janosh.io
  categories:
    - Portfolio
    - Blog
    - Science
    - Photography
    - Travel
  built_by: Janosh Riebesell
  built_by_url: https://janosh.io
  featured: false
- title: Gold Edge Training
  url: https://www.goldedgetraining.co.uk
  main_url: https://www.goldedgetraining.co.uk
  description: >
    AAT approved online distance learning accountancy training provider. Branded landing page / mini brochure promoting competitor differentiators, student testimonials, offers, service benefits and features. Designed to both inform potential students and encourage visits to company e-commerce site or direct company contact.
  categories:
    - Education
    - Learning
    - Landing Page
    - Business
    - Finance
  built_by: Leo Furze-Waddock
  built_by_url: https://www.linkedin.com/in/lfurzewaddock
- title: Gatsby Manor
  description: >
    We build themes for gatsby. We have themes for all projects including personal,
    portfolio, e-commerce, landing pages and more. We also run an in-house
    web dev and design studio. If you cannot find what you want, we can build it for you!
    Email us at gatsbymanor@gmail.com with questions.
  main_url: https://www.gatsbymanor.com
  url: https://www.gatsbymanor.com
  source_url: https://github.com/gatsbymanor
  categories:
    - Web Development
    - Agency
    - Technology
    - Freelance
  built_by: Steven Natera
  built_by_url: https://stevennatera.com
- title: Ema Suriano's Portfolio
  main_url: https://emasuriano.com/
  url: https://emasuriano.com/
  description: >
    Ema Suriano's portfolio to display information about him, his projects and what he's writing about.
  categories:
    - Portfolio
    - Technology
    - Web Development
  built_by: Ema Suriano
  built_by_url: https://emasuriano.com/
  featured: false
- title: Luan Orlandi
  main_url: https://luanorlandi.github.io
  url: https://luanorlandi.github.io
  source_url: https://github.com/luanorlandi/luanorlandi.github.io
  description: >
    Luan Orlandi's personal website. Brazilian web developer, enthusiast in React and Gatsby.
  categories:
    - Blog
    - Portfolio
    - Web Development
  built_by: Luan Orlandi
  built_by_url: https://github.com/luanorlandi
- title: Mobius Labs
  main_url: https://mobius.ml
  url: https://mobius.ml
  description: >
    Mobius Labs landing page, a Start-up working on Computer Vision
  categories:
    - Landing Page
    - Marketing
    - Technology
  built_by: sktt
  built_by_url: https://github.com/sktt
- title: EZAgrar
  main_url: https://www.ezagrar.at/en/
  url: https://www.ezagrar.at/en/
  description: >
    EZAgrar.at is the homepage of the biggest agricultural machinery dealership in Austria. In total 8 pages will be built for this client reusing a lot of components between them.
  categories:
    - E-commerce
    - Marketing
  built_by: MangoART
  built_by_url: https://www.mangoart.at
  featured: false
- title: OAsome blog
  main_url: https://oasome.blog/
  url: https://oasome.blog/
  source_url: https://github.com/oorestisime/oasome
  description: >
    Paris-based Cypriot adventurers. A and O. Lovers of life and travel. Want to get a glimpse of the OAsome world?
  categories:
    - Blog
    - Photography
    - Travel
  built_by: Orestis Ioannou
  featured: false
- title: Brittany Chiang
  main_url: https://brittanychiang.com/
  url: https://brittanychiang.com/
  source_url: https://github.com/bchiang7/v4
  description: >
    Personal website and portfolio of Brittany Chiang built with Gatsby v2
  categories:
    - Portfolio
  built_by: Brittany Chiang
  built_by_url: https://github.com/bchiang7
  featured: false
- title: Fitekran
  description: >
    One of the most visited Turkish blogs about health, sports and healthy lifestyle, that has been rebuilt with Gatsby v2 using WordPress.
  main_url: https://www.fitekran.com
  url: https://www.fitekran.com
  categories:
    - Science
    - Healthcare
    - Blog
  built_by: Burak Tokak
  built_by_url: https://www.buraktokak.com
- title: Serverless
  main_url: https://serverless.com
  url: https://serverless.com
  description: >
    Serverless.com – Build web, mobile and IoT applications with serverless architectures using AWS Lambda, Azure Functions, Google CloudFunctions & more!
  categories:
    - Technology
    - Web Development
  built_by: Codebrahma
  built_by_url: https://codebrahma.com
  featured: false
- title: Dive Bell
  main_url: https://divebell.band/
  url: https://divebell.band/
  description: >
    Simple site for a band to list shows dates and videos (499 on lighthouse)
  categories:
    - Music
  built_by: Matt Bagni
  built_by_url: https://mattbag.github.io
  featured: false
- title: Mayer Media Co.
  main_url: https://mayermediaco.com/
  url: https://mayermediaco.com/
  description: >
    Freelance Web Development and Digital Marketing
  categories:
    - Web Development
    - Marketing
    - Blog
  source_url: https://github.com/MayerMediaCo/MayerMediaCo2.0
  built_by: Danny Mayer
  built_by_url: https://twitter.com/mayermediaco
  featured: false
- title: Jan Czizikow Portfolio
  main_url: https://www.janczizikow.com/
  url: https://www.janczizikow.com/
  source_url: https://github.com/janczizikow/janczizikow-portfolio
  description: >
    Simple personal portfolio site built with Gatsby
  categories:
    - Portfolio
    - Freelance
    - Web Development
  built_by: Jan Czizikow
  built_by_url: https://github.com/janczizikow
- title: Carbon Design Systems
  main_url: http://www.carbondesignsystem.com/
  url: http://www.carbondesignsystem.com/
  description: >
    The Carbon Design System is integrating the new IBM Design Ethos and Language. It represents a completely fresh approach to the design of all things at IBM.
  categories:
    - Design System
    - Documentation
  built_by: IBM
  built_by_url: https://www.ibm.com/
  featured: false
- title: Mozilla Mixed Reality
  main_url: https://mixedreality.mozilla.org/
  url: https://mixedreality.mozilla.org/
  description: >
    Virtual Reality for the free and open Web.
  categories:
    - Open Source
  built_by: Mozilla
  built_by_url: https://www.mozilla.org/
  featured: false
- title: Uniform Hudl Design System
  main_url: http://uniform.hudl.com/
  url: http://uniform.hudl.com/
  description: >
    A single design system to ensure every interface feels like Hudl. From the colors we use to the size of our buttons and what those buttons say, Uniform has you covered. Check the guidelines, copy the code and get to building.
  categories:
    - Design System
    - Open Source
    - Design
  built_by: Hudl
  built_by_url: https://www.hudl.com/
- title: Subtle UI
  main_url: https://subtle-ui.netlify.com/
  url: https://subtle-ui.netlify.com/
  source_url: https://github.com/ryanwiemer/subtle-ui
  description: >
    A collection of clever yet understated user interactions found on the web.
  categories:
    - Web Development
    - Open Source
    - User Experience
  built_by: Ryan Wiemer
  built_by_url: https://www.ryanwiemer.com/
  featured: false
- title: developer.bitcoin.com
  main_url: https://developer.bitcoin.com/
  url: https://developer.bitcoin.com/
  description: >
    Bitbox based bitcoin.com developer platform and resources.
  categories:
    - Finance
  featured: false
- title: Barmej
  main_url: https://app.barmej.com/
  url: https://app.barmej.com/
  description: >
    An interactive platform to learn different programming languages in Arabic for FREE
  categories:
    - Education
    - Programming
    - Learning
  built_by: Obytes
  built_by_url: https://www.obytes.com/
  featured: false
- title: Emergence
  main_url: https://emcap.com/
  url: https://emcap.com/
  description: >
    Emergence is a top enterprise cloud venture capital firm. We fund early stage ventures focusing on enterprise & SaaS applications. Emergence is one of the top VC firms in Silicon Valley.
  categories:
    - Marketing
    - Blog
  built_by: Upstatement
  built_by_url: https://www.upstatement.com/
  featured: false
- title: FPVtips
  main_url: https://fpvtips.com
  url: https://fpvtips.com
  source_url: https://github.com/jumpalottahigh/fpvtips
  description: >
    FPVtips is all about bringing racing drone pilots closer together, and getting more people into the hobby!
  categories:
    - Community
    - Education
  built_by: Georgi Yanev
  built_by_url: https://twitter.com/jumpalottahigh
  featured: false
- title: Georgi Yanev
  main_url: https://blog.georgi-yanev.com/
  url: https://blog.georgi-yanev.com/
  source_url: https://github.com/jumpalottahigh/blog.georgi-yanev.com
  description: >
    I write articles about FPV quads (building and flying), web development, smart home automation, life-long learning and other topics from my personal experience.
  categories:
    - Blog
  built_by: Georgi Yanev
  built_by_url: https://twitter.com/jumpalottahigh
  featured: false
- title: Bear Archery
  main_url: https://beararchery.com/
  url: https://beararchery.com/
  categories:
    - E-commerce
    - Sports
  built_by: Escalade Sports
  built_by_url: https://www.escaladesports.com/
  featured: false
- title: "attn:"
  main_url: https://www.attn.com/
  url: https://www.attn.com/
  categories:
    - Media
    - Entertainment
  built_by: "attn:"
  built_by_url: https://www.attn.com/
  featured: false
- title: Mirror Conf
  description: >
    Mirror Conf is a conference designed to empower designers and frontend developers who have a thirst for knowledge and want to broaden their horizons.
  main_url: https://www.mirrorconf.com/
  url: https://www.mirrorconf.com/
  categories:
    - Conference
    - Design
    - Web Development
  featured: false
- title: Startarium
  main_url: https://www.startarium.ro
  url: https://www.startarium.ro
  description: >
    Free entrepreneurship educational portal with more than 20000 users, hundreds of resources, crowdfunding, mentoring and investor pitching events facilitated.
  categories:
    - Education
    - Nonprofit
    - Entrepreneurship
  built_by: Cezar Neaga
  built_by_url: https://twitter.com/cezarneaga
  featured: false
- title: Microlink
  main_url: https://microlink.io/
  url: https://microlink.io/
  description: >
    Extract structured data from any website.
  categories:
    - Web Development
    - API
  built_by: Kiko Beats
  built_by_url: https://kikobeats.com/
  featured: false
- title: Kevin Legrand
  url: https://k-legrand.com
  main_url: https://k-legrand.com
  source_url: https://github.com/Manoz/k-legrand.com
  description: >
    Personal website and blog built with love with Gatsby v2
  categories:
    - Blog
    - Portfolio
    - Web Development
  built_by: Kevin Legrand
  built_by_url: https://k-legrand.com
  featured: false
- title: David James Portfolio
  main_url: https://dfjames.com/
  url: https://dfjames.com/
  source_url: https://github.com/daviddeejjames/dfjames-gatsby
  description: >
    Portfolio Site using GatsbyJS and headless WordPress
  categories:
    - WordPress
    - Portfolio
    - Blog
  built_by: David James
  built_by_url: https://twitter.com/daviddeejjames
- title: Hypertext Candy
  url: https://www.hypertextcandy.com/
  main_url: https://www.hypertextcandy.com/
  description: >
    Blog about web development. Laravel, Vue.js, etc.
  categories:
    - Blog
    - Web Development
  built_by: Masahiro Harada
  built_by_url: https://twitter.com/_Masahiro_H_
  featured: false
- title: Maxence Poutord's blog
  description: >
    Tech & programming blog of Maxence Poutord, Software Engineer, Serial Traveler and Public Speaker
  main_url: https://www.maxpou.fr
  url: https://www.maxpou.fr
  featured: false
  categories:
    - Blog
    - Web Development
  built_by: Maxence Poutord
  built_by_url: https://www.maxpou.fr
- title: The Noted Project
  url: https://thenotedproject.org
  main_url: https://thenotedproject.org
  source_url: https://github.com/ianbusko/the-noted-project
  description: >
    Website to showcase the ethnomusicology research for The Noted Project.
  categories:
    - Portfolio
    - Education
    - Gallery
  built_by: Ian Busko
  built_by_url: https://github.com/ianbusko
  featured: false
- title: People For Bikes
  url: https://2017.peopleforbikes.org/
  main_url: https://2017.peopleforbikes.org/
  categories:
    - Community
    - Sports
    - Gallery
    - Nonprofit
  built_by: PeopleForBikes
  built_by_url: https://peopleforbikes.org/about-us/who-we-are/staff/
  featured: false
- title: Wide Eye
  description: >
    Creative agency specializing in interactive design, web development, and digital communications.
  url: https://wideeye.co/
  main_url: https://wideeye.co/
  categories:
    - Design
    - Web Development
  built_by: Wide Eye
  built_by_url: https://wideeye.co/about-us/
  featured: false
- title: CodeSandbox
  description: >
    CodeSandbox is an online editor that helps you create web applications, from prototype to deployment.
  url: https://codesandbox.io/
  main_url: https://codesandbox.io/
  categories:
    - Web Development
  featured: false
- title: Marvel
  description: >
    The all-in-one platform powering design.
  url: https://marvelapp.com/
  main_url: https://marvelapp.com/
  categories:
    - Design
  featured: false
- title: Designcode.io
  description: >
    Learn to design and code React apps.
  url: https://designcode.io
  main_url: https://designcode.io
  categories:
    - Learning
  featured: false
- title: Happy Design
  description: >
    The Brand and Product Team Behind Happy Money
  url: https://design.happymoney.com/
  main_url: https://design.happymoney.com/
  categories:
    - Design
    - Finance
- title: Weihnachtsmarkt.ms
  description: >
    Explore the christmas market in Münster (Westf).
  url: https://weihnachtsmarkt.ms/
  main_url: https://weihnachtsmarkt.ms/
  source_url: https://github.com/codeformuenster/weihnachtsmarkt
  categories:
    - Gallery
    - Food
  built_by: Code for Münster during MSHACK18
  featured: false
- title: Code Championship
  description: >
    Competitive coding competitions for students from 3rd to 8th grade. Code is Sport.
  url: https://www.codechampionship.com
  main_url: https://www.codechampionship.com
  categories:
    - Learning
    - Education
    - Sports
  built_by: Abamath LLC
  built_by_url: https://www.abamath.com
  featured: false
- title: Wieden+Kennedy
  description: >
    Wieden+Kennedy is an independent, global creative company.
  categories:
    - Technology
    - Web Development
    - Agency
    - Marketing
  url: https://www.wk.com
  main_url: https://www.wk.com
  built_by: Wieden Kennedy
  built_by_url: https://www.wk.com/about/
  featured: false
- title: Testing JavaScript
  description: >
    This course will teach you the fundamentals of testing your JavaScript applications using eslint, Flow, Jest, and Cypress.
  url: https://testingjavascript.com/
  main_url: https://testingjavascript.com/
  categories:
    - Learning
    - Education
    - JavaScript
  built_by: Kent C. Dodds
  built_by_url: https://kentcdodds.com/
  featured: false
- title: Use Hooks
  description: >
    One new React Hook recipe every day.
  url: https://usehooks.com/
  main_url: https://usehooks.com/
  categories:
    - Learning
  built_by: Gabe Ragland
  built_by_url: https://twitter.com/gabe_ragland
  featured: false
- title: Ambassador
  url: https://www.getambassador.io
  main_url: https://www.getambassador.io
  description: >
    Open source, Kubernetes-native API Gateway for microservices built on Envoy.
  categories:
    - Open Source
    - Documentation
    - Technology
  built_by: Datawire
  built_by_url: https://www.datawire.io
  featured: false
- title: Clubhouse
  main_url: https://clubhouse.io
  url: https://clubhouse.io
  description: >
    The intuitive and powerful project management platform loved by software teams of all sizes. Built with Gatsby v2 and Prismic
  categories:
    - Technology
    - Blog
    - Productivity
    - Community
    - Design
    - Open Source
  built_by: Ueno.
  built_by_url: https://ueno.co
  featured: false
- title: Asian Art Collection
  url: http://artmuseum.princeton.edu/asian-art/
  main_url: http://artmuseum.princeton.edu/asian-art/
  description: >
    Princeton University has a branch dealing with state of art.They have showcased ore than 6,000 works of Asian art are presented alongside ongoing curatorial and scholarly research
  categories:
    - Marketing
  featured: false
- title: QHacks
  url: https://qhacks.io
  main_url: https://qhacks.io
  source_url: https://github.com/qhacks/qhacks-website
  description: >
    QHacks is Queen’s University’s annual hackathon! QHacks was founded in 2016 with a mission to advocate and incubate the tech community at Queen’s University and throughout Canada.
  categories:
    - Education
    - Technology
    - Podcast
  featured: false
- title: Tyler McGinnis
  url: https://tylermcginnis.com/
  main_url: https://tylermcginnis.com/
  description: >
    The linear, course based approach to learning web technologies.
  categories:
    - Education
    - Technology
    - Podcast
    - Web Development
  featured: false
- title: a11y with Lindsey
  url: https://www.a11ywithlindsey.com/
  main_url: https://www.a11ywithlindsey.com/
  source_url: https://github.com/lkopacz/a11y-with-lindsey
  description: >
    To help developers navigate accessibility jargon, write better code, and to empower them to make their Internet, Everyone's Internet.
  categories:
    - Education
    - Blog
    - Technology
  built_by: Lindsey Kopacz
  built_by_url: https://twitter.com/littlekope0903
  featured: false
- title: DEKEMA
  url: https://www.dekema.com/
  main_url: https://www.dekema.com/
  description: >
    Worldclass crafting: Furnace, fervor, fulfillment. Delivering highest demand for future craftsmanship. Built using Gatsby v2 and Prismic.
  categories:
    - Healthcare
    - Science
    - Technology
  built_by: Crisp Studio
  built_by_url: https://crisp.studio
  featured: false
- title: Ramón Chancay
  description: >-
    Front-end / Back-end Developer in Guayaquil Ecuador.
    Currently at Everymundo, previously at El Universo.
    I enjoy teaching and sharing what I know.
    I give professional advice to developers and companies.
    My wife and my children are everything in my life.
  main_url: https://ramonchancay.me/
  url: https://ramonchancay.me/
  source_url: https://github.com/devrchancay/personal-site
  featured: false
  categories:
    - Blog
    - Technology
    - Web Development
  built_by: Ramón Chancay
  built_by_url: https://ramonchancay.me/
- title: Acclimate Consulting
  main_url: https://www.acclimate.io/
  url: https://www.acclimate.io/
  description: >-
    Acclimate is a consulting firm that puts organizations back in control with data-driven strategies and full-stack applications.
  categories:
    - Technology
    - Consulting
  built_by: Andrew Wilson
  built_by_url: https://github.com/andwilson
  featured: false
- title: Flyright
  url: https://flyright.co/
  main_url: https://flyright.co/
  description: >-
    Flyright curates everything you need for international travel in one tidy place 💜
  categories:
    - Technology
    - App
  built_by: Ty Hopp
  built_by_url: https://github.com/tyhopp
  featured: false
- title: Vets Who Code
  url: https://vetswhocode.io/
  main_url: https://vetswhocode.io/
  description: >-
    VetsWhoCode is a non-profit organization dedicated to training military veterans & giving them the skills they need transition into tech careers.
  categories:
    - Technology
    - Nonprofit
  featured: false
- title: Patreon Blog
  url: https://blog.patreon.com/
  main_url: https://blog.patreon.com/
  description: >-
    Official blog of Patreon.com
  categories:
    - Blog
  featured: false
- title: Full Beaker
  url: https://fullbeaker.com/
  main_url: https://fullbeaker.com/
  description: >-
    Full Beaker provides independent advice online about careers and home ownership, and connect anyone who asks with companies that can help them.
  categories:
    - Consulting
  featured: false
- title: Citywide Holdup
  url: https://citywideholdup.org/
  main_url: https://citywideholdup.org/
  description: >-
    Citywide Holdup is an annual fundraising event held around early November in the city of Austin, TX hosted by the Texas Wranglers benefitting Easter Seals of Central Texas, a non-profit organization that provides exceptional services, education, outreach and advocacy so that people with disabilities can live, learn, work and play in our communities.
  categories:
    - Nonprofit
    - Event
  built_by: Cameron Rison
  built_by_url: https://github.com/killakam3084
  featured: false
- title: Dawn Labs
  url: https://dawnlabs.io
  main_url: https://dawnlabs.io
  description: >-
    Thoughtful products for inspired teams. With a holistic approach to engineering and design, we partner with startups and enterprises to build for the digital era.
  categories:
    - Technology
    - Agency
    - Web Development
  featured: false
- title: COOP by Ryder
  url: https://coop.com/
  main_url: https://coop.com/
  description: >
    COOP is a platform that connects fleet managers that have idle vehicles to businesses that are looking to rent vehicles. COOP simplifies the process and paperwork required to safely share vehicles between business owners.
  categories:
    - Marketing
  built_by: Crispin Porter Bogusky
  built_by_url: http://www.cpbgroup.com/
  featured: false
- title: Domino's Paving for Pizza
  url: https://www.pavingforpizza.com/
  main_url: https://www.pavingforpizza.com/
  description: >
    Nominate your town for a chance to have your rough drive home from Domino's fixed to pizza perfection.
  categories:
    - Marketing
  built_by: Crispin Porter Bogusky
  built_by_url: http://www.cpbgroup.com/
  featured: false
- title: Propapanda
  url: https://propapanda.eu/
  main_url: https://propapanda.eu/
  description: >
    Is a creative production house based in Tallinn, Estonia. We produce music videos, commercials, films and campaigns – from scratch to finish.
  categories:
    - Video
    - Portfolio
    - Agency
    - Media
  built_by: Henry Kehlmann
  built_by_url: https://github.com/madhenry/
  featured: false
- title: JAMstack.paris
  url: https://jamstack.paris/
  main_url: https://jamstack.paris/
  source_url: https://github.com/JAMstack-paris/jamstack.paris
  description: >
    JAMstack-focused, bi-monthly meetup in Paris
  categories:
    - Web Development
  built_by: Matthieu Auger & Nicolas Goutay
  built_by_url: https://github.com/JAMstack-paris
  featured: false
- title: DexWallet - The only Wallet you need by Dexlab
  main_url: https://www.dexwallet.io/
  url: https://www.dexwallet.io/
  source_url: https://github.com/dexlab-io/DexWallet-website
  featured: false
  description: >-
    DexWallet is a secure, multi-chain, mobile wallet with an upcoming one-click exchange for mobile.
  categories:
    - App
    - Open Source
  built_by: DexLab
  built_by_url: https://github.com/dexlab-io
- title: Kings Valley Paving
  url: https://kingsvalleypaving.com
  main_url: https://kingsvalleypaving.com
  description: >
    Kings Valley Paving is an asphalt, paving and concrete company serving the commercial, residential and industrial sectors in the Greater Toronto Area. Site designed by Stephen Bell.
  categories:
    - Marketing
  built_by: Michael Uloth
  built_by_url: https://www.michaeluloth.com
  featured: false
- title: Peter Barrett
  url: https://www.peterbarrett.ca
  main_url: https://www.peterbarrett.ca
  description: >
    Peter Barrett is a Canadian baritone from Newfoundland and Labrador who performs opera and concert repertoire in Canada, the U.S. and around the world. Site designed by Stephen Bell.
  categories:
    - Portfolio
    - Music
  built_by: Michael Uloth
  built_by_url: https://www.michaeluloth.com
  featured: false
- title: NARCAN
  main_url: https://www.narcan.com
  url: https://www.narcan.com
  description: >
    NARCAN Nasal Spray is the first and only FDA-approved nasal form of naloxone for the emergency treatment of a known or suspected opioid overdose.
  categories:
    - Healthcare
  built_by: NARCAN
  built_by_url: https://www.narcan.com
  featured: false
- title: Ritual
  main_url: https://ritual.com
  url: https://ritual.com
  description: >
    Ritual started with a simple question, what exactly is in women's multivitamins? This is the story of what happened when our founder Kat started searching for answers — the story of Ritual.
  categories:
    - Healthcare
  built_by: Ritual
  built_by_url: https://ritual.com
  featured: false
- title: Truebill
  main_url: https://www.truebill.com
  url: https://www.truebill.com
  description: >
    Truebill empowers you to take control of your money.
  categories:
    - Finance
  built_by: Truebill
  built_by_url: https://www.truebill.com
  featured: false
- title: Smartling
  main_url: https://www.smartling.com
  url: https://www.smartling.com
  description: >
    Smartling enables you to automate, manage, and professionally translate content so that you can do more with less.
  categories:
    - Marketing
  built_by: Smartling
  built_by_url: https://www.smartling.com
  featured: false
- title: Clear
  main_url: https://www.clearme.com
  url: https://www.clearme.com
  description: >
    At clear, we’re working toward a future where you are your ID, enabling you to lead an unstoppable life.
  categories:
    - Security
  built_by: Clear
  built_by_url: https://www.clearme.com
  featured: false
- title: VS Code Rocks
  main_url: https://vscode.rocks
  url: https://vscode.rocks
  source_url: https://github.com/lannonbr/vscode-rocks
  featured: false
  description: >
    VS Code Rocks is a place for weekly news on the newest features and updates to Visual Studio Code as well as trending extensions and neat tricks to continually improve your VS Code skills.
  categories:
    - Open Source
    - Blog
    - Web Development
  built_by: Benjamin Lannon
  built_by_url: https://github.com/lannonbr
- title: Particle
  main_url: https://www.particle.io
  url: https://www.particle.io
  featured: false
  description: Particle is a fully-integrated IoT platform that offers everything you need to deploy an IoT product.
  categories:
    - Marketing
- title: freeCodeCamp curriculum
  main_url: https://learn.freecodecamp.org
  url: https://learn.freecodecamp.org
  featured: false
  description: Learn to code with free online courses, programming projects, and interview preparation for developer jobs.
  categories:
    - Web Development
    - Learning
- title: Tandem
  main_url: https://www.tandem.co.uk
  url: https://www.tandem.co.uk
  description: >
    We're on a mission to free you of money misery. Our app, card and savings account are designed to help you spend less time worrying about money and more time enjoying life.
  categories:
    - Finance
    - App
  built_by: Tandem
  built_by_url: https://github.com/tandembank
  featured: false
- title: Monbanquet.fr
  main_url: https://monbanquet.fr
  url: https://monbanquet.fr
  description: >
    Give your corporate events the food and quality it deserves, thanks to the know-how of the best local artisans.
  categories:
    - E-commerce
    - Food
    - Event
  built_by: Monbanquet.fr
  built_by_url: https://github.com/monbanquet
  featured: false
- title: The Leaky Cauldron Blog
  url: https://theleakycauldronblog.com
  main_url: https://theleakycauldronblog.com
  source_url: https://github.com/v4iv/theleakycauldronblog
  description: >
    A Brew of Awesomeness with a Pinch of Magic...
  categories:
    - Blog
  built_by: Vaibhav Sharma
  built_by_url: https://github.com/v4iv
  featured: false
- title: Wild Drop Surf Camp
  main_url: https://wilddropsurfcamp.com
  url: https://wilddropsurfcamp.com
  description: >
    Welcome to Portugal's best kept secret and be amazed with our nature. Here you can explore, surf, taste the world's best gastronomy and wine, feel the North Canyon's power with the biggest waves in the world and so many other amazing things. Find us, discover yourself!
  categories:
    - Travel
  built_by: Samuel Fialho
  built_by_url: https://samuelfialho.com
  featured: false
- title: JoinUp HR chatbot
  url: https://www.joinup.io
  main_url: https://www.joinup.io
  description: Custom HR chatbot for better candidate experience
  categories:
    - App
    - Technology
  featured: false
- title: JDCastro Web Design & Development
  main_url: https://jacobdcastro.com
  url: https://jacobdcastro.com
  source_url: https://github.com/jacobdcastro/personal-site
  featured: false
  description: >
    A small business site for freelance web designer and developer Jacob D. Castro. Includes professional blog, contact forms, and soon-to-come portfolio of sites for clients. Need a new website or an extra developer to share the workload? Feel free to check out the website!
  categories:
    - Blog
    - Portfolio
    - Business
    - Freelance
  built_by: Jacob D. Castro
  built_by_url: https://twitter.com/jacobdcastro
- title: Gatsby Tutorials
  main_url: https://www.gatsbytutorials.com
  url: https://www.gatsbytutorials.com
  source_url: https://github.com/ooloth/gatsby-tutorials
  featured: false
  description: >
    Gatsby Tutorials is a community-updated list of video, audio and written tutorials to help you learn GatsbyJS.
  categories:
    - Web Development
    - Education
    - Open Source
  built_by: Michael Uloth
  built_by_url: https://www.michaeluloth.com
- title: Grooovinger
  url: https://www.grooovinger.com
  main_url: https://www.grooovinger.com
  description: >
    Martin Grubinger, a web developer from Austria
  categories:
    - Portfolio
    - Web Development
  built_by: Martin Grubinger
  built_by_url: https://www.grooovinger.com
  featured: false
- title: LXDX - the Crypto Derivatives Exchange
  main_url: https://www.lxdx.co/
  url: https://www.lxdx.co/
  description: >
    LXDX is the world's fastest crypto exchange. Our mission is to bring innovative financial products to retail crypto investors, providing access to the same speed and scalability that institutional investors already depend on us to deliver each and every day.
  categories:
    - Marketing
    - Finance
  built_by: Corey Ward
  built_by_url: http://www.coreyward.me/
  featured: false
- title: Kyle McDonald
  url: https://kylemcd.com
  main_url: https://kylemcd.com
  source_url: https://github.com/kylemcd/personal-site-react
  description: >
    Personal site + blog for Kyle McDonald
  categories:
    - Blog
  built_by: Kyle McDonald
  built_by_url: https://kylemcd.com
  featured: false
- title: VSCode Power User Course
  main_url: https://VSCode.pro
  url: https://VSCode.pro
  description: >
    After 10 years with Sublime, I switched to VSCode. Love it. Spent 1000+ hours building a premium video course to help you switch today. 200+ power user tips & tricks turn you into a VSCode.pro
  categories:
    - Education
    - Learning
    - E-commerce
    - Marketing
    - Technology
    - Web Development
  built_by: Ahmad Awais
  built_by_url: https://twitter.com/MrAhmadAwais/
  featured: false
- title: Thijs Koerselman Portfolio
  main_url: https://www.vauxlab.com
  url: https://www.vauxlab.com
  featured: false
  description: >
    Portfolio of Thijs Koerselman. A freelance software engineer, full-stack web developer and sound designer.
  categories:
    - Portfolio
    - Business
    - Freelance
    - Technology
    - Web Development
    - Music
- title: Ad Hoc Homework
  main_url: https://homework.adhoc.team
  url: https://homework.adhoc.team
  description: >
    Ad Hoc builds government digital services that are fast, efficient, and usable by everyone. Ad Hoc Homework is a collection of coding and design challenges for candidates applying to our open positions.
  categories:
    - Web Development
    - Government
    - Healthcare
    - Programming
  built_by_url: https://adhoc.team
  featured: false
- title: Birra Napoli
  main_url: http://www.birranapoli.it
  url: http://www.birranapoli.it
  built_by: Ribrain
  built_by_url: https://www.ribrainstudio.com
  featured: false
  description: >
    Birra Napoli official site
  categories:
    - Landing Page
    - Business
    - Food
- title: Satispay
  url: https://www.satispay.com
  main_url: https://www.satispay.com
  categories:
    - Business
    - Finance
    - Technology
  built_by: Satispay
  built_by_url: https://www.satispay.com
  featured: false
- title: The Movie Database - Gatsby
  url: https://tmdb.lekoarts.de
  main_url: https://tmdb.lekoarts.de
  source_url: https://github.com/LekoArts/gatsby-source-tmdb-example
  categories:
    - Open Source
    - Entertainment
    - Gallery
  featured: false
  built_by: LekoArts
  built_by_url: https://github.com/LekoArts
  description: >
    Source from The Movie Database (TMDb) API (v3) in Gatsby. This example is built with react-spring, React hooks and react-tabs and showcases the gatsby-source-tmdb plugin. It also has some client-only paths and uses gatsby-image.
- title: LANDR - Creative Tools for Musicians
  url: https://www.landr.com/
  main_url: https://www.landr.com/en/
  categories:
    - Music
    - Technology
    - Business
    - Entrepreneurship
    - Freelance
    - Marketing
    - Media
  featured: false
  built_by: LANDR
  built_by_url: https://twitter.com/landr_music
  description: >
    Marketing website built for LANDR. LANDR is a web application that provides tools for musicians to master their music (using artificial intelligence), collaborate with other musicians, and distribute their music to multiple platforms.
- title: ClinicJS
  url: https://clinicjs.org/
  main_url: https://clinicjs.org/
  categories:
    - Technology
    - Documentation
  featured: false
  built_by: NearForm
  built_by_url: https://www.nearform.com/
  description: >
    Tools to help diagnose and pinpoint Node.js performance issues.
- title: KOBIT
  main_url: https://kobit.in
  url: https://kobit.in
  description: Automated Google Analytics Report with everything you need and more
  featured: false
  categories:
    - Marketing
    - Blog
  built_by: mottox2
  built_by_url: https://mottox2.com
- title: Aleksander Hansson
  main_url: https://ahansson.com
  url: https://ahansson.com
  featured: false
  description: >
    Portfolio website for Aleksander Hansson
  categories:
    - Portfolio
    - Business
    - Freelance
    - Technology
    - Web Development
    - Consulting
  built_by: Aleksander Hansson
  built_by_url: https://www.linkedin.com/in/aleksanderhansson/
- title: Surfing Nosara
  main_url: https://www.surfingnosara.com
  url: https://www.surfingnosara.com
  description: Real estate, vacation, and surf report hub for Nosara, Costa Rica
  featured: false
  categories:
    - Business
    - Blog
    - Gallery
    - Marketing
  built_by: Desarol
  built_by_url: https://www.desarol.com
- title: Crispin Porter Bogusky
  url: https://cpbgroup.com/
  main_url: https://cpbgroup.com/
  description: >
    We solve the world’s toughest communications problems with the most quantifiably potent creative assets.
  categories:
    - Agency
    - Design
    - Marketing
  built_by: Crispin Porter Bogusky
  built_by_url: https://cpbgroup.com/
  featured: false
- title: graphene-python
  url: https://graphene-python.org
  main_url: https://graphene-python.org
  description: Graphene is a collaboratively funded project.Graphene-Python is a library for building GraphQL APIs in Python easily.
  categories:
    - Library
    - API
    - Documentation
  featured: false
- title: Engel & Völkers Ibiza Holiday Rentals
  main_url: https://www.ev-ibiza.com/
  url: https://www.ev-ibiza.com/
  featured: false
  built_by: Ventura Digitalagentur
  description: >
    Engel & Völkers, one of the most successful real estate agencies in the world, offers luxury holiday villas to rent in Ibiza.
  categories:
    - Travel
- title: Sylvain Hamann's personal website
  url: https://shamann.fr
  main_url: https://shamann.fr
  source_url: https://github.com/sylvhama/shamann-gatsby/
  description: >
    Sylvain Hamann, web developer from France
  categories:
    - Portfolio
    - Web Development
  built_by: Sylvain Hamann
  built_by_url: https://twitter.com/sylvhama
  featured: false
- title: Luca Crea's portfolio
  main_url: https://lcrea.github.io
  url: https://lcrea.github.io
  description: >
    Portfolio and personal website of Luca Crea, an Italian software engineer.
  categories:
    - Portfolio
  built_by: Luca Crea
  built_by_url: https://github.com/lcrea
  featured: false
- title: Escalade Sports
  main_url: https://www.escaladesports.com/
  url: https://www.escaladesports.com/
  categories:
    - E-commerce
    - Sports
  built_by: Escalade Sports
  built_by_url: https://www.escaladesports.com/
  featured: false
- title: Exposify
  main_url: https://www.exposify.de/
  url: https://www.exposify.de/
  description: >
    This is our German website built with Gatsby 2.0, Emotion and styled-system.
    Exposify is a proptech startup and builds technology for real estate businesses.
    We provide our customers with an elegant agent software in combination
    with beautifully designed and fast websites.
  categories:
    - Web Development
    - Real Estate
    - Agency
    - Marketing
  built_by: Exposify
  built_by_url: https://www.exposify.de/
  featured: false
- title: Steak Point
  main_url: https://www.steakpoint.at/
  url: https://www.steakpoint.at/
  description: >
    Steak Restaurant in Vienna, Austria (Wien, Österreich).
  categories:
    - Food
  built_by: Peter Kroyer
  built_by_url: https://www.peterkroyer.at/
  featured: false
- title: Takumon blog
  main_url: https://takumon.com
  url: https://takumon.com
  source_url: https://github.com/Takumon/blog
  description: Java Engineer's tech blog.
  featured: false
  categories:
    - Blog
  built_by: Takumon
  built_by_url: https://twitter.com/inouetakumon
- title: DayThirty
  main_url: https://daythirty.com
  url: https://daythirty.com
  description: DayThirty - ideas for the new year.
  featured: false
  categories:
    - Marketing
  built_by: Jack Oliver
  built_by_url: https://twitter.com/mrjackolai
- title: TheAgencyProject
  main_url: https://theagencyproject.co
  url: https://theagencyproject.co
  description: Agency model, without agency overhead.
  categories:
    - Agency
  built_by: JV-LA
  built_by_url: https://jv-la.com
- title: Karen Hou's portfolio
  main_url: https://www.karenhou.com/
  url: https://www.karenhou.com/
  categories:
    - Portfolio
  built_by: Karen H. Developer
  built_by_url: https://github.com/karenhou
  featured: false
- title: Jean Luc Ponty
  main_url: https://ponty.com
  url: https://ponty.com
  description: Official site for Jean Luc Ponty, French virtuoso violinist and jazz composer.
  featured: false
  categories:
    - Music
    - Entertainment
  built_by: Othermachines
  built_by_url: https://othermachines.com
- title: Rosewood Family Advisors
  main_url: https://www.rfallp.com/
  url: https://www.rfallp.com/
  description: Rosewood Family Advisors LLP (Palo Alto) provides a diverse range of family office services customized for ultra high net worth individuals.
  featured: false
  categories:
    - Finance
    - Business
  built_by: Othermachines
  built_by_url: https://othermachines.com
- title: Standing By Company
  main_url: https://standingby.company
  url: https://standingby.company
  description: A brand experience design company led by Scott Mackenzie and Trent Barton.
  featured: false
  categories:
    - Design
    - Web Development
  built_by: Standing By Company
  built_by_url: https://standingby.company
- title: Ashley Thouret
  main_url: https://www.ashleythouret.com
  url: https://www.ashleythouret.com
  description: Official website of Canadian soprano Ashley Thouret. Site designed by Stephen Bell.
  categories:
    - Portfolio
    - Music
  built_by: Michael Uloth
  built_by_url: https://www.michaeluloth.com
  featured: false
- title: The AZOOR Society
  main_url: https://www.azoorsociety.org
  url: https://www.azoorsociety.org
  description: The AZOOR Society is a UK-based charity committed to promoting awareness of Acute Zonal Occult Outer Retinopathy and assisting further research. Site designed by Stephen Bell.
  categories:
    - Community
    - Nonprofit
  built_by: Michael Uloth
  built_by_url: https://www.michaeluloth.com
  featured: false
- title: Gábor Fűzy pianist
  main_url: https://pianobar.hu
  url: https://pianobar.hu
  description: Gábor Fűzy pianist's official website built with Gatsby v2.
  categories:
    - Music
  built_by: Zoltán Bedi
  built_by_url: https://github.com/B3zo0
  featured: false
- title: Logicwind
  main_url: https://logicwind.com
  url: https://logicwind.com
  description: Website of Logicwind - JavaScript experts, Technology development agency & consulting.
  featured: false
  categories:
    - Portfolio
    - Agency
    - Web Development
    - Consulting
  built_by: Logicwind
  built_by_url: https://www.logicwind.com
- title: ContactBook.app
  main_url: https://contactbook.app
  url: https://contactbook.app
  description: Seamlessly share Contacts with G Suite team members
  featured: false
  categories:
    - Landing Page
    - Blog
  built_by: Logicwind
  built_by_url: https://www.logicwind.com
- title: Waterscapes
  main_url: https://waterscap.es
  url: https://waterscap.es/lake-monteynard/
  source_url: https://github.com/gaelbillon/Waterscapes-Gatsby-site
  description: Waterscap.es is a directory of bodies of water (creeks, ponds, waterfalls, lakes, etc) with information about each place such as how to get there, hike time, activities and photos and a map displayed with the Mapbox GL SJ npm package. It was developed with the goal of learning Gatsby. This website is based on the gatsby-contentful-starter and uses Contentful as CMS. It is hosted on Netlify. Hooks are setup with Bitbucket and Contentful to trigger a new build upon code or content changes. The data on Waterscap.es is a mix of original content and informations from the internets gathered and put together.
  categories:
    - Directory
    - Photography
    - Travel
  built_by: Gaël Billon
  built_by_url: https://gaelbillon.com
  featured: false
- title: Packrs
  url: https://www.packrs.co/
  main_url: https://www.packrs.co/
  description: >
    Packrs is a local delivery platform, one spot for all your daily requirements. On a single tap get everything you need at your doorstep.
  categories:
    - Marketing
    - Landing Page
    - Entrepreneurship
  built_by: Vipin Kumar Rawat
  built_by_url: https://github.com/aesthytik
  featured: false
- title: HyakuninIsshu
  main_url: https://hyakuninanki.net
  url: https://hyakuninanki.net
  source_url: https://github.com/rei-m/web_hyakuninisshu
  description: >
    HyakuninIsshu is a traditional Japanese card game.
  categories:
    - Education
    - Gallery
    - Entertainment
  built_by: Rei Matsushita
  built_by_url: https://github.com/rei-m/
  featured: false
- title: WQU Partners
  main_url: https://partners.wqu.org/
  url: https://partners.wqu.org/
  featured: false
  categories:
    - Marketing
    - Education
    - Landing Page
  built_by: Corey Ward
  built_by_url: http://www.coreyward.me/
- title: Federico Giacone
  url: https://federico.giac.one/
  main_url: https://federico.giac.one
  source_url: https://github.com/leopuleo/federico.giac.one
  description: >
    Digital portfolio for Italian Architect Federico Giacone.
  categories:
    - Portfolio
    - Gallery
  built_by: Leonardo Giacone
  built_by_url: https://github.com/leopuleo
  featured: false
- title: Station
  url: https://getstation.com/
  main_url: https://getstation.com/
  description: Station is the first smart browser for busy people. A single place for all of your web applications.
  categories:
    - Technology
    - Web Development
    - Productivity
  featured: false
- title: Vyron Vasileiadis
  url: https://fedonman.com/
  main_url: https://fedonman.com
  source_url: https://github.com/fedonman/fedonman-website
  description: Personal space of Vyron Vasileiadis aka fedonman, a Web & IoT Developer, Educator and Entrepreneur based in Athens, Greece.
  categories:
    - Portfolio
    - Technology
    - Web Development
    - Education
  built_by: Vyron Vasileiadis
  built_by_url: https://github.com/fedonman
- title: Fabien Champigny
  url: https://www.champigny.name/
  main_url: https://www.champigny.name/
  built_by_url: https://www.champigny.name/
  description: Fabien Champigny's personal blog. Entrepreneur, hacker and loves street photo.
  categories:
    - Blog
    - Gallery
    - Photography
    - Productivity
    - Entrepreneurship
  featured: false
- title: Alex Xie - Portfolio
  url: https://alexieyizhe.me/
  main_url: https://alexieyizhe.me/
  source_url: https://github.com/alexieyizhe/alexieyizhe.github.io
  description: >
    Personal website of Alex Yizhe Xie, a University of Waterloo Computer Science student and coding enthusiast.
  categories:
    - Blog
    - Portfolio
    - Web Development
  featured: false
- title: Dale Blackburn - Portfolio
  url: https://dakebl.co.uk/
  main_url: https://dakebl.co.uk/
  description: >
    Dale Blackburn's personal website and blog.
  categories:
    - Blog
    - Portfolio
    - Web Development
  featured: false
- title: Portfolio of Anthony Wiktor
  url: https://www.anthonydesigner.com/
  main_url: https://www.anthonydesigner.com/
  description: >
    Anthony Wiktor is a Webby Award-Winning Creative Director and Digital Designer twice named Hot 100 by WebDesigner Magazine. Anthony has over a decade of award-winning experience in design and has worked on projects across a diverse set of industries — from entertainment to consumer products to hospitality to technology. Anthony is a frequent lecturer at USC’s Annenberg School for Communication & Journalism and serves on the board of AIGA Los Angeles.
  categories:
    - Portfolio
    - Marketing
  built_by: Maciej Leszczyński
  built_by_url: https://twitter.com/_maciej
  featured: false
- title: Frame.io Workflow Guide
  main_url: https://workflow.frame.io
  url: https://workflow.frame.io
  description: >
    The web’s most comprehensive post-production resource, written by pro filmmakers, for pro filmmakers. Always expanding, always free.
  categories:
    - Education
  built_by: Frame.io
  built_by_url: https://frame.io
  featured: false
- title: MarcySutton.com
  main_url: https://marcysutton.com
  url: https://marcysutton.com
  description: >
    The personal website of web developer and accessibility advocate Marcy Sutton.
  categories:
    - Blog
    - Accessibility
    - Video
    - Photography
  built_by: Marcy Sutton
  built_by_url: https://marcysutton.com
  featured: true
- title: WPGraphQL Docs
  main_url: https://docs.wpgraphql.com
  url: https://docs.wpgraphql.com
  description: >
    Documentation for WPGraphQL, a free open-source WordPress plugin that provides an extendable GraphQL schema and API for any WordPress site.
  categories:
    - API
    - Documentation
    - Technology
    - Web Development
    - WordPress
  built_by: WPGraphQL
  built_by_url: https://wpgraphql.com
  featured: false
- title: Shine Lawyers
  main_url: https://www.shine.com.au
  url: https://www.shine.com.au
  description: >
    Shine Lawyers is an Australian legal services website built with Gatsby v2, Elasticsearch, Isso, and Geolocation services.
  categories:
    - Business
    - Blog
- title: Parallel Polis Kosice
  url: https://www.paralelnapoliskosice.sk/
  main_url: https://www.paralelnapoliskosice.sk/
  source_url: https://github.com/ParalelnaPolisKE/paralelnapoliskosice.sk
  description: >
    Parallel Polis is a collective of people who want to live in a more opened world. We look for possibilities and technologies (Bitcoin, the blockchain, reputation systems and decentralized technologies in general) that open new ways, make processes easier and remove unnecessary barriers. We want to create an environment that aims at education, discovering and creating better systems for everybody who is interested in freedom and independence.
  categories:
    - Blog
    - Education
    - Technology
  built_by: Roman Vesely
  built_by_url: https://romanvesely.
  featured: false
- title: Unda Solutions
  url: https://unda.com.au
  main_url: https://unda.com.au
  description: >
    A custom web application development company in Perth, WA
  categories:
    - Business
    - Freelance
    - Web Development
    - Technology
  featured: false
- title: BIGBrave
  main_url: https://bigbrave.digital
  url: https://bigbrave.digital
  description: >
    BIGBrave is a strategic design firm. We partner with our clients, big and small, to design & create human-centered brands, products, services and systems that are simple, beautiful and easy to use.
  categories:
    - Agency
    - Web Development
    - Marketing
    - Technology
    - WordPress
  built_by: Francois Brill | BIGBrave
  built_by_url: https://bigbrave.digital
  featured: false
- title: 5th Avenue Properties
  main_url: https://5thavenue.co.za
  url: https://5thavenue.co.za
  description: >
    5th Avenue Properties specializes in the leasing and sales of office space and industrial property. BIGBrave built the website in Gatsby with data from an API server (CRM) for all the property and consultant data, and WordPress for all the website content data and case studies. All forms on the website was also directly integrated into the CRM system to ensure no leads are lost. People cannot stop commenting on the speed of the site and the property search.
  categories:
    - Technology
    - WordPress
    - API
  built_by: Russel Povey and Francois Brill | BIGBrave
  built_by_url: https://bigbrave.digital
  featured: false
- title: Intsha Consulting
  main_url: https://intsha.co.za
  url: https://intsha.co.za
  description: >
    Intsha is a bespoke Human Resources consultancy firm offering expert Recruitment and Talent Management services in today's competitive marketplace. BIGBrave helped Intsha design and develop a bespoke online presense helping them stand out from the crowd.
  categories:
    - Consulting
    - Marketing
    - WordPress
  built_by: Evan Janovsky | BIGBrave
  built_by_url: https://bigbrave.digital
  featured: false
- title: MHW Law
  main_url: https://mhwlaw.ca
  url: https://mhwlaw.ca
  description: >
    MHW is a full service law firm that has offered legal representation and advice to clients locally and throughout British Columbia since 1984. BIGBrave helped MHW bring their website into the 21st century by offering the best and latest Gatsby site to help them stand our from the crowd.
  categories:
    - Law
    - Marketing
    - WordPress
  built_by: Evan Janovsky and Francois Brill | BIGBrave
  built_by_url: https://bigbrave.digital
  featured: false
- title: KegTracker
  main_url: https://www.kegtracker.co.za
  url: https://www.kegtracker.co.za
  description: >
    Keg Tracker is part of the Beverage Insights family and its sole aim is to provide you with the right data about your kegs to make better decisions. In today’s business landscape having the right information at your finger tips is crucial to the agility of your business.
  categories:
    - Food
    - Business
    - Technology
  built_by: Francois Brill | BIGBrave
  built_by_url: https://bigbrave.digital
  featured: false
- title: Mike Nichols
  url: https://www.mikenichols.me
  main_url: https://www.mikenichols.me
  description: >
    Portfolio site of Mike Nichols, a UX designer and product development lead.
  categories:
    - Portfolio
    - Technology
    - Web Development
  built_by: Mike Nichols
  featured: false
- title: Steve Haid
  url: https://www.stevehaid.com
  main_url: https://www.stevehaid.com
  description: >
    Steve Haid is a real estate agent and Professional Financial Planner (PFP) who has been helping clients achieve their investment goals since 2006. Site designed by Stephen Bell.
  categories:
    - Marketing
    - Real Estate
  built_by: Michael Uloth
  built_by_url: https://www.michaeluloth.com
- title: Incremental - Loyalty, Rewards and Incentive Programs
  main_url: https://www.incremental.com.au
  url: https://www.incremental.com.au
  description: >
    Sydney-based digital agency specialising in loyalty, rewards and incentive programs. WordPress backend; Cloudinary, YouTube and Hubspot form integration; query data displayed as animated SVG graphs; video background in the header.
  categories:
    - Agency
    - Portfolio
    - WordPress
  built_by: Incremental
  built_by_url: https://www.incremental.com.au
  featured: false
- title: Technica11y
  main_url: https://www.technica11y.org
  url: https://www.technica11y.org
  description: >
    Discussing challenges in technical accessibility.
  categories:
    - Accessibility
    - Education
    - Video
  built_by: Tenon.io
  built_by_url: https://tenon.io
  featured: false
- title: Matthew Secrist
  main_url: https://www.matthewsecrist.net
  url: https://www.matthewsecrist.net
  source_url: https://github.com/matthewsecrist/v3
  description: >
    Matthew Secrist's personal portfolio using Gatsby, Prismic and Styled-Components.
  categories:
    - Portfolio
    - Technology
    - Web Development
  built_by: Matthew Secrist
  built_by_url: https://www.matthewsecrist.net
  featured: false
- title: Node.js Dev
  main_url: https://nodejs.dev
  url: https://nodejs.dev
  source_url: https://github.com/nodejs/nodejs.dev
  description: >
    Node.js Foundation Website.
  categories:
    - Documentation
    - Web Development
  built_by: Node.js Website Redesign Working Group
  built_by_url: https://github.com/nodejs/website-redesign
  featured: false
- title: Sheffielders
  main_url: https://sheffielders.org
  url: https://sheffielders.org
  source_url: https://github.com/davemullenjnr/sheffielders
  description: >
    A collective of businesses, creatives, and projects based in Sheffield, UK.
  categories:
    - Directory
  built_by: Dave Mullen Jnr
  built_by_url: https://davemullenjnr.co.uk
  featured: false
- title: Stealth Labs
  url: https://stealthlabs.io
  main_url: https://stealthlabs.io
  description: >
    We design and develop for the web, mobile and desktop
  categories:
    - Portfolio
    - Web Development
  built_by: Edvins Antonovs
  built_by_url: https://edvins.io
  featured: false
- title: Constanzia Yurashko
  main_url: https://www.constanziayurashko.com
  url: https://www.constanziayurashko.com
  description: >
    Exclusive women's ready-to-wear fashion by designer Constanzia Yurashko.
  categories:
    - Portfolio
  built_by: Maxim Andries
  featured: false
- title: Algolia
  url: https://algolia.com
  main_url: https://algolia.com
  description: >
    Algolia helps businesses across industries quickly create relevant, scalable, and lightning fast search and discovery experiences.
  categories:
    - Web Development
    - Technology
    - Open Source
    - Featured
  built_by: Algolia
  featured: true
- title: GVD Renovations
  url: https://www.gvdrenovationsinc.com/
  main_url: https://www.gvdrenovationsinc.com/
  description: >
    GVD Renovations is a home improvement contractor with a well known reputation as a professional, quality contractor in California.
  categories:
    - Business
  built_by: David Krasniy
  built_by_url: http://dkrasniy.com
  featured: false
- title: Styled System
  url: https://styled-system.com/
  main_url: https://styled-system.com/
  source_url: https://github.com/styled-system/styled-system/tree/master/docs
  description: >
    Style props for rapid UI development.
  categories:
    - Design System
  built_by: Brent Jackson
  built_by_url: https://jxnblk.com/
- title: Timehacker
  url: https://timehacker.app
  main_url: https://timehacker.app
  description: >
    Procrastination killer, automatic time tracking app to skyrocket your productivity
  categories:
    - Productivity
    - App
    - Technology
    - Marketing
    - Landing Page
  built_by: timehackers
  featured: false
- title: Little & Big
  main_url: https://www.littleandbig.com.au/
  url: https://www.littleandbig.com.au/
  description: >
    Little & Big exists with the aim to create Websites, Apps, E-commerce stores
    that are consistently unique and thoughtfully crafted, every time.
  categories:
    - Agency
    - Design
    - Web Development
    - Portfolio
  built_by: Little & Big
  built_by_url: https://www.littleandbig.com.au/
  featured: false
- title: Cat Knows
  main_url: https://catnose99.com/
  url: https://catnose99.com/
  description: >
    Personal blog built with Gatsby v2.
  categories:
    - Blog
    - Web Development
  built_by: CatNose
  built_by_url: https://twitter.com/catnose99
  featured: false
- title: just some dev
  url: https://www.iamdeveloper.com
  main_url: https://www.iamdeveloper.com
  source_url: https://github.com/nickytonline/www.iamdeveloper.com
  description: >
    Just some software developer writing things ✏️
  categories:
    - Blog
  built_by: Nick Taylor
  built_by_url: https://www.iamdeveloper.com
  featured: false
- title: Keziah Moselle Blog
  url: https://blog.keziahmoselle.fr/
  main_url: https://blog.keziahmoselle.fr/
  source_url: https://github.com/KeziahMoselle/blog.keziahmoselle.fr
  description: >
    ✍️ A place to share my thoughts.
  categories:
    - Blog
  built_by: Keziah Moselle
  built_by_url: https://keziahmoselle.fr/
- title: xfuture's blog
  url: https://www.xfuture-blog.com/
  main_url: https://www.xfuture-blog.com/
  source_url: https://github.com/xFuture603/xfuture-blog
  description: >
    A blog about Devops, Web development, and my insights as a systems engineer.
  categories:
    - Blog
  built_by: Daniel Uhlmann
  built_by_url: https://www.xfuture-blog.com/
- title: Mayne's Blog
  main_url: https://gine.me/
  url: https://gine.me/page/1
  source_url: https://github.com/mayneyao/gine-blog
  featured: false
  categories:
    - Blog
    - Web Development
- title: Bakedbird
  url: https://bakedbird.com
  main_url: https://bakedbird.com
  description: >
    Eleftherios Psitopoulos - A frontend developer from Greece ☕
  categories:
    - Portfolio
    - Blog
  built_by: Eleftherios Psitopoulos
  built_by_url: https://bakedbird.com
- title: Benjamin Lannon
  url: https://lannonbr.com
  main_url: https://lannonbr.com
  source_url: https://github.com/lannonbr/Portfolio-gatsby
  description: >
    Personal portfolio of Benjamin Lannon
  categories:
    - Portfolio
    - Web Development
  built_by: Benjamin Lannon
  built_by_url: https://lannonbr.com
  featured: false
- title: Aravind Balla
  url: https://aravindballa.com
  main_url: https://aravindballa.com
  source_url: https://github.com/aravindballa/website2017
  description: >
    Personal portfolio of Aravind Balla
  categories:
    - Portfolio
    - Blog
    - Web Development
  built_by: Aravind Balla
  built_by_url: https://aravindballa.com
- title: Kaleb McKelvey
  url: https://kalebmckelvey.com
  main_url: https://kalebmckelvey.com
  source_url: https://github.com/avatar-kaleb/kalebmckelvey-site
  description: >
    Personal portfolio of Kaleb McKelvey!
  categories:
    - Blog
    - Portfolio
  built_by: Kaleb McKelvey
  built_by_url: https://kalebmckelvey.com
  featured: false
- title: Michal Czaplinski
  url: https://czaplinski.io
  main_url: https://czaplinski.io
  source_url: https://github.com/michalczaplinski/michalczaplinski.github.io
  description: >
    Michal Czaplinski is a full-stack developer 🚀
  categories:
    - Portfolio
    - Web Development
  built_by: Michal Czaplinski mmczaplinski@gmail.com
  built_by_url: https://czaplinski.io
  featured: false
- title: Interactive Investor (ii)
  url: https://www.ii.co.uk
  main_url: https://www.ii.co.uk
  description: >
    Hybrid (static/dynamic) Gatsby web app for ii's free research, news and analysis, discussion and product marketing site.
  categories:
    - Business
    - Finance
    - Technology
  built_by: Interactive Investor (ii)
  built_by_url: https://www.ii.co.uk
  featured: false
- title: Weingut Goeschl
  url: https://www.weingut-goeschl.at/
  main_url: https://www.weingut-goeschl.at/
  description: >
    Weingut Goeschl is a family winery located in Gols, Burgenland in Austria (Österreich)
  categories:
    - E-commerce
    - Business
  built_by: Peter Kroyer
  built_by_url: https://www.peterkroyer.at/
  featured: false
- title: Hash Tech Guru
  url: https://hashtech.guru
  main_url: https://hashtech.guru
  description: >
    Software Development Training School and Tech Blog
  categories:
    - Blog
    - Education
  built_by: Htet Wai Yan Soe
  built_by_url: https://github.com/johnreginald
- title: AquaGruppen Vattenfilter
  url: https://aquagruppen.se
  main_url: https://aquagruppen.se/
  description: >
    Water filter and water treatment products in Sweden
  categories:
    - Business
    - Technology
  built_by: Johan Eliasson
  built_by_url: https://github.com/elitan
  featured: false
- title: Josef Aidt
  url: https://josefaidt.dev
  main_url: https://josefaidt.dev
  source_url: https://github.com/josefaidt/josefaidt.github.io
  description: >
    Personal website, blog, portfolio for Josef Aidt
  categories:
    - Portfolio
    - Blog
    - Web Development
  built_by: Josef Aidt
  built_by_url: https://twitter.com/garlicbred
- title: How To egghead
  main_url: https://howtoegghead.com/
  url: https://howtoegghead.com/
  source_url: https://github.com/eggheadio/how-to-egghead
  featured: false
  built_by: egghead.io
  built_by_url: https://egghead.io
  description: >
    How to become an egghead instructor or reviewer
  categories:
    - Documentation
    - Education
- title: Sherpalo Ventures
  main_url: https://www.sherpalo.com/
  url: https://www.sherpalo.com/
  featured: false
  categories:
    - Finance
    - Business
    - Technology
  built_by: Othermachines
  built_by_url: https://othermachines.com
- title: WrapCode
  url: https://www.wrapcode.com
  main_url: https://www.wrapcode.com
  description: >
    A full stack blog on Microsoft Azure, JavaScript, DevOps, AI and Bots.
  categories:
    - Blog
    - Technology
    - Web Development
  built_by: Rahul P
  built_by_url: https://twitter.com/_rahulpp
  featured: false
- title: Kirankumar Ambati's Portfolio
  url: https://www.kirankumarambati.me
  main_url: https://www.kirankumarambati.me
  description: >
    Personal website, blog, portfolio of Kirankumar Ambati
  categories:
    - Blog
    - Portfolio
    - Web Development
  built_by: Kirankumar Ambati
  built_by_url: https://github.com/kirankumarambati
  featured: false
- title: Rou Hun Fan's portfolio
  main_url: https://flowen.me
  url: https://flowen.me
  description: >
    Portfolio of creative developer Rou Hun Fan. Built with Gatsby v2 &amp; Greensock drawSVG.
  categories:
    - Portfolio
  built_by: Rou Hun Fan Developer
  built_by_url: https://flowen.me
  featured: false
- title: chadly.net
  url: https://www.chadly.net
  main_url: https://www.chadly.net
  source_url: https://github.com/chadly/chadly.net
  description: >
    Personal tech blog by Chad Lee.
  categories:
    - Blog
    - Technology
    - Web Development
  built_by: Chad Lee
  built_by_url: https://github.com/chadly
  featured: false
- title: CivicSource
  url: https://www.civicsource.com
  main_url: https://www.civicsource.com
  description: >
    Online auction site to purchase tax-distressed properties from local taxing authorities.
  categories:
    - Real Estate
    - Government
  featured: false
- title: SpotYou
  main_url: https://spotyou.joshglazer.com
  url: https://spotyou.joshglazer.com
  source_url: https://github.com/joshglazer/spotyou
  description: >
    SpotYou allows you to watch your favorite music videos on Youtube based on your Spotify Preferences
  categories:
    - Entertainment
    - Music
  built_by: Josh Glazer
  built_by_url: https://linkedin.com/in/joshglazer/
  featured: false
- title: Hesam Kaveh's blog
  description: >
    A blog with great seo that using gatsby-source-wordpress to fetch posts from backend
  main_url: https://hesamkaveh.com/
  url: https://hesamkaveh.com/
  source_url: https://github.com/hesamkaveh/sansi
  featured: false
  categories:
    - Blog
    - WordPress
- title: Oliver Gomes Portfolio
  main_url: https://oliver-gomes.github.io/v4/
  url: https://oliver-gomes.github.io/v4/
  description: >
    As an artist and a web designer/developer, I wanted to find a way to present these two portfolios in a way that made sense.  I felt with new found power of speed, Gatsby helped keep my creativity intact with amazing response and versatility. I felt my butter smooth transition felt much better in user perspective and super happy with the power of Gatsby.
  categories:
    - Portfolio
    - Web Development
    - Blog
  built_by: Oliver Gomes
  built_by_url: https://github.com/oliver-gomes
  featured: false
- title: Patrik Szewczyk
  url: https://www.szewczyk.cz/
  main_url: https://www.szewczyk.cz/
  description: >
    Patrik Szewczyk – JavaScript, TypeScript, React, Node.js developer, Redux, Reason
  categories:
    - Portfolio
  built_by: Patrik Szewczyk
  built_by_url: https://linkedin.com/in/thepatriczek/
  featured: false
- title: Jacob Cofman's Blog
  description: >
    Personal blog / portfolio about Jacob Cofman.
  main_url: https://jcofman.de/
  url: https://jcofman.de/
  source_url: https://github.com/JCofman/jc-website
  featured: false
  categories:
    - Blog
    - Portfolio
- title: re-geo
  description: >
    re-geo is react based geo cities style component.
  main_url: https://re-geo.netlify.com/
  url: https://re-geo.netlify.com/
  source_url: https://github.com/sadnessOjisan/re-geo-lp
  categories:
    - Open Source
  built_by: sadnessOjisan
  built_by_url: https://twitter.com/sadnessOjisan
  featured: false
- title: Luis Cestou Portfolio
  description: >
    Portfolio of graphic + interactive designer Luis Cestou.
  main_url: https://luiscestou.com
  url: https://luiscestou.com
  source_url: https://github.com/lcestou/luiscestou.com
  built_by: Luis Cestou contact@luiscestou.com
  built_by_url: https://luiscestou.com
  featured: false
  categories:
    - Portfolio
    - Web Development
- title: Data Hackers
  url: https://datahackers.com.br/
  main_url: https://datahackers.com.br/
  description: >
    Official website for the biggest portuguese-speaking data science community. Makes use of several data sources such as podcasts from Anchor, messages from Slack, newsletters from MailChimp and blog posts from Medium. The unique visual design also had its hurdles and was quite fun to develop!
  categories:
    - Blog
    - Education
    - Podcast
    - Technology
  built_by: Kaordica
  built_by_url: https://kaordica.design
  featured: false
- title: TROMAQ
  url: https://www.tromaq.com/
  main_url: https://www.tromaq.com/
  description: >
    TROMAQ executes earthmoving services and rents heavy machinery for construction work. Even with the lack of good photography, their new site managed to pass a solid and trustworthy feeling to visitors during testing and they're already seeing the improvement in brand awareness, being the sole player with a modern website in their industry.
  categories:
    - Marketing
  built_by: Kaordica
  built_by_url: https://kaordica.design
  featured: false
- title: Novida Consulting
  url: https://www.novidaconsultoria.com.br
  main_url: https://www.novidaconsultoria.com.br
  description: >
    Novida’s goal was to position itself as a solid, exclusive and trustworthy brand for families looking for a safe financial future… We created a narrative and visual design that highlight their exclusivity.
  categories:
    - Marketing
  built_by: Kaordica
  built_by_url: https://kaordica.design
  featured: false
- title: We Are Clarks
  url: https://www.weareclarks.com
  main_url: https://www.weareclarks.com
  source_url: https://github.com/abeaclark/weareclarks
  description: >
    A family travel blog.
  categories:
    - Blog
    - Travel
  built_by: Abe Clark
  built_by_url: https://www.linkedin.com/in/abrahamclark/
  featured: false
- title: Guillaume Briday's Blog
  main_url: https://guillaumebriday.fr/
  url: https://guillaumebriday.fr/
  source_url: https://github.com/guillaumebriday/guillaumebriday.fr
  description: >
    My personal blog built with Gatsby and Tailwind CSS.
  categories:
    - Blog
    - Web Development
    - Technology
  built_by: Guillaume Briday
  built_by_url: https://guillaumebriday.fr/
  featured: false
- title: Jean Regisser's Portfolio
  main_url: https://jeanregisser.com/
  url: https://jeanregisser.com/
  source_url: https://github.com/jeanregisser/jeanregisser.com
  featured: false
  description: >
    Portfolio of software engineer Jean Regisser.
  categories:
    - Portfolio
    - Mobile Development
  built_by: Jean Regisser
  built_by_url: https://jeanregisser.com/
- title: Chase Ohlson
  url: https://chaseohlson.com
  main_url: https://chaseohlson.com
  description: >
    Portfolio of frontend engineer & web developer Chase Ohlson.
  categories:
    - Portfolio
    - Web Development
  built_by: Chase Ohlson
  built_by_url: https://chaseohlson.com
  featured: false
- title: Zach Schnackel
  url: https://zslabs.com
  main_url: https://zslabs.com
  source_url: https://github.com/zslabs/zslabs.com
  description: >
    Portfolio site for UI/Motion Developer, Zach Schnackel.
  categories:
    - Portfolio
    - Web Development
  built_by: Zach Schnackel
  built_by_url: https://zslabs.com
- title: Gremlin
  url: https://www.gremlin.com
  main_url: https://www.gremlin.com
  description: >
    Gremlin's Failure as a Service finds weaknesses in your system before they cause problems.
  categories:
    - Marketing
- title: Headless.page
  main_url: https://headless.page/
  url: https://headless.page/
  description: >
    Headless.page is a directory of e-commerce sites featuring headless architecture, PWA features and / or the latest JavaScript technology.
  categories:
    - Directory
    - E-commerce
  built_by: Subscribe Pro
  built_by_url: https://www.subscribepro.com/
  featured: false
- title: Ouracademy
  main_url: https://our-academy.org/
  url: https://our-academy.org/
  source_url: https://github.com/ouracademy/website
  description: >
    Ouracademy is an organization that promoves the education in software development through blog posts & videos smiley.
  categories:
    - Open Source
    - Blog
    - Education
  built_by: Ouracademy
  built_by_url: https://github.com/ouracademy
  featured: false
- title: Tenon.io
  main_url: https://tenon.io
  url: https://tenon.io
  description: >
    Tenon.io is an accessibility tooling, services and consulting company.
  categories:
    - API
    - Accessibility
    - Business
    - Consulting
    - Technology
  built_by: Tenon.io
  built_by_url: https://tenon.io
  featured: false
- title: Projectival
  url: https://www.projectival.de/
  main_url: https://www.projectival.de/
  description: >
    Freelancer Online Marketing & Web Development in Cologne, Germany
  categories:
    - Freelance
    - Marketing
    - Web Development
    - Blog
    - Consulting
    - SEO
    - Business
  built_by: Sascha Klapetz
  built_by_url: https://www.projectival.de/
  featured: false
- title: Hetzner Online Community
  main_url: https://community.hetzner.com
  url: https://community.hetzner.com
  description: >
    Hetzner Online Community provides a free collection of high-quality tutorials, which are based on free and open source software, on a variety of topics such as development, system administration, and other web technology.
  categories:
    - Web Development
    - Technology
    - Programming
    - Open Source
    - Community
  built_by: Hetzner Online GmbH
  built_by_url: https://www.hetzner.com/
  featured: false
- title: AGYNAMIX
  url: https://www.agynamix.de/
  main_url: https://www.agynamix.de/
  source_url: https://github.com/tuhlmann/agynamix.de
  description: >
    Full Stack Java, Scala, Clojure, TypeScript, React Developer in Thalheim, Germany
  categories:
    - Freelance
    - Web Development
    - Programming
    - Blog
    - Consulting
    - Portfolio
    - Business
  built_by: Torsten Uhlmann
  built_by_url: https://www.agynamix.de/
  featured: false
- title: syracuse.io
  url: https://syracuse.io
  main_url: https://syracuse.io
  source_url: https://github.com/syracuseio/syracuseio/
  description: >
    Landing page for Syracuse NY Software Development Meetup Groups
  categories:
    - Community
  built_by: Benjamin Lannon
  built_by_url: https://lannonbr.com
- title: Render Documentation
  main_url: https://render.com/docs
  url: https://render.com/docs
  description: >
    Render is the easiest place to host your sites and apps. We use Gatsby for everything on https://render.com, including our documentation. The site is deployed on Render as well! We also have a guide to deploying Gatsby apps on Render: https://render.com/docs/deploy-gatsby.
  categories:
    - Web Development
    - Programming
    - Documentation
    - Technology
  built_by: Render Developers
  built_by_url: https://render.com
  featured: false
- title: prima
  url: https://www.prima.co
  main_url: https://www.prima.co
  description: >
    Discover industry-defining wellness content and trusted organic hemp CBD products safely supporting wellness, stress, mood, skin health, and balance.
  categories:
    - Blog
    - E-commerce
    - Education
  built_by: The Couch
  built_by_url: https://thecouch.nyc
- title: Gatsby Guides
  url: https://gatsbyguides.com/
  main_url: https://gatsbyguides.com/
  description: >
    Free tutorial course about using Gatsby with a CMS.
  categories:
    - Education
    - Documentation
    - Web Development
  built_by: Osio Labs
  built_by_url: https://osiolabs.com/
  featured: false
- title: Architude
  url: https://architudedesign.com
  main_url: https://architudedesign.com
  description: >
    筑冶 Architude International Design Consultants
  categories:
    - Design
    - Landing Page
    - Gallery
  built_by: Neo Nie
  built_by_url: https://github.com/nihgwu
  featured: false
- title: Arctica
  url: https://arctica.io
  main_url: https://arctica.io
  description: >
    Arctica specialises in purpose-built web sites and progressive web applications with user optimal experiences, tailored to meet the objectives of your business.
  categories:
    - Portfolio
    - Agency
    - Design
    - Web Development
  built_by: Arctica
  built_by_url: https://arctica.io
  featured: false
- title: Shard Ventures
  url: https://shard.vc
  main_url: https://shard.vc
  description: >
    Shard is building new online companies from scratch, partnering with other like-minded founders to start and invest in technology companies.
  categories:
    - Finance
    - Technology
    - Portfolio
  built_by: Arctica
  built_by_url: https://arctica.io
  featured: false
- title: David Brookes
  url: https://davidbrookes.me
  main_url: https://davidbrookes.me
  description: >
    Specialising in crafting stylish, high performance websites and applications that get results, using the latest cutting edge web development technologies.
  categories:
    - Portfolio
    - Freelance
    - Web Development
  built_by: Arctica
  built_by_url: https://arctica.io
  featured: false
- title: Dennis Morello
  url: https://morello.dev
  main_url: https://morello.dev
  source_url: https://gitlab.com/dennismorello/dev-blog
  description: >
    morello.dev is a development and technology blog written by Dennis Morello.
  categories:
    - Blog
    - Education
    - Web Development
    - Open Source
    - Technology
  built_by: Dennis Morello
  built_by_url: https://twitter.com/dennismorello
  featured: false
- title: BaseTable
  url: https://autodesk.github.io/react-base-table/
  main_url: https://autodesk.github.io/react-base-table/
  source_url: https://github.com/Autodesk/react-base-table
  description: >
    BaseTable is a react table component to display large data set with high performance and flexibility.
  categories:
    - Web Development
    - Documentation
    - Open Source
  built_by: Neo Nie
  built_by_url: https://github.com/nihgwu
  featured: false
- title: herper.io
  url: https://herper.io/
  main_url: https://herper.io/
  description: >
    Portfolio website for Jacob Herper - a Front End Web Developer with a passion for all things digital. I have more than 10 years experience working in web development.
  categories:
    - Portfolio
    - Web Development
    - Freelance
    - Design
    - SEO
  built_by: Jacob Herper
  built_by_url: https://github.com/jakeherp
  source_url: https://github.com/jakeherp/portfolio
  featured: false
- title: Artem Sapegin Photography
  description: >
    Photography portfolio and blog of Artem Sapegin, an award-losing photographer living in Berlin, Germany. Landscapes, cityscapes and dogs.
  main_url: https://morning.photos/
  url: https://morning.photos/
  source_url: https://github.com/sapegin/morning.photos
  categories:
    - Portfolio
    - Photography
  built_by: Artem Sapegin
  built_by_url: https://github.com/sapegin
- title: Pattyrn
  main_url: https://pattyrn.com
  url: https://pattyrn.com
  description: >
    Pattyrn uses advanced machine learning AI to analyze the platform’s your teams use, making it easy to solve performance problems, reduce bottlenecks, and monitor culture health to optimize your ROI and help boost performance without causing burn out.
  categories:
    - Marketing
    - Technology
  built_by: Pattyrn
  built_by_url: https://twitter.com/Pattyrn4
  featured: false
- title: Intranet Italia Day
  main_url: https://www.intranetitaliaday.it/en
  url: https://www.intranetitaliaday.it/en
  description: >
    The Italian event dedicated to the digital workplace that focuses on planning, governance and company intranet management
  categories:
    - Event
    - Conference
  built_by: Ariadne Digital
  built_by_url: https://www.ariadnedigital.it
  featured: false
- title: Textually Stylo
  main_url: https://www.textually.net
  url: https://www.textually.net
  description: >
    Stylo Markdown writing App marketing/documentation website by Textually Inc.
  categories:
    - Marketing
    - Technology
    - Blog
    - Documentation
  built_by: Sébastien Hamel
  built_by_url: https://www.textually.net
  featured: false
- title: OneDeck
  main_url: https://www.onedeck.co
  url: https://www.onedeck.co
  description: >
    OneDeck is a simple yet powerful tool for creating and sharing your one-page investment summary in under 10 minutes.
  categories:
    - Finance
    - Technology
  built_by: William Neill
  built_by_url: https://twitter.com/williamneill
  featured: false
- title: Assortment
  main_url: https://assortment.io
  url: https://assortment.io
  description: >
    Assortment aims to provide detailed tutorials (and more) for developers of all skill levels within the Web Development Industry. Attempting to cut out the fluff and arm you with the facts.
  categories:
    - Blog
    - Web Development
  built_by: Luke Whitehouse
  built_by_url: https://twitter.com/_lukewh
  featured: false
- title: Mission42
  main_url: https://mission42.zauberware.com
  url: https://mission42.zauberware.com
  description: >
    A landing page for the mobile app Mission42. Mission42 wants to help you learn new skills.
  categories:
    - App
    - Learning
    - Education
    - Landing Page
  built_by: Philipp Siegmund, zauberware
  built_by_url: https://www.zauberware.com
- title: Altstadtdomizil Idstein
  main_url: http://www.altstadtdomizil-idstein.de/
  url: http://www.altstadtdomizil-idstein.de/
  description: >
    A landing page for a holiday apartment in Idstein, Germany.
  categories:
    - Landing Page
    - Travel
    - Real Estate
  built_by: Simon Franzen, zauberware
  built_by_url: https://www.zauberware.com
- title: Gerald Martinez Dev
  main_url: https://gmartinez.dev/
  url: https://gmartinez.dev/
  source_url: https://github.com/nephlin7/gmartinez.dev
  description: >
    Personal web site for show my skills and my works.
  categories:
    - Web Development
    - Portfolio
  built_by: Gerald Martinez
  built_by_url: https://twitter.com/GeraldM_92
  featured: false
- title: Becreatives
  main_url: https://becreatives.com
  url: https://becreatives.com
  featured: false
  description: >
    Digital software house. Enlights ideas. Think smart execute harder.
  categories:
    - Technology
    - Web Development
    - Agency
    - Marketing
  built_by: Becreatives
  built_by_url: https://becreatives.com
- title: Paul Clifton Photography
  main_url: https://paulcliftonphotography.com
  url: https://paulcliftonphotography.com
  featured: false
  description: >
    A full migration from WordPress to GatsbyJS and DatoCMS. Includes custom cropping on images as viewport changes size and also an infinity scroll that doesn't preload all of the results.
  categories:
    - Blog
    - Portfolio
    - Gallery
    - Photography
  built_by: Little Wolf Studio
  built_by_url: https://littlewolfstudio.co.uk
- title: Atte Juvonen - Blog
  url: https://www.attejuvonen.fi/
  main_url: https://www.attejuvonen.fi/
  source_url: https://github.com/baobabKoodaa/blog
  description: >
    Tech-oriented personal blog covering topics like AI, data, voting, game theory, infosec and software development.
  categories:
    - Blog
    - Data
    - JavaScript
    - Programming
    - Science
    - Security
    - Technology
    - Web Development
  featured: false
- title: Kibuk Construction
  url: https://kibukconstruction.com/
  main_url: https://kibukconstruction.com/
  description: >
    Kibuk Construction is a fully licensed and insured contractor specializing in Siding, Decks, Windows & Doors!
  categories:
    - Business
  built_by: David Krasniy
  built_by_url: http://dkrasniy.com
- title: RedCarpetUp
  main_url: https://www.redcarpetup.com
  url: https://www.redcarpetup.com/
  description: >
    RedCarpetUp's home page for a predominantly mobile-only customer base in India with major constraints on bandwidth availability
  categories:
    - Finance
  built_by: RedCarpet Dev Team
  built_by_url: https://www.redcarpetup.com
  featured: false
- title: talita traveler
  url: https://talitatraveler.com/
  main_url: https://talitatraveler.com/
  source_url: https://github.com/afuh/talitatraveler
  description: >
    Talita Traveler's personal blog.
  categories:
    - Blog
  built_by: Axel Fuhrmann
  built_by_url: https://axelfuhrmann.com/
  featured: false
- title: Pastelería el Progreso
  url: https://pasteleriaelprogreso.com/
  main_url: https://pasteleriaelprogreso.com/
  source_url: https://github.com/afuh/elprogreso
  description: >
    Famous bakery in Buenos Aires.
  categories:
    - Food
    - Gallery
  built_by: Axel Fuhrmann
  built_by_url: https://axelfuhrmann.com/
  featured: false
- title: Maitrik's Portfolio
  url: https://www.maitrikpatel.com/
  main_url: https://www.maitrikpatel.com/
  source_url: https://github.com/maitrikjpatel/portfolio
  description: >
    Portfolio of a Front-End Developer / UX Designer who designs and develops pixel perfect user interface, experiences and web applications.
  categories:
    - Portfolio
    - Blog
    - Design
    - Web Development
  built_by: Maitrik Patel
  built_by_url: https://www.maitrikpatel.com/
  featured: false
- title: PicPick
  url: https://picpick.app/
  main_url: https://picpick.app/
  description: >
    All-in-one Graphic Design Tool, Screen Capture Software, Image Editor, Color Picker, Pixel Ruler and More
  categories:
    - Productivity
    - App
    - Technology
  built_by: NGWIN
  built_by_url: https://picpick.app/
  featured: false
- title: Ste O'Neill
  main_url: https://www.steoneill.dev
  url: https://www.steoneill.dev
  description: >
    MVP of a portfolio site for a full stack UK based developer.
  categories:
    - Blog
    - Portfolio
  built_by: Ste O'Neill
  built_by_url: https://steoneill.dev
  featured: false
- title: Filipe Santos Correa's Portfolio
  description: >
    Filipe's Personal About Me / Portfolio.
  main_url: https://filipesantoscorrea.com/
  url: https://filipesantoscorrea.com/
  source_url: https://github.com/Safi1012/filipesantoscorrea.com
  featured: false
  categories:
    - Portfolio
- title: Progressive Massachusetts Legislator Scorecard
  main_url: https://scorecard.progressivemass.com
  url: https://scorecard.progressivemass.com
  featured: false
  source_url: https://github.com/progressivemass/legislator-scorecard
  description: >
    Learn about MA state legislators' voting records through a progressive lens
  categories:
    - Government
    - Education
  built_by: Alex Holachek
  built_by_url: https://alex.holachek.com/
- title: Jeff Wolff – Portfolio
  main_url: https://www.jeffwolff.net
  url: https://www.jeffwolff.net
  featured: false
  description: >
    A guy from San Diego who makes websites.
  categories:
    - Blog
    - Portfolio
    - Web Development
- title: Jp Valery – Portfolio
  main_url: https://jpvalery.photo
  url: https://jpvalery.photo
  featured: false
  description: >
    Self-taught photographer documenting spaces and people
  categories:
    - Portfolio
    - Photography
- title: Prevue
  main_url: https://www.prevue.io
  url: https://www.prevue.io
  featured: false
  description: >
    All in One Prototyping Tool For Vue Developers
  categories:
    - Open Source
    - Web Development
- title: Gold Medal Flour
  main_url: https://www.goldmedalflour.com
  url: https://www.goldmedalflour.com
  description: >
    Gold Medal Four is a brand of flour products owned by General Mills. The new site was built using Gatsby v2 with data sources from WordPress and an internal recipe API, and features multifaceted recipe filtering and a modified version of Gatsby Image to support art direction images.
  categories:
    - Food
  built_by: General Mills Branded Sites Dev Team
  built_by_url: https://www.generalmills.com
  featured: false
- title: Fifth Gait Technologies
  main_url: https://5thgait.com
  url: https://5thgait.com
  featured: false
  description: >
    Fifth Gait is a small business in the defense and space industry that is run and owned by physicists and engineers that have worked together for decades. The site was built using Gatsby V2.
  categories:
    - Government
    - Science
    - Technology
  built_by: Jonathan Z. Fisher
  built_by_url: https://jonzfisher.com
- title: Sal's Pals
  main_url: https://www.sals-pals.net
  url: https://www.sals-pals.net
  featured: false
  description: >
    Sal's Pals is a professional dog walking and pet sitting service based in Westfield, NJ. New site built with gatsby v2.
  categories:
    - Business
- title: Zuyet Awarmatrip
  main_url: https://www.zuyetawarmatrip.com
  url: https://www.zuyetawarmatrip.com
  featured: false
  description: >
    Zuyet Awarmatrip is a subsidiary identity within the personal ecosystem of Zuyet Awarmatik, focusing on travel and photography.
  categories:
    - Travel
    - Photography
  built_by: Zuyet Awarmatik
- title: manuvel.be
  url: https://www.manuvel.be
  main_url: https://www.manuvel.be
  source_url: https://github.com/riencoertjens/manuvelsite
  description: >
    Cycling themed café coming this april in Sint Niklaas, Belgium. One page with funky css-grid and gatsby-image trickery!
  categories:
    - Food
  built_by: WEBhart
  built_by_url: https://www.web-hart.com
  featured: false
- title: WEBhart
  url: https://www.web-hart.com
  main_url: https://www.web-hart.com
  description: >
    Hi, I'm Rien (pronounced Reen) from Belgium but based in Girona, Spain. I'm an autodidact, committed to learning until the end of time.
  categories:
    - Portfolio
    - Design
    - Web Development
    - Freelance
  built_by: WEBhart
  built_by_url: https://www.web-hart.com
  featured: false
- title: nicdougall.com
  url: https://nicdougall.netlify.com/
  main_url: https://nicdougall.netlify.com/
  source_url: https://github.com/riencoertjens/nicdougall.com
  description: >
    Athlete website with Netlify CMS for blog content.
  categories:
    - Blog
  built_by: WEBhart
  built_by_url: https://www.web-hart.com
  featured: false
- title: Lebuin D'Haese
  url: https://www.lebuindhaese.be/
  main_url: https://www.lebuindhaese.be/
  description: >
    Artist portfolio website. Powered by a super simple Netlify CMS to easily add blog posts or new art pieces.
  categories:
    - Portfolio
    - Blog
  built_by: WEBhart
  built_by_url: https://www.web-hart.com
  featured: false
- title: Iefke Molenstra
  url: https://www.iefke.be/
  main_url: https://www.iefke.be/
  description: >
    Artist portfolio website. Powered by a super simple Netlify CMS to easily add blog posts or new art pieces.
  categories:
    - Portfolio
    - Blog
  built_by: WEBhart
  built_by_url: https://www.web-hart.com
  featured: false
- title: The Broomwagon
  url: https://www.thebroomwagongirona.com/
  main_url: https://www.thebroomwagongirona.com/
  description: >
    foodtruck style coffee by pro cyclist Robert Gesink. The site has a webshop with merchandise and coffee beans.
  categories:
    - E-commerce
  built_by: WEBhart
  built_by_url: https://www.web-hart.com
- title: Pella Windows and Doors
  main_url: https://www.pella.com
  url: https://www.pella.com
  featured: false
  description: >
    The Pella Corporation is a privately held window and door manufacturing
  categories:
    - Business
- title: tinney.dev
  url: https://tinney.dev
  main_url: https://tinney.dev
  source_url: https://github.com/cdtinney/tinney.dev
  description: >
    Personal portfolio/blog of Colin Tinney
  categories:
    - Blog
    - Portfolio
    - Open Source
  built_by: Colin Tinney
  built_by_url: https://tinney.dev
  featured: false
- title: Monkeywrench Books
  main_url: https://monkeywrenchbooks.org
  url: https://monkeywrenchbooks.org
  description: >
    Monkeywrench Books is an all-volunteer, collectively-run bookstore and event space in Austin, TX
  categories:
    - Business
    - Community
    - Education
  built_by: Monkeywrench Books
  built_by_url: https://monkeywrenchbooks.org
- title: DeepMay.io
  main_url: https://deepmay.io
  url: https://deepmay.io
  description: >
    DeepMay is an experimental new tech bootcamp in the mountains of North Carolina.
  categories:
    - Event
    - Community
    - Technology
    - Marketing
  built_by: DeepMay
  built_by_url: https://twitter.com/deepmay_io
  featured: false
- title: Liferay.Design
  main_url: https://liferay.design
  url: https://liferay.design
  source_url: https://github.com/liferay-design/liferay.design
  description: >
    Liferay.Design is home to some of the freshest open-source designers who love to share articles and other resources for the Design Community.
  categories:
    - Blog
    - Community
    - Design
    - Marketing
    - Open Source
    - Technology
    - User Experience
  built_by: Liferay Designers
  built_by_url: https://twitter.com/liferaydesign
  featured: false
- title: Front End Remote Jobs
  main_url: https://frontendremotejobs.com
  url: https://frontendremotejobs.com
  source_url: https://github.com/benjamingrobertson/remotefrontend
  description: >
    Front End Remote Jobs features fully remote jobs for front end developers.
  categories:
    - WordPress
    - Web Development
  built_by: Ben Robertson
  built_by_url: https://benrobertson.io
  featured: false
- title: Penrose Grand Del Mar
  main_url: https://penroseatthegrand.com
  url: https://penroseatthegrand.com
  description: >
    Penrose Grand Del Mar is a luxury housing project coming soon.
  categories:
    - Real Estate
    - Design
  built_by: Chase Ohlson
  built_by_url: https://chaseohlson.com
- title: JustGraphQL
  url: https://www.justgraphql.com/
  main_url: https://www.justgraphql.com/
  source_url: https://github.com/Novvum/justgraphql
  description: >
    JustGraphQL helps developers quickly search and filter through GraphQL resources, tools, and articles.
  categories:
    - Open Source
    - Web Development
    - Technology
  built_by: Novvum
  built_by_url: https://www.novvum.io/
  featured: false
- title: Peter Macinkovic Personal Blog
  url: https://peter.macinkovic.id.au/
  main_url: https://peter.macinkovic.id.au/
  source_url: https://github.com/inkovic/peter-macinkovic-static-site
  description: >
    Personal Website and Blog of e-commerce SEO Specialist and Digital Marketer Peter Macinkovic.
  categories:
    - SEO
    - Marketing
    - Blog
  featured: false
- title: NH Hydraulikzylinder
  main_url: https://nh-hydraulikzylinder.com
  url: https://nh-hydraulikzylinder.com
  description: >
    High quality & high performance hydraulic cylinders manufactured in Austria based on the clients requirements
  categories:
    - Business
  built_by: MangoART
  built_by_url: https://www.mangoart.at
  featured: false
- title: Frauennetzwerk Linz-Land
  main_url: https://frauennetzwerk-linzland.net
  url: https://frauennetzwerk-linzland.net
  description: >
    Homepage for the local women's association providing support to people in need offline and online (Livechat integration)
  categories:
    - Nonprofit
  built_by: MangoART
  built_by_url: https://www.mangoart.at
  featured: false
- title: Mein Traktor
  main_url: http://www.mein-traktor.at/
  url: http://www.mein-traktor.at/
  description: >
    Homepage of a the main importer of SAME and Lamborghini Tractors in Austria with customer support area
  categories:
    - Business
    - App
  built_by: MangoART
  built_by_url: https://www.mangoart.at
  featured: false
- title: Lamborghini Traktoren
  main_url: https://lamborghini-traktor.at
  url: https://lamborghini-traktor.at
  description: >
    Lamborghini Tractors - Landing page for the brand in Austria
  categories:
    - Business
  built_by: MangoART
  built_by_url: https://www.mangoart.at
  featured: false
- title: Holly Lodge Community Centre - Highgate, London
  main_url: https://www.hlcchl.org/
  url: https://www.hlcchl.org/
  source_url: https://github.com/eugelogic/hlcchl-gatsby
  description: >
    The Holly Lodge Community Centre - Highgate, London has a shiny new website built with Gatsby v2 that makes important contributions towards a faster, more secure and environmentally friendly web for everyone.
  categories:
    - Community
    - Event
    - Nonprofit
  built_by: Eugene Molari Developer
  built_by_url: https://twitter.com/EugeneMolari
  featured: false
- title: blackcater's blog
  url: https://www.blackcater.win
  main_url: https://www.blackcater.win
  source_url: https://github.com/blackcater/blog
  description: >
    Blog like Medium, for person and team.
  categories:
    - Blog
    - Web Development
  built_by: blackcater
  built_by_url: https://github.com/blackcater
  featured: false
- title: Kenneth Kwakye-Gyamfi Portfolio Site
  url: https://www.kwakye-gyamfi.com
  main_url: https://www.kwakye-gyamfi.com
  source_url: https://www.github.com/cross19xx/cross-site
  description: >
    Personal portfolio site for Kenneth Kwakye-Gyamfi, a mobile and web full stack applications developer currently based in Accra, Ghana.
  categories:
    - SEO
    - Web Development
    - Open Source
    - Portfolio
  featured: false
- title: Gareth Weaver
  url: https://www.garethweaver.com/
  main_url: https://www.garethweaver.com/
  source_url: https://github.com/garethweaver/public-site-react
  description: >
    A personal portfolio of a London based frontend developer built with Gatsby 2, Redux and Sass
  categories:
    - Portfolio
    - Web Development
  built_by: Gareth Weaver
  built_by_url: https://twitter.com/garethdweaver
  featured: false
- title: Mailjet
  url: https://dev.mailjet.com/
  main_url: https://dev.mailjet.com/
  description: >
    Mailjet is an easy-to-use all-in-one e-mail platform.
  categories:
    - API
    - Documentation
  featured: false
- title: Peintagone
  url: https://www.peintagone.be/
  main_url: https://www.peintagone.be/
  description: >
    Peintagone is a superior quality paint brand with Belgian tones.
  categories:
    - Portfolio
    - Gallery
  built_by: Sebastien Crepin
  built_by_url: https://github.com/opeah
  featured: false
- title: Let's Do Dish!
  url: https://letsdodish.com
  main_url: https://letsdodish.com
  description: >
    A new recipe site for people who enjoy cooking great food in their home kitchen. Find some great meal ideas! Let's do dish!
  categories:
    - Blog
    - Food
  built_by: Connerra
  featured: false
- title: AWS Amplify Community
  url: https://amplify.aws/community/
  main_url: https://amplify.aws/community/
  source_url: https://github.com/aws-amplify/community
  description: >
    Amplify Community is a hub for developers building fullstack serverless applications with Amplify to easily access content (such as events, blog posts, videos, sample projects, and tutorials) created by other members of the Amplify community.
  categories:
    - Blog
    - Directory
    - Education
    - Technology
  built_by: Nikhil Swaminathan
  built_by_url: https://github.com/swaminator
  featured: false
- title: Cal State Monterey Bay
  url: https://csumb.edu
  main_url: https://csumb.edu
  source_url: https://github.com/csumb/csumb-gatsby
  description: >
    A website for the entire campus of California State University, Monterey Bay.
  categories:
    - Education
    - Government
  built_by: CSUMB Web Team
  built_by_url: https://csumb.edu/web/team
  featured: false
- title: BestPricingPages.com
  url: https://bestpricingpages.com
  main_url: https://bestpricingpages.com
  source_url: https://github.com/jpvalery/pricingpages/
  description: >
    A repository of the best pricing pages by the best companies. Built in less than a week.
    Inspired by RGE and since pricingpages.xyz no longer exists, I felt such a resource was missing and could be helpful to many people.
  categories:
    - Business
    - Community
    - Entrepreneurship
    - Open Source
    - Technology
  built_by: Jp Valery
  built_by_url: https://jpvalery.me
  featured: false
- title: Lendo Austria
  url: https://lendo.at
  main_url: https://lendo.at
  description: >
    A Comparison site for best private loan offer from banks in Austria.
  categories:
    - Business
    - Finance
  built_by: Lendo developers
  featured: false
- title: Visual Cloud FX
  url: https://visualcloudfx.com
  main_url: https://visualcloudfx.com
  source_url: https://github.com/jjcav84/visualcloudfx
  description: >
    Basic static site built with MDBootstrap, React, and Gatsby
  categories:
    - Consulting
    - Portfolio
  built_by: Jacob Cavazos
  built_by_url: https://jacobcavazos.com
- title: Matthew Miller (Me4502)
  url: https://matthewmiller.dev
  main_url: https://matthewmiller.dev
  description: >
    The personal site, blog and portfolio of Matthew Miller (Me4502)
  categories:
    - Blog
    - Programming
    - Technology
    - Portfolio
  built_by: Matthew Miller
  featured: false
- title: Årets Kontor
  url: https://aretskontor.newst.se
  main_url: https://aretskontor.newst.se
  description: >
    A swedish competition for "office of the year" in sweden with a focus on design. Built with MDBootstrap and Gatsby.
  categories:
    - Real Estate
    - Marketing
  built_by: Victor Björklund
  built_by_url: https://victorbjorklund.com
  featured: false
- title: Kyma
  url: https://kyma-project.io
  main_url: https://kyma-project.io
  source_url: https://github.com/kyma-project/website
  description: >
    This website holds overview, blog and documentation for Kyma open source project that is a Kubernates based application extensibility framework.
  categories:
    - Documentation
    - Blog
    - Technology
    - Open Source
  built_by: Kyma developers
  built_by_url: https://twitter.com/kymaproject
  featured: false
- title: Verso
  main_url: https://verso.digital
  url: https://verso.digital
  description: >
    Verso is a creative technology studio based in Singapore. Site built with Gatsby and Netlify.
  categories:
    - Agency
    - Consulting
    - Design
    - Technology
  built_by: Verso
  built_by_url: https://verso.digital
  featured: false
- title: Camilo Holguin
  url: https://camiloholguin.me
  main_url: https://camiloholguin.me
  source_url: https://github.com/camiloholguin/gatsby-portfolio
  description: >
    Portfolio site using GatsbyJS and WordPress REST API.
  categories:
    - WordPress
    - Portfolio
    - Web Development
  built_by: Camilo Holguin
  built_by_url: https://camiloholguin.me
  featured: false
- title: Bennett Hardwick
  url: https://bennetthardwick.com
  main_url: https://bennetthardwick.com
  description: >
    The personal website and blog of Bennett Hardwick, an Australian software developer and human being.
  categories:
    - Blog
    - Programming
    - Technology
  source_url: https://github.com/bennetthardwick/website
  built_by: Bennett Hardwick
  built_by_url: https://bennetthardwick.com
  featured: false
- title: Kodingnesia
  url: https://kodingnesia.com/
  main_url: https://kodingnesia.com/
  description: >
    Kodingnesia is a place for learning programming & linux in Bahasa Indonesia.
  categories:
    - Blog
    - Programming
    - Technology
  built_by: Frisko Mayufid
  built_by_url: https://frisko.space
- title: ERS HCL Open Source Portal
  url: https://ers-hcl.github.io/
  main_url: https://ers-hcl.github.io/
  description: >
    Official site for ERS-HCL GitHub organizational site. This is a hybrid app with static and dynamic content, providing a details of the open source projects, initiatives, innovation ideas within ERS-HCL. It pulls data from various data sources including GitHub APIs, MDX based blog posts, excel files. It also hosts an ideas app that is based on Firebase.
  categories:
    - Open Source
    - Blog
    - Technology
    - Web Development
    - Community
    - Documentation
  source_url: https://github.com/ERS-HCL/gatsby-ershcl-app
  built_by: Tarun Kumar Sukhu
  built_by_url: https://github.com/tsukhu
- title: Ben Shi
  url: https://hbish.com/
  main_url: https://hbish.com/
  source_url: https://github.com/hbish/hbish.com
  description: >
    A personal website of Ben Shi, a technologist from Sydney, Australia.
  categories:
    - Blog
    - Programming
    - Technology
  built_by: Ben Shi
  built_by_url: https://hbish.com/
  featured: false
- title: Sandbox
  url: https://www.sandboxneu.com/
  main_url: https://www.sandboxneu.com/
  source_url: https://github.com/sandboxneu/sandboxneu.com
  description: >
    Official website of Sandbox, a Northeastern University student group that builds software for researchers.
  categories:
    - Marketing
  built_by: Sandbox at Northeastern
  built_by_url: https://github.com/sandboxneu/
  featured: false
- title: Accessible App
  main_url: https://accessible-app.com
  url: https://accessible-app.com
  source_url: https://github.com/accessible-app/accessible-app_com
  description: >
    Learn how to build inclusive web applications and Single Page Apps in modern JavaScript frameworks. This project collects strategies, links, patterns and plugins for React, Vue and Angular.
  categories:
    - Accessibility
    - Web Development
    - JavaScript
  built_by: Marcus Herrmann
  built_by_url: https://marcus.io
  featured: false
- title: PygmalionPolymorph
  url: https://pygmalionpolymorph.com
  main_url: https://pygmalionpolymorph.com
  source_url: https://github.com/PygmalionPolymorph/portfolio
  description: >
    Portfolio of artist, musician and developer PygmalionPolymorph.
  categories:
    - Portfolio
    - Gallery
    - Music
    - Photography
    - Web Development
  built_by: PygmalionPolymorph
  built_by_url: https://pygmalionpolymorph.com
  featured: false
- title: Gonzalo Nuñez Photographer
  main_url: https://www.gonzalonunez.com
  url: https://www.gonzalonunez.com
  description: >
    Website for Cancun based destination wedding photographer Gonzalo Nuñez. Site built with GatsbyJS, WordPress API and Netlify.
  categories:
    - Photography
    - Portfolio
    - WordPress
  built_by: Miguel Mayo
  built_by_url: https://www.miguelmayo.com
  featured: false
- title: Element 84
  main_url: https://www.element84.com
  url: https://www.element84.com
  description: >
    Element 84 is software engineering and design firm that helps companies and government agencies solve problems using remote sensing, life sciences, and transportation data in the cloud.
  categories:
    - Agency
    - Blog
    - Business
    - Consulting
    - Data
    - Design
    - Government
    - Portfolio
    - Programming
    - Science
    - Technology
    - User Experience
    - Web Development
- title: Raconteur Agency
  main_url: https://www.raconteur.net/agency
  url: https://www.raconteur.net/agency
  description: >
    Raconteur Agency is a London-based content marketing agency for B2B brands. We have rebuilt their site with Gatsby v2 using their existing WordPress backend as the data source. By switching from WordPress to GatsbyJS we have achieved a 200%+ improvement in page load times and went from a Lighthouse performance score of 49 to 100.
  categories:
    - Agency
    - Marketing
    - WordPress
  built_by: Jacob Herper
  built_by_url: https://herper.io
  featured: false
- title: Purple11
  main_url: https://purple11.com/
  url: https://purple11.com/
  description: >
    Purple11 is a site for photography and photo retouching tips and tricks.
  categories:
    - Blog
    - Photography
  built_by: Sébastien Noël
  built_by_url: https://blkfuel.com/
  featured: false
- title: PerfReviews
  main_url: https://perf.reviews/
  url: https://perf.reviews/
  source_url: https://github.com/PerfReviews/PerfReviews
  description: >
    The best content about web performance in spanish language.
  categories:
    - Web Development
  built_by: Joan León & José M. Pérez
  built_by_url: https://perf.reviews/nosotros/
  featured: false
- title: Un Backend - Blog
  main_url: https://www.unbackend.pro/
  url: https://www.unbackend.pro/
  description: >
    The personal website and blog of Camilo Ramírez, a backend developer :).
  categories:
    - Blog
    - Programming
    - Technology
  source_url: https://github.com/camilortte/camilortte.github.com
  built_by: Camilo Ramírez
  built_by_url: https://www.unbackend.pro/about
  featured: false
- title: Hitesh Vaghasiya
  main_url: https://hiteshvaghasiya.com/
  url: https://hiteshvaghasiya.com/
  description: >
    This is Hitesh Vaghasiya's blog. This blog is help you an E-Commerce like Magento, Shopify, and BigCommerce.
  categories:
    - Blog
    - Programming
    - Technology
    - Web Development
  built_by: Hitesh Vaghasiya
  built_by_url: https://hiteshvaghasiya.com/
  featured: false
- title: Aditus
  main_url: https://www.aditus.io
  url: https://www.aditus.io
  description: >
    Aditus is the accessibility tool for your team. We help teams build accessible websites and products.
  categories:
    - Accessibility
    - Education
  built_by: Aditus
  built_by_url: https://www.aditus.io
  featured: false
- title: Ultra Config
  main_url: https://ultraconfig.com.au/
  url: https://ultraconfig.com.au/ultra-config-generator/
  description: >
    Ultra Config Generator is a software application for Network Engineers to efficiently manage their network infrastructure.
  categories:
    - Blog
    - Technology
  built_by: Ultra Config
  built_by_url: https://ultraconfig.com.au/
  featured: false
- title: Malice
  main_url: https://malice.fr/
  url: https://malice.fr/
  description: >
    Malice is a cyber-training  platform for learning, validating and improving security related skills through simulated scenarios and challenges.
  categories:
    - Security
    - Technology
  built_by: Sysdream
  built_by_url: https://sysdream.com/
  featured: false
- title: Nash
  main_url: https://nash.io/
  url: https://nash.io/
  description: >
    Nash is a decentralized platform for trading, payment and other financial services. Our goal is to bring distributed finance to everyone by making blockchain technology fast and easy to use. We employ an off-chain engine to match trades rapidly, but never take control of customers’ assets. Our intuitive interface offers easy access to a range of trading, payment and investment functions.
  categories:
    - Portfolio
    - Security
    - Technology
  built_by: Andrej Gajdos
  built_by_url: https://andrejgajdos.com/
  featured: false
- title: Axel Fuhrmann
  url: https://axelfuhrmann.com
  main_url: https://axelfuhrmann.com
  source_url: https://github.com/afuh/axelfuhrmann.com
  description: >
    Personal portfolio.
  categories:
    - Portfolio
    - Freelance
    - Web Development
  featured: false
- title: Alaina Viau
  url: https://www.alainaviau.com
  main_url: https://www.alainaviau.com
  description: >
    Official website of Canadian opera director, creator, and producer Alaina Viau. Site designed by Stephen Bell.
  categories:
    - Portfolio
    - Music
  built_by: Michael Uloth
  built_by_url: https://www.michaeluloth.com
- title: Alison Moritz
  url: https://www.alisonmoritz.com
  main_url: https://www.alisonmoritz.com
  description: >
    Official website of American stage director Alison Moritz. Site designed by Stephen Bell.
  categories:
    - Portfolio
    - Music
  built_by: Michael Uloth
  built_by_url: https://www.michaeluloth.com
- title: Luke Secomb Digital
  url: https://lukesecomb.digital
  main_url: https://lukesecomb.digital
  source_url: https://github.com/lukethacoder/luke-secomb-simple
  description: >
    A simple portfolio site built using TypeScript, Markdown and React Spring.
  categories:
    - Portfolio
    - Web Development
  built_by: Luke Secomb
  built_by_url: https://lukesecomb.digital
  featured: false
- title: We are Brew
  url: https://www.wearebrew.co.uk
  main_url: https://www.wearebrew.co.uk
  description: >
    Official website for Brew, a Birmingham based Digital Marketing Agency.
  categories:
    - Portfolio
    - Web Development
    - Agency
    - Marketing
  built_by: Brew Digital
  built_by_url: https://www.wearebrew.co.uk
- title: Global City Data
  main_url: https://globalcitydata.com
  url: https://globalcitydata.com
  source_url: https://github.com/globalcitydata/globalcitydata
  description: >
    Global City Data is an open, easily browsable platform to showcase peer-reviewed urban datasets and models created by different research groups.
  categories:
    - Education
    - Open Source
  built_by: Rafi Barash
  built_by_url: https://rafibarash.com
  featured: false
- title: Submittable
  url: https://www.submittable.com
  main_url: https://www.submittable.com
  description: >
    Submissions made simple. Submittalbe is a cloud-based submissions manager that lets you accept, review, and make decisions on any kind of digital content.
  categories:
    - Technology
    - Marketing
  built_by: Genevieve Crow
  built_by_url: https://github.com/g-crow
- title: Appmantle
  main_url: https://appmantle.com
  url: https://appmantle.com
  description: >
    Appmantle is a new way of creating apps. A complete modern app that you build yourself quickly & easily, without programming knowledge.
  categories:
    - App
    - Marketing
    - Landing Page
    - Mobile Development
    - Technology
  built_by: Appmantle
  built_by_url: https://appmantle.com
  featured: false
- title: Acto
  main_url: https://www.acto.dk/
  url: https://www.acto.dk/
  description: >
    Tomorrows solutions - today. Acto is an innovative software engineering company, providing your business with high-quality, scalable and maintainable software solutions, to make your business shine.
  categories:
    - Agency
    - Technology
    - Web Development
    - Mobile Development
  built_by: Acto
  built_by_url: https://www.acto.dk/
- title: Gatsby GitHub Stats
  url: https://gatsby-github-stats.netlify.com
  main_url: https://gatsby-github-stats.netlify.com
  source_url: https://github.com/lannonbr/gatsby-github-stats/
  description: >
    Statistics Dashboard for Gatsby GitHub repository
  categories:
    - Data
  built_by: Benjamin Lannon
  built_by_url: https://lannonbr.com
  featured: false
- title: Graphic Intuitions
  url: https://www.graphicintuitions.com/
  main_url: https://www.graphicintuitions.com/
  description: >
    Digital marketing agency located in Morris, Manitoba.
  categories:
    - Agency
    - Web Development
    - Marketing
  featured: false
- title: Smooper
  url: https://www.smooper.com/
  main_url: https://www.smooper.com/
  description: >
    We connect you with digital marketing experts for 1 on 1 consultation sessions
  categories:
    - Marketing
    - Directory
  featured: false
- title: Lesley Barber
  url: https://www.lesleybarber.com/
  main_url: https://www.lesleybarber.com/
  description: >
    Official website of Canadian film composer Lesley Barber.
  categories:
    - Portfolio
    - Music
  built_by: Michael Uloth
  built_by_url: https://www.michaeluloth.com
- title: Timeline of Terror
  main_url: https://timelineofterror.org/
  url: https://timelineofterror.org/
  source_url: https://github.com/Symbitic/timeline-of-terror
  description: >
    Complete guide to the events of September 11, 2001.
  categories:
    - Directory
    - Government
  built_by: Alex Shaw
  built_by_url: https://github.com/Symbitic/
  featured: false
- title: Pill Club
  url: https://thepillclub.com
  main_url: https://thepillclub.com
  description: >
    Zero Copay With Insurance + Free Shipping + Bonus Gifts + Online Delivery – Birth Control Delivery and Prescription
  categories:
    - Marketing
    - Healthcare
  built_by: Pill Club
  built_by_url: https://thepillclub.com
- title: myweekinjs
  url: https://www.myweekinjs.com/
  main_url: https://www.myweekinjs.com/
  source_url: https://github.com/myweekinjs/public-website
  description: >
    Challenge to create and/or learn something new in JavaScript each week.
  categories:
    - Blog
  built_by: Adriaan Janse van Rensburg
  built_by_url: https://github.com/HurricaneInteractive/
  featured: false
- title: The Edit Suite
  main_url: https://www.theeditsuite.com.au/
  url: https://www.theeditsuite.com.au/
  source_url: https://thriveweb.com.au/portfolio/the-edit-suite/
  description: >-
    The Edit Suite is an award winning video production and photography company based out of our Mermaid Beach studio on the Gold Coast of Australia but we also have the ability to work mobile from any location.
  categories:
    - Photography
    - Marketing
  built_by: Thrive Team - Gold Coast
  built_by_url: https://thriveweb.com.au/
  featured: false
- title: CarineRoitfeld
  main_url: https://www.carineroitfeld.com/
  url: https://www.carineroitfeld.com/
  description: >
    Online shop for Carine Roitfeld parfume
  categories:
    - E-commerce
  built_by: Ask Phill
  built_by_url: https://askphill.com
- title: EngineHub.org
  url: https://enginehub.org
  main_url: https://enginehub.org
  source_url: https://github.com/EngineHub/enginehub-website
  description: >
    The landing pages for EngineHub, the organisation behind WorldEdit, WorldGuard, CraftBook, and more
  categories:
    - Landing Page
    - Technology
    - Open Source
  built_by: Matthew Miller
  built_by_url: https://matthewmiller.dev
- title: Goulburn Physiotherapy
  url: https://www.goulburnphysiotherapy.com.au/
  main_url: https://www.goulburnphysiotherapy.com.au/
  description: >
    Goulburn Physiotherapy is a leader in injury prevention, individual and community health, and workplace health solutions across Central Victoria.
  categories:
    - Blog
    - Healthcare
  built_by: KiwiSprout
  built_by_url: https://kiwisprout.nz/
  featured: false
- title: TomTom Traffic Index
  main_url: https://www.tomtom.com/en_gb/traffic-index/
  url: https://www.tomtom.com/en_gb/traffic-index/
  description: >
    The TomTom Traffic Index provides drivers, city planners, auto manufacturers and policy makers with unbiased statistics and information about congestion levels in 403 cities across 56 countries on 6 continents.
  categories:
    - Travel
    - Data
  built_by: TomTom
  built_by_url: https://tomtom.com
  featured: false
- title: PrintAWorld | A 3D Printing and Fabrication Company
  main_url: https://prtwd.com/
  url: https://prtwd.com/
  description: >
    PrintAWorld is a NYC based fabrication and manufacturing company that specializes in 3D printing, 3D scanning, CAD Design,
    laser cutting, and rapid prototyping. We help artists, agencies and engineers turn their ideas into its physical form.
  categories:
    - Business
  featured: false
- title: Glug-Infinite
  main_url: https://gluginfinite.github.io
  url: https://gluginfinite.github.io
  source_url: https://github.com/crstnmac/glug
  description: >
    This is a website built with Gatsby v2 that is deployed on GitHub using GitHub Pages and Netlify.
  categories:
    - Web Development
    - Blog
    - Portfolio
    - Agency
  built_by: Criston Macarenhas
  built_by_url: https://github.com/crstnmac
  featured: false
- title: The State of CSS Survey
  main_url: https://stateofcss.com/
  url: https://stateofcss.com/
  source_url: https://github.com/StateOfJS/state-of-css-2019
  description: >
    Annual CSS survey, brother of The State of JS Survey.
  categories:
    - Web Development
  built_by: Sacha Greif & Contribs
  built_by_url: https://github.com/StateOfJS
  featured: false
- title: Bytom Blockchain
  url: https://bytom.io/
  main_url: https://bytom.io/
  source_url: https://github.com/bytomlabs/bytom.io
  description: >
    Embrace the New Era of Bytom Blockchain
  categories:
    - Finance
    - Open Source
    - Technology
  built_by: Bytom Foundation
  built_by_url: https://bytom.io/
  featured: false
- title: Oerol Festival
  url: https://www.oerol.nl/nl/
  main_url: https://www.oerol.nl/en/
  description: >
    Oerol is a cultural festival on the island of Terschelling in the Netherlands that is held annually in June.
    The ten-day festival is focused on live, public theatre as well as music and visual arts.
  categories:
    - Event
    - Entertainment
  built_by: Oberon
  built_by_url: https://oberon.nl/
  featured: false
- title: Libra
  main_url: https://libra.org/
  url: https://libra.org/
  description: Libra's mission is to enable a simple global currency and financial infrastructure that empowers billions of people.
  featured: false
  categories:
    - Open Source
    - Technology
    - Finance
- title: Riffy Blog
  main_url: https://blog.rayriffy.com/
  url: https://blog.rayriffy.com/
  source_url: https://github.com/rayriffy/rayriffy-blog
  description: >
    Riffy Blog is async based beautiful highly maintainable site built by using Gatsby v2 with SEO optimized.
  categories:
    - Web Development
    - Blog
    - Open Source
    - Technology
    - Music
    - SEO
  built_by: Phumrapee Limpianchop
  built_by_url: https://rayriffy.com/
  featured: false
- title: The Coffee Collective
  url: https://coffeecollective.dk
  main_url: https://coffeecollective.dk
  description: >
    The Coffee Collective website is a JAM-stack based, multilingual, multi currency website/shop selling coffee, related products and subscriptions.
  categories:
    - E-commerce
    - Food
  built_by: Remotely (Anders Hallundbæk)
  built_by_url: https://remotely.dk
  featured: false
- title: Leadership Development International
  url: https://ldi.global
  main_url: https://ldi.global
  description: >
    A DatoCMS-backed site for an education and training company based in the US, China and the UAE.
  categories:
    - Education
    - Nonprofit
  built_by: Grant Holle
  built_by_url: https://grantholle.com
  featured: false
- title: Canvas 1839
  main_url: https://www.canvas1839.com/
  url: https://www.canvas1839.com/
  description: >-
    Online store for Canvas 1839 products, including pharmacological-grade CBD oil and relief cream.
  categories:
    - E-commerce
    - Marketing
  built_by: Corey Ward
  built_by_url: http://www.coreyward.me/
- title: Sparkle Stories
  main_url: https://app.sparklestories.com/
  url: https://app.sparklestories.com/
  description: >-
    Sparkle Stories is a streaming audio platform for children with over 1,200 original audio stories.
  categories:
    - App
    - Education
  built_by: Corey Ward
  built_by_url: http://www.coreyward.me/
- title: nehalist.io
  main_url: https://nehalist.io
  url: https://nehalist.io
  description: >
    nehalist.io is a blog about software development, technology and all that kind of geeky stuff.
  categories:
    - Blog
    - Web Development
    - Open Source
  built_by: Kevin Hirczy
  built_by_url: https://nehalist.io
  featured: false
- title: March and Ash
  main_url: https://marchandash.com/
  url: https://marchandash.com/
  description: >-
    March and Ash is a customer-focused, licensed cannabis dispensary located in Mission Valley.
  categories:
    - E-commerce
    - Business
    - Blog
  built_by: Blueyellow
  built_by_url: https://blueyellow.io/
  featured: false
- title: T Two Industries
  description: >
    T Two Industries is a manufacturing company specializing in building custom truck decks, truck bodies, and trailers.
  main_url: https://www.ttwo.ca
  url: https://www.ttwo.ca
  categories:
    - Business
  built_by: https://www.t2.ca
  built_by_url: https://www.t2.ca
  featured: false
- title: Cali's Finest Landscaping
  url: https://www.calisfinestlandscaping.com/
  main_url: https://www.calisfinestlandscaping.com/
  description: >
    A team of hard-working, quality-obsessed landscaping professionals looking to take dreams and transform them into reality.
  categories:
    - Business
  built_by: David Krasniy
  built_by_url: http://dkrasniy.com
  featured: false
- title: Vazco
  url: https://www.vazco.eu
  main_url: https://www.vazco.eu
  description: >
    Vazco works for clients from all around the world in future-proof technologies and help them build better products.
  categories:
    - Agency
    - Web Development
    - Blog
    - Business
    - Technology
  built_by: Vazco
  built_by_url: https://www.vazco.eu
  featured: false
- title: Major League Eating
  main_url: https://majorleagueeating.com
  url: https://majorleagueeating.com
  description: >
    Major League Eating is the professional competitive eating organization that runs the Nathan’s Famous Coney Island Hot Dog eating contest on July 4th, among other eating events.
  categories:
    - Entertainment
    - Sports
  built_by: Carmen Cincotti
  built_by_url: https://github.com/ccincotti3
  featured: false
- title: APIs You Won't Hate
  url: https://apisyouwonthate.com/blog
  main_url: https://apisyouwonthate.com
  source_url: https://github.com/apisyouwonthate/apisyouwonthate.com
  description: >
    API development is a topic very close to our hearts. APIs You Won't Hate is a team and community dedicated to learning, writing, sharing ideas and bettering understanding of API practices. Together we can eradicate APIs we hate.
  categories:
    - Blog
    - Education
    - E-commerce
    - API
    - Community
    - Learning
    - Open Source
    - Technology
    - Web Development
  built_by: Mike Bifulco
  built_by_url: https://github.com/mbifulco
  featured: false
- title: Sankarsan Kampa
  main_url: https://traction.one
  url: https://traction.one
  description: Full time programmer, part time gamer, exploring the details of programmable systems and how to stretch their capabilities.
  featured: false
  categories:
    - Portfolio
    - Freelance
- title: AwesomeDocs
  main_url: https://awesomedocs.traction.one/
  url: https://awesomedocs.traction.one/install
  source_url: https://github.com/AwesomeDocs/website
  description: An awesome documentation website generator!
  featured: false
  categories:
    - Open Source
    - Web Development
    - Technology
    - Documentation
  built_by: Sankarsan Kampa
  built_by_url: https://traction.one
- title: Prism Programming Language
  main_url: https://prism.traction.one/
  url: https://prism.traction.one/
  source_url: https://github.com/PrismLang/website
  description: Interpreted, high-level, programming language.
  featured: false
  categories:
    - Programming
    - Open Source
    - Technology
    - Documentation
  built_by: Sankarsan Kampa
  built_by_url: https://traction.one
- title: Arnondora
  main_url: https://arnondora.in.th/
  url: https://arnondora.in.th/
  source_url: https://github.com/arnondora/arnondoraBlog
  description: Arnondora is a personal blog by Arnon Puitrakul
  categories:
    - Blog
    - Programming
    - Technology
  built_by: Arnon Puitrakul
  built_by_url: https://arnondora.in.th/
  featured: false
- title: KingsDesign
  url: https://www.kingsdesign.com.au/
  main_url: https://www.kingsdesign.com.au/
  description: KingsDesign is a Hobart based web design and development company. KingsDesign creates, designs, measures and improves web based solutions for businesses and organisations across Australia.
  categories:
    - Agency
    - Technology
    - Portfolio
    - Consulting
    - User Experience
  built_by: KingsDesign
  built_by_url: https://www.kingsdesign.com.au
- title: EasyFloh | Easy Flows for all
  url: https://www.easyfloh.com
  main_url: https://www.easyfloh.com
  description: >
    EasyFloh is for creating simple flows for your organisation. An organisation
    can design own flows with own stages.
  categories:
    - Business
    - Landing Page
  built_by: Vikram Aroskar
  built_by_url: https://medium.com/@vikramaroskar
  featured: false
- title: Home Alarm Report
  url: https://homealarmreport.com/
  main_url: https://homealarmreport.com/
  description: >
    Home Alarm Report is dedicated to helping consumers make informed decisions
    about home security solutions. The site was easily migrated from a legacy WordPress
    installation and the dev team chose Gatsby for its site speed and SEO capabilities.
  categories:
    - Blog
    - Business
    - SEO
    - Technology
  built_by: Centerfield Media
  built_by_url: https://www.centerfield.com
- title: Just | FX for treasurers
  url: https://www.gojust.com
  main_url: https://www.gojust.com
  description: >
    Just provides a single centralized view of FX for corporate treasurers. See interbank market prices, and access transaction cost analysis.
  categories:
    - Finance
    - Technology
  built_by: Bejamas
  built_by_url: https://bejamas.io/
  featured: false
- title: Bureau for Good | Nonprofit branding, web and print communications
  url: https://www.bureauforgood.com
  main_url: https://www.bureauforgood.com
  description: >
    Bureau for Good helps nonprofits explain why they matter across digital & print media. Bureau for Good crafts purpose-driven identities, websites & print materials for changemakers.
  categories:
    - Nonprofit
    - Agency
    - Design
  built_by: Bejamas
  built_by_url: https://bejamas.io/
  featured: false
- title: Atelier Cartier Blumen
  url: https://www.ateliercartier.ch
  main_url: https://www.ateliercartier.ch
  description: >
    Im schönen Kreis 6 in Zürich kreiert Nicole Cartier Blumenkompositionen anhand Charaktereigenschaften oder Geschichten zur Person an. Für wen ist Dein Blumenstrauss gedacht? Einzigartige Floristik Blumensträusse, Blumenabos, Events, Shootings. Site designed by https://www.stolfo.co
  categories:
    - E-commerce
    - Design
  built_by: Bejamas
  built_by_url: https://bejamas.io/
  featured: false
- title: Veronym – Cloud Security Service Provider
  url: https://www.veronym.com
  main_url: https://www.veronym.com
  description: >
    Veronym is securing your digital transformation. A comprehensive Internet security solution for business. Stay safe no matter how, where and when you connect.
  categories:
    - Security
    - Technology
    - Business
  built_by: Bejamas
  built_by_url: https://bejamas.io/
  featured: false
- title: Devahoy
  url: https://devahoy.com/
  main_url: https://devahoy.com/
  description: >
    Devahoy is a personal blog written in Thai about software development.
  categories:
    - Blog
    - Programming
  built_by: Chai Phonbopit
  built_by_url: https://github.com/phonbopit
  featured: false
- title: Venus Lover
  url: https://venuslover.com
  main_url: https://venuslover.com
  description: >
    Venus Lover is a mobile app for iOS and Android so you can read your daily horoscope and have your natal chart, including the interpretation of the ascendant, planets, houses and aspects.
  categories:
    - App
    - Consulting
    - Education
    - Landing Page
- title: Write/Speak/Code
  url: https://www.writespeakcode.com/
  main_url: https://www.writespeakcode.com/
  description: >
    Write/Speak/Code is a non-profit on a mission to promote the visibility and leadership of technologists with marginalized genders through peer-led professional development.
  categories:
    - Community
    - Nonprofit
    - Open Source
    - Conference
  built_by: Nicola B.
  built_by_url: https://www.linkedin.com/in/nicola-b/
  featured: false
- title: Daniel Spajic
  url: https://danieljs.tech/
  main_url: https://danieljs.tech/
  description: >
    Passionate front-end developer with a deep, yet diverse skillset.
  categories:
    - Portfolio
    - Programming
    - Freelance
  built_by: Daniel Spajic
  featured: false
- title: Cosmotory
  url: https://cosmotory.netlify.com/
  main_url: https://cosmotory.netlify.com/
  description: >
    This is the educational blog containing various courses,learning materials from various authors from all over the world.
  categories:
    - Blog
    - Community
    - Nonprofit
    - Open Source
    - Education
  built_by: Hanishraj B Rao.
  built_by_url: https://hanishrao.netlify.com/
  featured: false
- title: Armorblox | Security Powered by Understanding
  url: https://www.armorblox.com
  main_url: https://www.armorblox.com
  description: >
    Armorblox is a venture-backed stealth cybersecurity startup, on a mission to build a game-changing enterprise security platform.
  categories:
    - Security
    - Technology
    - Business
  built_by: Bejamas
  built_by_url: https://bejamas.io
  featured: false
- title: Mojo
  url: https://www.mojo.is
  main_url: https://www.mojo.is/
  description: >
    We help companies create beautiful digital experiences
  categories:
    - Agency
    - Technology
    - Consulting
    - User Experience
    - Web Development
  featured: false
- title: Marcel Hauri
  url: https://marcelhauri.ch/
  main_url: https://marcelhauri.ch/
  description: >
    Marcel Hauri is an award-winning Magento developer and e-commerce specialist.
  categories:
    - Portfolio
    - Blog
    - Programming
    - Community
    - Open Source
    - E-commerce
  built_by: Marcel Hauri
  built_by_url: https://marcelhauri.ch
  featured: false
- title: Projektmanagementblog
  url: https://www.projektmanagementblog.de
  main_url: https://www.projektmanagementblog.de/
  source_url: https://github.com/StephanWeinhold/pmblog
  description: >
    Thoughts about modern project management. Built with Gatsby and Tachyons, based on Advanced Starter.
  categories:
    - Blog
  built_by: Stephan Weinhold
  built_by_url: https://stephanweinhold.com/
  featured: false
- title: Anthony Boyd Graphics
  url: https://www.anthonyboyd.graphics/
  main_url: https://www.anthonyboyd.graphics/
  description: >
    Free Graphic Design Resources by Anthony Boyd
  categories:
    - Portfolio
  built_by: Anthony Boyd
  built_by_url: https://www.anthonyboyd.com/
  featured: false
- title: Relocation Hero
  url: https://relocationhero.com
  main_url: https://relocationhero.com
  description: >
    Blog with FAQs related to Germany relocation. Built with Gatsby.
  categories:
    - Blog
    - Consulting
    - Community
  featured: false
- title: Zoe Rodriguez
  url: https://zoerodrgz.com
  main_url: https://zoerodrgz.com
  description: >
    Portfolio for Los Angeles-based designer Zoe Rodriguez. Built with Gatsby.
  categories:
    - Portfolio
    - Design
  built_by: Chase Ohlson
  built_by_url: https://chaseohlson.com
  featured: false
- title: TriActive USA
  url: https://triactiveusa.com
  main_url: https://triactiveusa.com
  description: >
    Website and blog for TriActive USA. Built with Gatsby.
  categories:
    - Landing Page
    - Business
  built_by: Chase Ohlson
  built_by_url: https://chaseohlson.com
- title: LaunchDarkly
  url: https://launchdarkly.com/
  main_url: https://launchdarkly.com/
  description: >
    LaunchDarkly is the feature management platform that software teams use to build better software, faster.
  categories:
    - Technology
    - Marketing
  built_by: LaunchDarkly
  built_by_url: https://launchdarkly.com/
  featured: false
- title: Arpit Goyal
  url: https://arpitgoyal.com
  main_url: https://arpitgoyal.com
  source_url: https://github.com/92arpitgoyal/ag-blog
  description: >
    Blog and portfolio website of a Front-end Developer turned Product Manager.
  categories:
    - Blog
    - Portfolio
    - Technology
    - User Experience
  built_by: Arpit Goyal
  built_by_url: https://twitter.com/_arpitgoyal
  featured: false
- title: Portfolio of Cole Townsend
  url: https://twnsnd.co
  main_url: https://twnsnd.co
  description: Portfolio of Cole Townsend, Product Designer
  categories:
    - Portfolio
    - User Experience
    - Web Development
    - Design
  built_by: Cole Townsend
  built_by_url: https://twitter.com/twnsndco
- title: Jana Desomer
  url: https://www.janadesomer.be/
  main_url: https://www.janadesomer.be/
  description: >
    I'm Jana, a digital product designer with coding skills, based in Belgium
  categories:
    - Portfolio
  built_by: Jana Desomer Designer/Developer
  built_by_url: https://www.janadesomer.be/
  featured: false
- title: Carbon8 Regenerative Agriculture
  url: https://www.carbon8.org.au/
  main_url: https://www.carbon8.org.au/
  description: >
    Carbon8 is a Not for Profit charity that supports Aussie farmers to transition to regenerative agriculture practices and rebuild the carbon (organic matter) in their soil from 1% to 8%.
  categories:
    - Nonprofit
    - E-commerce
  built_by: Little & Big
  built_by_url: https://www.littleandbig.com.au/
  featured: false
- title: Reactgo blog
  url: https://reactgo.com/
  main_url: https://reactgo.com/
  description: >
    It provides tutorials & articles about modern open source web technologies such as react,vuejs and gatsby.
  categories:
    - Blog
    - Education
    - Programming
    - Web Development
  built_by: Sai gowtham
  built_by_url: https://twitter.com/saigowthamr
  featured: false
- title: City Springs
  url: https://citysprings.com/
  main_url: https://citysprings.com/
  description: >
    Sandy Springs is a city built on creative thinking and determination. They captured a bold vision for a unified platform to bring together new and existing information systems. To get there, the Sandy Springs communications team partnered with Mediacurrent on a new Drupal 8 decoupled platform architecture with a Gatsbyjs front end to power both the City Springs website and its digital signage network. Now, the Sandy Springs team can create content once and publish it everywhere.
  categories:
    - Community
    - Government
  built_by: Mediacurrent
  built_by_url: https://www.mediacurrent.com
  featured: false
- title: Behalf
  url: https://www.behalf.no/
  main_url: https://www.behalf.no/
  description: >
    Behalf is Norwegian based digital design agency.
  categories:
    - Agency
    - Portfolio
    - Business
    - Consulting
    - Design
    - Design System
    - Marketing
    - Web Development
    - User Experience
  built_by: Behalf
  built_by_url: https://www.behalf.no/
  featured: false
- title: Saxenhammer & Co.
  url: https://saxenhammer-co.com/
  main_url: https://saxenhammer-co.com/
  description: >
    Saxenhammer & Co. is a leading boutique investment bank in Continental Europe. The firm’s strong track record is comprised of the execution of 200 successful transactions across all major industries.
  categories:
    - Consulting
    - Finance
    - Business
  built_by: Axel Fuhrmann
  built_by_url: https://axelfuhrmann.com/
  featured: false
- title: UltronEle
  url: http://ultronele.com
  main_url: https://runbytech.github.io/ueofcweb/
  source_url: https://github.com/runbytech/ueofcweb
  description: >
    UltronEle is a light, fast, simple yet interesting serverless e-learning CMS based on GatsbyJS. It aims to provide a easy-use product for tutors, teachers, instructors from all kinks of fields with near-zero efforts to setup their own authoring tool and content publish website.
  categories:
    - Education
    - Consulting
    - Landing Page
    - Web Development
    - Open Source
    - Learning
  built_by: RunbyTech
  built_by_url: http://runbytech.co
  featured: false
- title: Nick Selvaggio
  url: https://nickgs.com/
  main_url: https://nickgs.com/
  description: >
    The personal website of Nick Selvaggio. Long Island based web developer, teacher, and technologist.
  categories:
    - Consulting
    - Programming
    - Web Development
  featured: false
- title: Free & Open Source Gatsby Themes by LekoArts
  main_url: https://themes.lekoarts.de
  url: https://themes.lekoarts.de
  source_url: https://github.com/LekoArts/gatsby-themes/tree/master/www
  built_by: LekoArts
  built_by_url: https://github.com/LekoArts
  description: >-
    Get high-quality and customizable Gatsby themes to quickly bootstrap your website! Choose from many professionally created and impressive designs with a wide variety of features and customization options. Use Gatsby Themes to take your project to the next level and let you and your customers take advantage of the many benefits Gatsby has to offer.
  categories:
    - Open Source
    - Directory
    - Marketing
    - Landing Page
  featured: false
- title: Lars Roettig
  url: https://larsroettig.dev/
  main_url: https://larsroettig.dev/
  description: >
    Lars Roettig is a Magento Maintainer and e-commerce specialist. On his Blog, he writes Software Architecture and Magento Development.
  categories:
    - Portfolio
    - Blog
    - Programming
    - Community
    - Open Source
    - E-commerce
  built_by: Lars Roettig
  built_by_url: https://larsroettig.dev/
  featured: false
- title: Cade Kynaston
  url: https://cade.codes
  main_url: https://cade.codes
  source_url: https://github.com/cadekynaston/gatsby-portfolio
  description: >
    Cade Kynaston's Portfolio
  categories:
    - Portfolio
  built_by: Cade Kynaston
  built_by_url: https://github.com/cadekynaston
  featured: false
- title: Growable Meetups
  url: https://www.growable.io/
  main_url: https://www.growable.io/
  description: >
    Growable - Events to Accelerate your career in Tech. Made with <3 with Gatsby, React & Netlify by Talent Point in London.
  categories:
    - Event
    - Technology
    - Education
    - Community
    - Conference
  built_by: Talent Point
  built_by_url: https://github.com/talent-point/
  featured: false
- title: Fantastic Metropolis
  main_url: https://fantasticmetropolis.com
  url: https://fantasticmetropolis.com
  description: >
    Fantastic Metropolis ran between 2001 and 2006, highlighting the potential of literary science fiction and fantasy.
  categories:
    - Entertainment
  built_by: Luis Rodrigues
  built_by_url: https://goblindegook.com
  featured: false
- title: Simon Koelewijn
  main_url: https://simonkoelewijn.nl
  url: https://simonkoelewijn.nl
  description: >
    Personal blog of Simon Koelewijn, where he blogs about UX, analytics and web development (in Dutch). Made awesome and fast by using Gatsby 2.x (naturally) and gratefully using Netlify and Netlify CMS.
  categories:
    - Freelance
    - Blog
    - Web Development
    - User Experience
  built_by: Simon Koelewijn
  built_by_url: https://simonkoelewijn.nl
  featured: false
- title: Frankly Steve
  url: https://www.franklysteve.com/
  main_url: https://www.franklysteve.com/
  description: >
    Wedding photography with all the hugs, tears, kisses, smiles, laughter, banter, kids up trees, friends in hedges.
  categories:
    - Photography
    - Portfolio
  built_by: Little & Big
  built_by_url: https://www.littleandbig.com.au/
  featured: false
- title: Eventos orellana
  description: >-
    We are a company dedicated to providing personalized and professional advice
    for the elaboration and coordination of social and business events.
  main_url: https://eventosorellana.com/
  url: https://eventosorellana.com/
  featured: false
  categories:
    - Gallery
  built_by: Ramón Chancay
  built_by_url: https://ramonchancay.me/
- title: DIA Supermercados
  main_url: https://dia.com.br
  url: https://dia.com.br
  description: >-
    Brazilian retailer subsidiary, with more than 1,100 stores in Brazil, focusing on low prices and exclusive DIA Products.
  categories:
    - Business
  built_by: CloudDog
  built_by_url: https://clouddog.com.br
  featured: false
- title: AntdSite
  main_url: https://antdsite.yvescoding.org
  url: https://antdsite.yvescoding.org
  description: >-
    A static docs generator based on Ant Design and GatsbyJs.
  categories:
    - Documentation
  built_by: Yves Wang
  built_by_url: https://antdsite.yvescoding.org
- title: AntV
  main_url: https://antv.vision
  url: https://antv.vision
  description: >-
    AntV is a new generation of data visualization technique from Ant Financial
  categories:
    - Documentation
  built_by: afc163
  built_by_url: https://github.com/afc163
- title: ReactStudy Blog
  url: https://elated-lewin-51cf0d.netlify.com
  main_url: https://elated-lewin-51cf0d.netlify.com
  description: >
    Belong to your own blog by gatsby
  categories:
    - Blog
  built_by: 97thjingba
  built_by_url: https://github.com/97thjingba
  featured: false
- title: George
  main_url: https://kind-mestorf-5a2bc0.netlify.com
  url: https://kind-mestorf-5a2bc0.netlify.com
  description: >
    shiny new web built with Gatsby
  categories:
    - Blog
    - Portfolio
    - Gallery
    - Landing Page
    - Design
    - Web Development
    - Open Source
    - Science
  built_by: George Davituri
  featured: false

- title: CEO amp
  main_url: https://www.ceoamp.com
  url: https://www.ceoamp.com
  description: >
    CEO amp is an executive training programme to amplify a CEO's voice in the media. This site was built with Gatsby v2, Styled-Components, TypeScript and React Spring.
  categories:
    - Consulting
    - Entrepreneurship
    - Marketing
    - Landing Page
  built_by: Jacob Herper
  built_by_url: https://herper.io
  featured: false
- title: QuantumBlack
  main_url: https://www.quantumblack.com/
  url: https://www.quantumblack.com/
  description: >
    We help companies use data to make distinctive, sustainable and significant improvements to their performance.
  categories:
    - Technology
    - Consulting
    - Data
    - Design
  built_by: Richard Westenra
  built_by_url: https://www.richardwestenra.com/
  featured: false
- title: Coffeeshop Creative
  url: https://www.coffeeshopcreative.ca
  main_url: https://www.coffeeshopcreative.ca
  description: >
    Marketing site for a Toronto web design and videography studio.
  categories:
    - Marketing
    - Agency
    - Design
    - Video
    - Web Development
  built_by: Michael Uloth
  built_by_url: https://www.michaeluloth.com
  featured: false
- title: Daily Hacker News
  url: https://dailyhn.com
  main_url: https://dailyhn.com
  description: >
    Daily Hacker News presents the top five stories from Hacker News daily.
  categories:
    - Entertainment
    - Design
    - Web Development
    - Technology
    - Science
  built_by: Joeri Smits
  built_by_url: https://joeri.dev
  featured: false
- title: Grüne Dresden
  main_url: https://ltw19dresden.de
  url: https://ltw19dresden.de
  description: >
    This site was built for the Green Party in Germany (Bündnis 90/Die Grünen) for their local election in Dresden, Saxony. The site was built with Gatsby v2 and Styled-Components.
  categories:
    - Government
    - Nonprofit
  built_by: Jacob Herper
  built_by_url: https://herper.io
- title: Mill3 Studio
  main_url: https://mill3.studio/en/
  url: https://mill3.studio/en/
  description: >
    Our agency specializes in the analysis, strategy and development of digital products.
  categories:
    - Agency
    - Portfolio
  built_by: Mill3
  built_by_url: https://mill3.studio/en/
  featured: false
- title: Zellement
  main_url: https://www.zellement.com
  url: https://www.zellement.com
  description: >
    Online portfolio of Dan Farrow from Nottingham, UK.
  categories:
    - Portfolio
  built_by: Zellement
  built_by_url: https://www.zellement.com
  featured: false
- title: Fullstack HQ
  url: https://fullstackhq.com/
  main_url: https://fullstackhq.com/
  description: >
    Get immediate access to a battle-tested team of designers and developers on a pay-as-you-go monthly subscription.
  categories:
    - Agency
    - Consulting
    - Freelance
    - Marketing
    - Portfolio
    - Web Development
    - App
    - Business
    - Design
    - JavaScript
    - Technology
    - User Experience
    - Web Development
    - E-commerce
    - WordPress
  built_by: Fullstack HQ
  built_by_url: https://fullstackhq.com/
  featured: false
- title: Cantas
  main_url: https://www.cantas.co.jp
  url: https://www.cantas.co.jp
  description: >
    Cantas is digital marketing company in Japan.
  categories:
    - Business
    - Agency
  built_by: Cantas
  built_by_url: https://www.cantas.co.jp
  featured: false
- title: Sheringham Shantymen
  main_url: https://www.shantymen.com/
  url: https://www.shantymen.com/
  description: >
    The Sheringham Shantymen are a sea shanty singing group that raise money for the RNLI in the UK.
  categories:
    - Music
    - Community
    - Entertainment
    - Nonprofit
  built_by: Zellement
  built_by_url: https://www.zellement.com/
  featured: false
- title: WP Spark
  main_url: https://wpspark.io/
  url: https://wpspark.io/
  description: >
    Create blazing fast website with WordPress and our Gatsby themes.
  categories:
    - Agency
    - Community
    - Blog
    - WordPress
  built_by: wpspark
  built_by_url: https://wpspark.io/
- title: Ronald Langeveld
  description: >
    Ronald Langeveld's blog and Web Development portfolio website.
  main_url: https://www.ronaldlangeveld.com
  url: https://www.ronaldlangeveld.com
  categories:
    - Blog
    - Web Development
    - Freelance
    - Portfolio
    - Consulting
  featured: false
- title: Golfonaut
  description: >
    Golfonaut - Golf application for Apple Watch
  main_url: https://golfonaut.io
  url: https://golfonaut.io
  categories:
    - App
    - Sports
  featured: false
- title: Anton Sten - UX Lead/Design
  url: https://www.antonsten.com
  main_url: https://www.antonsten.com
  description: Anton Sten leads UX for design-driven companies.
  categories:
    - User Experience
    - Blog
    - Freelance
    - Portfolio
    - Consulting
    - Agency
    - Design
  featured: false
- title: Rashmi AP - Front-end Developer
  main_url: http://rashmiap.me
  url: http://rashmiap.me
  featured: false
  description: >
    Rashmi AP's Personal Portfolio Website
  source_url: https://github.com/rashmiap/personal-website-react
  categories:
    - Portfolio
    - Open Source
  built_by: Rashmi AP
  built_by_url: http://rashmiap.me
- title: OpenSourceRepos - Blogs for open source repositories
  main_url: https://opensourcerepos.com
  url: https://opensourcerepos.com
  featured: false
  description: >
    Open Source Repos is a blog site for explaining the architecture, code-walkthrough and key takeways for the GitHub repository. Out main aim to is to help more developers contribute to open source projects.
  source_url: https://github.com/opensourcerepos/blogs
  categories:
    - Open Source
    - Design
    - Design System
    - Blog
  built_by: OpenSourceRepos Team
  built_by_url: https://opensourcerepos.com
- title: Sheelah Brennan - Front-End/UX Engineer
  main_url: https://sheelahb.com
  url: https://sheelahb.com
  featured: false
  description: >
    Sheelah Brennan's web development blog
  categories:
    - Blog
    - Web Development
    - Design
    - Freelance
    - Portfolio
  built_by: Sheelah Brennan
- title: Delinx.Digital - Web and Mobile Development Agency based in Sofia, Bulgaria
  main_url: https://delinx.digital
  url: https://delinx.digital/solutions
  description: >
    Delinx.digital is a software development oriented digital agency based in Sofia, Bulgaria. We develop bespoke software solutions using  WordPress, WooCommerce, Shopify, e-commerce, React.js, Node.js, PHP, Laravel and many other technologies.
  categories:
    - Agency
    - Web Development
    - Design
    - E-commerce
    - WordPress
  featured: false
- title: Cameron Nuckols - Articles, Book Notes, and More
  main_url: https://nucks.co
  url: https://nucks.co
  description: >
    This site hosts all of Cameron Nuckols's writing on entrepreneurship, startups, money, fitness, self-education, and self-improvement.
  categories:
    - Blog
    - Entrepreneurship
    - Business
    - Productivity
    - Technology
    - Marketing
  featured: false
- title: Hayato KAJIYAMA - Portfolio
  main_url: https://hyakt.dev
  url: https://hyakt.dev
  source_url: https://github.com/hyakt/hyakt.github.io
  featured: false
  categories:
    - Portfolio
- title: Skirtcraft - Unisex Skirts with Large Pockets
  main_url: https://skirtcraft.com
  url: https://skirtcraft.com/products
  source_url: https://github.com/jqrn/skirtcraft-web
  description: >
    Skirtcraft sells unisex skirts with large pockets, made in the USA. Site built with TypeScript and styled-components, with Tumblr-sourced blog posts.
  categories:
    - E-commerce
    - Blog
  built_by: Joe Quarion
  built_by_url: https://github.com/jqrn
  featured: false
- title: Vermarc Sport
  main_url: https://www.vermarcsport.com/
  url: https://www.vermarcsport.com/
  description: >
    Vermarc Sport offers a wide range of cycle clothing, cycling jerseys, bib shorts, rain gear and accessories, as well for the summer, the mid-season (autumn / spring) and the winter.
  categories:
    - E-commerce
  built_by: BrikL
  built_by_url: https://github.com/Brikl
- title: Cole Ruche
  main_url: https://coleruche.com
  url: https://coleruche.com
  source_url: https://github.com/kingingcole/myblog
  description: >
    The personal website and blog for Emeruche "Cole" Ikenna, front-end web developer from Nigeria.
  categories:
    - Blog
    - Portfolio
  built_by: Emeruche "Cole" Ikenna
  built_by_url: https://twitter.com/cole_ruche
  featured: false
- title: Abhith Rajan - Coder, Blogger, Biker, Full Stack Developer
  main_url: https://www.abhith.net/
  url: https://www.abhith.net/
  source_url: https://github.com/Abhith/abhith.net
  description: >
    abhith.net is a portfolio website of Abhith Rajan, a full stack developer. Sharing blog posts, recommended videos, developer stories and services with the world through this site.
  categories:
    - Portfolio
    - Blog
    - Programming
    - Open Source
    - Technology
  built_by: Abhith Rajan
  built_by_url: https://github.com/Abhith
  featured: false
- title: Mr & Mrs Wilkinson
  url: https://thewilkinsons.netlify.com/
  main_url: https://thewilkinsons.netlify.com/
  source_url: https://github.com/davemullenjnr/the-wilkinsons
  description: >
    A one-page wedding photography showcase using Gatsby Image and featuring a lovely hero and intro section.
  categories:
    - Photography
  built_by: Dave Mullen Jnr
  built_by_url: https://davemullenjnr.co.uk
  featured: false
- title: Gopesh Gopinath - Full Stack JavaScript Developer
  url: https://www.gopeshgopinath.com
  main_url: https://www.gopeshgopinath.com
  source_url: https://github.com/GopeshMedayil/gopeshgopinath.com
  description: >
    Gopesh Gopinath's Personal Portfolio Website
  categories:
    - Portfolio
    - Open Source
  built_by: Gopesh Gopinath
  built_by_url: https://www.gopeshgopinath.com
  featured: false
- title: Misael Taveras - FrontEnd Developer
  url: https://taverasmisael.com
  main_url: https://taverasmisael.com
  source_url: https://github.com/taverasmisael/taverasmisael
  description: >
    Personal site and blogging about learning FrontEnd web development in spanish.
  categories:
    - Portfolio
    - Open Source
    - Blog
    - JavaScript
    - Web Development
  built_by: Misael Taveras
  built_by_url: https://taverasmisael.com
  featured: false
- title: Le Reacteur
  url: https://www.lereacteur.io/
  main_url: https://www.lereacteur.io/
  description: >
    Le Reacteur is the first coding bootcamp dedicated to web and mobile apps development (iOS/Android). We offer intensive sessions to train students in a short time (10 weeks). Our goal is to pass on to our students in less than 3 months what they would have learned in 2 years. To achieve this ambitious challenge, our training is based on learning JavaScript (Node.js, Express, ReactJS, React Native).
  categories:
    - JavaScript
    - Learning
    - Mobile Development
    - Web Development
  built_by: Farid Safi
  built_by_url: https://twitter.com/FaridSafi
  featured: false
- title: Cinch
  url: https://www.cinch.co.uk
  main_url: https://www.cinch.co.uk
  description: >
    Cinch is a hub for car supermarkets and dealers to show off their stock. The site only lists second-hand cars that are seven years old or younger, with less than 70,000 miles on the clock.
  categories:
    - Entrepreneurship
    - Business
  built_by: Somo
  built_by_url: https://www.somoglobal.com
  featured: false
- title: Recetas El Universo
  description: >-
    Recipes and videos with the best of Ecuadorian cuisine.
    Collectable recipes from Diario El Universo.
  main_url: https://recetas-eu.now.sh/
  url: https://recetas-eu.now.sh/
  featured: false
  categories:
    - Blog
    - WordPress
    - Food
  built_by: Ramón Chancay
  built_by_url: https://ramonchancay.me/
- title: Third and Grove
  url: https://www.thirdandgrove.com
  main_url: https://www.thirdandgrove.com
  source_url: https://github.com/thirdandgrove/tagd8_gatsby
  description: >
    A digital agency slaying the mundane one pixel at a time.
  categories:
    - Agency
    - Marketing
    - Open Source
    - Technology
  built_by: Third and Grove
  built_by_url: https://www.thirdandgrove.com
  featured: false
- title: Le Bikini
  url: https://lebikini.com
  main_url: https://lebikini.com
  description: >
    New website for Toulouse's most iconic concert hall.
  categories:
    - Music
  built_by: Antoine Rousseau
  built_by_url: https://antoine.rousseau.im
  featured: false
- title: Jimmy Truong's Portfolio
  url: https://jimmytruong.ca
  main_url: https://jimmytruong.ca
  description: >
    This porfolio is a complication of all projects done during my time at BCIT D3 (Digital Design and Development) program and after graduation.
  categories:
    - Portfolio
    - Web Development
  built_by: Jimmy Truong
  built_by_url: https://jimmytruong.ca
  featured: false
- title: Quick Stop Nicaragua
  main_url: https://quickstopnicaragua.com
  url: https://quickstopnicaragua.com
  description: >
    Convenience Store Website
  categories:
    - Food
  built_by: Gerald Martinez
  built_by_url: https://twitter.com/GeraldM_92
  featured: false
- title: XIEL
  main_url: https://xiel.dev
  url: https://xiel.dev
  source_url: https://github.com/xiel/xiel
  description: >
    I'm a freelance front-end developer from Berlin who creates digital experiences that everyone likes to use.
  categories:
    - Portfolio
    - Blog
  built_by: Felix Leupold
  built_by_url: https://twitter.com/xiel
  featured: false
- title: Nicaragua Best Guides
  main_url: https://www.nicaraguasbestguides.com
  url: https://www.nicaraguasbestguides.com
  description: >
    Full-Service Tour Operator and Destination Management Company (DMC)
  categories:
    - Agency
    - Travel
  built_by: Gerald Martinez
  built_by_url: https://twitter.com/GeraldM_92
  featured: false
- title: Thoughts and Stuff
  main_url: http://thoughtsandstuff.com
  url: http://thoughtsandstuff.com
  source_url: https://github.com/robmarshall/gatsby-tns
  description: >
    A simple easy to read blog. Minimalistic, focusing on content over branding. Includes RSS feed.
  categories:
    - Accessibility
    - Blog
    - WordPress
  built_by: Robert Marshall
  built_by_url: https://robertmarshall.dev
  featured: false
- title: Tracli
  url: https://tracli.rootvan.com/
  main_url: https://tracli.rootvan.com/
  source_url: https://github.com/ridvankaradag/tracli-landing
  description: >
    A command line app that tracks your time
  categories:
    - Productivity
    - Technology
    - Landing Page
  built_by: Ridvan Karadag
  built_by_url: http://www.rootvan.com
  featured: false
- title: spon.io
  url: https://www.spon.io
  main_url: https://www.spon.io
  source_url: https://github.com/magicspon/spon.io
  description: >
    Portfolio for frontend web developer, based in Bristol UK
  categories:
    - Portfolio
  built_by: Dave Stockley
  built_by_url: https://www.spon.io
  featured: false
- title: BBS
  url: https://big-boss-studio.com
  main_url: https://big-boss-studio.com
  description: >
    For 11 years, we help great brands in their digital transformation, offering all our expertise for their needs. Technical consulting, UX, design, technical integration and maintenance.
  categories:
    - Agency
    - JavaScript
    - Web Development
  built_by: BBS
  built_by_url: https://big-boss-studio.com
  featured: false
- title: Appes - Meant to evolve
  main_url: https://appes.co
  url: https://appes.co
  description: >
    Appes is all about apps and evolution. We help companies to build mobile and
    web products.
  categories:
    - Agency
    - Mobile Development
    - Web Development
    - Technology
  built_by: Appes
  built_by_url: https://appes.co
  featured: false
- title: Intern
  url: https://intern.imedadel.me
  main_url: https://intern.imedadel.me
  description: >
    Intern is a job board for getting internships in tech, design, marketing, and more. It's built entirely with Gatsby.
  categories:
    - Directory
    - Technology
  built_by: Imed Adel
  built_by_url: https://imedadel.me
  featured: false
- title: Global Citizen Foundation
  main_url: https://www.globalcitizenfoundation.org
  url: https://www.globalcitizenfoundation.org
  description: >
    In the digital economy, we are Global Citizens and the currency is Personal Data
  categories:
    - Nonprofit
  built_by: The Delta Studio
  built_by_url: https://www.thedelta.io
  featured: false
- title: GatsbyFinds
  main_url: https://gatsbyfinds.netlify.com
  url: https://gatsbyfinds.netlify.com
  description: >
    GatsbyFinds is a website built ontop of Gatsby v2 by providing developers with a showcase of all the latest projects made with the beloved GatsbyJS.
  categories:
    - Portfolio
    - Gallery
  built_by: Bvlktech
  built_by_url: https://twitter.com/bvlktech
  featured: false
- title: AFEX Commodities Exchange
  main_url: https://afexnigeria.com
  url: https://afexnigeria.com
  description: >
    AFEX Nigeria strives to transform Nigerian agriculture by creating more bargaining power to smallholder farmers, access to information, and secure storage.
  categories:
    - Blog
    - Business
    - Finance
    - Food
    - WordPress
  built_by: Mayowa Falade
  built_by_url: http://mayowafalade.com
  featured: false
- title: VIA Data
  main_url: https://viadata.io
  url: https://viadata.io
  description: >
    The future of data management
  categories:
    - Data
  built_by: The Delta Studio
  built_by_url: https://www.thedelta.io
  featured: false
- title: Front End Day Event Website
  main_url: https://frontend-day.com/
  url: https://frontend-day.com/
  description: >
    Performant landing page for a front end workshops recurring event / conference.
  categories:
    - Event
    - Conference
    - Web Development
    - Technology
  built_by: Pagepro
  built_by_url: https://pagepro.co
  featured: false
- title: Mutual
  main_url: https://www.madebymutual.com
  url: https://www.madebymutual.com
  description: >
    Mutual is a web design and development agency. Our new website is powered by Gatsby and Craft CMS.
  categories:
    - Blog
    - Portfolio
    - Agency
    - Design
    - Web Development
  built_by: Mutual
  built_by_url: https://twitter.com/madebymutual
  featured: false
- title: Surge 3
  main_url: https://surge3.com
  url: https://surge3.com/
  description: >
    We’re Surge 3 - a premier web development agency. Our company centers around the principles of quality, speed, and service! We are founded using the latest in web technologies and are dedicated to using those exact tools to help our customers achieve their goals.
  categories:
    - Portfolio
    - Blog
    - Agency
    - Web Development
    - Marketing
  built_by: Dillon Browne
  built_by_url: https://dillonbrowne.com
- title: Adaltas
  main_url: https://www.adaltas.com
  url: https://www.adaltas.com
  description: >
    Adaltas is a team of consultants with a focus on Open Source, Big Data and Cloud Computing based in France, Canada and Morocco.
  categories:
    - Consulting
    - Data
    - Design System
    - Programming
    - Learning
  built_by: Adaltas
  built_by_url: https://www.adaltas.com
- title: Themis Attorneys
  main_url: https://themis-attorneys.com
  url: https://themis-attorneys.com
  description: >
    Themis Attorneys is Chennai based lawyers. Their new complete website is made using Gatsby.
  categories:
    - Agency
    - Consulting
    - Portfolio
    - Law
  built_by: Merbin J Anselm
  built_by_url: https://anselm.in
- title: Runlet
  main_url: https://runlet.app
  url: https://runlet.app
  source_url: https://github.com/runletapp/runlet
  description: >
    Runlet is a cloud-based job manager that offers device synchronization and reliable message delivery in a network of connected devices even after connectivity issues. Available for ARM, Linux, Mac and Windows.
  categories:
    - App
    - Landing Page
    - Productivity
    - Technology
  built_by: Vandré Leal
  built_by_url: https://vandreleal.github.io
  featured: false
- title: tiaan.dev
  main_url: https://tiaan.dev
  url: https://tiaan.dev
  featured: false
  categories:
    - Blog
    - Portfolio
    - Web Development
- title: Praveen Bisht
  main_url: https://www.prvnbist.com/
  url: https://www.prvnbist.com/
  source_url: https://github.com/prvnbist/portfolio
  categories:
    - Portfolio
    - Blog
  built_by: Praveen Bisht
  built_by_url: https://www.prvnbist.com/
  featured: false
- title: Jeff Mills The Outer Limits x NTS Radio
  url: https://www.nts.live/projects/jeff-mills-the-outer-limits/
  main_url: https://www.nts.live/projects/jeff-mills-the-outer-limits/
  source_url: https://github.com/ntslive/the-outer-limits
  description: >
    NTS Radio created a minisite for Jeff Mills' 6 part radio series The Outer Limits, including original music production and imagery curated from the NASA online image archive.
  categories:
    - Music
    - Gallery
    - Science
    - Entertainment
  built_by: NTS Radio
  built_by_url: https://www.nts.live
  featured: false
- title: BALAJIRAO676
  main_url: https://thebalajiraoecommerce.netlify.com/
  url: https://thebalajiraoecommerce.netlify.com/
  featured: false
  categories:
    - Blog
    - E-commerce
    - Web Development
- title: Mentimeter
  url: https://www.mentimeter.com/
  main_url: https://www.mentimeter.com/
  categories:
    - Business
  featured: false
- title: HYFN
  url: https://hyfn.com/
  main_url: https://hyfn.com/
  categories:
    - Business
  featured: false
- title: Mozilla India
  main_url: https://mozillaindia.org/
  url: https://mozillaindia.org/
  categories:
    - Open Source
  featured: false
- title: Primer Labs
  main_url: https://www.primerlabs.io
  url: https://www.primerlabs.io
  featured: false
  categories:
    - Education
    - Learning
- title: AJ on Purr-fect Solutions
  url: https://ajonp.com
  main_url: https://ajonp.com
  description: >
    A Community of developers, creating resources for all to use!
  categories:
    - Education
    - Learning
    - Programming
    - Web Development
    - API
    - Blog
    - SEO
  built_by: AJonP
  built_by_url: http://ajonp.com/authors/alex-patterson
- title: blog.kwst.site
  main_url: https://blog.kwst.site
  url: https://blog.kwst.site
  description: A blog of frontend engineer working in Fukuoka
  source_url: https://github.com/SatoshiKawabata/blog
  featured: false
  categories:
    - Blog
    - Technology
    - Web Development
    - JavaScript
- title: Run Leeds
  main_url: http://www.runleeds.co.uk
  url: http://www.runleeds.co.uk
  description: >
    Community running site based in Leeds,UK. Aiming to support those going through a life crisis.
  categories:
    - Accessibility
    - Blog
    - Community
    - Nonprofit
    - Sports
    - WordPress
  built_by: Robert Marshall
  built_by_url: https://www.robertmarshall.dev
- title: Arvind Kumar
  main_url: https://arvind.io
  url: https://arvind.io
  source_url: https://github.com/EnKrypt/arvind.io
  built_by: Arvind Kumar
  built_by_url: https://arvind.io/
  description: >
    A blog about writing code, making music and studying the skies.
  featured: false
  categories:
    - Blog
    - Music
    - Technology
- title: GlobalMoney
  url: https://global24.ua
  main_url: https://global24.ua
  description: >
    Provide payment solution for SMB, eWallet GlobalMoney
  categories:
    - Business
    - Finance
    - Technology
  built_by: NodeArt
  built_by_url: https://NodeArt.io
- title: Women's and Girls' Emergency Centre
  url: https://www.wagec.org.au/
  main_url: https://www.wagec.org.au/
  description: >
    Specialist homelessness service for women and families escaping domestic violence. Based in Redfern, Sydney, Australia.
  categories:
    - Nonprofit
    - Community
    - E-commerce
  built_by: Little & Big
  built_by_url: https://www.littleandbig.com.au/
  featured: false
- title: Guus van de Wal | Drupal Front-end specialist
  url: https://guusvandewal.nl
  main_url: https://guusvandewal.nl
  description: >
    Decoupled portfolio site for guusvandewal.nl, a Drupal and ReactJS front-end developer and designer.
  categories:
    - Open Source
    - Web Development
    - Design
    - Blog
    - Freelance
  built_by: Guus van de Wal
  featured: false
- title: Pixelize Web Design Gold Coast | Web Design and SEO
  url: https://www.pixelize.com.au/
  main_url: https://www.pixelize.com.au/
  description: >
    Pixelize is a tight knit group of professional web developers, graphic designers, and content creators that work together to create high performing, blazing fast, beautiful websites with a strong focus on SEO.
  categories:
    - Agency
    - Web Development
    - Marketing
    - SEO
    - Design
    - Portfolio
    - Blog
  built_by: Pixelize
  built_by_url: https://www.pixelize.com.au
  featured: false
- title: VS Code GitHub Stats
  url: https://vscode-github-stats.netlify.com
  main_url: https://vscode-github-stats.netlify.com
  source_url: https://github.com/lannonbr/vscode-github-stats/
  description: >
    Statistics Dashboard for VS Code GitHub repository
  categories:
    - Data
  built_by: Benjamin Lannon
  built_by_url: https://lannonbr.com
  featured: false
- title: MetaProjection
  main_url: https://www.metaprojection.ca
  url: https://www.metaprojection.ca
  source_url: https://github.com/rosslh/metaprojection
  description: >
    MetaProjection is a website that aggregates multiple Canadian federal electoral projections in order to provide an overview of how the election is playing out, both federally and by district.
  categories:
    - Government
    - Data
    - Open Source
  built_by: Ross Hill
  built_by_url: https://rosshill.ca
  featured: false
- title: Tamarisc VC
  url: https://www.tamarisc.vc
  main_url: https://www.tamarisc.vc
  description: >
    Tamarisc invests in and helps build companies that improve the human habitat through innovating at the intersection of real estate, health, and technology.
  categories:
    - Business
    - Technology
  built_by: Peter Hironaka
  built_by_url: https://peterhironaka.com
  featured: false
- title: Up Your A11y
  url: https://www.upyoura11y.com/
  main_url: https://www.upyoura11y.com/
  source_url: https://www.upyoura11y.com/
  description: >
    A web accessibility toolkit with a React focus, Up Your A11y is a resource for front-end developers to find useful information on how to make your sites more accessible. The topics covered have a React bias, but the principles in each apply to all web development, so please don't be put off if you don't work with React specifically!
  categories:
    - Accessibility
    - Blog
    - Programming
    - JavaScript
    - User Experience
    - Web Development
  built_by: Suzanne Aitchison
  built_by_url: https://twitter.com/s_aitchison
  featured: false
- title: Roman Kravets
  description: >
    Portfolio of Roman Kravets. Web Developer, HTML & CSS Coder.
  main_url: https://romkravets.netlify.com/
  url: https://romkravets.netlify.com/
  categories:
    - Portfolio
    - Open Source
    - Web Development
    - Blog
  built_by: Roman Kravets
  built_by_url: https://github.com/romkravets/dev-page
  featured: false
- title: Phil Tietjen Portfolio
  url: https://www.philtietjen.dev/
  main_url: https://www.philtietjen.dev/
  source_url: https://github.com/Phizzard/phil-portfolio
  description: >
    Portfolio of Phil Tietjen using Gatsby, TailwindCSS, and Emotion/styled
  categories:
    - Portfolio
    - Open Source
    - Web Development
  built_by: Phil Tietjen
  built_by_url: https://github.com/Phizzard
  featured: false
- title: Gatsby Bomb
  description: >
    A fan made version of the website Giantbomb, fully static and powered by Gatsby JS and the GiantBomb API.
  main_url: https://gatsbybomb.netlify.com
  url: https://gatsbybomb.netlify.com
  categories:
    - App
    - Entertainment
    - Media
    - Video
  built_by: Phil Tietjen
  built_by_url: https://github.com/Phizzard
  featured: false
- title: Divyanshu Maithani
  main_url: https://divyanshu013.dev
  url: https://divyanshu013.dev
  source_url: https://github.com/divyanshu013/blog
  description: >
    Personal blog of Divyanshu Maithani. Life, music, code and things in between...
  categories:
    - Blog
    - JavaScript
    - Open Source
    - Music
    - Programming
    - Technology
    - Web Development
  built_by: Divyanshu Maithani
  built_by_url: https://twitter.com/divyanshu013
- title: TFE Energy
  main_url: https://www.tfe.energy
  url: https://www.tfe.energy
  source_url: https://gitlab.com/marcfehrmedia/2019-07-03-tfe-energy
  description: >
    TFE Energy believes in the future. Their new website is programmed with Gatsby, Scrollmagic, Contentful, Cloudify.
  categories:
    - Technology
    - Consulting
    - Video
    - Business
  built_by: Marc Fehr
  built_by_url: https://www.marcfehr.ch
- title: AtomBuild
  url: https://atombuild.github.io/
  main_url: https://atombuild.github.io/
  source_url: https://github.com/AtomBuild/atombuild.github.io
  description: >
    Landing page for the AtomBuild project, offering a curation of Atom packages associated with the project.
  categories:
    - Directory
    - Landing Page
    - Open Source
    - Programming
    - Technology
  built_by: Kepler Sticka-Jones
  built_by_url: https://keplersj.com/
  featured: false
- title: Josh Pensky
  main_url: https://joshpensky.com
  url: https://joshpensky.com
  description: >
    Josh Pensky is an interactive developer based in Boston. He designs and builds refreshing web experiences, packed to the punch with delightful interactions.
  categories:
    - Portfolio
    - Web Development
    - Design
    - SEO
  built_by: Josh Pensky
  built_by_url: https://github.com/joshpensky
  featured: false
- title: AtomLinter
  url: https://atomlinter.github.io/
  main_url: https://atomlinter.github.io/
  source_url: https://github.com/AtomLinter/atomlinter.github.io
  description: >
    Landing page for the AtomLinter project, offering a curation of Atom packages associated with the project.
  categories:
    - Directory
    - Landing Page
    - Open Source
    - Programming
    - Technology
  built_by: Kepler Sticka-Jones
  built_by_url: https://keplersj.com/
  featured: false
- title: Dashbouquet
  url: https://dashbouquet.com/
  main_url: https://dashbouquet.com/
  categories:
    - Agency
    - Blog
    - Business
    - Mobile Development
    - Portfolio
    - Web Development
  built_by: Dashbouquet team
  featured: false
- title: rathes.me
  url: https://rathes.me/
  main_url: https://rathes.me/
  source_url: https://github.com/rathesDot/rathes.me
  description: >
    The Portfolio Website of Rathes Sachchithananthan
  categories:
    - Blog
    - Portfolio
    - Web Development
  built_by: Rathes Sachchithananthan
  built_by_url: https://rathes.me/
- title: viviGuides - Your travel guides
  url: https://vivitravels.com/en/guides/
  main_url: https://vivitravels.com/en/guides/
  description: >
    viviGuides is viviTravels' blog: here you will find travel tips, useful information about the cities and the best guides for your next vacation.
  categories:
    - Travel
    - Blog
  built_by: Kframe Interactive SA
  built_by_url: https://kframeinteractive.com/
  featured: false
- title: KNC Blog
  main_url: https://nagakonada.com
  url: https://nagakonada.com/
  description: >
    Nagakonada is my blogging and portfolio site where I list my projects, experience, capabilities and the blog mostly talks about technical and personal writings.
  categories:
    - Blog
    - Web Development
    - Portfolio
  built_by: Konada, Naga Chaitanya
  built_by_url: https://github.com/ChaituKNag
  featured: false
- title: Vishal Nakum
  url: https://nakum.tech/
  main_url: https://nakum.tech/
  source_url: https://github.com/vishalnakum011/contentful
  description: >
    Portfolio of Vishal Nakum. Made with Gatsby, Contentful. Deployed on Netlify.
  categories:
    - Portfolio
    - Blog
  built_by: Amol Tangade
  built_by_url: https://amoltangade.me/
- title: Sagar Hani Portfolio
  url: http://sagarhani.in/
  main_url: http://sagarhani.in/
  source_url: https://github.com/sagarhani
  description: >
    Sagar Hani is a Software Developer & an Open Source Enthusiast. He blogs about JavaScript, Open Source and his Life experiences.
  categories:
    - Portfolio
    - Blog
    - Web Development
    - Open Source
    - Technology
    - Programming
    - JavaScript
  built_by: Sagar Hani
  built_by_url: http://sagarhani.in/about
- title: Arturo Alviar's Portfolio
  main_url: https://arturoalviar.com
  url: https://arturoalviar.com
  source_url: https://github.com/arturoalviar/portfolio
  categories:
    - Portfolio
    - Open Source
    - Web Development
  built_by: Arturo Alviar
  built_by_url: https://github.com/arturoalviar
  featured: false
- title: Pearly
  url: https://www.pearlyplan.com
  main_url: https://www.pearlyplan.com
  description: >
    Dental Membership Growth Platform
  categories:
    - Technology
    - Healthcare
    - App
  built_by: Sean Emmer and Jeff Cole
- title: MarceloNM
  url: https://marcelonm.com
  main_url: https://marcelonm.com
  description: >
    Personal landing page and blog for MarceloNM, a frontend developer based in Brazil.
  categories:
    - Blog
    - JavaScript
    - Landing Page
    - Programming
    - Web Development
  built_by: Marcelo Nascimento Menezes
  built_by_url: https://github.com/mrcelo
  featured: false
- title: Open Source Galaxy
  main_url: https://www.opensourcegalaxy.com
  url: https://www.opensourcegalaxy.com
  description: >
    Explore the Open Source Galaxy and help other earthlings by contributing to open source.
  categories:
    - Open Source
    - Programming
    - Web Development
  built_by: Justin Juno
  built_by_url: https://www.justinjuno.dev
  featured: false
- title: enBonnet Blog
  url: https://enbonnet.me/
  main_url: https://enbonnet.me/
  source_url: https://github.com/enbonnet
  description: >
    Hola, este es mi sitio personal, estare escribiendo sobre JavaScript, Frontend y Tecnologia que utilice en mi dia a dia.
  categories:
    - Portfolio
    - Blog
    - Web Development
    - Technology
    - Programming
    - JavaScript
  built_by: Ender Bonnet
  built_by_url: https://enbonnet.me/
- title: Edenspiekermann
  url: https://www.edenspiekermann.com/eu/
  main_url: https://www.edenspiekermann.com/eu/
  description: >
    Hello. We are Edenspiekermann, an independent global creative agency.
  categories:
    - Featured
    - Agency
    - Design
    - Portfolio
  featured: true
- title: IBM Design
  url: https://www.ibm.com/design/
  main_url: https://www.ibm.com/design/
  description: >
    At IBM, our design philosophy is to help guide people so they can do their best work. Our human-centered design practices help us deliver on that goal.
  categories:
    - Featured
    - Design
    - Technology
    - Web Development
  built_by: IBM
  featured: true
- title: We Do Plugins
  url: https://wedoplugins.com
  main_url: https://wedoplugins.com
  description: >
    Free & premium WordPress plugins development studio from Wroclaw, Poland.
  categories:
    - Portfolio
    - Agency
    - Open Source
    - Web Development
  built_by: We Do Plugins
  built_by_url: https://wedoplugins.com
- title: Mevish Aslam, business coach
  url: https://mevishaslam.com/
  main_url: https://mevishaslam.com/
  description: >
    Mevish Aslam helps women build a life they love and coaches women to launch and grow businesses.
  categories:
    - Business
    - Consulting
    - Entrepreneurship
    - Freelance
    - Marketing
    - Portfolio
  built_by: Rou Hun Fan
  built_by_url: https://flowen.me
  featured: false
- title: Principles of wealth
  url: https://principlesofwealth.net
  main_url: https://principlesofwealth.net
  source_url: https://github.com/flowen/principlesofwealth
  description: >
    Principles of wealth. How to get rich without being lucky, a summary of Naval Ravikant's tweets and podcast.`
  categories:
    - Business
    - Consulting
    - Education
    - Entrepreneurship
    - Finance
    - Learning
    - Marketing
    - Media
    - Nonprofit
    - Productivity
    - Science
  built_by: Rou Hun Fan
  built_by_url: https://flowen.me
  featured: false
- title: Problem studio
  url: https://problem.studio
  main_url: https://problem.studio
  description: >
    Problem Studio creates unique and fun web experiences. Our enemy is "boring" if ya know what we mean: overused WordPress templates, the top 10 shopify templates, copy of a copy of a copy of a copy. We love to support design and marketing agencies and help realize their creations into a digital product. `
  categories:
    - Agency
    - Business
    - Consulting
    - Design
    - Education
    - Entrepreneurship
    - Freelance
    - Landing Page
    - Marketing
    - Media
    - Portfolio
    - Productivity
    - Web Development
  built_by: Rou Hun Fan & Sander Visser
  built_by_url: https://flowen.me
- title: North X South
  main_url: https://northxsouth.co
  url: https://northxsouth.co
  description: >
    We work with small businesses and non-profits to develop their brands, build an online identity, create stellar designs, and give a voice to their causes.
  categories:
    - Agency
    - Consulting
    - Business
    - Design
    - Web Development
  built_by: North X South
  built_by_url: https://northxsouth.co
- title: Plenty of Fish
  main_url: https://www.pof.com/
  url: https://pof.com
  description: >
    Plenty of Fish is one of the world's largest dating platforms.
  categories:
    - Community
  featured: true
- title: Bitcoin
  main_url: https://www.bitcoin.com/
  url: https://bitcoin.com
  description: >
    One of the largest crypto-currency platforms in the world.
  categories:
    - Technology
    - Finance
  featured: true
- title: Frame.io
  main_url: https://www.frame.io/
  url: https://frame.io
  description: >
    Frame.io is a cloud-based video collaboration platform that allows its users to easily work on media projects together
  categories:
    - Technology
    - Entertainment
    - Media
  featured: true
- title: Sainsbury’s Homepage
  main_url: https://www.sainsburys.co.uk/
  url: https://www.sainsburys.co.uk
  description: >
    Sainsbury’s is an almost 150 year old supermarket chain in the United Kingdom.
  categories:
    - E-commerce
    - Food
  featured: true
- title: Haxzie, Portfolio and Blog
  url: https://haxzie.com/
  main_url: https://haxzie.com/
  source_url: https://github.com/haxzie/haxzie.com
  description: >
    Haxzie.com is the portfolio and personal blog of Musthaq Ahamad, UX Engineer and Visual Designer
  categories:
    - Blog
    - Portfolio
  built_by: Musthaq Ahamad
  built_by_url: https://haxzie.com
  featured: false
- title: Robin Wieruch's Blog
  url: https://www.robinwieruch.de/
  main_url: https://www.robinwieruch.de/
  categories:
    - Blog
    - Education
  featured: false
- title: Roger Ramos Development Journal
  url: https://rogerramos.me/
  main_url: https://rogerramos.me/
  source_url: https://github.com/rogerramosme/rogerramos.me/
  description: >
    Personal development journal made with Netlify CMS
  categories:
    - Blog
  built_by: Roger Ramos
  built_by_url: https://rogerramos.me/
  featured: false
- title: Global Adviser Alpha
  main_url: https://globaladviseralpha.com
  url: https://globaladviseralpha.com
  description: >
    Lead by David Haintz, Global Adviser Alpha transforms advice business into world class firms.
  categories:
    - Business
    - Blog
    - Finance
  built_by: Handsome Creative
  built_by_url: https://www.hellohandsome.com.au
  featured: false
- title: Alcamine
  url: https://alcamine.com/
  main_url: https://alcamine.com/
  description: >
    Never apply to another job online and receive tons of tech jobs in your inbox everyday — all while keeping your information private.
  categories:
    - Blog
    - Technology
  built_by: Caldera Digital
  built_by_url: https://www.calderadigital.com/
  featured: false
- title: Caldera Digital
  url: https://www.calderadigital.com/
  main_url: https://www.calderadigital.com/
  source_url: https://github.com/caldera-digital/platform
  description: >
    Caldera is a product and application development agency that uses innovative technology to bring your vision, brand, and identity to life through user centered design.
  categories:
    - Blog
    - User Experience
    - Consulting
  built_by: Caldera Digital
  built_by_url: https://www.calderadigital.com/
  featured: false
- title: Keycodes
  url: https://www.keycodes.dev
  main_url: https://www.keycodes.dev
  source_url: https://github.com/justinjunodev/keycodes.dev
  description: >
    A developer resource for getting keyboard key codes.
  categories:
    - Programming
    - Productivity
    - Open Source
    - Web Development
  built_by: Justin Juno
  built_by_url: https://www.justinjuno.dev
  featured: false
- title: Utah Pumpkins
  url: https://www.utahpumpkins.com/
  main_url: https://www.utahpumpkins.com/
  source_url: https://github.com/cadekynaston/utah-pumpkins
  description: >
    An awesome pumpkin gallery built using Gatsby and Contentful.
  categories:
    - Gallery
    - Blog
    - Photography
  built_by: Cade Kynaston
  built_by_url: https://cade.codes
- title: diff001a's blog
  main_url: https://diff001a.netlify.com/
  url: https://diff001a.netlify.com/
  description: >
    This is diff001a's blog which contains blogs related to programming.
  categories:
    - Blog
  built_by: diff001a
- title: Rockwong Blog
  main_url: http://rockwong.com/blog/
  url: http://rockwong.com/blog/
  description: >
    Rockwong is a technical blog containing content related to various web technologies.
  categories:
    - Technology
    - Education
    - Blog
- title: RegexGuide
  main_url: https://regex.guide
  url: https://regex.guide/playground
  source_url: https://github.com/pacdiv/regex.guide
  description: >
    The easiest way to learn regular expressions! The RegexGuide is a playground helping developers to discover regular expressions. Trying it is adopting regular expressions!
  categories:
    - App
    - Education
    - JavaScript
    - Nonprofit
    - Open Source
    - Programming
    - Technology
    - Web Development
  built_by: Loïc J.
  built_by_url: https://growthnotes.dev
- title: re:store
  url: https://www.visitrestore.com
  main_url: https://www.visitrestore.com
  description: >
    This is your chance to discover, connect, and shop beyond your feed and get to know the who, how, and why behind your favorite products.
  categories:
    - Marketing
  built_by: The Couch
  built_by_url: https://thecouch.nyc
  featured: false
- title: MyPrograming Steps
  main_url: https://mysteps.netlify.com/
  url: https://mysteps.netlify.com/
  description: >
    FrontEnd Tutorial Information
  featured: false
  categories:
    - Blog
    - Portfolio
  source_url: https://github.com/IoT-Arduino/Gatsby-MySteps
  built_by: Maruo
  built_by_url: https://twitter.com/DengenT
- title: Brent Runs Marathons
  main_url: https://www.brentrunsmarathons.com/
  url: https://www.brentrunsmarathons.com/
  description: >
    Brent Runs Marathons is about the training and race experience for the Comrades Ultra Marathon
  categories:
    - Blog
  built_by: Brent Ingram
  built_by_url: https://www.brentjingram.com/
  featured: false
- title: Pedro LaTorre
  main_url: https://www.pedrolatorre.com/
  url: https://www.pedrolatorre.com/
  source_url: https://github.com/bingr001/pedro-latorre-site
  description: >
    A really awesome website built for the motivational speaker Pedro LaTorre
  categories:
    - Blog
  built_by: Brent Ingram
  built_by_url: https://www.brentjingram.com/
  featured: false
- title: Veryben
  main_url: https://veryben.com/
  url: https://veryben.com/
  description: >
    be water my friend
  categories:
    - Blog
  built_by: anikijiang
  built_by_url: https://twitter.com/anikijiang
  featured: false
- title: kentarom's portfolio
  main_url: https://kentarom.com/
  url: https://kentarom.com/
  source_url: https://github.com/kentaro-m/portfolio-gatsby
  description: >
    The portfolio of kentarom, frontend developer. This site shows recent activities about him.
  categories:
    - Portfolio
    - Technology
    - Web Development
  built_by: kentarom
  built_by_url: https://twitter.com/_kentaro_m
  featured: false
- title: MotionThat
  main_url: https://motionthat.com.au
  url: https://motionthat.com.au
  description: >
    MotionThat was created to fill a void in Tabletop Product shooting, whereby the need for consistency, repetition and flexibility was required to eliminate the many variables and inaccuracies that slow the filming process down.
  categories:
    - Entertainment
    - Food
    - Media
    - Gallery
  built_by: Handsome Creative
  built_by_url: https://www.hellohandsome.com.au
  featured: false
- title: TEN ALPHAS
  main_url: https://tenalphas.com.au
  url: https://tenalphas.com.au
  description: >
    TEN ALPHAS is a content production company based in Sydney and Wollongong, telling stories through moving image and beautiful design.
  categories:
    - Media
    - Entertainment
    - Video
  built_by: Handsome Creative
  built_by_url: https://www.hellohandsome.com.au
  featured: false
- title: SalesGP
  main_url: https://salesgp.io
  url: https://salesgp.io
  description: >
    SalesGP is a specialist Sales and Operations partner offering expert skill-sets and decades of experience to companies entering the Australia, NZ (ANZ) and South East Asian (SEA) markets.
  categories:
    - Business
    - Marketing
    - Consulting
  built_by: Handsome Creative
  built_by_url: https://www.hellohandsome.com.au
  featured: false
- title: Source Separation Systems
  main_url: https://sourceseparationsystems.com.au
  url: https://sourceseparationsystems.com.au
  description: >
    Innovative waste diversion products, designed to connect Australians to a more sustainable world.
  categories:
    - Business
  built_by: Handsome Creative
  built_by_url: https://www.hellohandsome.com.au
- title: Fuzzy String Matching
  main_url: https://fuzzy-string-matching.netlify.com
  url: https://fuzzy-string-matching.netlify.com
  source_url: https://github.com/jdemieville/fuzzyStringMatching
  description: >
    This site is built to assess the performance of various approximate string matching algorithms aka fuzzy string searching.
  categories:
    - JavaScript
    - Learning
    - Programming
  built_by: Jennifer Demieville
  built_by_url: https://demieville-codes.herokuapp.com/portfolio
  featured: false
- title: Open Techiz
  main_url: https://www.opentechiz.com/
  url: https://www.opentechiz.com/
  featured: false
  description: >
    An agile software development company in Vietnam, providing wide range service from e-commerce development, mobile development, automation testing and cloud deployment with kubernets
  categories:
    - Web Development
    - Mobile Development
    - Technology
  built_by: Open Techiz
  built_by_url: https://www.opentechiz.com/
- title: Leave Me Alone
  url: https://leavemealone.app
  main_url: https://leavemealone.app
  description: >
    Leave Me Alone helps you unsubscribe from unwanted emails easily. It's built with Gatsby v2.
  categories:
    - Landing Page
    - Productivity
  built_by: James Ivings
  built_by_url: https://squarecat.io
  featured: false
- title: Oberion
  main_url: https://oberion.io
  url: https://oberion.io
  description: >
    Oberion analyzes your gaming library and gives you personal recommendations based on what you play
  categories:
    - Entertainment
    - Media
  built_by: Thomas Uta
  built_by_url: https://twitter.com/ThomasJanUta
  featured: false
- title: Yoseph.tech
  main_url: https://www.yoseph.tech
  url: https://www.yoseph.tech/compilers
  source_url: https://github.com/radding/yoseph.tech_gatsby
  description: >
    Yoseph.tech is a personal blog centered around technology and software engineering
  categories:
    - Technology
    - Web Development
    - Open Source
  built_by: Yoseph Radding
  built_by_url: https://github.com/radding
  featured: false
- title: Really Fast Sites
  url: https://reallyfastsites.com
  main_url: https://reallyfastsites.com
  description: >
    Really Fast Sites showcases websites that have a speed score of 85 or higher on Google's Page Speed Insights for both mobile and desktop, along with some of the platforms and technologies those sites use.
  categories:
    - Web Development
    - Programming
  built_by: Peter Brady
  built_by_url: https://www.peterbrady.co.uk
  featured: false
- title: Mieke Frouws
  url: https://www.miekefrouws.nl
  main_url: https://www.miekefrouws.nl
  description: >
    Mieke Frouws is a freelance primary and secondary school theatre teacher based in the Netherlands.
  categories:
    - Freelance
    - Education
  built_by: Laurens Kling
  built_by_url: https://www.goedideemedia.nl
  featured: false
- title: Paul de Vries
  url: https://pauldevries1972.nl
  main_url: https://pauldevries1972.nl
  description: >
    Paul de Vries is founder of #DCDW and Spokesperson for Marktplaats Automotive (eBay) - Making the online automotive better!
  categories:
    - Blog
    - Business
    - Consulting
  built_by: Laurens Kling
  built_by_url: https://www.goedideemedia.nl
  featured: false
- title: The Fabulous Lifestyles 不藏私旅行煮藝
  url: https://thefabulouslifestyles.com/
  main_url: https://thefabulouslifestyles.com/
  description: >
    The Fabulous Lifestyles features content about travel and food. It offers practical travel advice that covers trip planning, logistics, and reviews on destination, resort & hotel...etc. Besides travelling, there are step-by-step homemade gourmet recipes that will appeal to everyone's taste buds.
  categories:
    - Blog
    - Food
    - Travel
  built_by: Kevin C Chen
  built_by_url: https://www.linkedin.com/in/kevincychen/
- title: Salexa - Estetica Venezolana
  url: https://peluqueriavenezolana.cl/
  main_url: https://peluqueriavenezolana.cl/
  source_url: https://github.com/enbonnet/salexa-front
  description: >
    Venezuelan beauty and hairdressing salon in Chile
  categories:
    - Marketing
    - Business
  built_by: Ender Bonnet
  built_by_url: https://enbonnet.me/
- title: Akshay Thakur's Portfolio
  main_url: https://akshaythakur.me
  url: https://akshaythakur.me
  categories:
    - Portfolio
    - Web Development
  built_by: Akshay Thakur
  built_by_url: https://akshaythakur.me
- title: Binaria
  description: >
    Digital product connecting technics & creativity.
  main_url: https://binaria.com/en/
  url: https://binaria.com/en/
  categories:
    - Web Development
    - Agency
    - Technology
    - App
    - Consulting
    - User Experience
  built_by: Binaria
  built_by_url: https://binaria.com/
- title: Quema Labs
  url: https://quemalabs.com/
  main_url: https://quemalabs.com/
  description: >
    WordPress themes for these modern times
  categories:
    - Blog
    - Web Development
    - WordPress
    - Portfolio
  built_by: Nico Andrade
  built_by_url: https://nicoandrade.com/
- title: Century 21 Financial
  url: https://century21financial.co.nz/
  main_url: https://century21financial.co.nz/
  description: Website for Century 21's mortgage broker and insurance broker business in New Zealand.
  categories:
    - Real Estate
    - Finance
    - Business
  built_by: Shannon Smith
  built_by_url: https://www.powerboard.co.nz/clients
  featured: false
- title: Base Backpackers
  url: https://www.stayatbase.com/
  main_url: https://www.stayatbase.com/
  description: Base Backpackers is one of Australasia's biggest youth adventure tourism brands. They are super stoked to have one of the fastest websites in the tourism industry.
  categories:
    - Travel
    - Business
  built_by: Shannon Smith
  built_by_url: https://www.powerboard.co.nz/clients
  featured: false
- title: Wealthsimple
  url: https://www.wealthsimple.com/
  main_url: https://www.wealthsimple.com/en-us/
  description: >
    The simple way to grow your money like the world's most sophisticated investors. Zero-maintenance portfolios, expert advisors and low fees.
  categories:
    - App
    - Business
    - Finance
  featured: false
- title: To Be Created
  description: >
    tbc is a London based styling agency that champions a modernised minimal aesthetic for both personal clients and brands.
  main_url: https://to-be-created.com
  url: https://to-be-created.com
  categories:
    - Web Development
    - Agency
    - Portfolio
    - Freelance
  built_by: Sam Goddard
  built_by_url: https://samgoddard.dev/
- title: Kosmos Platform
  main_url: https://kosmosplatform.com
  url: https://kosmosplatform.com
  description: >
    Explore the Kosmos - A new world is here, where every clinician now has the ability to improve cardiothoracic and abdominal assessment, in just a few minutes.
  categories:
    - Marketing
    - Science
    - Video
    - Landing Page
    - Healthcare
    - Technology
  built_by: Bryce Benson via Turnstyle Studio
  built_by_url: https://github.com/brycebenson
- title: B-Engaged
  url: https://b-engaged.se/
  main_url: https://b-engaged.se/
  description: >
    B-Engaged gives a clear picture of the organization and helps you implement the measures that makes difference for the employees. The results of our employee surveys are easily transformed into concrete improvement measures using AI technology.
  categories:
    - Business
    - Human Resources
  featured: false
- title: Rollbar
  url: https://rollbar.com/
  main_url: https://rollbar.com/
  description: >
    Rollbar automates error monitoring and triaging, so developers can fix errors that matter within minutes, and build software quickly and painlessly.
  categories:
    - Programming
    - Web Development
  featured: false
- title: EQX
  url: https://digitalexperience.equinox.com/
  main_url: https://digitalexperience.equinox.com/
  description: >
    The Equinox app, personalized to unlock your full potential.
  categories:
    - Sports
    - App
  featured: false
- title: WagWalking
  url: https://wagwalking.com/
  main_url: https://wagwalking.com/
  description: >
    Paws on the move
  categories:
    - App
  featured: false
- title: FirstBorn
  url: https://www.firstborn.com/
  main_url: https://www.firstborn.com/
  description: >
    We shape modern brands for a connected future.
  categories:
    - Agency
    - Design
- title: Pix4D
  url: https://www.pix4d.com
  main_url: https://www.pix4d.com
  description: >
    A unique suite of photogrammetry software for drone mapping. Capture images with our app, process on desktop or cloud and create maps and 3D models.
  categories:
    - Business
    - Productivity
    - Technology
  featured: false
- title: Bakken & Bæck
  url: https://bakkenbaeck.com
  main_url: https://bakkenbaeck.com
  description: >
    We’re Bakken & Bæck, a digital studio based in Oslo, Bonn and Amsterdam. Ambitious companies call us when they need an experienced team that can transform interesting ideas into powerful products.
  categories:
    - Agency
    - Design
    - Technology
  featured: false
- title: Figma Config
  url: https://config.figma.com/
  main_url: https://config.figma.com/
  description: A one-day conference where Figma users come together to learn from each other.
  categories:
    - Conference
    - Design
    - Event
    - Community
    - Learning
  built_by: Corey Ward
  built_by_url: http://www.coreyward.me/
  featured: false
- title: Anurag Hazra's Portfolio
  url: https://anuraghazra.github.io/
  main_url: https://anuraghazra.github.io/
  source_url: https://github.com/anuraghazra/anuraghazra.github.io
  description: >
    Anurag Hazra's portfolio & personal blog, Creative FrontEnd web developer from india.
  categories:
    - Portfolio
    - Blog
    - Open Source
    - JavaScript
  built_by: Anurag Hazra
  built_by_url: https://github.com/anuraghazra
- title: VeganWorks
  url: https://veganworks.com/
  main_url: https://veganworks.com/
  description: We make delicious vegan snack boxes.
  categories:
    - Food
- title: codesundar
  url: https://codesundar.com
  main_url: https://codesundar.com
  description: >
    Learn PhoneGap, Ionic, Flutter
  categories:
    - Education
    - Technology
    - Web Development
    - Blog
  built_by: codesundar
  built_by_url: https://codesundar.com
  featured: false
- title: Nordic Microfinance Initiative
  url: https://www.nmimicro.no/
  main_url: https://www.nmimicro.no/
  description: Nordic Microfinance Initiative's (NMI) vision is to contribute to the empowerment of poor people in developing countries and to the creation of jobs and wealth on a sustainable basis.
  featured: false
  categories:
    - Finance
    - Business
  built_by: Othermachines
  built_by_url: https://othermachines.com
- title: Subscribe Pro Documentation
  url: https://docs.subscribepro.com/
  main_url: https://docs.subscribepro.com/
  description: >
    Subscribe Pro is a subscription commerce solution that enables brands to quickly add subscription commerce models such as box, subscribe-and-save, autoship and similar to their existing e-commerce websites.
  categories:
    - Documentation
    - E-commerce
    - API
    - Technology
    - Web Development
  built_by: Subscribe Pro
  built_by_url: https://www.subscribepro.com/
- title: Software.com
  main_url: https://www.software.com
  url: https://www.software.com
  description: Our data platform helps developers learn from their data, increase productivity, and code smarter.
  categories:
    - Data
    - Productivity
    - Programming
  built_by: Brett Stevens, Joshua Cheng, Geoff Stevens
  built_by_url: https://github.com/swdotcom/
  featured: false
- title: WTL Studio Website Builder
  main_url: https://wtlstudio.com/
  url: https://wtlstudio.com/
  description: >
    Cloud-based, SEO focused website builder - helping local businesses and startups reach audiences faster.
  featured: false
  categories:
    - E-commerce
    - SEO
    - Business
- title: ToolsDB
  main_url: https://toolsdb.dev
  url: https://toolsdb.dev
  description: List of tools for better software development.
  featured: false
  categories:
    - Technology
    - Web Development
    - Programming
    - Productivity
- title: Eastman Strings
  url: https://www.eastmanstrings.com
  main_url: https://www.eastmanstrings.com
  description: >
    Site was built using GatsbyJS, Cosmic CMS, and Netlify.
  categories:
    - Business
    - Music
  built_by: Tekhaus
  built_by_url: https://www.tekha.us
  featured: false
- title: Lesley Lai
  main_url: https://lesleylai.info
  url: https://lesleylai.info
  source_url: https://github.com/LesleyLai/blog
  description: >
    lesleylai.info is the personal website of Lesley Lai, where he talks mainly about C++ and Computer Graphics.
  categories:
    - Blog
    - Open Source
    - Portfolio
    - Programming
    - Technology
  built_by: Lesley Lai
  built_by_url: https://github.com/LesleyLai
  featured: false
- title: Whipstitch Webwork
  url: https://www.whipstitchwebwork.com
  main_url: https://www.whipstitchwebwork.com
  description: >
    Websites for smart people.
  categories:
    - Agency
    - Web Development
  built_by: Matthew Russell
  featured: false
- title: Vandré Leal
  main_url: https://vandreleal.github.io
  url: https://vandreleal.github.io
  source_url: https://github.com/vandreleal/vandreleal.github.io
  description: >
    Portfolio of Vandré Leal.
  categories:
    - Portfolio
    - Web Development
  built_by: Vandré Leal
  built_by_url: https://vandreleal.github.io
  featured: false
- title: Tarokenlog
  url: https://taroken.dev/
  main_url: https://taroken.dev/
  description: >
    Blog and Gallery
  categories:
    - Blog
    - Portfolio
    - Web Development
    - Photography
  built_by: Kentaro Koga
  built_by_url: https://twitter.com/kentaro_koga
  featured: false
- title: OwlyPixel Blog
  main_url: https://owlypixel.com
  url: https://owlypixel.com
  description: >
    Notes and tutorials on coding, web development, design and other stuff.
  categories:
    - Web Development
    - Blog
    - Education
  built_by: Owlypixel
  built_by_url: https://twitter.com/owlypixel
  featured: false
- title: talkoverflow
  main_url: https://talkoverflow.com
  url: https://talkoverflow.com
  description: Blog on software engineering built with Gatsby themes and theme-ui
  categories:
    - Blog
    - Web Development
    - Technology
  built_by: Patryk Jeziorowski
  built_by_url: https://twitter.com/pjeziorowski
- title: HISTORYTalks
  main_url: https://www.history-talks.com/
  url: https://www.history-talks.com/
  description: Built using Gatsby, JSS and Contentful
  categories:
    - Conference
    - Media
  built_by: A+E Networks
  built_by_url: https://www.aenetworks.com/
- title: HISTORYCon
  main_url: https://www.historycon.com/
  url: https://www.historycon.com/
  description: Built using Gatsby, JSS and Contentful
  categories:
    - Conference
    - Media
  built_by: A+E Networks
  built_by_url: https://www.aenetworks.com/
- title: Kölliker Immobilien
  url: https://koelliker-immobilien.ch/
  main_url: https://koelliker-immobilien.ch/
  description: >
    Built using Gatsby, Netlify and Contentful
  categories:
    - Real Estate
    - Marketing
  built_by: Matthias Gemperli
  built_by_url: https://matthiasgemperli.ch
- title: Lessmess Agency website
  url: https://lessmess.agency/
  main_url: https://lessmess.agency/
  description: >
    Website of Lessmess Agency
  categories:
    - Agency
    - Web Development
  built_by: Ilya Lesik
  built_by_url: https://github.com/ilyalesik
- title: Ezekiel Ekunola Portfolio
  main_url: http://ezekielekunola.com/
  url: http://ezekielekunola.com/
  description: Built using Gatsby, Styled-Components
  categories:
    - Web Development
    - Portfolio
  built_by: Ezekiel Ekunola
  built_by_url: https://github.com/easybuoy/
  featured: false
- title: Gearbox Development
  main_url: https://gearboxbuilt.com
  url: https://gearboxbuilt.com/?no-load-in
  description: >
    Gearbox is a performance website development & optimization company based out of Canada. Built using Gatsby/WordPress.
  categories:
    - Agency
    - Web Development
    - WordPress
    - Portfolio
    - Programming
    - Technology
    - Business
  built_by: Gearbox Development
  built_by_url: https://gearboxbuilt.com
  featured: false
- title: UXWorks
  main_url: https://uxworks.org
  url: https://uxworks.org
  description: Built with Gatsby, Netlify and Markdown
  categories:
    - Web Development
    - Blog
  built_by: Amrish Kushwaha
  built_by_url: https://github.com/isamrish
  featured: false
- title: Jarod Peachey
  main_url: https://jarodpeachey.netlify.com
  url: https://jarodpeachey.netlify.com
  source_url: https://github.com/jarodpeachey/portfolio
  description: >
    Jarod Peachey is a front-end developer focused on building modern and fast websites for everyone.
  categories:
    - Blog
    - JavaScript
    - Mobile Development
    - Portfolio
  built_by: Jarod Peachey
  built_by_url: https://github.com/jarodpeachey
  featured: false
- title: Thomas Maximini
  main_url: https://www.thomasmaximini.com/
  url: https://www.thomasmaximini.com/
  source_url: https://github.com/tmaximini/maxi.io
  description: >
    Thomas Maximini is a full stack web developer from Germany
  categories:
    - Blog
    - JavaScript
    - Photography
    - Portfolio
    - Web Development
  built_by: Thomas Maximini
  built_by_url: https://github.com/tmaximini
  featured: false
- title: Aretha Iskandar
  main_url: https://arethaiskandar.com/
  url: https://arethaiskandar.com/
  source_url: https://github.com/tmaximini/arethaiskandar.com
  description: >
    Aretha Iskandar is a Jazz and Soul Singer / Songwriter from Paris
  categories:
    - Music
  built_by: Thomas Maximini
  built_by_url: https://github.com/tmaximini
  featured: false
- title: Harshil Shah
  url: https://harshil.net
  main_url: https://harshil.net
  description: >
    Harshil Shah is an iOS engineer from Mumbai, India
  categories:
    - Blog
    - Mobile Development
  built_by: Harshil Shah
  built_by_url: https://twitter.com/_HarshilShah
  featured: false
- title: Code Examples
  url: https://codeexamples.dev/
  main_url: https://codeexamples.dev/
  description: >
    Examples about various programming languages like JavaScript, Python, Rust, Angular, React, Vue.js etc.
  categories:
    - Blog
    - Education
    - Programming
    - Web Development
  built_by: Sai gowtham
  built_by_url: https://twitter.com/saigowthamr
  featured: false
- title: Samir Mujanovic
  main_url: https://www.samirmujanovic.com/
  url: https://www.samirmujanovic.com/
  description: >
    I'm a Frontend Developer with 3 years of experience. I describe myself as a developer who loves coding, open-source and web platform.
  categories:
    - Portfolio
    - Web Development
    - Design
  built_by: Samir Mujanovic
  built_by_url: https://github.com/sameerrM
- title: Yearlyglot - Fluent Every Year
  url: https://www.yearlyglot.com/blog
  main_url: https://www.yearlyglot.com
  description: >
    A popular blog on languages, second language acquisition and polyglottery.
  categories:
    - Blog
    - Education
    - Learning
    - Travel
  built_by: Donovan Nagel
  built_by_url: https://www.donovannagel.com
  featured: false
- title: 8fit.com
  url: https://8fit.com/
  main_url: https://8fit.com/
  description: >
    Get personalized workouts, custom meal plans, and nutrition guidance, right in the palm of your hand. Prioritize progress over perfection with the 8fit app!
  categories:
    - App
    - Food
    - Sports
  featured: false
- title: Dispel - Remote Access for Industrial Control Systems
  url: https://dispel.io
  main_url: https://dispel.io
  description: >
    Dispel provides secure, moving target defense networks through which your teams can remotely access industrial control systems in seconds, replacing static-defense products that take 5 to 15 minutes to work through.
  categories:
    - Business
    - Technology
    - Security
  built_by: Anton Aberg
  built_by_url: https://github.com/aaaberg
  featured: false
- title: Geothermal Heat Pump DIY Project
  url: https://diyheatpump.net/
  main_url: https://diyheatpump.net/
  description: Personal project by Yuriy Logvin that demonstrates how you can switch to heating with electricity at a minimal cost. The goal here is to show that everyone can build a geothermal heat pump and start saving money.
  categories:
    - Blog
    - Education
    - Technology
  built_by: Yuriy Logvin
  built_by_url: https://powerwatcher.net
- title: Catalyst Network - Cryptocurrency
  url: https://www.cryptocatalyst.net/
  main_url: https://www.cryptocatalyst.net/
  source_url: https://github.com/n8tb1t/gatsby-starter-cryptocurrency
  description: >
    An All-in-One solution for Modern Transactions.
  categories:
    - Business
    - Technology
  built_by: n8tb1t
  built_by_url: https://github.com/n8tb1t/
  featured: false
- title: SaoBear's-Blog
  main_url: https://saobear.xyz/
  url: https://saobear.xyz/
  source_url: https://github.com/PiccoloYu/SaoBear-is-Blog
  featured: false
  categories:
    - Blog
    - Web Development
- title: Rumaan Khalander - Portfolio
  url: https://www.rumaan.me/
  main_url: https://www.rumaan.me/
  description: >
    Rumaan Khalander is a Full-Stack Dev from Bengaluru who loves to develop for mobile and web.
  categories:
    - Portfolio
  built_by: rumaan
  built_by_url: https://github.com/rumaan/
  featured: false
- title: DigiGov
  main_url: https://digigov.grnet.gr/
  url: https://digigov.grnet.gr/
  description: >
    DigiGov is an initiative for the Digital Transformation of the Greek Public Sector
  categories:
    - Government
  built_by: GRNET
  built_by_url: https://grnet.gr/
  featured: false
- title: Zeek Interactive
  main_url: https://zeek.com
  url: https://zeek.com
  description: >
    Business site for Zeek Interactive. Using WordPress as a data store via the WPGraphQL plugin.
  categories:
    - Blog
    - Web Development
    - Mobile Development
    - WordPress
    - Agency
    - Business
  built_by: Zeek Interactive
  built_by_url: https://zeek.com
  featured: false
- title: Bare Advertising & Communications
  url: https://bare.ca/
  main_url: https://bare.ca/
  description: >
    Bare is a full-service branding and production agency in Vancouver BC with deep experience in digital/traditional communications and strategy. We specialize in building headless WordPress sites with Gatsby.
  categories:
    - WordPress
    - Agency
    - Business
  built_by: Bare Advertising & Communications
  built_by_url: https://www.bare.ca/
  featured: false
- title: The Decking Superstore
  url: https://www.thedeckingsuperstore.com/
  main_url: https://www.thedeckingsuperstore.com/
  description: >
    One of Northern California's largest outdoor decking and siding providers.
  categories:
    - WordPress
    - Business
  built_by: Bare Advertising & Communications
  built_by_url: https://www.bare.ca/
  featured: false
- title: Precision Cedar Products
  url: https://www.precisioncedar.com/
  main_url: https://www.precisioncedar.com/
  description: >
    Western Red Cedar Distributor in Vancouver Canada.
  categories:
    - WordPress
    - Business
  built_by: Bare Advertising & Communications
  built_by_url: https://www.bare.ca/
  featured: false
- title: Circle Restoration
  url: https://www.circlerestoration.com/
  main_url: https://www.circlerestoration.com/
  description: >
    Restoration Services Provider in Vancouver Canada.
  categories:
    - WordPress
    - Business
  built_by: Bare Advertising & Communications
  built_by_url: https://www.bare.ca/
  featured: false
- title: ALS Rally
  url: https://www.alsrally.com/
  main_url: https://www.alsrally.com/
  description: >
    Non profit fundraiser for ALS Research.
  categories:
    - WordPress
    - Nonprofit
    - Event
  built_by: Bare Advertising & Communications
  built_by_url: https://www.bare.ca/
  featured: false
- title: Vancouver Welsh Men's Choir
  url: https://vancouverchoir.ca/
  main_url: https://vancouverchoir.ca/
  description: >
    Vancouver Welsh Men's Choir website for upcoming shows, ticket purchases and online merchandise.
  categories:
    - WordPress
    - Entertainment
    - Event
    - E-commerce
  built_by: Bare Advertising & Communications
  built_by_url: https://www.bare.ca/
  featured: false
- title: Paul Scanlon - Blog
  main_url: https://paulie.dev/
  url: https://paulie.dev/
  source_url: https://github.com/PaulieScanlon/paulie-dev-2019
  description: >
    I'm a React UI developer / UX Engineer. React, GatsbyJs, JavaScript, TypeScript/Flow, StyledComponents, Storybook, TDD (Jest/Enzyme) and a tiny bit of Node.js.
  categories:
    - Blog
    - Web Development
  built_by: Paul Scanlon
  built_by_url: http://www.pauliescanlon.io
  featured: false
- title: EF Design
  main_url: https://ef.design
  url: https://ef.design
  description: >
    Home of everything creative, digital and brand at EF.
  featured: false
  categories:
    - Marketing
    - Design
  built_by: João Matos (Global Creative Studio - Education First)
- title: Codica
  main_url: https://www.codica.com/
  url: https://www.codica.com/
  description: >
    We help startups and established brands with JAMStack, Progressive Web Apps and Marketplaces development.
  categories:
    - Agency
    - Web Development
  built_by: Codica
  built_by_url: https://www.codica.com/
- title: Bhavani Ravi's Portfolio
  url: https://bhavaniravi.com
  main_url: https://bhavaniravi.com
  description: >
    Showcase of Bhavani Ravi's skillset and blogs
  categories:
    - Blog
    - Portfolio
  built_by: Bhavani Ravi
  built_by_url: https://twitter.com/geeky_bhavani
- title: Kotoriyama
  main_url: https://kotoriyama.com/
  url: https://kotoriyama.com/
  description: >
    Japanese Indie Game Creator.
  featured: false
  categories:
    - App
    - Entertainment
    - Mobile Development
  built_by: Motoyoshi Shiine (Kotoriyama)
- title: PWA Shields
  url: https://www.pwa-shields.com
  main_url: https://www.pwa-shields.com
  source_url: https://github.com/richardtaylordawson/pwa-shields
  description: >
    Personalize your app's README with custom, fun, PWA shields in SVG
  categories:
    - Documentation
    - App
    - API
  built_by: Richard Taylor Dawson
  built_by_url: https://richardtaylordawson.com
- title: Zatsuzen
  url: https://zatsuzen.com
  main_url: https://zatsuzen.com
  description: >
    Web developer's portfolio
  categories:
    - Portfolio
  built_by: Akane
  built_by_url: https://twitter.com/akanewz
  featured: false
- title: Reeemoter
  description: >-
    Join thousands of developers from everywhere and access to job
    offers from hundreds of companies worldwide right
    at your inbox for free.
  main_url: https://reeemoter.com/
  url: https://reeemoter.com/
  featured: false
  categories:
    - Technology
    - Web Development
  built_by: Ramón Chancay
  built_by_url: https://ramonchancay.me/
- title: Ananya Neogi
  main_url: https://ananyaneogi.com
  url: https://ananyaneogi.com
  description: >
    Showcases Ananya's work as a frontend developer and comprises of a collection of written articles on web development, programming and, user experience.
  categories:
    - Portfolio
    - Blog
  built_by: Ananya Neogi
  built_by_url: https://ananyaneogi.com
- title: webman.pro
  main_url: https://webman.pro/
  url: https://webman.pro/
  description: >
    webman.pro is an awesome portfolio and technical blog where
    professional Front End engineer Dmytro Chumak shares his thoughts
    and experience to inspire other developers.
  featured: false
  categories:
    - Blog
    - Web Development
    - JavaScript
  built_by: Dmytro Chumak
  built_by_url: https://github.com/wwwebman
- title: borderless
  url: https://junhobaik.github.io
  main_url: https://junhobaik.github.io
  source_url: https://github.com/junhobaik/junhobaik.github.io/tree/develop
  description: >
    Junho Baik's Development Blog
  categories:
    - Blog
    - Web Development
  built_by: Junho Baik
  built_by_url: https://github.com/junhobaik
  featured: false
- title: React Resume Generator
  main_url: https://nimahkh.github.io/nima_habibkhoda
  url: https://nimahkh.github.io/nima_habibkhoda
  source_url: https://github.com/nimahkh/resume_generator
  description: >
    The resume generator is a project to create your own resume web page easily with Gatsby.
  categories:
    - Portfolio
  built_by: Nima Habibkhoda
  featured: false
- title: Thomas Wang's Blog
  main_url: https://www.thomaswang.io
  url: https://www.thomaswang.io
  description: >-
    Technical blog by Thomas Wang
  built_by: Thomas Wang
  built_by_url: https://github.com/thomaswang
  featured: false
  categories:
    - Blog
    - Web Development
- title: The Rebigulator
  main_url: https://www.rebigulator.org/
  source_url: https://github.com/Me4502/Rebigulator/
  url: https://rebigulator.org/
  description: A quote-based via game powered by Frinkiac
  built_by: Matthew Miller
  built_by_url: https://matthewmiller.dev/
  featured: false
  categories:
    - Open Source
    - Entertainment
    - App
- title: madewithlove
  main_url: https://madewithlove.com
  url: https://madewithlove.com
  description: >-
    We build digital products and create the teams around them. We can help with software engineering, product management, managing technical teams, audits and technical consulting.
  built_by: madewithlove
  built_by_url: https://madewithlove.com
  featured: false
  categories:
    - Web Development
    - Blog
    - Agency
    - Business
- title: Sprucehill
  url: https://sprucehill.ca/
  main_url: https://sprucehill.ca/
  description: >
    Sprucehill is a North Vancouver based custom home builder and renovator.
  categories:
    - WordPress
    - Business
  built_by: Bare Advertising & Communications
  built_by_url: https://www.bare.ca/
  featured: false
- title: Nathaniel Ryan Mathew
  url: https://nathanielmathew.me
  main_url: https://nathanielmathew.me
  source_url: https://github.com/nathanielmathew/MyPortfolio
  description: >
    A personal online Portfolio built using GatsbyJS, that showcases Achievements, Projects and Additional information.
  categories:
    - Portfolio
    - Open Source
    - Blog
  built_by: Nathaniel Ryan Mathew
  built_by_url: https://github.com/nathanielmathew
  featured: false
- title: Kanazawa.js Community Page
  main_url: https://kanazawajs.now.sh/
  url: https://kanazawajs.now.sh/
  source_url: https://github.com/kanazawa-js/community-page
  description: >
    Kanazawa.js is a local community for the JSer around Kanazawa to share knowledge about JavaScript.
  categories:
    - Community
    - Programming
    - Web Development
  built_by: Kanazawa.js
  built_by_url: https://twitter.com/knzw_js
  featured: false
- title: monica*dev
  url: https://www.aboutmonica.com/
  main_url: https://www.aboutmonica.com/
  description: >
    Personal site for Monica Powell, a software engineer who is passionate about making open-source more accessible and building community, online & offline.
  categories:
    - Web Development
    - Blog
    - Programming
    - Portfolio
  built_by: Monica Powell
  built_by_url: https://www.aboutmonica.com/
  featured: false
- title: Shivam Sinha
  url: https://www.helloshivam.com/
  main_url: https://www.helloshivam.com/
  description: >
    Portfolio of Shivam Sinha, Graphic Designer and Creative Coder based in New York.
  categories:
    - Portfolio
  built_by: Shivam Sinha
  built_by_url: https://www.helloshivam.com/
  featured: false
- title: Brianna Sharpe - Writer
  main_url: https://www.briannasharpe.com/
  url: https://www.briannasharpe.com/
  source_url: https://github.com/ehowey/briannasharpe
  description: >
    Brianna Sharpe is an Alberta, Canada based freelance writer and journalist focused on health, LGBTQ2S+, parenting, and the environment.
  categories:
    - Portfolio
    - Media
  built_by: Eric Howey
  built_by_url: https://www.erichowey.dev/
  featured: false
- title: Eric Howey Web Development
  main_url: https://www.erichowey.dev/
  url: https://www.erichowey.dev/
  source_url: https://github.com/ehowey/erichoweydev
  description: >
    Personal website and blog for Eric Howey. I am a freelance web developer based in Alberta, Canada specializing in Gatsby, React, WordPress and Theme-UI.
  categories:
    - Portfolio
    - Web Development
    - Freelance
    - Blog
  built_by: Eric Howey
  built_by_url: https://www.erichowey.dev/
- title: Solfej Chord Search
  url: https://www.solfej.io/chords
  main_url: https://www.solfej.io/chords
  description: >
    Solfej Chord Search helps you master every chord imaginable. It shows you notes, intervals, guitar and piano fingerings for 1000s of chords.
  categories:
    - Education
    - Music
  built_by: Shayan Javadi
  built_by_url: https://www.instagram.com/shawnjavadi/
- title: a+ Saúde
  url: https://www.amaissaude.com.br/sp/
  main_url: https://www.amaissaude.com.br/sp/
  description: >
    An even better experience in using health services.
  categories:
    - Healthcare
    - Marketing
    - Blog
  built_by: Grupo Fleury
  built_by_url: http://www.grupofleury.com.br/
  featured: false
- title: Mallikarjun Katakol Photography
  main_url: https://mallik.in
  url: https://mallik.in
  built_by: Arvind Kumar
  built_by_url: https://arvind.io/
  description: >
    Mallikarjun Katakol is an Advertising, Architecture, Editorial, Fashion and Lifestyle Photographer based in Bangalore, India.
    Shoots Corporate & Business headshots, Portfolios for Models and Actors, Documents Projects for Architects, Fashion & Interior Designers
  featured: false
  categories:
    - Gallery
    - Photography
    - Portfolio
- title: gatsby-animate-blog
  url: https://gatsby-animate-blog.luffyzh.now.sh/
  main_url: https://gatsby-animate-blog.luffyzh.now.sh/home
  source_url: https://github.com/luffyZh/gatsby-animate-blog
  description: >
    A simple && cool blog site starter kit by Gatsby.
  categories:
    - Blog
    - Open Source
    - Web Development
  built_by: luffyZh
  built_by_url: https://github.com/luffyZh
  featured: false
- title: LBI Financial
  main_url: https://lbifinancial.com/
  url: https://lbifinancial.com/
  description: >
    We help individuals and businesses with life insurance, disability, long-term care and annuities.
  categories:
    - Business
    - Consulting
    - Finance
  built_by: Pagepro
  built_by_url: https://pagepro.co
  featured: false
- title: GIS-Netzwerk
  url: https://www.gis-netzwerk.com/
  main_url: https://www.gis-netzwerk.com/
  description: >
    Multilingual (i18n) Blog with different URLs for categories, tags and posts depending on the language.
  categories:
    - Blog
    - Data
    - Technology
  built_by: Max Dietrich
  built_by_url: https://www.gis-netzwerk.com/
  featured: false
- title: Krishna Gopinath
  main_url: https://krishnagopinath.me
  url: https://krishnagopinath.me
  source_url: https://github.com/krishnagopinath/website
  description: >
    Website of Krishna Gopinath, software engineer and budding teacher.
  categories:
    - Portfolio
  built_by: Krishna Gopinath
  built_by_url: https://twitter.com/krishwader
  featured: false
- title: Curology
  main_url: https://curology.com
  url: https://curology.com
  description: >
    Curology's mission is to make effective skincare accessible to everyone. We provide customized prescription skincare for our acne and anti-aging patients.
  categories:
    - Healthcare
    - Community
    - Landing Page
  built_by: Curology
  built_by_url: https://curology.com
- title: labelmake.jp
  main_url: https://labelmake.jp/
  url: https://labelmake.jp/
  description: >
    Web Application of Variable Data Printing and Blog.
  categories:
    - App
    - Data
    - Blog
  built_by: hand-dot
  built_by_url: https://twitter.com/hand_dot
  featured: false
- title: Personal website of Maarten Afink
  main_url: https://www.maarten.im/
  url: https://www.maarten.im/
  source_url: https://github.com/maartenafink/personal-website
  description: >
    Personal website of Maarten Afink, digital product designer.
  categories:
    - Portfolio
    - Open Source
    - Blog
    - Music
    - Design
- title: Adam Bowen
  main_url: https://adamcbowen.com/
  url: https://adamcbowen.com/
  source_url: https://github.com/bowenac/my-website
  description: >
    Personal website for Adam Bowen. I am a freelance web developer based in Tacoma, WA specializing in WordPress, Craft CMS, plus a lot more and recently fell in love with Gatsby.
  categories:
    - Portfolio
    - Web Development
    - Freelance
  built_by: Adam Bowen
  built_by_url: https://adamcbowen.com
  featured: false
- title: tqCoders
  main_url: https://tqcoders.com
  url: https://tqcoders.com
  description: >
    tqCoders is a software development company that focuses on the development of the most advanced websites and mobile apps. We use the most advanced technologies to make websites blazing fast, SEO-friendly and responsive for each screen resolution.
  categories:
    - Web Development
    - Mobile Development
    - SEO
    - Design
    - Programming
    - Technology
    - Business
  built_by: tqCoders
  built_by_url: https://tqcoders.com
  featured: false
- title: ErudiCAT
  main_url: https://www.erudicat.com
  url: https://www.erudicat.com
  description: >
    ErudiCAT is an educational platform created to help PMP certification candidates to prepare for the exam. There are 1k+ sample questions and PMP Exam Simulator. Upon completion, there are statistics and performance chart available. Performance reports are saved in users' accounts and may be used later to review questions. The PMP Exam Simulator has a unique feature of Time Acceleration. It makes the Mock Exam even tougher and makes training even more advanced.
  categories:
    - Education
    - Web Development
    - Learning
  built_by: tqCoders
  built_by_url: https://tqcoders.com
  featured: false
- title: Qri.io Website and Docs
  main_url: https://qri.io
  url: https://qri.io/docs
  source_url: https://github.com/qri-io/website
  description: >
    Website and Documentation for Qri, an open source version control system for datasets
  categories:
    - Open Source
    - Community
    - Data
    - Technology
  built_by: Qri, Inc.
  built_by_url: https://qri.io
  featured: false
- title: Jellypepper
  main_url: https://jellypepper.com/
  url: https://jellypepper.com/
  description: >
    Award-winning creative studio for disrupters. We design and build beautiful brands, apps, websites and videos for startups and tech companies.
  categories:
    - Portfolio
    - Agency
  built_by: Jellypepper
  built_by_url: https://jellypepper.com/
- title: Miyamado Jinja
  main_url: https://www.miyamadojinja.com
  url: https://www.miyamadojinja.com
  source_url: https://github.com/mnishiguchi/miyamadojinja
  description: >
    Miyamado Jinja is a Japanese Shinto Shrine in Yokkaichi, Mie, Japan.
  categories:
    - Nonprofit
    - Travel
  built_by: mnishiguchi
  built_by_url: https://mnishiguchi.com
  featured: false
- title: Hear This Idea
  main_url: https://hearthisidea.com
  url: https://hearthisidea.com/episodes/victoria
  source_url: https://github.com/finmoorhouse/podcast
  description: >
    A podcast showcasing new thinking from top academics.
  categories:
    - Podcast
    - Open Source
  built_by: Fin Moorhouse
  built_by_url: https://finmoorhouse.com
  featured: false
- title: Calisthenics Skills
  main_url: https://www.calisthenicsskills.com
  url: https://www.calisthenicsskills.com
  description: >
    A beautiful fitness progress tracker built on Gatsby.
  categories:
    - Sports
  built_by: Andrico Karoulla
  built_by_url: https://andri.co
  featured: false
- title: AutoloadIT
  main_url: https://autoloadit.com/
  url: https://autoloadit.com/
  description: >
    The world's leading Enterprise Automotive imaging solution
  categories:
    - Business
    - Landing Page
  built_by: Pagepro
  built_by_url: https://pagepro.co
  featured: false
- title: Tools of Golf
  main_url: https://thetoolsofgolf.com/
  url: https://thetoolsofgolf.com//titleist-915-d2-driver
  description: >
    Tools of Golf is a community dedicated to golf nerds and gear heads.
  categories:
    - Sports
    - Data
    - Documentation
  built_by: Peter Hironaka
  built_by_url: https://peterhironaka.com
  featured: false
- title: sung.codes
  main_url: https://sung.codes/
  source_url: https://github.com/dance2die/sung.codes
  url: https://sung.codes/
  description: >
    Blog by Sung M. Kim (a.k.a. dance2die)
  categories:
    - Blog
    - Landing Page
  built_by: Sung M. Kim
  built_by_url: https://github.com/dance2die
  featured: false
- title: Choose Tap
  main_url: https://www.choosetap.com.au/
  url: https://www.choosetap.com.au/
  featured: false
  description: >
    Choose Tap aims to improve the health and wellbeing of communities and the environment by promoting tap water as the best choice of hydration for all Australians.
  built_by: Hardhat
  built_by_url: https://www.hardhat.com.au
  categories:
    - Nonprofit
    - Community
- title: Akash Rajpurohit
  main_url: https://akashwho.codes/
  url: https://akashwho.codes/
  description: >
    Personal portfolio website of Akash Rajpurohit made using Gatsby v2, where I  write short blogs related to software development and share my experiences.
  categories:
    - Portfolio
    - Blog
  built_by: Akash Rajpurohit
  built_by_url: https://github.com/AkashRajpurohit
  featured: false
- title: See Kids Dream
  url: https://seekidsdream.org/
  main_url: https://seekidsdream.org/
  description: >
    A not-for-profit organization dedicated to empower youth with the skills, motivation and confidence.
  categories:
    - Nonprofit
    - Education
    - Learning
  built_by: CapTech Consulting
  built_by_url: https://www.captechconsulting.com/
  featured: false
- title: Locale Central
  url: https://localecentral.io/
  main_url: https://localecentral.io/
  description: >
    Locale Central is a web & mobile data collection app that makes it easy to record accurate data out on the field.
  categories:
    - Technology
  built_by: KiwiSprout
  built_by_url: https://kiwisprout.nz/
  featured: false
- title: Cathy O'Shea
  url: https://cathyoshea.co.nz/
  main_url: https://cathyoshea.co.nz/
  categories:
    - Portfolio
    - Real Estate
  built_by: KiwiSprout
  built_by_url: https://kiwisprout.nz/
  featured: false
- title: DG Recruit
  url: https://dgrecruit.com
  main_url: https://dgrecruit.com
  description: >
    DG Recruit is a NYC recruitment agency
  categories:
    - Agency
    - WordPress
  built_by: Waverly Lab
  built_by_url: https://waverlylab.com
  featured: false
- title: Smile
  url: https://reasontosmile.com
  main_url: https://reasontosmile.com
  description: >
    Smile is an online store for buying CBD products that keep you balanced and happy
  categories:
    - E-commerce
    - WordPress
  built_by: Waverly Lab
  built_by_url: https://waverlylab.com
- title: Bold Oak Design
  url: https://boldoak.design/
  main_url: https://boldoak.design/
  description: >
    A Milwaukee-based web design and development studio.
  categories:
    - Blog
    - Business
    - Freelance
    - Portfolio
    - Programming
    - Technology
    - Web Development
  featured: false
- title: Lydia Rose Eiche
  url: https://lydiaroseeiche.com/
  main_url: https://lydiaroseeiche.com/
  description: >
    Lydia Rose Eiche is a soprano, opera singer, and actress based in Milwaukee.
  categories:
    - Music
    - Portfolio
  built_by: Bold Oak Design
  built_by_url: https://boldoak.design/
  featured: false
- title: Chris Otto
  url: https://chrisotto.dev/
  main_url: https://chrisotto.dev/
  source_url: https://github.com/chrisotto6/chrisottodev
  description: >
    Blog, portfolio and website for Chris Otto.
  categories:
    - Blog
    - JavaScript
    - Landing Page
    - Portfolio
    - Programming
    - Technology
    - Web Development
  built_by: Chris Otto
  built_by_url: https://github.com/chrisotto6
  featured: false
- title: Roboto Studio
  url: https://roboto.studio
  main_url: https://roboto.studio
  description: >
    Faster than a speeding bullet Website Development based in sunny old Nottingham
  categories:
    - Agency
    - Blog
    - Business
    - Design
    - Featured
    - Freelance
    - Web Development
  featured: true
- title: Viraj Chavan | Full Stack Software Engineer
  url: http://virajc.tech
  main_url: http://virajc.tech
  source_url: https://github.com/virajvchavan/portfolio
  description: >
    Portfolio and blog of a full stack software engineer from India
  categories:
    - Portfolio
    - Blog
    - Web Development
  built_by: Viraj V Chavan
  built_by_url: https://twitter.com/VirajVChavan
  featured: false
- title: Nexweave
  url: https://www.nexweave.com
  main_url: https://www.nexweave.com
  description: >
    Nexweave is a SaaS platform built by a team of experienced product, design & technology professionals in India. Nexweave allows brands to create personalized & interactive video experiences at scale. We would love for our site to be featured at the gatsby showcase since we have long been appreciating the flexibility and speed of the sites we have created using the same.
  categories:
    - Video
    - API
    - User Experience
    - Marketing
    - Design
    - Data
    - Technology
    - Media
    - Consulting
  built_by: Kashaf S
  built_by_url: https://www.linkedin.com/in/kashaf-shaikh-925117178
  featured: false
- title: Daniel Balloch
  url: https://danielballoch.com
  main_url: https://danielballoch.com
  source_url: https://github.com/danielballoch/danielballoch
  description: >
    Hey, I'm Daniel and this is my portfolio site. Made with Gatsby, React, GraphQL, Styled Emotion & Netlify. Install & local host instructions: 1. git clone https://github.com/danielballoch/danielballoch.git 2. npm install. 3. gatsby develop. Keep in mind I'm still learning myself, so these may not be best practises. If anyone's curious as to how something works flick me a message or if you have advice for me I'd love to hear it, otherwise happy coding!
  categories:
    - Portfolio
    - Business
    - Design
    - Freelance
    - Web Development
  built_by: Daniel Balloch
  built_by_url: https://danielballoch.com
- title: The Rift Metz
  url: http://theriftmetz.com/
  main_url: http://theriftmetz.com/
  description: >
    The Rift is a gaming bar based in Metz (France).
  categories:
    - Landing Page
    - Entertainment
    - Design
    - Blog
    - Food
  built_by: Hugo Torzuoli
  built_by_url: https://github.com/HZooly
  featured: false
- title: Built with Workers
  url: https://workers.cloudflare.com/built-with/
  main_url: https://workers.cloudflare.com/built-with/
  description: >
    Showcasing websites & projects built with Cloudflare Workers
  categories:
    - Portfolio
    - JavaScript
    - Web Development
  built_by: Workers who work at Cloudflare
  built_by_url: https://github.com/cloudflare/built-with-workers/graphs/contributors
- title: WebAnaya Solutions
  url: https://www.webanaya.com
  main_url: https://www.webanaya.com
  description: >
    Full Stack Web Solutions Provider.
  categories:
    - Agency
    - Web Development
    - API
    - Blog
  built_by: Durgesh Gupta
  built_by_url: https://durgeshgupta.com
  featured: false
- title: Artem Sapegin’s Blog
  description: >
    Blog of a Berlin based coffee first frontend engineer who works at Omio, makes photos and hangs out with his dogs.
  main_url: https://blog.sapegin.me/
  url: https://blog.sapegin.me/
  source_url: https://github.com/sapegin/blog.sapegin.me
  categories:
    - Blog
    - Open Source
    - Web Development
    - JavaScript
    - Programming
    - Technology
  built_by: Artem Sapegin
  built_by_url: https://github.com/sapegin
- title: adam.ai
  url: https://adam.ai/
  main_url: https://adam.ai/
  description: >
    Are you ready to make your meetings more productive? Our intelligent meeting management tool can help!
  categories:
    - Business
    - Landing Page
    - Productivity
    - Technology
  built_by: Hazem Osama
  built_by_url: https://github.com/hazem3500
  featured: false
- title: Indra Kusuma Profile Page
  url: https://indrakusuma.web.id/me/
  main_url: https://indrakusuma.web.id/me/
  description: >
    Hi! I'm Indra Kusuma. I am an optimistic and type of person of learn by doing who have an interest in Software Engineering, specifically about Web Development.
  categories:
    - Landing Page
    - Blog
  built_by: Indra Kusuma
  built_by_url: https://github.com/idindrakusuma/me
  featured: false
- title: Lukas Horak
  main_url: https://lukashorak.com
  url: https://lukashorak.com
  description: >
    Lukas Horak's personal website. Full stack JavaScript Developer, working in React on front end and Node.js on back end.
  categories:
    - Blog
    - Portfolio
    - Web Development
  built_by: Lukas Horak
  built_by_url: https://github.com/lhorak
  featured: false
- title: Alexandra Thomas
  main_url: https://alexandracthomas.com/
  url: https://alexandracthomas.com/
  description: >
    A portfolio site for Alexandra Thomas, a front-end developer with creative super powers based in Charlotte, NC.
  categories:
    - Portfolio
    - Blog
    - Web Development
  featured: false
- title: Storto Productions
  main_url: https://www.storto-productions.com/
  url: https://www.storto-productions.com/about/
  featured: false
  description: >
    A portfolio site for a video production company based out of Phoenix, AZ.
  categories:
    - Video
    - Blog
    - Portfolio
    - Business
  built_by: Alexandra Thomas
  built_by_url: https://alexandracthomas.com/
- title: Zatsuzen Blog
  url: https://blog.zatsuzen.com
  main_url: https://blog.zatsuzen.com
  description: >
    Web developer's tech blog
  categories:
    - Blog
  built_by: Akane
  built_by_url: https://twitter.com/akanewz
- title: Matthew Mesa
  url: https://matthewmesa.com
  main_url: https://matthewmesa.com
  description: >
    Portfolio website for freelance digital specialist Matthew Mesa.
  categories:
    - Portfolio
  built_by: Matthew Mesa
  built_by_url: https://matthewmesa.com
- title: Taskade
  main_url: https://taskade.com
  url: https://taskade.com
  description: >
    Taskade is the unified workspace for distributed teams. Collaborate and organize in real-time to get things done, faster and smarter.
  categories:
    - App
    - Business
    - Productivity
  built_by: Taskade
  built_by_url: https://github.com/taskade
  featured: false
- title: PWD
  url: https://pwd.com.au
  main_url: https://pwd.com.au
  description: >
    PWD is a full service web marketing, design, and development agency in Perth, Western Australia.
  categories:
    - Blog
    - Portfolio
    - WordPress
    - Business
  built_by: Alex Moon
  built_by_url: https://moonmeister.net
  featured: false
- title: ramonak.io
  url: https://ramonak.io/
  main_url: https://ramonak.io/
  source_url: https://github.com/KaterinaLupacheva/ramonak.io
  description: >
    Tech blog and portfolio site of a full stack web developer Katsiaryna (Kate) Lupachova
  categories:
    - Blog
    - Portfolio
  built_by: Katsiaryna Lupachova
  built_by_url: https://ramonak.io/
  featured: false
- title: React JS Developer
  main_url: https://reacter.dev/
  url: https://reacter.dev/
  featured: false
  categories:
    - App
    - Web Development
    - Web Development
    - Agency
  built_by: App Design
  built_by_url: https://appdesign.dev/
- title: Guillermo Gómez-Peña
  url: https://www.guillermogomezpena.com/
  main_url: https://www.guillermogomezpena.com/
  description: >
    Personal website for the work of Guillermo Gómez-Peña: performance artist, writer, activist, radical pedagogue and artistic director of the performance troupe La Pocha Nostra. Recipient of the MacArthur Fellow, USA Artists Fellow, and a winner of the Bessie, Guggenheim, and American Book awards.
  categories:
    - Portfolio
    - Gallery
  built_by: Aveling Ray
  built_by_url: https://avelingray.com/
  featured: false
- title: Clinka
  url: https://www.clinka.com.au/
  main_url: https://www.clinka.com.au/
  description: >
    B2B website for an Australian manufacturer of environmentally friendly construction materials.
  categories:
    - Business
  built_by: Aveling Ray
  built_by_url: https://avelingray.com/
- title: Chris Vogt's Blog
  main_url: https://www.chrisvogt.me
  url: https://www.chrisvogt.me
  source_url: https://github.com/chrisvogt/gatsby-theme-private-sphere
  description: >-
    Personal blog of Chris Vogt, a software developer in San Francisco. Showcases
    my latest activity on Instagram, Goodreads, and Spotify using original widgets.
  categories:
    - Blog
    - Open Source
    - Photography
    - Portfolio
  built_by: Chris Vogt
  built_by_url: https://github.com/chrisvogt
- title: Trolley Travel
  main_url: http://trolleytravel.org/
  url: http://trolleytravel.org/
  description: >
    Travel blog website to give tips and informations for many destinations, built with Novella theme
  categories:
    - Blog
    - Travel
  built_by: Pierre Beard
  built_by_url: https://github.com/PBRT
  featured: false
- title: Playlist Detective
  main_url: https://www.playlistdetective.com/
  url: https://www.playlistdetective.com/
  source_url: https://github.com/bobylito/playlistFinder
  description: >
    Playlist Detective is an attempt to ease music discovery with playlists. Back in the days, people were sharing mixtapes - some songs we knew and others we didn't, therefore expanding our musical horizons.

    Playlists are the same, and playlist detective lets you search for songs or artists you like in order to stumble on your new favorite songs.

    It uses Algolia for the search.
  categories:
    - Media
    - Music
  built_by: Alexandre Valsamou-Stanislawski
  built_by_url: https://www.noima.xyz
- title: ProjectManager.tools
  main_url: https://projectmanager.tools/
  url: https://projectmanager.tools/
  featured: false
  categories:
    - App
    - Web Development
    - Design
    - Agency
  built_by: App Design
  built_by_url: https://appdesign.dev/
- title: 1902 Software
  url: https://1902software.com/
  main_url: https://1902software.com/
  description: >
    We are an IT company that specializes in e-commerce and website development on different platforms such as Magento, WordPress, and Umbraco. We are also known for custom software development, web design and mobile app solutions for iOS and Android.
  categories:
    - E-commerce
    - Web Development
    - Programming
    - Mobile Development
    - WordPress
    - Design
    - Business
    - Agency
  built_by: 1902 Software Development Corporation
  built_by_url: https://1902software.com/
  featured: false
- title: Codeful
  url: https://www.codeful.fi/
  main_url: https://www.codeful.fi/
  categories:
    - Agency
    - Consulting
  featured: false
- title: Noima
  url: https://www.noima.xyz
  main_url: https://www.noima.xyz
  categories:
    - Agency
    - Consulting
    - Blog
  featured: false
  built_by: Alexandre Valsamou-Stanislawski
  built_by_url: https://www.noima.xyz
- title: Talent Point
  url: https://talentpoint.co
  main_url: https://talentpoint.co
  description: >
    Talent Point provide the tools that companies need to scale quickly and effectively, bridging the gap between employer brand, HR, and hiring to build teams from within.
  categories:
    - Business
    - Technology
    - Blog
    - Consulting
    - Human Resources
  built_by: Talent Point
  built_by_url: https://talentpoint.co
  featured: false
- title: Marathon Oil
  main_url: https://www.marathonoil.com/
  url: https://www.marathonoil.com/
  featured: false
  categories:
    - Business
    - Marketing
  built_by: Corey Ward
  built_by_url: http://www.coreyward.me/
- title: Gene
  url: https://www.geneglobal.com/work
  main_url: https://www.geneglobal.com
  description: >
    We’re an experience design agency, focused on the future of health
  categories:
    - Agency
    - Technology
    - Healthcare
    - Consulting
    - User Experience
  featured: false
- title: medignition – healthcare innovations
  url: https://medignition.com/
  main_url: https://medignition.com/
  description: >
    medignition builds digital innovations in healthcare.
  categories:
    - Healthcare
    - Education
    - Technology
    - Design
    - Business
    - Portfolio
    - Entrepreneurship
    - Agency
  built_by: medignition
  built_by_url: https://medignition.com/
- title: Dynobase
  url: https://dynobase.dev/
  main_url: https://dynobase.dev/
  description: >
    Professional GUI Client for DynamoDB.
  categories:
    - Data
    - Programming
    - Web Development
  built_by: Rafal Wilinski
  built_by_url: https://rwilinski.me/
  featured: false
- title: Vaktija.eu
  url: https://vaktija.eu
  main_url: https://vaktija.eu
  description: >
    Vaktija.eu gives information about prayer times in germany. (Built with GatsbyJS. Fast in every way that matters.)
  categories:
    - App
    - Community
    - Nonprofit
    - SEO
    - Web Development
  built_by: Rašid Redžić
  built_by_url: https://rasidre.com/
  featured: false
- title: Creative code daily
  main_url: https://www.bobylito.dev/
  url: https://www.bobylito.dev/
  source_url: https://github.com/bobylito/sketches
  description: >
    Creative code daily (CCD) is a personal project for which I build a new animation made out of code every day.
  categories:
    - Blog
    - Programming
    - Gallery
    - Portfolio
  built_by: Alexandre Valsamou-Stanislawski
  built_by_url: https://www.noima.xyz
- title: Messi vs Ronaldo
  description: >
    The biggest debate in football - but who is the best, Messi or Ronaldo? This website provides all the goals and stats to help you reach your own conclusion.
  main_url: https://www.messivsronaldo.app/
  url: https://www.messivsronaldo.app/
  categories:
    - Sports
    - Data
    - App
  built_by: Stephen Greig
  built_by_url: http://ste.digital/
- title: Em Em Recipes
  url: https://ememrecipes.com
  main_url: https://ememrecipes.com
  description: >
    Finally, a recipe website that gets straight to the point.
  categories:
    - Blog
    - Food
  built_by: Matthew Mesa
  built_by_url: https://matthewmesa.com
- title: Yuuniworks Portfolio / Blog
  main_url: https://www.yuuniworks.com/
  url: https://www.yuuniworks.com/
  source_url: https://github.com/junkboy0315/gatsby-portfolio-blog
  featured: false
  categories:
    - Portfolio
    - Web Development
    - Blog
- title: Jun Chen Portfolio
  url: https://www.junchenjun.me
  main_url: https://www.junchenjun.me
  source_url: https://github.com/junchenjun/junchenjun.me
  description: >
    Get to know Jun.
  categories:
    - Portfolio
    - Blog
    - Web Development
  built_by: Jun Chen
  built_by_url: https://www.junchenjun.me
- title: Xavier Mirabelli-Montan
  url: https://xavie.mirmon.co.uk
  main_url: https://xavie.mirmon.co.uk
  source_url: https://github.com/xaviemirmon/xavier-developer-site
  description: >
    The developer portfolio and blog for Xavier Mirabelli-Montan.  Built using TinaCMS Grande hosted on Gatsby Cloud.
  categories:
    - Blog
    - Portfolio
    - Programming
  featured: false
- title: MPG Calculator
  url: https://www.mpg-calculator.co.uk
  main_url: https://www.mpg-calculator.co.uk
  description: >
    A website which allows you to calculate the MPG of your vehicle.
  categories:
    - SEO
    - Accessibility
    - Blog
  built_by: PJ
  built_by_url: https://pjsachdev.me
- title: Softblues
  main_url: https://softblues.io
  url: https://softblues.io
  description: >
    We optimize your project costs and deliver outstanding results by applying relevant technology. Plus, we create our own effective products for businesses and developers all over the world.
  categories:
    - WordPress
    - Portfolio
    - Agency
  built_by: Softblues
  built_by_url: https://softblues.io
- title: Clipchamp
  main_url: https://clipchamp.com/
  url: https://clipchamp.com/en/
  description: >
    Clipchamp is an online video editor, compressor, and converter. The Clipchamp website and blog are powered by Gatsby, Contentful, and Smartling.
  categories:
    - App
    - Blog
    - Landing Page
    - Marketing
    - Video
  featured: false
- title: Mob HQ
  main_url: https://hq.yt-mob.com/
  url: https://hq.yt-mob.com/
  description: >
    Mob HQ is the Headquarters for the World Cup winning Downhill Mountain Bike Race Team, and also a full-time Ride Center for YT bikes.
  categories:
    - Sports
    - Travel
  built_by: Built by Rebels Ltd.
  built_by_url: https://builtbyrebels.com/
  featured: false
- title: OCIUS
  url: https://www.ocius.com.au/
  main_url: https://www.ocius.com.au/
  source_url: https://github.com/ocius/website
  description: >
    Ocius Technology Ltd (formerly Solar Sailor Holdings Ltd) is an Australian public unlisted company with Research and Development facilities at the University of NSW.
  categories:
    - Business
    - Technology
    - Science
  built_by: Sergey Monin
  built_by_url: https://build-in-saratov.com/
- title: Kosmos & Kaos
  main_url: https://www.kosmosogkaos.is/
  url: https://www.kosmosogkaos.is/
  description: >
    A carefully designed user experience is good business.
  categories:
    - Design
    - Consulting
    - Agency
    - Web Development
    - JavaScript
  built_by: Kosmos & Kaos
  built_by_url: https://www.kosmosogkaos.is/
  featured: false
- title: Design Portfolio of Richard Bruskowski
  main_url: https://bruskowski.design/
  url: https://bruskowski.design/
  description: >
    My freelance design portfolio: Visual design, digital products, interactive prototypes, design systems, brand design. Uses MDX, Styled Components, Framer Motion. Started with Gatsby Starter Emilia by LekoArts.
  categories:
    - Design
    - Portfolio
    - User Experience
    - Freelance
    - Photography
  built_by: Richard Bruskowski
  built_by_url: https://github.com/richardbruskowski
- title: Kelvin DeCosta's Website
  url: https://kelvindecosta.com
  main_url: https://kelvindecosta.com
  categories:
    - Blog
    - Portfolio
  built_by: Kelvin DeCosta
  built_by_url: https://github.com/kelvindecosta
  featured: false
- title: Coronavirus (COVID-19) Tracker
  url: https://coronavirus.traction.one/
  main_url: https://coronavirus.traction.one/
  description: >
    This application shows the near real-time status based on data from JHU CSSE.
  categories:
    - Data
    - Directory
  built_by: Sankarsan Kampa
  built_by_url: https://traction.one
  featured: false
- title: Coronavirus COVID-19 Statistics Worldwide
  url: https://maxmaxinechen.github.io/COVID19-Worldwide-Stats/
  main_url: https://maxmaxinechen.github.io/COVID19-Worldwide-Stats/
  source_url: https://github.com/maxMaxineChen/COVID19-Worldwide-Stats
  description: >
    A Coronavirus COVID-19 global data statistics application built by Gatsby + Material UI + Recharts
  categories:
    - Data
    - Open Source
  built_by: Maxine Chen
  built_by_url: https://github.com/maxMaxineChen
  featured: false
- title: Folding@Home Stats
  url: https://folding.traction.one/team?id=246252
  main_url: https://folding.traction.one
  description: >
    Folding@Home Stats Report for Teams.
  categories:
    - Data
    - Science
    - Directory
  built_by: Sankarsan Kampa
  built_by_url: https://traction.one
  featured: false
- title: COVID-19 Tracking and Projections
  url: https://flattenthecurve.co.nz/
  main_url: https://flattenthecurve.co.nz/
  source_url: https://github.com/carlaiau/flatten-the-curve
  description: >
    Allowing non technical users to compare their country with other situations around the world. We present configurable cumulative graph curves. We compare your countries current status with other countries who have already been at your level and show you where they’ve ended up. Data via JHU. Further functionality added daily.
  categories:
    - Data
    - Open Source
  built_by: Carl Aiau
  built_by_url: https://github.com/carlaiau
  featured: false
- title: Takeout Tracker
  main_url: https://www.takeouttracker.com/
  url: https://www.takeouttracker.com/
  featured: false
  categories:
    - Data
    - Open Source
    - Food
    - Directory
    - Nonprofit
  built_by: Corey Ward
  built_by_url: http://www.coreyward.me/
- title: Illustration Hunt
  main_url: https://illustrationhunt.com/
  url: https://illustrationhunt.com/
  featured: false
  categories:
    - Data
    - Design
    - Entertainment
    - Productivity
    - User Experience
    - Programming
    - Gallery
    - Human Resources
    - Library
  built_by: Gilbish Kosma
  built_by_url: https://www.gil20.me/
- title: Monolit
  url: https://monolit.hr
  main_url: https://monolit.hr
  description: >
    Standard business website with sliders and contact form.
  categories:
    - Business
  built_by: Devnet
  built_by_url: https://devnet.hr
  featured: false
- title: Andrew Zeller
  main_url: https://zeller.io
  source_url: https://github.com/ajzeller/zellerio_gatsby
  url: https://zeller.io
  featured: false
  categories:
    - Portfolio
    - Blog
    - Web Development
  built_by: Andrew Zeller
  built_by_url: https://zeller.io
- title: Crushing WFH
  url: https://crushingwfh.com/
  main_url: https://crushingwfh.com/
  source_url: https://github.com/tiagofsanchez/wfh-tools
  description: >
    A directory of tools to help anyone to work from home in a productive manner
  categories:
    - Directory
    - Open Source
  built_by: Tiago Sanchez
  built_by_url: https://www.tiagofsanchez.com/
  featured: false
- title: Martin Container
  main_url: https://www.container.com/
  url: https://www.container.com/
  featured: false
  categories:
    - Business
  built_by: Vincit California
  built_by_url: https://www.vincit.com/
- title: Urban Armor Gear
  main_url: https://www.urbanarmorgear.com/
  url: https://www.urbanarmorgear.com/
  featured: false
  categories:
    - E-commerce
  built_by: Vincit California
  built_by_url: https://www.vincit.com/
- title: Jason Zheng's Portfolio
  main_url: https://jasonzy.com
  url: https://jasonzy.com
  source_url: https://github.com/bilafish/portfolio-site
  description: >
    Hey there, I'm Jason! I'm a front-end web developer from the sunny island
    of Singapore. This is my first Gatsby site developed using Gatsby and
    Netlify CMS. Feel free to get in touch if you're interested to collaborate
    or engage me on any projects. If you just want to say hello, that's cool
    too.
  featured: false
  categories:
    - Portfolio
    - Web Development
  built_by: Jason Zheng
  built_by_url: https://github.com/bilafish
- title: Fluiditype
  url: https://www.fluiditype.com/
  main_url: https://www.fluiditype.com/
  description: >
    Fluditype is small CSS library focusing on pure typographic fluidity. Recommend to be used for blogs, portfolios, documentation & and simplistic text websites.
  categories:
    - Open Source
    - Design
  built_by: Boris Kirov
  built_by_url: https://www.boriskirov.com
  featured: false
- title: Bonsaiilabs
  main_url: https://bonsaiilabs.com/
  url: https://bonsaiilabs.com/
  description: >
    We are a team of two, creating software for startups and enabling learners with our visualize, break, and solve approach.
  featured: false
  categories:
    - Education
    - Consulting
  built_by: Bonsaiilabs Team
  built_by_url: https://bonsaiilabs.com/team
- title: Tyson
  main_url: https://www.tyson.com
  url: https://www.tyson.com
  featured: false
  categories:
    - Food
    - Marketing
  built_by: Tyson Foods, Inc.
- title: Hillshire Farm
  main_url: https://www.hillshirefarm.com
  url: https://www.hillshirefarm.com
  featured: false
  categories:
    - Food
    - Marketing
  built_by: Tyson Foods, Inc.
- title: Hillshire Snacking
  main_url: https://www.hillshiresnacking.com
  url: https://www.hillshiresnacking.com
  featured: false
  categories:
    - Food
    - Marketing
  built_by: Tyson Foods, Inc.
- title: Jimmy Dean
  main_url: https://www.jimmydean.com
  url: https://www.jimmydean.com
  featured: false
  categories:
    - Food
    - Marketing
  built_by: Tyson Foods, Inc.
- title: Aidells
  main_url: https://www.aidells.com
  url: https://www.aidells.com
  featured: false
  categories:
    - Food
    - Marketing
  built_by: Tyson Foods, Inc.
- title: State Fair
  main_url: https://www.corndogs.com
  url: https://www.corndogs.com
  featured: false
  categories:
    - Food
    - Marketing
  built_by: Tyson Foods, Inc.
- title: Nudges
  main_url: https://www.nudgesdogtreats.com
  url: https://www.nudgesdogtreats.com
  featured: false
  categories:
    - Food
    - Marketing
  built_by: Tyson Foods, Inc.
- title: Tyson Ingredient Solutions
  main_url: https://www.tysoningredientsolutions.com
  url: https://www.tysoningredientsolutions.com
  featured: false
  categories:
    - Food
    - Marketing
  built_by: Tyson Foods, Inc.
- title: Wright Brand
  main_url: https://www.wrightbrand.com
  url: https://www.wrightbrand.com
  featured: false
  categories:
    - Food
    - Marketing
  built_by: Tyson Foods, Inc.
- title: TSUKUTTEMITA LAB
  main_url: https://create.kayac.com/
  url: https://create.kayac.com/
  description: KAYAC private works
  featured: false
  categories:
    - Portfolio
    - Technology
    - Entertainment
  built_by: KAYAC inc.
- title: Brad Garropy
  url: https://bradgarropy.com
  main_url: https://bradgarropy.com
  source_url: https://github.com/bradgarropy/bradgarropy.com
  categories:
    - Blog
    - Education
    - Entertainment
    - JavaScript
    - Open Source
    - Portfolio
    - Programming
    - SEO
    - Technology
    - Web Development
  built_by: Brad Garropy
  built_by_url: https://twitter.com/bradgarropy
- title: mrkaluzny
  main_url: https://mrkaluzny.com
  url: https://mrkaluzny.com
  description: >
    Web designer and web developer specializing in providing services for SME sector.
  featured: false
  categories:
    - Web Development
    - Programming
    - Business
    - Portfolio
    - Freelance
  built_by: Wojciech Kaluzny
- title: The COVID Tracking Project
  url: https://covidtracking.com/
  main_url: https://covidtracking.com/
  source_url: https://github.com/COVID19Tracking/website
  description: >
    The COVID Tracking Project collects and publishes the most complete testing data available for US states and territories.
  categories:
    - Media
    - Healthcare
  built_by: The COVID Tracking Project Web Team
  built_by_url: https://github.com/COVID19Tracking/website/graphs/contributors
- title: The Gauntlet Coverage of COVID-19 in Canada
  url: https://covid19.thegauntlet.ca
  main_url: https://covid19.thegauntlet.ca
  description: >
    Tracking The Spread of Coronavirus in Canada
  categories:
    - Media
    - Education
  built_by: Masoud Karimi
  built_by_url: https://github.com/masoudkarimif
- title: Zestard Technologies
  main_url: https://www.zestard.com
  url: https://www.zestard.com
  description: >
    Zestard Technologies is an eCommerce Specialist company focusing on Magento & Shopify as a core expertise.
  categories:
    - Web Development
    - WordPress
    - Technology
    - Agency
    - E-commerce
  built_by: Zestard Technologies
  built_by_url: https://www.zestard.com
- title: Kostas Vrouvas
  main_url: https://kosvrouvas.com
  url: https://kosvrouvas.com
  featured: false
  categories:
    - Blog
    - Portfolio
  built_by: Kostas Vrouvas
- title: Hanare Cafe in Toshijima, Toba, Japan
  main_url: https://hanarecafe.com
  url: https://hanarecafe.com
  source_url: https://github.com/mnishiguchi/hanarecafe-gatsby
  description: >
    A website for a cafe/bakery located in Toshijima, a beautiful sightseeing spot just a 20-minutes ferry ride from downtown Toba, Japan.
  categories:
    - Food
    - Travel
  built_by: Masatoshi Nishiguchi
  built_by_url: https://mnishiguchi.com
  featured: false
- title: WhileNext
  url: https://whilenext.com
  main_url: https://whilenext.com
  description: >
    A Blog on Software Development
  categories:
    - Blog
    - Learning
    - Programming
    - Web Development
  built_by: Masoud Karimi
  built_by_url: https://github.com/masoudkarimif
- title: Jamify.me
  description: >
    We build websites & PWAs with JAMstack. Delivering faster, more secure web.
  main_url: https://jamify.me
  url: https://jamify.me
  categories:
    - Agency
    - Web Development
  featured: false
- title: Shrey Sachdeva
  url: https://www.shreysachdeva.tech/
  main_url: https://www.shreysachdeva.tech/
  source_url: https://github.com/shrey-sachdeva2000/Shrey-Sachdeva
  description: >
    Personal website for Shrey Sachdeva. An abstract thinker who writes code and designs pixel-perfect user-interfaces with industry experience.
  categories:
    - Portfolio
    - Web Development
  built_by: Shrey Sachdeva
  built_by_url: https://www.shreysachdeva.tech/
- title: The Cares Family
  main_url: https://thecaresfamily.org.uk/home
  url: https://thecaresfamily.org.uk/home
  description: >
    The Cares Family helps people find connection and community in a disconnected age. They relaunched their website in Gatsby during the COVID-19 outbreak of 2020 to help connect neighbours.
  categories:
    - Nonprofit
    - Blog
    - Community
  built_by: Mutual
  built_by_url: https://www.madebymutual.com
- title: "Due to COVID-19: Documenting the Signs of the Pandemic"
  url: https://duetocovid19.com
  main_url: https://duetocovid19.com
  description: >
    A project to document all the signs that have gone up on the storefronts of our cities in response to the coronavirus pandemic.
  categories:
    - Photography
    - Community
  built_by: Andrew Louis
  built_by_url: https://hyfen.net
  featured: false
- title: "Besoegsvenner - Visiting Friends for the Elderly"
  main_url: https://www.xn--besgsvenner-igb.dk
  url: https://www.xn--besgsvenner-igb.dk/ruths-historie
  description: >
    50.000 elderly people in Denmark feel lonely. This project seeks to inform people to become visitor friends ("Besøgsven" in Danish) to help fight loneliness and bring new friendships in to the world.
  categories:
    - Marketing
    - Nonprofit
    - Landing Page
  built_by: Hello Great Works
  built_by_url: https://hellogreatworks.com
- title: Interficie Internet Services
  main_url: https://www.interficie.com
  url: https://www.interficie.com/our-work/
  description: >
    Located in Barcelona, we develop innovative websites, ecommerce solutions and software platforms for global brands, startups and organizations.
  categories:
    - E-commerce
    - Web Development
    - Consulting
    - JavaScript
    - Agency
    - Business
  built_by: Interficie Internet Services
  built_by_url: https://github.com/InterficieIS
- title: SofaScore Corporate
  url: https://corporate.sofascore.com
  main_url: https://corporate.sofascore.com
  description: >
    SofaScore is a leading provider of advanced sports insights and content with global coverage of 20+ sports.
  categories:
    - App
    - Data
    - Sports
    - Technology
  built_by: SofaScore
  built_by_url: https://www.sofascore.com
- title: "#compraaospequenos: buy local during Covid-19"
  url: https://compraaospequenos.pt/
  main_url: https://compraaospequenos.pt/
  source_url: https://github.com/marzeelabs/compraaospequenos
  description: >
    Helping local stores survive and thrive during the Covid-19 crisis (Portugal).
  categories:
    - Community
    - Food
    - Data
    - Directory
  built_by: Marzee Labs
  built_by_url: https://marzeelabs.org
  featured: false
- title: Inventia
  main_url: https://inventia.life/
  url: https://inventia.life/
  description: >
    We have developed unique digital bioprinting technology and unleashed it in a complete platform designed to make complex 3D cell biology simple.
  categories:
    - Business
    - Science
  built_by: Jellypepper
  built_by_url: https://jellypepper.com/
- title: Hasura
  url: https://hasura.io
  main_url: https://hasura.io
  description: >
    Hasura is an open source engine that connects to your databases & microservices and auto-generates a production-ready GraphQL backend.
  categories:
    - API
    - Web Development
    - Technology
    - Open Source
  featured: false
- title: Jimdo.com
  description: >
    Jimdo is an international tech company and one of the world's leading providers of online services for small and medium businesses (SMBs). The company empowers entrepreneurs to create their own website or store without coding and to digitize their business ideas.
  main_url: https://www.jimdo.com/
  url: https://www.jimdo.com/
  categories:
    - Marketing
    - Technology
    - E-commerce
    - Web Development
    - Business
  built_by: Jimdo GmbH
- title: Resume on the Web
  main_url: https://amruthpillai.com
  url: https://amruthpillai.com
  source_url: https://github.com/AmruthPillai/ResumeOnTheWeb-Gatsby
  description: >
    Everyone needs their own little spot on the interwebs, and this is mine. Welcome to my resume, on the web!
  categories:
    - Blog
    - Design
    - Freelance
    - Gallery
    - JavaScript
    - Landing Page
    - Mobile Development
    - Open Source
    - Photography
    - Portfolio
    - Technology
    - Web Development
  built_by: Amruth Pillai
  built_by_url: https://amruthpillai.com
  featured: false
- title: Landmarks.ro
  main_url: https://landmarks.ro/
  url: https://landmarks.ro/
  description: >
    Lead generation technology for real estate developers
  categories:
    - Real Estate
    - Marketing
    - Technology
    - Web Development
    - Landing Page
  built_by: Horia Miron
  built_by_url: https://github.com/ancashoria
  featured: false
- title: GeneOS
  url: https://geneos.me/
  main_url: https://geneos.me/
  description: >
    GeneOS is a privacy-preserving data monetization protocol for genetic, activity, and medical data.
  categories:
    - Landing Page
    - Business
  built_by: GeneOS Team
- title: COVID KPI
  url: https://covidkpi.com/
  main_url: https://covidkpi.com/
  description: >
    COVID KPI aggregates COVID-19 data from numerous official sources then displays the Key Performance Indicators.
  categories:
    - Data
    - Media
    - Healthcare
  built_by: Albert Chen
  built_by_url: https://github.com/mralbertchen
- title: Most Recommended Books
  url: http://mostrecommendedbooks.com/
  main_url: http://mostrecommendedbooks.com/
  description: >
    Discover credibly powerful books recommendations by billionaires, icons, and world-class performers.
  categories:
    - Blog
    - Entrepreneurship
    - Books
- title: theAnubhav.com
  main_url: https://theanubhav.com/
  url: https://theanubhav.com/
  categories:
    - Web Development
    - Blog
    - Portfolio
  built_by: Anubhav Srivastava
  built_by_url: https://theanubhav.com
- title: WatchKeeper
  url: https://www.watchkeeperintl.com
  main_url: https://www.watchkeeperintl.com
  description: >
    WatchKeeper helps organisations to manage global security risks such as natural disasters, extreme weather and violent incidents.
  categories:
    - Data
    - Business
    - Technology
    - Consulting
    - Security
  built_by: WatchKeeper Engineering
  built_by_url: https://twitter.com/watchkeeper
  featured: false
- title: Sztuka Programowania
  built_by: Piotr Fedorczyk
  built_by_url: https://piotrf.pl
  categories:
    - Event
    - Learning
    - Web Development
  description: >
    Landing page of a series of web development workshops held in Gdańsk, Poland.
  featured: false
  main_url: https://sztuka-programowania.pl/
  url: https://sztuka-programowania.pl/
- title: Rivers Casino
  built_by: WILDLIFE.LA
  built_by_url: https://www.wildlife.la
  categories:
    - Entertainment
    - Food
    - Blog
    - Travel
  description: >
    Rivers Casino offers the very best in casinos, hotels, restaurants, concerts, and entertainment. Visit us in Des Plaines, IL, Philadelphia, PA, Pittsburgh, PA and Schenectady, NY.
  featured: false
  main_url: https://www.riverscasino.com/desplaines/
  url: https://www.riverscasino.com/desplaines/
- title: Mishal Shah
  built_by: Mishal Shah
  built_by_url: https://mishal23.github.io
  categories:
    - Blog
    - Portfolio
    - Open Source
    - Web Development
  description: >
    Hey, I'm Mishal Shah, a passionate developer with interests in Networks, Databases and Web Security. This website is my personal portfolio and blog with the Fresh theme. I love reading engineering articles, contributing to open-source and interacting with communities. Feel free to get in touch if you have an interesting project that you want to collaborate on.
  featured: false
  main_url: https://mishal23.github.io/
  url: https://mishal23.github.io/
- title: Chris Nager
  main_url: https://chrisnager.com
  url: https://chrisnager.com
  source_url: https://github.com/chrisnager/chrisnager-dot-com
  description: >
    Developer and designer in Brooklyn, NY passionate about performance, accessibility, and systematic design.
  categories:
    - Accessibility
    - Blog
    - Design
    - Portfolio
    - User Experience
    - Web Development
  built_by: Chris Nager
  built_by_url: https://twitter.com/chrisnager
- title: Resistbot
  url: https://resist.bot
  main_url: https://resist.bot
  description: >
    A chatbot that helps you contact your representatives, and be an informed citizen.
  categories:
    - Blog
    - Government
    - Nonprofit
- title: SVG to PNG
  url: https://www.svgtopng.me/
  main_url: https://www.svgtopng.me/
  description: >
    Online SVG to PNG batch converter. Upload and convert your SVG files to PNG with the desired size and background color for free, fast and secure.
  categories:
    - App
    - Technology
    - Productivity
    - Design
    - Web Development
  built_by: Illia Achour
  built_by_url: https://github.com/dummyco
- title: St. Jude Cloud
  url: https://www.stjude.cloud
  main_url: https://www.stjude.cloud
  description: >
    Pediatric cancer data sharing ecosystem by St. Jude Children's Research Hospital.
  categories:
    - Science
    - Technology
    - Nonprofit
    - Data
    - Healthcare
  featured: false
- title: Philip Domingo
  url: https://www.prtdomingo.com
  main_url: https://www.prtdomingo.com
  description: >
    Personal website built on top of GatsbyJS, Ghost, and Azure.
  categories:
    - Technology
    - Blog
  featured: false
- title: Vinicius Dias
  built_by: Vinicius Dias
  built_by_url: https://viniciusdias.works/
  categories:
    - Blog
    - Portfolio
    - Open Source
    - Web Development
  description: >
    Hi, I'm Vinicius Dias, a Front-End developer with focus on performance and UX. This is my personal portfolio developed with Gatsby. I'm always learning different things and I consider myself a very curious guy. I feel that it keeps me motivated and creative to solve problems.
  featured: false
  main_url: https://viniciusdias.works/
  url: https://viniciusdias.works/
- title: Cognifide Tech
  url: https://tech.cognifide.com/
  main_url: https://tech.cognifide.com/
  description: >
    Technology HUB that provides useful and specialized technical knowledge created for fellow engineers by engineers from Cognifide.
  categories:
    - Blog
    - Programming
    - Technology
  built_by: Cognifide
  built_by_url: https://www.cognifide.com/
- title: Chandraveena by S Balachander
  url: https://www.chandraveena.com
  main_url: https://www.chandraveena.com
  description: >
    Chandraveena is a contemporary Indian string instrument designed from the traditional Saraswati Veena.
    S Balachander, an Indian classical musician, is the creator and performing artist of Chandraveena.
    Chandraveena has been designed to support a systematic and contemplative exploration of Indian Ragas.
    It is endowed with a deep sustain and a rich sound allowing the artist to create elaborate musical phrases
    and subtle intonations. Visit the website to listen and learn more!
  categories:
    - Music
    - Portfolio
    - Blog
  built_by: Sadharani Music Works
  built_by_url: https://www.sadharani.com
  featured: false
- title: Anong Network
  main_url: https://anong.network
  url: https://anong.network
  description: >
    An app used to quickly identify a network provider in Philippines
  categories:
    - App
    - Directory
  built_by: Jan Harold Diaz
  built_by_url: https://janharold.com
  featured: false
- title: PayMongo
  main_url: https://paymongo.com
  url: https://paymongo.com
  description: >
    The official website of PayMongo Philippines
  categories:
    - Marketing
    - Finance
  built_by: PayMongo
  built_by_url: https://paymongo.com
- title: Zona Digital
  url: https://zonadigital.pt
  main_url: https://zonadigital.pt
  description: >
    We work with startups and small businesses building effective strategies through digital platforms. Based in Porto, Portugal.
  categories:
    - Web Development
    - Programming
    - Technology
    - Design
    - Business
  built_by: Zona Digital
  built_by_url: https://zonadigital.pt
  featured: false
- title: Ofri Lifshitz Design
  url: https://www.ofrilifshitz.com
  main_url: https://www.ofrilifshitz.com
  categories:
    - Portfolio
    - Design
  built_by: Raz Lifshitz
  built_by_url: https://www.linkedin.com/in/raz-lifshitz
- title: Runly
  url: https://www.runly.io/
  main_url: https://www.runly.io/
  description: >
    The easiest way to run background jobs with .NET Core. It's more than background jobs —
    it's an all-in-one platform to create great user experiences.
  categories:
    - API
    - App
    - Landing Page
    - Technology
    - Programming
  built_by: Chad Lee
  built_by_url: https://github.com/chadly
  featured: false
- title: Ajith's blog
  url: https://ajith.blog
  main_url: https://ajith.blog
  source_url: https://github.com/ajithrnayak/ajith_blog
  description: >
    I build apps and sometimes write about the observations and frustrations at work here.
  categories:
    - Blog
    - Mobile Development
    - Open Source
    - Programming
    - Technology
  built_by: Ajith R Nayak
  built_by_url: https://ajith.xyz
- title: I Love You Infinity
  url: https://iloveyouinfinity.com
  main_url: https://iloveyouinfinity.com
  description: >
    An infinite sound experiment to help raise awareness about autism and love.
  categories:
    - Nonprofit
    - Healthcare
  built_by: Good Praxis
  built_by_url: https://goodpraxis.coop
  featured: false
- title: KAIGO in JAPAN
  main_url: https://kaigo-in-japan.jp
  url: https://kaigo-in-japan.jp
  description: >
    KAIGO in JAPAN is a website for those who are planning to work in the care work field in Japan. We built a multilingual site on Gatsby. One of them is a special language called Easy-Japanese with various ruby tags.
  categories:
    - Healthcare
    - Nonprofit
    - Web Development
    - Programming
  built_by: hgw
  built_by_url: https://shunyahagiwara.com/
- title: Dondoko Susumu Website
  url: https://xn--28jma5da5l6e.com/en/
  main_url: https://xn--28jma5da5l6e.com/en/
  source_url: https://github.com/dondoko-susumu/website-v2
  description: >
    The Web site of Dondoko Susumu, a Japanese cartoonist. His cartoons have been posted. It is internationalized into 12 languages.
  categories:
    - Blog
    - Entertainment
    - Gallery
    - Landing Page
  built_by: Dondoko Susumu
  built_by_url: https://xn--28jma5da5l6e.com/en/
- title: Raymond Ware
  url: https://www.raymondware.com
  main_url: https://www.raymondware.com
  description: >
    Seattle web developer portfolio site.
  categories:
    - Portfolio
    - Design
    - Freelance
    - Web Development
  built_by: Raymond Ware
  built_by_url: https://github.com/raymondware
  featured: false
- title: Formula One Gym
  url: https://www.formulaonegym.co.uk/
  main_url: https://www.formulaonegym.co.uk/
  source_url: https://github.com/Zellement/formula1gym
  description: A UK based fitness gym in the heart of Nottingham, built with Gatsby v2
  categories:
    - Sports
  built_by: Dan Farrow
  built_by_url: https://github.com/Zellement
  featured: false
- title: Blog - Thanawat Gulati
  main_url: https://testing.thanawatgulati.com
  url: https://testing.thanawatgulati.com
  source_url: https://github.com/thanawatgulati/thanawatgulati-blog
  description: >
    Thanawat Gulati - Blog , Work experience portfolio and more.
  categories:
    - Blog
  built_by: Thanawat Gulati
  built_by_url: https://twitter.com/mjamesvevo
  featured: false
<<<<<<< HEAD
- title: Effico Ltd
  main_url: https://www.effico.ltd
  url: https://www.effico.ltd
  source_url: https://github.com/Zellement/effico
  description: >
    Commercial and domestic electrical contractors.
=======
- title: Sheringham Flooring
  main_url: https://www.sheringhamflooring.com
  url: https://www.sheringhamflooring.com
  source_url: https://github.com/Zellement/sheringham-flooring-2019
  description: >
    Sheringham Flooring - commercial and domestic flooring solutions
>>>>>>> 3bcac612
  categories:
    - Business
  built_by: Dan Farrow
  built_by_url: https://www.zellement.com
<<<<<<< HEAD
  featured: false
=======
  featured: false
- title: Que Jamear
  description: >-
    A directory with a map of food delivery services 
    to be used during the health emergency caused by covid 19.
  main_url: https://quejamear.com/encebollados
  url: https://quejamear.com/encebollados
  featured: false
  categories:
    - Food
  built_by: Ramón Chancay
  built_by_url: https://ramonchancay.me/
>>>>>>> 3bcac612
<|MERGE_RESOLUTION|>--- conflicted
+++ resolved
@@ -10739,28 +10739,22 @@
   built_by: Thanawat Gulati
   built_by_url: https://twitter.com/mjamesvevo
   featured: false
-<<<<<<< HEAD
 - title: Effico Ltd
   main_url: https://www.effico.ltd
   url: https://www.effico.ltd
   source_url: https://github.com/Zellement/effico
   description: >
     Commercial and domestic electrical contractors.
-=======
 - title: Sheringham Flooring
   main_url: https://www.sheringhamflooring.com
   url: https://www.sheringhamflooring.com
   source_url: https://github.com/Zellement/sheringham-flooring-2019
   description: >
     Sheringham Flooring - commercial and domestic flooring solutions
->>>>>>> 3bcac612
   categories:
     - Business
   built_by: Dan Farrow
   built_by_url: https://www.zellement.com
-<<<<<<< HEAD
-  featured: false
-=======
   featured: false
 - title: Que Jamear
   description: >-
@@ -10772,5 +10766,4 @@
   categories:
     - Food
   built_by: Ramón Chancay
-  built_by_url: https://ramonchancay.me/
->>>>>>> 3bcac612
+  built_by_url: https://ramonchancay.me/