- title: ReactJS
  main_url: https://reactjs.org/
  url: https://reactjs.org/
  source_url: https://github.com/reactjs/reactjs.org
  featured: true
  categories:
    - Web Development
    - Featured
    - Documentation
- title: Flamingo
  main_url: https://www.shopflamingo.com/
  url: https://www.shopflamingo.com/
  description: >
    Online shop for women's body care and hair removal products.
  categories:
    - E-commerce
    - Featured
  featured: true
- title: IDEO
  url: https://www.ideo.com
  main_url: https://www.ideo.com/
  description: >
    A Global design company committed to creating positive impact.
  categories:
    - Agency
    - Technology
    - Featured
    - Consulting
    - User Experience
  featured: true
- title: Airbnb Engineering & Data Science
  description: >
    Creative engineers and data scientists building a world where you can belong
    anywhere
  main_url: https://airbnb.io/
  url: https://airbnb.io/
  categories:
    - Blog
    - Gallery
    - Featured
  featured: true
- title: Impossible Foods
  main_url: https://impossiblefoods.com/
  url: https://impossiblefoods.com/
  categories:
    - Food
    - Featured
  featured: true
- title: Braun
  description: >
    Braun offers high performance hair removal and hair care products, including dryers, straighteners, shavers, and more.
  main_url: https://ca.braun.com/en-ca
  url: https://ca.braun.com/en-ca
  categories:
    - E-commerce
    - Featured
  featured: true
- title: NYC Pride 2019 | WorldPride NYC | Stonewall50
  main_url: https://2019-worldpride-stonewall50.nycpride.org/
  url: https://2019-worldpride-stonewall50.nycpride.org/
  featured: true
  description: >-
    Join us in 2019 for NYC Pride, as we welcome WorldPride and mark the 50th
    Anniversary of the Stonewall Uprising and a half-century of LGBTQ+
    liberation.
  categories:
    - Education
    - Marketing
    - Nonprofit
    - Featured
  built_by: Canvas United
  built_by_url: https://www.canvasunited.com/
- title: The State of European Tech
  main_url: https://2017.stateofeuropeantech.com/
  url: https://2017.stateofeuropeantech.com/
  featured: true
  categories:
    - Technology
    - Featured
  built_by: Studio Lovelock
  built_by_url: http://www.studiolovelock.com/
- title: Hopper
  main_url: https://www.hopper.com/
  url: https://www.hopper.com/
  built_by: Narative
  built_by_url: https://www.narative.co/
  featured: true
  categories:
    - Technology
    - App
    - Featured
- title: GM Capital One
  description: |
    Introducing the new online experience for your GM Rewards Credit Card
  main_url: https://gm.capitalone.com/
  url: https://gm.capitalone.com/
  categories:
    - Featured
  featured: true
- title: Theodora Warre
  main_url: https://theodorawarre.eu
  url: https://theodorawarre.eu
  description: >-
    E-commerce site for jewellery designer Theodora Warre, built using Gatsby + Shopify + Prismic + Matter.js
  categories:
    - E-commerce
    - Marketing
  built_by: Pierre Nel
  built_by_url: https://pierre.io
  featured: false
- title: Life Without Barriers | Foster Care
  main_url: https://www.lwb.org.au/foster-care
  url: https://www.lwb.org.au/foster-care
  featured: true
  description: >-
    We are urgently seeking foster carers all across Australia. Can you open
    your heart and your home to a child in need? There are different types of
    foster care that can suit you. We offer training and 24/7 support.
  categories:
    - Nonprofit
    - Education
    - Documentation
    - Marketing
    - Featured
  built_by: LWB Digital Team
  built_by_url: https://twitter.com/LWBAustralia
- title: Figma
  main_url: https://www.figma.com/
  url: https://www.figma.com/
  featured: true
  categories:
    - Marketing
    - Design
    - Featured
  built_by: Corey Ward
  built_by_url: http://www.coreyward.me/
- title: Bejamas - JAM Experts for hire
  main_url: https://bejamas.io/
  url: https://bejamas.io/
  featured: true
  description: >-
    We help agencies and companies with JAMStack tools. This includes web
    development using Static Site Generators, Headless CMS, CI / CD and CDN
    setup.
  categories:
    - Technology
    - Web Development
    - Agency
    - Marketing
    - Featured
  built_by: Bejamas
  built_by_url: https://bejamas.io/
- title: The State of JavaScript
  description: >
    Data from over 20,000 developers, asking them questions on topics ranging
    from frontend frameworks and state management, to build tools and testing
    libraries.
  main_url: https://stateofjs.com/
  url: https://stateofjs.com/
  source_url: https://github.com/StateOfJS/StateOfJS
  categories:
    - Data
    - JavaScript
    - Featured
  built_by: StateOfJS
  built_by_url: https://github.com/StateOfJS/StateOfJS/graphs/contributors
  featured: true
- title: DesignSystems.com
  main_url: https://www.designsystems.com/
  url: https://www.designsystems.com/
  description: |
    A resource for learning, creating and evangelizing design systems.
  categories:
    - Design
    - Blog
    - Technology
    - Featured
  built_by: Corey Ward
  built_by_url: http://www.coreyward.me/
  featured: true
- title: Snap Kit
  main_url: https://kit.snapchat.com/
  url: https://kit.snapchat.com/
  description: >
    Snap Kit lets developers integrate some of Snapchat’s best features across
    platforms.
  categories:
    - Technology
    - Documentation
    - Featured
  featured: true
- title: SendGrid
  main_url: https://sendgrid.com/docs/
  url: https://sendgrid.com/docs/
  description: >
    SendGrid delivers your transactional and marketing emails through the
    world's largest cloud-based email delivery platform.
  categories:
    - API
    - Technology
    - Documentation
    - Featured
  featured: true
- title: Kirsten Noelle
  main_url: https://www.kirstennoelle.com/
  url: https://www.kirstennoelle.com/
  featured: true
  description: >
    Digital portfolio for San Francisco Bay Area photographer Kirsten Noelle Wiemer.
  categories:
    - Photography
    - Portfolio
    - Featured
  built_by: Ryan Wiemer
  built_by_url: https://www.ryanwiemer.com/
- title: Cajun Bowfishing
  main_url: https://cajunbowfishing.com/
  url: https://cajunbowfishing.com/
  featured: false
  categories:
    - E-commerce
    - Sports
  built_by: Escalade Sports
  built_by_url: https://www.escaladesports.com/
- title: NEON
  main_url: http://neonrated.com/
  url: http://neonrated.com/
  featured: false
  categories:
    - Gallery
- title: GraphCMS
  main_url: https://graphcms.com/
  url: https://graphcms.com/
  featured: false
  categories:
    - Marketing
    - Technology
- title: Ghost Documentation
  main_url: https://docs.ghost.org/
  url: https://docs.ghost.org/
  source_url: https://github.com/tryghost/docs
  featured: false
  description: >-
    Ghost is an open source, professional publishing platform built on a modern Node.js technology stack — designed for teams who need power, flexibility and performance.
  categories:
    - Technology
    - Documentation
    - Open Source
  built_by: Ghost Foundation
  built_by_url: https://ghost.org/
- title: Nike - Just Do It
  main_url: https://justdoit.nike.com/
  url: https://justdoit.nike.com/
  featured: true
  categories:
    - E-commerce
    - Featured
- title: AirBnB Cereal
  main_url: https://airbnb.design/cereal
  url: https://airbnb.design/cereal
  featured: false
  categories:
    - Marketing
    - Design
- title: Cardiogram
  main_url: https://cardiogr.am/
  url: https://cardiogr.am/
  featured: false
  categories:
    - Marketing
    - Technology
- title: Hack Club
  main_url: https://hackclub.com/
  url: https://hackclub.com/
  source_url: https://github.com/hackclub/site
  featured: false
  categories:
    - Education
    - Web Development
- title: Matthias Jordan Portfolio
  main_url: https://iammatthias.com/
  url: https://iammatthias.com/
  source_url: https://github.com/iammatthias/.com
  description: >-
    Photography portfolio of content creator and digital marketer Matthias Jordan
  built_by: Matthias Jordan
  built_by_url: https://github.com/iammatthias
  featured: false
  categories:
    - Photography
    - Portfolio
    - Blog
    - Gallery
- title: Investment Calculator
  main_url: https://investmentcalculator.io/
  url: https://investmentcalculator.io/
  featured: false
  categories:
    - Education
    - Finance
- title: CSS Grid Playground by MozillaDev
  main_url: https://mozilladevelopers.github.io/playground/
  url: https://mozilladevelopers.github.io/playground/
  source_url: https://github.com/MozillaDevelopers/playground
  featured: false
  categories:
    - Education
    - Web Development
- title: Piotr Fedorczyk Portfolio
  built_by: Piotr Fedorczyk
  built_by_url: https://piotrf.pl
  categories:
    - Portfolio
    - Web Development
  description: >-
    Portfolio of Piotr Fedorczyk, a digital product designer and full-stack developer specializing in shaping, designing and building news and tools for news.
  featured: false
  main_url: https://piotrf.pl/
  url: https://piotrf.pl/
- title: unrealcpp
  main_url: https://unrealcpp.com/
  url: https://unrealcpp.com/
  source_url: https://github.com/Harrison1/unrealcpp-com
  featured: false
  categories:
    - Blog
    - Web Development
- title: Andy Slezak
  main_url: https://www.aslezak.com/
  url: https://www.aslezak.com/
  source_url: https://github.com/amslezak
  featured: false
  categories:
    - Web Development
    - Portfolio
- title: Deliveroo.Design
  main_url: https://www.deliveroo.design/
  url: https://www.deliveroo.design/
  featured: false
  categories:
    - Food
    - Marketing
- title: Dona Rita
  main_url: https://www.donarita.co.uk/
  url: https://www.donarita.co.uk/
  source_url: https://github.com/peduarte/dona-rita-website
  featured: false
  categories:
    - Food
    - Marketing
- title: Fröhlich ∧ Frei
  main_url: https://www.froehlichundfrei.de/
  url: https://www.froehlichundfrei.de/
  featured: false
  categories:
    - Web Development
    - Blog
    - Open Source
- title: How to GraphQL
  main_url: https://www.howtographql.com/
  url: https://www.howtographql.com/
  source_url: https://github.com/howtographql/howtographql
  featured: false
  categories:
    - Documentation
    - Web Development
    - Open Source
- title: OnCallogy
  main_url: https://www.oncallogy.com/
  url: https://www.oncallogy.com/
  featured: false
  categories:
    - Marketing
    - Healthcare
- title: Ryan Wiemer's Portfolio
  main_url: https://www.ryanwiemer.com/
  url: https://www.ryanwiemer.com/knw-photography/
  source_url: https://github.com/ryanwiemer/rw
  featured: false
  description: >
    Digital portfolio for Oakland, CA based account manager Ryan Wiemer.
  categories:
    - Portfolio
    - Web Development
    - Design
  built_by: Ryan Wiemer
  built_by_url: https://www.ryanwiemer.com/
- title: Ventura Digitalagentur Köln
  main_url: https://www.ventura-digital.de/
  url: https://www.ventura-digital.de/
  featured: false
  built_by: Ventura Digitalagentur
  categories:
    - Agency
    - Marketing
    - Featured
- title: Azer Koçulu
  main_url: https://kodfabrik.com/
  url: https://kodfabrik.com/photography/
  featured: false
  categories:
    - Portfolio
    - Photography
    - Web Development
- title: Damir.io
  main_url: http://damir.io/
  url: http://damir.io/
  source_url: https://github.com/dvzrd/gatsby-sfiction
  featured: false
  categories:
    - Blog
- title: Digital Psychology
  main_url: http://digitalpsychology.io/
  url: http://digitalpsychology.io/
  source_url: https://github.com/danistefanovic/digitalpsychology.io
  featured: false
  categories:
    - Education
    - Library
- title: Théâtres Parisiens
  main_url: http://theatres-parisiens.fr/
  url: http://theatres-parisiens.fr/
  source_url: https://github.com/phacks/theatres-parisiens
  featured: false
  categories:
    - Education
    - Entertainment
- title: A4 纸网
  main_url: http://www.a4z.cn/
  url: http://www.a4z.cn/price
  source_url: https://github.com/hiooyUI/hiooyui.github.io
  featured: false
  categories:
    - E-commerce
- title: Steve Meredith's Portfolio
  main_url: http://www.stevemeredith.com/
  url: http://www.stevemeredith.com/
  featured: false
  categories:
    - Portfolio
- title: API Platform
  main_url: https://api-platform.com/
  url: https://api-platform.com/
  source_url: https://github.com/api-platform/website
  featured: false
  categories:
    - Documentation
    - Web Development
    - Open Source
    - Library
- title: The Audacious Project
  main_url: https://audaciousproject.org/
  url: https://audaciousproject.org/
  featured: false
  categories:
    - Nonprofit
- title: Dustin Schau's Blog
  main_url: https://blog.dustinschau.com/
  url: https://blog.dustinschau.com/
  source_url: https://github.com/dschau/blog
  featured: false
  categories:
    - Blog
    - Web Development
- title: iContract Blog
  main_url: https://blog.icontract.co.uk/
  url: http://blog.icontract.co.uk/
  featured: false
  categories:
    - Blog
- title: BRIIM
  main_url: https://bri.im/
  url: https://bri.im/
  featured: false
  description: >-
    BRIIM is a movement to enable JavaScript enthusiasts and web developers in
    machine learning. Learn about artificial intelligence and data science, two
    fields which are governed by machine learning, in JavaScript. Take it right
    to your browser with WebGL.
  categories:
    - Education
    - Web Development
    - Technology
- title: Calpa's Blog
  main_url: https://calpa.me/
  url: https://calpa.me/
  source_url: https://github.com/calpa/blog
  featured: false
  categories:
    - Blog
    - Web Development
- title: Code Bushi
  main_url: https://codebushi.com/
  url: https://codebushi.com/
  featured: false
  description: >-
    Web development resources, trends, & techniques to elevate your coding
    journey.
  categories:
    - Web Development
    - Open Source
    - Blog
  built_by: Hunter Chang
  built_by_url: https://hunterchang.com/
- title: Daniel Hollcraft
  main_url: https://danielhollcraft.com/
  url: https://danielhollcraft.com/
  source_url: https://github.com/danielbh/danielhollcraft.com
  featured: false
  categories:
    - Web Development
    - Blog
    - Portfolio
- title: Darren Britton's Portfolio
  main_url: https://darrenbritton.com/
  url: https://darrenbritton.com/
  source_url: https://github.com/darrenbritton/darrenbritton.github.io
  featured: false
  categories:
    - Web Development
    - Portfolio
- title: Dave Lindberg Marketing & Design
  url: https://davelindberg.com/
  main_url: https://davelindberg.com/
  source_url: https://github.com/Dave-Lindberg/dl-gatsby
  featured: false
  description: >-
    My work revolves around solving problems for people in business, using
    integrated design and marketing strategies to improve sales, increase brand
    engagement, generate leads and achieve goals.
  categories:
    - Design
    - Marketing
    - Portfolio
- title: Dalbinaco's Website
  main_url: https://dlbn.co/en/
  url: https://dlbn.co/en/
  source_url: https://github.com/dalbinaco/dlbn.co
  featured: false
  categories:
    - Portfolio
    - Web Development
- title: mParticle's Documentation
  main_url: https://docs.mparticle.com/
  url: https://docs.mparticle.com/
  featured: false
  categories:
    - Web Development
    - Documentation
- title: Doopoll
  main_url: https://doopoll.co/
  url: https://doopoll.co/
  featured: false
  categories:
    - Marketing
    - Technology
- title: ERC dEX
  main_url: https://ercdex.com/
  url: https://ercdex.com/aqueduct
  featured: false
  categories:
    - Marketing
- title: Fabian Schultz' Portfolio
  main_url: https://fabianschultz.com/
  url: https://fabianschultz.com/
  source_url: https://github.com/fabe/site
  featured: false
  description: >-
    Hello, I’m Fabian — a product designer and developer based in Potsdam,
    Germany. I’ve been working both as a product designer and frontend developer
    for over 5 years now. I particularly enjoy working with companies that try
    to meet broad and unique user needs.
  categories:
    - Portfolio
    - Web Development
  built_by: Fabian Schultz
  built_by_url: https://fabianschultz.com/
- title: CalState House Manager
  description: >
    Home service membership that offers proactive and on-demand maintenance for
    homeowners
  main_url: https://housemanager.calstate.aaa.com/
  url: https://housemanager.calstate.aaa.com/
  categories:
    - Marketing
- title: The freeCodeCamp Guide
  main_url: https://guide.freecodecamp.org/
  url: https://guide.freecodecamp.org/
  source_url: https://github.com/freeCodeCamp/guide
  featured: false
  categories:
    - Web Development
    - Documentation
- title: Hapticmedia
  main_url: https://hapticmedia.fr/en/
  url: https://hapticmedia.fr/en/
  featured: false
  categories:
    - Agency
- title: heml.io
  main_url: https://heml.io/
  url: https://heml.io/
  source_url: https://github.com/SparkPost/heml.io
  featured: false
  categories:
    - Documentation
    - Web Development
    - Open Source
- title: Juliette Pretot's Portfolio
  main_url: https://juliette.sh/
  url: https://juliette.sh/
  featured: false
  categories:
    - Web Development
    - Portfolio
    - Blog
- title: Kris Hedstrom's Portfolio
  main_url: https://k-create.com/
  url: https://k-create.com/portfolio/
  source_url: https://github.com/kristofferh/kristoffer
  featured: false
  description: >-
    Hey. I’m Kris. I’m an interactive designer / developer. I grew up in Umeå,
    in northern Sweden, but I now live in Brooklyn, NY. I am currently enjoying
    a hybrid Art Director + Lead Product Engineer role at a small startup called
    Nomad Health. Before that, I was a Product (Engineering) Manager at Tumblr.
    Before that, I worked at agencies. Before that, I was a baby. I like to
    design things, and then I like to build those things. I occasionally take on
    freelance projects. Feel free to get in touch if you have an interesting
    project that you want to collaborate on. Or if you just want to say hello,
    that’s cool too.
  categories:
    - Portfolio
  built_by: Kris Hedstrom
  built_by_url: https://k-create.com/
- title: knpw.rs
  main_url: https://knpw.rs/
  url: https://knpw.rs/
  source_url: https://github.com/knpwrs/knpw.rs
  featured: false
  categories:
    - Blog
    - Web Development
- title: Kostas Bariotis' Blog
  main_url: https://kostasbariotis.com/
  url: https://kostasbariotis.com/
  source_url: https://github.com/kbariotis/kostasbariotis.com
  featured: false
  categories:
    - Blog
    - Portfolio
    - Web Development
- title: LaserTime Clinic
  main_url: https://lasertime.ru/
  url: https://lasertime.ru/
  source_url: https://github.com/oleglegun/lasertime
  featured: false
  categories:
    - Marketing
- title: Jason Lengstorf
  main_url: https://lengstorf.com
  url: https://lengstorf.com
  source_url: https://github.com/jlengstorf/lengstorf.com
  featured: false
  categories:
    - Blog
  built_by: Jason Lengstorf
  built_by_url: https://github.com/jlengstorf
- title: Mannequin.io
  main_url: https://mannequin.io/
  url: https://mannequin.io/
  source_url: https://github.com/LastCallMedia/Mannequin/tree/master/site
  featured: false
  categories:
    - Open Source
    - Web Development
    - Documentation
- title: manu.ninja
  main_url: https://manu.ninja/
  url: https://manu.ninja/
  source_url: https://github.com/Lorti/manu.ninja
  featured: false
  description: >-
    manu.ninja is the personal blog of Manuel Wieser, where he talks about
    frontend development, games and digital art
  categories:
    - Blog
    - Technology
    - Web Development
- title: Fabric
  main_url: https://meetfabric.com/
  url: https://meetfabric.com/
  featured: false
  categories:
    - Marketing
- title: Nexit
  main_url: https://nexit.sk/
  url: https://nexit.sk/references
  featured: false
  categories:
    - Web Development
- title: Open FDA
  description: >
    Provides APIs and raw download access to a number of high-value, high
    priority and scalable structured datasets, including adverse events, drug
    product labeling, and recall enforcement reports.
  main_url: https://open.fda.gov/
  url: https://open.fda.gov/
  source_url: https://github.com/FDA/open.fda.gov
  featured: false
  categories:
    - Government
    - Open Source
    - Web Development
    - API
    - Data
- title: NYC Planning Labs (New York City Department of City Planning)
  main_url: https://planninglabs.nyc/
  url: https://planninglabs.nyc/about/
  source_url: https://github.com/NYCPlanning/
  featured: false
  description: >-
    We work with New York City's Urban Planners to deliver impactful, modern
    technology tools.
  categories:
    - Open Source
    - Government
- title: Preston Richey Portfolio / Blog
  main_url: https://prestonrichey.com/
  url: https://prestonrichey.com/
  source_url: https://github.com/prichey/prestonrichey.com
  featured: false
  categories:
    - Web Development
    - Portfolio
    - Blog
- title: Landing page of Put.io
  main_url: https://put.io/
  url: https://put.io/
  featured: false
  categories:
    - E-commerce
    - Technology
- title: The Rick and Morty API
  main_url: https://rickandmortyapi.com/
  url: https://rickandmortyapi.com/
  built_by: Axel Fuhrmann
  built_by_url: https://axelfuhrmann.com/
  featured: false
  categories:
    - Web Development
    - Entertainment
    - Documentation
    - Open Source
    - API
- title: Santa Compañía Creativa
  main_url: https://santacc.es/
  url: https://santacc.es/
  source_url: https://github.com/DesarrolloWebSantaCC/santacc-web
  featured: false
  categories:
    - Agency
- title: Sean Coker's Blog
  main_url: https://sean.is/
  url: https://sean.is/
  featured: false
  categories:
    - Blog
    - Portfolio
    - Web Development
- title: Several Levels
  main_url: https://severallevels.io/
  url: https://severallevels.io/
  source_url: https://github.com/Harrison1/several-levels
  featured: false
  categories:
    - Agency
    - Web Development
- title: Simply
  main_url: https://simply.co.za/
  url: https://simply.co.za/
  featured: false
  categories:
    - Marketing
- title: Storybook
  main_url: https://storybook.js.org/
  url: https://storybook.js.org/
  source_url: https://github.com/storybooks/storybook
  featured: false
  categories:
    - Web Development
    - Open Source
- title: Vibert Thio's Portfolio
  main_url: https://vibertthio.com/portfolio/
  url: https://vibertthio.com/portfolio/projects/
  source_url: https://github.com/vibertthio/portfolio
  featured: false
  categories:
    - Portfolio
    - Web Development
- title: VisitGemer
  main_url: https://visitgemer.sk/
  url: https://visitgemer.sk/
  featured: false
  categories:
    - Marketing
- title: Bricolage.io
  main_url: https://www.bricolage.io/
  url: https://www.bricolage.io/
  source_url: https://github.com/KyleAMathews/blog
  featured: false
  categories:
    - Blog
- title: Charles Pinnix Website
  main_url: https://www.charlespinnix.com/
  url: https://www.charlespinnix.com/
  featured: false
  description: >-
    I’m a senior frontend engineer with 8 years of experience building websites
    and web applications. I’m interested in leading creative, multidisciplinary
    engineering teams. I’m a creative technologist, merging photography, art,
    and design into engineering and visa versa. I take a pragmatic,
    product-oriented approach to development, allowing me to see the big picture
    and ensuring quality products are completed on time. I have a passion for
    modern frontend JavaScript frameworks such as React and Vue, and I have
    substantial experience on the backend with an interest in Node and
    container based deployment with Docker and AWS.
  categories:
    - Portfolio
    - Web Development
- title: Charlie Harrington's Blog
  main_url: https://www.charlieharrington.com/
  url: https://www.charlieharrington.com/
  source_url: https://github.com/whatrocks/blog
  featured: false
  categories:
    - Blog
    - Web Development
    - Music
- title: Gabriel Adorf's Portfolio
  main_url: https://www.gabrieladorf.com/
  url: https://www.gabrieladorf.com/
  source_url: https://github.com/gabdorf/gabriel-adorf-portfolio
  featured: false
  categories:
    - Portfolio
    - Web Development
- title: greglobinski.com
  main_url: https://www.greglobinski.com/
  url: https://www.greglobinski.com/
  source_url: https://github.com/greglobinski/www.greglobinski.com
  featured: false
  categories:
    - Portfolio
    - Web Development
- title: I am Putra
  main_url: https://www.iamputra.com/
  url: https://www.iamputra.com/
  featured: false
  categories:
    - Portfolio
    - Web Development
    - Blog
- title: In Sowerby Bridge
  main_url: https://www.insowerbybridge.co.uk/
  url: https://www.insowerbybridge.co.uk/
  featured: false
  categories:
    - Marketing
    - Government
- title: JavaScript Stuff
  main_url: https://www.javascriptstuff.com/
  url: https://www.javascriptstuff.com/
  featured: false
  categories:
    - Education
    - Web Development
    - Library
- title: Ledgy
  main_url: https://www.ledgy.com/
  url: https://github.com/morloy/ledgy.com
  featured: false
  categories:
    - Marketing
    - Finance
- title: Alec Lomas's Portfolio / Blog
  main_url: https://www.lowmess.com/
  url: https://www.lowmess.com/
  source_url: https://github.com/lowmess/lowmess
  featured: false
  categories:
    - Web Development
    - Blog
    - Portfolio
- title: Michele Mazzucco's Portfolio
  main_url: https://www.michelemazzucco.it/
  url: https://www.michelemazzucco.it/
  source_url: https://github.com/michelemazzucco/michelemazzucco.it
  featured: false
  categories:
    - Portfolio
- title: Orbit FM Podcasts
  main_url: https://www.orbit.fm/
  url: https://www.orbit.fm/
  source_url: https://github.com/agarrharr/orbit.fm
  featured: false
  categories:
    - Podcast
- title: Prosecco Springs
  main_url: https://www.proseccosprings.com/
  url: https://www.proseccosprings.com/
  featured: false
  categories:
    - Food
    - Blog
    - Marketing
- title: Verious
  main_url: https://www.verious.io/
  url: https://www.verious.io/
  source_url: https://github.com/cpinnix/verious
  featured: false
  categories:
    - Web Development
- title: Yisela
  main_url: https://www.yisela.com/
  url: https://www.yisela.com/tetris-against-trauma-gaming-as-therapy/
  featured: false
  categories:
    - Blog
- title: YouFoundRon.com
  main_url: https://www.youfoundron.com/
  url: https://www.youfoundron.com/
  source_url: https://github.com/rongierlach/yfr-dot-com
  featured: false
  categories:
    - Portfolio
    - Web Development
    - Blog
- title: Ease
  main_url: https://www.ease.com/
  url: https://www.ease.com/
  featured: false
  categories:
    - Marketing
    - Healthcare
- title: Policygenius
  main_url: https://www.policygenius.com/
  url: https://www.policygenius.com/
  featured: false
  categories:
    - Marketing
    - Healthcare
- title: Moteefe
  main_url: https://www.moteefe.com/
  url: https://www.moteefe.com/
  featured: false
  categories:
    - Marketing
    - Agency
    - Technology
- title: Athelas
  main_url: http://www.athelas.com/
  url: http://www.athelas.com/
  featured: false
  categories:
    - Marketing
    - Healthcare
- title: Pathwright
  main_url: http://www.pathwright.com/
  url: http://www.pathwright.com/
  featured: false
  categories:
    - Marketing
    - Education
- title: Lucid
  main_url: https://www.golucid.co/
  url: https://www.golucid.co/
  featured: false
  categories:
    - Marketing
    - Technology
- title: Bench
  main_url: http://www.bench.co/
  url: http://www.bench.co/
  featured: false
  categories:
    - Marketing
- title: Gin Lane
  main_url: http://www.ginlane.com/
  url: https://www.ginlane.com/
  featured: false
  categories:
    - Web Development
    - Agency
- title: Marmelab
  main_url: https://marmelab.com/en/
  url: https://marmelab.com/en/
  featured: false
  categories:
    - Web Development
    - Agency
- title: Dovetail
  main_url: https://dovetailapp.com/
  url: https://dovetailapp.com/
  featured: false
  categories:
    - Marketing
    - Technology
- title: The Bastion Bot
  main_url: https://bastionbot.org/
  url: https://bastionbot.org/
  source_url: https://github.com/TheBastionBot/Bastion-Website
  description: Give awesome perks to your Discord server!
  featured: false
  categories:
    - Open Source
    - Technology
    - Documentation
    - Community
  built_by: Sankarsan Kampa
  built_by_url: https://traction.one
- title: Smakosh
  main_url: https://smakosh.com/
  url: https://smakosh.com/
  source_url: https://github.com/smakosh/smakosh.com
  featured: false
  categories:
    - Portfolio
    - Web Development
- title: WebGazer
  main_url: https://www.webgazer.io/
  url: https://www.webgazer.io/
  featured: false
  categories:
    - Marketing
    - Web Development
    - Technology
- title: Joe Seifi's Blog
  main_url: http://seifi.org/
  url: http://seifi.org/
  featured: false
  categories:
    - Portfolio
    - Web Development
    - Blog
- title: LekoArts — Graphic Designer & Front-End Developer
  main_url: https://www.lekoarts.de
  url: https://www.lekoarts.de
  source_url: https://github.com/LekoArts/portfolio
  featured: false
  built_by: LekoArts
  built_by_url: https://github.com/LekoArts
  description: >-
    Hi, I'm Lennart — a self-taught and passionate graphic/web designer &
    frontend developer based in Darmstadt, Germany. I love it to realize complex
    projects in a creative manner and face new challenges. Since 6 years I do
    graphic design, my love for frontend development came up 3 years ago. I
    enjoy acquiring new skills and cementing this knowledge by writing blogposts
    and creating tutorials.
  categories:
    - Portfolio
    - Blog
    - Design
    - Web Development
    - Freelance
    - Open Source
- title: 杨二小的博客
  main_url: https://blog.yangerxiao.com/
  url: https://blog.yangerxiao.com/
  source_url: https://github.com/zerosoul/blog.yangerxiao.com
  featured: false
  categories:
    - Blog
    - Portfolio
- title: MOTTO x MOTTO
  main_url: https://mottox2.com
  url: https://mottox2.com
  source_url: https://github.com/mottox2/website
  description: Web developer / UI Designer in Tokyo Japan.
  featured: false
  categories:
    - Blog
    - Portfolio
  built_by: mottox2
  built_by_url: https://mottox2.com
- title: Pride of the Meadows
  main_url: https://www.prideofthemeadows.com/
  url: https://www.prideofthemeadows.com/
  featured: false
  categories:
    - E-commerce
    - Food
    - Blog
  built_by: Caldera Digital
  built_by_url: https://www.calderadigital.com/
- title: Michael Uloth
  main_url: https://www.michaeluloth.com
  url: https://www.michaeluloth.com
  featured: false
  description: Michael Uloth is a web developer, opera singer, and the creator of Up and Running Tutorials.
  categories:
    - Portfolio
    - Web Development
    - Music
  built_by: Michael Uloth
  built_by_url: https://www.michaeluloth.com
- title: Spacetime
  main_url: https://www.heyspacetime.com/
  url: https://www.heyspacetime.com/
  featured: false
  description: >-
    Spacetime is a Dallas-based digital experience agency specializing in web,
    app, startup, and digital experience creation.
  categories:
    - Marketing
    - Portfolio
    - Agency
  built_by: Spacetime
  built_by_url: https://www.heyspacetime.com/
- title: Eric Jinks
  main_url: https://ericjinks.com/
  url: https://ericjinks.com/
  featured: false
  description: Software engineer / web developer from the Gold Coast, Australia.
  categories:
    - Portfolio
    - Blog
    - Web Development
    - Technology
  built_by: Eric Jinks
  built_by_url: https://ericjinks.com/
- title: GaiAma - We are wildlife
  main_url: https://www.gaiama.org/
  url: https://www.gaiama.org/
  featured: false
  description: >-
    We founded the GaiAma conservation organization to protect wildlife in Perú
    and to create an example of a permaculture neighborhood, living
    symbiotically with the forest - because reforestation is just the beginning
  categories:
    - Nonprofit
    - Marketing
    - Blog
  source_url: https://github.com/GaiAma/gaiama.org
  built_by: GaiAma
  built_by_url: https://www.gaiama.org/
- title: Healthcare Logic
  main_url: https://www.healthcarelogic.com/
  url: https://www.healthcarelogic.com/
  featured: false
  description: >-
    Revolutionary technology that empowers clinical and managerial leaders to
    collaborate with clarity.
  categories:
    - Marketing
    - Healthcare
    - Technology
  built_by: Thrive
  built_by_url: https://thriveweb.com.au/
- title: Papergov
  main_url: https://papergov.com/
  url: https://papergov.com/
  featured: false
  description: Manage all your government services in a single place
  categories:
    - Directory
    - Government
    - Technology
  source_url: https://github.com/WeOpenly/localgov.fyi
  built_by: Openly Technologies
  built_by_url: https://papergov.com/about/
- title: Kata.ai Documentation
  main_url: https://docs.kata.ai/
  url: https://docs.kata.ai/
  source_url: https://github.com/kata-ai/kata-platform-docs
  featured: false
  description: >-
    Documentation website for the Kata Platform, an all-in-one platform for
    building chatbots using AI technologies.
  categories:
    - Documentation
    - Technology
- title: goalgetters
  main_url: https://goalgetters.space/
  url: https://goalgetters.space/
  featured: false
  description: >-
    goalgetters is a source of inspiration for people who want to change their
    career. We offer articles, success stories and expert interviews on how to
    find a new passion and how to implement change.
  categories:
    - Blog
    - Education
  built_by: Stephanie Langers (content), Adrian Wenke (development)
  built_by_url: https://twitter.com/AdrianWenke
- title: Zensum
  main_url: https://zensum.se/
  url: https://zensum.se/
  featured: false
  description: >-
    Borrow money quickly and safely through Zensum. We compare Sweden's leading
    banks and credit institutions. Choose from multiple offers and lower your
    monthly cost. [Translated from Swedish]
  categories:
    - Technology
    - Finance
    - Marketing
  built_by: Bejamas
  built_by_url: https://bejamas.io/
- title: StatusHub - Easy to use Hosted Status Page Service
  main_url: https://statushub.com/
  url: https://statushub.com/
  featured: false
  description: >-
    Set up your very own service status page in minutes with StatusHub. Allow
    customers to subscribe to be updated automatically.
  categories:
    - Technology
    - Marketing
  built_by: Bejamas
  built_by_url: https://bejamas.io/
- title: Mambu
  main_url: https://www.mambu.com/
  url: https://www.mambu.com/
  featured: false
  description: >-
    Mambu is the cloud platform for banking and lending businesses that
    puts customer relationships first.
  categories:
    - Technology
    - Finance
  built_by: Bejamas
  built_by_url: https://bejamas.io/
- title: Avenues
  main_url: https://www.avenues.org
  url: https://www.avenues.org
  featured: false
  description: >-
    One school with many campuses, providing transformative,
    world-focused learning experiences to students around the globe
  categories:
    - Education
  built_by: Bejamas
  built_by_url: https://bejamas.io/
- title: Multicoin Capital
  main_url: https://multicoin.capital
  url: https://multicoin.capital
  featured: false
  description: >-
    Multicoin Capital is a thesis-driven investment firm that
    invests in cryptocurrencies, tokens, and blockchain
    companies reshaping trillion-dollar markets.
  categories:
    - Technology
    - Finance
  built_by: Bejamas
  built_by_url: https://bejamas.io/
- title: Argent
  main_url: https://www.argent.xyz/
  url: https://www.argent.xyz/
  featured: false
  description: Argent is the simplest and safest Ethereum wallet for DeFi.
  categories:
    - Technology
    - Finance
  built_by: Bejamas
  built_by_url: https://bejamas.io/
- title: Meet Flo
  main_url: https://meetflo.com/
  url: https://meetflo.com/
  featured: false
  description: >-
    The Flo by Moen Smart Water Shutoff is a comprehensive
    water monitoringand shut-off system with leak detection
    and proactive leak prevention technologies.
  categories:
    - E-commerce
  built_by: Bejamas
  built_by_url: https://bejamas.io/
- title: Matthias Kretschmann Portfolio
  main_url: https://matthiaskretschmann.com/
  url: https://matthiaskretschmann.com/
  source_url: https://github.com/kremalicious/portfolio
  featured: false
  description: Portfolio of designer & developer Matthias Kretschmann.
  categories:
    - Portfolio
    - Web Development
  built_by: Matthias Kretschmann
  built_by_url: https://matthiaskretschmann.com/
- title: Iron Cove Solutions
  main_url: https://ironcovesolutions.com/
  url: https://ironcovesolutions.com/
  description: >-
    Iron Cove Solutions is a cloud based consulting firm. We help companies
    deliver a return on cloud usage by applying best practices
  categories:
    - Technology
    - Web Development
  built_by: Iron Cove Solutions
  built_by_url: https://ironcovesolutions.com/
  featured: false
- title: Moetez Chaabene Portfolio / Blog
  main_url: https://moetez.me/
  url: https://moetez.me/
  source_url: https://github.com/moetezch/moetez.me
  featured: false
  description: Portfolio of Moetez Chaabene
  categories:
    - Portfolio
    - Web Development
    - Blog
  built_by: Moetez Chaabene
  built_by_url: https://twitter.com/moetezch
- title: Nikita
  description: >-
    Automation of system deployments in Node.js for applications and
    infrastructures.
  main_url: https://nikita.js.org/
  url: https://nikita.js.org/
  source_url: https://github.com/adaltas/node-nikita
  categories:
    - Documentation
    - Open Source
    - Technology
  built_by: Adaltas
  built_by_url: https://www.adaltas.com
  featured: false
- title: Gourav Sood Blog & Portfolio
  main_url: https://www.gouravsood.com/
  url: https://www.gouravsood.com/
  featured: false
  categories:
    - Blog
    - Portfolio
  built_by: Gourav Sood
  built_by_url: https://www.gouravsood.com/
- title: Jonas Tebbe Portfolio
  description: |
    Hey, I’m Jonas and I create digital products.
  main_url: https://jonastebbe.com
  url: https://jonastebbe.com
  categories:
    - Portfolio
  built_by: Jonas Tebbe
  built_by_url: https://twitter.com/jonastebbe
  featured: false
- title: Parker Sarsfield Portfolio
  description: |
    I'm Parker, a software engineer and sneakerhead.
  main_url: https://parkersarsfield.com
  url: https://parkersarsfield.com
  categories:
    - Blog
    - Portfolio
  built_by: Parker Sarsfield
  built_by_url: https://parkersarsfield.com
- title: Frontend web development with Greg
  description: |
    JavaScript, GatsbyJS, ReactJS, CSS in JS... Let's learn some stuff together.
  main_url: https://dev.greglobinski.com
  url: https://dev.greglobinski.com
  categories:
    - Blog
    - Web Development
  built_by: Greg Lobinski
  built_by_url: https://github.com/greglobinski
- title: Insomnia
  description: |
    Desktop HTTP and GraphQL client for developers
  main_url: https://insomnia.rest/
  url: https://insomnia.rest/
  categories:
    - Blog
  built_by: Gregory Schier
  built_by_url: https://schier.co
  featured: false
- title: Timeline Theme Portfolio
  description: |
    I'm Aman Mittal, a software developer.
  main_url: https://amanhimself.dev/
  url: https://amanhimself.dev/
  categories:
    - Web Development
    - Portfolio
  built_by: Aman Mittal
  built_by_url: https://amanhimself.dev/
- title: Ocean artUp
  description: >
    Science outreach site built using styled-components and Contentful. It
    presents the research project "Ocean artUp" funded by an Advanced Grant of
    the European Research Council to explore the possible benefits of artificial
    uplift of nutrient-rich deep water to the ocean’s sunlit surface layer.
  main_url: https://ocean-artup.eu
  url: https://ocean-artup.eu
  source_url: https://github.com/janosh/ocean-artup
  categories:
    - Science
    - Education
    - Blog
  built_by: Janosh Riebesell
  built_by_url: https://janosh.io
  featured: false
- title: Ryan Fitzgerald
  description: |
    Personal portfolio and blog for Ryan Fitzgerald
  main_url: https://ryanfitzgerald.ca/
  url: https://ryanfitzgerald.ca/
  categories:
    - Web Development
    - Portfolio
  built_by: Ryan Fitzgerald
  built_by_url: https://github.com/RyanFitzgerald
  featured: false
- title: Kaizen
  description: |
    Content Marketing, PR & SEO Agency in London
  main_url: https://www.kaizen.co.uk/
  url: https://www.kaizen.co.uk/
  categories:
    - Agency
    - Blog
    - Design
    - Web Development
    - SEO
  built_by: Bogdan Stanciu
  built_by_url: https://github.com/b0gd4n
  featured: false
- title: HackerOne Platform Documentation
  description: |
    HackerOne's Product Documentation Center!
  url: https://docs.hackerone.com/
  main_url: https://docs.hackerone.com/
  categories:
    - Documentation
    - Security
  featured: false
- title: Mux Video
  description: |
    API to video hosting and streaming
  main_url: https://mux.com/
  url: https://mux.com/
  categories:
    - Video
    - API
  featured: false
- title: Swapcard
  description: >
    The easiest way for event organizers to instantly connect people, build a
    community of attendees and exhibitors, and increase revenue over time
  main_url: https://www.swapcard.com/
  url: https://www.swapcard.com/
  categories:
    - Event
    - Community
    - Marketing
  built_by: Swapcard
  built_by_url: https://www.swapcard.com/
  featured: false
- title: Kalix
  description: >
    Kalix is perfect for healthcare professionals starting out in private
    practice, to those with an established clinic.
  main_url: https://www.kalixhealth.com/
  url: https://www.kalixhealth.com/
  categories:
    - Healthcare
  featured: false
- title: HyperPlay
  description: |
    In Asean's 1st Ever LOL Esports X Music Festival
  main_url: https://hyperplay.leagueoflegends.com/
  url: https://hyperplay.leagueoflegends.com/
  categories:
    - Music
  featured: false
- title: Bad Credit Loans
  description: |
    Get the funds you need, from $250-$5,000
  main_url: https://www.creditloan.com/
  url: https://www.creditloan.com/
  categories:
    - Finance
  featured: false
- title: Financial Center
  description: >
    Member-owned, not-for-profit, co-operative whose members receive financial
    benefits in the form of lower loan rates, higher savings rates, and lower
    fees than banks.
  main_url: https://fcfcu.com/
  url: https://fcfcu.com/
  categories:
    - Finance
    - Nonprofit
    - Business
    - Education
  built_by: https://fcfcu.com/
  built_by_url: https://fcfcu.com/
  featured: false
- title: Office of Institutional Research and Assessment
  description: |
    Good Data, Good Decisions
  main_url: http://oira.ua.edu/
  url: http://oira.ua.edu/
  categories:
    - Data
  featured: false
- title: The Telegraph Premium
  description: |
    Exclusive stories from award-winning journalists
  main_url: https://premium.telegraph.co.uk/
  url: https://premium.telegraph.co.uk/
  categories:
    - Media
  featured: false
- title: html2canvas
  description: |
    Screenshots with JavaScript
  main_url: http://html2canvas.hertzen.com/
  url: http://html2canvas.hertzen.com/
  source_url: https://github.com/niklasvh/html2canvas/tree/master/www
  categories:
    - JavaScript
    - Documentation
  built_by: Niklas von Hertzen
  built_by_url: http://hertzen.com/
  featured: false
- title: Half Electronics
  description: |
    Personal website
  main_url: https://www.halfelectronic.com/
  url: https://www.halfelectronic.com/
  categories:
    - Blog
  built_by: Fernando Poumian
  built_by_url: https://github.com/fpoumian/halfelectronic.com
  featured: false
- title: Frithir Software Development
  main_url: https://frithir.com/
  url: https://frithir.com/
  featured: false
  description: I DRINK COFFEE, WRITE CODE AND IMPROVE MY DEVELOPMENT SKILLS EVERY DAY.
  categories:
    - Design
    - Web Development
  built_by: Frithir
  built_by_url: https://Frithir.com/
- title: Unow
  main_url: https://www.unow.fr/
  url: https://www.unow.fr/
  categories:
    - Education
    - Marketing
  featured: false
- title: Peter Hironaka
  description: |
    Freelance Web Developer based in Los Angeles.
  main_url: https://peterhironaka.com/
  url: https://peterhironaka.com/
  categories:
    - Portfolio
    - Web Development
  built_by: Peter Hironaka
  built_by_url: https://github.com/PHironaka
  featured: false
- title: Michael McQuade
  description: |
    Personal website and blog for Michael McQuade
  main_url: https://giraffesyo.io
  url: https://giraffesyo.io
  categories:
    - Blog
  built_by: Michael McQuade
  built_by_url: https://github.com/giraffesyo
  featured: false
- title: Haacht Brewery
  description: |
    Corporate website for Haacht Brewery. Designed and Developed by Gafas.
  main_url: https://haacht.com/en/
  url: https://haacht.com
  categories:
    - Marketing
  built_by: Gafas
  built_by_url: https://gafas.be
  featured: false
- title: StoutLabs
  description: |
    Portfolio of Daniel Stout, freelance developer in East Tennessee.
  main_url: https://www.stoutlabs.com/
  url: https://www.stoutlabs.com/
  categories:
    - Web Development
    - Portfolio
  built_by: Daniel Stout
  built_by_url: https://github.com/stoutlabs
  featured: false
- title: Chicago Ticket Outcomes By Neighborhood
  description: |
    ProPublica data visualization of traffic ticket court outcomes
  categories:
    - Media
    - Nonprofit
  url: >-
    https://projects.propublica.org/graphics/il/il-city-sticker-tickets-maps/ticket-status/?initialWidth=782
  main_url: >-
    https://projects.propublica.org/graphics/il/il-city-sticker-tickets-maps/ticket-status/?initialWidth=782
  built_by: David Eads
  built_by_url: https://github.com/eads
  featured: false
- title: Chicago South Side Traffic Ticketing rates
  description: |
    ProPublica data visualization of traffic ticket rates by community
  main_url: >-
    https://projects.propublica.org/graphics/il/il-city-sticker-tickets-maps/ticket-rate/?initialWidth=782
  url: >-
    https://projects.propublica.org/graphics/il/il-city-sticker-tickets-maps/ticket-rate/?initialWidth=782
  categories:
    - Media
    - Nonprofit
  built_by: David Eads
  built_by_url: https://github.com/eads
  featured: false
- title: Otsimo
  description: >
    Otsimo is a special education application for children with autism, down
    syndrome and other developmental disabilities.
  main_url: https://otsimo.com/en/
  url: https://otsimo.com/en/
  categories:
    - Blog
    - Education
  featured: false
- title: Matt Bagni Portfolio 2018
  description: >
    Mostly the result of playing with Gatsby and learning about react and
    graphql. Using the screenshot plugin to showcase the work done for my
    company in the last 2 years, and a good amount of other experiments.
  main_url: https://mattbag.github.io
  url: https://mattbag.github.io
  categories:
    - Portfolio
  featured: false
- title: Lisa Ye's Blog
  description: |
    Simple blog/portofolio for a fashion designer. Gatsby_v2 + Netlify cms
  main_url: https://lisaye.netlify.com/
  url: https://lisaye.netlify.com/
  categories:
    - Blog
    - Portfolio
  featured: false
- title: Artem Sapegin
  description: >
    Little homepage of Artem Sapegin, a frontend developer, passionate
    photographer, coffee drinker and crazy dogs’ owner.
  main_url: https://sapegin.me/
  url: https://sapegin.me/
  categories:
    - Portfolio
    - Open Source
    - Web Development
  built_by: Artem Sapegin
  built_by_url: https://github.com/sapegin
  featured: false
- title: SparkPost Developers
  main_url: https://developers.sparkpost.com/
  url: https://developers.sparkpost.com/
  source_url: https://github.com/SparkPost/developers.sparkpost.com
  categories:
    - Documentation
    - API
  featured: false
- title: Malik Browne Portfolio 2018
  description: >
    The portfolio blog of Malik Browne, a full-stack engineer, foodie, and avid
    blogger/YouTuber.
  main_url: https://www.malikbrowne.com/about
  url: https://www.malikbrowne.com
  categories:
    - Blog
    - Portfolio
  built_by: Malik Browne
  built_by_url: https://twitter.com/milkstarz
  featured: false
- title: Novatics
  description: |
    Digital products that inspire and make a difference
  main_url: https://www.novatics.com.br
  url: https://www.novatics.com.br
  categories:
    - Portfolio
    - Technology
    - Web Development
  built_by: Novatics
  built_by_url: https://github.com/Novatics
  featured: false
- title: Max McKinney
  description: >
    I’m a developer and designer with a focus in web technologies. I build cars
    on the side.
  main_url: https://maxmckinney.com/
  url: https://maxmckinney.com/
  categories:
    - Portfolio
    - Web Development
    - Design
  built_by: Max McKinney
  featured: false
- title: Stickyard
  description: |
    Make your React component sticky the easy way
  main_url: https://nihgwu.github.io/stickyard/
  url: https://nihgwu.github.io/stickyard/
  source_url: https://github.com/nihgwu/stickyard/tree/master/website
  categories:
    - Web Development
  built_by: Neo Nie
  featured: false
- title: Agata Milik
  description: |
    Website of a Polish psychologist/psychotherapist based in Gdańsk, Poland.
  main_url: https://agatamilik.pl
  url: https://agatamilik.pl
  categories:
    - Marketing
    - Healthcare
  built_by: Piotr Fedorczyk
  built_by_url: https://piotrf.pl
  featured: false
- title: WebPurple
  main_url: https://www.webpurple.net/
  url: https://www.webpurple.net/
  source_url: https://github.com/WebPurple/site
  description: >-
    Site of local (Russia, Ryazan) frontend community. Main purpose is to show
    info about meetups and keep blog.
  categories:
    - Nonprofit
    - Web Development
    - Community
    - Blog
    - Open Source
  built_by: Nikita Kirsanov
  built_by_url: https://twitter.com/kitos_kirsanov
  featured: false
- title: Papertrail.io
  description: |
    Inspection Management for the 21st Century
  main_url: https://www.papertrail.io/
  url: https://www.papertrail.io/
  categories:
    - Marketing
    - Technology
  built_by: Papertrail.io
  built_by_url: https://www.papertrail.io
  featured: false
- title: Matt Ferderer
  main_url: https://mattferderer.com
  url: https://mattferderer.com
  source_url: https://github.com/mattferderer/gatsbyblog
  description: >
    A blog built with Gatsby that discusses web related tech
    such as JavaScript, .NET, Blazor & security.
  categories:
    - Blog
    - Web Development
  built_by: Matt Ferderer
  built_by_url: https://twitter.com/mattferderer
  featured: false
- title: Sahyadri Open Source Community
  main_url: https://sosc.org.in
  url: https://sosc.org.in
  source_url: https://github.com/haxzie/sosc-website
  description: >
    Official website of Sahyadri Open Source Community for community blog, event
    details and members info.
  categories:
    - Blog
    - Community
    - Open Source
  built_by: Musthaq Ahamad
  built_by_url: https://github.com/haxzie
  featured: false
- title: Tech Confessions
  main_url: https://confessions.tech
  url: https://confessions.tech
  source_url: https://github.com/JonathanSpeek/tech-confessions
  description: A guilt-free place for us to confess our tech sins \U0001F64F\n
  categories:
    - Community
    - Open Source
  built_by: Jonathan Speek
  built_by_url: https://speek.design
  featured: false
- title: Thibault Maekelbergh
  main_url: https://thibmaek.com
  url: https://thibmaek.com
  source_url: https://github.com/thibmaek/thibmaek.github.io
  description: |
    A nice blog about development, Raspberry Pi, plants and probably records.
  categories:
    - Blog
    - Open Source
  built_by: Thibault Maekelbergh
  built_by_url: https://twitter.com/thibmaek
  featured: false
- title: LearnReact.design
  main_url: https://learnreact.design
  url: https://learnreact.design
  description: >
    React Essentials For Designers: A React course tailored for product
    designers, ux designers, ui designers.
  categories:
    - Blog
  built_by: Linton Ye
  built_by_url: https://twitter.com/lintonye
- title: Mega House Creative
  main_url: https://www.megahousecreative.com/
  url: https://www.megahousecreative.com/
  description: >
    Mega House Creative is a digital agency that provides unique goal-oriented
    web marketing solutions.
  categories:
    - Marketing
    - Agency
  built_by: Daniel Robinson
  featured: false
- title: Tobie Marier Robitaille - csc
  main_url: https://tobiemarierrobitaille.com/
  url: https://tobiemarierrobitaille.com/en/
  description: |
    Portfolio site for director of photography Tobie Marier Robitaille
  categories:
    - Portfolio
    - Gallery
  built_by: Mill3 Studio
  built_by_url: https://mill3.studio/en/
  featured: false
- title: Bestvideogame.deals
  main_url: https://bestvideogame.deals/
  url: https://bestvideogame.deals/
  description: |
    Video game comparison website for the UK, build with GatsbyJS.
  categories:
    - E-commerce
  built_by: Koen Kamphuis
  built_by_url: https://koenkamphuis.com/
  featured: false
- title: Mahipat's Portfolio
  main_url: https://mojaave.com/
  url: https://mojaave.com
  source_url: https://github.com/mhjadav/mojaave
  description: >
    mojaave.com is Mahipat's portfolio, I have developed it using Gatsby v2 and
    Bootstrap, To get in touch with people looking for full-stack developer.
  categories:
    - Portfolio
    - Web Development
  built_by: Mahipat Jadav
  built_by_url: https://mojaave.com/
  featured: false
- title: Mintfort
  main_url: https://mintfort.com/
  url: https://mintfort.com/
  source_url: https://github.com/MintFort/mintfort.com
  description: >
    Mintfort, the first crypto-friendly bank account. Store and manage assets on
    the blockchain.
  categories:
    - Technology
    - Finance
  built_by: Axel Fuhrmann
  built_by_url: https://axelfuhrmann.com/
  featured: false
- title: React Native Explorer
  main_url: https://react-native-explorer.firebaseapp.com
  url: https://react-native-explorer.firebaseapp.com
  description: |
    Explorer React Native packages and examples effortlessly.
  categories:
    - Education
  featured: false
- title: 500Tech
  main_url: https://500tech.com/
  url: https://500tech.com/
  featured: false
  categories:
    - Web Development
    - Agency
    - Open Source
- title: eworld
  main_url: https://eworld.herokuapp.com/
  url: https://eworld.herokuapp.com/
  featured: false
  categories:
    - E-commerce
    - Technology
- title: It's a Date
  description: >
    It's a Date is a dating app that actually involves dating.
  main_url: https://www.itsadate.app/
  url: https://www.itsadate.app/
  featured: false
  categories:
    - App
    - Blog
- title: Node.js HBase
  description: >
    Asynchronous HBase client for NodeJs using REST.
  main_url: https://hbase.js.org/
  url: https://hbase.js.org/
  source_url: https://github.com/adaltas/node-hbase
  categories:
    - Documentation
    - Open Source
    - Technology
  built_by: David Worms
  built_by_url: http://www.adaltas.com
  featured: false
- title: Peter Kroyer - Web Design / Web Development
  main_url: https://www.peterkroyer.at/en/
  url: https://www.peterkroyer.at/en/
  description: >
    Freelance web designer / web developer based in Vienna, Austria (Wien, Österreich).
  categories:
    - Agency
    - Web Development
    - Design
    - Portfolio
    - Freelance
  built_by: Peter Kroyer
  built_by_url: https://www.peterkroyer.at/
  featured: false
- title: Geddski
  main_url: https://gedd.ski
  url: https://gedd.ski
  description: >
    frontend mastery blog - level up your UI game.
  categories:
    - Web Development
    - Education
    - Productivity
    - User Experience
  built_by: Dave Geddes
  built_by_url: https://twitter.com/geddski
  featured: false
- title: Rung
  main_url: https://rung.com.br/
  url: https://rung.com.br/
  description: >
    Rung alerts you about the exceptionalities of your personal and professional life.
  categories:
    - API
    - Technology
    - Travel
  featured: false
- title: Mokkapps
  main_url: https://www.mokkapps.de/
  url: https://www.mokkapps.de/
  source_url: https://github.com/mokkapps/website
  description: >
    Portfolio website from Michael Hoffmann. Passionate software developer with focus on web-based technologies.
  categories:
    - Blog
    - Portfolio
    - Web Development
    - Mobile Development
  featured: false
- title: Premier Octet
  main_url: https://www.premieroctet.com/
  url: https://www.premieroctet.com/
  description: >
    Premier Octet is a React-based agency
  categories:
    - Agency
    - Web Development
    - Mobile Development
  featured: false
- title: Thorium
  main_url: https://www.thoriumsim.com/
  url: https://www.thoriumsim.com/
  source_url: https://github.com/thorium-sim/thoriumsim.com
  description: >
    Thorium - Open-source Starship Simulator Controls for Live Action Role Play
  built_by: Alex Anderson
  built_by_url: https://twitter.com/ralex1993
  categories:
    - Blog
    - Portfolio
    - Documentation
    - Marketing
    - Education
    - Entertainment
    - Open Source
    - Web Development
  featured: false
- title: Cameron Maske
  main_url: https://www.cameronmaske.com/
  url: https://www.cameronmaske.com/courses/introduction-to-pytest/
  source_url: https://github.com/cameronmaske/cameronmaske.com-v2
  description: >
    The homepage of Cameron Maske, a freelance full-stack developer, who is currently working on a free pytest video course
  categories:
    - Education
    - Video
    - Portfolio
    - Freelance
  featured: false
- title: Studenten bilden Schüler
  description: >
    Studenten bilden Schüler e.V. is a German student-run nonprofit initiative that aims to
    contribute to more equal educational opportunities by providing free tutoring to refugees
    and children from underprivileged families. The site is built on Gatsby v2, styled-components
    and Contentful. It supports Google Analytics, fluid typography and Algolia search.
  main_url: https://studenten-bilden-schueler.de
  url: https://studenten-bilden-schueler.de
  source_url: https://github.com/StudentenBildenSchueler/homepage
  categories:
    - Education
    - Nonprofit
    - Blog
  built_by: Janosh Riebesell
  built_by_url: https://janosh.io
  featured: false
- title: Mike's Remote List
  main_url: https://www.mikesremotelist.com
  url: https://www.mikesremotelist.com
  description: >
    A list of remote jobs, updated throughout the day. Built on Gatsby v1 and powered by Contentful, Google Sheets, string and sticky tape.
  categories:
    - Marketing
  featured: false
- title: Madvoid
  main_url: https://madvoid.com/
  url: https://madvoid.com/screenshot/
  featured: false
  description: >
    Madvoid is a team of expert developers dedicated to creating simple, clear, usable and blazing fast web and mobile apps.
    We are coders that help companies and agencies to create social & interactive experiences.
    This includes full-stack development using React, WebGL, Static Site Generators, Ruby On Rails, Phoenix, GraphQL, Chatbots, CI / CD, Docker and more!
  categories:
    - Portfolio
    - Technology
    - Web Development
    - Agency
    - Marketing
  built_by: Jean-Paul Bonnetouche
  built_by_url: https://twitter.com/_jpb
- title: MOMNOTEBOOK.COM
  description: >
    Sharing knowledge and experiences that make childhood and motherhood rich, vibrant and healthy.
  main_url: https://momnotebook.com/
  url: https://momnotebook.com/
  featured: false
  built_by: Aleksander Hansson
  built_by_url: https://www.linkedin.com/in/aleksanderhansson/
  categories:
    - Blog
- title: Pirate Studios
  description: >
    Reinventing music studios with 24/7 self service rehearsal, DJ & production rooms available around the world.
  main_url: https://www.piratestudios.co
  url: https://www.piratestudios.co
  featured: false
  built_by: The Pirate Studios team
  built_by_url: https://github.com/piratestudios/
  categories:
    - Music
- title: Aurora EOS
  main_url: https://www.auroraeos.com/
  url: https://www.auroraeos.com/
  featured: false
  categories:
    - Finance
    - Marketing
    - Blog
  built_by: Corey Ward
  built_by_url: http://www.coreyward.me/
- title: MadeComfy
  main_url: https://madecomfy.com.au/
  url: https://madecomfy.com.au/
  description: >
    Short term rental management startup, using Contentful + Gatsby + CircleCI
  featured: false
  categories:
    - Travel
  built_by: Lucas Vilela
  built_by_url: https://madecomfy.com.au/
- title: Tiger Facility Services
  description: >
    Tiger Facility Services combines facility management expertise with state of the art software to offer a sustainable and customer oriented cleaning and facility service.
  main_url: https://www.tigerfacilityservices.com/de-en/
  url: https://www.tigerfacilityservices.com/de-en/
  featured: false
  categories:
    - Marketing
- title: Luciano Mammino's blog
  description: >
    Tech & programming blog of Luciano Mammino a.k.a. "loige", Full-Stack Web Developer and International Speaker
  main_url: https://loige.co
  url: https://loige.co
  featured: false
  categories:
    - Blog
    - Web Development
  built_by: Luciano Mammino
  built_by_url: https://loige.co
- title: Wire • Secure collaboration platform
  description: >
    Corporate website of Wire, an open source, end-to-end encrypted collaboration platform
  main_url: https://wire.com
  url: https://wire.com
  featured: false
  categories:
    - Open Source
    - Productivity
    - Technology
    - Blog
    - App
  built_by: Wire team
  built_by_url: https://github.com/orgs/wireapp/people
- title: J. Patrick Raftery
  main_url: https://www.jpatrickraftery.com
  url: https://www.jpatrickraftery.com
  description: J. Patrick Raftery is an opera singer and voice teacher based in Vancouver, BC.
  categories:
    - Portfolio
    - Music
  built_by: Michael Uloth
  built_by_url: https://www.michaeluloth.com
  featured: false
- title: Aria Umezawa
  main_url: https://www.ariaumezawa.com
  url: https://www.ariaumezawa.com
  description: Aria Umezawa is a director, producer, and writer currently based in San Francisco. Site designed by Stephen Bell.
  categories:
    - Portfolio
    - Music
    - Entertainment
  built_by: Michael Uloth
  built_by_url: https://www.michaeluloth.com
  featured: false
- title: Pomegranate Opera
  main_url: https://pomegranateopera.netlify.com
  url: https://pomegranateopera.netlify.com
  description: Pomegranate Opera is a lesbian opera written by Amanda Hale & Kye Marshall. Site designed by Stephen Bell.
  categories:
    - Gallery
    - Music
  built_by: Michael Uloth
  built_by_url: https://www.michaeluloth.com
  featured: false
- title: Daniel Cabena
  main_url: https://www.danielcabena.com
  url: https://www.danielcabena.com
  description: Daniel Cabena is a Canadian countertenor highly regarded in both Canada and Europe for prize-winning performances ranging from baroque to contemporary repertoire. Site designed by Stephen Bell.
  categories:
    - Portfolio
    - Music
  built_by: Michael Uloth
  built_by_url: https://www.michaeluloth.com
  featured: false
- title: Artist.Center
  main_url: https://artistcenter.netlify.com
  url: https://artistcenter.netlify.com
  description: The marketing page for Artist.Center, a soon-to-launch platform designed to connect opera singers to opera companies. Site designed by Stephen Bell.
  categories:
    - Music
  built_by: Michael Uloth
  built_by_url: https://www.michaeluloth.com
  featured: false
- title: DG Volo & Company
  main_url: https://www.dgvolo.com
  url: https://www.dgvolo.com
  description: DG Volo & Company is a Toronto-based investment consultancy. Site designed by Stephen Bell.
  categories:
    - Finance
  built_by: Michael Uloth
  built_by_url: https://www.michaeluloth.com
  featured: false
- title: Shawna Lucey
  main_url: https://www.shawnalucey.com
  url: https://www.shawnalucey.com
  description: Shawna Lucey is an American theater and opera director based in New York City. Site designed by Stephen Bell.
  categories:
    - Portfolio
    - Music
    - Entertainment
  built_by: Michael Uloth
  built_by_url: https://www.michaeluloth.com
  featured: false
- title: Leyan Lo
  main_url: https://www.leyanlo.com
  url: https://www.leyanlo.com
  description: >
    Leyan Lo’s personal website
  categories:
    - Portfolio
  built_by: Leyan Lo
  built_by_url: https://www.leyanlo.com
  featured: false
- title: Hawaii National Bank
  url: https://hawaiinational.bank
  main_url: https://hawaiinational.bank
  description: Hawaii National Bank's highly personalized service has helped loyal customers & locally owned businesses achieve their financial dreams for over 50 years.
  categories:
    - Finance
  built_by: Wall-to-Wall Studios
  built_by_url: https://walltowall.com
  featured: false
- title: Coletiv
  url: https://coletiv.com
  main_url: https://coletiv.com
  description: Coletiv teams up with companies of all sizes to design, develop & launch digital products for iOS, Android & the Web.
  categories:
    - Technology
    - Agency
    - Web Development
  built_by: Coletiv
  built_by_url: https://coletiv.com
  featured: false
- title: janosh.io
  description: >
    Personal blog and portfolio of Janosh Riebesell. The site is built with Gatsby v2 and designed
    entirely with styled-components v4. Much of the layout was achieved with CSS grid. It supports
    Google Analytics, fluid typography and Algolia search.
  main_url: https://janosh.io
  url: https://janosh.io
  source_url: https://github.com/janosh/janosh.io
  categories:
    - Portfolio
    - Blog
    - Science
    - Photography
    - Travel
  built_by: Janosh Riebesell
  built_by_url: https://janosh.io
  featured: false
- title: Gold Edge Training
  url: https://www.goldedgetraining.co.uk
  main_url: https://www.goldedgetraining.co.uk
  description: >
    AAT approved online distance learning accountancy training provider. Branded landing page / mini brochure promoting competitor differentiators, student testimonials, offers, service benefits and features. Designed to both inform potential students and encourage visits to company e-commerce site or direct company contact.
  categories:
    - Education
    - Learning
    - Landing Page
    - Business
    - Finance
  built_by: Leo Furze-Waddock
  built_by_url: https://www.linkedin.com/in/lfurzewaddock
- title: Gatsby Manor
  description: >
    We build themes for gatsby. We have themes for all projects including personal,
    portfolio, e-commerce, landing pages and more. We also run an in-house
    web dev and design studio. If you cannot find what you want, we can build it for you!
    Email us at gatsbymanor@gmail.com with questions.
  main_url: https://www.gatsbymanor.com
  url: https://www.gatsbymanor.com
  source_url: https://github.com/gatsbymanor
  categories:
    - Web Development
    - Agency
    - Technology
    - Freelance
  built_by: Steven Natera
  built_by_url: https://stevennatera.com
- title: Ema Suriano's Portfolio
  main_url: https://emasuriano.com/
  url: https://emasuriano.com/
  description: >
    Ema Suriano's portfolio to display information about him, his projects and what he's writing about.
  categories:
    - Portfolio
    - Technology
    - Web Development
  built_by: Ema Suriano
  built_by_url: https://emasuriano.com/
  featured: false
- title: Luan Orlandi
  main_url: https://luanorlandi.github.io
  url: https://luanorlandi.github.io
  source_url: https://github.com/luanorlandi/luanorlandi.github.io
  description: >
    Luan Orlandi's personal website. Brazilian web developer, enthusiast in React and Gatsby.
  categories:
    - Blog
    - Portfolio
    - Web Development
  built_by: Luan Orlandi
  built_by_url: https://github.com/luanorlandi
- title: Mobius Labs
  main_url: https://mobius.ml
  url: https://mobius.ml
  description: >
    Mobius Labs landing page, a Start-up working on Computer Vision
  categories:
    - Landing Page
    - Marketing
    - Technology
  built_by: sktt
  built_by_url: https://github.com/sktt
- title: EZAgrar
  main_url: https://www.ezagrar.at/en/
  url: https://www.ezagrar.at/en/
  description: >
    EZAgrar.at is the homepage of the biggest agricultural machinery dealership in Austria. In total 8 pages will be built for this client reusing a lot of components between them.
  categories:
    - E-commerce
    - Marketing
  built_by: MangoART
  built_by_url: https://www.mangoart.at
  featured: false
- title: OAsome blog
  main_url: https://oasome.blog/
  url: https://oasome.blog/
  source_url: https://github.com/oorestisime/oasome
  description: >
    Paris-based Cypriot adventurers. A and O. Lovers of life and travel. Want to get a glimpse of the OAsome world?
  categories:
    - Blog
    - Photography
    - Travel
  built_by: Orestis Ioannou
  featured: false
- title: Brittany Chiang
  main_url: https://brittanychiang.com/
  url: https://brittanychiang.com/
  source_url: https://github.com/bchiang7/v4
  description: >
    Personal website and portfolio of Brittany Chiang built with Gatsby v2
  categories:
    - Portfolio
  built_by: Brittany Chiang
  built_by_url: https://github.com/bchiang7
  featured: false
- title: Fitekran
  description: >
    One of the most visited Turkish blogs about health, sports and healthy lifestyle, that has been rebuilt with Gatsby v2 using WordPress.
  main_url: https://www.fitekran.com
  url: https://www.fitekran.com
  categories:
    - Science
    - Healthcare
    - Blog
  built_by: Burak Tokak
  built_by_url: https://www.buraktokak.com
- title: Serverless
  main_url: https://serverless.com
  url: https://serverless.com
  description: >
    Serverless.com – Build web, mobile and IoT applications with serverless architectures using AWS Lambda, Azure Functions, Google CloudFunctions & more!
  categories:
    - Technology
    - Web Development
  built_by: Codebrahma
  built_by_url: https://codebrahma.com
  featured: false
- title: Dive Bell
  main_url: https://divebell.band/
  url: https://divebell.band/
  description: >
    Simple site for a band to list shows dates and videos (499 on lighthouse)
  categories:
    - Music
  built_by: Matt Bagni
  built_by_url: https://mattbag.github.io
  featured: false
- title: Mayer Media Co.
  main_url: https://mayermediaco.com/
  url: https://mayermediaco.com/
  description: >
    Freelance Web Development and Digital Marketing
  categories:
    - Web Development
    - Marketing
    - Blog
  source_url: https://github.com/MayerMediaCo/MayerMediaCo2.0
  built_by: Danny Mayer
  built_by_url: https://twitter.com/mayermediaco
  featured: false
- title: Jan Czizikow Portfolio
  main_url: https://www.janczizikow.com/
  url: https://www.janczizikow.com/
  source_url: https://github.com/janczizikow/janczizikow-portfolio
  description: >
    Simple personal portfolio site built with Gatsby
  categories:
    - Portfolio
    - Freelance
    - Web Development
  built_by: Jan Czizikow
  built_by_url: https://github.com/janczizikow
- title: Carbon Design Systems
  main_url: http://www.carbondesignsystem.com/
  url: http://www.carbondesignsystem.com/
  description: >
    The Carbon Design System is integrating the new IBM Design Ethos and Language. It represents a completely fresh approach to the design of all things at IBM.
  categories:
    - Design System
    - Documentation
  built_by: IBM
  built_by_url: https://www.ibm.com/
  featured: false
- title: Mozilla Mixed Reality
  main_url: https://mixedreality.mozilla.org/
  url: https://mixedreality.mozilla.org/
  description: >
    Virtual Reality for the free and open Web.
  categories:
    - Open Source
  built_by: Mozilla
  built_by_url: https://www.mozilla.org/
  featured: false
- title: Uniform Hudl Design System
  main_url: http://uniform.hudl.com/
  url: http://uniform.hudl.com/
  description: >
    A single design system to ensure every interface feels like Hudl. From the colors we use to the size of our buttons and what those buttons say, Uniform has you covered. Check the guidelines, copy the code and get to building.
  categories:
    - Design System
    - Open Source
    - Design
  built_by: Hudl
  built_by_url: https://www.hudl.com/
- title: Subtle UI
  main_url: https://subtle-ui.netlify.com/
  url: https://subtle-ui.netlify.com/
  source_url: https://github.com/ryanwiemer/subtle-ui
  description: >
    A collection of clever yet understated user interactions found on the web.
  categories:
    - Web Development
    - Open Source
    - User Experience
  built_by: Ryan Wiemer
  built_by_url: https://www.ryanwiemer.com/
  featured: false
- title: developer.bitcoin.com
  main_url: https://developer.bitcoin.com/
  url: https://developer.bitcoin.com/
  description: >
    Bitbox based bitcoin.com developer platform and resources.
  categories:
    - Finance
  featured: false
- title: Barmej
  main_url: https://app.barmej.com/
  url: https://app.barmej.com/
  description: >
    An interactive platform to learn different programming languages in Arabic for FREE
  categories:
    - Education
    - Programming
    - Learning
  built_by: Obytes
  built_by_url: https://www.obytes.com/
  featured: false
- title: Emergence
  main_url: https://emcap.com/
  url: https://emcap.com/
  description: >
    Emergence is a top enterprise cloud venture capital firm. We fund early stage ventures focusing on enterprise & SaaS applications. Emergence is one of the top VC firms in Silicon Valley.
  categories:
    - Marketing
    - Blog
  built_by: Upstatement
  built_by_url: https://www.upstatement.com/
  featured: false
- title: FPVtips
  main_url: https://fpvtips.com
  url: https://fpvtips.com
  source_url: https://github.com/jumpalottahigh/fpvtips
  description: >
    FPVtips is all about bringing racing drone pilots closer together, and getting more people into the hobby!
  categories:
    - Community
    - Education
  built_by: Georgi Yanev
  built_by_url: https://twitter.com/jumpalottahigh
  featured: false
- title: Georgi Yanev
  main_url: https://blog.georgi-yanev.com/
  url: https://blog.georgi-yanev.com/
  source_url: https://github.com/jumpalottahigh/blog.georgi-yanev.com
  description: >
    I write articles about FPV quads (building and flying), web development, smart home automation, life-long learning and other topics from my personal experience.
  categories:
    - Blog
  built_by: Georgi Yanev
  built_by_url: https://twitter.com/jumpalottahigh
  featured: false
- title: Bear Archery
  main_url: https://beararchery.com/
  url: https://beararchery.com/
  categories:
    - E-commerce
    - Sports
  built_by: Escalade Sports
  built_by_url: https://www.escaladesports.com/
  featured: false
- title: "attn:"
  main_url: https://www.attn.com/
  url: https://www.attn.com/
  categories:
    - Media
    - Entertainment
  built_by: "attn:"
  built_by_url: https://www.attn.com/
  featured: false
- title: Mirror Conf
  description: >
    Mirror Conf is a conference designed to empower designers and frontend developers who have a thirst for knowledge and want to broaden their horizons.
  main_url: https://www.mirrorconf.com/
  url: https://www.mirrorconf.com/
  categories:
    - Conference
    - Design
    - Web Development
  featured: false
- title: Startarium
  main_url: https://www.startarium.ro
  url: https://www.startarium.ro
  description: >
    Free entrepreneurship educational portal with more than 20000 users, hundreds of resources, crowdfunding, mentoring and investor pitching events facilitated.
  categories:
    - Education
    - Nonprofit
    - Entrepreneurship
  built_by: Cezar Neaga
  built_by_url: https://twitter.com/cezarneaga
  featured: false
- title: Microlink
  main_url: https://microlink.io/
  url: https://microlink.io/
  description: >
    Extract structured data from any website.
  categories:
    - Web Development
    - API
  built_by: Kiko Beats
  built_by_url: https://kikobeats.com/
  featured: false
- title: Markets.com
  main_url: https://www.markets.com/
  url: https://www.markets.com/
  featured: false
  categories:
    - Finance
- title: Kevin Legrand
  url: https://k-legrand.com
  main_url: https://k-legrand.com
  source_url: https://github.com/Manoz/k-legrand.com
  description: >
    Personal website and blog built with love with Gatsby v2
  categories:
    - Blog
    - Portfolio
    - Web Development
  built_by: Kevin Legrand
  built_by_url: https://k-legrand.com
  featured: false
- title: David James Portfolio
  main_url: https://dfjames.com/
  url: https://dfjames.com/
  source_url: https://github.com/daviddeejjames/dfjames-gatsby
  description: >
    Portfolio Site using GatsbyJS and headless WordPress
  categories:
    - WordPress
    - Portfolio
    - Blog
  built_by: David James
  built_by_url: https://twitter.com/daviddeejjames
- title: Hypertext Candy
  url: https://www.hypertextcandy.com/
  main_url: https://www.hypertextcandy.com/
  description: >
    Blog about web development. Laravel, Vue.js, etc.
  categories:
    - Blog
    - Web Development
  built_by: Masahiro Harada
  built_by_url: https://twitter.com/_Masahiro_H_
  featured: false
- title: Maxence Poutord's blog
  description: >
    Tech & programming blog of Maxence Poutord, Software Engineer, Serial Traveler and Public Speaker
  main_url: https://www.maxpou.fr
  url: https://www.maxpou.fr
  featured: false
  categories:
    - Blog
    - Web Development
  built_by: Maxence Poutord
  built_by_url: https://www.maxpou.fr
- title: The Noted Project
  url: https://thenotedproject.org
  main_url: https://thenotedproject.org
  source_url: https://github.com/ianbusko/the-noted-project
  description: >
    Website to showcase the ethnomusicology research for The Noted Project.
  categories:
    - Portfolio
    - Education
    - Gallery
  built_by: Ian Busko
  built_by_url: https://github.com/ianbusko
  featured: false
- title: People For Bikes
  url: https://2017.peopleforbikes.org/
  main_url: https://2017.peopleforbikes.org/
  categories:
    - Community
    - Sports
    - Gallery
    - Nonprofit
  built_by: PeopleForBikes
  built_by_url: https://peopleforbikes.org/about-us/who-we-are/staff/
  featured: false
- title: Wide Eye
  description: >
    Creative agency specializing in interactive design, web development, and digital communications.
  url: https://wideeye.co/
  main_url: https://wideeye.co/
  categories:
    - Design
    - Web Development
  built_by: Wide Eye
  built_by_url: https://wideeye.co/about-us/
  featured: false
- title: CodeSandbox
  description: >
    CodeSandbox is an online editor that helps you create web applications, from prototype to deployment.
  url: https://codesandbox.io/
  main_url: https://codesandbox.io/
  categories:
    - Web Development
  featured: false
- title: Marvel
  description: >
    The all-in-one platform powering design.
  url: https://marvelapp.com/
  main_url: https://marvelapp.com/
  categories:
    - Design
  featured: false
- title: Designcode.io
  description: >
    Learn to design and code React apps.
  url: https://designcode.io
  main_url: https://designcode.io
  categories:
    - Learning
  featured: false
- title: Happy Design
  description: >
    The Brand and Product Team Behind Happy Money
  url: https://design.happymoney.com/
  main_url: https://design.happymoney.com/
  categories:
    - Design
    - Finance
- title: Weihnachtsmarkt.ms
  description: >
    Explore the christmas market in Münster (Westf).
  url: https://weihnachtsmarkt.ms/
  main_url: https://weihnachtsmarkt.ms/
  source_url: https://github.com/codeformuenster/weihnachtsmarkt
  categories:
    - Gallery
    - Food
  built_by: Code for Münster during MSHACK18
  featured: false
- title: Code Championship
  description: >
    Competitive coding competitions for students from 3rd to 8th grade. Code is Sport.
  url: https://www.codechampionship.com
  main_url: https://www.codechampionship.com
  categories:
    - Learning
    - Education
    - Sports
  built_by: Abamath LLC
  built_by_url: https://www.abamath.com
  featured: false
- title: Wieden+Kennedy
  description: >
    Wieden+Kennedy is an independent, global creative company.
  categories:
    - Technology
    - Web Development
    - Agency
    - Marketing
  url: https://www.wk.com
  main_url: https://www.wk.com
  built_by: Wieden Kennedy
  built_by_url: https://www.wk.com/about/
  featured: false
- title: Testing JavaScript
  description: >
    This course will teach you the fundamentals of testing your JavaScript applications using eslint, Flow, Jest, and Cypress.
  url: https://testingjavascript.com/
  main_url: https://testingjavascript.com/
  categories:
    - Learning
    - Education
    - JavaScript
  built_by: Kent C. Dodds
  built_by_url: https://kentcdodds.com/
  featured: false
- title: Use Hooks
  description: >
    One new React Hook recipe every day.
  url: https://usehooks.com/
  main_url: https://usehooks.com/
  categories:
    - Learning
  built_by: Gabe Ragland
  built_by_url: https://twitter.com/gabe_ragland
  featured: false
- title: Ambassador
  url: https://www.getambassador.io
  main_url: https://www.getambassador.io
  description: >
    Open source, Kubernetes-native API Gateway for microservices built on Envoy.
  categories:
    - Open Source
    - Documentation
    - Technology
  built_by: Datawire
  built_by_url: https://www.datawire.io
  featured: false
- title: Clubhouse
  main_url: https://clubhouse.io
  url: https://clubhouse.io
  description: >
    The intuitive and powerful project management platform loved by software teams of all sizes. Built with Gatsby v2 and Prismic
  categories:
    - Technology
    - Blog
    - Productivity
    - Community
    - Design
    - Open Source
  built_by: Ueno.
  built_by_url: https://ueno.co
  featured: false
- title: Asian Art Collection
  url: http://artmuseum.princeton.edu/asian-art/
  main_url: http://artmuseum.princeton.edu/asian-art/
  description: >
    Princeton University has a branch dealing with state of art.They have showcased ore than 6,000 works of Asian art are presented alongside ongoing curatorial and scholarly research
  categories:
    - Marketing
  featured: false
- title: QHacks
  url: https://qhacks.io
  main_url: https://qhacks.io
  source_url: https://github.com/qhacks/qhacks-website
  description: >
    QHacks is Queen’s University’s annual hackathon! QHacks was founded in 2016 with a mission to advocate and incubate the tech community at Queen’s University and throughout Canada.
  categories:
    - Education
    - Technology
    - Podcast
  featured: false
- title: Tyler McGinnis
  url: https://tylermcginnis.com/
  main_url: https://tylermcginnis.com/
  description: >
    The linear, course based approach to learning web technologies.
  categories:
    - Education
    - Technology
    - Podcast
    - Web Development
  featured: false
- title: a11y with Lindsey
  url: https://www.a11ywithlindsey.com/
  main_url: https://www.a11ywithlindsey.com/
  source_url: https://github.com/lkopacz/a11y-with-lindsey
  description: >
    To help developers navigate accessibility jargon, write better code, and to empower them to make their Internet, Everyone's Internet.
  categories:
    - Education
    - Blog
    - Technology
  built_by: Lindsey Kopacz
  built_by_url: https://twitter.com/littlekope0903
  featured: false
- title: DEKEMA
  url: https://www.dekema.com/
  main_url: https://www.dekema.com/
  description: >
    Worldclass crafting: Furnace, fervor, fulfillment. Delivering highest demand for future craftsmanship. Built using Gatsby v2 and Prismic.
  categories:
    - Healthcare
    - Science
    - Technology
  built_by: Crisp Studio
  built_by_url: https://crisp.studio
  featured: false
- title: Ramón Chancay
  description: >-
    Front-end / Back-end Developer in Guayaquil Ecuador.
    Currently at Everymundo, previously at El Universo.
    I enjoy teaching and sharing what I know.
    I give professional advice to developers and companies.
    My wife and my children are everything in my life.
  main_url: https://ramonchancay.me/
  url: https://ramonchancay.me/
  source_url: https://github.com/devrchancay/personal-site
  featured: false
  categories:
    - Blog
    - Technology
    - Web Development
  built_by: Ramón Chancay
  built_by_url: https://ramonchancay.me/
- title: BELLHOPS
  main_url: https://www.getbellhops.com/
  url: https://www.getbellhops.com/
  description: >-
    Whether you’re moving someplace new or just want to complete a few projects around your current home, BellHops can arrange the moving services you need—at simple, straightforward rates.
  categories:
    - Business
  built_by: Bellhops, Inc.
  built_by_url: https://www.getbellhops.com/
  featured: false
- title: Acclimate Consulting
  main_url: https://www.acclimate.io/
  url: https://www.acclimate.io/
  description: >-
    Acclimate is a consulting firm that puts organizations back in control with data-driven strategies and full-stack applications.
  categories:
    - Technology
    - Consulting
  built_by: Andrew Wilson
  built_by_url: https://github.com/andwilson
  featured: false
- title: Flyright
  url: https://flyright.co/
  main_url: https://flyright.co/
  description: >-
    Flyright curates everything you need for international travel in one tidy place 💜
  categories:
    - Technology
    - App
  built_by: Ty Hopp
  built_by_url: https://github.com/tyhopp
  featured: false
- title: Vets Who Code
  url: https://vetswhocode.io/
  main_url: https://vetswhocode.io/
  description: >-
    VetsWhoCode is a non-profit organization dedicated to training military veterans & giving them the skills they need transition into tech careers.
  categories:
    - Technology
    - Nonprofit
  featured: false
- title: Patreon Blog
  url: https://blog.patreon.com/
  main_url: https://blog.patreon.com/
  description: >-
    Official blog of Patreon.com
  categories:
    - Blog
  featured: false
- title: Full Beaker
  url: https://fullbeaker.com/
  main_url: https://fullbeaker.com/
  description: >-
    Full Beaker provides independent advice online about careers and home ownership, and connect anyone who asks with companies that can help them.
  categories:
    - Consulting
  featured: false
- title: Citywide Holdup
  url: https://citywideholdup.org/
  main_url: https://citywideholdup.org/
  description: >-
    Citywide Holdup is an annual fundraising event held around early November in the city of Austin, TX hosted by the Texas Wranglers benefitting Easter Seals of Central Texas, a non-profit organization that provides exceptional services, education, outreach and advocacy so that people with disabilities can live, learn, work and play in our communities.
  categories:
    - Nonprofit
    - Event
  built_by: Cameron Rison
  built_by_url: https://github.com/killakam3084
  featured: false
- title: Dawn Labs
  url: https://dawnlabs.io
  main_url: https://dawnlabs.io
  description: >-
    Thoughtful products for inspired teams. With a holistic approach to engineering and design, we partner with startups and enterprises to build for the digital era.
  categories:
    - Technology
    - Agency
    - Web Development
  featured: false
- title: COOP by Ryder
  url: https://coop.com/
  main_url: https://coop.com/
  description: >
    COOP is a platform that connects fleet managers that have idle vehicles to businesses that are looking to rent vehicles. COOP simplifies the process and paperwork required to safely share vehicles between business owners.
  categories:
    - Marketing
  built_by: Crispin Porter Bogusky
  built_by_url: http://www.cpbgroup.com/
  featured: false
- title: Domino's Paving for Pizza
  url: https://www.pavingforpizza.com/
  main_url: https://www.pavingforpizza.com/
  description: >
    Nominate your town for a chance to have your rough drive home from Domino's fixed to pizza perfection.
  categories:
    - Marketing
  built_by: Crispin Porter Bogusky
  built_by_url: http://www.cpbgroup.com/
  featured: false
- title: Propapanda
  url: https://propapanda.eu/
  main_url: https://propapanda.eu/
  description: >
    Is a creative production house based in Tallinn, Estonia. We produce music videos, commercials, films and campaigns – from scratch to finish.
  categories:
    - Video
    - Portfolio
    - Agency
    - Media
  built_by: Henry Kehlmann
  built_by_url: https://github.com/madhenry/
  featured: false
- title: JAMstack.paris
  url: https://jamstack.paris/
  main_url: https://jamstack.paris/
  source_url: https://github.com/JAMstack-paris/jamstack.paris
  description: >
    JAMstack-focused, bi-monthly meetup in Paris
  categories:
    - Web Development
  built_by: Matthieu Auger & Nicolas Goutay
  built_by_url: https://github.com/JAMstack-paris
  featured: false
- title: DexWallet - The only Wallet you need by Dexlab
  main_url: https://www.dexwallet.io/
  url: https://www.dexwallet.io/
  source_url: https://github.com/dexlab-io/DexWallet-website
  featured: false
  description: >-
    DexWallet is a secure, multi-chain, mobile wallet with an upcoming one-click exchange for mobile.
  categories:
    - App
    - Open Source
  built_by: DexLab
  built_by_url: https://github.com/dexlab-io
- title: Kings Valley Paving
  url: https://kingsvalleypaving.com
  main_url: https://kingsvalleypaving.com
  description: >
    Kings Valley Paving is an asphalt, paving and concrete company serving the commercial, residential and industrial sectors in the Greater Toronto Area. Site designed by Stephen Bell.
  categories:
    - Marketing
  built_by: Michael Uloth
  built_by_url: https://www.michaeluloth.com
  featured: false
- title: Peter Barrett
  url: https://www.peterbarrett.ca
  main_url: https://www.peterbarrett.ca
  description: >
    Peter Barrett is a Canadian baritone from Newfoundland and Labrador who performs opera and concert repertoire in Canada, the U.S. and around the world. Site designed by Stephen Bell.
  categories:
    - Portfolio
    - Music
  built_by: Michael Uloth
  built_by_url: https://www.michaeluloth.com
  featured: false
- title: NARCAN
  main_url: https://www.narcan.com
  url: https://www.narcan.com
  description: >
    NARCAN Nasal Spray is the first and only FDA-approved nasal form of naloxone for the emergency treatment of a known or suspected opioid overdose.
  categories:
    - Healthcare
  built_by: NARCAN
  built_by_url: https://www.narcan.com
  featured: false
- title: Ritual
  main_url: https://ritual.com
  url: https://ritual.com
  description: >
    Ritual started with a simple question, what exactly is in women's multivitamins? This is the story of what happened when our founder Kat started searching for answers — the story of Ritual.
  categories:
    - Healthcare
  built_by: Ritual
  built_by_url: https://ritual.com
  featured: false
- title: Truebill
  main_url: https://www.truebill.com
  url: https://www.truebill.com
  description: >
    Truebill empowers you to take control of your money.
  categories:
    - Finance
  built_by: Truebill
  built_by_url: https://www.truebill.com
  featured: false
- title: Smartling
  main_url: https://www.smartling.com
  url: https://www.smartling.com
  description: >
    Smartling enables you to automate, manage, and professionally translate content so that you can do more with less.
  categories:
    - Marketing
  built_by: Smartling
  built_by_url: https://www.smartling.com
  featured: false
- title: Clear
  main_url: https://www.clearme.com
  url: https://www.clearme.com
  description: >
    At clear, we’re working toward a future where you are your ID, enabling you to lead an unstoppable life.
  categories:
    - Security
  built_by: Clear
  built_by_url: https://www.clearme.com
  featured: false
- title: VS Code Rocks
  main_url: https://vscode.rocks
  url: https://vscode.rocks
  source_url: https://github.com/lannonbr/vscode-rocks
  featured: false
  description: >
    VS Code Rocks is a place for weekly news on the newest features and updates to Visual Studio Code as well as trending extensions and neat tricks to continually improve your VS Code skills.
  categories:
    - Open Source
    - Blog
    - Web Development
  built_by: Benjamin Lannon
  built_by_url: https://github.com/lannonbr
- title: Particle
  main_url: https://www.particle.io
  url: https://www.particle.io
  featured: false
  description: Particle is a fully-integrated IoT platform that offers everything you need to deploy an IoT product.
  categories:
    - Marketing
- title: freeCodeCamp curriculum
  main_url: https://learn.freecodecamp.org
  url: https://learn.freecodecamp.org
  featured: false
  description: Learn to code with free online courses, programming projects, and interview preparation for developer jobs.
  categories:
    - Web Development
    - Learning
- title: Tandem
  main_url: https://www.tandem.co.uk
  url: https://www.tandem.co.uk
  description: >
    We're on a mission to free you of money misery. Our app, card and savings account are designed to help you spend less time worrying about money and more time enjoying life.
  categories:
    - Finance
    - App
  built_by: Tandem
  built_by_url: https://github.com/tandembank
  featured: false
- title: Monbanquet.fr
  main_url: https://monbanquet.fr
  url: https://monbanquet.fr
  description: >
    Give your corporate events the food and quality it deserves, thanks to the know-how of the best local artisans.
  categories:
    - E-commerce
    - Food
    - Event
  built_by: Monbanquet.fr
  built_by_url: https://github.com/monbanquet
  featured: false
- title: The Leaky Cauldron Blog
  url: https://theleakycauldronblog.com
  main_url: https://theleakycauldronblog.com
  source_url: https://github.com/v4iv/theleakycauldronblog
  description: >
    A Brew of Awesomeness with a Pinch of Magic...
  categories:
    - Blog
  built_by: Vaibhav Sharma
  built_by_url: https://github.com/v4iv
  featured: false
- title: Wild Drop Surf Camp
  main_url: https://wilddropsurfcamp.com
  url: https://wilddropsurfcamp.com
  description: >
    Welcome to Portugal's best kept secret and be amazed with our nature. Here you can explore, surf, taste the world's best gastronomy and wine, feel the North Canyon's power with the biggest waves in the world and so many other amazing things. Find us, discover yourself!
  categories:
    - Travel
  built_by: Samuel Fialho
  built_by_url: https://samuelfialho.com
  featured: false
- title: JoinUp HR chatbot
  url: https://www.joinup.io
  main_url: https://www.joinup.io
  description: Custom HR chatbot for better candidate experience
  categories:
    - App
    - Technology
  featured: false
- title: JDCastro Web Design & Development
  main_url: https://jacobdcastro.com
  url: https://jacobdcastro.com
  source_url: https://github.com/jacobdcastro/personal-site
  featured: false
  description: >
    A small business site for freelance web designer and developer Jacob D. Castro. Includes professional blog, contact forms, and soon-to-come portfolio of sites for clients. Need a new website or an extra developer to share the workload? Feel free to check out the website!
  categories:
    - Blog
    - Portfolio
    - Business
    - Freelance
  built_by: Jacob D. Castro
  built_by_url: https://twitter.com/jacobdcastro
- title: Gatsby Tutorials
  main_url: https://www.gatsbytutorials.com
  url: https://www.gatsbytutorials.com
  source_url: https://github.com/ooloth/gatsby-tutorials
  featured: false
  description: >
    Gatsby Tutorials is a community-updated list of video, audio and written tutorials to help you learn GatsbyJS.
  categories:
    - Web Development
    - Education
    - Open Source
  built_by: Michael Uloth
  built_by_url: https://www.michaeluloth.com
- title: Grooovinger
  url: https://www.grooovinger.com
  main_url: https://www.grooovinger.com
  description: >
    Martin Grubinger, a web developer from Austria
  categories:
    - Portfolio
    - Web Development
  built_by: Martin Grubinger
  built_by_url: https://www.grooovinger.com
  featured: false
- title: LXDX - the Crypto Derivatives Exchange
  main_url: https://www.lxdx.co/
  url: https://www.lxdx.co/
  description: >
    LXDX is the world's fastest crypto exchange. Our mission is to bring innovative financial products to retail crypto investors, providing access to the same speed and scalability that institutional investors already depend on us to deliver each and every day.
  categories:
    - Marketing
    - Finance
  built_by: Corey Ward
  built_by_url: http://www.coreyward.me/
  featured: false
- title: Kyle McDonald
  url: https://kylemcd.com
  main_url: https://kylemcd.com
  source_url: https://github.com/kylemcd/personal-site-react
  description: >
    Personal site + blog for Kyle McDonald
  categories:
    - Blog
  built_by: Kyle McDonald
  built_by_url: https://kylemcd.com
  featured: false
- title: VSCode Power User Course
  main_url: https://VSCode.pro
  url: https://VSCode.pro
  description: >
    After 10 years with Sublime, I switched to VSCode. Love it. Spent 1000+ hours building a premium video course to help you switch today. 200+ power user tips & tricks turn you into a VSCode.pro
  categories:
    - Education
    - Learning
    - E-commerce
    - Marketing
    - Technology
    - Web Development
  built_by: Ahmad Awais
  built_by_url: https://twitter.com/MrAhmadAwais/
  featured: false
- title: Thijs Koerselman Portfolio
  main_url: https://www.vauxlab.com
  url: https://www.vauxlab.com
  featured: false
  description: >
    Portfolio of Thijs Koerselman. A freelance software engineer, full-stack web developer and sound designer.
  categories:
    - Portfolio
    - Business
    - Freelance
    - Technology
    - Web Development
    - Music
- title: Ad Hoc Homework
  main_url: https://homework.adhoc.team
  url: https://homework.adhoc.team
  description: >
    Ad Hoc builds government digital services that are fast, efficient, and usable by everyone. Ad Hoc Homework is a collection of coding and design challenges for candidates applying to our open positions.
  categories:
    - Web Development
    - Government
    - Healthcare
    - Programming
  built_by_url: https://adhoc.team
  featured: false
- title: Birra Napoli
  main_url: http://www.birranapoli.it
  url: http://www.birranapoli.it
  built_by: Ribrain
  built_by_url: https://www.ribrainstudio.com
  featured: false
  description: >
    Birra Napoli official site
  categories:
    - Landing Page
    - Business
    - Food
- title: Satispay
  url: https://www.satispay.com
  main_url: https://www.satispay.com
  categories:
    - Business
    - Finance
    - Technology
  built_by: Satispay
  built_by_url: https://www.satispay.com
  featured: false
- title: The Movie Database - Gatsby
  url: https://tmdb.lekoarts.de
  main_url: https://tmdb.lekoarts.de
  source_url: https://github.com/LekoArts/gatsby-source-tmdb-example
  categories:
    - Open Source
    - Entertainment
    - Gallery
  featured: false
  built_by: LekoArts
  built_by_url: https://github.com/LekoArts
  description: >
    Source from The Movie Database (TMDb) API (v3) in Gatsby. This example is built with react-spring, React hooks and react-tabs and showcases the gatsby-source-tmdb plugin. It also has some client-only paths and uses gatsby-image.
- title: LANDR - Creative Tools for Musicians
  url: https://www.landr.com/
  main_url: https://www.landr.com/en/
  categories:
    - Music
    - Technology
    - Business
    - Entrepreneurship
    - Freelance
    - Marketing
    - Media
  featured: false
  built_by: LANDR
  built_by_url: https://twitter.com/landr_music
  description: >
    Marketing website built for LANDR. LANDR is a web application that provides tools for musicians to master their music (using artificial intelligence), collaborate with other musicians, and distribute their music to multiple platforms.
- title: ClinicJS
  url: https://clinicjs.org/
  main_url: https://clinicjs.org/
  categories:
    - Technology
    - Documentation
  featured: false
  built_by: NearForm
  built_by_url: https://www.nearform.com/
  description: >
    Tools to help diagnose and pinpoint Node.js performance issues.
- title: KOBIT
  main_url: https://kobit.in
  url: https://kobit.in
  description: Automated Google Analytics Report with everything you need and more
  featured: false
  categories:
    - Marketing
    - Blog
  built_by: mottox2
  built_by_url: https://mottox2.com
- title: Aleksander Hansson
  main_url: https://ahansson.com
  url: https://ahansson.com
  featured: false
  description: >
    Portfolio website for Aleksander Hansson
  categories:
    - Portfolio
    - Business
    - Freelance
    - Technology
    - Web Development
    - Consulting
  built_by: Aleksander Hansson
  built_by_url: https://www.linkedin.com/in/aleksanderhansson/
- title: Surfing Nosara
  main_url: https://www.surfingnosara.com
  url: https://www.surfingnosara.com
  description: Real estate, vacation, and surf report hub for Nosara, Costa Rica
  featured: false
  categories:
    - Business
    - Blog
    - Gallery
    - Marketing
  built_by: Desarol
  built_by_url: https://www.desarol.com
- title: Crispin Porter Bogusky
  url: https://cpbgroup.com/
  main_url: https://cpbgroup.com/
  description: >
    We solve the world’s toughest communications problems with the most quantifiably potent creative assets.
  categories:
    - Agency
    - Design
    - Marketing
  built_by: Crispin Porter Bogusky
  built_by_url: https://cpbgroup.com/
  featured: false
- title: graphene-python
  url: https://graphene-python.org
  main_url: https://graphene-python.org
  description: Graphene is a collaboratively funded project.Graphene-Python is a library for building GraphQL APIs in Python easily.
  categories:
    - Library
    - API
    - Documentation
  featured: false
- title: Engel & Völkers Ibiza Holiday Rentals
  main_url: https://www.ev-ibiza.com/
  url: https://www.ev-ibiza.com/
  featured: false
  built_by: Ventura Digitalagentur
  description: >
    Engel & Völkers, one of the most successful real estate agencies in the world, offers luxury holiday villas to rent in Ibiza.
  categories:
    - Travel
- title: Sylvain Hamann's personal website
  url: https://shamann.fr
  main_url: https://shamann.fr
  source_url: https://github.com/sylvhama/shamann-gatsby/
  description: >
    Sylvain Hamann, web developer from France
  categories:
    - Portfolio
    - Web Development
  built_by: Sylvain Hamann
  built_by_url: https://twitter.com/sylvhama
  featured: false
- title: Luca Crea's portfolio
  main_url: https://lcrea.github.io
  url: https://lcrea.github.io
  description: >
    Portfolio and personal website of Luca Crea, an Italian software engineer.
  categories:
    - Portfolio
  built_by: Luca Crea
  built_by_url: https://github.com/lcrea
  featured: false
- title: Escalade Sports
  main_url: https://www.escaladesports.com/
  url: https://www.escaladesports.com/
  categories:
    - E-commerce
    - Sports
  built_by: Escalade Sports
  built_by_url: https://www.escaladesports.com/
  featured: false
- title: Exposify
  main_url: https://www.exposify.de/
  url: https://www.exposify.de/
  description: >
    This is our German website built with Gatsby 2.0, Emotion and styled-system.
    Exposify is a proptech startup and builds technology for real estate businesses.
    We provide our customers with an elegant agent software in combination
    with beautifully designed and fast websites.
  categories:
    - Web Development
    - Real Estate
    - Agency
    - Marketing
  built_by: Exposify
  built_by_url: https://www.exposify.de/
  featured: false
- title: Steak Point
  main_url: https://www.steakpoint.at/
  url: https://www.steakpoint.at/
  description: >
    Steak Restaurant in Vienna, Austria (Wien, Österreich).
  categories:
    - Food
  built_by: Peter Kroyer
  built_by_url: https://www.peterkroyer.at/
  featured: false
- title: Takumon blog
  main_url: https://takumon.com
  url: https://takumon.com
  source_url: https://github.com/Takumon/blog
  description: Java Engineer's tech blog.
  featured: false
  categories:
    - Blog
  built_by: Takumon
  built_by_url: https://twitter.com/inouetakumon
- title: DayThirty
  main_url: https://daythirty.com
  url: https://daythirty.com
  description: DayThirty - ideas for the new year.
  featured: false
  categories:
    - Marketing
  built_by: Jack Oliver
  built_by_url: https://twitter.com/mrjackolai
- title: TheAgencyProject
  main_url: https://theagencyproject.co
  url: https://theagencyproject.co
  description: Agency model, without agency overhead.
  categories:
    - Agency
  built_by: JV-LA
  built_by_url: https://jv-la.com
- title: Karen Hou's portfolio
  main_url: https://www.karenhou.com/
  url: https://www.karenhou.com/
  categories:
    - Portfolio
  built_by: Karen H. Developer
  built_by_url: https://github.com/karenhou
  featured: false
- title: Jean Luc Ponty
  main_url: https://ponty.com
  url: https://ponty.com
  description: Official site for Jean Luc Ponty, French virtuoso violinist and jazz composer.
  featured: false
  categories:
    - Music
    - Entertainment
  built_by: Othermachines
  built_by_url: https://othermachines.com
- title: Rosewood Family Advisors
  main_url: https://www.rfallp.com/
  url: https://www.rfallp.com/
  description: Rosewood Family Advisors LLP (Palo Alto) provides a diverse range of family office services customized for ultra high net worth individuals.
  featured: false
  categories:
    - Finance
    - Business
  built_by: Othermachines
  built_by_url: https://othermachines.com
- title: Standing By Company
  main_url: https://standingby.company
  url: https://standingby.company
  description: A brand experience design company led by Scott Mackenzie and Trent Barton.
  featured: false
  categories:
    - Design
    - Web Development
  built_by: Standing By Company
  built_by_url: https://standingby.company
- title: Ashley Thouret
  main_url: https://www.ashleythouret.com
  url: https://www.ashleythouret.com
  description: Official website of Canadian soprano Ashley Thouret. Site designed by Stephen Bell.
  categories:
    - Portfolio
    - Music
  built_by: Michael Uloth
  built_by_url: https://www.michaeluloth.com
  featured: false
- title: The AZOOR Society
  main_url: https://www.azoorsociety.org
  url: https://www.azoorsociety.org
  description: The AZOOR Society is a UK-based charity committed to promoting awareness of Acute Zonal Occult Outer Retinopathy and assisting further research. Site designed by Stephen Bell.
  categories:
    - Community
    - Nonprofit
  built_by: Michael Uloth
  built_by_url: https://www.michaeluloth.com
  featured: false
- title: Gábor Fűzy pianist
  main_url: https://pianobar.hu
  url: https://pianobar.hu
  description: Gábor Fűzy pianist's official website built with Gatsby v2.
  categories:
    - Music
  built_by: Zoltán Bedi
  built_by_url: https://github.com/B3zo0
  featured: false
- title: Logicwind
  main_url: https://logicwind.com
  url: https://logicwind.com
  description: Website of Logicwind - JavaScript experts, Technology development agency & consulting.
  featured: false
  categories:
    - Portfolio
    - Agency
    - Web Development
    - Consulting
  built_by: Logicwind
  built_by_url: https://www.logicwind.com
- title: ContactBook.app
  main_url: https://contactbook.app
  url: https://contactbook.app
  description: Seamlessly share Contacts with G Suite team members
  featured: false
  categories:
    - Landing Page
    - Blog
  built_by: Logicwind
  built_by_url: https://www.logicwind.com
- title: Waterscapes
  main_url: https://waterscap.es
  url: https://waterscap.es/lake-monteynard/
  source_url: https://github.com/gaelbillon/Waterscapes-Gatsby-site
  description: Waterscap.es is a directory of bodies of water (creeks, ponds, waterfalls, lakes, etc) with information about each place such as how to get there, hike time, activities and photos and a map displayed with the Mapbox GL SJ npm package. It was developed with the goal of learning Gatsby. This website is based on the gatsby-contentful-starter and uses Contentful as CMS. It is hosted on Netlify. Hooks are setup with Bitbucket and Contentful to trigger a new build upon code or content changes. The data on Waterscap.es is a mix of original content and informations from the internets gathered and put together.
  categories:
    - Directory
    - Photography
    - Travel
  built_by: Gaël Billon
  built_by_url: https://gaelbillon.com
  featured: false
- title: Packrs
  url: https://www.packrs.co/
  main_url: https://www.packrs.co/
  description: >
    Packrs is a local delivery platform, one spot for all your daily requirements. On a single tap get everything you need at your doorstep.
  categories:
    - Marketing
    - Landing Page
    - Entrepreneurship
  built_by: Vipin Kumar Rawat
  built_by_url: https://github.com/aesthytik
  featured: false
- title: HyakuninIsshu
  main_url: https://hyakuninanki.net
  url: https://hyakuninanki.net
  source_url: https://github.com/rei-m/web_hyakuninisshu
  description: >
    HyakuninIsshu is a traditional Japanese card game.
  categories:
    - Education
    - Gallery
    - Entertainment
  built_by: Rei Matsushita
  built_by_url: https://github.com/rei-m/
  featured: false
- title: WQU Partners
  main_url: https://partners.wqu.org/
  url: https://partners.wqu.org/
  featured: false
  categories:
    - Marketing
    - Education
    - Landing Page
  built_by: Corey Ward
  built_by_url: http://www.coreyward.me/
- title: Federico Giacone
  url: https://federico.giac.one/
  main_url: https://federico.giac.one
  source_url: https://github.com/leopuleo/federico.giac.one
  description: >
    Digital portfolio for Italian Architect Federico Giacone.
  categories:
    - Portfolio
    - Gallery
  built_by: Leonardo Giacone
  built_by_url: https://github.com/leopuleo
  featured: false
- title: Station
  url: https://getstation.com/
  main_url: https://getstation.com/
  description: Station is the first smart browser for busy people. A single place for all of your web applications.
  categories:
    - Technology
    - Web Development
    - Productivity
  featured: false
- title: Vyron Vasileiadis
  url: https://fedonman.com/
  main_url: https://fedonman.com
  source_url: https://github.com/fedonman/fedonman-website
  description: Personal space of Vyron Vasileiadis aka fedonman, a Web & IoT Developer, Educator and Entrepreneur based in Athens, Greece.
  categories:
    - Portfolio
    - Technology
    - Web Development
    - Education
  built_by: Vyron Vasileiadis
  built_by_url: https://github.com/fedonman
- title: Fabien Champigny
  url: https://www.champigny.name/
  main_url: https://www.champigny.name/
  built_by_url: https://www.champigny.name/
  description: Fabien Champigny's personal blog. Entrepreneur, hacker and loves street photo.
  categories:
    - Blog
    - Gallery
    - Photography
    - Productivity
    - Entrepreneurship
  featured: false
- title: Alex Xie - Portfolio
  url: https://alexieyizhe.me/
  main_url: https://alexieyizhe.me/
  source_url: https://github.com/alexieyizhe/alexieyizhe.github.io
  description: >
    Personal website of Alex Yizhe Xie, a University of Waterloo Computer Science student and coding enthusiast.
  categories:
    - Blog
    - Portfolio
    - Web Development
  featured: false
- title: Equithon
  url: https://equithon.org/
  main_url: https://equithon.org/
  source_url: https://github.com/equithon/site-main/
  built_by: Alex Xie
  built_by_url: https://alexieyizhe.me/
  description: >
    Equithon is the largest social innovation hackathon in Waterloo, Canada. It was founded in 2016 to tackle social equity issues and create change.
  categories:
    - Education
    - Event
    - Learning
    - Open Source
    - Nonprofit
    - Technology
  featured: false
- title: Dale Blackburn - Portfolio
  url: https://dakebl.co.uk/
  main_url: https://dakebl.co.uk/
  description: >
    Dale Blackburn's personal website and blog.
  categories:
    - Blog
    - Portfolio
    - Web Development
  featured: false
- title: Portfolio of Anthony Wiktor
  url: https://www.anthonydesigner.com/
  main_url: https://www.anthonydesigner.com/
  description: >
    Anthony Wiktor is a Webby Award-Winning Creative Director and Digital Designer twice named Hot 100 by WebDesigner Magazine. Anthony has over a decade of award-winning experience in design and has worked on projects across a diverse set of industries — from entertainment to consumer products to hospitality to technology. Anthony is a frequent lecturer at USC’s Annenberg School for Communication & Journalism and serves on the board of AIGA Los Angeles.
  categories:
    - Portfolio
    - Marketing
  built_by: Maciej Leszczyński
  built_by_url: https://twitter.com/_maciej
  featured: false
- title: Frame.io Workflow Guide
  main_url: https://workflow.frame.io
  url: https://workflow.frame.io
  description: >
    The web’s most comprehensive post-production resource, written by pro filmmakers, for pro filmmakers. Always expanding, always free.
  categories:
    - Education
  built_by: Frame.io
  built_by_url: https://frame.io
  featured: false
- title: MarcySutton.com
  main_url: https://marcysutton.com
  url: https://marcysutton.com
  description: >
    The personal website of web developer and accessibility advocate Marcy Sutton.
  categories:
    - Blog
    - Accessibility
    - Video
    - Photography
  built_by: Marcy Sutton
  built_by_url: https://marcysutton.com
  featured: true
- title: WPGraphQL Docs
  main_url: https://docs.wpgraphql.com
  url: https://docs.wpgraphql.com
  description: >
    Documentation for WPGraphQL, a free open-source WordPress plugin that provides an extendable GraphQL schema and API for any WordPress site.
  categories:
    - API
    - Documentation
    - Technology
    - Web Development
    - WordPress
  built_by: WPGraphQL
  built_by_url: https://wpgraphql.com
  featured: false
- title: Shine Lawyers
  main_url: https://www.shine.com.au
  url: https://www.shine.com.au
  description: >
    Shine Lawyers is an Australian legal services website built with Gatsby v2, Elasticsearch, Isso, and Geolocation services.
  categories:
    - Business
    - Blog
- title: Parallel Polis Kosice
  url: https://www.paralelnapoliskosice.sk/
  main_url: https://www.paralelnapoliskosice.sk/
  source_url: https://github.com/ParalelnaPolisKE/paralelnapoliskosice.sk
  description: >
    Parallel Polis is a collective of people who want to live in a more opened world. We look for possibilities and technologies (Bitcoin, the blockchain, reputation systems and decentralized technologies in general) that open new ways, make processes easier and remove unnecessary barriers. We want to create an environment that aims at education, discovering and creating better systems for everybody who is interested in freedom and independence.
  categories:
    - Blog
    - Education
    - Technology
  built_by: Roman Vesely
  built_by_url: https://romanvesely.
  featured: false
- title: Unda Solutions
  url: https://unda.com.au
  main_url: https://unda.com.au
  description: >
    A custom web application development company in Perth, WA
  categories:
    - Business
    - Freelance
    - Web Development
    - Technology
  featured: false
- title: BIGBrave
  main_url: https://bigbrave.digital
  url: https://bigbrave.digital
  description: >
    BIGBrave is a strategic design firm. We partner with our clients, big and small, to design & create human-centered brands, products, services and systems that are simple, beautiful and easy to use.
  categories:
    - Agency
    - Web Development
    - Marketing
    - Technology
    - WordPress
  built_by: Francois Brill | BIGBrave
  built_by_url: https://bigbrave.digital
  featured: false
- title: 5th Avenue Properties
  main_url: https://5thavenue.co.za
  url: https://5thavenue.co.za
  description: >
    5th Avenue Properties specializes in the leasing and sales of office space and industrial property. BIGBrave built the website in Gatsby with data from an API server (CRM) for all the property and consultant data, and WordPress for all the website content data and case studies. All forms on the website was also directly integrated into the CRM system to ensure no leads are lost. People cannot stop commenting on the speed of the site and the property search.
  categories:
    - Technology
    - WordPress
    - API
  built_by: Russel Povey and Francois Brill | BIGBrave
  built_by_url: https://bigbrave.digital
  featured: false
- title: Intsha Consulting
  main_url: https://intsha.co.za
  url: https://intsha.co.za
  description: >
    Intsha is a bespoke Human Resources consultancy firm offering expert Recruitment and Talent Management services in today's competitive marketplace. BIGBrave helped Intsha design and develop a bespoke online presense helping them stand out from the crowd.
  categories:
    - Consulting
    - Marketing
    - WordPress
  built_by: Evan Janovsky | BIGBrave
  built_by_url: https://bigbrave.digital
  featured: false
- title: MHW Law
  main_url: https://mhwlaw.ca
  url: https://mhwlaw.ca
  description: >
    MHW is a full service law firm that has offered legal representation and advice to clients locally and throughout British Columbia since 1984. BIGBrave helped MHW bring their website into the 21st century by offering the best and latest Gatsby site to help them stand our from the crowd.
  categories:
    - Law
    - Marketing
    - WordPress
  built_by: Evan Janovsky and Francois Brill | BIGBrave
  built_by_url: https://bigbrave.digital
  featured: false
- title: KegTracker
  main_url: https://www.kegtracker.co.za
  url: https://www.kegtracker.co.za
  description: >
    Keg Tracker is part of the Beverage Insights family and its sole aim is to provide you with the right data about your kegs to make better decisions. In today’s business landscape having the right information at your finger tips is crucial to the agility of your business.
  categories:
    - Food
    - Business
    - Technology
  built_by: Francois Brill | BIGBrave
  built_by_url: https://bigbrave.digital
  featured: false
- title: Mike Nichols
  url: https://www.mikenichols.me
  main_url: https://www.mikenichols.me
  description: >
    Portfolio site of Mike Nichols, a UX designer and product development lead.
  categories:
    - Portfolio
    - Technology
    - Web Development
  built_by: Mike Nichols
  featured: false
- title: Steve Haid
  url: https://www.stevehaid.com
  main_url: https://www.stevehaid.com
  description: >
    Steve Haid is a real estate agent and Professional Financial Planner (PFP) who has been helping clients achieve their investment goals since 2006. Site designed by Stephen Bell.
  categories:
    - Marketing
    - Real Estate
  built_by: Michael Uloth
  built_by_url: https://www.michaeluloth.com
- title: Incremental - Loyalty, Rewards and Incentive Programs
  main_url: https://www.incremental.com.au
  url: https://www.incremental.com.au
  description: >
    Sydney-based digital agency specialising in loyalty, rewards and incentive programs. WordPress backend; Cloudinary, YouTube and Hubspot form integration; query data displayed as animated SVG graphs; video background in the header.
  categories:
    - Agency
    - Portfolio
    - WordPress
  built_by: Incremental
  built_by_url: https://www.incremental.com.au
  featured: false
- title: Technica11y
  main_url: https://www.technica11y.org
  url: https://www.technica11y.org
  description: >
    Discussing challenges in technical accessibility.
  categories:
    - Accessibility
    - Education
    - Video
  built_by: Tenon.io
  built_by_url: https://tenon.io
  featured: false
- title: Matthew Secrist
  main_url: https://www.matthewsecrist.net
  url: https://www.matthewsecrist.net
  source_url: https://github.com/matthewsecrist/v3
  description: >
    Matthew Secrist's personal portfolio using Gatsby, Prismic and Styled-Components.
  categories:
    - Portfolio
    - Technology
    - Web Development
  built_by: Matthew Secrist
  built_by_url: https://www.matthewsecrist.net
  featured: false
- title: Node.js Dev
  main_url: https://nodejs.dev
  url: https://nodejs.dev
  source_url: https://github.com/nodejs/nodejs.dev
  description: >
    Node.js Foundation Website.
  categories:
    - Documentation
    - Web Development
  built_by: Node.js Website Redesign Working Group
  built_by_url: https://github.com/nodejs/website-redesign
  featured: false
- title: Sheffielders
  main_url: https://sheffielders.org
  url: https://sheffielders.org
  source_url: https://github.com/davemullenjnr/sheffielders
  description: >
    A collective of businesses, creatives, and projects based in Sheffield, UK.
  categories:
    - Directory
  built_by: Dave Mullen Jnr
  built_by_url: https://davemullenjnr.co.uk
  featured: false
- title: Stealth Labs
  url: https://stealthlabs.io
  main_url: https://stealthlabs.io
  description: >
    We design and develop for the web, mobile and desktop
  categories:
    - Portfolio
    - Web Development
  built_by: Edvins Antonovs
  built_by_url: https://edvins.io
  featured: false
- title: Constanzia Yurashko
  main_url: https://www.constanziayurashko.com
  url: https://www.constanziayurashko.com
  description: >
    Exclusive women's ready-to-wear fashion by designer Constanzia Yurashko.
  categories:
    - Portfolio
  built_by: Maxim Andries
  featured: false
- title: Algolia
  url: https://algolia.com
  main_url: https://algolia.com
  description: >
    Algolia helps businesses across industries quickly create relevant, scalable, and lightning fast search and discovery experiences.
  categories:
    - Web Development
    - Technology
    - Open Source
    - Featured
  built_by: Algolia
  featured: true
- title: GVD Renovations
  url: https://www.gvdrenovationsinc.com/
  main_url: https://www.gvdrenovationsinc.com/
  description: >
    GVD Renovations is a home improvement contractor with a well known reputation as a professional, quality contractor in California.
  categories:
    - Business
  built_by: David Krasniy
  built_by_url: http://dkrasniy.com
  featured: false
- title: Styled System
  url: https://styled-system.com/
  main_url: https://styled-system.com/
  source_url: https://github.com/styled-system/styled-system/tree/master/docs
  description: >
    Style props for rapid UI development.
  categories:
    - Design System
  built_by: Brent Jackson
  built_by_url: https://jxnblk.com/
- title: Timehacker
  url: https://timehacker.app
  main_url: https://timehacker.app
  description: >
    Procrastination killer, automatic time tracking app to skyrocket your productivity
  categories:
    - Productivity
    - App
    - Technology
    - Marketing
    - Landing Page
  built_by: timehackers
  featured: false
- title: Little & Big
  main_url: https://www.littleandbig.com.au/
  url: https://www.littleandbig.com.au/
  description: >
    Little & Big exists with the aim to create Websites, Apps, E-commerce stores
    that are consistently unique and thoughtfully crafted, every time.
  categories:
    - Agency
    - Design
    - Web Development
    - Portfolio
  built_by: Little & Big
  built_by_url: https://www.littleandbig.com.au/
  featured: false
- title: Cat Knows
  main_url: https://catnose99.com/
  url: https://catnose99.com/
  description: >
    Personal blog built with Gatsby v2.
  categories:
    - Blog
    - Web Development
  built_by: CatNose
  built_by_url: https://twitter.com/catnose99
  featured: false
- title: just some dev
  url: https://www.iamdeveloper.com
  main_url: https://www.iamdeveloper.com
  source_url: https://github.com/nickytonline/www.iamdeveloper.com
  description: >
    Just some software developer writing things ✏️
  categories:
    - Blog
  built_by: Nick Taylor
  built_by_url: https://www.iamdeveloper.com
  featured: false
- title: Keziah Moselle Blog
  url: https://blog.keziahmoselle.fr/
  main_url: https://blog.keziahmoselle.fr/
  source_url: https://github.com/KeziahMoselle/blog.keziahmoselle.fr
  description: >
    ✍️ A place to share my thoughts.
  categories:
    - Blog
  built_by: Keziah Moselle
  built_by_url: https://keziahmoselle.fr/
- title: xfuture's blog
  url: https://www.xfuture-blog.com/
  main_url: https://www.xfuture-blog.com/
  source_url: https://github.com/xFuture603/xfuture-blog
  description: >
    A blog about Devops, Web development, and my insights as a systems engineer.
  categories:
    - Blog
  built_by: Daniel Uhlmann
  built_by_url: https://www.xfuture-blog.com/
- title: Mayne's Blog
  main_url: https://gine.me/
  url: https://gine.me/page/1
  source_url: https://github.com/mayneyao/gine-blog
  featured: false
  categories:
    - Blog
    - Web Development
- title: Bakedbird
  url: https://bakedbird.com
  main_url: https://bakedbird.com
  description: >
    Eleftherios Psitopoulos - A frontend developer from Greece ☕
  categories:
    - Portfolio
    - Blog
  built_by: Eleftherios Psitopoulos
  built_by_url: https://bakedbird.com
- title: Benjamin Lannon
  url: https://lannonbr.com
  main_url: https://lannonbr.com
  source_url: https://github.com/lannonbr/Portfolio-gatsby
  description: >
    Personal portfolio of Benjamin Lannon
  categories:
    - Portfolio
    - Web Development
  built_by: Benjamin Lannon
  built_by_url: https://lannonbr.com
  featured: false
- title: Aravind Balla
  url: https://aravindballa.com
  main_url: https://aravindballa.com
  source_url: https://github.com/aravindballa/website2017
  description: >
    Personal portfolio of Aravind Balla
  categories:
    - Portfolio
    - Blog
    - Web Development
  built_by: Aravind Balla
  built_by_url: https://aravindballa.com
- title: Kaleb McKelvey
  url: https://kalebmckelvey.com
  main_url: https://kalebmckelvey.com
  source_url: https://github.com/avatar-kaleb/kalebmckelvey-site
  description: >
    Personal portfolio of Kaleb McKelvey!
  categories:
    - Blog
    - Portfolio
  built_by: Kaleb McKelvey
  built_by_url: https://kalebmckelvey.com
  featured: false
- title: Michal Czaplinski
  url: https://czaplinski.io
  main_url: https://czaplinski.io
  source_url: https://github.com/michalczaplinski/michalczaplinski.github.io
  description: >
    Michal Czaplinski is a full-stack developer 🚀
  categories:
    - Portfolio
    - Web Development
  built_by: Michal Czaplinski mmczaplinski@gmail.com
  built_by_url: https://czaplinski.io
  featured: false
- title: Interactive Investor (ii)
  url: https://www.ii.co.uk
  main_url: https://www.ii.co.uk
  description: >
    Hybrid (static/dynamic) Gatsby web app for ii's free research, news and analysis, discussion and product marketing site.
  categories:
    - Business
    - Finance
    - Technology
  built_by: Interactive Investor (ii)
  built_by_url: https://www.ii.co.uk
  featured: false
- title: Weingut Goeschl
  url: https://www.weingut-goeschl.at/
  main_url: https://www.weingut-goeschl.at/
  description: >
    Weingut Goeschl is a family winery located in Gols, Burgenland in Austria (Österreich)
  categories:
    - E-commerce
    - Business
  built_by: Peter Kroyer
  built_by_url: https://www.peterkroyer.at/
  featured: false
- title: Hash Tech Guru
  url: https://hashtech.guru
  main_url: https://hashtech.guru
  description: >
    Software Development Training School and Tech Blog
  categories:
    - Blog
    - Education
  built_by: Htet Wai Yan Soe
  built_by_url: https://github.com/johnreginald
- title: AquaGruppen Vattenfilter
  url: https://aquagruppen.se
  main_url: https://aquagruppen.se/
  description: >
    Water filter and water treatment products in Sweden
  categories:
    - Business
    - Technology
  built_by: Johan Eliasson
  built_by_url: https://github.com/elitan
  featured: false
- title: Josef Aidt
  url: https://josefaidt.dev
  main_url: https://josefaidt.dev
  source_url: https://github.com/josefaidt/josefaidt.github.io
  description: >
    Personal website, blog, portfolio for Josef Aidt
  categories:
    - Portfolio
    - Blog
    - Web Development
  built_by: Josef Aidt
  built_by_url: https://twitter.com/garlicbred
- title: How To egghead
  main_url: https://howtoegghead.com/
  url: https://howtoegghead.com/
  source_url: https://github.com/eggheadio/how-to-egghead
  featured: false
  built_by: egghead.io
  built_by_url: https://egghead.io
  description: >
    How to become an egghead instructor or reviewer
  categories:
    - Documentation
    - Education
- title: Sherpalo Ventures
  main_url: https://www.sherpalo.com/
  url: https://www.sherpalo.com/
  featured: false
  categories:
    - Finance
    - Business
    - Technology
  built_by: Othermachines
  built_by_url: https://othermachines.com
- title: WrapCode
  url: https://www.wrapcode.com
  main_url: https://www.wrapcode.com
  description: >
    A full stack blog on Microsoft Azure, JavaScript, DevOps, AI and Bots.
  categories:
    - Blog
    - Technology
    - Web Development
  built_by: Rahul P
  built_by_url: https://twitter.com/_rahulpp
  featured: false
- title: Kirankumar Ambati's Portfolio
  url: https://www.kirankumarambati.me
  main_url: https://www.kirankumarambati.me
  description: >
    Personal website, blog, portfolio of Kirankumar Ambati
  categories:
    - Blog
    - Portfolio
    - Web Development
  built_by: Kirankumar Ambati
  built_by_url: https://github.com/kirankumarambati
  featured: false
- title: Rou Hun Fan's portfolio
  main_url: https://flowen.me
  url: https://flowen.me
  description: >
    Portfolio of creative developer Rou Hun Fan. Built with Gatsby v2 &amp; Greensock drawSVG.
  categories:
    - Portfolio
  built_by: Rou Hun Fan Developer
  built_by_url: https://flowen.me
  featured: false
- title: chadly.net
  url: https://www.chadly.net
  main_url: https://www.chadly.net
  source_url: https://github.com/chadly/chadly.net
  description: >
    Personal tech blog by Chad Lee.
  categories:
    - Blog
    - Technology
    - Web Development
  built_by: Chad Lee
  built_by_url: https://github.com/chadly
  featured: false
- title: CivicSource
  url: https://www.civicsource.com
  main_url: https://www.civicsource.com
  description: >
    Online auction site to purchase tax-distressed properties from local taxing authorities.
  categories:
    - Real Estate
    - Government
  featured: false
- title: SpotYou
  main_url: https://spotyou.joshglazer.com
  url: https://spotyou.joshglazer.com
  source_url: https://github.com/joshglazer/spotyou
  description: >
    SpotYou allows you to watch your favorite music videos on Youtube based on your Spotify Preferences
  categories:
    - Entertainment
    - Music
  built_by: Josh Glazer
  built_by_url: https://linkedin.com/in/joshglazer/
  featured: false
- title: Hesam Kaveh's blog
  description: >
    A blog with great seo that using gatsby-source-wordpress to fetch posts from backend
  main_url: https://hesamkaveh.com/
  url: https://hesamkaveh.com/
  source_url: https://github.com/hesamkaveh/sansi
  featured: false
  categories:
    - Blog
    - WordPress
- title: Oliver Gomes Portfolio
  main_url: https://oliver-gomes.github.io/v4/
  url: https://oliver-gomes.github.io/v4/
  description: >
    As an artist and a web designer/developer, I wanted to find a way to present these two portfolios in a way that made sense.  I felt with new found power of speed, Gatsby helped keep my creativity intact with amazing response and versatility. I felt my butter smooth transition felt much better in user perspective and super happy with the power of Gatsby.
  categories:
    - Portfolio
    - Web Development
    - Blog
  built_by: Oliver Gomes
  built_by_url: https://github.com/oliver-gomes
  featured: false
- title: Patrik Szewczyk
  url: https://www.szewczyk.cz/
  main_url: https://www.szewczyk.cz/
  description: >
    Patrik Szewczyk – JavaScript, TypeScript, React, Node.js developer, Redux, Reason
  categories:
    - Portfolio
  built_by: Patrik Szewczyk
  built_by_url: https://linkedin.com/in/thepatriczek/
  featured: false
- title: Jacob Cofman's Blog
  description: >
    Personal blog / portfolio about Jacob Cofman.
  main_url: https://jcofman.de/
  url: https://jcofman.de/
  source_url: https://github.com/JCofman/jc-website
  featured: false
  categories:
    - Blog
    - Portfolio
- title: re-geo
  description: >
    re-geo is react based geo cities style component.
  main_url: https://re-geo.netlify.com/
  url: https://re-geo.netlify.com/
  source_url: https://github.com/sadnessOjisan/re-geo-lp
  categories:
    - Open Source
  built_by: sadnessOjisan
  built_by_url: https://twitter.com/sadnessOjisan
  featured: false
- title: Luis Cestou Portfolio
  description: >
    Portfolio of graphic + interactive designer Luis Cestou.
  main_url: https://luiscestou.com
  url: https://luiscestou.com
  source_url: https://github.com/lcestou/luiscestou.com
  built_by: Luis Cestou contact@luiscestou.com
  built_by_url: https://luiscestou.com
  featured: false
  categories:
    - Portfolio
    - Web Development
- title: Data Hackers
  url: https://datahackers.com.br/
  main_url: https://datahackers.com.br/
  description: >
    Official website for the biggest portuguese-speaking data science community. Makes use of several data sources such as podcasts from Anchor, messages from Slack, newsletters from MailChimp and blog posts from Medium. The unique visual design also had its hurdles and was quite fun to develop!
  categories:
    - Blog
    - Education
    - Podcast
    - Technology
  built_by: Kaordica
  built_by_url: https://kaordica.design
  featured: false
- title: TROMAQ
  url: https://www.tromaq.com/
  main_url: https://www.tromaq.com/
  description: >
    TROMAQ executes earthmoving services and rents heavy machinery for construction work. Even with the lack of good photography, their new site managed to pass a solid and trustworthy feeling to visitors during testing and they're already seeing the improvement in brand awareness, being the sole player with a modern website in their industry.
  categories:
    - Marketing
  built_by: Kaordica
  built_by_url: https://kaordica.design
  featured: false
- title: Novida Consulting
  url: https://www.novidaconsultoria.com.br
  main_url: https://www.novidaconsultoria.com.br
  description: >
    Novida’s goal was to position itself as a solid, exclusive and trustworthy brand for families looking for a safe financial future… We created a narrative and visual design that highlight their exclusivity.
  categories:
    - Marketing
  built_by: Kaordica
  built_by_url: https://kaordica.design
  featured: false
- title: We Are Clarks
  url: https://www.weareclarks.com
  main_url: https://www.weareclarks.com
  source_url: https://github.com/abeaclark/weareclarks
  description: >
    A family travel blog.
  categories:
    - Blog
    - Travel
  built_by: Abe Clark
  built_by_url: https://www.linkedin.com/in/abrahamclark/
  featured: false
- title: Guillaume Briday's Blog
  main_url: https://guillaumebriday.fr/
  url: https://guillaumebriday.fr/
  source_url: https://github.com/guillaumebriday/guillaumebriday.fr
  description: >
    My personal blog built with Gatsby and Tailwind CSS.
  categories:
    - Blog
    - Web Development
    - Technology
  built_by: Guillaume Briday
  built_by_url: https://guillaumebriday.fr/
  featured: false
- title: Jean Regisser's Portfolio
  main_url: https://jeanregisser.com/
  url: https://jeanregisser.com/
  source_url: https://github.com/jeanregisser/jeanregisser.com
  featured: false
  description: >
    Portfolio of software engineer Jean Regisser.
  categories:
    - Portfolio
    - Mobile Development
  built_by: Jean Regisser
  built_by_url: https://jeanregisser.com/
- title: Chase Ohlson
  url: https://chaseohlson.com
  main_url: https://chaseohlson.com
  description: >
    Portfolio of frontend engineer & web developer Chase Ohlson.
  categories:
    - Portfolio
    - Web Development
  built_by: Chase Ohlson
  built_by_url: https://chaseohlson.com
  featured: false
- title: Zach Schnackel
  url: https://zslabs.com
  main_url: https://zslabs.com
  source_url: https://github.com/zslabs/zslabs.com
  description: >
    Portfolio site for UI/Motion Developer, Zach Schnackel.
  categories:
    - Portfolio
    - Web Development
  built_by: Zach Schnackel
  built_by_url: https://zslabs.com
- title: Gremlin
  url: https://www.gremlin.com
  main_url: https://www.gremlin.com
  description: >
    Gremlin's Failure as a Service finds weaknesses in your system before they cause problems.
  categories:
    - Marketing
- title: Headless.page
  main_url: https://headless.page/
  url: https://headless.page/
  description: >
    Headless.page is a directory of e-commerce sites featuring headless architecture, PWA features and / or the latest JavaScript technology.
  categories:
    - Directory
    - E-commerce
  built_by: Subscribe Pro
  built_by_url: https://www.subscribepro.com/
  featured: false
- title: Ouracademy
  main_url: https://our-academy.org/
  url: https://our-academy.org/
  source_url: https://github.com/ouracademy/website
  description: >
    Ouracademy is an organization that promoves the education in software development through blog posts & videos smiley.
  categories:
    - Open Source
    - Blog
    - Education
  built_by: Ouracademy
  built_by_url: https://github.com/ouracademy
  featured: false
- title: Tenon.io
  main_url: https://tenon.io
  url: https://tenon.io
  description: >
    Tenon.io is an accessibility tooling, services and consulting company.
  categories:
    - API
    - Accessibility
    - Business
    - Consulting
    - Technology
  built_by: Tenon.io
  built_by_url: https://tenon.io
  featured: false
- title: Projectival
  url: https://www.projectival.de/
  main_url: https://www.projectival.de/
  description: >
    Freelancer Online Marketing & Web Development in Cologne, Germany
  categories:
    - Freelance
    - Marketing
    - Web Development
    - Blog
    - Consulting
    - SEO
    - Business
  built_by: Sascha Klapetz
  built_by_url: https://www.projectival.de/
  featured: false
- title: Hetzner Online Community
  main_url: https://community.hetzner.com
  url: https://community.hetzner.com
  description: >
    Hetzner Online Community provides a free collection of high-quality tutorials, which are based on free and open source software, on a variety of topics such as development, system administration, and other web technology.
  categories:
    - Web Development
    - Technology
    - Programming
    - Open Source
    - Community
  built_by: Hetzner Online GmbH
  built_by_url: https://www.hetzner.com/
  featured: false
- title: AGYNAMIX
  url: https://www.agynamix.de/
  main_url: https://www.agynamix.de/
  source_url: https://github.com/tuhlmann/agynamix.de
  description: >
    Full Stack Java, Scala, Clojure, TypeScript, React Developer in Thalheim, Germany
  categories:
    - Freelance
    - Web Development
    - Programming
    - Blog
    - Consulting
    - Portfolio
    - Business
  built_by: Torsten Uhlmann
  built_by_url: https://www.agynamix.de/
  featured: false
- title: syracuse.io
  url: https://syracuse.io
  main_url: https://syracuse.io
  source_url: https://github.com/syracuseio/syracuseio/
  description: >
    Landing page for Syracuse NY Software Development Meetup Groups
  categories:
    - Community
  built_by: Benjamin Lannon
  built_by_url: https://lannonbr.com
- title: Render Documentation
  main_url: https://render.com/docs
  url: https://render.com/docs
  description: >
    Render is the easiest place to host your sites and apps. We use Gatsby for everything on https://render.com, including our documentation. The site is deployed on Render as well! We also have a guide to deploying Gatsby apps on Render: https://render.com/docs/deploy-gatsby.
  categories:
    - Web Development
    - Programming
    - Documentation
    - Technology
  built_by: Render Developers
  built_by_url: https://render.com
  featured: false
- title: prima
  url: https://www.prima.co
  main_url: https://www.prima.co
  description: >
    Discover industry-defining wellness content and trusted organic hemp CBD products safely supporting wellness, stress, mood, skin health, and balance.
  categories:
    - Blog
    - E-commerce
    - Education
  built_by: The Couch
  built_by_url: https://thecouch.nyc
- title: Gatsby Guides
  url: https://gatsbyguides.com/
  main_url: https://gatsbyguides.com/
  description: >
    Free tutorial course about using Gatsby with a CMS.
  categories:
    - Education
    - Documentation
    - Web Development
  built_by: Osio Labs
  built_by_url: https://osiolabs.com/
  featured: false
- title: Architude
  url: https://architudedesign.com
  main_url: https://architudedesign.com
  description: >
    筑冶 Architude International Design Consultants
  categories:
    - Design
    - Landing Page
    - Gallery
  built_by: Neo Nie
  built_by_url: https://github.com/nihgwu
  featured: false
- title: Arctica
  url: https://arctica.io
  main_url: https://arctica.io
  description: >
    Arctica specialises in purpose-built web sites and progressive web applications with user optimal experiences, tailored to meet the objectives of your business.
  categories:
    - Portfolio
    - Agency
    - Design
    - Web Development
  built_by: Arctica
  built_by_url: https://arctica.io
  featured: false
- title: Shard Ventures
  url: https://shard.vc
  main_url: https://shard.vc
  description: >
    Shard is building new online companies from scratch, partnering with other like-minded founders to start and invest in technology companies.
  categories:
    - Finance
    - Technology
    - Portfolio
  built_by: Arctica
  built_by_url: https://arctica.io
  featured: false
- title: David Brookes
  url: https://davidbrookes.me
  main_url: https://davidbrookes.me
  description: >
    Specialising in crafting stylish, high performance websites and applications that get results, using the latest cutting edge web development technologies.
  categories:
    - Portfolio
    - Freelance
    - Web Development
  built_by: Arctica
  built_by_url: https://arctica.io
  featured: false
- title: Dennis Morello
  url: https://morello.dev
  main_url: https://morello.dev
  source_url: https://gitlab.com/dennismorello/dev-blog
  description: >
    morello.dev is a development and technology blog written by Dennis Morello.
  categories:
    - Blog
    - Education
    - Web Development
    - Open Source
    - Technology
  built_by: Dennis Morello
  built_by_url: https://twitter.com/dennismorello
  featured: false
- title: BaseTable
  url: https://autodesk.github.io/react-base-table/
  main_url: https://autodesk.github.io/react-base-table/
  source_url: https://github.com/Autodesk/react-base-table
  description: >
    BaseTable is a react table component to display large data set with high performance and flexibility.
  categories:
    - Web Development
    - Documentation
    - Open Source
  built_by: Neo Nie
  built_by_url: https://github.com/nihgwu
  featured: false
- title: herper.io
  url: https://herper.io
  main_url: https://herper.io
  description: >
    Portfolio website for Jacob Herper - a Front End Web Developer with a passion for all things digital. I have more than 10 years experience working in web development.
  categories:
    - Portfolio
    - Web Development
    - Freelance
    - Design
    - SEO
  built_by: Jacob Herper
  built_by_url: https://github.com/jakeherp
  featured: false
- title: Artem Sapegin Photography
  description: >
    Photography portfolio and blog of Artem Sapegin, an award-losing photographer living in Berlin, Germany. Landscapes, cityscapes and dogs.
  main_url: https://morning.photos/
  url: https://morning.photos/
  source_url: https://github.com/sapegin/morning.photos
  categories:
    - Portfolio
    - Photography
  built_by: Artem Sapegin
  built_by_url: https://github.com/sapegin
- title: Pattyrn
  main_url: https://pattyrn.com
  url: https://pattyrn.com
  description: >
    Pattyrn uses advanced machine learning AI to analyze the platform’s your teams use, making it easy to solve performance problems, reduce bottlenecks, and monitor culture health to optimize your ROI and help boost performance without causing burn out.
  categories:
    - Marketing
    - Technology
  built_by: Pattyrn
  built_by_url: https://twitter.com/Pattyrn4
  featured: false
- title: Intranet Italia Day
  main_url: https://www.intranetitaliaday.it/en
  url: https://www.intranetitaliaday.it/en
  description: >
    The Italian event dedicated to the digital workplace that focuses on planning, governance and company intranet management
  categories:
    - Event
    - Conference
  built_by: Ariadne Digital
  built_by_url: https://www.ariadnedigital.it
  featured: false
- title: Textually Stylo
  main_url: https://www.textually.net
  url: https://www.textually.net
  description: >
    Stylo Markdown writing App marketing/documentation website by Textually Inc.
  categories:
    - Marketing
    - Technology
    - Blog
    - Documentation
  built_by: Sébastien Hamel
  built_by_url: https://www.textually.net
  featured: false
- title: OneDeck
  main_url: https://www.onedeck.co
  url: https://www.onedeck.co
  description: >
    OneDeck is a simple yet powerful tool for creating and sharing your one-page investment summary in under 10 minutes.
  categories:
    - Finance
    - Technology
  built_by: William Neill
  built_by_url: https://twitter.com/williamneill
  featured: false
- title: Assortment
  main_url: https://assortment.io
  url: https://assortment.io
  description: >
    Assortment aims to provide detailed tutorials (and more) for developers of all skill levels within the Web Development Industry. Attempting to cut out the fluff and arm you with the facts.
  categories:
    - Blog
    - Web Development
  built_by: Luke Whitehouse
  built_by_url: https://twitter.com/_lukewh
  featured: false
- title: Mission42
  main_url: https://mission42.zauberware.com
  url: https://mission42.zauberware.com
  description: >
    A landing page for the mobile app Mission42. Mission42 wants to help you learn new skills.
  categories:
    - App
    - Learning
    - Education
    - Landing Page
  built_by: Philipp Siegmund, zauberware
  built_by_url: https://www.zauberware.com
- title: Altstadtdomizil Idstein
  main_url: http://www.altstadtdomizil-idstein.de/
  url: http://www.altstadtdomizil-idstein.de/
  description: >
    A landing page for a holiday apartment in Idstein, Germany.
  categories:
    - Landing Page
    - Travel
    - Real Estate
  built_by: Simon Franzen, zauberware
  built_by_url: https://www.zauberware.com
- title: Gerald Martinez Dev
  main_url: https://gmartinez.dev/
  url: https://gmartinez.dev/
  source_url: https://github.com/nephlin7/gmartinez.dev
  description: >
    Personal web site for show my skills and my works.
  categories:
    - Web Development
    - Portfolio
  built_by: Gerald Martinez
  built_by_url: https://twitter.com/GeraldM_92
  featured: false
- title: Becreatives
  main_url: https://becreatives.com
  url: https://becreatives.com
  featured: false
  description: >
    Digital software house. Enlights ideas. Think smart execute harder.
  categories:
    - Technology
    - Web Development
    - Agency
    - Marketing
  built_by: Becreatives
  built_by_url: https://becreatives.com
- title: Paul Clifton Photography
  main_url: https://paulcliftonphotography.com
  url: https://paulcliftonphotography.com
  featured: false
  description: >
    A full migration from WordPress to GatsbyJS and DatoCMS. Includes custom cropping on images as viewport changes size and also an infinity scroll that doesn't preload all of the results.
  categories:
    - Blog
    - Portfolio
    - Gallery
    - Photography
  built_by: Little Wolf Studio
  built_by_url: https://littlewolfstudio.co.uk
- title: Atte Juvonen - Blog
  url: https://www.attejuvonen.fi/
  main_url: https://www.attejuvonen.fi/
  source_url: https://github.com/baobabKoodaa/blog
  description: >
    Tech-oriented personal blog covering topics like AI, data, voting, game theory, infosec and software development.
  categories:
    - Blog
    - Data
    - JavaScript
    - Programming
    - Science
    - Security
    - Technology
    - Web Development
  featured: false
- title: Kibuk Construction
  url: https://kibukconstruction.com/
  main_url: https://kibukconstruction.com/
  description: >
    Kibuk Construction is a fully licensed and insured contractor specializing in Siding, Decks, Windows & Doors!
  categories:
    - Business
  built_by: David Krasniy
  built_by_url: http://dkrasniy.com
- title: RedCarpetUp
  main_url: https://www.redcarpetup.com
  url: https://www.redcarpetup.com/
  description: >
    RedCarpetUp's home page for a predominantly mobile-only customer base in India with major constraints on bandwidth availability
  categories:
    - Finance
  built_by: RedCarpet Dev Team
  built_by_url: https://www.redcarpetup.com
  featured: false
- title: talita traveler
  url: https://talitatraveler.com/
  main_url: https://talitatraveler.com/
  source_url: https://github.com/afuh/talitatraveler
  description: >
    Talita Traveler's personal blog.
  categories:
    - Blog
  built_by: Axel Fuhrmann
  built_by_url: https://axelfuhrmann.com/
  featured: false
- title: Pastelería el Progreso
  url: https://pasteleriaelprogreso.com/
  main_url: https://pasteleriaelprogreso.com/
  source_url: https://github.com/afuh/elprogreso
  description: >
    Famous bakery in Buenos Aires.
  categories:
    - Food
    - Gallery
  built_by: Axel Fuhrmann
  built_by_url: https://axelfuhrmann.com/
  featured: false
- title: Maitrik's Portfolio
  url: https://www.maitrikpatel.com/
  main_url: https://www.maitrikpatel.com/
  source_url: https://github.com/maitrikjpatel/portfolio
  description: >
    Portfolio of a Front-End Developer / UX Designer who designs and develops pixel perfect user interface, experiences and web applications.
  categories:
    - Portfolio
    - Blog
    - Design
    - Web Development
  built_by: Maitrik Patel
  built_by_url: https://www.maitrikpatel.com/
  featured: false
- title: PicPick
  url: https://picpick.app/
  main_url: https://picpick.app/
  description: >
    All-in-one Graphic Design Tool, Screen Capture Software, Image Editor, Color Picker, Pixel Ruler and More
  categories:
    - Productivity
    - App
    - Technology
  built_by: NGWIN
  built_by_url: https://picpick.app/
  featured: false
- title: Ste O'Neill
  main_url: https://www.steoneill.dev
  url: https://www.steoneill.dev
  description: >
    MVP of a portfolio site for a full stack UK based developer.
  categories:
    - Blog
    - Portfolio
  built_by: Ste O'Neill
  built_by_url: https://steoneill.dev
  featured: false
- title: Filipe Santos Correa's Portfolio
  description: >
    Filipe's Personal About Me / Portfolio.
  main_url: https://filipesantoscorrea.com/
  url: https://filipesantoscorrea.com/
  source_url: https://github.com/Safi1012/filipesantoscorrea.com
  featured: false
  categories:
    - Portfolio
- title: Progressive Massachusetts Legislator Scorecard
  main_url: https://scorecard.progressivemass.com
  url: https://scorecard.progressivemass.com
  featured: false
  source_url: https://github.com/progressivemass/legislator-scorecard
  description: >
    Learn about MA state legislators' voting records through a progressive lens
  categories:
    - Government
    - Education
  built_by: Alex Holachek
  built_by_url: https://alex.holachek.com/
- title: Jeff Wolff – Portfolio
  main_url: https://www.jeffwolff.net
  url: https://www.jeffwolff.net
  featured: false
  description: >
    A guy from San Diego who makes websites.
  categories:
    - Blog
    - Portfolio
    - Web Development
- title: Jp Valery – Portfolio
  main_url: https://jpvalery.photo
  url: https://jpvalery.photo
  featured: false
  description: >
    Self-taught photographer documenting spaces and people
  categories:
    - Portfolio
    - Photography
- title: Prevue
  main_url: https://www.prevue.io
  url: https://www.prevue.io
  featured: false
  description: >
    All in One Prototyping Tool For Vue Developers
  categories:
    - Open Source
    - Web Development
- title: Gold Medal Flour
  main_url: https://www.goldmedalflour.com
  url: https://www.goldmedalflour.com
  description: >
    Gold Medal Four is a brand of flour products owned by General Mills. The new site was built using Gatsby v2 with data sources from WordPress and an internal recipe API, and features multifaceted recipe filtering and a modified version of Gatsby Image to support art direction images.
  categories:
    - Food
  built_by: General Mills Branded Sites Dev Team
  built_by_url: https://www.generalmills.com
  featured: false
- title: Fifth Gait Technologies
  main_url: https://5thgait.com
  url: https://5thgait.com
  featured: false
  description: >
    Fifth Gait is a small business in the defense and space industry that is run and owned by physicists and engineers that have worked together for decades. The site was built using Gatsby V2.
  categories:
    - Government
    - Science
    - Technology
  built_by: Jonathan Z. Fisher
  built_by_url: https://jonzfisher.com
- title: Sal's Pals
  main_url: https://www.sals-pals.net
  url: https://www.sals-pals.net
  featured: false
  description: >
    Sal's Pals is a professional dog walking and pet sitting service based in Westfield, NJ. New site built with gatsby v2.
  categories:
    - Business
- title: Zuyet Awarmatrip
  main_url: https://www.zuyetawarmatrip.com
  url: https://www.zuyetawarmatrip.com
  featured: false
  description: >
    Zuyet Awarmatrip is a subsidiary identity within the personal ecosystem of Zuyet Awarmatik, focusing on travel and photography.
  categories:
    - Travel
    - Photography
  built_by: Zuyet Awarmatik
- title: manuvel.be
  url: https://www.manuvel.be
  main_url: https://www.manuvel.be
  source_url: https://github.com/riencoertjens/manuvelsite
  description: >
    Cycling themed café coming this april in Sint Niklaas, Belgium. One page with funky css-grid and gatsby-image trickery!
  categories:
    - Food
  built_by: WEBhart
  built_by_url: https://www.web-hart.com
  featured: false
- title: WEBhart
  url: https://www.web-hart.com
  main_url: https://www.web-hart.com
  description: >
    Hi, I'm Rien (pronounced Reen) from Belgium but based in Girona, Spain. I'm an autodidact, committed to learning until the end of time.
  categories:
    - Portfolio
    - Design
    - Web Development
    - Freelance
  built_by: WEBhart
  built_by_url: https://www.web-hart.com
  featured: false
- title: nicdougall.com
  url: https://nicdougall.netlify.com/
  main_url: https://nicdougall.netlify.com/
  source_url: https://github.com/riencoertjens/nicdougall.com
  description: >
    Athlete website with Netlify CMS for blog content.
  categories:
    - Blog
  built_by: WEBhart
  built_by_url: https://www.web-hart.com
  featured: false
- title: Lebuin D'Haese
  url: https://www.lebuindhaese.be/
  main_url: https://www.lebuindhaese.be/
  description: >
    Artist portfolio website. Powered by a super simple Netlify CMS to easily add blog posts or new art pieces.
  categories:
    - Portfolio
    - Blog
  built_by: WEBhart
  built_by_url: https://www.web-hart.com
  featured: false
- title: Iefke Molenstra
  url: https://www.iefke.be/
  main_url: https://www.iefke.be/
  description: >
    Artist portfolio website. Powered by a super simple Netlify CMS to easily add blog posts or new art pieces.
  categories:
    - Portfolio
    - Blog
  built_by: WEBhart
  built_by_url: https://www.web-hart.com
  featured: false
- title: The Broomwagon
  url: https://www.thebroomwagongirona.com/
  main_url: https://www.thebroomwagongirona.com/
  description: >
    foodtruck style coffee by pro cyclist Robert Gesink. The site has a webshop with merchandise and coffee beans.
  categories:
    - E-commerce
  built_by: WEBhart
  built_by_url: https://www.web-hart.com
- title: Pella Windows and Doors
  main_url: https://www.pella.com
  url: https://www.pella.com
  featured: false
  description: >
    The Pella Corporation is a privately held window and door manufacturing
  categories:
    - Business
- title: tinney.dev
  url: https://tinney.dev
  main_url: https://tinney.dev
  source_url: https://github.com/cdtinney/tinney.dev
  description: >
    Personal portfolio/blog of Colin Tinney
  categories:
    - Blog
    - Portfolio
    - Open Source
  built_by: Colin Tinney
  built_by_url: https://tinney.dev
  featured: false
- title: Monkeywrench Books
  main_url: https://monkeywrenchbooks.org
  url: https://monkeywrenchbooks.org
  description: >
    Monkeywrench Books is an all-volunteer, collectively-run bookstore and event space in Austin, TX
  categories:
    - Business
    - Community
    - Education
  built_by: Monkeywrench Books
  built_by_url: https://monkeywrenchbooks.org
- title: DeepMay.io
  main_url: https://deepmay.io
  url: https://deepmay.io
  description: >
    DeepMay is an experimental new tech bootcamp in the mountains of North Carolina.
  categories:
    - Event
    - Community
    - Technology
    - Marketing
  built_by: DeepMay
  built_by_url: https://twitter.com/deepmay_io
  featured: false
- title: Liferay.Design
  main_url: https://liferay.design
  url: https://liferay.design
  source_url: https://github.com/liferay-design/liferay.design
  description: >
    Liferay.Design is home to some of the freshest open-source designers who love to share articles and other resources for the Design Community.
  categories:
    - Blog
    - Community
    - Design
    - Marketing
    - Open Source
    - Technology
    - User Experience
  built_by: Liferay Designers
  built_by_url: https://twitter.com/liferaydesign
  featured: false
- title: Front End Remote Jobs
  main_url: https://frontendremotejobs.com
  url: https://frontendremotejobs.com
  source_url: https://github.com/benjamingrobertson/remotefrontend
  description: >
    Front End Remote Jobs features fully remote jobs for front end developers.
  categories:
    - WordPress
    - Web Development
  built_by: Ben Robertson
  built_by_url: https://benrobertson.io
  featured: false
- title: Penrose Grand Del Mar
  main_url: https://penroseatthegrand.com
  url: https://penroseatthegrand.com
  description: >
    Penrose Grand Del Mar is a luxury housing project coming soon.
  categories:
    - Real Estate
    - Design
  built_by: Chase Ohlson
  built_by_url: https://chaseohlson.com
- title: JustGraphQL
  url: https://www.justgraphql.com/
  main_url: https://www.justgraphql.com/
  source_url: https://github.com/Novvum/justgraphql
  description: >
    JustGraphQL helps developers quickly search and filter through GraphQL resources, tools, and articles.
  categories:
    - Open Source
    - Web Development
    - Technology
  built_by: Novvum
  built_by_url: https://www.novvum.io/
  featured: false
- title: Peter Macinkovic Personal Blog
  url: https://peter.macinkovic.id.au/
  main_url: https://peter.macinkovic.id.au/
  source_url: https://github.com/inkovic/peter-macinkovic-static-site
  description: >
    Personal Website and Blog of e-commerce SEO Specialist and Digital Marketer Peter Macinkovic.
  categories:
    - SEO
    - Marketing
    - Blog
  featured: false
- title: NH Hydraulikzylinder
  main_url: https://nh-hydraulikzylinder.com
  url: https://nh-hydraulikzylinder.com
  description: >
    High quality & high performance hydraulic cylinders manufactured in Austria based on the clients requirements
  categories:
    - Business
  built_by: MangoART
  built_by_url: https://www.mangoart.at
  featured: false
- title: Frauennetzwerk Linz-Land
  main_url: https://frauennetzwerk-linzland.net
  url: https://frauennetzwerk-linzland.net
  description: >
    Homepage for the local women's association providing support to people in need offline and online (Livechat integration)
  categories:
    - Nonprofit
  built_by: MangoART
  built_by_url: https://www.mangoart.at
  featured: false
- title: Mein Traktor
  main_url: http://www.mein-traktor.at/
  url: http://www.mein-traktor.at/
  description: >
    Homepage of a the main importer of SAME and Lamborghini Tractors in Austria with customer support area
  categories:
    - Business
    - App
  built_by: MangoART
  built_by_url: https://www.mangoart.at
  featured: false
- title: Lamborghini Traktoren
  main_url: https://lamborghini-traktor.at
  url: https://lamborghini-traktor.at
  description: >
    Lamborghini Tractors - Landing page for the brand in Austria
  categories:
    - Business
  built_by: MangoART
  built_by_url: https://www.mangoart.at
  featured: false
- title: Holly Lodge Community Centre - Highgate, London
  main_url: https://www.hlcchl.org/
  url: https://www.hlcchl.org/
  source_url: https://github.com/eugelogic/hlcchl-gatsby
  description: >
    The Holly Lodge Community Centre - Highgate, London has a shiny new website built with Gatsby v2 that makes important contributions towards a faster, more secure and environmentally friendly web for everyone.
  categories:
    - Community
    - Event
    - Nonprofit
  built_by: Eugene Molari Developer
  built_by_url: https://twitter.com/EugeneMolari
  featured: false
- title: blackcater's blog
  url: https://www.blackcater.win
  main_url: https://www.blackcater.win
  source_url: https://github.com/blackcater/blog
  description: >
    Blog like Medium, for person and team.
  categories:
    - Blog
    - Web Development
  built_by: blackcater
  built_by_url: https://github.com/blackcater
  featured: false
- title: Kenneth Kwakye-Gyamfi Portfolio Site
  url: https://www.kwakye-gyamfi.com
  main_url: https://www.kwakye-gyamfi.com
  source_url: https://www.github.com/cross19xx/cross-site
  description: >
    Personal portfolio site for Kenneth Kwakye-Gyamfi, a mobile and web full stack applications developer currently based in Accra, Ghana.
  categories:
    - SEO
    - Web Development
    - Open Source
    - Portfolio
  featured: false
- title: Gareth Weaver
  url: https://www.garethweaver.com/
  main_url: https://www.garethweaver.com/
  source_url: https://github.com/garethweaver/public-site-react
  description: >
    A personal portfolio of a London based frontend developer built with Gatsby 2, Redux and Sass
  categories:
    - Portfolio
    - Web Development
  built_by: Gareth Weaver
  built_by_url: https://twitter.com/garethdweaver
  featured: false
- title: Mailjet
  url: https://dev.mailjet.com/
  main_url: https://dev.mailjet.com/
  description: >
    Mailjet is an easy-to-use all-in-one e-mail platform.
  categories:
    - API
    - Documentation
  featured: false
- title: Peintagone
  url: https://www.peintagone.be/
  main_url: https://www.peintagone.be/
  description: >
    Peintagone is a superior quality paint brand with Belgian tones.
  categories:
    - Portfolio
    - Gallery
  built_by: Sebastien Crepin
  built_by_url: https://github.com/opeah
  featured: false
- title: Let's Do Dish!
  url: https://letsdodish.com
  main_url: https://letsdodish.com
  description: >
    A new recipe site for people who enjoy cooking great food in their home kitchen. Find some great meal ideas! Let's do dish!
  categories:
    - Blog
    - Food
  built_by: Connerra
  featured: false
- title: AWS Amplify Community
  url: https://amplify.aws/community/
  main_url: https://amplify.aws/community/
  source_url: https://github.com/aws-amplify/community
  description: >
    Amplify Community is a hub for developers building fullstack serverless applications with Amplify to easily access content (such as events, blog posts, videos, sample projects, and tutorials) created by other members of the Amplify community.
  categories:
    - Blog
    - Directory
    - Education
    - Technology
  built_by: Nikhil Swaminathan
  built_by_url: https://github.com/swaminator
  featured: false
- title: Cal State Monterey Bay
  url: https://csumb.edu
  main_url: https://csumb.edu
  source_url: https://github.com/csumb/csumb-gatsby
  description: >
    A website for the entire campus of California State University, Monterey Bay.
  categories:
    - Education
    - Government
  built_by: CSUMB Web Team
  built_by_url: https://csumb.edu/web/team
  featured: false
- title: BestPricingPages.com
  url: https://bestpricingpages.com
  main_url: https://bestpricingpages.com
  source_url: https://github.com/jpvalery/pricingpages/
  description: >
    A repository of the best pricing pages by the best companies. Built in less than a week.
    Inspired by RGE and since pricingpages.xyz no longer exists, I felt such a resource was missing and could be helpful to many people.
  categories:
    - Business
    - Community
    - Entrepreneurship
    - Open Source
    - Technology
  built_by: Jp Valery
  built_by_url: https://jpvalery.me
  featured: false
- title: Lendo Austria
  url: https://lendo.at
  main_url: https://lendo.at
  description: >
    A Comparison site for best private loan offer from banks in Austria.
  categories:
    - Business
    - Finance
  built_by: Lendo developers
  featured: false
- title: Visual Cloud FX
  url: https://visualcloudfx.com
  main_url: https://visualcloudfx.com
  source_url: https://github.com/jjcav84/visualcloudfx
  description: >
    Basic static site built with MDBootstrap, React, and Gatsby
  categories:
    - Consulting
    - Portfolio
  built_by: Jacob Cavazos
  built_by_url: https://jacobcavazos.com
- title: Matthew Miller (Me4502)
  url: https://matthewmiller.dev
  main_url: https://matthewmiller.dev
  description: >
    The personal site, blog and portfolio of Matthew Miller (Me4502)
  categories:
    - Blog
    - Programming
    - Technology
    - Portfolio
  built_by: Matthew Miller
  featured: false
- title: Årets Kontor
  url: https://aretskontor.newst.se
  main_url: https://aretskontor.newst.se
  description: >
    A swedish competition for "office of the year" in sweden with a focus on design. Built with MDBootstrap and Gatsby.
  categories:
    - Real Estate
    - Marketing
  built_by: Victor Björklund
  built_by_url: https://victorbjorklund.com
  featured: false
- title: Kyma
  url: https://kyma-project.io
  main_url: https://kyma-project.io
  source_url: https://github.com/kyma-project/website
  description: >
    This website holds overview, blog and documentation for Kyma open source project that is a Kubernates based application extensibility framework.
  categories:
    - Documentation
    - Blog
    - Technology
    - Open Source
  built_by: Kyma developers
  built_by_url: https://twitter.com/kymaproject
  featured: false
- title: Verso
  main_url: https://verso.digital
  url: https://verso.digital
  description: >
    Verso is a creative technology studio based in Singapore. Site built with Gatsby and Netlify.
  categories:
    - Agency
    - Consulting
    - Design
    - Technology
  built_by: Verso
  built_by_url: https://verso.digital
  featured: false
- title: Camilo Holguin
  url: https://camiloholguin.me
  main_url: https://camiloholguin.me
  source_url: https://github.com/camiloholguin/gatsby-portfolio
  description: >
    Portfolio site using GatsbyJS and WordPress REST API.
  categories:
    - WordPress
    - Portfolio
    - Web Development
  built_by: Camilo Holguin
  built_by_url: https://camiloholguin.me
  featured: false
- title: Bennett Hardwick
  url: https://bennetthardwick.com
  main_url: https://bennetthardwick.com
  description: >
    The personal website and blog of Bennett Hardwick, an Australian software developer and human being.
  categories:
    - Blog
    - Programming
    - Technology
  source_url: https://github.com/bennetthardwick/website
  built_by: Bennett Hardwick
  built_by_url: https://bennetthardwick.com
  featured: false
- title: Kodingnesia
  url: https://kodingnesia.com/
  main_url: https://kodingnesia.com/
  description: >
    Kodingnesia is a place for learning programming & linux in Bahasa Indonesia.
  categories:
    - Blog
    - Programming
    - Technology
  built_by: Frisko Mayufid
  built_by_url: https://frisko.space
- title: Sindhuka
  url: https://sindhuka.org/
  main_url: https://sindhuka.org/
  description: >
    Official website of the Sindhuka initiative, a sustainable farmers' network in Nepal.
  categories:
    - Business
    - Community
    - Government
    - Marketing
  source_url: https://github.com/Polcius/sindhuka-serif
  built_by: Pol Milian
  built_by_url: https://github.com/Polcius/
  featured: false
- title: ERS HCL Open Source Portal
  url: https://ers-hcl.github.io/
  main_url: https://ers-hcl.github.io/
  description: >
    Official site for ERS-HCL GitHub organizational site. This is a hybrid app with static and dynamic content, providing a details of the open source projects, initiatives, innovation ideas within ERS-HCL. It pulls data from various data sources including GitHub APIs, MDX based blog posts, excel files. It also hosts an ideas app that is based on Firebase.
  categories:
    - Open Source
    - Blog
    - Technology
    - Web Development
    - Community
    - Documentation
  source_url: https://github.com/ERS-HCL/gatsby-ershcl-app
  built_by: Tarun Kumar Sukhu
  built_by_url: https://github.com/tsukhu
- title: Sandbox
  url: https://www.sandboxneu.com/
  main_url: https://www.sandboxneu.com/
  source_url: https://github.com/sandboxneu/sandboxneu.com
  description: >
    Official website of Sandbox, a Northeastern University student group that builds software for researchers.
  categories:
    - Marketing
  built_by: Sandbox at Northeastern
  built_by_url: https://github.com/sandboxneu/
  featured: false
- title: Accessible App
  main_url: https://accessible-app.com
  url: https://accessible-app.com
  source_url: https://github.com/accessible-app/accessible-app_com
  description: >
    Learn how to build inclusive web applications and Single Page Apps in modern JavaScript frameworks. This project collects strategies, links, patterns and plugins for React, Vue and Angular.
  categories:
    - Accessibility
    - Web Development
    - JavaScript
  built_by: Marcus Herrmann
  built_by_url: https://marcus.io
  featured: false
- title: PygmalionPolymorph
  url: https://pygmalionpolymorph.com
  main_url: https://pygmalionpolymorph.com
  source_url: https://github.com/PygmalionPolymorph/portfolio
  description: >
    Portfolio of artist, musician and developer PygmalionPolymorph.
  categories:
    - Portfolio
    - Gallery
    - Music
    - Photography
    - Web Development
  built_by: PygmalionPolymorph
  built_by_url: https://pygmalionpolymorph.com
  featured: false
- title: Gonzalo Nuñez Photographer
  main_url: https://www.gonzalonunez.com
  url: https://www.gonzalonunez.com
  description: >
    Website for Cancun based destination wedding photographer Gonzalo Nuñez. Site built with GatsbyJS, WordPress API and Netlify.
  categories:
    - Photography
    - Portfolio
    - WordPress
  built_by: Miguel Mayo
  built_by_url: https://www.miguelmayo.com
  featured: false
- title: Element 84
  main_url: https://www.element84.com
  url: https://www.element84.com
  description: >
    Element 84 is software engineering and design firm that helps companies and government agencies solve problems using remote sensing, life sciences, and transportation data in the cloud.
  categories:
    - Agency
    - Blog
    - Business
    - Consulting
    - Data
    - Design
    - Government
    - Portfolio
    - Programming
    - Science
    - Technology
    - User Experience
    - Web Development
- title: Raconteur Agency
  main_url: https://www.raconteur.net/agency
  url: https://www.raconteur.net/agency
  description: >
    Raconteur Agency is a London-based content marketing agency for B2B brands. We have rebuilt their site with Gatsby v2 using their existing WordPress backend as the data source. By switching from WordPress to GatsbyJS we have achieved a 200%+ improvement in page load times and went from a Lighthouse performance score of 49 to 100.
  categories:
    - Agency
    - Marketing
    - WordPress
  built_by: Jacob Herper
  built_by_url: https://herper.io
  featured: false
- title: Purple11
  main_url: https://purple11.com/
  url: https://purple11.com/
  description: >
    Purple11 is a site for photography and photo retouching tips and tricks.
  categories:
    - Blog
    - Photography
  built_by: Sébastien Noël
  built_by_url: https://blkfuel.com/
  featured: false
- title: PerfReviews
  main_url: https://perf.reviews/
  url: https://perf.reviews/
  source_url: https://github.com/PerfReviews/PerfReviews
  description: >
    The best content about web performance in spanish language.
  categories:
    - Web Development
  built_by: Joan León & José M. Pérez
  built_by_url: https://perf.reviews/nosotros/
  featured: false
- title: Un Backend - Blog
  main_url: https://www.unbackend.pro/
  url: https://www.unbackend.pro/
  description: >
    The personal website and blog of Camilo Ramírez, a backend developer :).
  categories:
    - Blog
    - Programming
    - Technology
  source_url: https://github.com/camilortte/camilortte.github.com
  built_by: Camilo Ramírez
  built_by_url: https://www.unbackend.pro/about
  featured: false
- title: Hitesh Vaghasiya
  main_url: https://hiteshvaghasiya.com/
  url: https://hiteshvaghasiya.com/
  description: >
    This is Hitesh Vaghasiya's blog. This blog is help you an E-Commerce like Magento, Shopify, and BigCommerce.
  categories:
    - Blog
    - Programming
    - Technology
    - Web Development
  built_by: Hitesh Vaghasiya
  built_by_url: https://hiteshvaghasiya.com/
  featured: false
- title: Aditus
  main_url: https://www.aditus.io
  url: https://www.aditus.io
  description: >
    Aditus is the accessibility tool for your team. We help teams build accessible websites and products.
  categories:
    - Accessibility
    - Education
  built_by: Aditus
  built_by_url: https://www.aditus.io
  featured: false
- title: Ultra Config
  main_url: https://ultraconfig.com.au/
  url: https://ultraconfig.com.au/ultra-config-generator/
  description: >
    Ultra Config Generator is a software application for Network Engineers to efficiently manage their network infrastructure.
  categories:
    - Blog
    - Technology
  built_by: Ultra Config
  built_by_url: https://ultraconfig.com.au/
  featured: false
- title: Malice
  main_url: https://malice.fr/
  url: https://malice.fr/
  description: >
    Malice is a cyber-training  platform for learning, validating and improving security related skills through simulated scenarios and challenges.
  categories:
    - Security
    - Technology
  built_by: Sysdream
  built_by_url: https://sysdream.com/
  featured: false
- title: Nash
  main_url: https://nash.io/
  url: https://nash.io/
  description: >
    Nash is a decentralized platform for trading, payment and other financial services. Our goal is to bring distributed finance to everyone by making blockchain technology fast and easy to use. We employ an off-chain engine to match trades rapidly, but never take control of customers’ assets. Our intuitive interface offers easy access to a range of trading, payment and investment functions.
  categories:
    - Portfolio
    - Security
    - Technology
  built_by: Andrej Gajdos
  built_by_url: https://andrejgajdos.com/
  featured: false
- title: Axel Fuhrmann
  url: https://axelfuhrmann.com
  main_url: https://axelfuhrmann.com
  source_url: https://github.com/afuh/axelfuhrmann.com
  description: >
    Personal portfolio.
  categories:
    - Portfolio
    - Freelance
    - Web Development
  featured: false
- title: Alaina Viau
  url: https://www.alainaviau.com
  main_url: https://www.alainaviau.com
  description: >
    Official website of Canadian opera director, creator, and producer Alaina Viau. Site designed by Stephen Bell.
  categories:
    - Portfolio
    - Music
  built_by: Michael Uloth
  built_by_url: https://www.michaeluloth.com
- title: Alison Moritz
  url: https://www.alisonmoritz.com
  main_url: https://www.alisonmoritz.com
  description: >
    Official website of American stage director Alison Moritz. Site designed by Stephen Bell.
  categories:
    - Portfolio
    - Music
  built_by: Michael Uloth
  built_by_url: https://www.michaeluloth.com
- title: Luke Secomb Digital
  url: https://lukesecomb.digital
  main_url: https://lukesecomb.digital
  source_url: https://github.com/lukethacoder/luke-secomb-simple
  description: >
    A simple portfolio site built using TypeScript, Markdown and React Spring.
  categories:
    - Portfolio
    - Web Development
  built_by: Luke Secomb
  built_by_url: https://lukesecomb.digital
  featured: false
- title: We are Brew
  url: https://www.wearebrew.co.uk
  main_url: https://www.wearebrew.co.uk
  description: >
    Official website for Brew, a Birmingham based Digital Marketing Agency.
  categories:
    - Portfolio
    - Web Development
    - Agency
    - Marketing
  built_by: Brew Digital
  built_by_url: https://www.wearebrew.co.uk
- title: Global City Data
  main_url: https://globalcitydata.com
  url: https://globalcitydata.com
  source_url: https://github.com/globalcitydata/globalcitydata
  description: >
    Global City Data is an open, easily browsable platform to showcase peer-reviewed urban datasets and models created by different research groups.
  categories:
    - Education
    - Open Source
  built_by: Rafi Barash
  built_by_url: https://rafibarash.com
  featured: false
- title: Submittable
  url: https://www.submittable.com
  main_url: https://www.submittable.com
  description: >
    Submissions made simple. Submittalbe is a cloud-based submissions manager that lets you accept, review, and make decisions on any kind of digital content.
  categories:
    - Technology
    - Marketing
  built_by: Genevieve Crow
  built_by_url: https://github.com/g-crow
- title: Appmantle
  main_url: https://appmantle.com
  url: https://appmantle.com
  description: >
    Appmantle is a new way of creating apps. A complete modern app that you build yourself quickly & easily, without programming knowledge.
  categories:
    - App
    - Marketing
    - Landing Page
    - Mobile Development
    - Technology
  built_by: Appmantle
  built_by_url: https://appmantle.com
  featured: false
- title: Acto
  main_url: https://www.acto.dk/
  url: https://www.acto.dk/
  description: >
    Tomorrows solutions - today. Acto is an innovative software engineering company, providing your business with high-quality, scalable and maintainable software solutions, to make your business shine.
  categories:
    - Agency
    - Technology
    - Web Development
    - Mobile Development
  built_by: Acto
  built_by_url: https://www.acto.dk/
- title: Gatsby GitHub Stats
  url: https://gatsby-github-stats.netlify.com
  main_url: https://gatsby-github-stats.netlify.com
  source_url: https://github.com/lannonbr/gatsby-github-stats/
  description: >
    Statistics Dashboard for Gatsby GitHub repository
  categories:
    - Data
  built_by: Benjamin Lannon
  built_by_url: https://lannonbr.com
  featured: false
- title: Graphic Intuitions
  url: https://www.graphicintuitions.com/
  main_url: https://www.graphicintuitions.com/
  description: >
    Digital marketing agency located in Morris, Manitoba.
  categories:
    - Agency
    - Web Development
    - Marketing
  featured: false
- title: Smooper
  url: https://www.smooper.com/
  main_url: https://www.smooper.com/
  description: >
    We connect you with digital marketing experts for 1 on 1 consultation sessions
  categories:
    - Marketing
    - Directory
  featured: false
- title: Lesley Barber
  url: https://www.lesleybarber.com/
  main_url: https://www.lesleybarber.com/
  description: >
    Official website of Canadian film composer Lesley Barber.
  categories:
    - Portfolio
    - Music
  built_by: Michael Uloth
  built_by_url: https://www.michaeluloth.com
- title: Timeline of Terror
  main_url: https://timelineofterror.org/
  url: https://timelineofterror.org/
  source_url: https://github.com/Symbitic/timeline-of-terror
  description: >
    Complete guide to the events of September 11, 2001.
  categories:
    - Directory
    - Government
  built_by: Alex Shaw
  built_by_url: https://github.com/Symbitic/
  featured: false
- title: Pill Club
  url: https://thepillclub.com
  main_url: https://thepillclub.com
  description: >
    Zero Copay With Insurance + Free Shipping + Bonus Gifts + Online Delivery – Birth Control Delivery and Prescription
  categories:
    - Marketing
    - Healthcare
  built_by: Pill Club
  built_by_url: https://thepillclub.com
- title: myweekinjs
  url: https://www.myweekinjs.com/
  main_url: https://www.myweekinjs.com/
  source_url: https://github.com/myweekinjs/public-website
  description: >
    Challenge to create and/or learn something new in JavaScript each week.
  categories:
    - Blog
  built_by: Adriaan Janse van Rensburg
  built_by_url: https://github.com/HurricaneInteractive/
  featured: false
- title: The Edit Suite
  main_url: https://www.theeditsuite.com.au/
  url: https://www.theeditsuite.com.au/
  source_url: https://thriveweb.com.au/portfolio/the-edit-suite/
  description: >-
    The Edit Suite is an award winning video production and photography company based out of our Mermaid Beach studio on the Gold Coast of Australia but we also have the ability to work mobile from any location.
  categories:
    - Photography
    - Marketing
  built_by: Thrive Team - Gold Coast
  built_by_url: https://thriveweb.com.au/
  featured: false
- title: CarineRoitfeld
  main_url: https://www.carineroitfeld.com/
  url: https://www.carineroitfeld.com/
  description: >
    Online shop for Carine Roitfeld parfume
  categories:
    - E-commerce
  built_by: Ask Phill
  built_by_url: https://askphill.com
- title: EngineHub.org
  url: https://enginehub.org
  main_url: https://enginehub.org
  source_url: https://github.com/EngineHub/enginehub-website
  description: >
    The landing pages for EngineHub, the organisation behind WorldEdit, WorldGuard, CraftBook, and more
  categories:
    - Landing Page
    - Technology
    - Open Source
  built_by: Matthew Miller
  built_by_url: https://matthewmiller.dev
- title: Goulburn Physiotherapy
  url: https://www.goulburnphysiotherapy.com.au/
  main_url: https://www.goulburnphysiotherapy.com.au/
  description: >
    Goulburn Physiotherapy is a leader in injury prevention, individual and community health, and workplace health solutions across Central Victoria.
  categories:
    - Blog
    - Healthcare
  built_by: KiwiSprout
  built_by_url: https://kiwisprout.nz/
  featured: false
- title: TomTom Traffic Index
  main_url: https://www.tomtom.com/en_gb/traffic-index/
  url: https://www.tomtom.com/en_gb/traffic-index/
  description: >
    The TomTom Traffic Index provides drivers, city planners, auto manufacturers and policy makers with unbiased statistics and information about congestion levels in 403 cities across 56 countries on 6 continents.
  categories:
    - Travel
    - Data
  built_by: TomTom
  built_by_url: https://tomtom.com
  featured: false
- title: PrintAWorld | A 3D Printing and Fabrication Company
  main_url: https://prtwd.com/
  url: https://prtwd.com/
  description: >
    PrintAWorld is a NYC based fabrication and manufacturing company that specializes in 3D printing, 3D scanning, CAD Design,
    laser cutting, and rapid prototyping. We help artists, agencies and engineers turn their ideas into its physical form.
  categories:
    - Business
  featured: false
- title: Glug-Infinite
  main_url: https://gluginfinite.github.io
  url: https://gluginfinite.github.io
  source_url: https://github.com/crstnmac/glug
  description: >
    This is a website built with Gatsby v2 that is deployed on GitHub using GitHub Pages and Netlify.
  categories:
    - Web Development
    - Blog
    - Portfolio
    - Agency
  built_by: Criston Macarenhas
  built_by_url: https://github.com/crstnmac
  featured: false
- title: The State of CSS Survey
  main_url: https://stateofcss.com/
  url: https://stateofcss.com/
  source_url: https://github.com/StateOfJS/state-of-css-2019
  description: >
    Annual CSS survey, brother of The State of JS Survey.
  categories:
    - Web Development
  built_by: Sacha Greif & Contribs
  built_by_url: https://github.com/StateOfJS
  featured: false
- title: Bytom Blockchain
  url: https://bytom.io/
  main_url: https://bytom.io/
  source_url: https://github.com/bytomlabs/bytom.io
  description: >
    Embrace the New Era of Bytom Blockchain
  categories:
    - Finance
    - Open Source
    - Technology
  built_by: Bytom Foundation
  built_by_url: https://bytom.io/
  featured: false
- title: Oerol Festival
  url: https://www.oerol.nl/nl/
  main_url: https://www.oerol.nl/en/
  description: >
    Oerol is a cultural festival on the island of Terschelling in the Netherlands that is held annually in June.
    The ten-day festival is focused on live, public theatre as well as music and visual arts.
  categories:
    - Event
    - Entertainment
  built_by: Oberon
  built_by_url: https://oberon.nl/
  featured: false
- title: Libra
  main_url: https://libra.org/
  url: https://libra.org/
  description: Libra's mission is to enable a simple global currency and financial infrastructure that empowers billions of people.
  featured: false
  categories:
    - Open Source
    - Technology
    - Finance
- title: Riffy Blog
  main_url: https://blog.rayriffy.com/
  url: https://blog.rayriffy.com/
  source_url: https://github.com/rayriffy/rayriffy-blog
  description: >
    Riffy Blog is async based beautiful highly maintainable site built by using Gatsby v2 with SEO optimized.
  categories:
    - Web Development
    - Blog
    - Open Source
    - Technology
    - Music
    - SEO
  built_by: Phumrapee Limpianchop
  built_by_url: https://rayriffy.com/
  featured: false
- title: The Coffee Collective
  url: https://coffeecollective.dk
  main_url: https://coffeecollective.dk
  description: >
    The Coffee Collective website is a JAM-stack based, multilingual, multi currency website/shop selling coffee, related products and subscriptions.
  categories:
    - E-commerce
    - Food
  built_by: Remotely (Anders Hallundbæk)
  built_by_url: https://remotely.dk
  featured: false
- title: Leadership Development International
  url: https://ldi.global
  main_url: https://ldi.global
  description: >
    A DatoCMS-backed site for an education and training company based in the US, China and the UAE.
  categories:
    - Education
    - Nonprofit
  built_by: Grant Holle
  built_by_url: https://grantholle.com
  featured: false
- title: Canvas 1839
  main_url: https://www.canvas1839.com/
  url: https://www.canvas1839.com/
  description: >-
    Online store for Canvas 1839 products, including pharmacological-grade CBD oil and relief cream.
  categories:
    - E-commerce
    - Marketing
  built_by: Corey Ward
  built_by_url: http://www.coreyward.me/
- title: Sparkle Stories
  main_url: https://app.sparklestories.com/
  url: https://app.sparklestories.com/
  description: >-
    Sparkle Stories is a streaming audio platform for children with over 1,200 original audio stories.
  categories:
    - App
    - Education
  built_by: Corey Ward
  built_by_url: http://www.coreyward.me/
- title: nehalist.io
  main_url: https://nehalist.io
  url: https://nehalist.io
  description: >
    nehalist.io is a blog about software development, technology and all that kind of geeky stuff.
  categories:
    - Blog
    - Web Development
    - Open Source
  built_by: Kevin Hirczy
  built_by_url: https://nehalist.io
  featured: false
- title: March and Ash
  main_url: https://marchandash.com/
  url: https://marchandash.com/
  description: >-
    March and Ash is a customer-focused, licensed cannabis dispensary located in Mission Valley.
  categories:
    - E-commerce
    - Business
    - Blog
  built_by: Blueyellow
  built_by_url: https://blueyellow.io/
  featured: false
- title: T Two Industries
  description: >
    T Two Industries is a manufacturing company specializing in building custom truck decks, truck bodies, and trailers.
  main_url: https://www.ttwo.ca
  url: https://www.ttwo.ca
  categories:
    - Business
  built_by: https://www.t2.ca
  built_by_url: https://www.t2.ca
  featured: false
- title: Cali's Finest Landscaping
  url: https://www.calisfinestlandscaping.com/
  main_url: https://www.calisfinestlandscaping.com/
  description: >
    A team of hard-working, quality-obsessed landscaping professionals looking to take dreams and transform them into reality.
  categories:
    - Business
  built_by: David Krasniy
  built_by_url: http://dkrasniy.com
  featured: false
- title: Vazco
  url: https://www.vazco.eu
  main_url: https://www.vazco.eu
  description: >
    Vazco works for clients from all around the world in future-proof technologies and help them build better products.
  categories:
    - Agency
    - Web Development
    - Blog
    - Business
    - Technology
  built_by: Vazco
  built_by_url: https://www.vazco.eu
  featured: false
- title: Major League Eating
  main_url: https://majorleagueeating.com
  url: https://majorleagueeating.com
  description: >
    Major League Eating is the professional competitive eating organization that runs the Nathan’s Famous Coney Island Hot Dog eating contest on July 4th, among other eating events.
  categories:
    - Entertainment
    - Sports
  built_by: Carmen Cincotti
  built_by_url: https://github.com/ccincotti3
  featured: false
- title: APIs You Won't Hate
  url: https://apisyouwonthate.com/blog
  main_url: https://apisyouwonthate.com
  source_url: https://github.com/apisyouwonthate/apisyouwonthate.com
  description: >
    API development is a topic very close to our hearts. APIs You Won't Hate is a team and community dedicated to learning, writing, sharing ideas and bettering understanding of API practices. Together we can eradicate APIs we hate.
  categories:
    - Blog
    - Education
    - E-commerce
    - API
    - Community
    - Learning
    - Open Source
    - Technology
    - Web Development
  built_by: Mike Bifulco
  built_by_url: https://github.com/mbifulco
  featured: false
- title: Sankarsan Kampa
  main_url: https://traction.one
  url: https://traction.one
  description: Full time programmer, part time gamer, exploring the details of programmable systems and how to stretch their capabilities.
  featured: false
  categories:
    - Portfolio
    - Freelance
- title: AwesomeDocs
  main_url: https://awesomedocs.traction.one/
  url: https://awesomedocs.traction.one/install
  source_url: https://github.com/AwesomeDocs/website
  description: An awesome documentation website generator!
  featured: false
  categories:
    - Open Source
    - Web Development
    - Technology
    - Documentation
  built_by: Sankarsan Kampa
  built_by_url: https://traction.one
- title: Prism Programming Language
  main_url: https://prism.traction.one/
  url: https://prism.traction.one/
  source_url: https://github.com/PrismLang/website
  description: Interpreted, high-level, programming language.
  featured: false
  categories:
    - Programming
    - Open Source
    - Technology
    - Documentation
  built_by: Sankarsan Kampa
  built_by_url: https://traction.one
- title: Arnondora
  main_url: https://arnondora.in.th/
  url: https://arnondora.in.th/
  source_url: https://github.com/arnondora/arnondoraBlog
  description: Arnondora is a personal blog by Arnon Puitrakul
  categories:
    - Blog
    - Programming
    - Technology
  built_by: Arnon Puitrakul
  built_by_url: https://arnondora.in.th/
  featured: false
- title: KingsDesign
  url: https://www.kingsdesign.com.au/
  main_url: https://www.kingsdesign.com.au/
  description: KingsDesign is a Hobart based web design and development company. KingsDesign creates, designs, measures and improves web based solutions for businesses and organisations across Australia.
  categories:
    - Agency
    - Technology
    - Portfolio
    - Consulting
    - User Experience
  built_by: KingsDesign
  built_by_url: https://www.kingsdesign.com.au
- title: EasyFloh | Easy Flows for all
  url: https://www.easyfloh.com
  main_url: https://www.easyfloh.com
  description: >
    EasyFloh is for creating simple flows for your organisation. An organisation
    can design own flows with own stages.
  categories:
    - Business
    - Landing Page
  built_by: Vikram Aroskar
  built_by_url: https://medium.com/@vikramaroskar
  featured: false
- title: Home Alarm Report
  url: https://homealarmreport.com/
  main_url: https://homealarmreport.com/
  description: >
    Home Alarm Report is dedicated to helping consumers make informed decisions
    about home security solutions. The site was easily migrated from a legacy WordPress
    installation and the dev team chose Gatsby for its site speed and SEO capabilities.
  categories:
    - Blog
    - Business
    - SEO
    - Technology
  built_by: Centerfield Media
  built_by_url: https://www.centerfield.com
- title: Just | FX for treasurers
  url: https://www.gojust.com
  main_url: https://www.gojust.com
  description: >
    Just provides a single centralized view of FX for corporate treasurers. See interbank market prices, and access transaction cost analysis.
  categories:
    - Finance
    - Technology
  built_by: Bejamas
  built_by_url: https://bejamas.io/
  featured: false
- title: Bureau for Good | Nonprofit branding, web and print communications
  url: https://www.bureauforgood.com
  main_url: https://www.bureauforgood.com
  description: >
    Bureau for Good helps nonprofits explain why they matter across digital & print media. Bureau for Good crafts purpose-driven identities, websites & print materials for changemakers.
  categories:
    - Nonprofit
    - Agency
    - Design
  built_by: Bejamas
  built_by_url: https://bejamas.io/
  featured: false
- title: Atelier Cartier Blumen
  url: https://www.ateliercartier.ch
  main_url: https://www.ateliercartier.ch
  description: >
    Im schönen Kreis 6 in Zürich kreiert Nicole Cartier Blumenkompositionen anhand Charaktereigenschaften oder Geschichten zur Person an. Für wen ist Dein Blumenstrauss gedacht? Einzigartige Floristik Blumensträusse, Blumenabos, Events, Shootings. Site designed by https://www.stolfo.co
  categories:
    - E-commerce
    - Design
  built_by: Bejamas
  built_by_url: https://bejamas.io/
  featured: false
- title: Veronym – Cloud Security Service Provider
  url: https://www.veronym.com
  main_url: https://www.veronym.com
  description: >
    Veronym is securing your digital transformation. A comprehensive Internet security solution for business. Stay safe no matter how, where and when you connect.
  categories:
    - Security
    - Technology
    - Business
  built_by: Bejamas
  built_by_url: https://bejamas.io/
  featured: false
- title: Devahoy
  url: https://devahoy.com/
  main_url: https://devahoy.com/
  description: >
    Devahoy is a personal blog written in Thai about software development.
  categories:
    - Blog
    - Programming
  built_by: Chai Phonbopit
  built_by_url: https://github.com/phonbopit
  featured: false
- title: Venus Lover
  url: https://venuslover.com
  main_url: https://venuslover.com
  description: >
    Venus Lover is a mobile app for iOS and Android so you can read your daily horoscope and have your natal chart, including the interpretation of the ascendant, planets, houses and aspects.
  categories:
    - App
    - Consulting
    - Education
    - Landing Page
- title: Write/Speak/Code
  url: https://www.writespeakcode.com/
  main_url: https://www.writespeakcode.com/
  description: >
    Write/Speak/Code is a non-profit on a mission to promote the visibility and leadership of technologists with marginalized genders through peer-led professional development.
  categories:
    - Community
    - Nonprofit
    - Open Source
    - Conference
  built_by: Nicola B.
  built_by_url: https://www.linkedin.com/in/nicola-b/
  featured: false
- title: Daniel Spajic
  url: https://danieljs.tech/
  main_url: https://danieljs.tech/
  description: >
    Passionate front-end developer with a deep, yet diverse skillset.
  categories:
    - Portfolio
    - Programming
    - Freelance
  built_by: Daniel Spajic
  featured: false
- title: Cosmotory
  url: https://cosmotory.netlify.com/
  main_url: https://cosmotory.netlify.com/
  description: >
    This is the educational blog containing various courses,learning materials from various authors from all over the world.
  categories:
    - Blog
    - Community
    - Nonprofit
    - Open Source
    - Education
  built_by: Hanishraj B Rao.
  built_by_url: https://hanishrao.netlify.com/
  featured: false
- title: Armorblox | Security Powered by Understanding
  url: https://www.armorblox.com
  main_url: https://www.armorblox.com
  description: >
    Armorblox is a venture-backed stealth cybersecurity startup, on a mission to build a game-changing enterprise security platform.
  categories:
    - Security
    - Technology
    - Business
  built_by: Bejamas
  built_by_url: https://bejamas.io
  featured: false
- title: Mojo
  url: https://www.mojo.is
  main_url: https://www.mojo.is/
  description: >
    We help companies create beautiful digital experiences
  categories:
    - Agency
    - Technology
    - Consulting
    - User Experience
    - Web Development
  featured: false
- title: Marcel Hauri
  url: https://marcelhauri.ch/
  main_url: https://marcelhauri.ch/
  description: >
    Marcel Hauri is an award-winning Magento developer and e-commerce specialist.
  categories:
    - Portfolio
    - Blog
    - Programming
    - Community
    - Open Source
    - E-commerce
  built_by: Marcel Hauri
  built_by_url: https://marcelhauri.ch
  featured: false
- title: Projektmanagementblog
  url: https://www.projektmanagementblog.de
  main_url: https://www.projektmanagementblog.de/
  source_url: https://github.com/StephanWeinhold/pmblog
  description: >
    Thoughts about modern project management. Built with Gatsby and Tachyons, based on Advanced Starter.
  categories:
    - Blog
  built_by: Stephan Weinhold
  built_by_url: https://stephanweinhold.com/
  featured: false
- title: Anthony Boyd Graphics
  url: https://www.anthonyboyd.graphics/
  main_url: https://www.anthonyboyd.graphics/
  description: >
    Free Graphic Design Resources by Anthony Boyd
  categories:
    - Portfolio
  built_by: Anthony Boyd
  built_by_url: https://www.anthonyboyd.com/
  featured: false
- title: Relocation Hero
  url: https://relocationhero.com
  main_url: https://relocationhero.com
  description: >
    Blog with FAQs related to Germany relocation. Built with Gatsby.
  categories:
    - Blog
    - Consulting
    - Community
  featured: false
- title: Zoe Rodriguez
  url: https://zoerodrgz.com
  main_url: https://zoerodrgz.com
  description: >
    Portfolio for Los Angeles-based designer Zoe Rodriguez. Built with Gatsby.
  categories:
    - Portfolio
    - Design
  built_by: Chase Ohlson
  built_by_url: https://chaseohlson.com
  featured: false
- title: TriActive USA
  url: https://triactiveusa.com
  main_url: https://triactiveusa.com
  description: >
    Website and blog for TriActive USA. Built with Gatsby.
  categories:
    - Landing Page
    - Business
  built_by: Chase Ohlson
  built_by_url: https://chaseohlson.com
- title: LaunchDarkly
  url: https://launchdarkly.com/
  main_url: https://launchdarkly.com/
  description: >
    LaunchDarkly is the feature management platform that software teams use to build better software, faster.
  categories:
    - Technology
    - Marketing
  built_by: LaunchDarkly
  built_by_url: https://launchdarkly.com/
  featured: false
- title: Arpit Goyal
  url: https://arpitgoyal.com
  main_url: https://arpitgoyal.com
  source_url: https://github.com/92arpitgoyal/ag-blog
  description: >
    Blog and portfolio website of a Front-end Developer turned Product Manager.
  categories:
    - Blog
    - Portfolio
    - Technology
    - User Experience
  built_by: Arpit Goyal
  built_by_url: https://twitter.com/_arpitgoyal
  featured: false
- title: Portfolio of Cole Townsend
  url: https://twnsnd.co
  main_url: https://twnsnd.co
  description: Portfolio of Cole Townsend, Product Designer
  categories:
    - Portfolio
    - User Experience
    - Web Development
    - Design
  built_by: Cole Townsend
  built_by_url: https://twitter.com/twnsndco
- title: Jana Desomer
  url: https://www.janadesomer.be/
  main_url: https://www.janadesomer.be/
  description: >
    I'm Jana, a digital product designer with coding skills, based in Belgium
  categories:
    - Portfolio
  built_by: Jana Desomer Designer/Developer
  built_by_url: https://www.janadesomer.be/
  featured: false
- title: Carbon8 Regenerative Agriculture
  url: https://www.carbon8.org.au/
  main_url: https://www.carbon8.org.au/
  description: >
    Carbon8 is a Not for Profit charity that supports Aussie farmers to transition to regenerative agriculture practices and rebuild the carbon (organic matter) in their soil from 1% to 8%.
  categories:
    - Nonprofit
    - E-commerce
  built_by: Little & Big
  built_by_url: https://www.littleandbig.com.au/
  featured: false
- title: Reactgo blog
  url: https://reactgo.com/
  main_url: https://reactgo.com/
  description: >
    It provides tutorials & articles about modern open source web technologies such as react,vuejs and gatsby.
  categories:
    - Blog
    - Education
    - Programming
    - Web Development
  built_by: Sai gowtham
  built_by_url: https://twitter.com/saigowthamr
  featured: false
- title: City Springs
  url: https://citysprings.com/
  main_url: https://citysprings.com/
  description: >
    Sandy Springs is a city built on creative thinking and determination. They captured a bold vision for a unified platform to bring together new and existing information systems. To get there, the Sandy Springs communications team partnered with Mediacurrent on a new Drupal 8 decoupled platform architecture with a Gatsbyjs front end to power both the City Springs website and its digital signage network. Now, the Sandy Springs team can create content once and publish it everywhere.
  categories:
    - Community
    - Government
  built_by: Mediacurrent
  built_by_url: https://www.mediacurrent.com
  featured: false
- title: Behalf
  url: https://www.behalf.no/
  main_url: https://www.behalf.no/
  description: >
    Behalf is Norwegian based digital design agency.
  categories:
    - Agency
    - Portfolio
    - Business
    - Consulting
    - Design
    - Design System
    - Marketing
    - Web Development
    - User Experience
  built_by: Behalf
  built_by_url: https://www.behalf.no/
  featured: false
- title: Saxenhammer & Co.
  url: https://saxenhammer-co.com/
  main_url: https://saxenhammer-co.com/
  description: >
    Saxenhammer & Co. is a leading boutique investment bank in Continental Europe. The firm’s strong track record is comprised of the execution of 200 successful transactions across all major industries.
  categories:
    - Consulting
    - Finance
    - Business
  built_by: Axel Fuhrmann
  built_by_url: https://axelfuhrmann.com/
  featured: false
- title: UltronEle
  url: http://ultronele.com
  main_url: https://runbytech.github.io/ueofcweb/
  source_url: https://github.com/runbytech/ueofcweb
  description: >
    UltronEle is a light, fast, simple yet interesting serverless e-learning CMS based on GatsbyJS. It aims to provide a easy-use product for tutors, teachers, instructors from all kinks of fields with near-zero efforts to setup their own authoring tool and content publish website.
  categories:
    - Education
    - Consulting
    - Landing Page
    - Web Development
    - Open Source
    - Learning
  built_by: RunbyTech
  built_by_url: http://runbytech.co
  featured: false
- title: Nick Selvaggio
  url: https://nickgs.com/
  main_url: https://nickgs.com/
  description: >
    The personal website of Nick Selvaggio. Long Island based web developer, teacher, and technologist.
  categories:
    - Consulting
    - Programming
    - Web Development
  featured: false
- title: Free & Open Source Gatsby Themes by LekoArts
  main_url: https://themes.lekoarts.de
  url: https://themes.lekoarts.de
  source_url: https://github.com/LekoArts/gatsby-themes/tree/master/www
  built_by: LekoArts
  built_by_url: https://github.com/LekoArts
  description: >-
    Get high-quality and customizable Gatsby themes to quickly bootstrap your website! Choose from many professionally created and impressive designs with a wide variety of features and customization options. Use Gatsby Themes to take your project to the next level and let you and your customers take advantage of the many benefits Gatsby has to offer.
  categories:
    - Open Source
    - Directory
    - Marketing
    - Landing Page
  featured: false
- title: Lars Roettig
  url: https://larsroettig.dev/
  main_url: https://larsroettig.dev/
  description: >
    Lars Roettig is a Magento Maintainer and e-commerce specialist. On his Blog, he writes Software Architecture and Magento Development.
  categories:
    - Portfolio
    - Blog
    - Programming
    - Community
    - Open Source
    - E-commerce
  built_by: Lars Roettig
  built_by_url: https://larsroettig.dev/
  featured: false
- title: Cade Kynaston
  url: https://cade.codes
  main_url: https://cade.codes
  source_url: https://github.com/cadekynaston/gatsby-portfolio
  description: >
    Cade Kynaston's Portfolio
  categories:
    - Portfolio
  built_by: Cade Kynaston
  built_by_url: https://github.com/cadekynaston
  featured: false
- title: Growable Meetups
  url: https://www.growable.io/
  main_url: https://www.growable.io/
  description: >
    Growable - Events to Accelerate your career in Tech. Made with <3 with Gatsby, React & Netlify by Talent Point in London.
  categories:
    - Event
    - Technology
    - Education
    - Community
    - Conference
  built_by: Talent Point
  built_by_url: https://github.com/talent-point/
  featured: false
- title: Fantastic Metropolis
  main_url: https://fantasticmetropolis.com
  url: https://fantasticmetropolis.com
  description: >
    Fantastic Metropolis ran between 2001 and 2006, highlighting the potential of literary science fiction and fantasy.
  categories:
    - Entertainment
  built_by: Luis Rodrigues
  built_by_url: https://goblindegook.com
  featured: false
- title: Simon Koelewijn
  main_url: https://simonkoelewijn.nl
  url: https://simonkoelewijn.nl
  description: >
    Personal blog of Simon Koelewijn, where he blogs about UX, analytics and web development (in Dutch). Made awesome and fast by using Gatsby 2.x (naturally) and gratefully using Netlify and Netlify CMS.
  categories:
    - Freelance
    - Blog
    - Web Development
    - User Experience
  built_by: Simon Koelewijn
  built_by_url: https://simonkoelewijn.nl
  featured: false
- title: Frankly Steve
  url: https://www.franklysteve.com/
  main_url: https://www.franklysteve.com/
  description: >
    Wedding photography with all the hugs, tears, kisses, smiles, laughter, banter, kids up trees, friends in hedges.
  categories:
    - Photography
    - Portfolio
  built_by: Little & Big
  built_by_url: https://www.littleandbig.com.au/
  featured: false
- title: Eventos orellana
  description: >-
    We are a company dedicated to providing personalized and professional advice
    for the elaboration and coordination of social and business events.
  main_url: https://eventosorellana.com/
  url: https://eventosorellana.com/
  featured: false
  categories:
    - Gallery
  built_by: Ramón Chancay
  built_by_url: https://ramonchancay.me/
- title: DIA Supermercados
  main_url: https://dia.com.br
  url: https://dia.com.br
  description: >-
    Brazilian retailer subsidiary, with more than 1,100 stores in Brazil, focusing on low prices and exclusive DIA Products.
  categories:
    - Business
  built_by: CloudDog
  built_by_url: https://clouddog.com.br
  featured: false
- title: AntdSite
  main_url: https://antdsite.yvescoding.org
  url: https://antdsite.yvescoding.org
  description: >-
    A static docs generator based on Ant Design and GatsbyJs.
  categories:
    - Documentation
  built_by: Yves Wang
  built_by_url: https://antdsite.yvescoding.org
- title: AntV
  main_url: https://antv.vision
  url: https://antv.vision
  description: >-
    AntV is a new generation of data visualization technique from Ant Financial
  categories:
    - Documentation
  built_by: afc163
  built_by_url: https://github.com/afc163
- title: Fourpost
  url: https://www.fourpost.com
  main_url: https://www.fourpost.com
  description: >
    Fourpost is a shopping destination for today’s family that combines the best brands and experiences under one roof.
  categories:
    - Marketing
  built_by: Fourpost
  built_by_url: https://github.com/fourpost
  featured: false
- title: ReactStudy Blog
  url: https://elated-lewin-51cf0d.netlify.com
  main_url: https://elated-lewin-51cf0d.netlify.com
  description: >
    Belong to your own blog by gatsby
  categories:
    - Blog
  built_by: 97thjingba
  built_by_url: https://github.com/97thjingba
  featured: false
- title: George
  main_url: https://kind-mestorf-5a2bc0.netlify.com
  url: https://kind-mestorf-5a2bc0.netlify.com
  description: >
    shiny new web built with Gatsby
  categories:
    - Blog
    - Portfolio
    - Gallery
    - Landing Page
    - Design
    - Web Development
    - Open Source
    - Science
  built_by: George Davituri
  featured: false

- title: CEO amp
  main_url: https://www.ceoamp.com
  url: https://www.ceoamp.com
  description: >
    CEO amp is an executive training programme to amplify a CEO's voice in the media. This site was built with Gatsby v2, Styled-Components, TypeScript and React Spring.
  categories:
    - Consulting
    - Entrepreneurship
    - Marketing
    - Landing Page
  built_by: Jacob Herper
  built_by_url: https://herper.io
  featured: false
- title: QuantumBlack
  main_url: https://www.quantumblack.com/
  url: https://www.quantumblack.com/
  description: >
    We help companies use data to make distinctive, sustainable and significant improvements to their performance.
  categories:
    - Technology
    - Consulting
    - Data
    - Design
  built_by: Richard Westenra
  built_by_url: https://www.richardwestenra.com/
  featured: false
- title: Coffeeshop Creative
  url: https://www.coffeeshopcreative.ca
  main_url: https://www.coffeeshopcreative.ca
  description: >
    Marketing site for a Toronto web design and videography studio.
  categories:
    - Marketing
    - Agency
    - Design
    - Video
    - Web Development
  built_by: Michael Uloth
  built_by_url: https://www.michaeluloth.com
  featured: false
- title: Daily Hacker News
  url: https://dailyhn.com
  main_url: https://dailyhn.com
  description: >
    Daily Hacker News presents the top five stories from Hacker News daily.
  categories:
    - Entertainment
    - Design
    - Web Development
    - Technology
    - Science
  built_by: Joeri Smits
  built_by_url: https://joeri.dev
  featured: false
- title: Grüne Dresden
  main_url: https://ltw19dresden.de
  url: https://ltw19dresden.de
  description: >
    This site was built for the Green Party in Germany (Bündnis 90/Die Grünen) for their local election in Dresden, Saxony. The site was built with Gatsby v2 and Styled-Components.
  categories:
    - Government
    - Nonprofit
  built_by: Jacob Herper
  built_by_url: https://herper.io
- title: Mill3 Studio
  main_url: https://mill3.studio/en/
  url: https://mill3.studio/en/
  description: >
    Our agency specializes in the analysis, strategy and development of digital products.
  categories:
    - Agency
    - Portfolio
  built_by: Mill3
  built_by_url: https://mill3.studio/en/
  featured: false
- title: Zellement
  main_url: https://www.zellement.com
  url: https://www.zellement.com
  description: >
    Online portfolio of Dan Farrow from Nottingham, UK.
  categories:
    - Portfolio
  built_by: Zellement
  built_by_url: https://www.zellement.com
  featured: false
- title: Fullstack HQ
  url: https://fullstackhq.com/
  main_url: https://fullstackhq.com/
  description: >
    Get immediate access to a battle-tested team of designers and developers on a pay-as-you-go monthly subscription.
  categories:
    - Agency
    - Consulting
    - Freelance
    - Marketing
    - Portfolio
    - Web Development
    - App
    - Business
    - Design
    - JavaScript
    - Technology
    - User Experience
    - Web Development
    - E-commerce
    - WordPress
  built_by: Fullstack HQ
  built_by_url: https://fullstackhq.com/
  featured: false
- title: Cantas
  main_url: https://www.cantas.co.jp
  url: https://www.cantas.co.jp
  description: >
    Cantas is digital marketing company in Japan.
  categories:
    - Business
    - Agency
  built_by: Cantas
  built_by_url: https://www.cantas.co.jp
  featured: false
- title: Sheringham Shantymen
  main_url: https://www.shantymen.com/
  url: https://www.shantymen.com/
  description: >
    The Sheringham Shantymen are a sea shanty singing group that raise money for the RNLI in the UK.
  categories:
    - Music
    - Community
    - Entertainment
    - Nonprofit
  built_by: Zellement
  built_by_url: https://www.zellement.com/
  featured: false
- title: WP Spark
  main_url: https://wpspark.io/
  url: https://wpspark.io/
  description: >
    Create blazing fast website with WordPress and our Gatsby themes.
  categories:
    - Agency
    - Community
    - Blog
    - WordPress
  built_by: wpspark
  built_by_url: https://wpspark.io/
- title: Ronald Langeveld
  description: >
    Ronald Langeveld's blog and Web Development portfolio website.
  main_url: https://www.ronaldlangeveld.com
  url: https://www.ronaldlangeveld.com
  categories:
    - Blog
    - Web Development
    - Freelance
    - Portfolio
    - Consulting
  featured: false
- title: Golfonaut
  description: >
    Golfonaut - Golf application for Apple Watch
  main_url: https://golfonaut.io
  url: https://golfonaut.io
  categories:
    - App
    - Sports
  featured: false
- title: Anton Sten - UX Lead/Design
  url: https://www.antonsten.com
  main_url: https://www.antonsten.com
  description: Anton Sten leads UX for design-driven companies.
  categories:
    - User Experience
    - Blog
    - Freelance
    - Portfolio
    - Consulting
    - Agency
    - Design
  featured: false
- title: Rashmi AP - Front-end Developer
  main_url: http://rashmiap.me
  url: http://rashmiap.me
  featured: false
  description: >
    Rashmi AP's Personal Portfolio Website
  source_url: https://github.com/rashmiap/personal-website-react
  categories:
    - Portfolio
    - Open Source
  built_by: Rashmi AP
  built_by_url: http://rashmiap.me
- title: OpenSourceRepos - Blogs for open source repositories
  main_url: https://opensourcerepos.com
  url: https://opensourcerepos.com
  featured: false
  description: >
    Open Source Repos is a blog site for explaining the architecture, code-walkthrough and key takeways for the GitHub repository. Out main aim to is to help more developers contribute to open source projects.
  source_url: https://github.com/opensourcerepos/blogs
  categories:
    - Open Source
    - Design
    - Design System
    - Blog
  built_by: OpenSourceRepos Team
  built_by_url: https://opensourcerepos.com
- title: Sheelah Brennan - Front-End/UX Engineer
  main_url: https://sheelahb.com
  url: https://sheelahb.com
  featured: false
  description: >
    Sheelah Brennan's web development blog
  categories:
    - Blog
    - Web Development
    - Design
    - Freelance
    - Portfolio
  built_by: Sheelah Brennan
- title: Delinx.Digital - Web and Mobile Development Agency based in Sofia, Bulgaria
  main_url: https://delinx.digital
  url: https://delinx.digital/solutions
  description: >
    Delinx.digital is a software development oriented digital agency based in Sofia, Bulgaria. We develop bespoke software solutions using  WordPress, WooCommerce, Shopify, e-commerce, React.js, Node.js, PHP, Laravel and many other technologies.
  categories:
    - Agency
    - Web Development
    - Design
    - E-commerce
    - WordPress
  featured: false
- title: Cameron Nuckols - Articles, Book Notes, and More
  main_url: https://nucks.co
  url: https://nucks.co
  description: >
    This site hosts all of Cameron Nuckols's writing on entrepreneurship, startups, money, fitness, self-education, and self-improvement.
  categories:
    - Blog
    - Entrepreneurship
    - Business
    - Productivity
    - Technology
    - Marketing
  featured: false
- title: Hayato KAJIYAMA - Portfolio
  main_url: https://hyakt.dev
  url: https://hyakt.dev
  source_url: https://github.com/hyakt/hyakt.github.io
  featured: false
  categories:
    - Portfolio
- title: Skirtcraft - Unisex Skirts with Large Pockets
  main_url: https://skirtcraft.com
  url: https://skirtcraft.com/products
  source_url: https://github.com/jqrn/skirtcraft-web
  description: >
    Skirtcraft sells unisex skirts with large pockets, made in the USA. Site built with TypeScript and styled-components, with Tumblr-sourced blog posts.
  categories:
    - E-commerce
    - Blog
  built_by: Joe Quarion
  built_by_url: https://github.com/jqrn
  featured: false
- title: Vermarc Sport
  main_url: https://www.vermarcsport.com/
  url: https://www.vermarcsport.com/
  description: >
    Vermarc Sport offers a wide range of cycle clothing, cycling jerseys, bib shorts, rain gear and accessories, as well for the summer, the mid-season (autumn / spring) and the winter.
  categories:
    - E-commerce
  built_by: BrikL
  built_by_url: https://github.com/Brikl
- title: Cole Ruche
  main_url: https://coleruche.com
  url: https://coleruche.com
  source_url: https://github.com/kingingcole/myblog
  description: >
    The personal website and blog for Emeruche "Cole" Ikenna, front-end web developer from Nigeria.
  categories:
    - Blog
    - Portfolio
  built_by: Emeruche "Cole" Ikenna
  built_by_url: https://twitter.com/cole_ruche
  featured: false
- title: Abhith Rajan - Coder, Blogger, Biker, Full Stack Developer
  main_url: https://www.abhith.net/
  url: https://www.abhith.net/
  source_url: https://github.com/Abhith/abhith.net
  description: >
    abhith.net is a portfolio website of Abhith Rajan, a full stack developer. Sharing blog posts, recommended videos, developer stories and services with the world through this site.
  categories:
    - Portfolio
    - Blog
    - Programming
    - Open Source
    - Technology
  built_by: Abhith Rajan
  built_by_url: https://github.com/Abhith
  featured: false
- title: Mr & Mrs Wilkinson
  url: https://thewilkinsons.netlify.com/
  main_url: https://thewilkinsons.netlify.com/
  source_url: https://github.com/davemullenjnr/the-wilkinsons
  description: >
    A one-page wedding photography showcase using Gatsby Image and featuring a lovely hero and intro section.
  categories:
    - Photography
  built_by: Dave Mullen Jnr
  built_by_url: https://davemullenjnr.co.uk
  featured: false
- title: Gopesh Gopinath - Full Stack JavaScript Developer
  url: https://www.gopeshgopinath.com
  main_url: https://www.gopeshgopinath.com
  source_url: https://github.com/GopeshMedayil/gopeshgopinath.com
  description: >
    Gopesh Gopinath's Personal Portfolio Website
  categories:
    - Portfolio
    - Open Source
  built_by: Gopesh Gopinath
  built_by_url: https://www.gopeshgopinath.com
  featured: false
- title: Misael Taveras - FrontEnd Developer
  url: https://taverasmisael.com
  main_url: https://taverasmisael.com
  source_url: https://github.com/taverasmisael/taverasmisael
  description: >
    Personal site and blogging about learning FrontEnd web development in spanish.
  categories:
    - Portfolio
    - Open Source
    - Blog
    - JavaScript
    - Web Development
  built_by: Misael Taveras
  built_by_url: https://taverasmisael.com
  featured: false
- title: Le Reacteur
  url: https://www.lereacteur.io/
  main_url: https://www.lereacteur.io/
  description: >
    Le Reacteur is the first coding bootcamp dedicated to web and mobile apps development (iOS/Android). We offer intensive sessions to train students in a short time (10 weeks). Our goal is to pass on to our students in less than 3 months what they would have learned in 2 years. To achieve this ambitious challenge, our training is based on learning JavaScript (Node.js, Express, ReactJS, React Native).
  categories:
    - JavaScript
    - Learning
    - Mobile Development
    - Web Development
  built_by: Farid Safi
  built_by_url: https://twitter.com/FaridSafi
  featured: false
- title: Cinch
  url: https://www.cinch.co.uk
  main_url: https://www.cinch.co.uk
  description: >
    Cinch is a hub for car supermarkets and dealers to show off their stock. The site only lists second-hand cars that are seven years old or younger, with less than 70,000 miles on the clock.
  categories:
    - Entrepreneurship
    - Business
  built_by: Somo
  built_by_url: https://www.somoglobal.com
  featured: false
- title: Recetas El Universo
  description: >-
    Recipes and videos with the best of Ecuadorian cuisine.
    Collectable recipes from Diario El Universo.
  main_url: https://recetas-eu.netlify.com/
  url: https://recetas-eu.netlify.com/
  featured: false
  categories:
    - Blog
    - WordPress
    - Food
  built_by: Ramón Chancay
  built_by_url: https://ramonchancay.me/
- title: Third and Grove
  url: https://www.thirdandgrove.com
  main_url: https://www.thirdandgrove.com
  source_url: https://github.com/thirdandgrove/tagd8_gatsby
  description: >
    A digital agency slaying the mundane one pixel at a time.
  categories:
    - Agency
    - Marketing
    - Open Source
    - Technology
  built_by: Third and Grove
  built_by_url: https://www.thirdandgrove.com
  featured: false
- title: Le Bikini
  url: https://lebikini.com
  main_url: https://lebikini.com
  description: >
    New website for Toulouse's most iconic concert hall.
  categories:
    - Music
  built_by: Antoine Rousseau
  built_by_url: https://antoine.rousseau.im
  featured: false
- title: Jimmy Truong's Portfolio
  url: https://jimmytruong.ca
  main_url: https://jimmytruong.ca
  description: >
    This porfolio is a complication of all projects done during my time at BCIT D3 (Digital Design and Development) program and after graduation.
  categories:
    - Portfolio
    - Web Development
  built_by: Jimmy Truong
  built_by_url: https://jimmytruong.ca
  featured: false
- title: Quick Stop Nicaragua
  main_url: https://quickstopnicaragua.com
  url: https://quickstopnicaragua.com
  description: >
    Convenience Store Website
  categories:
    - Food
  built_by: Gerald Martinez
  built_by_url: https://twitter.com/GeraldM_92
  featured: false
- title: XIEL
  main_url: https://xiel.dev
  url: https://xiel.dev
  source_url: https://github.com/xiel/xiel
  description: >
    I'm a freelance front-end developer from Berlin who creates digital experiences that everyone likes to use.
  categories:
    - Portfolio
    - Blog
  built_by: Felix Leupold
  built_by_url: https://twitter.com/xiel
  featured: false
- title: Nicaragua Best Guides
  main_url: https://www.nicaraguasbestguides.com
  url: https://www.nicaraguasbestguides.com
  description: >
    Full-Service Tour Operator and Destination Management Company (DMC)
  categories:
    - Agency
    - Travel
  built_by: Gerald Martinez
  built_by_url: https://twitter.com/GeraldM_92
  featured: false
- title: Thoughts and Stuff
  main_url: http://thoughtsandstuff.com
  url: http://thoughtsandstuff.com
  source_url: https://github.com/robmarshall/gatsby-tns
  description: >
    A simple easy to read blog. Minimalistic, focusing on content over branding. Includes RSS feed.
  categories:
    - Accessibility
    - Blog
    - WordPress
  built_by: Robert Marshall
  built_by_url: https://robertmarshall.dev
  featured: false
- title: Tracli
  url: https://tracli.rootvan.com/
  main_url: https://tracli.rootvan.com/
  source_url: https://github.com/ridvankaradag/tracli-landing
  description: >
    A command line app that tracks your time
  categories:
    - Productivity
    - Technology
    - Landing Page
  built_by: Ridvan Karadag
  built_by_url: http://www.rootvan.com
  featured: false
- title: spon.io
  url: https://www.spon.io
  main_url: https://www.spon.io
  source_url: https://github.com/magicspon/spon.io
  description: >
    Portfolio for frontend web developer, based in Bristol UK
  categories:
    - Portfolio
  built_by: Dave Stockley
  built_by_url: https://www.spon.io
  featured: false
- title: BBS
  url: https://big-boss-studio.com
  main_url: https://big-boss-studio.com
  description: >
    For 11 years, we help great brands in their digital transformation, offering all our expertise for their needs. Technical consulting, UX, design, technical integration and maintenance.
  categories:
    - Agency
    - JavaScript
    - Web Development
  built_by: BBS
  built_by_url: https://big-boss-studio.com
  featured: false
- title: Appes - Meant to evolve
  main_url: https://appes.co
  url: https://appes.co
  description: >
    Appes is all about apps and evolution. We help companies to build mobile and
    web products.
  categories:
    - Agency
    - Mobile Development
    - Web Development
    - Technology
  built_by: Appes
  built_by_url: https://appes.co
  featured: false
- title: Intern
  url: https://intern.imedadel.me
  main_url: https://intern.imedadel.me
  description: >
    Intern is a job board for getting internships in tech, design, marketing, and more. It's built entirely with Gatsby.
  categories:
    - Directory
    - Technology
  built_by: Imed Adel
  built_by_url: https://imedadel.me
  featured: false
- title: Global Citizen Foundation
  main_url: https://www.globalcitizenfoundation.org
  url: https://www.globalcitizenfoundation.org
  description: >
    In the digital economy, we are Global Citizens and the currency is Personal Data
  categories:
    - Nonprofit
  built_by: The Delta Studio
  built_by_url: https://www.thedelta.io
  featured: false
- title: GatsbyFinds
  main_url: https://gatsbyfinds.netlify.com
  url: https://gatsbyfinds.netlify.com
  description: >
    GatsbyFinds is a website built ontop of Gatsby v2 by providing developers with a showcase of all the latest projects made with the beloved GatsbyJS.
  categories:
    - Portfolio
    - Gallery
  built_by: Bvlktech
  built_by_url: https://twitter.com/bvlktech
  featured: false
- title: AFEX Commodities Exchange
  main_url: https://afexnigeria.com
  url: https://afexnigeria.com
  description: >
    AFEX Nigeria strives to transform Nigerian agriculture by creating more bargaining power to smallholder farmers, access to information, and secure storage.
  categories:
    - Blog
    - Business
    - Finance
    - Food
    - WordPress
  built_by: Mayowa Falade
  built_by_url: http://mayowafalade.com
  featured: false
- title: VIA Data
  main_url: https://viadata.io
  url: https://viadata.io
  description: >
    The future of data management
  categories:
    - Data
  built_by: The Delta Studio
  built_by_url: https://www.thedelta.io
  featured: false
- title: Front End Day Event Website
  main_url: https://frontend-day.com/
  url: https://frontend-day.com/
  description: >
    Performant landing page for a front end workshops recurring event / conference.
  categories:
    - Event
    - Conference
    - Web Development
    - Technology
  built_by: Pagepro
  built_by_url: https://pagepro.co
  featured: false
- title: Mutual
  main_url: https://www.madebymutual.com
  url: https://www.madebymutual.com
  description: >
    Mutual is a web design and development agency. Our new website is powered by Gatsby and Craft CMS.
  categories:
    - Blog
    - Portfolio
    - Agency
    - Design
    - Web Development
  built_by: Mutual
  built_by_url: https://twitter.com/madebymutual
  featured: false
- title: Surge 3
  main_url: https://surge3.com
  url: https://surge3.com/
  description: >
    We’re Surge 3 - a premier web development agency. Our company centers around the principles of quality, speed, and service! We are founded using the latest in web technologies and are dedicated to using those exact tools to help our customers achieve their goals.
  categories:
    - Portfolio
    - Blog
    - Agency
    - Web Development
    - Marketing
  built_by: Dillon Browne
  built_by_url: https://dillonbrowne.com
- title: Adaltas
  main_url: https://www.adaltas.com
  url: https://www.adaltas.com
  description: >
    Adaltas is a team of consultants with a focus on Open Source, Big Data and Cloud Computing based in France, Canada and Morocco.
  categories:
    - Consulting
    - Data
    - Design System
    - Programming
    - Learning
  built_by: Adaltas
  built_by_url: https://www.adaltas.com
- title: Themis Attorneys
  main_url: https://themis-attorneys.com
  url: https://themis-attorneys.com
  description: >
    Themis Attorneys is Chennai based lawyers. Their new complete website is made using Gatsby.
  categories:
    - Agency
    - Consulting
    - Portfolio
    - Law
  built_by: Merbin J Anselm
  built_by_url: https://anselm.in
- title: Runlet
  main_url: https://runlet.app
  url: https://runlet.app
  source_url: https://github.com/runletapp/runlet
  description: >
    Runlet is a cloud-based job manager that offers device synchronization and reliable message delivery in a network of connected devices even after connectivity issues. Available for ARM, Linux, Mac and Windows.
  categories:
    - App
    - Landing Page
    - Productivity
    - Technology
  built_by: Vandré Leal
  built_by_url: https://vandreleal.github.io
  featured: false
- title: tiaan.dev
  main_url: https://tiaan.dev
  url: https://tiaan.dev
  featured: false
  categories:
    - Blog
    - Portfolio
    - Web Development
- title: Praveen Bisht
  main_url: https://www.prvnbist.com/
  url: https://www.prvnbist.com/
  source_url: https://github.com/prvnbist/portfolio
  categories:
    - Portfolio
    - Blog
  built_by: Praveen Bisht
  built_by_url: https://www.prvnbist.com/
  featured: false
- title: Jeff Mills The Outer Limits x NTS Radio
  url: https://www.nts.live/projects/jeff-mills-the-outer-limits/
  main_url: https://www.nts.live/projects/jeff-mills-the-outer-limits/
  source_url: https://github.com/ntslive/the-outer-limits
  description: >
    NTS Radio created a minisite for Jeff Mills' 6 part radio series The Outer Limits, including original music production and imagery curated from the NASA online image archive.
  categories:
    - Music
    - Gallery
    - Science
    - Entertainment
  built_by: NTS Radio
  built_by_url: https://www.nts.live
  featured: false
- title: BALAJIRAO676
  main_url: https://thebalajiraoecommerce.netlify.com/
  url: https://thebalajiraoecommerce.netlify.com/
  featured: false
  categories:
    - Blog
    - E-commerce
    - Web Development
- title: Mentimeter
  url: https://www.mentimeter.com/
  main_url: https://www.mentimeter.com/
  categories:
    - Business
  featured: false
- title: HYFN
  url: https://hyfn.com/
  main_url: https://hyfn.com/
  categories:
    - Business
  featured: false
- title: Mozilla India
  main_url: https://mozillaindia.org/
  url: https://mozillaindia.org/
  categories:
    - Open Source
  featured: false
- title: Primer Labs
  main_url: https://www.primerlabs.io
  url: https://www.primerlabs.io
  featured: false
  categories:
    - Education
    - Learning
- title: AJ on Purr-fect Solutions
  url: https://ajonp.com
  main_url: https://ajonp.com
  description: >
    A Community of developers, creating resources for all to use!
  categories:
    - Education
    - Learning
    - Programming
    - Web Development
    - API
    - Blog
    - SEO
  built_by: AJonP
  built_by_url: http://ajonp.com/authors/alex-patterson
- title: blog.kwst.site
  main_url: https://blog.kwst.site
  url: https://blog.kwst.site
  description: A blog of frontend engineer working in Fukuoka
  source_url: https://github.com/SatoshiKawabata/blog
  featured: false
  categories:
    - Blog
    - Technology
    - Web Development
    - JavaScript
- title: Run Leeds
  main_url: http://www.runleeds.co.uk
  url: http://www.runleeds.co.uk
  description: >
    Community running site based in Leeds,UK. Aiming to support those going through a life crisis.
  categories:
    - Accessibility
    - Blog
    - Community
    - Nonprofit
    - Sports
    - WordPress
  built_by: Robert Marshall
  built_by_url: https://www.robertmarshall.dev
- title: Arvind Kumar
  main_url: https://arvind.io
  url: https://arvind.io
  source_url: https://github.com/EnKrypt/arvind.io
  built_by: Arvind Kumar
  built_by_url: https://arvind.io/
  description: >
    A blog about writing code, making music and studying the skies.
  featured: false
  categories:
    - Blog
    - Music
    - Technology
- title: GlobalMoney
  url: https://global24.ua
  main_url: https://global24.ua
  description: >
    Provide payment solution for SMB, eWallet GlobalMoney
  categories:
    - Business
    - Finance
    - Technology
  built_by: NodeArt
  built_by_url: https://NodeArt.io
- title: Women's and Girls' Emergency Centre
  url: https://www.wagec.org.au/
  main_url: https://www.wagec.org.au/
  description: >
    Specialist homelessness service for women and families escaping domestic violence. Based in Redfern, Sydney, Australia.
  categories:
    - Nonprofit
    - Community
    - E-commerce
  built_by: Little & Big
  built_by_url: https://www.littleandbig.com.au/
  featured: false
- title: Guus van de Wal | Drupal Front-end specialist
  url: https://guusvandewal.nl
  main_url: https://guusvandewal.nl
  description: >
    Decoupled portfolio site for guusvandewal.nl, a Drupal and ReactJS front-end developer and designer.
  categories:
    - Open Source
    - Web Development
    - Design
    - Blog
    - Freelance
  built_by: Guus van de Wal
  featured: false
- title: Pixelize Web Design Gold Coast | Web Design and SEO
  url: https://www.pixelize.com.au/
  main_url: https://www.pixelize.com.au/
  description: >
    Pixelize is a tight knit group of professional web developers, graphic designers, and content creators that work together to create high performing, blazing fast, beautiful websites with a strong focus on SEO.
  categories:
    - Agency
    - Web Development
    - Marketing
    - SEO
    - Design
    - Portfolio
    - Blog
  built_by: Pixelize
  built_by_url: https://www.pixelize.com.au
  featured: false
- title: VS Code GitHub Stats
  url: https://vscode-github-stats.netlify.com
  main_url: https://vscode-github-stats.netlify.com
  source_url: https://github.com/lannonbr/vscode-github-stats/
  description: >
    Statistics Dashboard for VS Code GitHub repository
  categories:
    - Data
  built_by: Benjamin Lannon
  built_by_url: https://lannonbr.com
  featured: false
- title: MetaProjection
  main_url: https://www.metaprojection.ca
  url: https://www.metaprojection.ca
  source_url: https://github.com/rosslh/metaprojection
  description: >
    MetaProjection is a website that aggregates multiple Canadian federal electoral projections in order to provide an overview of how the election is playing out, both federally and by district.
  categories:
    - Government
    - Data
    - Open Source
  built_by: Ross Hill
  built_by_url: https://rosshill.ca
  featured: false
- title: Tamarisc VC
  url: https://www.tamarisc.vc
  main_url: https://www.tamarisc.vc
  description: >
    Tamarisc invests in and helps build companies that improve the human habitat through innovating at the intersection of real estate, health, and technology.
  categories:
    - Business
    - Technology
  built_by: Peter Hironaka
  built_by_url: https://peterhironaka.com
  featured: false
- title: Up Your A11y
  url: https://www.upyoura11y.com/
  main_url: https://www.upyoura11y.com/
  source_url: https://www.upyoura11y.com/
  description: >
    A web accessibility toolkit with a React focus, Up Your A11y is a resource for front-end developers to find useful information on how to make your sites more accessible. The topics covered have a React bias, but the principles in each apply to all web development, so please don't be put off if you don't work with React specifically!
  categories:
    - Accessibility
    - Blog
    - Programming
    - JavaScript
    - User Experience
    - Web Development
  built_by: Suzanne Aitchison
  built_by_url: https://twitter.com/s_aitchison
  featured: false
- title: Roman Kravets
  description: >
    Portfolio of Roman Kravets. Web Developer, HTML & CSS Coder.
  main_url: https://romkravets.netlify.com/
  url: https://romkravets.netlify.com/
  categories:
    - Portfolio
    - Open Source
    - Web Development
    - Blog
  built_by: Roman Kravets
  built_by_url: https://github.com/romkravets/dev-page
  featured: false
- title: Phil Tietjen Portfolio
  url: https://www.philtietjen.dev/
  main_url: https://www.philtietjen.dev/
  source_url: https://github.com/Phizzard/phil-portfolio
  description: >
    Portfolio of Phil Tietjen using Gatsby, TailwindCSS, and Emotion/styled
  categories:
    - Portfolio
    - Open Source
    - Web Development
  built_by: Phil Tietjen
  built_by_url: https://github.com/Phizzard
  featured: false
- title: Gatsby Bomb
  description: >
    A fan made version of the website Giantbomb, fully static and powered by Gatsby JS and the GiantBomb API.
  main_url: https://gatsbybomb.netlify.com
  url: https://gatsbybomb.netlify.com
  categories:
    - App
    - Entertainment
    - Media
    - Video
  built_by: Phil Tietjen
  built_by_url: https://github.com/Phizzard
  featured: false
- title: Divyanshu Maithani
  main_url: https://divyanshu013.dev
  url: https://divyanshu013.dev
  source_url: https://github.com/divyanshu013/blog
  description: >
    Personal blog of Divyanshu Maithani. Life, music, code and things in between...
  categories:
    - Blog
    - JavaScript
    - Open Source
    - Music
    - Programming
    - Technology
    - Web Development
  built_by: Divyanshu Maithani
  built_by_url: https://twitter.com/divyanshu013
- title: TFE Energy
  main_url: https://www.tfe.energy
  url: https://www.tfe.energy
  source_url: https://gitlab.com/marcfehrmedia/2019-07-03-tfe-energy
  description: >
    TFE Energy believes in the future. Their new website is programmed with Gatsby, Scrollmagic, Contentful, Cloudify.
  categories:
    - Technology
    - Consulting
    - Video
    - Business
  built_by: Marc Fehr
  built_by_url: https://www.marcfehr.ch
- title: AtomBuild
  url: https://atombuild.github.io/
  main_url: https://atombuild.github.io/
  source_url: https://github.com/AtomBuild/atombuild.github.io
  description: >
    Landing page for the AtomBuild project, offering a curation of Atom packages associated with the project.
  categories:
    - Directory
    - Landing Page
    - Open Source
    - Programming
    - Technology
  built_by: Kepler Sticka-Jones
  built_by_url: https://keplersj.com/
  featured: false
- title: Josh Pensky
  main_url: https://joshpensky.com
  url: https://joshpensky.com
  description: >
    Josh Pensky is an interactive developer based in Boston. He designs and builds refreshing web experiences, packed to the punch with delightful interactions.
  categories:
    - Portfolio
    - Web Development
    - Design
    - SEO
  built_by: Josh Pensky
  built_by_url: https://github.com/joshpensky
  featured: false
- title: AtomLinter
  url: https://atomlinter.github.io/
  main_url: https://atomlinter.github.io/
  source_url: https://github.com/AtomLinter/atomlinter.github.io
  description: >
    Landing page for the AtomLinter project, offering a curation of Atom packages associated with the project.
  categories:
    - Directory
    - Landing Page
    - Open Source
    - Programming
    - Technology
  built_by: Kepler Sticka-Jones
  built_by_url: https://keplersj.com/
  featured: false
- title: Dashbouquet
  url: https://dashbouquet.com/
  main_url: https://dashbouquet.com/
  categories:
    - Agency
    - Blog
    - Business
    - Mobile Development
    - Portfolio
    - Web Development
  built_by: Dashbouquet team
  featured: false
- title: rathes.me
  url: https://rathes.me/
  main_url: https://rathes.me/
  source_url: https://github.com/rathesDot/rathes.me
  description: >
    The Portfolio Website of Rathes Sachchithananthan
  categories:
    - Blog
    - Portfolio
    - Web Development
  built_by: Rathes Sachchithananthan
  built_by_url: https://rathes.me/
- title: viviGuides - Your travel guides
  url: https://vivitravels.com/en/guides/
  main_url: https://vivitravels.com/en/guides/
  description: >
    viviGuides is viviTravels' blog: here you will find travel tips, useful information about the cities and the best guides for your next vacation.
  categories:
    - Travel
    - Blog
  built_by: Kframe Interactive SA
  built_by_url: https://kframeinteractive.com/
  featured: false
- title: KNC Blog
  main_url: https://nagakonada.com
  url: https://nagakonada.com/
  description: >
    Nagakonada is my blogging and portfolio site where I list my projects, experience, capabilities and the blog mostly talks about technical and personal writings.
  categories:
    - Blog
    - Web Development
    - Portfolio
  built_by: Konada, Naga Chaitanya
  built_by_url: https://github.com/ChaituKNag
  featured: false
- title: Vishal Nakum
  url: https://nakum.tech/
  main_url: https://nakum.tech/
  source_url: https://github.com/vishalnakum011/contentful
  description: >
    Portfolio of Vishal Nakum. Made with Gatsby, Contentful. Deployed on Netlify.
  categories:
    - Portfolio
    - Blog
  built_by: Amol Tangade
  built_by_url: https://amoltangade.me/
- title: Sagar Hani Portfolio
  url: http://sagarhani.in/
  main_url: http://sagarhani.in/
  source_url: https://github.com/sagarhani
  description: >
    Sagar Hani is a Software Developer & an Open Source Enthusiast. He blogs about JavaScript, Open Source and his Life experiences.
  categories:
    - Portfolio
    - Blog
    - Web Development
    - Open Source
    - Technology
    - Programming
    - JavaScript
  built_by: Sagar Hani
  built_by_url: http://sagarhani.in/about
- title: Arturo Alviar's Portfolio
  main_url: https://arturoalviar.com
  url: https://arturoalviar.com
  source_url: https://github.com/arturoalviar/portfolio
  categories:
    - Portfolio
    - Open Source
    - Web Development
  built_by: Arturo Alviar
  built_by_url: https://github.com/arturoalviar
  featured: false
- title: Pearly
  url: https://www.pearlyplan.com
  main_url: https://www.pearlyplan.com
  description: >
    Dental Membership Growth Platform
  categories:
    - Technology
    - Healthcare
    - App
  built_by: Sean Emmer and Jeff Cole
- title: MarceloNM
  url: https://marcelonm.com
  main_url: https://marcelonm.com
  description: >
    Personal landing page and blog for MarceloNM, a frontend developer based in Brazil.
  categories:
    - Blog
    - JavaScript
    - Landing Page
    - Programming
    - Web Development
  built_by: Marcelo Nascimento Menezes
  built_by_url: https://github.com/mrcelo
  featured: false
- title: Open Source Galaxy
  main_url: https://www.opensourcegalaxy.com
  url: https://www.opensourcegalaxy.com
  description: >
    Explore the Open Source Galaxy and help other earthlings by contributing to open source.
  categories:
    - Open Source
    - Programming
    - Web Development
  built_by: Justin Juno
  built_by_url: https://www.justinjuno.dev
  featured: false
- title: enBonnet Blog
  url: https://enbonnet.me/
  main_url: https://enbonnet.me/
  source_url: https://github.com/enbonnet
  description: >
    Hola, este es mi sitio personal, estare escribiendo sobre JavaScript, Frontend y Tecnologia que utilice en mi dia a dia.
  categories:
    - Portfolio
    - Blog
    - Web Development
    - Technology
    - Programming
    - JavaScript
  built_by: Ender Bonnet
  built_by_url: https://enbonnet.me/
- title: Edenspiekermann
  url: https://www.edenspiekermann.com/eu/
  main_url: https://www.edenspiekermann.com/eu/
  description: >
    Hello. We are Edenspiekermann, an independent global creative agency.
  categories:
    - Featured
    - Agency
    - Design
    - Portfolio
  featured: true
- title: IBM Design
  url: https://www.ibm.com/design/
  main_url: https://www.ibm.com/design/
  description: >
    At IBM, our design philosophy is to help guide people so they can do their best work. Our human-centered design practices help us deliver on that goal.
  categories:
    - Featured
    - Design
    - Technology
    - Web Development
  built_by: IBM
  featured: true
- title: We Do Plugins
  url: https://wedoplugins.com
  main_url: https://wedoplugins.com
  description: >
    Free & premium WordPress plugins development studio from Wroclaw, Poland.
  categories:
    - Portfolio
    - Agency
    - Open Source
    - Web Development
  built_by: We Do Plugins
  built_by_url: https://wedoplugins.com
- title: Mevish Aslam, business coach
  url: https://mevishaslam.com/
  main_url: https://mevishaslam.com/
  description: >
    Mevish Aslam helps women build a life they love and coaches women to launch and grow businesses.
  categories:
    - Business
    - Consulting
    - Entrepreneurship
    - Freelance
    - Marketing
    - Portfolio
  built_by: Rou Hun Fan
  built_by_url: https://flowen.me
  featured: false
- title: Principles of wealth
  url: https://principlesofwealth.net
  main_url: https://principlesofwealth.net
  source_url: https://github.com/flowen/principlesofwealth
  description: >
    Principles of wealth. How to get rich without being lucky, a summary of Naval Ravikant's tweets and podcast.`
  categories:
    - Business
    - Consulting
    - Education
    - Entrepreneurship
    - Finance
    - Learning
    - Marketing
    - Media
    - Nonprofit
    - Productivity
    - Science
  built_by: Rou Hun Fan
  built_by_url: https://flowen.me
  featured: false
- title: Problem studio
  url: https://problem.studio
  main_url: https://problem.studio
  description: >
    Problem Studio creates unique and fun web experiences. Our enemy is "boring" if ya know what we mean: overused WordPress templates, the top 10 shopify templates, copy of a copy of a copy of a copy. We love to support design and marketing agencies and help realize their creations into a digital product. `
  categories:
    - Agency
    - Business
    - Consulting
    - Design
    - Education
    - Entrepreneurship
    - Freelance
    - Landing Page
    - Marketing
    - Media
    - Portfolio
    - Productivity
    - Web Development
  built_by: Rou Hun Fan & Sander Visser
  built_by_url: https://flowen.me
- title: North X South
  main_url: https://northxsouth.co
  url: https://northxsouth.co
  description: >
    We work with small businesses and non-profits to develop their brands, build an online identity, create stellar designs, and give a voice to their causes.
  categories:
    - Agency
    - Consulting
    - Business
    - Design
    - Web Development
  built_by: North X South
  built_by_url: https://northxsouth.co
- title: Plenty of Fish
  main_url: https://www.pof.com/
  url: https://pof.com
  description: >
    Plenty of Fish is one of the world's largest dating platforms.
  categories:
    - Community
  featured: true
- title: Bitcoin
  main_url: https://www.bitcoin.com/
  url: https://bitcoin.com
  description: >
    One of the largest crypto-currency platforms in the world.
  categories:
    - Technology
    - Finance
  featured: true
- title: Frame.io
  main_url: https://www.frame.io/
  url: https://frame.io
  description: >
    Frame.io is a cloud-based video collaboration platform that allows its users to easily work on media projects together
  categories:
    - Technology
    - Entertainment
    - Media
  featured: true
- title: Sainsbury’s Homepage
  main_url: https://www.sainsburys.co.uk/
  url: https://www.sainsburys.co.uk
  description: >
    Sainsbury’s is an almost 150 year old supermarket chain in the United Kingdom.
  categories:
    - E-commerce
    - Food
  featured: true
- title: Haxzie, Portfolio and Blog
  url: https://haxzie.com/
  main_url: https://haxzie.com/
  source_url: https://github.com/haxzie/haxzie.com
  description: >
    Haxzie.com is the portfolio and personal blog of Musthaq Ahamad, UX Engineer and Visual Designer
  categories:
    - Blog
    - Portfolio
  built_by: Musthaq Ahamad
  built_by_url: https://haxzie.com
  featured: false
- title: GBT
  url: https://yangmuzi.com/
  main_url: https://yangmuzi.com/
  source_url: https://github.com/yangnianbing/blog-by-gatsby
  description: >
    It is a basic Gatsby site project
  categories:
    - Blog
    - Portfolio
  built_by: yangnianbing
  featured: false
- title: Robin Wieruch's Blog
  url: https://www.robinwieruch.de/
  main_url: https://www.robinwieruch.de/
  categories:
    - Blog
    - Education
  featured: false
- title: Roger Ramos Development Journal
  url: https://rogerramos.me/
  main_url: https://rogerramos.me/
  source_url: https://github.com/rogerramosme/rogerramos.me/
  description: >
    Personal development journal made with Netlify CMS
  categories:
    - Blog
  built_by: Roger Ramos
  built_by_url: https://rogerramos.me/
  featured: false
- title: Global Adviser Alpha
  main_url: https://globaladviseralpha.com
  url: https://globaladviseralpha.com
  description: >
    Lead by David Haintz, Global Adviser Alpha transforms advice business into world class firms.
  categories:
    - Business
    - Blog
    - Finance
  built_by: Handsome Creative
  built_by_url: https://www.hellohandsome.com.au
  featured: false
- title: Alcamine
  url: https://alcamine.com/
  main_url: https://alcamine.com/
  description: >
    Never apply to another job online and receive tons of tech jobs in your inbox everyday — all while keeping your information private.
  categories:
    - Blog
    - Technology
  built_by: Caldera Digital
  built_by_url: https://www.calderadigital.com/
  featured: false
- title: Caldera Digital
  url: https://www.calderadigital.com/
  main_url: https://www.calderadigital.com/
  source_url: https://github.com/caldera-digital/platform
  description: >
    Caldera is a product and application development agency that uses innovative technology to bring your vision, brand, and identity to life through user centered design.
  categories:
    - Blog
    - User Experience
    - Consulting
  built_by: Caldera Digital
  built_by_url: https://www.calderadigital.com/
  featured: false
- title: Keycodes
  url: https://www.keycodes.dev
  main_url: https://www.keycodes.dev
  source_url: https://github.com/justinjunodev/keycodes.dev
  description: >
    A developer resource for getting keyboard key codes.
  categories:
    - Programming
    - Productivity
    - Open Source
    - Web Development
  built_by: Justin Juno
  built_by_url: https://www.justinjuno.dev
  featured: false
- title: Utah Pumpkins
  url: https://www.utahpumpkins.com/
  main_url: https://www.utahpumpkins.com/
  source_url: https://github.com/cadekynaston/utah-pumpkins
  description: >
    An awesome pumpkin gallery built using Gatsby and Contentful.
  categories:
    - Gallery
    - Blog
    - Photography
  built_by: Cade Kynaston
  built_by_url: https://cade.codes
- title: diff001a's blog
  main_url: https://diff001a.netlify.com/
  url: https://diff001a.netlify.com/
  description: >
    This is diff001a's blog which contains blogs related to programming.
  categories:
    - Blog
  built_by: diff001a
- title: Rockwong Blog
  main_url: http://rockwong.com/blog/
  url: http://rockwong.com/blog/
  description: >
    Rockwong is a technical blog containing content related to various web technologies.
  categories:
    - Technology
    - Education
    - Blog
- title: RegexGuide
  main_url: https://regex.guide
  url: https://regex.guide/playground
  source_url: https://github.com/pacdiv/regex.guide
  description: >
    The easiest way to learn regular expressions! The RegexGuide is a playground helping developers to discover regular expressions. Trying it is adopting regular expressions!
  categories:
    - App
    - Education
    - JavaScript
    - Nonprofit
    - Open Source
    - Programming
    - Technology
    - Web Development
  built_by: Loïc J.
  built_by_url: https://growthnotes.dev
- title: re:store
  url: https://www.visitrestore.com
  main_url: https://www.visitrestore.com
  description: >
    This is your chance to discover, connect, and shop beyond your feed and get to know the who, how, and why behind your favorite products.
  categories:
    - Marketing
  built_by: The Couch
  built_by_url: https://thecouch.nyc
  featured: false
- title: Bululu Eventos
  url: https://bululueventos.cl/
  main_url: https://bululueventos.cl/
  source_url: https://github.com/enBonnet/bululu-front
  description: >
    Sitio de organizadores de eventos
  categories:
    - Marketing
  built_by: Ender Bonnet
  built_by_url: https://enbonnet.me/
- title: MyPrograming Steps
  main_url: https://mysteps.netlify.com/
  url: https://mysteps.netlify.com/
  description: >
    FrontEnd Tutorial Information
  featured: false
  categories:
    - Blog
    - Portfolio
  source_url: https://github.com/IoT-Arduino/Gatsby-MySteps
  built_by: Maruo
  built_by_url: https://twitter.com/DengenT
- title: Brent Runs Marathons
  main_url: https://www.brentrunsmarathons.com/
  url: https://www.brentrunsmarathons.com/
  description: >
    Brent Runs Marathons is about the training and race experience for the Comrades Ultra Marathon
  categories:
    - Blog
  built_by: Brent Ingram
  built_by_url: https://www.brentjingram.com/
  featured: false
- title: Pedro LaTorre
  main_url: https://www.pedrolatorre.com/
  url: https://www.pedrolatorre.com/
  source_url: https://github.com/bingr001/pedro-latorre-site
  description: >
    A really awesome website built for the motivational speaker Pedro LaTorre
  categories:
    - Blog
  built_by: Brent Ingram
  built_by_url: https://www.brentjingram.com/
  featured: false
- title: Veryben
  main_url: https://veryben.com/
  url: https://veryben.com/
  description: >
    be water my friend
  categories:
    - Blog
  built_by: anikijiang
  built_by_url: https://twitter.com/anikijiang
  featured: false
- title: kentarom's portfolio
  main_url: https://kentarom.com/
  url: https://kentarom.com/
  source_url: https://github.com/kentaro-m/portfolio-gatsby
  description: >
    The portfolio of kentarom, frontend developer. This site shows recent activities about him.
  categories:
    - Portfolio
    - Technology
    - Web Development
  built_by: kentarom
  built_by_url: https://twitter.com/_kentaro_m
  featured: false
- title: MotionThat
  main_url: https://motionthat.com.au
  url: https://motionthat.com.au
  description: >
    MotionThat was created to fill a void in Tabletop Product shooting, whereby the need for consistency, repetition and flexibility was required to eliminate the many variables and inaccuracies that slow the filming process down.
  categories:
    - Entertainment
    - Food
    - Media
    - Gallery
  built_by: Handsome Creative
  built_by_url: https://www.hellohandsome.com.au
  featured: false
- title: TEN ALPHAS
  main_url: https://tenalphas.com.au
  url: https://tenalphas.com.au
  description: >
    TEN ALPHAS is a content production company based in Sydney and Wollongong, telling stories through moving image and beautiful design.
  categories:
    - Media
    - Entertainment
    - Video
  built_by: Handsome Creative
  built_by_url: https://www.hellohandsome.com.au
  featured: false
- title: SalesGP
  main_url: https://salesgp.io
  url: https://salesgp.io
  description: >
    SalesGP is a specialist Sales and Operations partner offering expert skill-sets and decades of experience to companies entering the Australia, NZ (ANZ) and South East Asian (SEA) markets.
  categories:
    - Business
    - Marketing
    - Consulting
  built_by: Handsome Creative
  built_by_url: https://www.hellohandsome.com.au
  featured: false
- title: Source Separation Systems
  main_url: https://sourceseparationsystems.com.au
  url: https://sourceseparationsystems.com.au
  description: >
    Innovative waste diversion products, designed to connect Australians to a more sustainable world.
  categories:
    - Business
  built_by: Handsome Creative
  built_by_url: https://www.hellohandsome.com.au
- title: Fuzzy String Matching
  main_url: https://fuzzy-string-matching.netlify.com
  url: https://fuzzy-string-matching.netlify.com
  source_url: https://github.com/jdemieville/fuzzyStringMatching
  description: >
    This site is built to assess the performance of various approximate string matching algorithms aka fuzzy string searching.
  categories:
    - JavaScript
    - Learning
    - Programming
  built_by: Jennifer Demieville
  built_by_url: https://demieville-codes.herokuapp.com/portfolio
  featured: false
- title: Open Techiz
  main_url: https://www.opentechiz.com/
  url: https://www.opentechiz.com/
  featured: false
  description: >
    An agile software development company in Vietnam, providing wide range service from e-commerce development, mobile development, automation testing and cloud deployment with kubernets
  categories:
    - Web Development
    - Mobile Development
    - Technology
  built_by: Open Techiz
  built_by_url: https://www.opentechiz.com/
- title: Leave Me Alone
  url: https://leavemealone.app
  main_url: https://leavemealone.app
  description: >
    Leave Me Alone helps you unsubscribe from unwanted emails easily. It's built with Gatsby v2.
  categories:
    - Landing Page
    - Productivity
  built_by: James Ivings
  built_by_url: https://squarecat.io
  featured: false
- title: Oberion
  main_url: https://oberion.io
  url: https://oberion.io
  description: >
    Oberion analyzes your gaming library and gives you personal recommendations based on what you play
  categories:
    - Entertainment
    - Media
  built_by: Thomas Uta
  built_by_url: https://twitter.com/ThomasJanUta
  featured: false
- title: Yoseph.tech
  main_url: https://www.yoseph.tech
  url: https://www.yoseph.tech/compilers
  source_url: https://github.com/radding/yoseph.tech_gatsby
  description: >
    Yoseph.tech is a personal blog centered around technology and software engineering
  categories:
    - Technology
    - Web Development
    - Open Source
  built_by: Yoseph Radding
  built_by_url: https://github.com/radding
  featured: false
- title: Really Fast Sites
  url: https://reallyfastsites.com
  main_url: https://reallyfastsites.com
  description: >
    Really Fast Sites showcases websites that have a speed score of 85 or higher on Google's Page Speed Insights for both mobile and desktop, along with some of the platforms and technologies those sites use.
  categories:
    - Web Development
    - Programming
  built_by: Peter Brady
  built_by_url: https://www.peterbrady.co.uk
  featured: false
- title: Mieke Frouws
  url: https://www.miekefrouws.nl
  main_url: https://www.miekefrouws.nl
  description: >
    Mieke Frouws is a freelance primary and secondary school theatre teacher based in the Netherlands.
  categories:
    - Freelance
    - Education
  built_by: Laurens Kling
  built_by_url: https://www.goedideemedia.nl
  featured: false
- title: Paul de Vries
  url: https://pauldevries1972.nl
  main_url: https://pauldevries1972.nl
  description: >
    Paul de Vries is founder of #DCDW and Spokesperson for Marktplaats Automotive (eBay) - Making the online automotive better!
  categories:
    - Blog
    - Business
    - Consulting
  built_by: Laurens Kling
  built_by_url: https://www.goedideemedia.nl
  featured: false
- title: The Fabulous Lifestyles 不藏私旅行煮藝
  url: https://thefabulouslifestyles.com/
  main_url: https://thefabulouslifestyles.com/
  description: >
    The Fabulous Lifestyles features content about travel and food. It offers practical travel advice that covers trip planning, logistics, and reviews on destination, resort & hotel...etc. Besides travelling, there are step-by-step homemade gourmet recipes that will appeal to everyone's taste buds.
  categories:
    - Blog
    - Food
    - Travel
  built_by: Kevin C Chen
  built_by_url: https://www.linkedin.com/in/kevincychen/
- title: Salexa - Estetica Venezolana
  url: https://peluqueriavenezolana.cl/
  main_url: https://peluqueriavenezolana.cl/
  source_url: https://github.com/enbonnet/salexa-front
  description: >
    Venezuelan beauty and hairdressing salon in Chile
  categories:
    - Marketing
    - Business
  built_by: Ender Bonnet
  built_by_url: https://enbonnet.me/
- title: Akshay Thakur's Portfolio
  main_url: https://akshaythakur.me
  url: https://akshaythakur.me
  categories:
    - Portfolio
    - Web Development
  built_by: Akshay Thakur
  built_by_url: https://akshaythakur.me
- title: Binaria
  description: >
    Digital product connecting technics & creativity.
  main_url: https://binaria.com/en/
  url: https://binaria.com/en/
  categories:
    - Web Development
    - Agency
    - Technology
    - App
    - Consulting
    - User Experience
  built_by: Binaria
  built_by_url: https://binaria.com/
- title: Quema Labs
  url: https://quemalabs.com/
  main_url: https://quemalabs.com/
  description: >
    WordPress themes for these modern times
  categories:
    - Blog
    - Web Development
    - WordPress
    - Portfolio
  built_by: Nico Andrade
  built_by_url: https://nicoandrade.com/
- title: Century 21 Financial
  url: https://century21financial.co.nz/
  main_url: https://century21financial.co.nz/
  description: Website for Century 21's mortgage broker and insurance broker business in New Zealand.
  categories:
    - Real Estate
    - Finance
    - Business
  built_by: Shannon Smith
  built_by_url: https://www.powerboard.co.nz/clients
  featured: false
- title: Base Backpackers
  url: https://www.stayatbase.com/
  main_url: https://www.stayatbase.com/
  description: Base Backpackers is one of Australasia's biggest youth adventure tourism brands. They are super stoked to have one of the fastest websites in the tourism industry.
  categories:
    - Travel
    - Business
  built_by: Shannon Smith
  built_by_url: https://www.powerboard.co.nz/clients
  featured: false
- title: Wealthsimple
  url: https://www.wealthsimple.com/
  main_url: https://www.wealthsimple.com/en-us/
  description: >
    The simple way to grow your money like the world's most sophisticated investors. Zero-maintenance portfolios, expert advisors and low fees.
  categories:
    - App
    - Business
    - Finance
  featured: false
- title: To Be Created
  description: >
    tbc is a London based styling agency that champions a modernised minimal aesthetic for both personal clients and brands.
  main_url: https://to-be-created.com
  url: https://to-be-created.com
  categories:
    - Web Development
    - Agency
    - Portfolio
    - Freelance
  built_by: Sam Goddard
  built_by_url: https://samgoddard.dev/
- title: Kosmos Platform
  main_url: https://kosmosplatform.com
  url: https://kosmosplatform.com
  description: >
    Explore the Kosmos - A new world is here, where every clinician now has the ability to improve cardiothoracic and abdominal assessment, in just a few minutes.
  categories:
    - Marketing
    - Science
    - Video
    - Landing Page
    - Healthcare
    - Technology
  built_by: Bryce Benson via Turnstyle Studio
  built_by_url: https://github.com/brycebenson
- title: B-Engaged
  url: https://b-engaged.se/
  main_url: https://b-engaged.se/
  description: >
    B-Engaged gives a clear picture of the organization and helps you implement the measures that makes difference for the employees. The results of our employee surveys are easily transformed into concrete improvement measures using AI technology.
  categories:
    - Business
    - Human Resources
  featured: false
- title: Rollbar
  url: https://rollbar.com/
  main_url: https://rollbar.com/
  description: >
    Rollbar automates error monitoring and triaging, so developers can fix errors that matter within minutes, and build software quickly and painlessly.
  categories:
    - Programming
    - Web Development
  featured: false
- title: EQX
  url: https://digitalexperience.equinox.com/
  main_url: https://digitalexperience.equinox.com/
  description: >
    The Equinox app, personalized to unlock your full potential.
  categories:
    - Sports
    - App
  featured: false
- title: WagWalking
  url: https://wagwalking.com/
  main_url: https://wagwalking.com/
  description: >
    Paws on the move
  categories:
    - App
  featured: false
- title: FirstBorn
  url: https://www.firstborn.com/
  main_url: https://www.firstborn.com/
  description: >
    We shape modern brands for a connected future.
  categories:
    - Agency
    - Design
- title: Pix4D
  url: https://www.pix4d.com
  main_url: https://www.pix4d.com
  description: >
    A unique suite of photogrammetry software for drone mapping. Capture images with our app, process on desktop or cloud and create maps and 3D models.
  categories:
    - Business
    - Productivity
    - Technology
  featured: false
- title: Bakken & Bæck
  url: https://bakkenbaeck.com
  main_url: https://bakkenbaeck.com
  description: >
    We’re Bakken & Bæck, a digital studio based in Oslo, Bonn and Amsterdam. Ambitious companies call us when they need an experienced team that can transform interesting ideas into powerful products.
  categories:
    - Agency
    - Design
    - Technology
  featured: false
- title: Figma Config
  url: https://config.figma.com/
  main_url: https://config.figma.com/
  description: A one-day conference where Figma users come together to learn from each other.
  categories:
    - Conference
    - Design
    - Event
    - Community
    - Learning
  built_by: Corey Ward
  built_by_url: http://www.coreyward.me/
  featured: false
- title: Anurag Hazra's Portfolio
  url: https://anuraghazra.github.io/
  main_url: https://anuraghazra.github.io/
  source_url: https://github.com/anuraghazra/anuraghazra.github.io
  description: >
    Anurag Hazra's portfolio & personal blog, Creative FrontEnd web developer from india.
  categories:
    - Portfolio
    - Blog
    - Open Source
    - JavaScript
  built_by: Anurag Hazra
  built_by_url: https://github.com/anuraghazra
- title: VeganWorks
  url: https://veganworks.com/
  main_url: https://veganworks.com/
  description: We make delicious vegan snack boxes.
  categories:
    - Food
- title: codesundar
  url: https://codesundar.com
  main_url: https://codesundar.com
  description: >
    Learn PhoneGap, Ionic, Flutter
  categories:
    - Education
    - Technology
    - Web Development
    - Blog
  built_by: codesundar
  built_by_url: https://codesundar.com
  featured: false
- title: Nordic Microfinance Initiative
  url: https://www.nmimicro.no/
  main_url: https://www.nmimicro.no/
  description: Nordic Microfinance Initiative's (NMI) vision is to contribute to the empowerment of poor people in developing countries and to the creation of jobs and wealth on a sustainable basis.
  featured: false
  categories:
    - Finance
    - Business
  built_by: Othermachines
  built_by_url: https://othermachines.com
- title: Subscribe Pro Documentation
  url: https://docs.subscribepro.com/
  main_url: https://docs.subscribepro.com/
  description: >
    Subscribe Pro is a subscription commerce solution that enables brands to quickly add subscription commerce models such as box, subscribe-and-save, autoship and similar to their existing e-commerce websites.
  categories:
    - Documentation
    - E-commerce
    - API
    - Technology
    - Web Development
  built_by: Subscribe Pro
  built_by_url: https://www.subscribepro.com/
- title: Software.com
  main_url: https://www.software.com
  url: https://www.software.com
  description: Our data platform helps developers learn from their data, increase productivity, and code smarter.
  categories:
    - Data
    - Productivity
    - Programming
  built_by: Brett Stevens, Joshua Cheng, Geoff Stevens
  built_by_url: https://github.com/swdotcom/
  featured: false
- title: WTL Studio Website Builder
  main_url: https://wtlstudio.com/
  url: https://wtlstudio.com/
  description: >
    Cloud-based, SEO focused website builder - helping local businesses and startups reach audiences faster.
  featured: false
  categories:
    - E-commerce
    - SEO
    - Business
- title: ToolsDB
  main_url: https://toolsdb.dev
  url: https://toolsdb.dev
  description: List of tools for better software development.
  featured: false
  categories:
    - Technology
    - Web Development
    - Programming
    - Productivity
- title: Eastman Strings
  url: https://www.eastmanstrings.com
  main_url: https://www.eastmanstrings.com
  description: >
    Site was built using GatsbyJS, Cosmic CMS, and Netlify.
  categories:
    - Business
    - Music
  built_by: Tekhaus
  built_by_url: https://www.tekha.us
  featured: false
- title: Lesley Lai
  main_url: https://lesleylai.info
  url: https://lesleylai.info
  source_url: https://github.com/LesleyLai/blog
  description: >
    lesleylai.info is the personal website of Lesley Lai, where he talks mainly about C++ and Computer Graphics.
  categories:
    - Blog
    - Open Source
    - Portfolio
    - Programming
    - Technology
  built_by: Lesley Lai
  built_by_url: https://github.com/LesleyLai
  featured: false
- title: Whipstitch Webwork
  url: https://www.whipstitchwebwork.com
  main_url: https://www.whipstitchwebwork.com
  description: >
    Websites for smart people.
  categories:
    - Agency
    - Web Development
  built_by: Matthew Russell
  featured: false
- title: Vandré Leal
  main_url: https://vandreleal.github.io
  url: https://vandreleal.github.io
  source_url: https://github.com/vandreleal/vandreleal.github.io
  description: >
    Portfolio of Vandré Leal.
  categories:
    - Portfolio
    - Web Development
  built_by: Vandré Leal
  built_by_url: https://vandreleal.github.io
  featured: false
- title: Tarokenlog
  url: https://taroken.dev/
  main_url: https://taroken.dev/
  description: >
    Blog and Gallery
  categories:
    - Blog
    - Portfolio
    - Web Development
    - Photography
  built_by: Kentaro Koga
  built_by_url: https://twitter.com/kentaro_koga
  featured: false
- title: OwlyPixel Blog
  main_url: https://owlypixel.com
  url: https://owlypixel.com
  description: >
    Notes and tutorials on coding, web development, design and other stuff.
  categories:
    - Web Development
    - Blog
    - Education
  built_by: Owlypixel
  built_by_url: https://twitter.com/owlypixel
  featured: false
- title: talkoverflow
  main_url: https://talkoverflow.com
  url: https://talkoverflow.com
  description: Blog on software engineering built with Gatsby themes and theme-ui
  categories:
    - Blog
    - Web Development
    - Technology
  built_by: Patryk Jeziorowski
  built_by_url: https://twitter.com/pjeziorowski
- title: HISTORYTalks
  main_url: https://www.history-talks.com/
  url: https://www.history-talks.com/
  description: Built using Gatsby, JSS and Contentful
  categories:
    - Conference
    - Media
  built_by: A+E Networks
  built_by_url: https://www.aenetworks.com/
- title: HISTORYCon
  main_url: https://www.historycon.com/
  url: https://www.historycon.com/
  description: Built using Gatsby, JSS and Contentful
  categories:
    - Conference
    - Media
  built_by: A+E Networks
  built_by_url: https://www.aenetworks.com/
- title: Kölliker Immobilien
  url: https://koelliker-immobilien.ch/
  main_url: https://koelliker-immobilien.ch/
  description: >
    Built using Gatsby, Netlify and Contentful
  categories:
    - Real Estate
    - Marketing
  built_by: Matthias Gemperli
  built_by_url: https://matthiasgemperli.ch
- title: Lessmess Agency website
  url: https://lessmess.agency/
  main_url: https://lessmess.agency/
  description: >
    Website of Lessmess Agency
  categories:
    - Agency
    - Web Development
  built_by: Ilya Lesik
  built_by_url: https://github.com/ilyalesik
- title: Ezekiel Ekunola Portfolio
  main_url: http://ezekielekunola.com/
  url: http://ezekielekunola.com/
  description: Built using Gatsby, Styled-Components
  categories:
    - Web Development
    - Portfolio
  built_by: Ezekiel Ekunola
  built_by_url: https://github.com/easybuoy/
  featured: false
- title: Gearbox Development
  main_url: https://gearboxbuilt.com
  url: https://gearboxbuilt.com/?no-load-in
  description: >
    Gearbox is a performance website development & optimization company based out of Canada. Built using Gatsby/WordPress.
  categories:
    - Agency
    - Web Development
    - WordPress
    - Portfolio
    - Programming
    - Technology
    - Business
  built_by: Gearbox Development
  built_by_url: https://gearboxbuilt.com
  featured: false
- title: UXWorks
  main_url: https://uxworks.org
  url: https://uxworks.org
  description: Built with Gatsby, Netlify and Markdown
  categories:
    - Web Development
    - Blog
  built_by: Amrish Kushwaha
  built_by_url: https://github.com/isamrish
  featured: false
- title: Jarod Peachey
  main_url: https://jarodpeachey.netlify.com
  url: https://jarodpeachey.netlify.com
  source_url: https://github.com/jarodpeachey/portfolio
  description: >
    Jarod Peachey is a front-end developer focused on building modern and fast websites for everyone.
  categories:
    - Blog
    - JavaScript
    - Mobile Development
    - Portfolio
  built_by: Jarod Peachey
  built_by_url: https://github.com/jarodpeachey
  featured: false
- title: Thomas Maximini
  main_url: https://www.thomasmaximini.com/
  url: https://www.thomasmaximini.com/
  source_url: https://github.com/tmaximini/maxi.io
  description: >
    Thomas Maximini is a full stack web developer from Germany
  categories:
    - Blog
    - JavaScript
    - Photography
    - Portfolio
    - Web Development
  built_by: Thomas Maximini
  built_by_url: https://github.com/tmaximini
  featured: false
- title: Aretha Iskandar
  main_url: https://arethaiskandar.com/
  url: https://arethaiskandar.com/
  source_url: https://github.com/tmaximini/arethaiskandar.com
  description: >
    Aretha Iskandar is a Jazz and Soul Singer / Songwriter from Paris
  categories:
    - Music
  built_by: Thomas Maximini
  built_by_url: https://github.com/tmaximini
  featured: false
- title: Harshil Shah
  url: https://harshil.net
  main_url: https://harshil.net
  description: >
    Harshil Shah is an iOS engineer from Mumbai, India
  categories:
    - Blog
    - Mobile Development
  built_by: Harshil Shah
  built_by_url: https://twitter.com/_HarshilShah
  featured: false
- title: Code Examples
  url: https://codeexamples.dev/
  main_url: https://codeexamples.dev/
  description: >
    Examples about various programming languages like JavaScript, Python, Rust, Angular, React, Vue.js etc.
  categories:
    - Blog
    - Education
    - Programming
    - Web Development
  built_by: Sai gowtham
  built_by_url: https://twitter.com/saigowthamr
  featured: false
- title: Samir Mujanovic
  main_url: https://www.samirmujanovic.com/
  url: https://www.samirmujanovic.com/
  description: >
    I'm a Frontend Developer with 3 years of experience. I describe myself as a developer who loves coding, open-source and web platform.
  categories:
    - Portfolio
    - Web Development
    - Design
  built_by: Samir Mujanovic
  built_by_url: https://github.com/sameerrM
- title: Yearlyglot - Fluent Every Year
  url: https://www.yearlyglot.com/blog
  main_url: https://www.yearlyglot.com
  description: >
    A popular blog on languages, second language acquisition and polyglottery.
  categories:
    - Blog
    - Education
    - Learning
    - Travel
  built_by: Donovan Nagel
  built_by_url: https://www.donovannagel.com
  featured: false
- title: 8fit.com
  url: https://8fit.com/
  main_url: https://8fit.com/
  description: >
    Get personalized workouts, custom meal plans, and nutrition guidance, right in the palm of your hand. Prioritize progress over perfection with the 8fit app!
  categories:
    - App
    - Food
    - Sports
  featured: false
- title: Dispel - Remote Access for Industrial Control Systems
  url: https://dispel.io
  main_url: https://dispel.io
  description: >
    Dispel provides secure, moving target defense networks through which your teams can remotely access industrial control systems in seconds, replacing static-defense products that take 5 to 15 minutes to work through.
  categories:
    - Business
    - Technology
    - Security
  built_by: Anton Aberg
  built_by_url: https://github.com/aaaberg
  featured: false
- title: Geothermal Heat Pump DIY Project
  url: https://diyheatpump.net/
  main_url: https://diyheatpump.net/
  description: Personal project by Yuriy Logvin that demonstrates how you can switch to heating with electricity at a minimal cost. The goal here is to show that everyone can build a geothermal heat pump and start saving money.
  categories:
    - Blog
    - Education
    - Technology
  built_by: Yuriy Logvin
  built_by_url: https://powerwatcher.net
- title: Catalyst Network - Cryptocurrency
  url: https://www.cryptocatalyst.net/
  main_url: https://www.cryptocatalyst.net/
  source_url: https://github.com/n8tb1t/gatsby-starter-cryptocurrency
  description: >
    An All-in-One solution for Modern Transactions.
  categories:
    - Business
    - Technology
  built_by: n8tb1t
  built_by_url: https://github.com/n8tb1t/
  featured: false
- title: SaoBear's-Blog
  main_url: https://saobear.xyz/
  url: https://saobear.xyz/
  source_url: https://github.com/PiccoloYu/SaoBear-is-Blog
  featured: false
  categories:
    - Blog
    - Web Development
- title: Rumaan Khalander - Portfolio
  url: https://www.rumaan.me/
  main_url: https://www.rumaan.me/
  description: >
    Rumaan Khalander is a Full-Stack Dev from Bengaluru who loves to develop for mobile and web.
  categories:
    - Portfolio
  built_by: rumaan
  built_by_url: https://github.com/rumaan/
  featured: false
- title: DigiGov
  main_url: https://digigov.grnet.gr/
  url: https://digigov.grnet.gr/
  description: >
    DigiGov is an initiative for the Digital Transformation of the Greek Public Sector
  categories:
    - Government
  built_by: GRNET
  built_by_url: https://grnet.gr/
  featured: false
- title: Zeek Interactive
  main_url: https://zeek.com
  url: https://zeek.com
  description: >
    Business site for Zeek Interactive. Using WordPress as a data store via the WPGraphQL plugin.
  categories:
    - Blog
    - Web Development
    - Mobile Development
    - WordPress
    - Agency
    - Business
  built_by: Zeek Interactive
  built_by_url: https://zeek.com
  featured: false
- title: Bare Advertising & Communications
  url: https://bare.ca/
  main_url: https://bare.ca/
  description: >
    Bare is a full-service branding and production agency in Vancouver BC with deep experience in digital/traditional communications and strategy. We specialize in building headless WordPress sites with Gatsby.
  categories:
    - WordPress
    - Agency
    - Business
  built_by: Bare Advertising & Communications
  built_by_url: https://www.bare.ca/
  featured: false
- title: The Decking Superstore
  url: https://www.thedeckingsuperstore.com/
  main_url: https://www.thedeckingsuperstore.com/
  description: >
    One of Northern California's largest outdoor decking and siding providers.
  categories:
    - WordPress
    - Business
  built_by: Bare Advertising & Communications
  built_by_url: https://www.bare.ca/
  featured: false
- title: Precision Cedar Products
  url: https://www.precisioncedar.com/
  main_url: https://www.precisioncedar.com/
  description: >
    Western Red Cedar Distributor in Vancouver Canada.
  categories:
    - WordPress
    - Business
  built_by: Bare Advertising & Communications
  built_by_url: https://www.bare.ca/
  featured: false
- title: Circle Restoration
  url: https://www.circlerestoration.com/
  main_url: https://www.circlerestoration.com/
  description: >
    Restoration Services Provider in Vancouver Canada.
  categories:
    - WordPress
    - Business
  built_by: Bare Advertising & Communications
  built_by_url: https://www.bare.ca/
  featured: false
- title: ALS Rally
  url: https://www.alsrally.com/
  main_url: https://www.alsrally.com/
  description: >
    Non profit fundraiser for ALS Research.
  categories:
    - WordPress
    - Nonprofit
    - Event
  built_by: Bare Advertising & Communications
  built_by_url: https://www.bare.ca/
  featured: false
- title: Vancouver Welsh Men's Choir
  url: https://vancouverchoir.ca/
  main_url: https://vancouverchoir.ca/
  description: >
    Vancouver Welsh Men's Choir website for upcoming shows, ticket purchases and online merchandise.
  categories:
    - WordPress
    - Entertainment
    - Event
    - E-commerce
  built_by: Bare Advertising & Communications
  built_by_url: https://www.bare.ca/
  featured: false
- title: Paul Scanlon - Blog
  main_url: https://paulie.dev/
  url: https://paulie.dev/
  source_url: https://github.com/PaulieScanlon/paulie-dev-2019
  description: >
    I'm a React UI developer / UX Engineer. React, GatsbyJs, JavaScript, TypeScript/Flow, StyledComponents, Storybook, TDD (Jest/Enzyme) and a tiny bit of Node.js.
  categories:
    - Blog
    - Web Development
  built_by: Paul Scanlon
  built_by_url: http://www.pauliescanlon.io
  featured: false
- title: EF Design
  main_url: https://ef.design
  url: https://ef.design
  description: >
    Home of everything creative, digital and brand at EF.
  featured: false
  categories:
    - Marketing
    - Design
  built_by: João Matos (Global Creative Studio - Education First)
- title: Codica
  main_url: https://www.codica.com/
  url: https://www.codica.com/
  description: >
    We help startups and established brands with JAMStack, Progressive Web Apps and Marketplaces development.
  categories:
    - Agency
    - Web Development
  built_by: Codica
  built_by_url: https://www.codica.com/
- title: Bhavani Ravi's Portfolio
  url: https://bhavaniravi.com
  main_url: https://bhavaniravi.com
  description: >
    Showcase of Bhavani Ravi's skillset and blogs
  categories:
    - Blog
    - Portfolio
  built_by: Bhavani Ravi
  built_by_url: https://twitter.com/geeky_bhavani
- title: Kotoriyama
  main_url: https://kotoriyama.com/
  url: https://kotoriyama.com/
  description: >
    Japanese Indie Game Creator.
  featured: false
  categories:
    - App
    - Entertainment
    - Mobile Development
  built_by: Motoyoshi Shiine (Kotoriyama)
- title: PWA Shields
  url: https://www.pwa-shields.com
  main_url: https://www.pwa-shields.com
  source_url: https://github.com/richardtaylordawson/pwa-shields
  description: >
    Personalize your app's README with custom, fun, PWA shields in SVG
  categories:
    - Documentation
    - App
    - API
  built_by: Richard Taylor Dawson
  built_by_url: https://richardtaylordawson.com
- title: Zatsuzen
  url: https://zatsuzen.com
  main_url: https://zatsuzen.com
  description: >
    Web developer's portfolio
  categories:
    - Portfolio
  built_by: Akane
  built_by_url: https://twitter.com/akanewz
  featured: false
- title: Reeemoter
  description: >-
    Join thousands of developers from everywhere and access to job
    offers from hundreds of companies worldwide right
    at your inbox for free.
  main_url: https://reeemoter.com/
  url: https://reeemoter.com/
  featured: false
  categories:
    - Technology
    - Web Development
  built_by: Ramón Chancay
  built_by_url: https://ramonchancay.me/
- title: Ananya Neogi
  main_url: https://ananyaneogi.com
  url: https://ananyaneogi.com
  description: >
    Showcases Ananya's work as a frontend developer and comprises of a collection of written articles on web development, programming and, user experience.
  categories:
    - Portfolio
    - Blog
  built_by: Ananya Neogi
  built_by_url: https://ananyaneogi.com
- title: webman.pro
  main_url: https://webman.pro/
  url: https://webman.pro/
  description: >
    webman.pro is an awesome portfolio and technical blog where
    professional Front End engineer Dmytro Chumak shares his thoughts
    and experience to inspire other developers.
  featured: false
  categories:
    - Blog
    - Web Development
    - JavaScript
  built_by: Dmytro Chumak
  built_by_url: https://github.com/wwwebman
- title: borderless
  url: https://junhobaik.github.io
  main_url: https://junhobaik.github.io
  source_url: https://github.com/junhobaik/junhobaik.github.io/tree/develop
  description: >
    Junho Baik's Development Blog
  categories:
    - Blog
    - Web Development
  built_by: Junho Baik
  built_by_url: https://github.com/junhobaik
  featured: false
- title: React Resume Generator
  main_url: https://nimahkh.github.io/nima_habibkhoda
  url: https://nimahkh.github.io/nima_habibkhoda
  source_url: https://github.com/nimahkh/resume_generator
  description: >
    The resume generator is a project to create your own resume web page easily with Gatsby.
  categories:
    - Portfolio
  built_by: Nima Habibkhoda
  featured: false
- title: Thomas Wang's Blog
  main_url: https://www.thomaswang.io
  url: https://www.thomaswang.io
  description: >-
    Technical blog by Thomas Wang
  built_by: Thomas Wang
  built_by_url: https://github.com/thomaswang
  featured: false
  categories:
    - Blog
    - Web Development
- title: Engleezi
  main_url: https://www.myengleezi.com
  url: https://myengleezi.com/teachers/
  description: >-
    Affordable, accessible and fun, Engleezi is an English tutoring service that aims to make your child a better and more fluent English speaker. Our unique online approach gets your children learning English one-on-one from a native English teacher from the comfort of your home.
  built_by: Suleiman Mayow
  built_by_url: https://github.com/sullom101
  featured: false
  categories:
    - Education
    - Learning
    - Technology
- title: The Rebigulator
  main_url: https://www.rebigulator.org/
  source_url: https://github.com/Me4502/Rebigulator/
  url: https://rebigulator.org/
  description: A quote-based via game powered by Frinkiac
  built_by: Matthew Miller
  built_by_url: https://matthewmiller.dev/
  featured: false
  categories:
    - Open Source
    - Entertainment
    - App
- title: madewithlove
  main_url: https://madewithlove.com
  url: https://madewithlove.com
  description: >-
    We build digital products and create the teams around them. We can help with software engineering, product management, managing technical teams, audits and technical consulting.
  built_by: madewithlove
  built_by_url: https://madewithlove.com
  featured: false
  categories:
    - Web Development
    - Blog
    - Agency
    - Business
- title: Sprucehill
  url: https://sprucehill.ca/
  main_url: https://sprucehill.ca/
  description: >
    Sprucehill is a North Vancouver based custom home builder and renovator.
  categories:
    - WordPress
    - Business
  built_by: Bare Advertising & Communications
  built_by_url: https://www.bare.ca/
  featured: false
- title: Nathaniel Ryan Mathew
  url: https://nathanielmathew.me
  main_url: https://nathanielmathew.me
  source_url: https://github.com/nathanielmathew/MyPortfolio
  description: >
    A personal online Portfolio built using GatsbyJS, that showcases Achievements, Projects and Additional information.
  categories:
    - Portfolio
    - Open Source
    - Blog
  built_by: Nathaniel Ryan Mathew
  built_by_url: https://github.com/nathanielmathew
  featured: false
- title: Kanazawa.js Community Page
  main_url: https://kanazawajs.now.sh/
  url: https://kanazawajs.now.sh/
  source_url: https://github.com/kanazawa-js/community-page
  description: >
    Kanazawa.js is a local community for the JSer around Kanazawa to share knowledge about JavaScript.
  categories:
    - Community
    - Programming
    - Web Development
  built_by: Kanazawa.js
  built_by_url: https://twitter.com/knzw_js
  featured: false
- title: monica*dev
  url: https://www.aboutmonica.com/
  main_url: https://www.aboutmonica.com/
  description: >
    Personal site for Monica Powell, a software engineer who is passionate about making open-source more accessible and building community, online & offline.
  categories:
    - Web Development
    - Blog
    - Programming
    - Portfolio
  built_by: Monica Powell
  built_by_url: https://www.aboutmonica.com/
  featured: false
- title: Shivam Sinha
  url: https://www.helloshivam.com/
  main_url: https://www.helloshivam.com/
  description: >
    Portfolio of Shivam Sinha, Graphic Designer and Creative Coder based in New York.
  categories:
    - Portfolio
  built_by: Shivam Sinha
  built_by_url: https://www.helloshivam.com/
  featured: false
- title: Brianna Sharpe - Writer
  main_url: https://www.briannasharpe.com/
  url: https://www.briannasharpe.com/
  source_url: https://github.com/ehowey/briannasharpe
  description: >
    Brianna Sharpe is an Alberta, Canada based freelance writer and journalist focused on health, LGBTQ2S+, parenting, and the environment.
  categories:
    - Portfolio
    - Media
  built_by: Eric Howey
  built_by_url: https://www.erichowey.dev/
  featured: false
- title: Eric Howey Web Development
  main_url: https://www.erichowey.dev/
  url: https://www.erichowey.dev/
  source_url: https://github.com/ehowey/erichoweydev
  description: >
    Personal website and blog for Eric Howey. I am a freelance web developer based in Alberta, Canada specializing in Gatsby, React, WordPress and Theme-UI.
  categories:
    - Portfolio
    - Web Development
    - Freelance
    - Blog
  built_by: Eric Howey
  built_by_url: https://www.erichowey.dev/
- title: Solfej Chord Search
  url: https://www.solfej.io/chords
  main_url: https://www.solfej.io/chords
  description: >
    Solfej Chord Search helps you master every chord imaginable. It shows you notes, intervals, guitar and piano fingerings for 1000s of chords.
  categories:
    - Education
    - Music
  built_by: Shayan Javadi
  built_by_url: https://www.instagram.com/shawnjavadi/
- title: a+ Saúde
  url: https://www.amaissaude.com.br/
  main_url: https://www.amaissaude.com.br/
  description: >
    An even better experience in using health services.
  categories:
    - Healthcare
    - Marketing
    - Blog
  built_by: Grupo Fleury
  built_by_url: http://www.grupofleury.com.br/
  featured: false
- title: Mallikarjun Katakol Photography
  main_url: https://mallik.in
  url: https://mallik.in
  built_by: Arvind Kumar
  built_by_url: https://arvind.io/
  description: >
    Mallikarjun Katakol is an Advertising, Architecture, Editorial, Fashion and Lifestyle Photographer based in Bangalore, India.
    Shoots Corporate & Business headshots, Portfolios for Models and Actors, Documents Projects for Architects, Fashion & Interior Designers
  featured: false
  categories:
    - Gallery
    - Photography
    - Portfolio
- title: gatsby-animate-blog
  url: https://gatsby-animate-blog.luffyzh.now.sh/
  main_url: https://gatsby-animate-blog.luffyzh.now.sh/home
  source_url: https://github.com/luffyZh/gatsby-animate-blog
  description: >
    A simple && cool blog site starter kit by Gatsby.
  categories:
    - Blog
    - Open Source
    - Web Development
  built_by: luffyZh
  built_by_url: https://github.com/luffyZh
  featured: false
- title: LBI Financial
  main_url: https://lbifinancial.com/
  url: https://lbifinancial.com/
  description: >
    We help individuals and businesses with life insurance, disability, long-term care and annuities.
  categories:
    - Business
    - Consulting
    - Finance
  built_by: Pagepro
  built_by_url: https://pagepro.co
  featured: false
- title: GIS-Netzwerk
  url: https://www.gis-netzwerk.com/
  main_url: https://www.gis-netzwerk.com/
  description: >
    Multilingual (i18n) Blog with different URLs for categories, tags and posts depending on the language.
  categories:
    - Blog
    - Data
    - Technology
  built_by: Max Dietrich
  built_by_url: https://www.gis-netzwerk.com/
  featured: false
- title: Hand in Hand Preschool
  url: https://handinhand-preschool.com/
  main_url: https://handinhand-preschool.com/
  description: >
    Hand in Hand Preschool is a preschool located in Geneva, IL.
  categories:
    - Education
    - Business
  built_by: ccalamos
  built_by_url: https://github.com/ccalamos
  featured: false
- title: Krishna Gopinath
  main_url: https://krishnagopinath.me
  url: https://krishnagopinath.me
  source_url: https://github.com/krishnagopinath/website
  description: >
    Website of Krishna Gopinath, software engineer and budding teacher.
  categories:
    - Portfolio
  built_by: Krishna Gopinath
  built_by_url: https://twitter.com/krishwader
  featured: false
- title: Curology
  main_url: https://curology.com
  url: https://curology.com
  description: >
    Curology's mission is to make effective skincare accessible to everyone. We provide customized prescription skincare for our acne and anti-aging patients.
  categories:
    - Healthcare
    - Community
    - Landing Page
  built_by: Curology
  built_by_url: https://curology.com
- title: labelmake.jp
  main_url: https://labelmake.jp/
  url: https://labelmake.jp/
  description: >
    Web Application of Variable Data Printing and Blog.
  categories:
    - App
    - Data
    - Blog
  built_by: hand-dot
  built_by_url: https://twitter.com/hand_dot
  featured: false
- title: Personal website of Maarten Afink
  main_url: https://www.maarten.im/
  url: https://www.maarten.im/
  source_url: https://github.com/maartenafink/personal-website
  description: >
    Personal website of Maarten Afink, digital product designer.
  categories:
    - Portfolio
    - Open Source
    - Blog
    - Music
    - Design
- title: Adam Bowen
  main_url: https://adamcbowen.com/
  url: https://adamcbowen.com/
  source_url: https://github.com/bowenac/my-website
  description: >
    Personal website for Adam Bowen. I am a freelance web developer based in Tacoma, WA specializing in WordPress, Craft CMS, plus a lot more and recently fell in love with Gatsby.
  categories:
    - Portfolio
    - Web Development
    - Freelance
  built_by: Adam Bowen
  built_by_url: https://adamcbowen.com
  featured: false
- title: tqCoders
  main_url: https://tqcoders.com
  url: https://tqcoders.com
  description: >
    tqCoders is a software development company that focuses on the development of the most advanced websites and mobile apps. We use the most advanced technologies to make websites blazing fast, SEO-friendly and responsive for each screen resolution.
  categories:
    - Web Development
    - Mobile Development
    - SEO
    - Design
    - Programming
    - Technology
    - Business
  built_by: tqCoders
  built_by_url: https://tqcoders.com
  featured: false
- title: ErudiCAT
  main_url: https://www.erudicat.com
  url: https://www.erudicat.com
  description: >
    ErudiCAT is an educational platform created to help PMP certification candidates to prepare for the exam. There are 1k+ sample questions and PMP Exam Simulator. Upon completion, there are statistics and performance chart available. Performance reports are saved in users' accounts and may be used later to review questions. The PMP Exam Simulator has a unique feature of Time Acceleration. It makes the Mock Exam even tougher and makes training even more advanced.
  categories:
    - Education
    - Web Development
    - Learning
  built_by: tqCoders
  built_by_url: https://tqcoders.com
  featured: false
- title: Qri.io Website and Docs
  main_url: https://qri.io
  url: https://qri.io/docs
  source_url: https://github.com/qri-io/website
  description: >
    Website and Documentation for Qri, an open source version control system for datasets
  categories:
    - Open Source
    - Community
    - Data
    - Technology
  built_by: Qri, Inc.
  built_by_url: https://qri.io
  featured: false
- title: Jellypepper
  main_url: https://jellypepper.com/
  url: https://jellypepper.com/
  description: >
    Award-winning creative studio for disrupters. We design and build beautiful brands, apps, websites and videos for startups and tech companies.
  categories:
    - Portfolio
    - Agency
  built_by: Jellypepper
  built_by_url: https://jellypepper.com/
- title: Miyamado Jinja
  main_url: https://www.miyamadojinja.com
  url: https://www.miyamadojinja.com
  source_url: https://github.com/mnishiguchi/miyamadojinja
  description: >
    Miyamado Jinja is a Japanese Shinto Shrine in Yokkaichi, Mie, Japan.
  categories:
    - Nonprofit
    - Travel
  built_by: mnishiguchi
  built_by_url: https://mnishiguchi.com
  featured: false
- title: Hear This Idea
  main_url: https://hearthisidea.com
  url: https://hearthisidea.com/episodes/victoria
  source_url: https://github.com/finmoorhouse/podcast
  description: >
    A podcast showcasing new thinking from top academics.
  categories:
    - Podcast
    - Open Source
  built_by: Fin Moorhouse
  built_by_url: https://finmoorhouse.com
  featured: false
- title: Calisthenics Skills
  main_url: https://www.calisthenicsskills.com
  url: https://www.calisthenicsskills.com
  description: >
    A beautiful fitness progress tracker built on Gatsby.
  categories:
    - Sports
  built_by: Andrico Karoulla
  built_by_url: https://andri.co
  featured: false
- title: AutoloadIT
  main_url: https://autoloadit.com/
  url: https://autoloadit.com/
  description: >
    The world's leading Enterprise Automotive imaging solution
  categories:
    - Business
    - Landing Page
  built_by: Pagepro
  built_by_url: https://pagepro.co
  featured: false
- title: Tools of Golf
  main_url: https://toolsof.golf
  url: https://toolsof.golf/titleist-915-d2-driver
  description: >
    Tools of Golf is a community dedicated to golf nerds and gear heads.
  categories:
    - Sports
    - Data
    - Documentation
  built_by: Peter Hironaka
  built_by_url: https://peterhironaka.com
  featured: false
- title: sung.codes
  main_url: https://sung.codes/
  source_url: https://github.com/dance2die/sung.codes
  url: https://sung.codes/
  description: >
    Blog by Sung M. Kim (a.k.a. dance2die)
  categories:
    - Blog
    - Landing Page
  built_by: Sung M. Kim
  built_by_url: https://github.com/dance2die
  featured: false
- title: Choose Tap
  main_url: https://www.choosetap.com.au/
  url: https://www.choosetap.com.au/
  featured: false
  description: >
    Choose Tap aims to improve the health and wellbeing of communities and the environment by promoting tap water as the best choice of hydration for all Australians.
  built_by: Hardhat
  built_by_url: https://www.hardhat.com.au
  categories:
    - Nonprofit
    - Community
- title: Akash Rajpurohit
  main_url: https://akashwho.codes/
  url: https://akashwho.codes/
  description: >
    Personal portfolio website of Akash Rajpurohit made using Gatsby v2, where I  write short blogs related to software development and share my experiences.
  categories:
    - Portfolio
    - Blog
  built_by: Akash Rajpurohit
  built_by_url: https://github.com/AkashRajpurohit
  featured: false
- title: See Kids Dream
  url: https://seekidsdream.org/
  main_url: https://seekidsdream.org/
  description: >
    A not-for-profit organization dedicated to empower youth with the skills, motivation and confidence.
  categories:
    - Nonprofit
    - Education
    - Learning
  built_by: CapTech Consulting
  built_by_url: https://www.captechconsulting.com/
  featured: false
- title: Locale Central
  url: https://localecentral.io/
  main_url: https://localecentral.io/
  description: >
    Locale Central is a web & mobile data collection app that makes it easy to record accurate data out on the field.
  categories:
    - Technology
  built_by: KiwiSprout
  built_by_url: https://kiwisprout.nz/
  featured: false
- title: Cathy O'Shea
  url: https://cathyoshea.co.nz/
  main_url: https://cathyoshea.co.nz/
  categories:
    - Portfolio
    - Real Estate
  built_by: KiwiSprout
  built_by_url: https://kiwisprout.nz/
  featured: false
- title: DG Recruit
  url: https://dgrecruit.com
  main_url: https://dgrecruit.com
  description: >
    DG Recruit is a NYC recruitment agency
  categories:
    - Agency
    - WordPress
  built_by: Waverly Lab
  built_by_url: https://waverlylab.com
  featured: false
- title: Smile
  url: https://reasontosmile.com
  main_url: https://reasontosmile.com
  description: >
    Smile is an online store for buying CBD products that keep you balanced and happy
  categories:
    - E-commerce
    - WordPress
  built_by: Waverly Lab
  built_by_url: https://waverlylab.com
- title: Bold Oak Design
  url: https://boldoak.design/
  main_url: https://boldoak.design/
  description: >
    A Milwaukee-based web design and development studio.
  categories:
    - Blog
    - Business
    - Freelance
    - Portfolio
    - Programming
    - Technology
    - Web Development
  featured: false
- title: Lydia Rose Eiche
  url: https://lydiaroseeiche.com/
  main_url: https://lydiaroseeiche.com/
  description: >
    Lydia Rose Eiche is a soprano, opera singer, and actress based in Milwaukee.
  categories:
    - Music
    - Portfolio
  built_by: Bold Oak Design
  built_by_url: https://boldoak.design/
  featured: false
- title: Chris Otto
  url: https://chrisotto.dev/
  main_url: https://chrisotto.dev/
  source_url: https://github.com/chrisotto6/chrisottodev
  description: >
    Blog, portfolio and website for Chris Otto.
  categories:
    - Blog
    - JavaScript
    - Landing Page
    - Portfolio
    - Programming
    - Technology
    - Web Development
  built_by: Chris Otto
  built_by_url: https://github.com/chrisotto6
  featured: false
- title: Roboto Studio
  url: https://roboto.studio
  main_url: https://roboto.studio
  description: >
    Faster than a speeding bullet Website Development based in sunny old Nottingham
  categories:
    - Agency
    - Blog
    - Business
    - Design
    - Featured
    - Freelance
    - Web Development
  featured: true
- title: Viraj Chavan | Full Stack Software Engineer
  url: http://virajc.tech
  main_url: http://virajc.tech
  source_url: https://github.com/virajvchavan/portfolio
  description: >
    Portfolio and blog of a full stack software engineer from India
  categories:
    - Portfolio
    - Blog
    - Web Development
  built_by: Viraj V Chavan
  built_by_url: https://twitter.com/VirajVChavan
  featured: false
- title: Nexweave
  url: https://www.nexweave.com
  main_url: https://www.nexweave.com
  description: >
    Nexweave is a SaaS platform built by a team of experienced product, design & technology professionals in India. Nexweave allows brands to create personalized & interactive video experiences at scale. We would love for our site to be featured at the gatsby showcase since we have long been appreciating the flexibility and speed of the sites we have created using the same.
  categories:
    - Video
    - API
    - User Experience
    - Marketing
    - Design
    - Data
    - Technology
    - Media
    - Consulting
  built_by: Kashaf S
  built_by_url: https://www.linkedin.com/in/kashaf-shaikh-925117178
  featured: false
- title: Daniel Balloch
  url: https://danielballoch.com
  main_url: https://danielballoch.com
  source_url: https://github.com/danielballoch/danielballoch
  description: >
    Hey, I'm Daniel and this is my portfolio site. Made with Gatsby, React, GraphQL, Styled Emotion & Netlify. Install & local host instructions: 1. git clone https://github.com/danielballoch/danielballoch.git 2. npm install. 3. gatsby develop. Keep in mind I'm still learning myself, so these may not be best practises. If anyone's curious as to how something works flick me a message or if you have advice for me I'd love to hear it, otherwise happy coding!
  categories:
    - Portfolio
    - Business
    - Design
    - Freelance
    - Web Development
  built_by: Daniel Balloch
  built_by_url: https://danielballoch.com
- title: The Rift Metz
  url: http://theriftmetz.com/
  main_url: http://theriftmetz.com/
  description: >
    The Rift is a gaming bar based in Metz (France).
  categories:
    - Landing Page
    - Entertainment
    - Design
    - Blog
    - Food
  built_by: Hugo Torzuoli
  built_by_url: https://github.com/HZooly
  featured: false
- title: Built with Workers
  url: https://workers.cloudflare.com/built-with/
  main_url: https://workers.cloudflare.com/built-with/
  description: >
    Showcasing websites & projects built with Cloudflare Workers
  categories:
    - Portfolio
    - JavaScript
    - Web Development
  built_by: Workers who work at Cloudflare
  built_by_url: https://github.com/cloudflare/built-with-workers/graphs/contributors
- title: WebAnaya Solutions
  url: https://www.webanaya.com
  main_url: https://www.webanaya.com
  description: >
    Full Stack Web Solutions Provider.
  categories:
    - Agency
    - Web Development
    - API
    - Blog
  built_by: Durgesh Gupta
  built_by_url: https://durgeshgupta.com
  featured: false
- title: Artem Sapegin’s Blog
  description: >
    Blog of a Berlin based coffee first frontend engineer who works at Omio, makes photos and hangs out with his dogs.
  main_url: https://blog.sapegin.me/
  url: https://blog.sapegin.me/
  source_url: https://github.com/sapegin/blog.sapegin.me
  categories:
    - Blog
    - Open Source
    - Web Development
    - JavaScript
    - Programming
    - Technology
  built_by: Artem Sapegin
  built_by_url: https://github.com/sapegin
- title: adam.ai
  url: https://adam.ai/
  main_url: https://adam.ai/
  description: >
    Are you ready to make your meetings more productive? Our intelligent meeting management tool can help!
  categories:
    - Business
    - Landing Page
    - Productivity
    - Technology
  built_by: Hazem Osama
  built_by_url: https://github.com/hazem3500
  featured: false
- title: Indra Kusuma Profile Page
  url: https://indrakusuma.web.id/me/
  main_url: https://indrakusuma.web.id/me/
  description: >
    Hi! I'm Indra Kusuma. I am an optimistic and type of person of learn by doing who have an interest in Software Engineering, specifically about Web Development.
  categories:
    - Landing Page
    - Blog
  built_by: Indra Kusuma
  built_by_url: https://github.com/idindrakusuma/me
  featured: false
- title: Lukas Horak
  main_url: https://lukashorak.com
  url: https://lukashorak.com
  description: >
    Lukas Horak's personal website. Full stack JavaScript Developer, working in React on front end and Node.js on back end.
  categories:
    - Blog
    - Portfolio
    - Web Development
  built_by: Lukas Horak
  built_by_url: https://github.com/lhorak
  featured: false
- title: Alexandra Thomas
  main_url: https://alexandracthomas.com/
  url: https://alexandracthomas.com/
  description: >
    A portfolio site for Alexandra Thomas, a front-end developer with creative super powers based in Charlotte, NC.
  categories:
    - Portfolio
    - Blog
    - Web Development
  featured: false
- title: Storto Productions
  main_url: https://www.storto-productions.com/
  url: https://www.storto-productions.com/about/
  featured: false
  description: >
    A portfolio site for a video production company based out of Phoenix, AZ.
  categories:
    - Video
    - Blog
    - Portfolio
    - Business
  built_by: Alexandra Thomas
  built_by_url: https://alexandracthomas.com/
- title: Zatsuzen Blog
  url: https://blog.zatsuzen.com
  main_url: https://blog.zatsuzen.com
  description: >
    Web developer's tech blog
  categories:
    - Blog
  built_by: Akane
  built_by_url: https://twitter.com/akanewz
- title: Matthew Mesa
  url: https://matthewmesa.com
  main_url: https://matthewmesa.com
  description: >
    Portfolio website for freelance digital specialist Matthew Mesa.
  categories:
    - Portfolio
  built_by: Matthew Mesa
  built_by_url: https://matthewmesa.com
- title: Taskade
  main_url: https://taskade.com
  url: https://taskade.com
  description: >
    Taskade is the unified workspace for distributed teams. Collaborate and organize in real-time to get things done, faster and smarter.
  categories:
    - App
    - Business
    - Productivity
  built_by: Taskade
  built_by_url: https://github.com/taskade
  featured: false
- title: PWD
  url: https://pwd.com.au
  main_url: https://pwd.com.au
  description: >
    PWD is a full service web marketing, design, and development agency in Perth, Western Australia.
  categories:
    - Blog
    - Portfolio
    - WordPress
    - Business
  built_by: Alex Moon
  built_by_url: https://moonmeister.net
  featured: false
- title: ramonak.io
  url: https://ramonak.io/
  main_url: https://ramonak.io/
  source_url: https://github.com/KaterinaLupacheva/ramonak.io
  description: >
    Tech blog and portfolio site of a full stack web developer Katsiaryna (Kate) Lupachova
  categories:
    - Blog
    - Portfolio
  built_by: Katsiaryna Lupachova
  built_by_url: https://ramonak.io/
  featured: false
- title: React JS Developer
  main_url: https://reacter.dev/
  url: https://reacter.dev/
  featured: false
  categories:
    - App
    - Web Development
    - Web Development
    - Agency
  built_by: App Design
  built_by_url: https://appdesign.dev/
- title: Guillermo Gómez-Peña
  url: https://www.guillermogomezpena.com/
  main_url: https://www.guillermogomezpena.com/
  description: >
    Personal website for the work of Guillermo Gómez-Peña: performance artist, writer, activist, radical pedagogue and artistic director of the performance troupe La Pocha Nostra. Recipient of the MacArthur Fellow, USA Artists Fellow, and a winner of the Bessie, Guggenheim, and American Book awards.
  categories:
    - Portfolio
    - Gallery
  built_by: Aveling Ray
  built_by_url: https://avelingray.com/
  featured: false
- title: Clinka
  url: https://www.clinka.com.au/
  main_url: https://www.clinka.com.au/
  description: >
    B2B website for an Australian manufacturer of environmentally friendly construction materials.
  categories:
    - Business
  built_by: Aveling Ray
  built_by_url: https://avelingray.com/
- title: Chris Vogt's Blog
  main_url: https://www.chrisvogt.me
  url: https://www.chrisvogt.me
  source_url: https://github.com/chrisvogt/gatsby-theme-private-sphere
  description: >-
    Personal blog of Chris Vogt, a software developer in San Francisco. Showcases
    my latest activity on Instagram, Goodreads, and Spotify using original widgets.
  categories:
    - Blog
    - Open Source
    - Photography
    - Portfolio
  built_by: Chris Vogt
  built_by_url: https://github.com/chrisvogt
- title: Trolley Travel
  main_url: http://trolleytravel.org/
  url: http://trolleytravel.org/
  description: >
    Travel blog website to give tips and informations for many destinations, built with Novella theme
  categories:
    - Blog
    - Travel
  built_by: Pierre Beard
  built_by_url: https://github.com/PBRT
  featured: false
- title: Playlist Detective
  main_url: https://www.playlistdetective.com/
  url: https://www.playlistdetective.com/
  source_url: https://github.com/bobylito/playlistFinder
  description: >
    Playlist Detective is an attempt to ease music discovery with playlists. Back in the days, people were sharing mixtapes - some songs we knew and others we didn't, therefore expanding our musical horizons.

    Playlists are the same, and playlist detective lets you search for songs or artists you like in order to stumble on your new favorite songs.

    It uses Algolia for the search.
  categories:
    - Media
    - Music
  built_by: Alexandre Valsamou-Stanislawski
  built_by_url: https://www.noima.xyz
- title: ProjectManager.tools
  main_url: https://projectmanager.tools/
  url: https://projectmanager.tools/
  featured: false
  categories:
    - App
    - Web Development
    - Design
    - Agency
  built_by: App Design
  built_by_url: https://appdesign.dev/
- title: 1902 Software
  url: https://1902software.com/
  main_url: https://1902software.com/
  description: >
    We are an IT company that specializes in e-commerce and website development on different platforms such as Magento, WordPress, and Umbraco. We are also known for custom software development, web design and mobile app solutions for iOS and Android.
  categories:
    - E-commerce
    - Web Development
    - Programming
    - Mobile Development
    - WordPress
    - Design
    - Business
    - Agency
  built_by: 1902 Software Development Corporation
  built_by_url: https://1902software.com/
  featured: false
- title: Codeful
  url: https://www.codeful.fi/
  main_url: https://www.codeful.fi/
  categories:
    - Agency
    - Consulting
  featured: false
- title: Noima
  url: https://www.noima.xyz
  main_url: https://www.noima.xyz
  categories:
    - Agency
    - Consulting
    - Blog
  featured: false
  built_by: Alexandre Valsamou-Stanislawski
  built_by_url: https://www.noima.xyz
- title: Talent Point
  url: https://talentpoint.co
  main_url: https://talentpoint.co
  description: >
    Talent Point provide the tools that companies need to scale quickly and effectively, bridging the gap between employer brand, HR, and hiring to build teams from within.
  categories:
    - Business
    - Technology
    - Blog
    - Consulting
    - Human Resources
  built_by: Talent Point
  built_by_url: https://talentpoint.co
  featured: false
- title: Marathon Oil
  main_url: https://www.marathonoil.com/
  url: https://www.marathonoil.com/
  featured: false
  categories:
    - Business
    - Marketing
  built_by: Corey Ward
  built_by_url: http://www.coreyward.me/
- title: Gene
  url: https://www.geneglobal.com/work
  main_url: https://www.geneglobal.com
  description: >
    We’re an experience design agency, focused on the future of health
  categories:
    - Agency
    - Technology
    - Healthcare
    - Consulting
    - User Experience
  featured: false
- title: medignition – healthcare innovations
  url: https://medignition.com/
  main_url: https://medignition.com/
  description: >
    medignition builds digital innovations in healthcare.
  categories:
    - Healthcare
    - Education
    - Technology
    - Design
    - Business
    - Portfolio
    - Entrepreneurship
    - Agency
  built_by: medignition
  built_by_url: https://medignition.com/
- title: Dynobase
  url: https://dynobase.dev/
  main_url: https://dynobase.dev/
  description: >
    Professional GUI Client for DynamoDB.
  categories:
    - Data
    - Programming
    - Web Development
  built_by: Rafal Wilinski
  built_by_url: https://rwilinski.me/
  featured: false
- title: Vaktija.eu
  url: https://vaktija.eu
  main_url: https://vaktija.eu
  description: >
    Vaktija.eu gives information about prayer times in germany. (Built with GatsbyJS. Fast in every way that matters.)
  categories:
    - App
    - Community
    - Nonprofit
    - SEO
    - Web Development
  built_by: Rašid Redžić
  built_by_url: https://rasidre.com/
  featured: false
- title: Creative code daily
  main_url: https://www.bobylito.dev/
  url: https://www.bobylito.dev/
  source_url: https://github.com/bobylito/sketches
  description: >
    Creative code daily (CCD) is a personal project for which I build a new animation made out of code every day.
  categories:
    - Blog
    - Programming
    - Gallery
    - Portfolio
  built_by: Alexandre Valsamou-Stanislawski
  built_by_url: https://www.noima.xyz
- title: Messi vs Ronaldo
  description: >
    The biggest debate in football - but who is the best, Messi or Ronaldo? This website provides all the goals and stats to help you reach your own conclusion.
  main_url: https://www.messivsronaldo.app/
  url: https://www.messivsronaldo.app/
  categories:
    - Sports
    - Data
    - App
  built_by: Stephen Greig
  built_by_url: http://ste.digital/
- title: Em Em Recipes
  url: https://ememrecipes.com
  main_url: https://ememrecipes.com
  description: >
    Finally, a recipe website that gets straight to the point.
  categories:
    - Blog
    - Food
  built_by: Matthew Mesa
  built_by_url: https://matthewmesa.com
- title: Yuuniworks Portfolio / Blog
  main_url: https://www.yuuniworks.com/
  url: https://www.yuuniworks.com/
  source_url: https://github.com/junkboy0315/gatsby-portfolio-blog
  featured: false
  categories:
    - Portfolio
    - Web Development
    - Blog
- title: Jun Chen Portfolio
  url: https://www.junchenjun.me
  main_url: https://www.junchenjun.me
  source_url: https://github.com/junchenjun/junchenjun.me
  description: >
    Get to know Jun.
  categories:
    - Portfolio
    - Blog
    - Web Development
  built_by: Jun Chen
  built_by_url: https://www.junchenjun.me
- title: Xavier Mirabelli-Montan
  url: https://xavie.mirmon.co.uk
  main_url: https://xavie.mirmon.co.uk
  source_url: https://github.com/xaviemirmon/xavier-developer-site
  description: >
    The developer portfolio and blog for Xavier Mirabelli-Montan.  Built using TinaCMS Grande hosted on Gatsby Cloud.
  categories:
    - Blog
    - Portfolio
    - Programming
  featured: false
- title: MPG Calculator
  url: https://www.mpg-calculator.co.uk
  main_url: https://www.mpg-calculator.co.uk
  description: >
    A website which allows you to calculate the MPG of your vehicle.
  categories:
    - SEO
    - Accessibility
    - Blog
  built_by: PJ
  built_by_url: https://pjsachdev.me
- title: Softblues
  main_url: https://softblues.io
  url: https://softblues.io
  description: >
    We optimize your project costs and deliver outstanding results by applying relevant technology. Plus, we create our own effective products for businesses and developers all over the world.
  categories:
    - WordPress
    - Portfolio
    - Agency
  built_by: Softblues
  built_by_url: https://softblues.io
- title: Clipchamp
  main_url: https://clipchamp.com/
  url: https://clipchamp.com/en/
  description: >
    Clipchamp is an online video editor, compressor, and converter. The Clipchamp website and blog are powered by Gatsby, Contentful, and Smartling.
  categories:
    - App
    - Blog
    - Landing Page
    - Marketing
    - Video
  featured: false
- title: Mob HQ
  main_url: https://hq.yt-mob.com/
  url: https://hq.yt-mob.com/
  description: >
    Mob HQ is the Headquarters for the World Cup winning Downhill Mountain Bike Race Team, and also a full-time Ride Center for YT bikes.
  categories:
    - Sports
    - Travel
  built_by: Built by Rebels Ltd.
  built_by_url: https://builtbyrebels.com/
  featured: false
- title: OCIUS
  url: https://www.ocius.com.au/
  main_url: https://www.ocius.com.au/
  source_url: https://github.com/ocius/website
  description: >
    Ocius Technology Ltd (formerly Solar Sailor Holdings Ltd) is an Australian public unlisted company with Research and Development facilities at the University of NSW.
  categories:
    - Business
    - Technology
    - Science
  built_by: Sergey Monin
  built_by_url: https://build-in-saratov.com/
- title: Kosmos & Kaos
  main_url: https://www.kosmosogkaos.is/
  url: https://www.kosmosogkaos.is/
  description: >
    A carefully designed user experience is good business.
  categories:
    - Design
    - Consulting
    - Agency
    - Web Development
    - JavaScript
  built_by: Kosmos & Kaos
  built_by_url: https://www.kosmosogkaos.is/
  featured: false
- title: Design Portfolio of Richard Bruskowski
  main_url: https://bruskowski.design/
  url: https://bruskowski.design/
  description: >
    My freelance design portfolio: Visual design, digital products, interactive prototypes, design systems, brand design. Uses MDX, Styled Components, Framer Motion. Started with Gatsby Starter Emilia by LekoArts.
  categories:
    - Design
    - Portfolio
    - User Experience
    - Freelance
    - Photography
  built_by: Richard Bruskowski
  built_by_url: https://github.com/richardbruskowski
- title: Kelvin DeCosta's Website
  url: https://kelvindecosta.com
  main_url: https://kelvindecosta.com
  categories:
    - Blog
    - Portfolio
  built_by: Kelvin DeCosta
  built_by_url: https://github.com/kelvindecosta
  featured: false
- title: Coronavirus (COVID-19) Tracker
  url: https://coronavirus.traction.one/
  main_url: https://coronavirus.traction.one/
  description: >
    This application shows the near real-time status based on data from JHU CSSE.
  categories:
    - Data
    - Directory
  built_by: Sankarsan Kampa
  built_by_url: https://traction.one
  featured: false
- title: Coronavirus COVID-19 Statistics Worldwide
  url: https://maxmaxinechen.github.io/COVID19-Worldwide-Stats/
  main_url: https://maxmaxinechen.github.io/COVID19-Worldwide-Stats/
  source_url: https://github.com/maxMaxineChen/COVID19-Worldwide-Stats
  description: >
    A Coronavirus COVID-19 global data statistics application built by Gatsby + Material UI + Recharts
  categories:
    - Data
    - Open Source
  built_by: Maxine Chen
  built_by_url: https://github.com/maxMaxineChen
  featured: false
- title: Folding@Home Stats
  url: https://folding.traction.one/team?id=246252
  main_url: https://folding.traction.one
  description: >
    Folding@Home Stats Report for Teams.
  categories:
    - Data
    - Science
    - Directory
  built_by: Sankarsan Kampa
  built_by_url: https://traction.one
  featured: false
- title: COVID-19 Tracking and Projections
  url: https://flattenthecurve.co.nz/
  main_url: https://flattenthecurve.co.nz/
  source_url: https://github.com/carlaiau/flatten-the-curve
  description: >
    Allowing non technical users to compare their country with other situations around the world. We present configurable cumulative graph curves. We compare your countries current status with other countries who have already been at your level and show you where they’ve ended up. Data via JHU. Further functionality added daily.
  categories:
    - Data
    - Open Source
  built_by: Carl Aiau
  built_by_url: https://github.com/carlaiau
  featured: false
- title: Takeout Tracker
  main_url: https://www.takeouttracker.com/
  url: https://www.takeouttracker.com/
  featured: false
  categories:
    - Data
    - Open Source
    - Food
    - Directory
    - Nonprofit
  built_by: Corey Ward
  built_by_url: http://www.coreyward.me/
- title: Illustration Hunt
  main_url: https://illustrationhunt.com/
  url: https://illustrationhunt.com/
  featured: false
  categories:
    - Data
    - Design
    - Entertainment
    - Productivity
    - User Experience
    - Programming
    - Gallery
    - Human Resources
    - Library
  built_by: Gilbish Kosma
  built_by_url: https://www.gil20.me/
- title: Monolit
  url: https://monolit.hr
  main_url: https://monolit.hr
  description: >
    Standard business website with sliders and contact form.
  categories:
    - Business
  built_by: Devnet
  built_by_url: https://devnet.hr
  featured: false
- title: Andrew Zeller
  main_url: https://zeller.io
  source_url: https://github.com/ajzeller/zellerio_gatsby
  url: https://zeller.io
  featured: false
  categories:
    - Portfolio
    - Blog
    - Web Development
  built_by: Andrew Zeller
  built_by_url: https://zeller.io
- title: Crushing WFH
  url: https://crushingwfh.com/
  main_url: https://crushingwfh.com/
  source_url: https://github.com/tiagofsanchez/wfh-tools
  description: >
    A directory of tools to help anyone to work from home in a productive manner
  categories:
    - Directory
    - Open Source
  built_by: Tiago Sanchez
  built_by_url: https://www.tiagofsanchez.com/
  featured: false
- title: Martin Container
  main_url: https://www.container.com/
  url: https://www.container.com/
  featured: false
  categories:
    - Business
  built_by: Vincit California
  built_by_url: https://www.vincit.com/
- title: Urban Armor Gear
  main_url: https://www.urbanarmorgear.com/
  url: https://www.urbanarmorgear.com/
  featured: false
  categories:
    - E-commerce
  built_by: Vincit California
  built_by_url: https://www.vincit.com/
- title: Jason Zheng's Portfolio
  main_url: https://jasonzy.com
  url: https://jasonzy.com
  source_url: https://github.com/bilafish/portfolio-site
  description: >
    Hey there, I'm Jason! I'm a front-end web developer from the sunny island
    of Singapore. This is my first Gatsby site developed using Gatsby and
    Netlify CMS. Feel free to get in touch if you're interested to collaborate
    or engage me on any projects. If you just want to say hello, that's cool
    too.
  featured: false
  categories:
    - Portfolio
    - Web Development
  built_by: Jason Zheng
  built_by_url: https://github.com/bilafish
- title: Fluiditype
  url: https://www.fluiditype.com/
  main_url: https://www.fluiditype.com/
  description: >
    Fluditype is small CSS library focusing on pure typographic fluidity. Recommend to be used for blogs, portfolios, documentation & and simplistic text websites.
  categories:
    - Open Source
    - Design
  built_by: Boris Kirov
  built_by_url: https://www.boriskirov.com
  featured: false
- title: Bonsaiilabs
  main_url: https://bonsaiilabs.com/
  url: https://bonsaiilabs.com/
  description: >
    We are a team of two, creating software for startups and enabling learners with our visualize, break, and solve approach.
  featured: false
  categories:
    - Education
    - Consulting
  built_by: Bonsaiilabs Team
  built_by_url: https://bonsaiilabs.com/team
- title: Tyson
  main_url: https://www.tyson.com
  url: https://www.tyson.com
  featured: false
  categories:
    - Food
    - Marketing
  built_by: Tyson Foods, Inc.
- title: Hillshire Farm
  main_url: https://www.hillshirefarm.com
  url: https://www.hillshirefarm.com
  featured: false
  categories:
    - Food
    - Marketing
  built_by: Tyson Foods, Inc.
- title: Hillshire Snacking
  main_url: https://www.hillshiresnacking.com
  url: https://www.hillshiresnacking.com
  featured: false
  categories:
    - Food
    - Marketing
  built_by: Tyson Foods, Inc.
- title: Jimmy Dean
  main_url: https://www.jimmydean.com
  url: https://www.jimmydean.com
  featured: false
  categories:
    - Food
    - Marketing
  built_by: Tyson Foods, Inc.
- title: Aidells
  main_url: https://www.aidells.com
  url: https://www.aidells.com
  featured: false
  categories:
    - Food
    - Marketing
  built_by: Tyson Foods, Inc.
- title: State Fair
  main_url: https://www.corndogs.com
  url: https://www.corndogs.com
  featured: false
  categories:
    - Food
    - Marketing
  built_by: Tyson Foods, Inc.
- title: Nudges
  main_url: https://www.nudgesdogtreats.com
  url: https://www.nudgesdogtreats.com
  featured: false
  categories:
    - Food
    - Marketing
  built_by: Tyson Foods, Inc.
- title: Tyson Ingredient Solutions
  main_url: https://www.tysoningredientsolutions.com
  url: https://www.tysoningredientsolutions.com
  featured: false
  categories:
    - Food
    - Marketing
  built_by: Tyson Foods, Inc.
- title: Wright Brand
  main_url: https://www.wrightbrand.com
  url: https://www.wrightbrand.com
  featured: false
  categories:
    - Food
    - Marketing
  built_by: Tyson Foods, Inc.
- title: TSUKUTTEMITA LAB
  main_url: https://create.kayac.com/
  url: https://create.kayac.com/
  description: KAYAC private works
  featured: false
  categories:
    - Portfolio
    - Technology
    - Entertainment
  built_by: KAYAC inc.
- title: Brad Garropy
  url: https://bradgarropy.com
  main_url: https://bradgarropy.com
  source_url: https://github.com/bradgarropy/bradgarropy.com
  categories:
    - Blog
    - Education
    - Entertainment
    - JavaScript
    - Open Source
    - Portfolio
    - Programming
    - SEO
    - Technology
    - Web Development
  built_by: Brad Garropy
  built_by_url: https://twitter.com/bradgarropy
- title: mrkaluzny
  main_url: https://mrkaluzny.com
  url: https://mrkaluzny.com
  description: >
    Web designer and web developer specializing in providing services for SME sector.
  featured: false
  categories:
    - Web Development
    - Programming
    - Business
    - Portfolio
    - Freelance
  built_by: Wojciech Kaluzny
- title: The COVID Tracking Project
  url: https://covidtracking.com/
  main_url: https://covidtracking.com/
  source_url: https://github.com/COVID19Tracking/website
  description: >
    The COVID Tracking Project collects and publishes the most complete testing data available for US states and territories.
  categories:
    - Media
    - Healthcare
  built_by: The COVID Tracking Project Web Team
  built_by_url: https://github.com/COVID19Tracking/website/graphs/contributors
- title: The Gauntlet Coverage of COVID-19 in Canada
  url: https://covid19.thegauntlet.ca
  main_url: https://covid19.thegauntlet.ca
  description: >
    Tracking The Spread of Coronavirus in Canada
  categories:
    - Media
    - Education
  built_by: Masoud Karimi
  built_by_url: https://github.com/masoudkarimif
- title: Zestard Technologies
  main_url: https://www.zestard.com
  url: https://www.zestard.com
  description: >
    Zestard Technologies is an eCommerce Specialist company focusing on Magento & Shopify as a core expertise.
  categories:
    - Web Development
    - WordPress
    - Technology
    - Agency
    - E-commerce
  built_by: Zestard Technologies
  built_by_url: https://www.zestard.com
- title: Kostas Vrouvas
  main_url: https://kosvrouvas.com
  url: https://kosvrouvas.com
  featured: false
  categories:
    - Blog
    - Portfolio
  built_by: Kostas Vrouvas
- title: Hanare Cafe in Toshijima, Toba, Japan
  main_url: https://hanarecafe.com
  url: https://hanarecafe.com
  source_url: https://github.com/mnishiguchi/hanarecafe-gatsby
  description: >
    A website for a cafe/bakery located in Toshijima, a beautiful sightseeing spot just a 20-minutes ferry ride from downtown Toba, Japan.
  categories:
    - Food
    - Travel
  built_by: Masatoshi Nishiguchi
  built_by_url: https://mnishiguchi.com
  featured: false
- title: WhileNext
  url: https://whilenext.com
  main_url: https://whilenext.com
  description: >
    A Blog on Software Development
  categories:
    - Blog
    - Learning
    - Programming
    - Web Development
  built_by: Masoud Karimi
  built_by_url: https://github.com/masoudkarimif
- title: Jamify.me
  description: >
    We build websites & PWAs with JAMstack. Delivering faster, more secure web.
  main_url: https://jamify.me
  url: https://jamify.me
  categories:
    - Agency
    - Web Development
  featured: false
- title: Shrey Sachdeva
  url: https://www.shreysachdeva.tech/
  main_url: https://www.shreysachdeva.tech/
  source_url: https://github.com/shrey-sachdeva2000/Shrey-Sachdeva
  description: >
    Personal website for Shrey Sachdeva. An abstract thinker who writes code and designs pixel-perfect user-interfaces with industry experience.
  categories:
    - Portfolio
    - Web Development
  built_by: Shrey Sachdeva
  built_by_url: https://www.shreysachdeva.tech/
- title: The Cares Family
  main_url: https://thecaresfamily.org.uk/home
  url: https://thecaresfamily.org.uk/home
  description: >
    The Cares Family helps people find connection and community in a disconnected age. They relaunched their website in Gatsby during the COVID-19 outbreak of 2020 to help connect neighbours.
  categories:
    - Nonprofit
    - Blog
    - Community
  built_by: Mutual
  built_by_url: https://www.madebymutual.com
- title: "Due to COVID-19: Documenting the Signs of the Pandemic"
  url: https://duetocovid19.com
  main_url: https://duetocovid19.com
  description: >
    A project to document all the signs that have gone up on the storefronts of our cities in response to the coronavirus pandemic.
  categories:
    - Photography
    - Community
  built_by: Andrew Louis
  built_by_url: https://hyfen.net
  featured: false
- title: "Besoegsvenner - Visiting Friends for the Elderly"
  main_url: https://www.xn--besgsvenner-igb.dk
  url: https://www.xn--besgsvenner-igb.dk/ruths-historie
  description: >
    50.000 elderly people in Denmark feel lonely. This project seeks to inform people to become visitor friends ("Besøgsven" in Danish) to help fight loneliness and bring new friendships in to the world.
  categories:
    - Marketing
    - Nonprofit
    - Landing Page
  built_by: Hello Great Works
  built_by_url: https://hellogreatworks.com
- title: Interficie Internet Services
  main_url: https://www.interficie.com
  url: https://www.interficie.com/our-work/
  description: >
    Located in Barcelona, we develop innovative websites, ecommerce solutions and software platforms for global brands, startups and organizations.
  categories:
    - E-commerce
    - Web Development
    - Consulting
    - JavaScript
    - Agency
    - Business
  built_by: Interficie Internet Services
  built_by_url: https://github.com/InterficieIS
- title: SofaScore Corporate
  url: https://corporate.sofascore.com
  main_url: https://corporate.sofascore.com
  description: >
    SofaScore is a leading provider of advanced sports insights and content with global coverage of 20+ sports.
  categories:
    - App
    - Data
    - Sports
    - Technology
  built_by: SofaScore
  built_by_url: https://www.sofascore.com
  featured: false
<<<<<<< HEAD
- title: Hasura
  url: https://hasura.io
  main_url: https://hasura.io
  description: >
    Hasura is an open source engine that connects to your databases & microservices and auto-generates a production-ready GraphQL backend.
  categories:
    - API
    - Web Development
    - Technology
    - Open Source
  featured: false
=======
- title: Jimdo.com
  description: >
    Jimdo is an international tech company and one of the world's leading providers of online services for small and medium businesses (SMBs). The company empowers entrepreneurs to create their own website or store without coding and to digitize their business ideas.
  main_url: https://www.jimdo.com/
  url: https://www.jimdo.com/
  categories:
    - Marketing
    - Technology
    - E-commerce
    - Web Development
    - Business
  built_by: Jimdo GmbH
>>>>>>> 6c4580b2
<|MERGE_RESOLUTION|>--- conflicted
+++ resolved
@@ -10485,7 +10485,6 @@
   built_by: SofaScore
   built_by_url: https://www.sofascore.com
   featured: false
-<<<<<<< HEAD
 - title: Hasura
   url: https://hasura.io
   main_url: https://hasura.io
@@ -10497,7 +10496,6 @@
     - Technology
     - Open Source
   featured: false
-=======
 - title: Jimdo.com
   description: >
     Jimdo is an international tech company and one of the world's leading providers of online services for small and medium businesses (SMBs). The company empowers entrepreneurs to create their own website or store without coding and to digitize their business ideas.
@@ -10509,5 +10507,4 @@
     - E-commerce
     - Web Development
     - Business
-  built_by: Jimdo GmbH
->>>>>>> 6c4580b2
+  built_by: Jimdo GmbH