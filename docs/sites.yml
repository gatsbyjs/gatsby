- title: MobileUI
  main_url: https://mobileui.dev
  url: https://mobileui.dev
  description: >
    A java-based framework for cross-platform app development with Java and Kotlin.
  categories:
    - Mobile Development
    - Technology
    - Programming
    - Landing Page
    - Blog
    - WordPress
    - E-commerce
  built_by: NeverNull GmbH
  built_by_url: https://nevernull.io
  featured: false
- title: ReactJS
  main_url: https://reactjs.org/
  url: https://reactjs.org/
  source_url: https://github.com/reactjs/reactjs.org
  featured: true
  categories:
    - Web Development
    - Featured
    - Documentation
- title: Spotify.Design
  main_url: https://spotify.design/
  url: https://spotify.design/
  description: >
    Spotify Design's team site! Read their blog and meet Spotify designers.
  featured: true
  categories:
    - Featured
    - Music
    - Blog
- title: Flamingo
  main_url: https://www.shopflamingo.com/
  url: https://www.shopflamingo.com/
  description: >
    Online shop for women's body care and hair removal products.
  categories:
    - E-commerce
    - Featured
  featured: true
- title: IDEO
  url: https://www.ideo.com
  main_url: https://www.ideo.com/
  description: >
    A Global design company committed to creating positive impact.
  categories:
    - Agency
    - Technology
    - Featured
    - Consulting
    - User Experience
  featured: true
- title: Airbnb Engineering & Data Science
  description: >
    Creative engineers and data scientists building a world where you can belong
    anywhere
  main_url: https://airbnb.io/
  url: https://airbnb.io/
  categories:
    - Blog
    - Gallery
    - Featured
  featured: true
- title: Impossible Foods
  main_url: https://impossiblefoods.com/
  url: https://impossiblefoods.com/
  categories:
    - Food
    - Featured
  featured: true
- title: Braun
  description: >
    Braun offers high performance hair removal and hair care products, including dryers, straighteners, shavers, and more.
  main_url: https://ca.braun.com/en-ca
  url: https://ca.braun.com/en-ca
  categories:
    - E-commerce
    - Featured
  featured: true
- title: NYC Pride 2019 | WorldPride NYC | Stonewall50
  main_url: https://2019-worldpride-stonewall50.nycpride.org/
  url: https://2019-worldpride-stonewall50.nycpride.org/
  featured: true
  description: >-
    Join us in 2019 for NYC Pride, as we welcome WorldPride and mark the 50th
    Anniversary of the Stonewall Uprising and a half-century of LGBTQ+
    liberation.
  categories:
    - Education
    - Marketing
    - Nonprofit
    - Featured
  built_by: Canvas United
  built_by_url: https://www.canvasunited.com/
- title: The State of European Tech
  main_url: https://2017.stateofeuropeantech.com/
  url: https://2017.stateofeuropeantech.com/
  featured: true
  categories:
    - Technology
    - Featured
  built_by: Studio Lovelock
  built_by_url: http://www.studiolovelock.com/
- title: Hopper
  main_url: https://www.hopper.com/
  url: https://www.hopper.com/
  built_by: Narative
  built_by_url: https://www.narative.co/
  featured: true
  categories:
    - Technology
    - App
    - Featured
- title: Theodora Warre
  main_url: https://theodorawarre.eu
  url: https://theodorawarre.eu
  description: >-
    E-commerce site for jewellery designer Theodora Warre, built using Gatsby + Shopify + Prismic + Matter.js
  categories:
    - E-commerce
    - Marketing
  built_by: Pierre Nel
  built_by_url: https://pierre.io
  featured: false
- title: Life Without Barriers | Foster Care
  main_url: https://www.lwb.org.au/foster-care
  url: https://www.lwb.org.au/foster-care
  featured: true
  description: >-
    We are urgently seeking foster carers all across Australia. Can you open
    your heart and your home to a child in need? There are different types of
    foster care that can suit you. We offer training and 24/7 support.
  categories:
    - Nonprofit
    - Education
    - Documentation
    - Marketing
    - Featured
  built_by: LWB Digital Team
  built_by_url: https://twitter.com/LWBAustralia
- title: Figma
  main_url: https://www.figma.com/
  url: https://www.figma.com/
  featured: true
  categories:
    - Marketing
    - Design
    - Featured
  built_by: Corey Ward
  built_by_url: http://www.coreyward.me/
- title: Bejamas - JAM Experts for hire
  main_url: https://bejamas.io/
  url: https://bejamas.io/
  featured: true
  description: >-
    We help agencies and companies with JAMStack tools. This includes web
    development using Static Site Generators, Headless CMS, CI / CD and CDN
    setup.
  categories:
    - Technology
    - Web Development
    - Agency
    - Marketing
    - Featured
  built_by: Bejamas
  built_by_url: https://bejamas.io/
- title: The State of JavaScript
  description: >
    Data from over 20,000 developers, asking them questions on topics ranging
    from frontend frameworks and state management, to build tools and testing
    libraries.
  main_url: https://stateofjs.com/
  url: https://stateofjs.com/
  source_url: https://github.com/StateOfJS/StateOfJS
  categories:
    - Data
    - JavaScript
    - Featured
  built_by: StateOfJS
  built_by_url: https://github.com/StateOfJS/StateOfJS/graphs/contributors
  featured: true
- title: DesignSystems.com
  main_url: https://www.designsystems.com/
  url: https://www.designsystems.com/
  description: |
    A resource for learning, creating and evangelizing design systems.
  categories:
    - Design
    - Blog
    - Technology
    - Featured
  built_by: Corey Ward
  built_by_url: http://www.coreyward.me/
  featured: true
- title: Snap Kit
  main_url: https://kit.snapchat.com/
  url: https://kit.snapchat.com/
  description: >
    Snap Kit lets developers integrate some of Snapchat’s best features across
    platforms.
  categories:
    - Technology
    - Documentation
    - Featured
  featured: true
- title: SendGrid
  main_url: https://sendgrid.com/docs/
  url: https://sendgrid.com/docs/
  description: >
    SendGrid delivers your transactional and marketing emails through the
    world's largest cloud-based email delivery platform.
  categories:
    - API
    - Technology
    - Documentation
    - Featured
  featured: true
- title: Kirsten Noelle
  main_url: https://www.kirstennoelle.com/
  url: https://www.kirstennoelle.com/
  featured: true
  description: >
    Digital portfolio for San Francisco Bay Area photographer Kirsten Noelle Wiemer.
  categories:
    - Photography
    - Portfolio
    - Featured
  built_by: Ryan Wiemer
  built_by_url: https://www.ryanwiemer.com/
- title: Cajun Bowfishing
  main_url: https://cajunbowfishing.com/
  url: https://cajunbowfishing.com/
  featured: false
  categories:
    - E-commerce
    - Sports
  built_by: Escalade Sports
  built_by_url: https://www.escaladesports.com/
- title: GraphCMS
  main_url: https://graphcms.com/
  url: https://graphcms.com/
  featured: false
  categories:
    - Marketing
    - Technology
- title: Ghost Documentation
  main_url: https://docs.ghost.org/
  url: https://docs.ghost.org/
  source_url: https://github.com/tryghost/docs
  featured: false
  description: >-
    Ghost is an open source, professional publishing platform built on a modern Node.js technology stack — designed for teams who need power, flexibility and performance.
  categories:
    - Technology
    - Documentation
    - Open Source
  built_by: Ghost Foundation
  built_by_url: https://ghost.org/
- title: Nike - Just Do It
  main_url: https://justdoit.nike.com/
  url: https://justdoit.nike.com/
  featured: true
  categories:
    - E-commerce
    - Featured
- title: AirBnB Cereal
  main_url: https://airbnb.design/cereal
  url: https://airbnb.design/cereal
  featured: false
  categories:
    - Marketing
    - Design
- title: Cardiogram
  main_url: https://cardiogr.am/
  url: https://cardiogr.am/
  featured: false
  categories:
    - Marketing
    - Technology
- title: Matthias Jordan Portfolio
  main_url: https://iammatthias.com/
  url: https://iammatthias.com/
  source_url: https://github.com/iammatthias/.com
  description: >-
    Photography portfolio of content creator and digital marketer Matthias Jordan
  built_by: Matthias Jordan
  built_by_url: https://github.com/iammatthias
  featured: false
  categories:
    - Photography
    - Portfolio
    - Blog
    - Gallery
- title: Investment Calculator
  main_url: https://investmentcalculator.io/
  url: https://investmentcalculator.io/
  featured: false
  categories:
    - Education
    - Finance
- title: CSS Grid Playground by MozillaDev
  main_url: https://mozilladevelopers.github.io/playground/
  url: https://mozilladevelopers.github.io/playground/
  source_url: https://github.com/MozillaDevelopers/playground
  featured: false
  categories:
    - Education
    - Web Development
- title: Piotr Fedorczyk Portfolio
  built_by: Piotr Fedorczyk
  built_by_url: https://piotrf.pl
  categories:
    - Portfolio
    - Web Development
  description: >-
    Portfolio of Piotr Fedorczyk, a digital product designer and full-stack developer specializing in shaping, designing and building news and tools for news.
  featured: false
  main_url: https://piotrf.pl/
  url: https://piotrf.pl/
- title: unrealcpp
  main_url: https://unrealcpp.com/
  url: https://unrealcpp.com/
  source_url: https://github.com/Harrison1/unrealcpp-com
  featured: false
  categories:
    - Blog
    - Web Development
- title: Andy Slezak
  main_url: https://www.aslezak.com/
  url: https://www.aslezak.com/
  source_url: https://github.com/amslezak
  featured: false
  categories:
    - Web Development
    - Portfolio
- title: Deliveroo.Design
  main_url: https://www.deliveroo.design/
  url: https://www.deliveroo.design/
  featured: false
  categories:
    - Food
    - Marketing
- title: Dona Rita
  main_url: https://www.donarita.co.uk/
  url: https://www.donarita.co.uk/
  source_url: https://github.com/peduarte/dona-rita-website
  featured: false
  categories:
    - Food
    - Marketing
- title: Fröhlich ∧ Frei
  main_url: https://www.froehlichundfrei.de/
  url: https://www.froehlichundfrei.de/
  featured: false
  categories:
    - Web Development
    - Blog
    - Open Source
- title: How to GraphQL
  main_url: https://www.howtographql.com/
  url: https://www.howtographql.com/
  source_url: https://github.com/howtographql/howtographql
  featured: false
  categories:
    - Documentation
    - Web Development
    - Open Source
- title: OnCallogy
  main_url: https://www.oncallogy.com/
  url: https://www.oncallogy.com/
  featured: false
  categories:
    - Marketing
    - Healthcare
- title: Ryan Wiemer's Portfolio
  main_url: https://www.ryanwiemer.com/
  url: https://www.ryanwiemer.com/knw-photography/
  source_url: https://github.com/ryanwiemer/rw
  featured: false
  description: >
    Digital portfolio for Oakland, CA based account manager Ryan Wiemer.
  categories:
    - Portfolio
    - Web Development
    - Design
  built_by: Ryan Wiemer
  built_by_url: https://www.ryanwiemer.com/
- title: Ventura Digitalagentur Köln
  main_url: https://www.ventura-digital.de/
  url: https://www.ventura-digital.de/
  featured: false
  built_by: Ventura Digitalagentur
  categories:
    - Agency
    - Marketing
    - Featured
- title: Azer Koçulu
  main_url: https://kodfabrik.com/
  url: https://kodfabrik.com/photography/
  featured: false
  categories:
    - Portfolio
    - Photography
    - Web Development
- title: Damir.io
  main_url: http://damir.io/
  url: http://damir.io/
  source_url: https://github.com/dvzrd/gatsby-sfiction
  featured: false
  categories:
    - Blog
- title: Digital Psychology
  main_url: http://digitalpsychology.io/
  url: http://digitalpsychology.io/
  source_url: https://github.com/danistefanovic/digitalpsychology.io
  featured: false
  categories:
    - Education
    - Library
- title: Théâtres Parisiens
  main_url: http://theatres-parisiens.fr/
  url: http://theatres-parisiens.fr/
  source_url: https://github.com/phacks/theatres-parisiens
  featured: false
  categories:
    - Education
    - Entertainment
- title: A4 纸网
  main_url: http://www.a4z.cn/
  url: http://www.a4z.cn/price
  source_url: https://github.com/hiooyUI/hiooyui.github.io
  featured: false
  categories:
    - E-commerce
- title: Steve Meredith's Portfolio
  main_url: http://www.stevemeredith.com/
  url: http://www.stevemeredith.com/
  featured: false
  categories:
    - Portfolio
- title: API Platform
  main_url: https://api-platform.com/
  url: https://api-platform.com/
  source_url: https://github.com/api-platform/website
  featured: false
  categories:
    - Documentation
    - Web Development
    - Open Source
    - Library
- title: The Audacious Project
  main_url: https://audaciousproject.org/
  url: https://audaciousproject.org/
  featured: false
  categories:
    - Nonprofit
- title: Dustin Schau's Blog
  main_url: https://blog.dustinschau.com/
  url: https://blog.dustinschau.com/
  source_url: https://github.com/dschau/blog
  featured: false
  categories:
    - Blog
    - Web Development
- title: iContract Blog
  main_url: https://blog.icontract.co.uk/
  url: http://blog.icontract.co.uk/
  featured: false
  categories:
    - Blog
- title: BRIIM
  main_url: https://bri.im/
  url: https://bri.im/
  featured: false
  description: >-
    BRIIM is a movement to enable JavaScript enthusiasts and web developers in
    machine learning. Learn about artificial intelligence and data science, two
    fields which are governed by machine learning, in JavaScript. Take it right
    to your browser with WebGL.
  categories:
    - Education
    - Web Development
    - Technology
- title: Calpa's Blog
  main_url: https://calpa.me/
  url: https://calpa.me/
  source_url: https://github.com/calpa/blog
  featured: false
  categories:
    - Blog
    - Web Development
- title: Code Bushi
  main_url: https://codebushi.com/
  url: https://codebushi.com/
  featured: false
  description: >-
    Web development resources, trends, & techniques to elevate your coding
    journey.
  categories:
    - Web Development
    - Open Source
    - Blog
  built_by: Hunter Chang
  built_by_url: https://hunterchang.com/
- title: Daniel Hollcraft
  main_url: https://danielhollcraft.com/
  url: https://danielhollcraft.com/
  source_url: https://github.com/danielbh/danielhollcraft.com
  featured: false
  categories:
    - Web Development
    - Blog
    - Portfolio
- title: Darren Britton's Portfolio
  main_url: https://darrenbritton.com/
  url: https://darrenbritton.com/
  source_url: https://github.com/darrenbritton/darrenbritton.github.io
  featured: false
  categories:
    - Web Development
    - Portfolio
- title: Dave Lindberg Marketing & Design
  url: https://davelindberg.com/
  main_url: https://davelindberg.com/
  source_url: https://github.com/Dave-Lindberg/dl-gatsby
  featured: false
  description: >-
    My work revolves around solving problems for people in business, using
    integrated design and marketing strategies to improve sales, increase brand
    engagement, generate leads and achieve goals.
  categories:
    - Design
    - Marketing
    - Portfolio
- title: Dalbinaco's Website
  main_url: https://dlbn.co/en/
  url: https://dlbn.co/en/
  source_url: https://github.com/dalbinaco/dlbn.co
  featured: false
  categories:
    - Portfolio
    - Web Development
- title: mParticle's Documentation
  main_url: https://docs.mparticle.com/
  url: https://docs.mparticle.com/
  featured: false
  categories:
    - Web Development
    - Documentation
- title: Doopoll
  main_url: https://doopoll.co/
  url: https://doopoll.co/
  featured: false
  categories:
    - Marketing
    - Technology
- title: ERC dEX
  main_url: https://ercdex.com/
  url: https://ercdex.com/aqueduct
  featured: false
  categories:
    - Marketing
- title: CalState House Manager
  description: >
    Home service membership that offers proactive and on-demand maintenance for
    homeowners
  main_url: https://housemanager.calstate.aaa.com/
  url: https://housemanager.calstate.aaa.com/
  categories:
    - Marketing
- title: The freeCodeCamp Guide
  main_url: https://guide.freecodecamp.org/
  url: https://guide.freecodecamp.org/
  source_url: https://github.com/freeCodeCamp/guide
  featured: false
  categories:
    - Web Development
    - Documentation
- title: Hapticmedia
  main_url: https://hapticmedia.fr/en/
  url: https://hapticmedia.fr/en/
  featured: false
  categories:
    - Agency
- title: heml.io
  main_url: https://heml.io/
  url: https://heml.io/
  source_url: https://github.com/SparkPost/heml.io
  featured: false
  categories:
    - Documentation
    - Web Development
    - Open Source
- title: Juliette Pretot's Portfolio
  main_url: https://juliette.sh/
  url: https://juliette.sh/
  featured: false
  categories:
    - Web Development
    - Portfolio
    - Blog
- title: Kris Hedstrom's Portfolio
  main_url: https://k-create.com/
  url: https://k-create.com/portfolio/
  source_url: https://github.com/kristofferh/kristoffer
  featured: false
  description: >-
    Hey. I’m Kris. I’m an interactive designer / developer. I grew up in Umeå,
    in northern Sweden, but I now live in Brooklyn, NY. I am currently enjoying
    a hybrid Art Director + Lead Product Engineer role at a small startup called
    Nomad Health. Before that, I was a Product (Engineering) Manager at Tumblr.
    Before that, I worked at agencies. Before that, I was a baby. I like to
    design things, and then I like to build those things. I occasionally take on
    freelance projects. Feel free to get in touch if you have an interesting
    project that you want to collaborate on. Or if you just want to say hello,
    that’s cool too.
  categories:
    - Portfolio
  built_by: Kris Hedstrom
  built_by_url: https://k-create.com/
- title: knpw.rs
  main_url: https://knpw.rs/
  url: https://knpw.rs/
  source_url: https://github.com/knpwrs/knpw.rs
  featured: false
  categories:
    - Blog
    - Web Development
- title: Kostas Bariotis' Blog
  main_url: https://kostasbariotis.com/
  url: https://kostasbariotis.com/
  source_url: https://github.com/kbariotis/kostasbariotis.com
  featured: false
  categories:
    - Blog
    - Portfolio
    - Web Development
- title: LaserTime Clinic
  main_url: https://lasertime.ru/
  url: https://lasertime.ru/
  source_url: https://github.com/oleglegun/lasertime
  featured: false
  categories:
    - Marketing
- title: Jason Lengstorf
  main_url: https://lengstorf.com
  url: https://lengstorf.com
  source_url: https://github.com/jlengstorf/lengstorf.com
  featured: false
  categories:
    - Blog
  built_by: Jason Lengstorf
  built_by_url: https://github.com/jlengstorf
- title: Mannequin.io
  main_url: https://mannequin.io/
  url: https://mannequin.io/
  source_url: https://github.com/LastCallMedia/Mannequin/tree/master/site
  featured: false
  categories:
    - Open Source
    - Web Development
    - Documentation
- title: Fabric
  main_url: https://meetfabric.com/
  url: https://meetfabric.com/
  featured: false
  categories:
    - Marketing
- title: Nexit
  main_url: https://nexit.sk/
  url: https://nexit.sk/references
  featured: false
  categories:
    - Web Development
- title: Open FDA
  description: >
    Provides APIs and raw download access to a number of high-value, high
    priority and scalable structured datasets, including adverse events, drug
    product labeling, and recall enforcement reports.
  main_url: https://open.fda.gov/
  url: https://open.fda.gov/
  source_url: https://github.com/FDA/open.fda.gov
  featured: false
  categories:
    - Government
    - Open Source
    - Web Development
    - API
    - Data
- title: NYC Planning Labs (New York City Department of City Planning)
  main_url: https://planninglabs.nyc/
  url: https://planninglabs.nyc/about/
  source_url: https://github.com/NYCPlanning/
  featured: false
  description: >-
    We work with New York City's Urban Planners to deliver impactful, modern
    technology tools.
  categories:
    - Open Source
    - Government
- title: Preston Richey Portfolio / Blog
  main_url: https://prestonrichey.com/
  url: https://prestonrichey.com/
  source_url: https://github.com/prichey/prestonrichey.com
  featured: false
  categories:
    - Web Development
    - Portfolio
    - Blog
- title: Landing page of Put.io
  main_url: https://put.io/
  url: https://put.io/
  featured: false
  categories:
    - E-commerce
    - Technology
- title: The Rick and Morty API
  main_url: https://rickandmortyapi.com/
  url: https://rickandmortyapi.com/
  built_by: Axel Fuhrmann
  built_by_url: https://axelfuhrmann.com/
  featured: false
  categories:
    - Web Development
    - Entertainment
    - Documentation
    - Open Source
    - API
- title: Santa Compañía Creativa
  main_url: https://santacc.es/
  url: https://santacc.es/
  source_url: https://github.com/DesarrolloWebSantaCC/santacc-web
  featured: false
  categories:
    - Agency
- title: Sean Coker's Blog
  main_url: https://sean.is/
  url: https://sean.is/
  featured: false
  categories:
    - Blog
    - Portfolio
    - Web Development
- title: Several Levels
  main_url: https://severallevels.io/
  url: https://severallevels.io/
  source_url: https://github.com/Harrison1/several-levels
  featured: false
  categories:
    - Agency
    - Web Development
- title: Simply
  main_url: https://simply.co.za/
  url: https://simply.co.za/
  featured: false
  categories:
    - Marketing
- title: Storybook
  main_url: https://storybook.js.org/
  url: https://storybook.js.org/
  source_url: https://github.com/storybooks/storybook
  featured: false
  categories:
    - Web Development
    - Open Source
- title: Vibert Thio's Portfolio
  main_url: https://vibertthio.com/portfolio/
  url: https://vibertthio.com/portfolio/projects/
  source_url: https://github.com/vibertthio/portfolio
  featured: false
  categories:
    - Portfolio
    - Web Development
- title: VisitGemer
  main_url: https://visitgemer.sk/
  url: https://visitgemer.sk/
  featured: false
  categories:
    - Marketing
- title: Bricolage.io
  main_url: https://www.bricolage.io/
  url: https://www.bricolage.io/
  source_url: https://github.com/KyleAMathews/blog
  featured: false
  categories:
    - Blog
- title: Charles Pinnix Website
  main_url: https://www.charlespinnix.com/
  url: https://www.charlespinnix.com/
  featured: false
  description: >-
    I’m a senior frontend engineer with 8 years of experience building websites
    and web applications. I’m interested in leading creative, multidisciplinary
    engineering teams. I’m a creative technologist, merging photography, art,
    and design into engineering and visa versa. I take a pragmatic,
    product-oriented approach to development, allowing me to see the big picture
    and ensuring quality products are completed on time. I have a passion for
    modern frontend JavaScript frameworks such as React and Vue, and I have
    substantial experience on the backend with an interest in Node and
    container based deployment with Docker and AWS.
  categories:
    - Portfolio
    - Web Development
- title: Charlie Harrington's Blog
  main_url: https://www.charlieharrington.com/
  url: https://www.charlieharrington.com/
  source_url: https://github.com/whatrocks/blog
  featured: false
  categories:
    - Blog
    - Web Development
    - Music
- title: Gabriel Adorf's Portfolio
  main_url: https://www.gabrieladorf.com/
  url: https://www.gabrieladorf.com/
  source_url: https://github.com/gabdorf/gabriel-adorf-portfolio
  featured: false
  categories:
    - Portfolio
    - Web Development
- title: greglobinski.com
  main_url: https://www.greglobinski.com/
  url: https://www.greglobinski.com/
  source_url: https://github.com/greglobinski/www.greglobinski.com
  featured: false
  categories:
    - Portfolio
    - Web Development
- title: I am Putra
  main_url: https://www.iamputra.com/
  url: https://www.iamputra.com/
  featured: false
  categories:
    - Portfolio
    - Web Development
    - Blog
- title: In Sowerby Bridge
  main_url: https://www.insowerbybridge.co.uk/
  url: https://www.insowerbybridge.co.uk/
  featured: false
  categories:
    - Marketing
    - Government
- title: JavaScript Stuff
  main_url: https://www.javascriptstuff.com/
  url: https://www.javascriptstuff.com/
  featured: false
  categories:
    - Education
    - Web Development
    - Library
- title: Ledgy
  main_url: https://www.ledgy.com/
  url: https://github.com/morloy/ledgy.com
  featured: false
  categories:
    - Marketing
    - Finance
- title: Alec Lomas's Portfolio / Blog
  main_url: https://www.lowmess.com/
  url: https://www.lowmess.com/
  source_url: https://github.com/lowmess/lowmess
  featured: false
  categories:
    - Web Development
    - Blog
    - Portfolio
- title: Michele Mazzucco's Portfolio
  main_url: https://www.michelemazzucco.it/
  url: https://www.michelemazzucco.it/
  source_url: https://github.com/michelemazzucco/michelemazzucco.it
  featured: false
  categories:
    - Portfolio
- title: Orbit FM Podcasts
  main_url: https://www.orbit.fm/
  url: https://www.orbit.fm/
  source_url: https://github.com/agarrharr/orbit.fm
  featured: false
  categories:
    - Podcast
- title: Prosecco Springs
  main_url: https://www.proseccosprings.com/
  url: https://www.proseccosprings.com/
  featured: false
  categories:
    - Food
    - Blog
    - Marketing
- title: Verious
  main_url: https://www.verious.io/
  url: https://www.verious.io/
  source_url: https://github.com/cpinnix/verious
  featured: false
  categories:
    - Web Development
- title: Yisela
  main_url: https://www.yisela.com/
  url: https://www.yisela.com/tetris-against-trauma-gaming-as-therapy/
  featured: false
  categories:
    - Blog
- title: YouFoundRon.com
  main_url: https://www.youfoundron.com/
  url: https://www.youfoundron.com/
  source_url: https://github.com/rongierlach/yfr-dot-com
  featured: false
  categories:
    - Portfolio
    - Web Development
    - Blog
- title: Ease
  main_url: https://www.ease.com/
  url: https://www.ease.com/
  featured: false
  categories:
    - Marketing
    - Healthcare
- title: Policygenius
  main_url: https://www.policygenius.com/
  url: https://www.policygenius.com/
  featured: false
  categories:
    - Marketing
    - Healthcare
- title: Moteefe
  main_url: https://www.moteefe.com/
  url: https://www.moteefe.com/
  featured: false
  categories:
    - Marketing
    - Agency
    - Technology
- title: Athelas
  main_url: http://www.athelas.com/
  url: http://www.athelas.com/
  featured: false
  categories:
    - Marketing
    - Healthcare
- title: Pathwright
  main_url: http://www.pathwright.com/
  url: http://www.pathwright.com/
  featured: false
  categories:
    - Marketing
    - Education
- title: Lucid
  main_url: https://www.golucid.co/
  url: https://www.golucid.co/
  featured: false
  categories:
    - Marketing
    - Technology
- title: Bench
  main_url: http://www.bench.co/
  url: http://www.bench.co/
  featured: false
  categories:
    - Marketing
- title: Gin Lane
  main_url: http://www.ginlane.com/
  url: https://www.ginlane.com/
  featured: false
  categories:
    - Web Development
    - Agency
- title: Marmelab
  main_url: https://marmelab.com/en/
  url: https://marmelab.com/en/
  featured: false
  categories:
    - Web Development
    - Agency
- title: Dovetail
  main_url: https://dovetailapp.com/
  url: https://dovetailapp.com/
  featured: false
  categories:
    - Marketing
    - Technology
- title: The Bastion Bot
  main_url: https://bastionbot.org/
  url: https://bastionbot.org/
  description: Give awesome perks to your Discord server!
  featured: false
  categories:
    - Open Source
    - Technology
    - Documentation
    - Community
  built_by: Sankarsan Kampa
  built_by_url: https://traction.one
- title: Smakosh
  main_url: https://smakosh.com/
  url: https://smakosh.com/
  source_url: https://github.com/smakosh/smakosh.com
  featured: false
  categories:
    - Portfolio
    - Web Development
- title: WebGazer
  main_url: https://www.webgazer.io/
  url: https://www.webgazer.io/
  featured: false
  categories:
    - Marketing
    - Web Development
    - Technology
- title: Joe Seifi's Blog
  main_url: http://seifi.org/
  url: http://seifi.org/
  featured: false
  categories:
    - Portfolio
    - Web Development
    - Blog
- title: LekoArts — Graphic Designer & Front-End Developer
  main_url: https://www.lekoarts.de
  url: https://www.lekoarts.de
  source_url: https://github.com/LekoArts/portfolio
  featured: false
  built_by: LekoArts
  built_by_url: https://github.com/LekoArts
  description: >-
    Hi, I'm Lennart — a self-taught and passionate graphic/web designer &
    frontend developer based in Darmstadt, Germany. I love it to realize complex
    projects in a creative manner and face new challenges. Since 6 years I do
    graphic design, my love for frontend development came up 3 years ago. I
    enjoy acquiring new skills and cementing this knowledge by writing blogposts
    and creating tutorials.
  categories:
    - Portfolio
    - Blog
    - Design
    - Web Development
    - Freelance
    - Open Source
- title: 杨二小的博客
  main_url: https://blog.yangerxiao.com/
  url: https://blog.yangerxiao.com/
  source_url: https://github.com/zerosoul/blog.yangerxiao.com
  featured: false
  categories:
    - Blog
    - Portfolio
- title: MOTTO x MOTTO
  main_url: https://mottox2.com
  url: https://mottox2.com
  source_url: https://github.com/mottox2/website
  description: Web developer / UI Designer in Tokyo Japan.
  featured: false
  categories:
    - Blog
    - Portfolio
  built_by: mottox2
  built_by_url: https://mottox2.com
- title: Pride of the Meadows
  main_url: https://www.prideofthemeadows.com/
  url: https://www.prideofthemeadows.com/
  featured: false
  categories:
    - E-commerce
    - Food
    - Blog
  built_by: Caldera Digital
  built_by_url: https://www.calderadigital.com/
- title: Michael Uloth
  main_url: https://www.michaeluloth.com
  url: https://www.michaeluloth.com
  featured: false
  description: Michael Uloth is a web developer, opera singer, and the creator of Up and Running Tutorials.
  categories:
    - Portfolio
    - Web Development
    - Music
  built_by: Michael Uloth
  built_by_url: https://www.michaeluloth.com
- title: Spacetime
  main_url: https://www.heyspacetime.com/
  url: https://www.heyspacetime.com/
  featured: false
  description: >-
    Spacetime is a Dallas-based digital experience agency specializing in web,
    app, startup, and digital experience creation.
  categories:
    - Marketing
    - Portfolio
    - Agency
  built_by: Spacetime
  built_by_url: https://www.heyspacetime.com/
- title: Eric Jinks
  main_url: https://ericjinks.com/
  url: https://ericjinks.com/
  featured: false
  description: Software engineer / web developer from the Gold Coast, Australia.
  categories:
    - Portfolio
    - Blog
    - Web Development
    - Technology
  built_by: Eric Jinks
  built_by_url: https://ericjinks.com/
- title: GaiAma - We are wildlife
  main_url: https://www.gaiama.org/
  url: https://www.gaiama.org/
  featured: false
  description: >-
    We founded the GaiAma conservation organization to protect wildlife in Perú
    and to create an example of a permaculture neighborhood, living
    symbiotically with the forest - because reforestation is just the beginning
  categories:
    - Nonprofit
    - Marketing
    - Blog
  source_url: https://github.com/GaiAma/gaiama.org
  built_by: GaiAma
  built_by_url: https://www.gaiama.org/
- title: Healthcare Logic
  main_url: https://www.healthcarelogic.com/
  url: https://www.healthcarelogic.com/
  featured: false
  description: >-
    Revolutionary technology that empowers clinical and managerial leaders to
    collaborate with clarity.
  categories:
    - Marketing
    - Healthcare
    - Technology
  built_by: Thrive
  built_by_url: https://thriveweb.com.au/
- title: Papergov
  main_url: https://papergov.com/
  url: https://papergov.com/
  featured: false
  description: Manage all your government services in a single place
  categories:
    - Directory
    - Government
    - Technology
  source_url: https://github.com/WeOpenly/localgov.fyi
  built_by: Openly Technologies
  built_by_url: https://papergov.com/about/
- title: Kata.ai Documentation
  main_url: https://docs.kata.ai/
  url: https://docs.kata.ai/
  source_url: https://github.com/kata-ai/kata-platform-docs
  featured: false
  description: >-
    Documentation website for the Kata Platform, an all-in-one platform for
    building chatbots using AI technologies.
  categories:
    - Documentation
    - Technology
- title: goalgetters
  main_url: https://goalgetters.space/
  url: https://goalgetters.space/
  featured: false
  description: >-
    goalgetters is a source of inspiration for people who want to change their
    career. We offer articles, success stories and expert interviews on how to
    find a new passion and how to implement change.
  categories:
    - Blog
    - Education
  built_by: Stephanie Langers (content), Adrian Wenke (development)
  built_by_url: https://twitter.com/AdrianWenke
- title: StatusHub - Easy to use Hosted Status Page Service
  main_url: https://statushub.com/
  url: https://statushub.com/
  featured: false
  description: >-
    Set up your very own service status page in minutes with StatusHub. Allow
    customers to subscribe to be updated automatically.
  categories:
    - Technology
    - Marketing
  built_by: Bejamas
  built_by_url: https://bejamas.io/
- title: Mambu
  main_url: https://www.mambu.com/
  url: https://www.mambu.com/
  featured: false
  description: >-
    Mambu is the cloud platform for banking and lending businesses that
    puts customer relationships first.
  categories:
    - Technology
    - Finance
  built_by: Bejamas
  built_by_url: https://bejamas.io/
- title: Avenues
  main_url: https://www.avenues.org
  url: https://www.avenues.org
  featured: false
  description: >-
    One school with many campuses, providing transformative,
    world-focused learning experiences to students around the globe
  categories:
    - Education
  built_by: Bejamas
  built_by_url: https://bejamas.io/
- title: Multicoin Capital
  main_url: https://multicoin.capital
  url: https://multicoin.capital
  featured: false
  description: >-
    Multicoin Capital is a thesis-driven investment firm that
    invests in cryptocurrencies, tokens, and blockchain
    companies reshaping trillion-dollar markets.
  categories:
    - Technology
    - Finance
  built_by: Bejamas
  built_by_url: https://bejamas.io/
- title: Argent
  main_url: https://www.argent.xyz/
  url: https://www.argent.xyz/
  featured: false
  description: Argent is the simplest and safest Ethereum wallet for DeFi.
  categories:
    - Technology
    - Finance
  built_by: Bejamas
  built_by_url: https://bejamas.io/
- title: Meet Flo
  main_url: https://meetflo.com/
  url: https://meetflo.com/
  featured: false
  description: >-
    The Flo by Moen Smart Water Shutoff is a comprehensive
    water monitoringand shut-off system with leak detection
    and proactive leak prevention technologies.
  categories:
    - E-commerce
  built_by: Bejamas
  built_by_url: https://bejamas.io/
- title: Matthias Kretschmann Portfolio
  main_url: https://matthiaskretschmann.com/
  url: https://matthiaskretschmann.com/
  source_url: https://github.com/kremalicious/portfolio
  featured: false
  description: Portfolio of designer & developer Matthias Kretschmann.
  categories:
    - Portfolio
    - Web Development
  built_by: Matthias Kretschmann
  built_by_url: https://matthiaskretschmann.com/
- title: Iron Cove Solutions
  main_url: https://ironcovesolutions.com/
  url: https://ironcovesolutions.com/
  description: >-
    Iron Cove Solutions is a cloud based consulting firm. We help companies
    deliver a return on cloud usage by applying best practices
  categories:
    - Technology
    - Web Development
  built_by: Iron Cove Solutions
  built_by_url: https://ironcovesolutions.com/
  featured: false
- title: Moetez Chaabene Portfolio / Blog
  main_url: https://moetez.me/
  url: https://moetez.me/
  source_url: https://github.com/moetezch/moetez.me
  featured: false
  description: Portfolio of Moetez Chaabene
  categories:
    - Portfolio
    - Web Development
    - Blog
  built_by: Moetez Chaabene
  built_by_url: https://twitter.com/moetezch
- title: Nikita
  description: >-
    Automation of system deployments in Node.js for applications and
    infrastructures.
  main_url: https://nikita.js.org/
  url: https://nikita.js.org/
  source_url: https://github.com/adaltas/node-nikita
  categories:
    - Documentation
    - Open Source
    - Technology
  built_by: Adaltas
  built_by_url: https://www.adaltas.com
  featured: false
- title: Gourav Sood Blog & Portfolio
  main_url: https://www.gouravsood.com/
  url: https://www.gouravsood.com/
  featured: false
  categories:
    - Blog
    - Portfolio
  built_by: Gourav Sood
  built_by_url: https://www.gouravsood.com/
- title: Jonas Tebbe Portfolio
  description: |
    Hey, I’m Jonas and I create digital products.
  main_url: https://jonastebbe.com
  url: https://jonastebbe.com
  categories:
    - Portfolio
  built_by: Jonas Tebbe
  built_by_url: https://twitter.com/jonastebbe
  featured: false
- title: Parker Sarsfield Portfolio
  description: |
    I'm Parker, a software engineer and sneakerhead.
  main_url: https://parkersarsfield.com
  url: https://parkersarsfield.com
  categories:
    - Blog
    - Portfolio
  built_by: Parker Sarsfield
  built_by_url: https://parkersarsfield.com
- title: Frontend web development with Greg
  description: |
    JavaScript, GatsbyJS, ReactJS, CSS in JS... Let's learn some stuff together.
  main_url: https://dev.greglobinski.com
  url: https://dev.greglobinski.com
  categories:
    - Blog
    - Web Development
  built_by: Greg Lobinski
  built_by_url: https://github.com/greglobinski
- title: Insomnia
  description: |
    Desktop HTTP and GraphQL client for developers
  main_url: https://insomnia.rest/
  url: https://insomnia.rest/
  categories:
    - Blog
  built_by: Gregory Schier
  built_by_url: https://schier.co
  featured: false
- title: Timeline Theme Portfolio
  description: |
    I'm Aman Mittal, a software developer.
  main_url: https://amanhimself.dev/
  url: https://amanhimself.dev/
  categories:
    - Web Development
    - Portfolio
  built_by: Aman Mittal
  built_by_url: https://amanhimself.dev/
- title: Ocean artUp
  description: >
    Science outreach site built using styled-components and Contentful. It
    presents the research project "Ocean artUp" funded by an Advanced Grant of
    the European Research Council to explore the possible benefits of artificial
    uplift of nutrient-rich deep water to the ocean’s sunlit surface layer.
  main_url: https://ocean-artup.eu
  url: https://ocean-artup.eu
  source_url: https://github.com/janosh/ocean-artup
  categories:
    - Science
    - Education
    - Blog
  built_by: Janosh Riebesell
  built_by_url: https://janosh.io
  featured: false
- title: Ryan Fitzgerald
  description: |
    Personal portfolio and blog for Ryan Fitzgerald
  main_url: https://ryanfitzgerald.ca/
  url: https://ryanfitzgerald.ca/
  categories:
    - Web Development
    - Portfolio
  built_by: Ryan Fitzgerald
  built_by_url: https://github.com/RyanFitzgerald
  featured: false
- title: Kaizen
  description: |
    Content Marketing, PR & SEO Agency in London
  main_url: https://www.kaizen.co.uk/
  url: https://www.kaizen.co.uk/
  categories:
    - Agency
    - Blog
    - Design
    - Web Development
    - SEO
  built_by: Bogdan Stanciu
  built_by_url: https://github.com/b0gd4n
  featured: false
- title: HackerOne Platform Documentation
  description: |
    HackerOne's Product Documentation Center!
  url: https://docs.hackerone.com/
  main_url: https://docs.hackerone.com/
  categories:
    - Documentation
    - Security
  featured: false
- title: Mux Video
  description: |
    API to video hosting and streaming
  main_url: https://mux.com/
  url: https://mux.com/
  categories:
    - Video
    - API
  featured: false
- title: Swapcard
  description: >
    The easiest way for event organizers to instantly connect people, build a
    community of attendees and exhibitors, and increase revenue over time
  main_url: https://www.swapcard.com/
  url: https://www.swapcard.com/
  categories:
    - Event
    - Community
    - Marketing
  built_by: Swapcard
  built_by_url: https://www.swapcard.com/
  featured: false
- title: Kalix
  description: >
    Kalix is perfect for healthcare professionals starting out in private
    practice, to those with an established clinic.
  main_url: https://www.kalixhealth.com/
  url: https://www.kalixhealth.com/
  categories:
    - Healthcare
  featured: false
- title: Bad Credit Loans
  description: |
    Get the funds you need, from $250-$5,000
  main_url: https://www.creditloan.com/
  url: https://www.creditloan.com/
  categories:
    - Finance
  featured: false
- title: Financial Center
  description: >
    Member-owned, not-for-profit, co-operative whose members receive financial
    benefits in the form of lower loan rates, higher savings rates, and lower
    fees than banks.
  main_url: https://fcfcu.com/
  url: https://fcfcu.com/
  categories:
    - Finance
    - Nonprofit
    - Business
    - Education
  built_by: https://fcfcu.com/
  built_by_url: https://fcfcu.com/
  featured: false
- title: Office of Institutional Research and Assessment
  description: |
    Good Data, Good Decisions
  main_url: http://oira.ua.edu/
  url: http://oira.ua.edu/
  categories:
    - Data
  featured: false
- title: The Telegraph Premium
  description: |
    Exclusive stories from award-winning journalists
  main_url: https://premium.telegraph.co.uk/
  url: https://premium.telegraph.co.uk/
  categories:
    - Media
  featured: false
- title: html2canvas
  description: |
    Screenshots with JavaScript
  main_url: http://html2canvas.hertzen.com/
  url: http://html2canvas.hertzen.com/
  source_url: https://github.com/niklasvh/html2canvas/tree/master/www
  categories:
    - JavaScript
    - Documentation
  built_by: Niklas von Hertzen
  built_by_url: http://hertzen.com/
  featured: false
- title: Half Electronics
  description: |
    Personal website
  main_url: https://www.halfelectronic.com/
  url: https://www.halfelectronic.com/
  categories:
    - Blog
  built_by: Fernando Poumian
  built_by_url: https://github.com/fpoumian/halfelectronic.com
  featured: false
- title: Frithir Software Development
  main_url: https://frithir.com/
  url: https://frithir.com/
  featured: false
  description: I DRINK COFFEE, WRITE CODE AND IMPROVE MY DEVELOPMENT SKILLS EVERY DAY.
  categories:
    - Design
    - Web Development
  built_by: Frithir
  built_by_url: https://Frithir.com/
- title: Unow
  main_url: https://www.unow.fr/
  url: https://www.unow.fr/
  categories:
    - Education
    - Marketing
  featured: false
- title: Peter Hironaka
  description: |
    Freelance Web Developer based in Los Angeles.
  main_url: https://peterhironaka.com/
  url: https://peterhironaka.com/
  categories:
    - Portfolio
    - Web Development
  built_by: Peter Hironaka
  built_by_url: https://github.com/PHironaka
  featured: false
- title: Michael McQuade
  description: |
    Personal website and blog for Michael McQuade
  main_url: https://giraffesyo.io
  url: https://giraffesyo.io
  categories:
    - Blog
  built_by: Michael McQuade
  built_by_url: https://github.com/giraffesyo
  featured: false
- title: Haacht Brewery
  description: |
    Corporate website for Haacht Brewery. Designed and Developed by Gafas.
  main_url: https://haacht.com/en/
  url: https://haacht.com
  categories:
    - Marketing
  built_by: Gafas
  built_by_url: https://gafas.be
  featured: false
- title: StoutLabs
  description: |
    Portfolio of Daniel Stout, freelance developer in East Tennessee.
  main_url: https://www.stoutlabs.com/
  url: https://www.stoutlabs.com/
  categories:
    - Web Development
    - Portfolio
  built_by: Daniel Stout
  built_by_url: https://github.com/stoutlabs
  featured: false
- title: Chicago Ticket Outcomes By Neighborhood
  description: |
    ProPublica data visualization of traffic ticket court outcomes
  categories:
    - Media
    - Nonprofit
  url: >-
    https://projects.propublica.org/graphics/il/il-city-sticker-tickets-maps/ticket-status/?initialWidth=782
  main_url: >-
    https://projects.propublica.org/graphics/il/il-city-sticker-tickets-maps/ticket-status/?initialWidth=782
  built_by: David Eads
  built_by_url: https://github.com/eads
  featured: false
- title: Chicago South Side Traffic Ticketing rates
  description: |
    ProPublica data visualization of traffic ticket rates by community
  main_url: >-
    https://projects.propublica.org/graphics/il/il-city-sticker-tickets-maps/ticket-rate/?initialWidth=782
  url: >-
    https://projects.propublica.org/graphics/il/il-city-sticker-tickets-maps/ticket-rate/?initialWidth=782
  categories:
    - Media
    - Nonprofit
  built_by: David Eads
  built_by_url: https://github.com/eads
  featured: false
- title: Otsimo
  description: >
    Otsimo is a special education application for children with autism, down
    syndrome and other developmental disabilities.
  main_url: https://otsimo.com/en/
  url: https://otsimo.com/en/
  categories:
    - Blog
    - Education
  featured: false
- title: Matt Bagni Portfolio 2018
  description: >
    Mostly the result of playing with Gatsby and learning about react and
    graphql. Using the screenshot plugin to showcase the work done for my
    company in the last 2 years, and a good amount of other experiments.
  main_url: https://mattbag.github.io
  url: https://mattbag.github.io
  categories:
    - Portfolio
  featured: false
- title: Lisa Ye's Blog
  description: |
    Simple blog/portofolio for a fashion designer. Gatsby_v2 + Netlify cms
  main_url: https://lisaye.netlify.app/
  url: https://lisaye.netlify.app/
  categories:
    - Blog
    - Portfolio
  featured: false
- title: Artem Sapegin
  description: >
    Little homepage of Artem Sapegin, a frontend developer, passionate
    photographer, coffee drinker and crazy dogs’ owner.
  main_url: https://sapegin.me/
  url: https://sapegin.me/
  categories:
    - Portfolio
    - Open Source
    - Web Development
  built_by: Artem Sapegin
  built_by_url: https://github.com/sapegin
  featured: false
- title: SparkPost Developers
  main_url: https://developers.sparkpost.com/
  url: https://developers.sparkpost.com/
  source_url: https://github.com/SparkPost/developers.sparkpost.com
  categories:
    - Documentation
    - API
  featured: false
- title: Malik Browne Portfolio 2018
  description: >
    The portfolio blog of Malik Browne, a full-stack engineer, foodie, and avid
    blogger/YouTuber.
  main_url: https://www.malikbrowne.com/about
  url: https://www.malikbrowne.com
  categories:
    - Blog
    - Portfolio
  built_by: Malik Browne
  built_by_url: https://twitter.com/milkstarz
  featured: false
- title: Novatics
  description: |
    Digital products that inspire and make a difference
  main_url: https://www.novatics.com.br
  url: https://www.novatics.com.br
  categories:
    - Portfolio
    - Technology
    - Web Development
  built_by: Novatics
  built_by_url: https://github.com/Novatics
  featured: false
- title: Max McKinney
  description: >
    I’m a developer and designer with a focus in web technologies. I build cars
    on the side.
  main_url: https://maxmckinney.com/
  url: https://maxmckinney.com/
  categories:
    - Portfolio
    - Web Development
    - Design
  built_by: Max McKinney
  featured: false
- title: Stickyard
  description: |
    Make your React component sticky the easy way
  main_url: https://nihgwu.github.io/stickyard/
  url: https://nihgwu.github.io/stickyard/
  source_url: https://github.com/nihgwu/stickyard/tree/master/website
  categories:
    - Web Development
  built_by: Neo Nie
  featured: false
- title: Agata Milik
  description: |
    Website of a Polish psychologist/psychotherapist based in Gdańsk, Poland.
  main_url: https://agatamilik.pl
  url: https://agatamilik.pl
  categories:
    - Marketing
    - Healthcare
  built_by: Piotr Fedorczyk
  built_by_url: https://piotrf.pl
  featured: false
- title: WebPurple
  main_url: https://www.webpurple.net/
  url: https://www.webpurple.net/
  source_url: https://github.com/WebPurple/site
  description: >-
    Site of local (Russia, Ryazan) frontend community. Main purpose is to show
    info about meetups and keep blog.
  categories:
    - Nonprofit
    - Web Development
    - Community
    - Blog
    - Open Source
  built_by: Nikita Kirsanov
  built_by_url: https://twitter.com/kitos_kirsanov
  featured: false
- title: Papertrail.io
  description: |
    Inspection Management for the 21st Century
  main_url: https://www.papertrail.io/
  url: https://www.papertrail.io/
  categories:
    - Marketing
    - Technology
  built_by: Papertrail.io
  built_by_url: https://www.papertrail.io
  featured: false
- title: Matt Ferderer
  main_url: https://mattferderer.com
  url: https://mattferderer.com
  source_url: https://github.com/mattferderer/gatsbyblog
  description: >
    A blog built with Gatsby that discusses web related tech
    such as JavaScript, .NET, Blazor & security.
  categories:
    - Blog
    - Web Development
  built_by: Matt Ferderer
  built_by_url: https://twitter.com/mattferderer
  featured: false
- title: Sahyadri Open Source Community
  main_url: https://sosc.org.in
  url: https://sosc.org.in
  source_url: https://github.com/haxzie/sosc-website
  description: >
    Official website of Sahyadri Open Source Community for community blog, event
    details and members info.
  categories:
    - Blog
    - Community
    - Open Source
  built_by: Musthaq Ahamad
  built_by_url: https://github.com/haxzie
  featured: false
- title: Tech Confessions
  main_url: https://confessions.tech
  url: https://confessions.tech
  source_url: https://github.com/JonathanSpeek/tech-confessions
  description: A guilt-free place for us to confess our tech sins \U0001F64F\n
  categories:
    - Community
    - Open Source
  built_by: Jonathan Speek
  built_by_url: https://speek.design
  featured: false
- title: Thibault Maekelbergh
  main_url: https://thibmaek.com
  url: https://thibmaek.com
  source_url: https://github.com/thibmaek/thibmaek.github.io
  description: |
    A nice blog about development, Raspberry Pi, plants and probably records.
  categories:
    - Blog
    - Open Source
  built_by: Thibault Maekelbergh
  built_by_url: https://twitter.com/thibmaek
  featured: false
- title: LearnReact.design
  main_url: https://learnreact.design
  url: https://learnreact.design
  description: >
    React Essentials For Designers: A React course tailored for product
    designers, ux designers, ui designers.
  categories:
    - Blog
  built_by: Linton Ye
  built_by_url: https://twitter.com/lintonye
- title: Mega House Creative
  main_url: https://www.megahousecreative.com/
  url: https://www.megahousecreative.com/
  description: >
    Mega House Creative is a digital agency that provides unique goal-oriented
    web marketing solutions.
  categories:
    - Marketing
    - Agency
  built_by: Daniel Robinson
  featured: false
- title: Tobie Marier Robitaille - csc
  main_url: https://tobiemarierrobitaille.com/
  url: https://tobiemarierrobitaille.com/en/
  description: |
    Portfolio site for director of photography Tobie Marier Robitaille
  categories:
    - Portfolio
    - Gallery
  built_by: Mill3 Studio
  built_by_url: https://mill3.studio/en/
  featured: false
- title: Mahipat's Portfolio
  main_url: https://mojaave.com/
  url: https://mojaave.com
  source_url: https://github.com/mhjadav/mojaave
  description: >
    mojaave.com is Mahipat's portfolio, I have developed it using Gatsby v2 and
    Bootstrap, To get in touch with people looking for full-stack developer.
  categories:
    - Portfolio
    - Web Development
  built_by: Mahipat Jadav
  built_by_url: https://mojaave.com/
  featured: false
- title: Mintfort
  main_url: https://mintfort.com/
  url: https://mintfort.com/
  source_url: https://github.com/MintFort/mintfort.com
  description: >
    Mintfort, the first crypto-friendly bank account. Store and manage assets on
    the blockchain.
  categories:
    - Technology
    - Finance
  built_by: Axel Fuhrmann
  built_by_url: https://axelfuhrmann.com/
  featured: false
- title: React Native Explorer
  main_url: https://react-native-explorer.firebaseapp.com
  url: https://react-native-explorer.firebaseapp.com
  description: |
    Explorer React Native packages and examples effortlessly.
  categories:
    - Education
  featured: false
- title: 500Tech
  main_url: https://500tech.com/
  url: https://500tech.com/
  featured: false
  categories:
    - Web Development
    - Agency
    - Open Source
- title: eworld
  main_url: https://eworld.herokuapp.com/
  url: https://eworld.herokuapp.com/
  featured: false
  categories:
    - E-commerce
    - Technology
- title: It's a Date
  description: >
    It's a Date is a dating app that actually involves dating.
  main_url: https://www.itsadate.app/
  url: https://www.itsadate.app/
  featured: false
  categories:
    - App
    - Blog
- title: Node.js HBase
  description: >
    Asynchronous HBase client for NodeJs using REST.
  main_url: https://hbase.js.org/
  url: https://hbase.js.org/
  source_url: https://github.com/adaltas/node-hbase
  categories:
    - Documentation
    - Open Source
    - Technology
  built_by: David Worms
  built_by_url: http://www.adaltas.com
  featured: false
- title: Peter Kroyer - Web Design / Web Development
  main_url: https://www.peterkroyer.at/en/
  url: https://www.peterkroyer.at/en/
  description: >
    Freelance web designer / web developer based in Vienna, Austria (Wien, Österreich).
  categories:
    - Agency
    - Web Development
    - Design
    - Portfolio
    - Freelance
  built_by: Peter Kroyer
  built_by_url: https://www.peterkroyer.at/
  featured: false
- title: Geddski
  main_url: https://gedd.ski
  url: https://gedd.ski
  description: >
    frontend mastery blog - level up your UI game.
  categories:
    - Web Development
    - Education
    - Productivity
    - User Experience
  built_by: Dave Geddes
  built_by_url: https://twitter.com/geddski
  featured: false
- title: Rung
  main_url: https://rung.com.br/
  url: https://rung.com.br/
  description: >
    Rung alerts you about the exceptionalities of your personal and professional life.
  categories:
    - API
    - Technology
    - Travel
  featured: false
- title: Mokkapps
  main_url: https://www.mokkapps.de/
  url: https://www.mokkapps.de/
  source_url: https://github.com/mokkapps/website
  description: >
    Portfolio website from Michael Hoffmann. Passionate software developer with focus on web-based technologies.
  categories:
    - Blog
    - Portfolio
    - Web Development
    - Mobile Development
  featured: false
- title: Premier Octet
  main_url: https://www.premieroctet.com/
  url: https://www.premieroctet.com/
  description: >
    Premier Octet is a React-based agency
  categories:
    - Agency
    - Web Development
    - Mobile Development
  featured: false
- title: Thorium
  main_url: https://www.thoriumsim.com/
  url: https://www.thoriumsim.com/
  source_url: https://github.com/thorium-sim/thoriumsim.com
  description: >
    Thorium - Open-source Starship Simulator Controls for Live Action Role Play
  built_by: Alex Anderson
  built_by_url: https://twitter.com/ralex1993
  categories:
    - Blog
    - Portfolio
    - Documentation
    - Marketing
    - Education
    - Entertainment
    - Open Source
    - Web Development
  featured: false
- title: Cameron Maske
  main_url: https://www.cameronmaske.com/
  url: https://www.cameronmaske.com/courses/introduction-to-pytest/
  source_url: https://github.com/cameronmaske/cameronmaske.com-v2
  description: >
    The homepage of Cameron Maske, a freelance full-stack developer, who is currently working on a free pytest video course
  categories:
    - Education
    - Video
    - Portfolio
    - Freelance
  featured: false
- title: Studenten bilden Schüler
  description: >
    Studenten bilden Schüler e.V. is a German student-run nonprofit initiative that aims to
    contribute to more equal educational opportunities by providing free tutoring to refugees
    and children from underprivileged families. The site is built on Gatsby v2, styled-components
    and Contentful. It supports Google Analytics, fluid typography and Algolia search.
  main_url: https://studenten-bilden-schueler.de
  url: https://studenten-bilden-schueler.de
  source_url: https://github.com/StudentenBildenSchueler/homepage
  categories:
    - Education
    - Nonprofit
    - Blog
  built_by: Janosh Riebesell
  built_by_url: https://janosh.io
  featured: false
- title: Mike's Remote List
  main_url: https://www.mikesremotelist.com
  url: https://www.mikesremotelist.com
  description: >
    A list of remote jobs, updated throughout the day. Built on Gatsby v1 and powered by Contentful, Google Sheets, string and sticky tape.
  categories:
    - Marketing
  featured: false
- title: Madvoid
  main_url: https://madvoid.com/
  url: https://madvoid.com/screenshot/
  featured: false
  description: >
    Madvoid is a team of expert developers dedicated to creating simple, clear, usable and blazing fast web and mobile apps.
    We are coders that help companies and agencies to create social & interactive experiences.
    This includes full-stack development using React, WebGL, Static Site Generators, Ruby On Rails, Phoenix, GraphQL, Chatbots, CI / CD, Docker and more!
  categories:
    - Portfolio
    - Technology
    - Web Development
    - Agency
    - Marketing
  built_by: Jean-Paul Bonnetouche
  built_by_url: https://twitter.com/_jpb
- title: MOMNOTEBOOK.COM
  description: >
    Sharing knowledge and experiences that make childhood and motherhood rich, vibrant and healthy.
  main_url: https://momnotebook.com/
  url: https://momnotebook.com/
  featured: false
  built_by: Aleksander Hansson
  built_by_url: https://www.linkedin.com/in/aleksanderhansson/
  categories:
    - Blog
- title: Pirate Studios
  description: >
    Reinventing music studios with 24/7 self service rehearsal, DJ & production rooms available around the world.
  main_url: https://www.piratestudios.co
  url: https://www.piratestudios.co
  featured: false
  built_by: The Pirate Studios team
  built_by_url: https://github.com/piratestudios/
  categories:
    - Music
- title: Aurora EOS
  main_url: https://www.auroraeos.com/
  url: https://www.auroraeos.com/
  featured: false
  categories:
    - Finance
    - Marketing
    - Blog
  built_by: Corey Ward
  built_by_url: http://www.coreyward.me/
- title: MadeComfy
  main_url: https://madecomfy.com.au/
  url: https://madecomfy.com.au/
  description: >
    Short term rental management startup, using Contentful + Gatsby + CircleCI
  featured: false
  categories:
    - Travel
  built_by: Lucas Vilela
  built_by_url: https://madecomfy.com.au/
- title: Tiger Facility Services
  description: >
    Tiger Facility Services combines facility management expertise with state of the art software to offer a sustainable and customer oriented cleaning and facility service.
  main_url: https://www.tigerfacilityservices.com/de-en/
  url: https://www.tigerfacilityservices.com/de-en/
  featured: false
  categories:
    - Marketing
- title: Luciano Mammino's blog
  description: >
    Tech & programming blog of Luciano Mammino a.k.a. "loige", Full-Stack Web Developer and International Speaker
  main_url: https://loige.co
  url: https://loige.co
  featured: false
  categories:
    - Blog
    - Web Development
  built_by: Luciano Mammino
  built_by_url: https://loige.co
- title: Wire • Secure collaboration platform
  description: >
    Corporate website of Wire, an open source, end-to-end encrypted collaboration platform
  main_url: https://wire.com
  url: https://wire.com
  featured: false
  categories:
    - Open Source
    - Productivity
    - Technology
    - Blog
    - App
  built_by: Wire team
  built_by_url: https://github.com/orgs/wireapp/people
- title: J. Patrick Raftery
  main_url: https://www.jpatrickraftery.com
  url: https://www.jpatrickraftery.com
  description: J. Patrick Raftery is an opera singer and voice teacher based in Vancouver, BC.
  categories:
    - Portfolio
    - Music
  built_by: Michael Uloth
  built_by_url: https://www.michaeluloth.com
  featured: false
- title: Aria Umezawa
  main_url: https://www.ariaumezawa.com
  url: https://www.ariaumezawa.com
  description: Aria Umezawa is a director, producer, and writer currently based in San Francisco. Site designed by Stephen Bell.
  categories:
    - Portfolio
    - Music
    - Entertainment
  built_by: Michael Uloth
  built_by_url: https://www.michaeluloth.com
  featured: false
- title: Pomegranate Opera
  main_url: https://pomegranateopera.netlify.app
  url: https://pomegranateopera.netlify.app
  description: Pomegranate Opera is a lesbian opera written by Amanda Hale & Kye Marshall. Site designed by Stephen Bell.
  categories:
    - Gallery
    - Music
  built_by: Michael Uloth
  built_by_url: https://www.michaeluloth.com
  featured: false
- title: Daniel Cabena
  main_url: https://www.danielcabena.com
  url: https://www.danielcabena.com
  description: Daniel Cabena is a Canadian countertenor highly regarded in both Canada and Europe for prize-winning performances ranging from baroque to contemporary repertoire. Site designed by Stephen Bell.
  categories:
    - Portfolio
    - Music
  built_by: Michael Uloth
  built_by_url: https://www.michaeluloth.com
  featured: false
- title: Artist.Center
  main_url: https://artistcenter.netlify.app
  url: https://artistcenter.netlify.app
  description: The marketing page for Artist.Center, a soon-to-launch platform designed to connect opera singers to opera companies. Site designed by Stephen Bell.
  categories:
    - Music
  built_by: Michael Uloth
  built_by_url: https://www.michaeluloth.com
  featured: false
- title: DG Volo & Company
  main_url: https://www.dgvolo.com
  url: https://www.dgvolo.com
  description: DG Volo & Company is a Toronto-based investment consultancy. Site designed by Stephen Bell.
  categories:
    - Finance
  built_by: Michael Uloth
  built_by_url: https://www.michaeluloth.com
  featured: false
- title: Shawna Lucey
  main_url: https://www.shawnalucey.com
  url: https://www.shawnalucey.com
  description: Shawna Lucey is an American theater and opera director based in New York City. Site designed by Stephen Bell.
  categories:
    - Portfolio
    - Music
    - Entertainment
  built_by: Michael Uloth
  built_by_url: https://www.michaeluloth.com
  featured: false
- title: Leyan Lo
  main_url: https://www.leyanlo.com
  url: https://www.leyanlo.com
  description: >
    Leyan Lo’s personal website
  categories:
    - Portfolio
  built_by: Leyan Lo
  built_by_url: https://www.leyanlo.com
  featured: false
- title: Hawaii National Bank
  url: https://hawaiinational.bank
  main_url: https://hawaiinational.bank
  description: Hawaii National Bank's highly personalized service has helped loyal customers & locally owned businesses achieve their financial dreams for over 50 years.
  categories:
    - Finance
  built_by: Wall-to-Wall Studios
  built_by_url: https://walltowall.com
  featured: false
- title: Coletiv
  url: https://coletiv.com
  main_url: https://coletiv.com
  description: Coletiv teams up with companies of all sizes to design, develop & launch digital products for iOS, Android & the Web.
  categories:
    - Technology
    - Agency
    - Web Development
  built_by: Coletiv
  built_by_url: https://coletiv.com
  featured: false
- title: janosh.io
  description: >
    Personal blog and portfolio of Janosh Riebesell. The site is built with Gatsby v2 and designed
    entirely with styled-components v4. Much of the layout was achieved with CSS grid. It supports
    Google Analytics, fluid typography and Algolia search.
  main_url: https://janosh.io
  url: https://janosh.io
  source_url: https://github.com/janosh/janosh.io
  categories:
    - Portfolio
    - Blog
    - Science
    - Photography
    - Travel
  built_by: Janosh Riebesell
  built_by_url: https://janosh.io
  featured: false
- title: Gold Edge Training
  url: https://www.goldedgetraining.co.uk
  main_url: https://www.goldedgetraining.co.uk
  description: >
    AAT approved online distance learning accountancy training provider. Branded landing page / mini brochure promoting competitor differentiators, student testimonials, offers, service benefits and features. Designed to both inform potential students and encourage visits to company e-commerce site or direct company contact.
  categories:
    - Education
    - Learning
    - Landing Page
    - Business
    - Finance
  built_by: Leo Furze-Waddock
  built_by_url: https://www.linkedin.com/in/lfurzewaddock
- title: Gatsby Manor
  description: >
    We build themes for gatsby. We have themes for all projects including personal,
    portfolio, e-commerce, landing pages and more. We also run an in-house
    web dev and design studio. If you cannot find what you want, we can build it for you!
    Email us at gatsbymanor@gmail.com with questions.
  main_url: https://www.gatsbymanor.com
  url: https://www.gatsbymanor.com
  source_url: https://github.com/gatsbymanor
  categories:
    - Web Development
    - Agency
    - Technology
    - Freelance
  built_by: Steven Natera
  built_by_url: https://stevennatera.com
- title: Ema Suriano's Portfolio
  main_url: https://emasuriano.com/
  url: https://emasuriano.com/
  description: >
    Ema Suriano's portfolio to display information about him, his projects and what he's writing about.
  categories:
    - Portfolio
    - Technology
    - Web Development
  built_by: Ema Suriano
  built_by_url: https://emasuriano.com/
  featured: false
- title: Luan Orlandi
  main_url: https://luanorlandi.github.io
  url: https://luanorlandi.github.io
  source_url: https://github.com/luanorlandi/luanorlandi.github.io
  description: >
    Luan Orlandi's personal website. Brazilian web developer, enthusiast in React and Gatsby.
  categories:
    - Blog
    - Portfolio
    - Web Development
  built_by: Luan Orlandi
  built_by_url: https://github.com/luanorlandi
- title: Mobius Labs
  main_url: https://mobius.ml
  url: https://mobius.ml
  description: >
    Mobius Labs landing page, a Start-up working on Computer Vision
  categories:
    - Landing Page
    - Marketing
    - Technology
  built_by: sktt
  built_by_url: https://github.com/sktt
- title: EZAgrar
  main_url: https://www.ezagrar.at/en/
  url: https://www.ezagrar.at/en/
  description: >
    EZAgrar.at is the homepage of the biggest agricultural machinery dealership in Austria. In total 8 pages will be built for this client reusing a lot of components between them.
  categories:
    - E-commerce
    - Marketing
  built_by: MangoART
  built_by_url: https://www.mangoart.at
  featured: false
- title: OAsome blog
  main_url: https://oasome.blog/
  url: https://oasome.blog/
  source_url: https://github.com/oorestisime/oasome
  description: >
    Paris-based Cypriot adventurers. A and O. Lovers of life and travel. Want to get a glimpse of the OAsome world?
  categories:
    - Blog
    - Photography
    - Travel
  built_by: Orestis Ioannou
  featured: false
- title: Brittany Chiang
  main_url: https://brittanychiang.com/
  url: https://brittanychiang.com/
  source_url: https://github.com/bchiang7/v4
  description: >
    Personal website and portfolio of Brittany Chiang built with Gatsby v2
  categories:
    - Portfolio
  built_by: Brittany Chiang
  built_by_url: https://github.com/bchiang7
  featured: false
- title: Fitekran
  description: >
    One of the most visited Turkish blogs about health, sports and healthy lifestyle, that has been rebuilt with Gatsby v2 using WordPress.
  main_url: https://www.fitekran.com
  url: https://www.fitekran.com
  categories:
    - Science
    - Healthcare
    - Blog
  built_by: Burak Tokak
  built_by_url: https://www.buraktokak.com
- title: Serverless
  main_url: https://serverless.com
  url: https://serverless.com
  description: >
    Serverless.com – Build web, mobile and IoT applications with serverless architectures using AWS Lambda, Azure Functions, Google CloudFunctions & more!
  categories:
    - Technology
    - Web Development
  built_by: Codebrahma
  built_by_url: https://codebrahma.com
  featured: false
- title: Dive Bell
  main_url: https://divebell.band/
  url: https://divebell.band/
  description: >
    Simple site for a band to list shows dates and videos (499 on lighthouse)
  categories:
    - Music
  built_by: Matt Bagni
  built_by_url: https://mattbag.github.io
  featured: false
- title: Mayer Media Co.
  main_url: https://mayermediaco.com/
  url: https://mayermediaco.com/
  description: >
    Freelance Web Development and Digital Marketing
  categories:
    - Web Development
    - Marketing
    - Blog
  source_url: https://github.com/MayerMediaCo/MayerMediaCo2.0
  built_by: Danny Mayer
  built_by_url: https://twitter.com/mayermediaco
  featured: false
- title: Jan Czizikow Portfolio
  main_url: https://www.janczizikow.com/
  url: https://www.janczizikow.com/
  source_url: https://github.com/janczizikow/janczizikow-portfolio
  description: >
    Simple personal portfolio site built with Gatsby
  categories:
    - Portfolio
    - Freelance
    - Web Development
  built_by: Jan Czizikow
  built_by_url: https://github.com/janczizikow
- title: Carbon Design Systems
  main_url: http://www.carbondesignsystem.com/
  url: http://www.carbondesignsystem.com/
  description: >
    The Carbon Design System is integrating the new IBM Design Ethos and Language. It represents a completely fresh approach to the design of all things at IBM.
  categories:
    - Design System
    - Documentation
  built_by: IBM
  built_by_url: https://www.ibm.com/
  featured: false
- title: Mozilla Mixed Reality
  main_url: https://mixedreality.mozilla.org/
  url: https://mixedreality.mozilla.org/
  description: >
    Virtual Reality for the free and open Web.
  categories:
    - Open Source
  built_by: Mozilla
  built_by_url: https://www.mozilla.org/
  featured: false
- title: Uniform Hudl Design System
  main_url: http://uniform.hudl.com/
  url: http://uniform.hudl.com/
  description: >
    A single design system to ensure every interface feels like Hudl. From the colors we use to the size of our buttons and what those buttons say, Uniform has you covered. Check the guidelines, copy the code and get to building.
  categories:
    - Design System
    - Open Source
    - Design
  built_by: Hudl
  built_by_url: https://www.hudl.com/
- title: Subtle UI
  main_url: https://subtle-ui.netlify.app/
  url: https://subtle-ui.netlify.app/
  source_url: https://github.com/ryanwiemer/subtle-ui
  description: >
    A collection of clever yet understated user interactions found on the web.
  categories:
    - Web Development
    - Open Source
    - User Experience
  built_by: Ryan Wiemer
  built_by_url: https://www.ryanwiemer.com/
  featured: false
- title: developer.bitcoin.com
  main_url: https://developer.bitcoin.com/
  url: https://developer.bitcoin.com/
  description: >
    Bitbox based bitcoin.com developer platform and resources.
  categories:
    - Finance
  featured: false
- title: Barmej
  main_url: https://app.barmej.com/
  url: https://app.barmej.com/
  description: >
    An interactive platform to learn different programming languages in Arabic for FREE
  categories:
    - Education
    - Programming
    - Learning
  built_by: Obytes
  built_by_url: https://www.obytes.com/
  featured: false
- title: Emergence
  main_url: https://emcap.com/
  url: https://emcap.com/
  description: >
    Emergence is a top enterprise cloud venture capital firm. We fund early stage ventures focusing on enterprise & SaaS applications. Emergence is one of the top VC firms in Silicon Valley.
  categories:
    - Marketing
    - Blog
  built_by: Upstatement
  built_by_url: https://www.upstatement.com/
  featured: false
- title: FPVtips
  main_url: https://fpvtips.com
  url: https://fpvtips.com
  source_url: https://github.com/jumpalottahigh/fpvtips
  description: >
    FPVtips is all about bringing racing drone pilots closer together, and getting more people into the hobby!
  categories:
    - Community
    - Education
  built_by: Georgi Yanev
  built_by_url: https://twitter.com/jumpalottahigh
  featured: false
- title: Georgi Yanev
  main_url: https://blog.georgi-yanev.com/
  url: https://blog.georgi-yanev.com/
  source_url: https://github.com/jumpalottahigh/blog.georgi-yanev.com
  description: >
    I write articles about FPV quads (building and flying), web development, smart home automation, life-long learning and other topics from my personal experience.
  categories:
    - Blog
  built_by: Georgi Yanev
  built_by_url: https://twitter.com/jumpalottahigh
  featured: false
- title: Bear Archery
  main_url: https://beararchery.com/
  url: https://beararchery.com/
  categories:
    - E-commerce
    - Sports
  built_by: Escalade Sports
  built_by_url: https://www.escaladesports.com/
  featured: false
- title: "attn:"
  main_url: https://www.attn.com/
  url: https://www.attn.com/
  categories:
    - Media
    - Entertainment
  built_by: "attn:"
  built_by_url: https://www.attn.com/
  featured: false
- title: Mirror Conf
  description: >
    Mirror Conf is a conference designed to empower designers and frontend developers who have a thirst for knowledge and want to broaden their horizons.
  main_url: https://www.mirrorconf.com/
  url: https://www.mirrorconf.com/
  categories:
    - Conference
    - Design
    - Web Development
  featured: false
- title: Startarium
  main_url: https://www.startarium.ro
  url: https://www.startarium.ro
  description: >
    Free entrepreneurship educational portal with more than 20000 users, hundreds of resources, crowdfunding, mentoring and investor pitching events facilitated.
  categories:
    - Education
    - Nonprofit
    - Entrepreneurship
  built_by: Cezar Neaga
  built_by_url: https://twitter.com/cezarneaga
  featured: false
- title: Microlink
  main_url: https://microlink.io/
  url: https://microlink.io/
  description: >
    Extract structured data from any website.
  categories:
    - Web Development
    - API
  built_by: Kiko Beats
  built_by_url: https://kikobeats.com/
  featured: false
- title: Kevin Legrand
  url: https://k-legrand.com
  main_url: https://k-legrand.com
  source_url: https://github.com/Manoz/k-legrand.com
  description: >
    Personal website and blog built with love with Gatsby v2
  categories:
    - Blog
    - Portfolio
    - Web Development
  built_by: Kevin Legrand
  built_by_url: https://k-legrand.com
  featured: false
- title: David James Portfolio
  main_url: https://dfjames.com/
  url: https://dfjames.com/
  source_url: https://github.com/daviddeejjames/dfjames-gatsby
  description: >
    Portfolio Site using GatsbyJS and headless WordPress
  categories:
    - WordPress
    - Portfolio
    - Blog
  built_by: David James
  built_by_url: https://twitter.com/daviddeejjames
- title: Hypertext Candy
  url: https://www.hypertextcandy.com/
  main_url: https://www.hypertextcandy.com/
  description: >
    Blog about web development. Laravel, Vue.js, etc.
  categories:
    - Blog
    - Web Development
  built_by: Masahiro Harada
  built_by_url: https://twitter.com/_Masahiro_H_
  featured: false
- title: Maxence Poutord's blog
  description: >
    Tech & programming blog of Maxence Poutord, Software Engineer, Serial Traveler and Public Speaker
  main_url: https://www.maxpou.fr
  url: https://www.maxpou.fr
  featured: false
  categories:
    - Blog
    - Web Development
  built_by: Maxence Poutord
  built_by_url: https://www.maxpou.fr
- title: The Noted Project
  url: https://thenotedproject.org
  main_url: https://thenotedproject.org
  source_url: https://github.com/ianbusko/the-noted-project
  description: >
    Website to showcase the ethnomusicology research for The Noted Project.
  categories:
    - Portfolio
    - Education
    - Gallery
  built_by: Ian Busko
  built_by_url: https://github.com/ianbusko
  featured: false
- title: People For Bikes
  url: https://2017.peopleforbikes.org/
  main_url: https://2017.peopleforbikes.org/
  categories:
    - Community
    - Sports
    - Gallery
    - Nonprofit
  built_by: PeopleForBikes
  built_by_url: https://peopleforbikes.org/about-us/who-we-are/staff/
  featured: false
- title: Wide Eye
  description: >
    Creative agency specializing in interactive design, web development, and digital communications.
  url: https://wideeye.co/
  main_url: https://wideeye.co/
  categories:
    - Design
    - Web Development
  built_by: Wide Eye
  built_by_url: https://wideeye.co/about-us/
  featured: false
- title: CodeSandbox
  description: >
    CodeSandbox is an online editor that helps you create web applications, from prototype to deployment.
  url: https://codesandbox.io/
  main_url: https://codesandbox.io/
  categories:
    - Web Development
  featured: false
- title: Marvel
  description: >
    The all-in-one platform powering design.
  url: https://marvelapp.com/
  main_url: https://marvelapp.com/
  categories:
    - Design
  featured: false
- title: Designcode.io
  description: >
    Learn to design and code React apps.
  url: https://designcode.io
  main_url: https://designcode.io
  categories:
    - Learning
  featured: false
- title: Happy Design
  description: >
    The Brand and Product Team Behind Happy Money
  url: https://design.happymoney.com/
  main_url: https://design.happymoney.com/
  categories:
    - Design
    - Finance
- title: Weihnachtsmarkt.ms
  description: >
    Explore the christmas market in Münster (Westf).
  url: https://weihnachtsmarkt.ms/
  main_url: https://weihnachtsmarkt.ms/
  source_url: https://github.com/codeformuenster/weihnachtsmarkt
  categories:
    - Gallery
    - Food
  built_by: Code for Münster during MSHACK18
  featured: false
- title: Code Championship
  description: >
    Competitive coding competitions for students from 3rd to 8th grade. Code is Sport.
  url: https://www.codechampionship.com
  main_url: https://www.codechampionship.com
  categories:
    - Learning
    - Education
    - Sports
  built_by: Abamath LLC
  built_by_url: https://www.abamath.com
  featured: false
- title: Wieden+Kennedy
  description: >
    Wieden+Kennedy is an independent, global creative company.
  categories:
    - Technology
    - Web Development
    - Agency
    - Marketing
  url: https://www.wk.com
  main_url: https://www.wk.com
  built_by: Wieden Kennedy
  built_by_url: https://www.wk.com/about/
  featured: false
- title: Testing JavaScript
  description: >
    This course will teach you the fundamentals of testing your JavaScript applications using eslint, Flow, Jest, and Cypress.
  url: https://testingjavascript.com/
  main_url: https://testingjavascript.com/
  categories:
    - Learning
    - Education
    - JavaScript
  built_by: Kent C. Dodds
  built_by_url: https://kentcdodds.com/
  featured: false
- title: Use Hooks
  description: >
    One new React Hook recipe every day.
  url: https://usehooks.com/
  main_url: https://usehooks.com/
  categories:
    - Learning
  built_by: Gabe Ragland
  built_by_url: https://twitter.com/gabe_ragland
  featured: false
- title: Ambassador
  url: https://www.getambassador.io
  main_url: https://www.getambassador.io
  description: >
    Open source, Kubernetes-native API Gateway for microservices built on Envoy.
  categories:
    - Open Source
    - Documentation
    - Technology
  built_by: Datawire
  built_by_url: https://www.datawire.io
  featured: false
- title: Clubhouse
  main_url: https://clubhouse.io
  url: https://clubhouse.io
  description: >
    The intuitive and powerful project management platform loved by software teams of all sizes. Built with Gatsby v2 and Prismic
  categories:
    - Technology
    - Blog
    - Productivity
    - Community
    - Design
    - Open Source
  built_by: Ueno.
  built_by_url: https://ueno.co
  featured: false
- title: Asian Art Collection
  url: http://artmuseum.princeton.edu/asian-art/
  main_url: http://artmuseum.princeton.edu/asian-art/
  description: >
    Princeton University has a branch dealing with state of art.They have showcased ore than 6,000 works of Asian art are presented alongside ongoing curatorial and scholarly research
  categories:
    - Marketing
  featured: false
- title: QHacks
  url: https://qhacks.io
  main_url: https://qhacks.io
  source_url: https://github.com/qhacks/qhacks-website
  description: >
    QHacks is Queen’s University’s annual hackathon! QHacks was founded in 2016 with a mission to advocate and incubate the tech community at Queen’s University and throughout Canada.
  categories:
    - Education
    - Technology
    - Podcast
  featured: false
- title: Tyler McGinnis
  url: https://tylermcginnis.com/
  main_url: https://tylermcginnis.com/
  description: >
    The linear, course based approach to learning web technologies.
  categories:
    - Education
    - Technology
    - Podcast
    - Web Development
  featured: false
- title: a11y with Lindsey
  url: https://www.a11ywithlindsey.com/
  main_url: https://www.a11ywithlindsey.com/
  source_url: https://github.com/lkopacz/a11y-with-lindsey
  description: >
    To help developers navigate accessibility jargon, write better code, and to empower them to make their Internet, Everyone's Internet.
  categories:
    - Education
    - Blog
    - Technology
  built_by: Lindsey Kopacz
  built_by_url: https://twitter.com/littlekope0903
  featured: false
- title: DEKEMA
  url: https://www.dekema.com/
  main_url: https://www.dekema.com/
  description: >
    Worldclass crafting: Furnace, fervor, fulfillment. Delivering highest demand for future craftsmanship. Built using Gatsby v2 and Prismic.
  categories:
    - Healthcare
    - Science
    - Technology
  built_by: Crisp Studio
  built_by_url: https://crisp.studio
  featured: false
- title: Ramón Chancay
  description: >-
    Front-end / Back-end Developer in Guayaquil Ecuador.
    Currently at Everymundo, previously at El Universo.
    I enjoy teaching and sharing what I know.
    I give professional advice to developers and companies.
    My wife and my children are everything in my life.
  main_url: https://ramonchancay.me/
  url: https://ramonchancay.me/
  source_url: https://github.com/devrchancay/personal-site
  featured: false
  categories:
    - Blog
    - Technology
    - Web Development
  built_by: Ramón Chancay
  built_by_url: https://ramonchancay.me/
- title: Acclimate Consulting
  main_url: https://www.acclimate.io/
  url: https://www.acclimate.io/
  description: >-
    Acclimate is a consulting firm that puts organizations back in control with data-driven strategies and full-stack applications.
  categories:
    - Technology
    - Consulting
  built_by: Andrew Wilson
  built_by_url: https://github.com/andwilson
  featured: false
- title: Flyright
  url: https://flyright.co/
  main_url: https://flyright.co/
  description: >-
    Flyright curates everything you need for international travel in one tidy place 💜
  categories:
    - Technology
    - App
  built_by: Ty Hopp
  built_by_url: https://github.com/tyhopp
  featured: false
- title: Vets Who Code
  url: https://vetswhocode.io/
  main_url: https://vetswhocode.io/
  description: >-
    VetsWhoCode is a non-profit organization dedicated to training military veterans & giving them the skills they need transition into tech careers.
  categories:
    - Technology
    - Nonprofit
  featured: false
- title: Patreon Blog
  url: https://blog.patreon.com/
  main_url: https://blog.patreon.com/
  description: >-
    Official blog of Patreon.com
  categories:
    - Blog
  featured: false
- title: Full Beaker
  url: https://fullbeaker.com/
  main_url: https://fullbeaker.com/
  description: >-
    Full Beaker provides independent advice online about careers and home ownership, and connect anyone who asks with companies that can help them.
  categories:
    - Consulting
  featured: false
- title: Citywide Holdup
  url: https://citywideholdup.org/
  main_url: https://citywideholdup.org/
  description: >-
    Citywide Holdup is an annual fundraising event held around early November in the city of Austin, TX hosted by the Texas Wranglers benefitting Easter Seals of Central Texas, a non-profit organization that provides exceptional services, education, outreach and advocacy so that people with disabilities can live, learn, work and play in our communities.
  categories:
    - Nonprofit
    - Event
  built_by: Cameron Rison
  built_by_url: https://github.com/killakam3084
  featured: false
- title: Dawn Labs
  url: https://dawnlabs.io
  main_url: https://dawnlabs.io
  description: >-
    Thoughtful products for inspired teams. With a holistic approach to engineering and design, we partner with startups and enterprises to build for the digital era.
  categories:
    - Technology
    - Agency
    - Web Development
  featured: false
- title: COOP by Ryder
  url: https://coop.com/
  main_url: https://coop.com/
  description: >
    COOP is a platform that connects fleet managers that have idle vehicles to businesses that are looking to rent vehicles. COOP simplifies the process and paperwork required to safely share vehicles between business owners.
  categories:
    - Marketing
  built_by: Crispin Porter Bogusky
  built_by_url: http://www.cpbgroup.com/
  featured: false
- title: Domino's Paving for Pizza
  url: https://www.pavingforpizza.com/
  main_url: https://www.pavingforpizza.com/
  description: >
    Nominate your town for a chance to have your rough drive home from Domino's fixed to pizza perfection.
  categories:
    - Marketing
  built_by: Crispin Porter Bogusky
  built_by_url: http://www.cpbgroup.com/
  featured: false
- title: Propapanda
  url: https://propapanda.eu/
  main_url: https://propapanda.eu/
  description: >
    Is a creative production house based in Tallinn, Estonia. We produce music videos, commercials, films and campaigns – from scratch to finish.
  categories:
    - Video
    - Portfolio
    - Agency
    - Media
  built_by: Henry Kehlmann
  built_by_url: https://github.com/madhenry/
  featured: false
- title: JAMstack.paris
  url: https://jamstack.paris/
  main_url: https://jamstack.paris/
  source_url: https://github.com/JAMstack-paris/jamstack.paris
  description: >
    JAMstack-focused, bi-monthly meetup in Paris
  categories:
    - Web Development
  built_by: Matthieu Auger & Nicolas Goutay
  built_by_url: https://github.com/JAMstack-paris
  featured: false
- title: DexWallet - The only Wallet you need by Dexlab
  main_url: https://www.dexwallet.io/
  url: https://www.dexwallet.io/
  source_url: https://github.com/dexlab-io/DexWallet-website
  featured: false
  description: >-
    DexWallet is a secure, multi-chain, mobile wallet with an upcoming one-click exchange for mobile.
  categories:
    - App
    - Open Source
  built_by: DexLab
  built_by_url: https://github.com/dexlab-io
- title: Kings Valley Paving
  url: https://kingsvalleypaving.com
  main_url: https://kingsvalleypaving.com
  description: >
    Kings Valley Paving is an asphalt, paving and concrete company serving the commercial, residential and industrial sectors in the Greater Toronto Area. Site designed by Stephen Bell.
  categories:
    - Marketing
  built_by: Michael Uloth
  built_by_url: https://www.michaeluloth.com
  featured: false
- title: Peter Barrett
  url: https://www.peterbarrett.ca
  main_url: https://www.peterbarrett.ca
  description: >
    Peter Barrett is a Canadian baritone from Newfoundland and Labrador who performs opera and concert repertoire in Canada, the U.S. and around the world. Site designed by Stephen Bell.
  categories:
    - Portfolio
    - Music
  built_by: Michael Uloth
  built_by_url: https://www.michaeluloth.com
  featured: false
- title: NARCAN
  main_url: https://www.narcan.com
  url: https://www.narcan.com
  description: >
    NARCAN Nasal Spray is the first and only FDA-approved nasal form of naloxone for the emergency treatment of a known or suspected opioid overdose.
  categories:
    - Healthcare
  built_by: NARCAN
  built_by_url: https://www.narcan.com
  featured: false
- title: Ritual
  main_url: https://ritual.com
  url: https://ritual.com
  description: >
    Ritual started with a simple question, what exactly is in women's multivitamins? This is the story of what happened when our founder Kat started searching for answers — the story of Ritual.
  categories:
    - Healthcare
  built_by: Ritual
  built_by_url: https://ritual.com
  featured: false
- title: Truebill
  main_url: https://www.truebill.com
  url: https://www.truebill.com
  description: >
    Truebill empowers you to take control of your money.
  categories:
    - Finance
  built_by: Truebill
  built_by_url: https://www.truebill.com
  featured: false
- title: Smartling
  main_url: https://www.smartling.com
  url: https://www.smartling.com
  description: >
    Smartling enables you to automate, manage, and professionally translate content so that you can do more with less.
  categories:
    - Marketing
  built_by: Smartling
  built_by_url: https://www.smartling.com
  featured: false
- title: Clear
  main_url: https://www.clearme.com
  url: https://www.clearme.com
  description: >
    At clear, we’re working toward a future where you are your ID, enabling you to lead an unstoppable life.
  categories:
    - Security
  built_by: Clear
  built_by_url: https://www.clearme.com
  featured: false
- title: VS Code Rocks
  main_url: https://vscode.rocks
  url: https://vscode.rocks
  source_url: https://github.com/lannonbr/vscode-rocks
  featured: false
  description: >
    VS Code Rocks is a place for weekly news on the newest features and updates to Visual Studio Code as well as trending extensions and neat tricks to continually improve your VS Code skills.
  categories:
    - Open Source
    - Blog
    - Web Development
  built_by: Benjamin Lannon
  built_by_url: https://github.com/lannonbr
- title: Particle
  main_url: https://www.particle.io
  url: https://www.particle.io
  featured: false
  description: Particle is a fully-integrated IoT platform that offers everything you need to deploy an IoT product.
  categories:
    - Marketing
- title: freeCodeCamp curriculum
  main_url: https://learn.freecodecamp.org
  url: https://learn.freecodecamp.org
  featured: false
  description: Learn to code with free online courses, programming projects, and interview preparation for developer jobs.
  categories:
    - Web Development
    - Learning
- title: Tandem
  main_url: https://www.tandem.co.uk
  url: https://www.tandem.co.uk
  description: >
    We're on a mission to free you of money misery. Our app, card and savings account are designed to help you spend less time worrying about money and more time enjoying life.
  categories:
    - Finance
    - App
  built_by: Tandem
  built_by_url: https://github.com/tandembank
  featured: false
- title: Monbanquet.fr
  main_url: https://monbanquet.fr
  url: https://monbanquet.fr
  description: >
    Give your corporate events the food and quality it deserves, thanks to the know-how of the best local artisans.
  categories:
    - E-commerce
    - Food
    - Event
  built_by: Monbanquet.fr
  built_by_url: https://github.com/monbanquet
  featured: false
- title: The Leaky Cauldron Blog
  url: https://theleakycauldronblog.com
  main_url: https://theleakycauldronblog.com
  source_url: https://github.com/v4iv/theleakycauldronblog
  description: >
    A Brew of Awesomeness with a Pinch of Magic...
  categories:
    - Blog
  built_by: Vaibhav Sharma
  built_by_url: https://github.com/v4iv
  featured: false
- title: Wild Drop Surf Camp
  main_url: https://wilddropsurfcamp.com
  url: https://wilddropsurfcamp.com
  description: >
    Welcome to Portugal's best kept secret and be amazed with our nature. Here you can explore, surf, taste the world's best gastronomy and wine, feel the North Canyon's power with the biggest waves in the world and so many other amazing things. Find us, discover yourself!
  categories:
    - Travel
  built_by: Samuel Fialho
  built_by_url: https://samuelfialho.com
  featured: false
- title: JoinUp HR chatbot
  url: https://www.joinup.io
  main_url: https://www.joinup.io
  description: Custom HR chatbot for better candidate experience
  categories:
    - App
    - Technology
  featured: false
- title: JDCastro Web Design & Development
  main_url: https://jacobdcastro.com
  url: https://jacobdcastro.com
  source_url: https://github.com/jacobdcastro/personal-site
  featured: false
  description: >
    A small business site for freelance web designer and developer Jacob D. Castro. Includes professional blog, contact forms, and soon-to-come portfolio of sites for clients. Need a new website or an extra developer to share the workload? Feel free to check out the website!
  categories:
    - Blog
    - Portfolio
    - Business
    - Freelance
  built_by: Jacob D. Castro
  built_by_url: https://twitter.com/jacobdcastro
- title: Gatsby Tutorials
  main_url: https://www.gatsbytutorials.com
  url: https://www.gatsbytutorials.com
  source_url: https://github.com/ooloth/gatsby-tutorials
  featured: false
  description: >
    Gatsby Tutorials is a community-updated list of video, audio and written tutorials to help you learn GatsbyJS.
  categories:
    - Web Development
    - Education
    - Open Source
  built_by: Michael Uloth
  built_by_url: https://www.michaeluloth.com
- title: Grooovinger
  url: https://www.grooovinger.com
  main_url: https://www.grooovinger.com
  description: >
    Martin Grubinger, a web developer from Austria
  categories:
    - Portfolio
    - Web Development
  built_by: Martin Grubinger
  built_by_url: https://www.grooovinger.com
  featured: false
- title: LXDX - the Crypto Derivatives Exchange
  main_url: https://www.lxdx.co/
  url: https://www.lxdx.co/
  description: >
    LXDX is the world's fastest crypto exchange. Our mission is to bring innovative financial products to retail crypto investors, providing access to the same speed and scalability that institutional investors already depend on us to deliver each and every day.
  categories:
    - Marketing
    - Finance
  built_by: Corey Ward
  built_by_url: http://www.coreyward.me/
  featured: false
- title: Kyle McDonald
  url: https://kylemcd.com
  main_url: https://kylemcd.com
  source_url: https://github.com/kylemcd/personal-site-react
  description: >
    Personal site + blog for Kyle McDonald
  categories:
    - Blog
  built_by: Kyle McDonald
  built_by_url: https://kylemcd.com
  featured: false
- title: VSCode Power User Course
  main_url: https://VSCode.pro
  url: https://VSCode.pro
  description: >
    After 10 years with Sublime, I switched to VSCode. Love it. Spent 1000+ hours building a premium video course to help you switch today. 200+ power user tips & tricks turn you into a VSCode.pro
  categories:
    - Education
    - Learning
    - E-commerce
    - Marketing
    - Technology
    - Web Development
  built_by: Ahmad Awais
  built_by_url: https://twitter.com/MrAhmadAwais/
  featured: false
- title: Thijs Koerselman Portfolio
  main_url: https://www.vauxlab.com
  url: https://www.vauxlab.com
  featured: false
  description: >
    Portfolio of Thijs Koerselman. A freelance software engineer, full-stack web developer and sound designer.
  categories:
    - Portfolio
    - Business
    - Freelance
    - Technology
    - Web Development
    - Music
- title: Ad Hoc Homework
  main_url: https://homework.adhoc.team
  url: https://homework.adhoc.team
  description: >
    Ad Hoc builds government digital services that are fast, efficient, and usable by everyone. Ad Hoc Homework is a collection of coding and design challenges for candidates applying to our open positions.
  categories:
    - Web Development
    - Government
    - Healthcare
    - Programming
  built_by_url: https://adhoc.team
  featured: false
- title: Birra Napoli
  main_url: http://www.birranapoli.it
  url: http://www.birranapoli.it
  built_by: Ribrain
  built_by_url: https://www.ribrainstudio.com
  featured: false
  description: >
    Birra Napoli official site
  categories:
    - Landing Page
    - Business
    - Food
- title: Satispay
  url: https://www.satispay.com
  main_url: https://www.satispay.com
  categories:
    - Business
    - Finance
    - Technology
  built_by: Satispay
  built_by_url: https://www.satispay.com
  featured: false
- title: The Movie Database - Gatsby
  url: https://tmdb.lekoarts.de
  main_url: https://tmdb.lekoarts.de
  source_url: https://github.com/LekoArts/gatsby-source-tmdb-example
  categories:
    - Open Source
    - Entertainment
    - Gallery
  featured: false
  built_by: LekoArts
  built_by_url: https://github.com/LekoArts
  description: >
    Source from The Movie Database (TMDb) API (v3) in Gatsby. This example is built with react-spring, React hooks and react-tabs and showcases the gatsby-source-tmdb plugin. It also has some client-only paths and uses gatsby-image.
- title: LANDR - Creative Tools for Musicians
  url: https://www.landr.com/
  main_url: https://www.landr.com/en/
  categories:
    - Music
    - Technology
    - Business
    - Entrepreneurship
    - Freelance
    - Marketing
    - Media
  featured: false
  built_by: LANDR
  built_by_url: https://twitter.com/landr_music
  description: >
    Marketing website built for LANDR. LANDR is a web application that provides tools for musicians to master their music (using artificial intelligence), collaborate with other musicians, and distribute their music to multiple platforms.
- title: ClinicJS
  url: https://clinicjs.org/
  main_url: https://clinicjs.org/
  categories:
    - Technology
    - Documentation
  featured: false
  built_by: NearForm
  built_by_url: https://www.nearform.com/
  description: >
    Tools to help diagnose and pinpoint Node.js performance issues.
- title: KOBIT
  main_url: https://kobit.in
  url: https://kobit.in
  description: Automated Google Analytics Report with everything you need and more
  featured: false
  categories:
    - Marketing
    - Blog
  built_by: mottox2
  built_by_url: https://mottox2.com
- title: Aleksander Hansson
  main_url: https://ahansson.com
  url: https://ahansson.com
  featured: false
  description: >
    Portfolio website for Aleksander Hansson
  categories:
    - Portfolio
    - Business
    - Freelance
    - Technology
    - Web Development
    - Consulting
  built_by: Aleksander Hansson
  built_by_url: https://www.linkedin.com/in/aleksanderhansson/
- title: Surfing Nosara
  main_url: https://www.surfingnosara.com
  url: https://www.surfingnosara.com
  description: Real estate, vacation, and surf report hub for Nosara, Costa Rica
  featured: false
  categories:
    - Business
    - Blog
    - Gallery
    - Marketing
  built_by: Desarol
  built_by_url: https://www.desarol.com
- title: Crispin Porter Bogusky
  url: https://cpbgroup.com/
  main_url: https://cpbgroup.com/
  description: >
    We solve the world’s toughest communications problems with the most quantifiably potent creative assets.
  categories:
    - Agency
    - Design
    - Marketing
  built_by: Crispin Porter Bogusky
  built_by_url: https://cpbgroup.com/
  featured: false
- title: graphene-python
  url: https://graphene-python.org
  main_url: https://graphene-python.org
  description: Graphene is a collaboratively funded project.Graphene-Python is a library for building GraphQL APIs in Python easily.
  categories:
    - Library
    - API
    - Documentation
  featured: false
- title: Engel & Völkers Ibiza Holiday Rentals
  main_url: https://www.ev-ibiza.com/
  url: https://www.ev-ibiza.com/
  featured: false
  built_by: Ventura Digitalagentur
  description: >
    Engel & Völkers, one of the most successful real estate agencies in the world, offers luxury holiday villas to rent in Ibiza.
  categories:
    - Travel
- title: Sylvain Hamann's personal website
  url: https://shamann.fr
  main_url: https://shamann.fr
  source_url: https://github.com/sylvhama/shamann-gatsby/
  description: >
    Sylvain Hamann, web developer from France
  categories:
    - Portfolio
    - Web Development
  built_by: Sylvain Hamann
  built_by_url: https://twitter.com/sylvhama
  featured: false
- title: Luca Crea's portfolio
  main_url: https://lcrea.github.io
  url: https://lcrea.github.io
  description: >
    Portfolio and personal website of Luca Crea, an Italian software engineer.
  categories:
    - Portfolio
  built_by: Luca Crea
  built_by_url: https://github.com/lcrea
  featured: false
- title: Escalade Sports
  main_url: https://www.escaladesports.com/
  url: https://www.escaladesports.com/
  categories:
    - E-commerce
    - Sports
  built_by: Escalade Sports
  built_by_url: https://www.escaladesports.com/
  featured: false
- title: Exposify
  main_url: https://www.exposify.de/
  url: https://www.exposify.de/
  description: >
    This is our German website built with Gatsby 2.0, Emotion and styled-system.
    Exposify is a proptech startup and builds technology for real estate businesses.
    We provide our customers with an elegant agent software in combination
    with beautifully designed and fast websites.
  categories:
    - Web Development
    - Real Estate
    - Agency
    - Marketing
  built_by: Exposify
  built_by_url: https://www.exposify.de/
  featured: false
- title: Steak Point
  main_url: https://www.steakpoint.at/
  url: https://www.steakpoint.at/
  description: >
    Steak Restaurant in Vienna, Austria (Wien, Österreich).
  categories:
    - Food
  built_by: Peter Kroyer
  built_by_url: https://www.peterkroyer.at/
  featured: false
- title: Takumon blog
  main_url: https://takumon.com
  url: https://takumon.com
  source_url: https://github.com/Takumon/blog
  description: Java Engineer's tech blog.
  featured: false
  categories:
    - Blog
  built_by: Takumon
  built_by_url: https://twitter.com/inouetakumon
- title: DayThirty
  main_url: https://daythirty.com
  url: https://daythirty.com
  description: DayThirty - ideas for the new year.
  featured: false
  categories:
    - Marketing
  built_by: Jack Oliver
  built_by_url: https://twitter.com/mrjackolai
- title: TheAgencyProject
  main_url: https://theagencyproject.co
  url: https://theagencyproject.co
  description: Agency model, without agency overhead.
  categories:
    - Agency
  built_by: JV-LA
  built_by_url: https://jv-la.com
- title: Karen Hou's portfolio
  main_url: https://www.karenhou.com/
  url: https://www.karenhou.com/
  categories:
    - Portfolio
  built_by: Karen H. Developer
  built_by_url: https://github.com/karenhou
  featured: false
- title: Jean Luc Ponty
  main_url: https://ponty.com
  url: https://ponty.com
  description: Official site for Jean Luc Ponty, French virtuoso violinist and jazz composer.
  featured: false
  categories:
    - Music
    - Entertainment
  built_by: Othermachines
  built_by_url: https://othermachines.com
- title: Rosewood Family Advisors
  main_url: https://www.rfallp.com/
  url: https://www.rfallp.com/
  description: Rosewood Family Advisors LLP (Palo Alto) provides a diverse range of family office services customized for ultra high net worth individuals.
  featured: false
  categories:
    - Finance
    - Business
  built_by: Othermachines
  built_by_url: https://othermachines.com
- title: Standing By Company
  main_url: https://standingby.company
  url: https://standingby.company
  description: A brand experience design company led by Scott Mackenzie and Trent Barton.
  featured: false
  categories:
    - Design
    - Web Development
  built_by: Standing By Company
  built_by_url: https://standingby.company
- title: Ashley Thouret
  main_url: https://www.ashleythouret.com
  url: https://www.ashleythouret.com
  description: Official website of Canadian soprano Ashley Thouret. Site designed by Stephen Bell.
  categories:
    - Portfolio
    - Music
  built_by: Michael Uloth
  built_by_url: https://www.michaeluloth.com
  featured: false
- title: The AZOOR Society
  main_url: https://www.azoorsociety.org
  url: https://www.azoorsociety.org
  description: The AZOOR Society is a UK-based charity committed to promoting awareness of Acute Zonal Occult Outer Retinopathy and assisting further research. Site designed by Stephen Bell.
  categories:
    - Community
    - Nonprofit
  built_by: Michael Uloth
  built_by_url: https://www.michaeluloth.com
  featured: false
- title: Gábor Fűzy pianist
  main_url: https://pianobar.hu
  url: https://pianobar.hu
  description: Gábor Fűzy pianist's official website built with Gatsby v2.
  categories:
    - Music
  built_by: Zoltán Bedi
  built_by_url: https://github.com/B3zo0
  featured: false
- title: Logicwind
  main_url: https://logicwind.com
  url: https://logicwind.com
  description: Website of Logicwind - JavaScript experts, Technology development agency & consulting.
  featured: false
  categories:
    - Portfolio
    - Agency
    - Web Development
    - Consulting
  built_by: Logicwind
  built_by_url: https://www.logicwind.com
- title: ContactBook.app
  main_url: https://contactbook.app
  url: https://contactbook.app
  description: Seamlessly share Contacts with G Suite team members
  featured: false
  categories:
    - Landing Page
    - Blog
  built_by: Logicwind
  built_by_url: https://www.logicwind.com
- title: Waterscapes
  main_url: https://waterscap.es
  url: https://waterscap.es/lake-monteynard/
  source_url: https://github.com/gaelbillon/Waterscapes-Gatsby-site
  description: Waterscap.es is a directory of bodies of water (creeks, ponds, waterfalls, lakes, etc) with information about each place such as how to get there, hike time, activities and photos and a map displayed with the Mapbox GL SJ npm package. It was developed with the goal of learning Gatsby. This website is based on the gatsby-contentful-starter and uses Contentful as CMS. It is hosted on Netlify. Hooks are setup with Bitbucket and Contentful to trigger a new build upon code or content changes. The data on Waterscap.es is a mix of original content and informations from the internets gathered and put together.
  categories:
    - Directory
    - Photography
    - Travel
  built_by: Gaël Billon
  built_by_url: https://gaelbillon.com
  featured: false
- title: Packrs
  url: https://www.packrs.co/
  main_url: https://www.packrs.co/
  description: >
    Packrs is a local delivery platform, one spot for all your daily requirements. On a single tap get everything you need at your doorstep.
  categories:
    - Marketing
    - Landing Page
    - Entrepreneurship
  built_by: Vipin Kumar Rawat
  built_by_url: https://github.com/aesthytik
  featured: false
- title: HyakuninIsshu
  main_url: https://hyakuninanki.net
  url: https://hyakuninanki.net
  source_url: https://github.com/rei-m/web_hyakuninisshu
  description: >
    HyakuninIsshu is a traditional Japanese card game.
  categories:
    - Education
    - Gallery
    - Entertainment
  built_by: Rei Matsushita
  built_by_url: https://github.com/rei-m/
  featured: false
- title: WQU Partners
  main_url: https://partners.wqu.org/
  url: https://partners.wqu.org/
  featured: false
  categories:
    - Marketing
    - Education
    - Landing Page
  built_by: Corey Ward
  built_by_url: http://www.coreyward.me/
- title: Federico Giacone
  url: https://federico.giac.one/
  main_url: https://federico.giac.one
  source_url: https://github.com/leopuleo/federico.giac.one
  description: >
    Digital portfolio for Italian Architect Federico Giacone.
  categories:
    - Portfolio
    - Gallery
  built_by: Leonardo Giacone
  built_by_url: https://github.com/leopuleo
  featured: false
- title: Station
  url: https://getstation.com/
  main_url: https://getstation.com/
  description: Station is the first smart browser for busy people. A single place for all of your web applications.
  categories:
    - Technology
    - Web Development
    - Productivity
  featured: false
- title: Vyron Vasileiadis
  url: https://fedonman.com/
  main_url: https://fedonman.com
  source_url: https://github.com/fedonman/fedonman-website
  description: Personal space of Vyron Vasileiadis aka fedonman, a Web & IoT Developer, Educator and Entrepreneur based in Athens, Greece.
  categories:
    - Portfolio
    - Technology
    - Web Development
    - Education
  built_by: Vyron Vasileiadis
  built_by_url: https://github.com/fedonman
- title: Fabien Champigny
  url: https://www.champigny.name/
  main_url: https://www.champigny.name/
  built_by_url: https://www.champigny.name/
  description: Fabien Champigny's personal blog. Entrepreneur, hacker and loves street photo.
  categories:
    - Blog
    - Gallery
    - Photography
    - Productivity
    - Entrepreneurship
  featured: false
- title: Alex Xie - Portfolio
  url: https://alexieyizhe.me/
  main_url: https://alexieyizhe.me/
  source_url: https://github.com/alexieyizhe/alexieyizhe.github.io
  description: >
    Personal website of Alex Yizhe Xie, a University of Waterloo Computer Science student and coding enthusiast.
  categories:
    - Blog
    - Portfolio
    - Web Development
  featured: false
- title: Dale Blackburn - Portfolio
  url: https://dakebl.co.uk/
  main_url: https://dakebl.co.uk/
  description: >
    Dale Blackburn's personal website and blog.
  categories:
    - Blog
    - Portfolio
    - Web Development
  featured: false
- title: Portfolio of Anthony Wiktor
  url: https://www.anthonydesigner.com/
  main_url: https://www.anthonydesigner.com/
  description: >
    Anthony Wiktor is a Webby Award-Winning Creative Director and Digital Designer twice named Hot 100 by WebDesigner Magazine. Anthony has over a decade of award-winning experience in design and has worked on projects across a diverse set of industries — from entertainment to consumer products to hospitality to technology. Anthony is a frequent lecturer at USC’s Annenberg School for Communication & Journalism and serves on the board of AIGA Los Angeles.
  categories:
    - Portfolio
    - Marketing
  built_by: Maciej Leszczyński
  built_by_url: https://twitter.com/_maciej
  featured: false
- title: Frame.io Workflow Guide
  main_url: https://workflow.frame.io
  url: https://workflow.frame.io
  description: >
    The web’s most comprehensive post-production resource, written by pro filmmakers, for pro filmmakers. Always expanding, always free.
  categories:
    - Education
  built_by: Frame.io
  built_by_url: https://frame.io
  featured: false
- title: MarcySutton.com
  main_url: https://marcysutton.com
  url: https://marcysutton.com
  description: >
    The personal website of web developer and accessibility advocate Marcy Sutton.
  categories:
    - Blog
    - Accessibility
    - Video
    - Photography
  built_by: Marcy Sutton
  built_by_url: https://marcysutton.com
  featured: true
- title: WPGraphQL Docs
  main_url: https://docs.wpgraphql.com
  url: https://docs.wpgraphql.com
  description: >
    Documentation for WPGraphQL, a free open-source WordPress plugin that provides an extendable GraphQL schema and API for any WordPress site.
  categories:
    - API
    - Documentation
    - Technology
    - Web Development
    - WordPress
  built_by: WPGraphQL
  built_by_url: https://wpgraphql.com
  featured: false
- title: Shine Lawyers
  main_url: https://www.shine.com.au
  url: https://www.shine.com.au
  description: >
    Shine Lawyers is an Australian legal services website built with Gatsby v2, Elasticsearch, Isso, and Geolocation services.
  categories:
    - Business
    - Blog
- title: Parallel Polis Kosice
  url: https://www.paralelnapoliskosice.sk/
  main_url: https://www.paralelnapoliskosice.sk/
  source_url: https://github.com/ParalelnaPolisKE/paralelnapoliskosice.sk
  description: >
    Parallel Polis is a collective of people who want to live in a more opened world. We look for possibilities and technologies (Bitcoin, the blockchain, reputation systems and decentralized technologies in general) that open new ways, make processes easier and remove unnecessary barriers. We want to create an environment that aims at education, discovering and creating better systems for everybody who is interested in freedom and independence.
  categories:
    - Blog
    - Education
    - Technology
  built_by: Roman Vesely
  built_by_url: https://romanvesely.
  featured: false
- title: Unda Solutions
  url: https://unda.com.au
  main_url: https://unda.com.au
  description: >
    A custom web application development company in Perth, WA
  categories:
    - Business
    - Freelance
    - Web Development
    - Technology
  featured: false
- title: BIGBrave
  main_url: https://bigbrave.digital
  url: https://bigbrave.digital
  description: >
    BIGBrave is a strategic design firm. We partner with our clients, big and small, to design & create human-centered brands, products, services and systems that are simple, beautiful and easy to use.
  categories:
    - Agency
    - Web Development
    - Marketing
    - Technology
    - WordPress
  built_by: Francois Brill | BIGBrave
  built_by_url: https://bigbrave.digital
  featured: false
- title: 5th Avenue Properties
  main_url: https://5thavenue.co.za
  url: https://5thavenue.co.za
  description: >
    5th Avenue Properties specializes in the leasing and sales of office space and industrial property. BIGBrave built the website in Gatsby with data from an API server (CRM) for all the property and consultant data, and WordPress for all the website content data and case studies. All forms on the website was also directly integrated into the CRM system to ensure no leads are lost. People cannot stop commenting on the speed of the site and the property search.
  categories:
    - Technology
    - WordPress
    - API
  built_by: Russel Povey and Francois Brill | BIGBrave
  built_by_url: https://bigbrave.digital
  featured: false
- title: Intsha Consulting
  main_url: https://intsha.co.za
  url: https://intsha.co.za
  description: >
    Intsha is a bespoke Human Resources consultancy firm offering expert Recruitment and Talent Management services in today's competitive marketplace. BIGBrave helped Intsha design and develop a bespoke online presense helping them stand out from the crowd.
  categories:
    - Consulting
    - Marketing
    - WordPress
  built_by: Evan Janovsky | BIGBrave
  built_by_url: https://bigbrave.digital
  featured: false
- title: MHW Law
  main_url: https://mhwlaw.ca
  url: https://mhwlaw.ca
  description: >
    MHW is a full service law firm that has offered legal representation and advice to clients locally and throughout British Columbia since 1984. BIGBrave helped MHW bring their website into the 21st century by offering the best and latest Gatsby site to help them stand our from the crowd.
  categories:
    - Law
    - Marketing
    - WordPress
  built_by: Evan Janovsky and Francois Brill | BIGBrave
  built_by_url: https://bigbrave.digital
  featured: false
- title: KegTracker
  main_url: https://www.kegtracker.co.za
  url: https://www.kegtracker.co.za
  description: >
    Keg Tracker is part of the Beverage Insights family and its sole aim is to provide you with the right data about your kegs to make better decisions. In today’s business landscape having the right information at your finger tips is crucial to the agility of your business.
  categories:
    - Food
    - Business
    - Technology
  built_by: Francois Brill | BIGBrave
  built_by_url: https://bigbrave.digital
  featured: false
- title: Mike Nichols
  url: https://www.mikenichols.me
  main_url: https://www.mikenichols.me
  description: >
    Portfolio site of Mike Nichols, a UX designer and product development lead.
  categories:
    - Portfolio
    - Technology
    - Web Development
  built_by: Mike Nichols
  featured: false
- title: Steve Haid
  url: https://www.stevehaid.com
  main_url: https://www.stevehaid.com
  description: >
    Steve Haid is a real estate agent and Professional Financial Planner (PFP) who has been helping clients achieve their investment goals since 2006. Site designed by Stephen Bell.
  categories:
    - Marketing
    - Real Estate
  built_by: Michael Uloth
  built_by_url: https://www.michaeluloth.com
- title: Incremental - Loyalty, Rewards and Incentive Programs
  main_url: https://www.incremental.com.au
  url: https://www.incremental.com.au
  description: >
    Sydney-based digital agency specialising in loyalty, rewards and incentive programs. WordPress backend; Cloudinary, YouTube and Hubspot form integration; query data displayed as animated SVG graphs; video background in the header.
  categories:
    - Agency
    - Portfolio
    - WordPress
  built_by: Incremental
  built_by_url: https://www.incremental.com.au
  featured: false
- title: Technica11y
  main_url: https://www.technica11y.org
  url: https://www.technica11y.org
  description: >
    Discussing challenges in technical accessibility.
  categories:
    - Accessibility
    - Education
    - Video
  built_by: Tenon.io
  built_by_url: https://tenon.io
  featured: false
- title: Matthew Secrist
  main_url: https://www.matthewsecrist.net
  url: https://www.matthewsecrist.net
  source_url: https://github.com/matthewsecrist/v3
  description: >
    Matthew Secrist's personal portfolio using Gatsby, Prismic and Styled-Components.
  categories:
    - Portfolio
    - Technology
    - Web Development
  built_by: Matthew Secrist
  built_by_url: https://www.matthewsecrist.net
  featured: false
- title: Node.js Dev
  main_url: https://nodejs.dev
  url: https://nodejs.dev
  source_url: https://github.com/nodejs/nodejs.dev
  description: >
    Node.js Foundation Website.
  categories:
    - Documentation
    - Web Development
  built_by: Node.js Website Redesign Working Group
  built_by_url: https://github.com/nodejs/website-redesign
  featured: false
- title: Sheffielders
  main_url: https://sheffielders.org
  url: https://sheffielders.org
  source_url: https://github.com/davemullenjnr/sheffielders
  description: >
    A collective of businesses, creatives, and projects based in Sheffield, UK.
  categories:
    - Directory
  built_by: Dave Mullen Jnr
  built_by_url: https://davemullenjnr.co.uk
  featured: false
- title: Stealth Labs
  url: https://stealthlabs.io
  main_url: https://stealthlabs.io
  description: >
    We design and develop for the web, mobile and desktop
  categories:
    - Portfolio
    - Web Development
  built_by: Edvins Antonovs
  built_by_url: https://edvins.io
  featured: false
- title: Constanzia Yurashko
  main_url: https://www.constanziayurashko.com
  url: https://www.constanziayurashko.com
  description: >
    Exclusive women's ready-to-wear fashion by designer Constanzia Yurashko.
  categories:
    - Portfolio
  built_by: Maxim Andries
  featured: false
- title: Algolia
  url: https://algolia.com
  main_url: https://algolia.com
  description: >
    Algolia helps businesses across industries quickly create relevant, scalable, and lightning fast search and discovery experiences.
  categories:
    - Web Development
    - Technology
    - Open Source
    - Featured
  built_by: Algolia
  featured: true
- title: GVD Renovations
  url: https://www.gvdrenovationsinc.com/
  main_url: https://www.gvdrenovationsinc.com/
  description: >
    GVD Renovations is a home improvement contractor with a well known reputation as a professional, quality contractor in California.
  categories:
    - Business
  built_by: David Krasniy
  built_by_url: http://dkrasniy.com
  featured: false
- title: Styled System
  url: https://styled-system.com/
  main_url: https://styled-system.com/
  source_url: https://github.com/styled-system/styled-system/tree/master/docs
  description: >
    Style props for rapid UI development.
  categories:
    - Design System
  built_by: Brent Jackson
  built_by_url: https://jxnblk.com/
- title: Timehacker
  url: https://timehacker.app
  main_url: https://timehacker.app
  description: >
    Procrastination killer, automatic time tracking app to skyrocket your productivity
  categories:
    - Productivity
    - App
    - Technology
    - Marketing
    - Landing Page
  built_by: timehackers
  featured: false
- title: Little & Big
  main_url: https://www.littleandbig.com.au/
  url: https://www.littleandbig.com.au/
  description: >
    Little & Big exists with the aim to create Websites, Apps, E-commerce stores
    that are consistently unique and thoughtfully crafted, every time.
  categories:
    - Agency
    - Design
    - Web Development
    - Portfolio
  built_by: Little & Big
  built_by_url: https://www.littleandbig.com.au/
  featured: false
- title: Cat Knows
  main_url: https://catnose99.com/
  url: https://catnose99.com/
  description: >
    Personal blog built with Gatsby v2.
  categories:
    - Blog
    - Web Development
  built_by: CatNose
  built_by_url: https://twitter.com/catnose99
  featured: false
- title: just some dev
  url: https://www.iamdeveloper.com
  main_url: https://www.iamdeveloper.com
  source_url: https://github.com/nickytonline/www.iamdeveloper.com
  description: >
    Just some software developer writing things ✏️
  categories:
    - Blog
  built_by: Nick Taylor
  built_by_url: https://www.iamdeveloper.com
  featured: false
- title: Keziah Moselle Blog
  url: https://blog.keziahmoselle.fr/
  main_url: https://blog.keziahmoselle.fr/
  source_url: https://github.com/KeziahMoselle/blog.keziahmoselle.fr
  description: >
    ✍️ A place to share my thoughts.
  categories:
    - Blog
  built_by: Keziah Moselle
  built_by_url: https://keziahmoselle.fr/
- title: xfuture's blog
  url: https://www.xfuture-blog.com/
  main_url: https://www.xfuture-blog.com/
  source_url: https://github.com/xFuture603/xfuture-blog
  description: >
    A blog about Devops, Web development, and my insights as a systems engineer.
  categories:
    - Blog
  built_by: Daniel Uhlmann
  built_by_url: https://www.xfuture-blog.com/
- title: Mayne's Blog
  main_url: https://gine.me/
  url: https://gine.me/page/1
  source_url: https://github.com/mayneyao/gine-blog
  featured: false
  categories:
    - Blog
    - Web Development
- title: Bakedbird
  url: https://bakedbird.com
  main_url: https://bakedbird.com
  description: >
    Eleftherios Psitopoulos - A frontend developer from Greece ☕
  categories:
    - Portfolio
    - Blog
  built_by: Eleftherios Psitopoulos
  built_by_url: https://bakedbird.com
- title: Benjamin Lannon
  url: https://lannonbr.com
  main_url: https://lannonbr.com
  source_url: https://github.com/lannonbr/Portfolio-gatsby
  description: >
    Personal portfolio of Benjamin Lannon
  categories:
    - Portfolio
    - Web Development
  built_by: Benjamin Lannon
  built_by_url: https://lannonbr.com
  featured: false
- title: Aravind Balla
  url: https://aravindballa.com
  main_url: https://aravindballa.com
  source_url: https://github.com/aravindballa/website2017
  description: >
    Personal portfolio of Aravind Balla
  categories:
    - Portfolio
    - Blog
    - Web Development
  built_by: Aravind Balla
  built_by_url: https://aravindballa.com
- title: Kaleb McKelvey
  url: https://kalebmckelvey.com
  main_url: https://kalebmckelvey.com
  source_url: https://github.com/avatar-kaleb/kalebmckelvey-site
  description: >
    Personal portfolio of Kaleb McKelvey!
  categories:
    - Blog
    - Portfolio
  built_by: Kaleb McKelvey
  built_by_url: https://kalebmckelvey.com
  featured: false
- title: Michal Czaplinski
  url: https://czaplinski.io
  main_url: https://czaplinski.io
  source_url: https://github.com/michalczaplinski/michalczaplinski.github.io
  description: >
    Michal Czaplinski is a full-stack developer 🚀
  categories:
    - Portfolio
    - Web Development
  built_by: Michal Czaplinski mmczaplinski@gmail.com
  built_by_url: https://czaplinski.io
  featured: false
- title: Interactive Investor (ii)
  url: https://www.ii.co.uk
  main_url: https://www.ii.co.uk
  description: >
    Hybrid (static/dynamic) Gatsby web app for ii's free research, news and analysis, discussion and product marketing site.
  categories:
    - Business
    - Finance
    - Technology
  built_by: Interactive Investor (ii)
  built_by_url: https://www.ii.co.uk
  featured: false
- title: Weingut Goeschl
  url: https://www.weingut-goeschl.at/
  main_url: https://www.weingut-goeschl.at/
  description: >
    Weingut Goeschl is a family winery located in Gols, Burgenland in Austria (Österreich)
  categories:
    - E-commerce
    - Business
  built_by: Peter Kroyer
  built_by_url: https://www.peterkroyer.at/
  featured: false
- title: Hash Tech Guru
  url: https://hashtech.guru
  main_url: https://hashtech.guru
  description: >
    Software Development Training School and Tech Blog
  categories:
    - Blog
    - Education
  built_by: Htet Wai Yan Soe
  built_by_url: https://github.com/johnreginald
- title: AquaGruppen Vattenfilter
  url: https://aquagruppen.se
  main_url: https://aquagruppen.se/
  description: >
    Water filter and water treatment products in Sweden
  categories:
    - Business
    - Technology
  built_by: Johan Eliasson
  built_by_url: https://github.com/elitan
  featured: false
- title: Josef Aidt
  url: https://josefaidt.dev
  main_url: https://josefaidt.dev
  source_url: https://github.com/josefaidt/josefaidt.github.io
  description: >
    Personal website, blog, portfolio for Josef Aidt
  categories:
    - Portfolio
    - Blog
    - Web Development
  built_by: Josef Aidt
  built_by_url: https://twitter.com/garlicbred
- title: How To egghead
  main_url: https://howtoegghead.com/
  url: https://howtoegghead.com/
  source_url: https://github.com/eggheadio/how-to-egghead
  featured: false
  built_by: egghead.io
  built_by_url: https://egghead.io
  description: >
    How to become an egghead instructor or reviewer
  categories:
    - Documentation
    - Education
- title: Sherpalo Ventures
  main_url: https://www.sherpalo.com/
  url: https://www.sherpalo.com/
  featured: false
  categories:
    - Finance
    - Business
    - Technology
  built_by: Othermachines
  built_by_url: https://othermachines.com
- title: WrapCode
  url: https://www.wrapcode.com
  main_url: https://www.wrapcode.com
  description: >
    A full stack blog on Microsoft Azure, JavaScript, DevOps, AI and Bots.
  categories:
    - Blog
    - Technology
    - Web Development
  built_by: Rahul P
  built_by_url: https://twitter.com/_rahulpp
  featured: false
- title: Kirankumar Ambati's Portfolio
  url: https://www.kirankumarambati.me
  main_url: https://www.kirankumarambati.me
  description: >
    Personal website, blog, portfolio of Kirankumar Ambati
  categories:
    - Blog
    - Portfolio
    - Web Development
  built_by: Kirankumar Ambati
  built_by_url: https://github.com/kirankumarambati
  featured: false
- title: Rou Hun Fan's portfolio
  main_url: https://flowen.me
  url: https://flowen.me
  description: >
    Portfolio of creative developer Rou Hun Fan. Built with Gatsby v2 &amp; Greensock drawSVG.
  categories:
    - Portfolio
  built_by: Rou Hun Fan Developer
  built_by_url: https://flowen.me
  featured: false
- title: chadly.net
  url: https://www.chadly.net
  main_url: https://www.chadly.net
  source_url: https://github.com/chadly/chadly.net
  description: >
    Personal tech blog by Chad Lee.
  categories:
    - Blog
    - Technology
    - Web Development
  built_by: Chad Lee
  built_by_url: https://github.com/chadly
  featured: false
- title: CivicSource
  url: https://www.civicsource.com
  main_url: https://www.civicsource.com
  description: >
    Online auction site to purchase tax-distressed properties from local taxing authorities.
  categories:
    - Real Estate
    - Government
  featured: false
- title: SpotYou
  main_url: https://spotyou.joshglazer.com
  url: https://spotyou.joshglazer.com
  source_url: https://github.com/joshglazer/spotyou
  description: >
    SpotYou allows you to watch your favorite music videos on Youtube based on your Spotify Preferences
  categories:
    - Entertainment
    - Music
  built_by: Josh Glazer
  built_by_url: https://linkedin.com/in/joshglazer/
  featured: false
- title: Hesam Kaveh's blog
  description: >
    A blog with great seo that using gatsby-source-wordpress to fetch posts from backend
  main_url: https://hesamkaveh.com/
  url: https://hesamkaveh.com/
  source_url: https://github.com/hesamkaveh/sansi
  featured: false
  categories:
    - Blog
    - WordPress
- title: Oliver Gomes Portfolio
  main_url: https://oliver-gomes.github.io/v4/
  url: https://oliver-gomes.github.io/v4/
  description: >
    As an artist and a web designer/developer, I wanted to find a way to present these two portfolios in a way that made sense.  I felt with new found power of speed, Gatsby helped keep my creativity intact with amazing response and versatility. I felt my butter smooth transition felt much better in user perspective and super happy with the power of Gatsby.
  categories:
    - Portfolio
    - Web Development
    - Blog
  built_by: Oliver Gomes
  built_by_url: https://github.com/oliver-gomes
  featured: false
- title: Patrik Szewczyk
  url: https://www.szewczyk.cz/
  main_url: https://www.szewczyk.cz/
  description: >
    Patrik Szewczyk – JavaScript, TypeScript, React, Node.js developer, Redux, Reason
  categories:
    - Portfolio
  built_by: Patrik Szewczyk
  built_by_url: https://linkedin.com/in/thepatriczek/
  featured: false
- title: Jacob Cofman's Blog
  description: >
    Personal blog / portfolio about Jacob Cofman.
  main_url: https://jcofman.de/
  url: https://jcofman.de/
  source_url: https://github.com/JCofman/jc-website
  featured: false
  categories:
    - Blog
    - Portfolio
- title: re-geo
  description: >
    re-geo is react based geo cities style component.
  main_url: https://re-geo.netlify.app/
  url: https://re-geo.netlify.app/
  source_url: https://github.com/sadnessOjisan/re-geo-lp
  categories:
    - Open Source
  built_by: sadnessOjisan
  built_by_url: https://twitter.com/sadnessOjisan
  featured: false
- title: Luis Cestou Portfolio
  description: >
    Portfolio of graphic + interactive designer Luis Cestou.
  main_url: https://luiscestou.com
  url: https://luiscestou.com
  source_url: https://github.com/lcestou/luiscestou.com
  built_by: Luis Cestou contact@luiscestou.com
  built_by_url: https://luiscestou.com
  featured: false
  categories:
    - Portfolio
    - Web Development
- title: Data Hackers
  url: https://datahackers.com.br/
  main_url: https://datahackers.com.br/
  description: >
    Official website for the biggest portuguese-speaking data science community. Makes use of several data sources such as podcasts from Anchor, messages from Slack, newsletters from MailChimp and blog posts from Medium. The unique visual design also had its hurdles and was quite fun to develop!
  categories:
    - Blog
    - Education
    - Podcast
    - Technology
  built_by: Kaordica
  built_by_url: https://kaordica.design
  featured: false
- title: TROMAQ
  url: https://www.tromaq.com/
  main_url: https://www.tromaq.com/
  description: >
    TROMAQ executes earthmoving services and rents heavy machinery for construction work. Even with the lack of good photography, their new site managed to pass a solid and trustworthy feeling to visitors during testing and they're already seeing the improvement in brand awareness, being the sole player with a modern website in their industry.
  categories:
    - Marketing
  built_by: Kaordica
  built_by_url: https://kaordica.design
  featured: false
- title: Novida Consulting
  url: https://www.novidaconsultoria.com.br
  main_url: https://www.novidaconsultoria.com.br
  description: >
    Novida’s goal was to position itself as a solid, exclusive and trustworthy brand for families looking for a safe financial future… We created a narrative and visual design that highlight their exclusivity.
  categories:
    - Marketing
  built_by: Kaordica
  built_by_url: https://kaordica.design
  featured: false
- title: We Are Clarks
  url: https://www.weareclarks.com
  main_url: https://www.weareclarks.com
  source_url: https://github.com/abeaclark/weareclarks
  description: >
    A family travel blog.
  categories:
    - Blog
    - Travel
  built_by: Abe Clark
  built_by_url: https://www.linkedin.com/in/abrahamclark/
  featured: false
- title: Guillaume Briday's Blog
  main_url: https://guillaumebriday.fr/
  url: https://guillaumebriday.fr/
  source_url: https://github.com/guillaumebriday/guillaumebriday.fr
  description: >
    My personal blog built with Gatsby and Tailwind CSS.
  categories:
    - Blog
    - Web Development
    - Technology
  built_by: Guillaume Briday
  built_by_url: https://guillaumebriday.fr/
  featured: false
- title: Jean Regisser's Portfolio
  main_url: https://jeanregisser.com/
  url: https://jeanregisser.com/
  source_url: https://github.com/jeanregisser/jeanregisser.com
  featured: false
  description: >
    Portfolio of software engineer Jean Regisser.
  categories:
    - Portfolio
    - Mobile Development
  built_by: Jean Regisser
  built_by_url: https://jeanregisser.com/
- title: Chase Ohlson
  url: https://chaseohlson.com
  main_url: https://chaseohlson.com
  description: >
    Portfolio of frontend engineer & web developer Chase Ohlson.
  categories:
    - Portfolio
    - Web Development
  built_by: Chase Ohlson
  built_by_url: https://chaseohlson.com
  featured: false
- title: Zach Schnackel
  url: https://zslabs.com
  main_url: https://zslabs.com
  source_url: https://github.com/zslabs/zslabs.com
  description: >
    Portfolio site for UI/Motion Developer, Zach Schnackel.
  categories:
    - Portfolio
    - Web Development
  built_by: Zach Schnackel
  built_by_url: https://zslabs.com
- title: Gremlin
  url: https://www.gremlin.com
  main_url: https://www.gremlin.com
  description: >
    Gremlin's Failure as a Service finds weaknesses in your system before they cause problems.
  categories:
    - Marketing
- title: Headless.page
  main_url: https://headless.page/
  url: https://headless.page/
  description: >
    Headless.page is a directory of e-commerce sites featuring headless architecture, PWA features and / or the latest JavaScript technology.
  categories:
    - Directory
    - E-commerce
  built_by: Subscribe Pro
  built_by_url: https://www.subscribepro.com/
  featured: false
- title: Ouracademy
  main_url: https://our-academy.org/
  url: https://our-academy.org/
  source_url: https://github.com/ouracademy/website
  description: >
    Ouracademy is an organization that promoves the education in software development through blog posts & videos smiley.
  categories:
    - Open Source
    - Blog
    - Education
  built_by: Ouracademy
  built_by_url: https://github.com/ouracademy
  featured: false
- title: Tenon.io
  main_url: https://tenon.io
  url: https://tenon.io
  description: >
    Tenon.io is an accessibility tooling, services and consulting company.
  categories:
    - API
    - Accessibility
    - Business
    - Consulting
    - Technology
  built_by: Tenon.io
  built_by_url: https://tenon.io
  featured: false
- title: Projectival
  url: https://www.projectival.de/
  main_url: https://www.projectival.de/
  description: >
    Freelancer Online Marketing & Web Development in Cologne, Germany
  categories:
    - Freelance
    - Marketing
    - Web Development
    - Blog
    - Consulting
    - SEO
    - Business
  built_by: Sascha Klapetz
  built_by_url: https://www.projectival.de/
  featured: false
- title: Hetzner Online Community
  main_url: https://community.hetzner.com
  url: https://community.hetzner.com
  description: >
    Hetzner Online Community provides a free collection of high-quality tutorials, which are based on free and open source software, on a variety of topics such as development, system administration, and other web technology.
  categories:
    - Web Development
    - Technology
    - Programming
    - Open Source
    - Community
  built_by: Hetzner Online GmbH
  built_by_url: https://www.hetzner.com/
  featured: false
- title: AGYNAMIX
  url: https://www.agynamix.de/
  main_url: https://www.agynamix.de/
  source_url: https://github.com/tuhlmann/agynamix.de
  description: >
    Full Stack Java, Scala, Clojure, TypeScript, React Developer in Thalheim, Germany
  categories:
    - Freelance
    - Web Development
    - Programming
    - Blog
    - Consulting
    - Portfolio
    - Business
  built_by: Torsten Uhlmann
  built_by_url: https://www.agynamix.de/
  featured: false
- title: syracuse.io
  url: https://syracuse.io
  main_url: https://syracuse.io
  source_url: https://github.com/syracuseio/syracuseio/
  description: >
    Landing page for Syracuse NY Software Development Meetup Groups
  categories:
    - Community
  built_by: Benjamin Lannon
  built_by_url: https://lannonbr.com
- title: Render Documentation
  main_url: https://render.com/docs
  url: https://render.com/docs
  description: >
    Render is the easiest place to host your sites and apps. We use Gatsby for everything on https://render.com, including our documentation. The site is deployed on Render as well! We also have a guide to deploying Gatsby apps on Render: https://render.com/docs/deploy-gatsby.
  categories:
    - Web Development
    - Programming
    - Documentation
    - Technology
  built_by: Render Developers
  built_by_url: https://render.com
  featured: false
- title: prima
  url: https://www.prima.co
  main_url: https://www.prima.co
  description: >
    Discover industry-defining wellness content and trusted organic hemp CBD products safely supporting wellness, stress, mood, skin health, and balance.
  categories:
    - Blog
    - E-commerce
    - Education
  built_by: The Couch
  built_by_url: https://thecouch.nyc
- title: Gatsby Guides
  url: https://gatsbyguides.com/
  main_url: https://gatsbyguides.com/
  description: >
    Free tutorial course about using Gatsby with a CMS.
  categories:
    - Education
    - Documentation
    - Web Development
  built_by: Osio Labs
  built_by_url: https://osiolabs.com/
  featured: false
- title: Architude
  url: https://architudedesign.com
  main_url: https://architudedesign.com
  description: >
    筑冶 Architude International Design Consultants
  categories:
    - Design
    - Landing Page
    - Gallery
  built_by: Neo Nie
  built_by_url: https://github.com/nihgwu
  featured: false
- title: Arctica
  url: https://arctica.io
  main_url: https://arctica.io
  description: >
    Arctica specialises in purpose-built websites and progressive web applications with user optimal experiences, tailored to meet the objectives of your business.
  categories:
    - Portfolio
    - Agency
    - Design
    - Web Development
  built_by: Arctica
  built_by_url: https://arctica.io
  featured: false
- title: Shard Ventures
  url: https://shard.vc
  main_url: https://shard.vc
  description: >
    Shard is building new online companies from scratch, partnering with other like-minded founders to start and invest in technology companies.
  categories:
    - Finance
    - Technology
    - Portfolio
  built_by: Arctica
  built_by_url: https://arctica.io
  featured: false
- title: David Brookes
  url: https://davidbrookes.me
  main_url: https://davidbrookes.me
  description: >
    Specialising in crafting stylish, high performance websites and applications that get results, using the latest cutting edge web development technologies.
  categories:
    - Portfolio
    - Freelance
    - Web Development
  built_by: Arctica
  built_by_url: https://arctica.io
  featured: false
- title: Dennis Morello
  url: https://morello.dev
  main_url: https://morello.dev
  source_url: https://gitlab.com/dennismorello/dev-blog
  description: >
    morello.dev is a development and technology blog written by Dennis Morello.
  categories:
    - Blog
    - Education
    - Web Development
    - Open Source
    - Technology
  built_by: Dennis Morello
  built_by_url: https://twitter.com/dennismorello
  featured: false
- title: BaseTable
  url: https://autodesk.github.io/react-base-table/
  main_url: https://autodesk.github.io/react-base-table/
  source_url: https://github.com/Autodesk/react-base-table
  description: >
    BaseTable is a react table component to display large data set with high performance and flexibility.
  categories:
    - Web Development
    - Documentation
    - Open Source
  built_by: Neo Nie
  built_by_url: https://github.com/nihgwu
  featured: false
- title: herper.io
  url: https://herper.io/
  main_url: https://herper.io/
  description: >
    Portfolio website for Jacob Herper - a Front End Web Developer with a passion for all things digital. I have more than 10 years experience working in web development.
  categories:
    - Portfolio
    - Web Development
    - Freelance
    - Design
    - SEO
  built_by: Jacob Herper
  built_by_url: https://github.com/jakeherp
  source_url: https://github.com/jakeherp/portfolio
  featured: false
- title: Artem Sapegin Photography
  description: >
    Photography portfolio and blog of Artem Sapegin, an award-losing photographer living in Berlin, Germany. Landscapes, cityscapes and dogs.
  main_url: https://morning.photos/
  url: https://morning.photos/
  source_url: https://github.com/sapegin/morning.photos
  categories:
    - Portfolio
    - Photography
  built_by: Artem Sapegin
  built_by_url: https://github.com/sapegin
- title: Pattyrn
  main_url: https://pattyrn.com
  url: https://pattyrn.com
  description: >
    Pattyrn uses advanced machine learning AI to analyze the platform’s your teams use, making it easy to solve performance problems, reduce bottlenecks, and monitor culture health to optimize your ROI and help boost performance without causing burn out.
  categories:
    - Marketing
    - Technology
  built_by: Pattyrn
  built_by_url: https://twitter.com/Pattyrn4
  featured: false
- title: Intranet Italia Day
  main_url: https://www.intranetitaliaday.it/en
  url: https://www.intranetitaliaday.it/en
  description: >
    The Italian event dedicated to the digital workplace that focuses on planning, governance and company intranet management
  categories:
    - Event
    - Conference
  built_by: Ariadne Digital
  built_by_url: https://www.ariadnedigital.it
  featured: false
- title: Textually Stylo
  main_url: https://www.textually.net
  url: https://www.textually.net
  description: >
    Stylo Markdown writing App marketing/documentation website by Textually Inc.
  categories:
    - Marketing
    - Technology
    - Blog
    - Documentation
  built_by: Sébastien Hamel
  built_by_url: https://www.textually.net
  featured: false
- title: OneDeck
  main_url: https://www.onedeck.co
  url: https://www.onedeck.co
  description: >
    OneDeck is a simple yet powerful tool for creating and sharing your one-page investment summary in under 10 minutes.
  categories:
    - Finance
    - Technology
  built_by: William Neill
  built_by_url: https://twitter.com/williamneill
  featured: false
- title: Assortment
  main_url: https://assortment.io
  url: https://assortment.io
  description: >
    Assortment aims to provide detailed tutorials (and more) for developers of all skill levels within the Web Development Industry. Attempting to cut out the fluff and arm you with the facts.
  categories:
    - Blog
    - Web Development
  built_by: Luke Whitehouse
  built_by_url: https://twitter.com/_lukewh
  featured: false
- title: Mission42
  main_url: https://mission42.zauberware.com
  url: https://mission42.zauberware.com
  description: >
    A landing page for the mobile app Mission42. Mission42 wants to help you learn new skills.
  categories:
    - App
    - Learning
    - Education
    - Landing Page
  built_by: Philipp Siegmund, zauberware
  built_by_url: https://www.zauberware.com
- title: Altstadtdomizil Idstein
  main_url: http://www.altstadtdomizil-idstein.de/
  url: http://www.altstadtdomizil-idstein.de/
  description: >
    A landing page for a holiday apartment in Idstein, Germany.
  categories:
    - Landing Page
    - Travel
    - Real Estate
  built_by: Simon Franzen, zauberware
  built_by_url: https://www.zauberware.com
- title: Gerald Martinez Dev
  main_url: https://gmartinez.dev/
  url: https://gmartinez.dev/
  source_url: https://github.com/nephlin7/gmartinez.dev
  description: >
    Personal website for show my skills and my works.
  categories:
    - Web Development
    - Portfolio
  built_by: Gerald Martinez
  built_by_url: https://twitter.com/GeraldM_92
  featured: false
- title: Becreatives
  main_url: https://becreatives.com
  url: https://becreatives.com
  featured: false
  description: >
    Digital software house. Enlights ideas. Think smart execute harder.
  categories:
    - Technology
    - Web Development
    - Agency
    - Marketing
  built_by: Becreatives
  built_by_url: https://becreatives.com
- title: Paul Clifton Photography
  main_url: https://paulcliftonphotography.com
  url: https://paulcliftonphotography.com
  featured: false
  description: >
    A full migration from WordPress to GatsbyJS and DatoCMS. Includes custom cropping on images as viewport changes size and also an infinity scroll that doesn't preload all of the results.
  categories:
    - Blog
    - Portfolio
    - Gallery
    - Photography
  built_by: Little Wolf Studio
  built_by_url: https://littlewolfstudio.co.uk
- title: Atte Juvonen - Blog
  url: https://www.attejuvonen.fi/
  main_url: https://www.attejuvonen.fi/
  source_url: https://github.com/baobabKoodaa/blog
  description: >
    Tech-oriented personal blog covering topics like AI, data, voting, game theory, infosec and software development.
  categories:
    - Blog
    - Data
    - JavaScript
    - Programming
    - Science
    - Security
    - Technology
    - Web Development
  featured: false
- title: Kibuk Construction
  url: https://kibukconstruction.com/
  main_url: https://kibukconstruction.com/
  description: >
    Kibuk Construction is a fully licensed and insured contractor specializing in Siding, Decks, Windows & Doors!
  categories:
    - Business
  built_by: David Krasniy
  built_by_url: http://dkrasniy.com
- title: RedCarpetUp
  main_url: https://www.redcarpetup.com
  url: https://www.redcarpetup.com/
  description: >
    RedCarpetUp's home page for a predominantly mobile-only customer base in India with major constraints on bandwidth availability
  categories:
    - Finance
  built_by: RedCarpet Dev Team
  built_by_url: https://www.redcarpetup.com
  featured: false
- title: talita traveler
  url: https://talitatraveler.com/
  main_url: https://talitatraveler.com/
  source_url: https://github.com/afuh/talitatraveler
  description: >
    Talita Traveler's personal blog.
  categories:
    - Blog
  built_by: Axel Fuhrmann
  built_by_url: https://axelfuhrmann.com/
  featured: false
- title: Pastelería el Progreso
  url: https://pasteleriaelprogreso.com/
  main_url: https://pasteleriaelprogreso.com/
  source_url: https://github.com/afuh/elprogreso
  description: >
    Famous bakery in Buenos Aires.
  categories:
    - Food
    - Gallery
  built_by: Axel Fuhrmann
  built_by_url: https://axelfuhrmann.com/
  featured: false
- title: Maitrik's Portfolio
  url: https://www.maitrikpatel.com/
  main_url: https://www.maitrikpatel.com/
  source_url: https://github.com/maitrikjpatel/portfolio
  description: >
    Portfolio of a Front-End Developer / UX Designer who designs and develops pixel perfect user interface, experiences and web applications.
  categories:
    - Portfolio
    - Blog
    - Design
    - Web Development
  built_by: Maitrik Patel
  built_by_url: https://www.maitrikpatel.com/
  featured: false
- title: PicPick
  url: https://picpick.app/
  main_url: https://picpick.app/
  description: >
    All-in-one Graphic Design Tool, Screen Capture Software, Image Editor, Color Picker, Pixel Ruler and More
  categories:
    - Productivity
    - App
    - Technology
  built_by: NGWIN
  built_by_url: https://picpick.app/
  featured: false
- title: Ste O'Neill
  main_url: https://www.steoneill.dev
  url: https://www.steoneill.dev
  description: >
    MVP of a portfolio site for a full stack UK based developer.
  categories:
    - Blog
    - Portfolio
  built_by: Ste O'Neill
  built_by_url: https://steoneill.dev
  featured: false
- title: Filipe Santos Correa's Portfolio
  description: >
    Filipe's Personal About Me / Portfolio.
  main_url: https://filipesantoscorrea.com/
  url: https://filipesantoscorrea.com/
  source_url: https://github.com/Safi1012/filipesantoscorrea.com
  featured: false
  categories:
    - Portfolio
- title: Progressive Massachusetts Legislator Scorecard
  main_url: https://scorecard.progressivemass.com
  url: https://scorecard.progressivemass.com
  featured: false
  source_url: https://github.com/progressivemass/legislator-scorecard
  description: >
    Learn about MA state legislators' voting records through a progressive lens
  categories:
    - Government
    - Education
  built_by: Alex Holachek
  built_by_url: https://alex.holachek.com/
- title: Jeff Wolff – Portfolio
  main_url: https://www.jeffwolff.net
  url: https://www.jeffwolff.net
  featured: false
  description: >
    A guy from San Diego who makes websites.
  categories:
    - Blog
    - Portfolio
    - Web Development
- title: Jp Valery – Portfolio
  main_url: https://jpvalery.photo
  url: https://jpvalery.photo
  featured: false
  description: >
    Self-taught photographer documenting spaces and people
  categories:
    - Portfolio
    - Photography
- title: Prevue
  main_url: https://www.prevue.io
  url: https://www.prevue.io
  featured: false
  description: >
    All in One Prototyping Tool For Vue Developers
  categories:
    - Open Source
    - Web Development
- title: Gold Medal Flour
  main_url: https://www.goldmedalflour.com
  url: https://www.goldmedalflour.com
  description: >
    Gold Medal Four is a brand of flour products owned by General Mills. The new site was built using Gatsby v2 with data sources from WordPress and an internal recipe API, and features multifaceted recipe filtering and a modified version of Gatsby Image to support art direction images.
  categories:
    - Food
  built_by: General Mills Branded Sites Dev Team
  built_by_url: https://www.generalmills.com
  featured: false
- title: Fifth Gait Technologies
  main_url: https://5thgait.com
  url: https://5thgait.com
  featured: false
  description: >
    Fifth Gait is a small business in the defense and space industry that is run and owned by physicists and engineers that have worked together for decades. The site was built using Gatsby V2.
  categories:
    - Government
    - Science
    - Technology
  built_by: Jonathan Z. Fisher
  built_by_url: https://jonzfisher.com
- title: Sal's Pals
  main_url: https://www.sals-pals.net
  url: https://www.sals-pals.net
  featured: false
  description: >
    Sal's Pals is a professional dog walking and pet sitting service based in Westfield, NJ. New site built with gatsby v2.
  categories:
    - Business
- title: Zuyet Awarmatrip
  main_url: https://www.zuyetawarmatrip.com
  url: https://www.zuyetawarmatrip.com
  featured: false
  description: >
    Zuyet Awarmatrip is a subsidiary identity within the personal ecosystem of Zuyet Awarmatik, focusing on travel and photography.
  categories:
    - Travel
    - Photography
  built_by: Zuyet Awarmatik
- title: manuvel.be
  url: https://www.manuvel.be
  main_url: https://www.manuvel.be
  source_url: https://github.com/riencoertjens/manuvelsite
  description: >
    Cycling themed café coming this april in Sint Niklaas, Belgium. One page with funky css-grid and gatsby-image trickery!
  categories:
    - Food
  built_by: WEBhart
  built_by_url: https://www.web-hart.com
  featured: false
- title: WEBhart
  url: https://www.web-hart.com
  main_url: https://www.web-hart.com
  description: >
    Hi, I'm Rien (pronounced Reen) from Belgium but based in Girona, Spain. I'm an autodidact, committed to learning until the end of time.
  categories:
    - Portfolio
    - Design
    - Web Development
    - Freelance
  built_by: WEBhart
  built_by_url: https://www.web-hart.com
  featured: false
- title: nicdougall.com
  url: https://nicdougall.netlify.app/
  main_url: https://nicdougall.netlify.app/
  source_url: https://github.com/riencoertjens/nicdougall.com
  description: >
    Athlete website with Netlify CMS for blog content.
  categories:
    - Blog
  built_by: WEBhart
  built_by_url: https://www.web-hart.com
  featured: false
- title: Lebuin D'Haese
  url: https://www.lebuindhaese.be/
  main_url: https://www.lebuindhaese.be/
  description: >
    Artist portfolio website. Powered by a super simple Netlify CMS to easily add blog posts or new art pieces.
  categories:
    - Portfolio
    - Blog
  built_by: WEBhart
  built_by_url: https://www.web-hart.com
  featured: false
- title: Iefke Molenstra
  url: https://www.iefke.be/
  main_url: https://www.iefke.be/
  description: >
    Artist portfolio website. Powered by a super simple Netlify CMS to easily add blog posts or new art pieces.
  categories:
    - Portfolio
    - Blog
  built_by: WEBhart
  built_by_url: https://www.web-hart.com
  featured: false
- title: The Broomwagon
  url: https://www.thebroomwagongirona.com/
  main_url: https://www.thebroomwagongirona.com/
  description: >
    foodtruck style coffee by pro cyclist Robert Gesink. The site has a webshop with merchandise and coffee beans.
  categories:
    - E-commerce
  built_by: WEBhart
  built_by_url: https://www.web-hart.com
- title: Pella Windows and Doors
  main_url: https://www.pella.com
  url: https://www.pella.com
  featured: false
  description: >
    The Pella Corporation is a privately held window and door manufacturing
  categories:
    - Business
- title: tinney.dev
  url: https://tinney.dev
  main_url: https://tinney.dev
  source_url: https://github.com/cdtinney/tinney.dev
  description: >
    Personal portfolio/blog of Colin Tinney
  categories:
    - Blog
    - Portfolio
    - Open Source
  built_by: Colin Tinney
  built_by_url: https://tinney.dev
  featured: false
- title: Monkeywrench Books
  main_url: https://monkeywrenchbooks.org
  url: https://monkeywrenchbooks.org
  description: >
    Monkeywrench Books is an all-volunteer, collectively-run bookstore and event space in Austin, TX
  categories:
    - Business
    - Community
    - Education
  built_by: Monkeywrench Books
  built_by_url: https://monkeywrenchbooks.org
- title: DeepMay.io
  main_url: https://deepmay.io
  url: https://deepmay.io
  description: >
    DeepMay is an experimental new tech bootcamp in the mountains of North Carolina.
  categories:
    - Event
    - Community
    - Technology
    - Marketing
  built_by: DeepMay
  built_by_url: https://twitter.com/deepmay_io
  featured: false
- title: Liferay.Design
  main_url: https://liferay.design
  url: https://liferay.design
  source_url: https://github.com/liferay-design/liferay.design
  description: >
    Liferay.Design is home to some of the freshest open-source designers who love to share articles and other resources for the Design Community.
  categories:
    - Blog
    - Community
    - Design
    - Marketing
    - Open Source
    - Technology
    - User Experience
  built_by: Liferay Designers
  built_by_url: https://twitter.com/liferaydesign
  featured: false
- title: Front End Remote Jobs
  main_url: https://frontendremotejobs.com
  url: https://frontendremotejobs.com
  source_url: https://github.com/benjamingrobertson/remotefrontend
  description: >
    Front End Remote Jobs features fully remote jobs for front end developers.
  categories:
    - WordPress
    - Web Development
  built_by: Ben Robertson
  built_by_url: https://benrobertson.io
  featured: false
- title: Penrose Grand Del Mar
  main_url: https://penroseatthegrand.com
  url: https://penroseatthegrand.com
  description: >
    Penrose Grand Del Mar is a luxury housing project coming soon.
  categories:
    - Real Estate
    - Design
  built_by: Chase Ohlson
  built_by_url: https://chaseohlson.com
- title: JustGraphQL
  url: https://www.justgraphql.com/
  main_url: https://www.justgraphql.com/
  source_url: https://github.com/Novvum/justgraphql
  description: >
    JustGraphQL helps developers quickly search and filter through GraphQL resources, tools, and articles.
  categories:
    - Open Source
    - Web Development
    - Technology
  built_by: Novvum
  built_by_url: https://www.novvum.io/
  featured: false
- title: Peter Macinkovic Personal Blog
  url: https://peter.macinkovic.id.au/
  main_url: https://peter.macinkovic.id.au/
  source_url: https://github.com/inkovic/peter-macinkovic-static-site
  description: >
    Personal Website and Blog of e-commerce SEO Specialist and Digital Marketer Peter Macinkovic.
  categories:
    - SEO
    - Marketing
    - Blog
  featured: false
- title: NH Hydraulikzylinder
  main_url: https://nh-hydraulikzylinder.com
  url: https://nh-hydraulikzylinder.com
  description: >
    High quality & high performance hydraulic cylinders manufactured in Austria based on the clients requirements
  categories:
    - Business
  built_by: MangoART
  built_by_url: https://www.mangoart.at
  featured: false
- title: Frauennetzwerk Linz-Land
  main_url: https://frauennetzwerk-linzland.net
  url: https://frauennetzwerk-linzland.net
  description: >
    Homepage for the local women's association providing support to people in need offline and online (Livechat integration)
  categories:
    - Nonprofit
  built_by: MangoART
  built_by_url: https://www.mangoart.at
  featured: false
- title: Mein Traktor
  main_url: http://www.mein-traktor.at/
  url: http://www.mein-traktor.at/
  description: >
    Homepage of a the main importer of SAME and Lamborghini Tractors in Austria with customer support area
  categories:
    - Business
    - App
  built_by: MangoART
  built_by_url: https://www.mangoart.at
  featured: false
- title: Lamborghini Traktoren
  main_url: https://lamborghini-traktor.at
  url: https://lamborghini-traktor.at
  description: >
    Lamborghini Tractors - Landing page for the brand in Austria
  categories:
    - Business
  built_by: MangoART
  built_by_url: https://www.mangoart.at
  featured: false
- title: Holly Lodge Community Centre - Highgate, London
  main_url: https://www.hlcchl.org/
  url: https://www.hlcchl.org/
  source_url: https://github.com/eugelogic/hlcchl-gatsby
  description: >
    The Holly Lodge Community Centre - Highgate, London has a shiny new website built with Gatsby v2 that makes important contributions towards a faster, more secure and environmentally friendly web for everyone.
  categories:
    - Community
    - Event
    - Nonprofit
  built_by: Eugene Molari Developer
  built_by_url: https://twitter.com/EugeneMolari
  featured: false
- title: blackcater's blog
  url: https://www.blackcater.win
  main_url: https://www.blackcater.win
  source_url: https://github.com/blackcater/blog
  description: >
    Blog like Medium, for person and team.
  categories:
    - Blog
    - Web Development
  built_by: blackcater
  built_by_url: https://github.com/blackcater
  featured: false
- title: Kenneth Kwakye-Gyamfi Portfolio Site
  url: https://www.kwakye-gyamfi.com
  main_url: https://www.kwakye-gyamfi.com
  source_url: https://www.github.com/cross19xx/cross-site
  description: >
    Personal portfolio site for Kenneth Kwakye-Gyamfi, a mobile and web full stack applications developer currently based in Accra, Ghana.
  categories:
    - SEO
    - Web Development
    - Open Source
    - Portfolio
  featured: false
- title: Gareth Weaver
  url: https://www.garethweaver.com/
  main_url: https://www.garethweaver.com/
  source_url: https://github.com/garethweaver/public-site-react
  description: >
    A personal portfolio of a London based frontend developer built with Gatsby 2, Redux and Sass
  categories:
    - Portfolio
    - Web Development
  built_by: Gareth Weaver
  built_by_url: https://twitter.com/garethdweaver
  featured: false
- title: Mailjet
  url: https://dev.mailjet.com/
  main_url: https://dev.mailjet.com/
  description: >
    Mailjet is an easy-to-use all-in-one e-mail platform.
  categories:
    - API
    - Documentation
  featured: false
- title: Peintagone
  url: https://www.peintagone.be/
  main_url: https://www.peintagone.be/
  description: >
    Peintagone is a superior quality paint brand with Belgian tones.
  categories:
    - Portfolio
    - Gallery
  built_by: Sebastien Crepin
  built_by_url: https://github.com/opeah
  featured: false
- title: Let's Do Dish!
  url: https://letsdodish.com
  main_url: https://letsdodish.com
  description: >
    A new recipe site for people who enjoy cooking great food in their home kitchen. Find some great meal ideas! Let's do dish!
  categories:
    - Blog
    - Food
  built_by: Connerra
  featured: false
- title: AWS Amplify Community
  url: https://amplify.aws/community/
  main_url: https://amplify.aws/community/
  source_url: https://github.com/aws-amplify/community
  description: >
    Amplify Community is a hub for developers building fullstack serverless applications with Amplify to easily access content (such as events, blog posts, videos, sample projects, and tutorials) created by other members of the Amplify community.
  categories:
    - Blog
    - Directory
    - Education
    - Technology
  built_by: Nikhil Swaminathan
  built_by_url: https://github.com/swaminator
  featured: false
- title: Cal State Monterey Bay
  url: https://csumb.edu
  main_url: https://csumb.edu
  source_url: https://github.com/csumb/csumb-gatsby
  description: >
    A website for the entire campus of California State University, Monterey Bay.
  categories:
    - Education
    - Government
  built_by: CSUMB Web Team
  built_by_url: https://csumb.edu/web/team
  featured: false
- title: BestPricingPages.com
  url: https://bestpricingpages.com
  main_url: https://bestpricingpages.com
  source_url: https://github.com/jpvalery/pricingpages/
  description: >
    A repository of the best pricing pages by the best companies. Built in less than a week.
    Inspired by RGE and since pricingpages.xyz no longer exists, I felt such a resource was missing and could be helpful to many people.
  categories:
    - Business
    - Community
    - Entrepreneurship
    - Open Source
    - Technology
  built_by: Jp Valery
  built_by_url: https://jpvalery.me
  featured: false
- title: Lendo Austria
  url: https://lendo.at
  main_url: https://lendo.at
  description: >
    A Comparison site for best private loan offer from banks in Austria.
  categories:
    - Business
    - Finance
  built_by: Lendo developers
  featured: false
- title: Visual Cloud FX
  url: https://visualcloudfx.com
  main_url: https://visualcloudfx.com
  source_url: https://github.com/jjcav84/visualcloudfx
  description: >
    Basic static site built with MDBootstrap, React, and Gatsby
  categories:
    - Consulting
    - Portfolio
  built_by: Jacob Cavazos
  built_by_url: https://jacobcavazos.com
- title: Matthew Miller (Me4502)
  url: https://matthewmiller.dev
  main_url: https://matthewmiller.dev
  description: >
    The personal site, blog and portfolio of Matthew Miller (Me4502)
  categories:
    - Blog
    - Programming
    - Technology
    - Portfolio
  built_by: Matthew Miller
  featured: false
- title: Årets Kontor
  url: https://aretskontor.newst.se
  main_url: https://aretskontor.newst.se
  description: >
    A swedish competition for "office of the year" in sweden with a focus on design. Built with MDBootstrap and Gatsby.
  categories:
    - Real Estate
    - Marketing
  built_by: Victor Björklund
  built_by_url: https://victorbjorklund.com
  featured: false
- title: Kyma
  url: https://kyma-project.io
  main_url: https://kyma-project.io
  source_url: https://github.com/kyma-project/website
  description: >
    This website holds overview, blog and documentation for Kyma open source project that is a Kubernates based application extensibility framework.
  categories:
    - Documentation
    - Blog
    - Technology
    - Open Source
  built_by: Kyma developers
  built_by_url: https://twitter.com/kymaproject
  featured: false
- title: Verso
  main_url: https://verso.digital
  url: https://verso.digital
  description: >
    Verso is a creative technology studio based in Singapore. Site built with Gatsby and Netlify.
  categories:
    - Agency
    - Consulting
    - Design
    - Technology
  built_by: Verso
  built_by_url: https://verso.digital
  featured: false
- title: Camilo Holguin
  url: https://camiloholguin.me
  main_url: https://camiloholguin.me
  source_url: https://github.com/camiloholguin/gatsby-portfolio
  description: >
    Portfolio site using GatsbyJS and WordPress REST API.
  categories:
    - WordPress
    - Portfolio
    - Web Development
  built_by: Camilo Holguin
  built_by_url: https://camiloholguin.me
  featured: false
- title: Bennett Hardwick
  url: https://bennetthardwick.com
  main_url: https://bennetthardwick.com
  description: >
    The personal website and blog of Bennett Hardwick, an Australian software developer and human being.
  categories:
    - Blog
    - Programming
    - Technology
  source_url: https://github.com/bennetthardwick/website
  built_by: Bennett Hardwick
  built_by_url: https://bennetthardwick.com
  featured: false
- title: Kodingnesia
  url: https://kodingnesia.com/
  main_url: https://kodingnesia.com/
  description: >
    Kodingnesia is a place for learning programming & linux in Bahasa Indonesia.
  categories:
    - Blog
    - Programming
    - Technology
  built_by: Frisko Mayufid
  built_by_url: https://frisko.space
- title: ERS HCL Open Source Portal
  url: https://ers-hcl.github.io/
  main_url: https://ers-hcl.github.io/
  description: >
    Official site for ERS-HCL GitHub organizational site. This is a hybrid app with static and dynamic content, providing a details of the open source projects, initiatives, innovation ideas within ERS-HCL. It pulls data from various data sources including GitHub APIs, MDX based blog posts, excel files. It also hosts an ideas app that is based on Firebase.
  categories:
    - Open Source
    - Blog
    - Technology
    - Web Development
    - Community
    - Documentation
  source_url: https://github.com/ERS-HCL/gatsby-ershcl-app
  built_by: Tarun Kumar Sukhu
  built_by_url: https://github.com/tsukhu
- title: Ben Shi
  url: https://hbish.com/
  main_url: https://hbish.com/
  source_url: https://github.com/hbish/hbish.com
  description: >
    A personal website of Ben Shi, a technologist from Sydney, Australia.
  categories:
    - Blog
    - Programming
    - Technology
  built_by: Ben Shi
  built_by_url: https://hbish.com/
  featured: false
- title: Sandbox
  url: https://www.sandboxneu.com/
  main_url: https://www.sandboxneu.com/
  source_url: https://github.com/sandboxneu/sandboxneu.com
  description: >
    Official website of Sandbox, a Northeastern University student group that builds software for researchers.
  categories:
    - Marketing
  built_by: Sandbox at Northeastern
  built_by_url: https://github.com/sandboxneu/
  featured: false
- title: Accessible App
  main_url: https://accessible-app.com
  url: https://accessible-app.com
  source_url: https://github.com/accessible-app/accessible-app_com
  description: >
    Learn how to build inclusive web applications and Single Page Apps in modern JavaScript frameworks. This project collects strategies, links, patterns and plugins for React, Vue and Angular.
  categories:
    - Accessibility
    - Web Development
    - JavaScript
  built_by: Marcus Herrmann
  built_by_url: https://marcus.io
  featured: false
- title: PygmalionPolymorph
  url: https://pygmalionpolymorph.com
  main_url: https://pygmalionpolymorph.com
  source_url: https://github.com/PygmalionPolymorph/portfolio
  description: >
    Portfolio of artist, musician and developer PygmalionPolymorph.
  categories:
    - Portfolio
    - Gallery
    - Music
    - Photography
    - Web Development
  built_by: PygmalionPolymorph
  built_by_url: https://pygmalionpolymorph.com
  featured: false
- title: Gonzalo Nuñez Photographer
  main_url: https://www.gonzalonunez.com
  url: https://www.gonzalonunez.com
  description: >
    Website for Cancun based destination wedding photographer Gonzalo Nuñez. Site built with GatsbyJS, WordPress API and Netlify.
  categories:
    - Photography
    - Portfolio
    - WordPress
  built_by: Miguel Mayo
  built_by_url: https://www.miguelmayo.com
  featured: false
- title: Element 84
  main_url: https://www.element84.com
  url: https://www.element84.com
  description: >
    Element 84 is software engineering and design firm that helps companies and government agencies solve problems using remote sensing, life sciences, and transportation data in the cloud.
  categories:
    - Agency
    - Blog
    - Business
    - Consulting
    - Data
    - Design
    - Government
    - Portfolio
    - Programming
    - Science
    - Technology
    - User Experience
    - Web Development
- title: Raconteur Agency
  main_url: https://www.raconteur.net/agency
  url: https://www.raconteur.net/agency
  description: >
    Raconteur Agency is a London-based content marketing agency for B2B brands. We have rebuilt their site with Gatsby v2 using their existing WordPress backend as the data source. By switching from WordPress to GatsbyJS we have achieved a 200%+ improvement in page load times and went from a Lighthouse performance score of 49 to 100.
  categories:
    - Agency
    - Marketing
    - WordPress
  built_by: Jacob Herper
  built_by_url: https://herper.io
  featured: false
- title: Purple11
  main_url: https://purple11.com/
  url: https://purple11.com/
  description: >
    Purple11 is a site for photography and photo retouching tips and tricks.
  categories:
    - Blog
    - Photography
  built_by: Sébastien Noël
  built_by_url: https://blkfuel.com/
  featured: false
- title: PerfReviews
  main_url: https://perf.reviews/
  url: https://perf.reviews/
  source_url: https://github.com/PerfReviews/PerfReviews
  description: >
    The best content about web performance in spanish language.
  categories:
    - Web Development
  built_by: Joan León & José M. Pérez
  built_by_url: https://perf.reviews/nosotros/
  featured: false
- title: Un Backend - Blog
  main_url: https://www.unbackend.pro/
  url: https://www.unbackend.pro/
  description: >
    The personal website and blog of Camilo Ramírez, a backend developer :).
  categories:
    - Blog
    - Programming
    - Technology
  source_url: https://github.com/camilortte/camilortte.github.com
  built_by: Camilo Ramírez
  built_by_url: https://www.unbackend.pro/about
  featured: false
- title: Hitesh Vaghasiya
  main_url: https://hiteshvaghasiya.com/
  url: https://hiteshvaghasiya.com/
  description: >
    This is Hitesh Vaghasiya's blog. This blog is help you an E-Commerce like Magento, Shopify, and BigCommerce.
  categories:
    - Blog
    - Programming
    - Technology
    - Web Development
  built_by: Hitesh Vaghasiya
  built_by_url: https://hiteshvaghasiya.com/
  featured: false
- title: Aditus
  main_url: https://www.aditus.io
  url: https://www.aditus.io
  description: >
    Aditus is the accessibility tool for your team. We help teams build accessible websites and products.
  categories:
    - Accessibility
    - Education
  built_by: Aditus
  built_by_url: https://www.aditus.io
  featured: false
- title: Ultra Config
  main_url: https://ultraconfig.com.au/
  url: https://ultraconfig.com.au/ultra-config-generator/
  description: >
    Ultra Config Generator is a software application for Network Engineers to efficiently manage their network infrastructure.
  categories:
    - Blog
    - Technology
  built_by: Ultra Config
  built_by_url: https://ultraconfig.com.au/
  featured: false
- title: Malice
  main_url: https://malice.fr/
  url: https://malice.fr/
  description: >
    Malice is a cyber-training  platform for learning, validating and improving security related skills through simulated scenarios and challenges.
  categories:
    - Security
    - Technology
  built_by: Sysdream
  built_by_url: https://sysdream.com/
  featured: false
- title: Nash
  main_url: https://nash.io/
  url: https://nash.io/
  description: >
    Nash is a decentralized platform for trading, payment and other financial services. Our goal is to bring distributed finance to everyone by making blockchain technology fast and easy to use. We employ an off-chain engine to match trades rapidly, but never take control of customers’ assets. Our intuitive interface offers easy access to a range of trading, payment and investment functions.
  categories:
    - Portfolio
    - Security
    - Technology
  built_by: Andrej Gajdos
  built_by_url: https://andrejgajdos.com/
  featured: false
- title: Axel Fuhrmann
  url: https://axelfuhrmann.com
  main_url: https://axelfuhrmann.com
  source_url: https://github.com/afuh/axelfuhrmann.com
  description: >
    Personal portfolio.
  categories:
    - Portfolio
    - Freelance
    - Web Development
  featured: false
- title: Alaina Viau
  url: https://www.alainaviau.com
  main_url: https://www.alainaviau.com
  description: >
    Official website of Canadian opera director, creator, and producer Alaina Viau. Site designed by Stephen Bell.
  categories:
    - Portfolio
    - Music
  built_by: Michael Uloth
  built_by_url: https://www.michaeluloth.com
- title: Alison Moritz
  url: https://www.alisonmoritz.com
  main_url: https://www.alisonmoritz.com
  description: >
    Official website of American stage director Alison Moritz. Site designed by Stephen Bell.
  categories:
    - Portfolio
    - Music
  built_by: Michael Uloth
  built_by_url: https://www.michaeluloth.com
- title: Luke Secomb Digital
  url: https://lukesecomb.digital
  main_url: https://lukesecomb.digital
  source_url: https://github.com/lukethacoder/luke-secomb-simple
  description: >
    A simple portfolio site built using TypeScript, Markdown and React Spring.
  categories:
    - Portfolio
    - Web Development
  built_by: Luke Secomb
  built_by_url: https://lukesecomb.digital
  featured: false
- title: We are Brew
  url: https://www.wearebrew.co.uk
  main_url: https://www.wearebrew.co.uk
  description: >
    Official website for Brew, a Birmingham based Digital Marketing Agency.
  categories:
    - Portfolio
    - Web Development
    - Agency
    - Marketing
  built_by: Brew Digital
  built_by_url: https://www.wearebrew.co.uk
- title: Global City Data
  main_url: https://globalcitydata.com
  url: https://globalcitydata.com
  source_url: https://github.com/globalcitydata/globalcitydata
  description: >
    Global City Data is an open, easily browsable platform to showcase peer-reviewed urban datasets and models created by different research groups.
  categories:
    - Education
    - Open Source
  built_by: Rafi Barash
  built_by_url: https://rafibarash.com
  featured: false
- title: Submittable
  url: https://www.submittable.com
  main_url: https://www.submittable.com
  description: >
    Submissions made simple. Submittalbe is a cloud-based submissions manager that lets you accept, review, and make decisions on any kind of digital content.
  categories:
    - Technology
    - Marketing
  built_by: Genevieve Crow
  built_by_url: https://github.com/g-crow
- title: Appmantle
  main_url: https://appmantle.com
  url: https://appmantle.com
  description: >
    Appmantle is a new way of creating apps. A complete modern app that you build yourself quickly & easily, without programming knowledge.
  categories:
    - App
    - Marketing
    - Landing Page
    - Mobile Development
    - Technology
  built_by: Appmantle
  built_by_url: https://appmantle.com
  featured: false
- title: Acto
  main_url: https://www.acto.dk/
  url: https://www.acto.dk/
  description: >
    Tomorrows solutions - today. Acto is an innovative software engineering company, providing your business with high-quality, scalable and maintainable software solutions, to make your business shine.
  categories:
    - Agency
    - Technology
    - Web Development
    - Mobile Development
  built_by: Acto
  built_by_url: https://www.acto.dk/
- title: Gatsby GitHub Stats
  url: https://gatsby-github-stats.netlify.app
  main_url: https://gatsby-github-stats.netlify.app
  source_url: https://github.com/lannonbr/gatsby-github-stats/
  description: >
    Statistics Dashboard for Gatsby GitHub repository
  categories:
    - Data
  built_by: Benjamin Lannon
  built_by_url: https://lannonbr.com
  featured: false
- title: Graphic Intuitions
  url: https://www.graphicintuitions.com/
  main_url: https://www.graphicintuitions.com/
  description: >
    Digital marketing agency located in Morris, Manitoba.
  categories:
    - Agency
    - Web Development
    - Marketing
  featured: false
- title: Smooper
  url: https://www.smooper.com/
  main_url: https://www.smooper.com/
  description: >
    We connect you with digital marketing experts for 1 on 1 consultation sessions
  categories:
    - Marketing
    - Directory
  featured: false
- title: Lesley Barber
  url: https://www.lesleybarber.com/
  main_url: https://www.lesleybarber.com/
  description: >
    Official website of Canadian film composer Lesley Barber.
  categories:
    - Portfolio
    - Music
  built_by: Michael Uloth
  built_by_url: https://www.michaeluloth.com
- title: Timeline of Terror
  main_url: https://timelineofterror.org/
  url: https://timelineofterror.org/
  source_url: https://github.com/Symbitic/timeline-of-terror
  description: >
    Complete guide to the events of September 11, 2001.
  categories:
    - Directory
    - Government
  built_by: Alex Shaw
  built_by_url: https://github.com/Symbitic/
  featured: false
- title: Pill Club
  url: https://thepillclub.com
  main_url: https://thepillclub.com
  description: >
    Zero Copay With Insurance + Free Shipping + Bonus Gifts + Online Delivery – Birth Control Delivery and Prescription
  categories:
    - Marketing
    - Healthcare
  built_by: Pill Club
  built_by_url: https://thepillclub.com
- title: myweekinjs
  url: https://www.myweekinjs.com/
  main_url: https://www.myweekinjs.com/
  source_url: https://github.com/myweekinjs/public-website
  description: >
    Challenge to create and/or learn something new in JavaScript each week.
  categories:
    - Blog
  built_by: Adriaan Janse van Rensburg
  built_by_url: https://github.com/HurricaneInteractive/
  featured: false
- title: The Edit Suite
  main_url: https://www.theeditsuite.com.au/
  url: https://www.theeditsuite.com.au/
  source_url: https://thriveweb.com.au/portfolio/the-edit-suite/
  description: >-
    The Edit Suite is an award winning video production and photography company based out of our Mermaid Beach studio on the Gold Coast of Australia but we also have the ability to work mobile from any location.
  categories:
    - Photography
    - Marketing
  built_by: Thrive Team - Gold Coast
  built_by_url: https://thriveweb.com.au/
  featured: false
- title: CarineRoitfeld
  main_url: https://www.carineroitfeld.com/
  url: https://www.carineroitfeld.com/
  description: >
    Online shop for Carine Roitfeld parfume
  categories:
    - E-commerce
  built_by: Ask Phill
  built_by_url: https://askphill.com
- title: EngineHub.org
  url: https://enginehub.org
  main_url: https://enginehub.org
  source_url: https://github.com/EngineHub/enginehub-website
  description: >
    The landing pages for EngineHub, the organisation behind WorldEdit, WorldGuard, CraftBook, and more
  categories:
    - Landing Page
    - Technology
    - Open Source
  built_by: Matthew Miller
  built_by_url: https://matthewmiller.dev
- title: Goulburn Physiotherapy
  url: https://www.goulburnphysiotherapy.com.au/
  main_url: https://www.goulburnphysiotherapy.com.au/
  description: >
    Goulburn Physiotherapy is a leader in injury prevention, individual and community health, and workplace health solutions across Central Victoria.
  categories:
    - Blog
    - Healthcare
  built_by: KiwiSprout
  built_by_url: https://kiwisprout.nz/
  featured: false
- title: TomTom Traffic Index
  main_url: https://www.tomtom.com/en_gb/traffic-index/
  url: https://www.tomtom.com/en_gb/traffic-index/
  description: >
    The TomTom Traffic Index provides drivers, city planners, auto manufacturers and policy makers with unbiased statistics and information about congestion levels in 403 cities across 56 countries on 6 continents.
  categories:
    - Travel
    - Data
  built_by: TomTom
  built_by_url: https://tomtom.com
  featured: false
- title: PrintAWorld | A 3D Printing and Fabrication Company
  main_url: https://prtwd.com/
  url: https://prtwd.com/
  description: >
    PrintAWorld is a NYC based fabrication and manufacturing company that specializes in 3D printing, 3D scanning, CAD Design,
    laser cutting, and rapid prototyping. We help artists, agencies and engineers turn their ideas into its physical form.
  categories:
    - Business
  featured: false
- title: Glug-Infinite
  main_url: https://gluginfinite.github.io
  url: https://gluginfinite.github.io
  source_url: https://github.com/crstnmac/glug
  description: >
    This is a website built with Gatsby v2 that is deployed on GitHub using GitHub Pages and Netlify.
  categories:
    - Web Development
    - Blog
    - Portfolio
    - Agency
  built_by: Criston Macarenhas
  built_by_url: https://github.com/crstnmac
  featured: false
- title: The State of CSS Survey
  main_url: https://stateofcss.com/
  url: https://stateofcss.com/
  source_url: https://github.com/StateOfJS/state-of-css-2019
  description: >
    Annual CSS survey, brother of The State of JS Survey.
  categories:
    - Web Development
  built_by: Sacha Greif & Contribs
  built_by_url: https://github.com/StateOfJS
  featured: false
- title: Bytom Blockchain
  url: https://bytom.io/
  main_url: https://bytom.io/
  source_url: https://github.com/bytomlabs/bytom.io
  description: >
    Embrace the New Era of Bytom Blockchain
  categories:
    - Finance
    - Open Source
    - Technology
  built_by: Bytom Foundation
  built_by_url: https://bytom.io/
  featured: false
- title: Oerol Festival
  url: https://www.oerol.nl/nl/
  main_url: https://www.oerol.nl/en/
  description: >
    Oerol is a cultural festival on the island of Terschelling in the Netherlands that is held annually in June.
    The ten-day festival is focused on live, public theatre as well as music and visual arts.
  categories:
    - Event
    - Entertainment
  built_by: Oberon
  built_by_url: https://oberon.nl/
  featured: false
- title: Libra
  main_url: https://libra.org/
  url: https://libra.org/
  description: Libra's mission is to enable a simple global currency and financial infrastructure that empowers billions of people.
  featured: false
  categories:
    - Open Source
    - Technology
    - Finance
- title: Riffy Blog
  main_url: https://blog.rayriffy.com/
  url: https://blog.rayriffy.com/
  source_url: https://github.com/rayriffy/rayriffy-blog
  description: >
    Riffy Blog is async based beautiful highly maintainable site built by using Gatsby v2 with SEO optimized.
  categories:
    - Web Development
    - Blog
    - Open Source
    - Technology
    - Music
    - SEO
  built_by: Phumrapee Limpianchop
  built_by_url: https://rayriffy.com/
  featured: false
- title: The Coffee Collective
  url: https://coffeecollective.dk
  main_url: https://coffeecollective.dk
  description: >
    The Coffee Collective website is a JAM-stack based, multilingual, multi currency website/shop selling coffee, related products and subscriptions.
  categories:
    - E-commerce
    - Food
  built_by: Remotely (Anders Hallundbæk)
  built_by_url: https://remotely.dk
  featured: false
- title: Leadership Development International
  url: https://ldi.global
  main_url: https://ldi.global
  description: >
    A DatoCMS-backed site for an education and training company based in the US, China and the UAE.
  categories:
    - Education
    - Nonprofit
  built_by: Grant Holle
  built_by_url: https://grantholle.com
  featured: false
- title: Canvas 1839
  main_url: https://www.canvas1839.com/
  url: https://www.canvas1839.com/
  description: >-
    Online store for Canvas 1839 products, including pharmacological-grade CBD oil and relief cream.
  categories:
    - E-commerce
    - Marketing
  built_by: Corey Ward
  built_by_url: http://www.coreyward.me/
- title: Sparkle Stories
  main_url: https://app.sparklestories.com/
  url: https://app.sparklestories.com/
  description: >-
    Sparkle Stories is a streaming audio platform for children with over 1,200 original audio stories.
  categories:
    - App
    - Education
  built_by: Corey Ward
  built_by_url: http://www.coreyward.me/
- title: nehalist.io
  main_url: https://nehalist.io
  url: https://nehalist.io
  description: >
    nehalist.io is a blog about software development, technology and all that kind of geeky stuff.
  categories:
    - Blog
    - Web Development
    - Open Source
  built_by: Kevin Hirczy
  built_by_url: https://nehalist.io
  featured: false
- title: March and Ash
  main_url: https://marchandash.com/
  url: https://marchandash.com/
  description: >-
    March and Ash is a customer-focused, licensed cannabis dispensary located in Mission Valley.
  categories:
    - E-commerce
    - Business
    - Blog
  built_by: Blueyellow
  built_by_url: https://blueyellow.io/
  featured: false
- title: T Two Industries
  description: >
    T Two Industries is a manufacturing company specializing in building custom truck decks, truck bodies, and trailers.
  main_url: https://www.ttwo.ca
  url: https://www.ttwo.ca
  categories:
    - Business
  built_by: https://www.t2.ca
  built_by_url: https://www.t2.ca
  featured: false
- title: Cali's Finest Landscaping
  url: https://www.calisfinestlandscaping.com/
  main_url: https://www.calisfinestlandscaping.com/
  description: >
    A team of hard-working, quality-obsessed landscaping professionals looking to take dreams and transform them into reality.
  categories:
    - Business
  built_by: David Krasniy
  built_by_url: http://dkrasniy.com
  featured: false
- title: Vazco
  url: https://www.vazco.eu
  main_url: https://www.vazco.eu
  description: >
    Vazco works for clients from all around the world in future-proof technologies and help them build better products.
  categories:
    - Agency
    - Web Development
    - Blog
    - Business
    - Technology
  built_by: Vazco
  built_by_url: https://www.vazco.eu
  featured: false
- title: Major League Eating
  main_url: https://majorleagueeating.com
  url: https://majorleagueeating.com
  description: >
    Major League Eating is the professional competitive eating organization that runs the Nathan’s Famous Coney Island Hot Dog eating contest on July 4th, among other eating events.
  categories:
    - Entertainment
    - Sports
  built_by: Carmen Cincotti
  built_by_url: https://github.com/ccincotti3
  featured: false
- title: APIs You Won't Hate
  url: https://apisyouwonthate.com/blog
  main_url: https://apisyouwonthate.com
  source_url: https://github.com/apisyouwonthate/apisyouwonthate.com
  description: >
    API development is a topic very close to our hearts. APIs You Won't Hate is a team and community dedicated to learning, writing, sharing ideas and bettering understanding of API practices. Together we can eradicate APIs we hate.
  categories:
    - Blog
    - Education
    - E-commerce
    - API
    - Community
    - Learning
    - Open Source
    - Technology
    - Web Development
  built_by: Mike Bifulco
  built_by_url: https://github.com/mbifulco
  featured: false
- title: Sankarsan Kampa
  main_url: https://traction.one
  url: https://traction.one
  description: Full time programmer, part time gamer, exploring the details of programmable systems and how to stretch their capabilities.
  featured: false
  categories:
    - Portfolio
    - Freelance
- title: AwesomeDocs
  main_url: https://awesomedocs.traction.one/
  url: https://awesomedocs.traction.one/install
  source_url: https://github.com/AwesomeDocs/website
  description: An awesome documentation website generator!
  featured: false
  categories:
    - Open Source
    - Web Development
    - Technology
    - Documentation
  built_by: Sankarsan Kampa
  built_by_url: https://traction.one
- title: Prism Programming Language
  main_url: https://prism.traction.one/
  url: https://prism.traction.one/
  source_url: https://github.com/PrismLang/website
  description: Interpreted, high-level, programming language.
  featured: false
  categories:
    - Programming
    - Open Source
    - Technology
    - Documentation
  built_by: Sankarsan Kampa
  built_by_url: https://traction.one
- title: Arnondora
  main_url: https://arnondora.in.th/
  url: https://arnondora.in.th/
  source_url: https://github.com/arnondora/arnondoraBlog
  description: Arnondora is a personal blog by Arnon Puitrakul
  categories:
    - Blog
    - Programming
    - Technology
  built_by: Arnon Puitrakul
  built_by_url: https://arnondora.in.th/
  featured: false
- title: KingsDesign
  url: https://www.kingsdesign.com.au/
  main_url: https://www.kingsdesign.com.au/
  description: KingsDesign is a Hobart based web design and development company. KingsDesign creates, designs, measures and improves web based solutions for businesses and organisations across Australia.
  categories:
    - Agency
    - Technology
    - Portfolio
    - Consulting
    - User Experience
  built_by: KingsDesign
  built_by_url: https://www.kingsdesign.com.au
- title: EasyFloh | Easy Flows for all
  url: https://www.easyfloh.com
  main_url: https://www.easyfloh.com
  description: >
    EasyFloh is for creating simple flows for your organisation. An organisation
    can design own flows with own stages.
  categories:
    - Business
    - Landing Page
  built_by: Vikram Aroskar
  built_by_url: https://medium.com/@vikramaroskar
  featured: false
- title: Home Alarm Report
  url: https://homealarmreport.com/
  main_url: https://homealarmreport.com/
  description: >
    Home Alarm Report is dedicated to helping consumers make informed decisions
    about home security solutions. The site was easily migrated from a legacy WordPress
    installation and the dev team chose Gatsby for its site speed and SEO capabilities.
  categories:
    - Blog
    - Business
    - SEO
    - Technology
  built_by: Centerfield Media
  built_by_url: https://www.centerfield.com
- title: Just | FX for treasurers
  url: https://www.gojust.com
  main_url: https://www.gojust.com
  description: >
    Just provides a single centralized view of FX for corporate treasurers. See interbank market prices, and access transaction cost analysis.
  categories:
    - Finance
    - Technology
  built_by: Bejamas
  built_by_url: https://bejamas.io/
  featured: false
- title: Bureau for Good | Nonprofit branding, web and print communications
  url: https://www.bureauforgood.com
  main_url: https://www.bureauforgood.com
  description: >
    Bureau for Good helps nonprofits explain why they matter across digital & print media. Bureau for Good crafts purpose-driven identities, websites & print materials for changemakers.
  categories:
    - Nonprofit
    - Agency
    - Design
  built_by: Bejamas
  built_by_url: https://bejamas.io/
  featured: false
- title: Atelier Cartier Blumen
  url: https://www.ateliercartier.ch
  main_url: https://www.ateliercartier.ch
  description: >
    Im schönen Kreis 6 in Zürich kreiert Nicole Cartier Blumenkompositionen anhand Charaktereigenschaften oder Geschichten zur Person an. Für wen ist Dein Blumenstrauss gedacht? Einzigartige Floristik Blumensträusse, Blumenabos, Events, Shootings. Site designed by https://www.stolfo.co
  categories:
    - E-commerce
    - Design
  built_by: Bejamas
  built_by_url: https://bejamas.io/
  featured: false
- title: Veronym – Cloud Security Service Provider
  url: https://www.veronym.com
  main_url: https://www.veronym.com
  description: >
    Veronym is securing your digital transformation. A comprehensive Internet security solution for business. Stay safe no matter how, where and when you connect.
  categories:
    - Security
    - Technology
    - Business
  built_by: Bejamas
  built_by_url: https://bejamas.io/
  featured: false
- title: Devahoy
  url: https://devahoy.com/
  main_url: https://devahoy.com/
  description: >
    Devahoy is a personal blog written in Thai about software development.
  categories:
    - Blog
    - Programming
  built_by: Chai Phonbopit
  built_by_url: https://github.com/phonbopit
  featured: false
- title: Venus Lover
  url: https://venuslover.com
  main_url: https://venuslover.com
  description: >
    Venus Lover is a mobile app for iOS and Android so you can read your daily horoscope and have your natal chart, including the interpretation of the ascendant, planets, houses and aspects.
  categories:
    - App
    - Consulting
    - Education
    - Landing Page
- title: Write/Speak/Code
  url: https://www.writespeakcode.com/
  main_url: https://www.writespeakcode.com/
  description: >
    Write/Speak/Code is a non-profit on a mission to promote the visibility and leadership of technologists with marginalized genders through peer-led professional development.
  categories:
    - Community
    - Nonprofit
    - Open Source
    - Conference
  built_by: Nicola B.
  built_by_url: https://www.linkedin.com/in/nicola-b/
  featured: false
- title: Daniel Spajic
  url: https://danieljs.tech/
  main_url: https://danieljs.tech/
  description: >
    Passionate front-end developer with a deep, yet diverse skillset.
  categories:
    - Portfolio
    - Programming
    - Freelance
  built_by: Daniel Spajic
  featured: false
- title: Cosmotory
  url: https://cosmotory.netlify.app/
  main_url: https://cosmotory.netlify.app/
  description: >
    This is the educational blog containing various courses,learning materials from various authors from all over the world.
  categories:
    - Blog
    - Community
    - Nonprofit
    - Open Source
    - Education
  built_by: Hanishraj B Rao.
  built_by_url: https://hanishrao.netlify.app/
  featured: false
- title: Armorblox | Security Powered by Understanding
  url: https://www.armorblox.com
  main_url: https://www.armorblox.com
  description: >
    Armorblox is a venture-backed stealth cybersecurity startup, on a mission to build a game-changing enterprise security platform.
  categories:
    - Security
    - Technology
    - Business
  built_by: Bejamas
  built_by_url: https://bejamas.io
  featured: false
- title: Mojo
  url: https://www.mojo.is
  main_url: https://www.mojo.is/
  description: >
    We help companies create beautiful digital experiences
  categories:
    - Agency
    - Technology
    - Consulting
    - User Experience
    - Web Development
  featured: false
- title: Marcel Hauri
  url: https://marcelhauri.ch/
  main_url: https://marcelhauri.ch/
  description: >
    Marcel Hauri is an award-winning Magento developer and e-commerce specialist.
  categories:
    - Portfolio
    - Blog
    - Programming
    - Community
    - Open Source
    - E-commerce
  built_by: Marcel Hauri
  built_by_url: https://marcelhauri.ch
  featured: false
- title: Projektmanagementblog
  url: https://www.projektmanagementblog.de
  main_url: https://www.projektmanagementblog.de/
  source_url: https://github.com/StephanWeinhold/pmblog
  description: >
    Thoughts about modern project management. Built with Gatsby and Tachyons, based on Advanced Starter.
  categories:
    - Blog
  built_by: Stephan Weinhold
  built_by_url: https://stephanweinhold.com/
  featured: false
- title: Anthony Boyd Graphics
  url: https://www.anthonyboyd.graphics/
  main_url: https://www.anthonyboyd.graphics/
  description: >
    Free Graphic Design Resources by Anthony Boyd
  categories:
    - Portfolio
  built_by: Anthony Boyd
  built_by_url: https://www.anthonyboyd.com/
  featured: false
- title: Relocation Hero
  url: https://relocationhero.com
  main_url: https://relocationhero.com
  description: >
    Blog with FAQs related to Germany relocation. Built with Gatsby.
  categories:
    - Blog
    - Consulting
    - Community
  featured: false
- title: Zoe Rodriguez
  url: https://zoerodrgz.com
  main_url: https://zoerodrgz.com
  description: >
    Portfolio for Los Angeles-based designer Zoe Rodriguez. Built with Gatsby.
  categories:
    - Portfolio
    - Design
  built_by: Chase Ohlson
  built_by_url: https://chaseohlson.com
  featured: false
- title: TriActive USA
  url: https://triactiveusa.com
  main_url: https://triactiveusa.com
  description: >
    Website and blog for TriActive USA. Built with Gatsby.
  categories:
    - Landing Page
    - Business
  built_by: Chase Ohlson
  built_by_url: https://chaseohlson.com
- title: LaunchDarkly
  url: https://launchdarkly.com/
  main_url: https://launchdarkly.com/
  description: >
    LaunchDarkly is the feature management platform that software teams use to build better software, faster.
  categories:
    - Technology
    - Marketing
  built_by: LaunchDarkly
  built_by_url: https://launchdarkly.com/
  featured: false
- title: Arpit Goyal
  url: https://arpitgoyal.com
  main_url: https://arpitgoyal.com
  source_url: https://github.com/92arpitgoyal/ag-blog
  description: >
    Blog and portfolio website of a Front-end Developer turned Product Manager.
  categories:
    - Blog
    - Portfolio
    - Technology
    - User Experience
  built_by: Arpit Goyal
  built_by_url: https://twitter.com/_arpitgoyal
  featured: false
- title: Portfolio of Cole Townsend
  url: https://twnsnd.co
  main_url: https://twnsnd.co
  description: Portfolio of Cole Townsend, Product Designer
  categories:
    - Portfolio
    - User Experience
    - Web Development
    - Design
  built_by: Cole Townsend
  built_by_url: https://twitter.com/twnsndco
- title: Jana Desomer
  url: https://www.janadesomer.be/
  main_url: https://www.janadesomer.be/
  description: >
    I'm Jana, a digital product designer with coding skills, based in Belgium
  categories:
    - Portfolio
  built_by: Jana Desomer Designer/Developer
  built_by_url: https://www.janadesomer.be/
  featured: false
- title: Carbon8 Regenerative Agriculture
  url: https://www.carbon8.org.au/
  main_url: https://www.carbon8.org.au/
  description: >
    Carbon8 is a Not for Profit charity that supports Aussie farmers to transition to regenerative agriculture practices and rebuild the carbon (organic matter) in their soil from 1% to 8%.
  categories:
    - Nonprofit
    - E-commerce
  built_by: Little & Big
  built_by_url: https://www.littleandbig.com.au/
  featured: false
- title: Reactgo blog
  url: https://reactgo.com/
  main_url: https://reactgo.com/
  description: >
    It provides tutorials & articles about modern open source web technologies such as react,vuejs and gatsby.
  categories:
    - Blog
    - Education
    - Programming
    - Web Development
  built_by: Sai gowtham
  built_by_url: https://twitter.com/saigowthamr
  featured: false
- title: City Springs
  url: https://citysprings.com/
  main_url: https://citysprings.com/
  description: >
    Sandy Springs is a city built on creative thinking and determination. They captured a bold vision for a unified platform to bring together new and existing information systems. To get there, the Sandy Springs communications team partnered with Mediacurrent on a new Drupal 8 decoupled platform architecture with a Gatsbyjs front end to power both the City Springs website and its digital signage network. Now, the Sandy Springs team can create content once and publish it everywhere.
  categories:
    - Community
    - Government
  built_by: Mediacurrent
  built_by_url: https://www.mediacurrent.com
  featured: false
- title: Behalf
  url: https://www.behalf.no/
  main_url: https://www.behalf.no/
  description: >
    Behalf is Norwegian based digital design agency.
  categories:
    - Agency
    - Portfolio
    - Business
    - Consulting
    - Design
    - Design System
    - Marketing
    - Web Development
    - User Experience
  built_by: Behalf
  built_by_url: https://www.behalf.no/
  featured: false
- title: Saxenhammer & Co.
  url: https://saxenhammer-co.com/
  main_url: https://saxenhammer-co.com/
  description: >
    Saxenhammer & Co. is a leading boutique investment bank in Continental Europe. The firm’s strong track record is comprised of the execution of 200 successful transactions across all major industries.
  categories:
    - Consulting
    - Finance
    - Business
  built_by: Axel Fuhrmann
  built_by_url: https://axelfuhrmann.com/
  featured: false
- title: UltronEle
  url: http://ultronele.com
  main_url: https://runbytech.github.io/ueofcweb/
  source_url: https://github.com/runbytech/ueofcweb
  description: >
    UltronEle is a light, fast, simple yet interesting serverless e-learning CMS based on GatsbyJS. It aims to provide a easy-use product for tutors, teachers, instructors from all kinks of fields with near-zero efforts to setup their own authoring tool and content publish website.
  categories:
    - Education
    - Consulting
    - Landing Page
    - Web Development
    - Open Source
    - Learning
  built_by: RunbyTech
  built_by_url: http://runbytech.co
  featured: false
- title: Nick Selvaggio
  url: https://nickgs.com/
  main_url: https://nickgs.com/
  description: >
    The personal website of Nick Selvaggio. Long Island based web developer, teacher, and technologist.
  categories:
    - Consulting
    - Programming
    - Web Development
  featured: false
- title: Free & Open Source Gatsby Themes by LekoArts
  main_url: https://themes.lekoarts.de
  url: https://themes.lekoarts.de
  source_url: https://github.com/LekoArts/gatsby-themes/tree/master/www
  built_by: LekoArts
  built_by_url: https://github.com/LekoArts
  description: >-
    Get high-quality and customizable Gatsby themes to quickly bootstrap your website! Choose from many professionally created and impressive designs with a wide variety of features and customization options. Use Gatsby Themes to take your project to the next level and let you and your customers take advantage of the many benefits Gatsby has to offer.
  categories:
    - Open Source
    - Directory
    - Marketing
    - Landing Page
  featured: false
- title: Lars Roettig
  url: https://larsroettig.dev/
  main_url: https://larsroettig.dev/
  description: >
    Lars Roettig is a Magento Maintainer and e-commerce specialist. On his Blog, he writes Software Architecture and Magento Development.
  categories:
    - Portfolio
    - Blog
    - Programming
    - Community
    - Open Source
    - E-commerce
  built_by: Lars Roettig
  built_by_url: https://larsroettig.dev/
  featured: false
- title: Cade Kynaston
  url: https://cade.codes
  main_url: https://cade.codes
  source_url: https://github.com/cadekynaston/gatsby-portfolio
  description: >
    Cade Kynaston's Portfolio
  categories:
    - Portfolio
  built_by: Cade Kynaston
  built_by_url: https://github.com/cadekynaston
  featured: false
- title: Growable Meetups
  url: https://www.growable.io/
  main_url: https://www.growable.io/
  description: >
    Growable - Events to Accelerate your career in Tech. Made with <3 with Gatsby, React & Netlify by Talent Point in London.
  categories:
    - Event
    - Technology
    - Education
    - Community
    - Conference
  built_by: Talent Point
  built_by_url: https://github.com/talent-point/
  featured: false
- title: Fantastic Metropolis
  main_url: https://fantasticmetropolis.com
  url: https://fantasticmetropolis.com
  description: >
    Fantastic Metropolis ran between 2001 and 2006, highlighting the potential of literary science fiction and fantasy.
  categories:
    - Entertainment
  built_by: Luis Rodrigues
  built_by_url: https://goblindegook.com
  featured: false
- title: Simon Koelewijn
  main_url: https://simonkoelewijn.nl
  url: https://simonkoelewijn.nl
  description: >
    Personal blog of Simon Koelewijn, where he blogs about UX, analytics and web development (in Dutch). Made awesome and fast by using Gatsby 2.x (naturally) and gratefully using Netlify and Netlify CMS.
  categories:
    - Freelance
    - Blog
    - Web Development
    - User Experience
  built_by: Simon Koelewijn
  built_by_url: https://simonkoelewijn.nl
  featured: false
- title: Frankly Steve
  url: https://www.franklysteve.com/
  main_url: https://www.franklysteve.com/
  description: >
    Wedding photography with all the hugs, tears, kisses, smiles, laughter, banter, kids up trees, friends in hedges.
  categories:
    - Photography
    - Portfolio
  built_by: Little & Big
  built_by_url: https://www.littleandbig.com.au/
  featured: false
- title: Eventos orellana
  description: >-
    We are a company dedicated to providing personalized and professional advice
    for the elaboration and coordination of social and business events.
  main_url: https://eventosorellana.com/
  url: https://eventosorellana.com/
  featured: false
  categories:
    - Gallery
  built_by: Ramón Chancay
  built_by_url: https://ramonchancay.me/
- title: DIA Supermercados
  main_url: https://dia.com.br
  url: https://dia.com.br
  description: >-
    Brazilian retailer subsidiary, with more than 1,100 stores in Brazil, focusing on low prices and exclusive DIA Products.
  categories:
    - Business
  built_by: CloudDog
  built_by_url: https://clouddog.com.br
  featured: false
- title: AntdSite
  main_url: https://antdsite.yvescoding.org
  url: https://antdsite.yvescoding.org
  description: >-
    A static docs generator based on Ant Design and GatsbyJs.
  categories:
    - Documentation
  built_by: Yves Wang
  built_by_url: https://antdsite.yvescoding.org
- title: AntV
  main_url: https://antv.vision
  url: https://antv.vision
  description: >-
    AntV is a new generation of data visualization technique from Ant Financial
  categories:
    - Documentation
  built_by: afc163
  built_by_url: https://github.com/afc163
- title: ReactStudy Blog
  url: https://elated-lewin-51cf0d.netlify.app
  main_url: https://elated-lewin-51cf0d.netlify.app
  description: >
    Belong to your own blog by gatsby
  categories:
    - Blog
  built_by: 97thjingba
  built_by_url: https://github.com/97thjingba
  featured: false
- title: George
  main_url: https://kind-mestorf-5a2bc0.netlify.app
  url: https://kind-mestorf-5a2bc0.netlify.app
  description: >
    shiny new web built with Gatsby
  categories:
    - Blog
    - Portfolio
    - Gallery
    - Landing Page
    - Design
    - Web Development
    - Open Source
    - Science
  built_by: George Davituri
  featured: false

- title: CEO amp
  main_url: https://www.ceoamp.com
  url: https://www.ceoamp.com
  description: >
    CEO amp is an executive training programme to amplify a CEO's voice in the media. This site was built with Gatsby v2, Styled-Components, TypeScript and React Spring.
  categories:
    - Consulting
    - Entrepreneurship
    - Marketing
    - Landing Page
  built_by: Jacob Herper
  built_by_url: https://herper.io
  featured: false
- title: QuantumBlack
  main_url: https://www.quantumblack.com/
  url: https://www.quantumblack.com/
  description: >
    We help companies use data to make distinctive, sustainable and significant improvements to their performance.
  categories:
    - Technology
    - Consulting
    - Data
    - Design
  built_by: Richard Westenra
  built_by_url: https://www.richardwestenra.com/
  featured: false
- title: Coffeeshop Creative
  url: https://www.coffeeshopcreative.ca
  main_url: https://www.coffeeshopcreative.ca
  description: >
    Marketing site for a Toronto web design and videography studio.
  categories:
    - Marketing
    - Agency
    - Design
    - Video
    - Web Development
  built_by: Michael Uloth
  built_by_url: https://www.michaeluloth.com
  featured: false
- title: Daily Hacker News
  url: https://dailyhn.com
  main_url: https://dailyhn.com
  description: >
    Daily Hacker News presents the top five stories from Hacker News daily.
  categories:
    - Entertainment
    - Design
    - Web Development
    - Technology
    - Science
  built_by: Joeri Smits
  built_by_url: https://joeri.dev
  featured: false
- title: Grüne Dresden
  main_url: https://ltw19dresden.de
  url: https://ltw19dresden.de
  description: >
    This site was built for the Green Party in Germany (Bündnis 90/Die Grünen) for their local election in Dresden, Saxony. The site was built with Gatsby v2 and Styled-Components.
  categories:
    - Government
    - Nonprofit
  built_by: Jacob Herper
  built_by_url: https://herper.io
- title: Mill3 Studio
  main_url: https://mill3.studio/en/
  url: https://mill3.studio/en/
  description: >
    Our agency specializes in the analysis, strategy and development of digital products.
  categories:
    - Agency
    - Portfolio
  built_by: Mill3
  built_by_url: https://mill3.studio/en/
  featured: false
- title: Zellement
  main_url: https://www.zellement.com
  url: https://www.zellement.com
  description: >
    Online portfolio of Dan Farrow from Nottingham, UK.
  categories:
    - Portfolio
  built_by: Zellement
  built_by_url: https://www.zellement.com
  featured: false
- title: Fullstack HQ
  url: https://fullstackhq.com/
  main_url: https://fullstackhq.com/
  description: >
    Get immediate access to a battle-tested team of designers and developers on a pay-as-you-go monthly subscription.
  categories:
    - Agency
    - Consulting
    - Freelance
    - Marketing
    - Portfolio
    - Web Development
    - App
    - Business
    - Design
    - JavaScript
    - Technology
    - User Experience
    - Web Development
    - E-commerce
    - WordPress
  built_by: Fullstack HQ
  built_by_url: https://fullstackhq.com/
  featured: false
- title: Cantas
  main_url: https://www.cantas.co.jp
  url: https://www.cantas.co.jp
  description: >
    Cantas is digital marketing company in Japan.
  categories:
    - Business
    - Agency
  built_by: Cantas
  built_by_url: https://www.cantas.co.jp
  featured: false
- title: Sheringham Shantymen
  main_url: https://www.shantymen.com/
  url: https://www.shantymen.com/
  description: >
    The Sheringham Shantymen are a sea shanty singing group that raise money for the RNLI in the UK.
  categories:
    - Music
    - Community
    - Entertainment
    - Nonprofit
  built_by: Zellement
  built_by_url: https://www.zellement.com/
  featured: false
- title: WP Spark
  main_url: https://wpspark.io/
  url: https://wpspark.io/
  description: >
    Create blazing fast website with WordPress and our Gatsby themes.
  categories:
    - Agency
    - Community
    - Blog
    - WordPress
  built_by: wpspark
  built_by_url: https://wpspark.io/
- title: Ronald Langeveld
  description: >
    Ronald Langeveld's blog and Web Development portfolio website.
  main_url: https://www.ronaldlangeveld.com
  url: https://www.ronaldlangeveld.com
  categories:
    - Blog
    - Web Development
    - Freelance
    - Portfolio
    - Consulting
  featured: false
- title: Golfonaut
  description: >
    Golfonaut - Golf application for Apple Watch
  main_url: https://golfonaut.io
  url: https://golfonaut.io
  categories:
    - App
    - Sports
  featured: false
- title: Anton Sten - UX Lead/Design
  url: https://www.antonsten.com
  main_url: https://www.antonsten.com
  description: Anton Sten leads UX for design-driven companies.
  categories:
    - User Experience
    - Blog
    - Freelance
    - Portfolio
    - Consulting
    - Agency
    - Design
  featured: false
- title: Rashmi AP - Front-end Developer
  main_url: http://rashmiap.me
  url: http://rashmiap.me
  featured: false
  description: >
    Rashmi AP's Personal Portfolio Website
  source_url: https://github.com/rashmiap/personal-website-react
  categories:
    - Portfolio
    - Open Source
  built_by: Rashmi AP
  built_by_url: http://rashmiap.me
- title: OpenSourceRepos - Blogs for open source repositories
  main_url: https://opensourcerepos.com
  url: https://opensourcerepos.com
  featured: false
  description: >
    Open Source Repos is a blog site for explaining the architecture, code-walkthrough and key takeways for the GitHub repository. Out main aim to is to help more developers contribute to open source projects.
  source_url: https://github.com/opensourcerepos/blogs
  categories:
    - Open Source
    - Design
    - Design System
    - Blog
  built_by: OpenSourceRepos Team
  built_by_url: https://opensourcerepos.com
- title: Sheelah Brennan - Front-End/UX Engineer
  main_url: https://sheelahb.com
  url: https://sheelahb.com
  featured: false
  description: >
    Sheelah Brennan's web development blog
  categories:
    - Blog
    - Web Development
    - Design
    - Freelance
    - Portfolio
  built_by: Sheelah Brennan
- title: Delinx.Digital - Web and Mobile Development Agency based in Sofia, Bulgaria
  main_url: https://delinx.digital
  url: https://delinx.digital/solutions
  description: >
    Delinx.digital is a software development oriented digital agency based in Sofia, Bulgaria. We develop bespoke software solutions using  WordPress, WooCommerce, Shopify, e-commerce, React.js, Node.js, PHP, Laravel and many other technologies.
  categories:
    - Agency
    - Web Development
    - Design
    - E-commerce
    - WordPress
  featured: false
- title: Cameron Nuckols - Articles, Book Notes, and More
  main_url: https://nucks.co
  url: https://nucks.co
  description: >
    This site hosts all of Cameron Nuckols's writing on entrepreneurship, startups, money, fitness, self-education, and self-improvement.
  categories:
    - Blog
    - Entrepreneurship
    - Business
    - Productivity
    - Technology
    - Marketing
  featured: false
- title: Hayato KAJIYAMA - Portfolio
  main_url: https://hyakt.dev
  url: https://hyakt.dev
  source_url: https://github.com/hyakt/hyakt.github.io
  featured: false
  categories:
    - Portfolio
- title: Skirtcraft - Unisex Skirts with Large Pockets
  main_url: https://skirtcraft.com
  url: https://skirtcraft.com/products
  source_url: https://github.com/jqrn/skirtcraft-web
  description: >
    Skirtcraft sells unisex skirts with large pockets, made in the USA. Site built with TypeScript and styled-components, with Tumblr-sourced blog posts.
  categories:
    - E-commerce
    - Blog
  built_by: Joe Quarion
  built_by_url: https://github.com/jqrn
  featured: false
- title: Vermarc Sport
  main_url: https://www.vermarcsport.com/
  url: https://www.vermarcsport.com/
  description: >
    Vermarc Sport offers a wide range of cycle clothing, cycling jerseys, bib shorts, rain gear and accessories, as well for the summer, the mid-season (autumn / spring) and the winter.
  categories:
    - E-commerce
  built_by: BrikL
  built_by_url: https://github.com/Brikl
- title: Cole Ruche
  main_url: https://coleruche.com
  url: https://coleruche.com
  source_url: https://github.com/kingingcole/myblog
  description: >
    The personal website and blog for Emeruche "Cole" Ikenna, front-end web developer from Nigeria.
  categories:
    - Blog
    - Portfolio
  built_by: Emeruche "Cole" Ikenna
  built_by_url: https://twitter.com/cole_ruche
  featured: false
- title: Abhith Rajan - Coder, Blogger, Biker, Full Stack Developer
  main_url: https://www.abhith.net/
  url: https://www.abhith.net/
  source_url: https://github.com/Abhith/abhith.net
  description: >
    abhith.net is a portfolio website of Abhith Rajan, a full stack developer. Sharing blog posts, recommended videos, developer stories and services with the world through this site.
  categories:
    - Portfolio
    - Blog
    - Programming
    - Open Source
    - Technology
  built_by: Abhith Rajan
  built_by_url: https://github.com/Abhith
  featured: false
- title: Mr & Mrs Wilkinson
  url: https://thewilkinsons.netlify.app/
  main_url: https://thewilkinsons.netlify.app/
  source_url: https://github.com/davemullenjnr/the-wilkinsons
  description: >
    A one-page wedding photography showcase using Gatsby Image and featuring a lovely hero and intro section.
  categories:
    - Photography
  built_by: Dave Mullen Jnr
  built_by_url: https://davemullenjnr.co.uk
  featured: false
- title: Gopesh Gopinath - Full Stack JavaScript Developer
  url: https://www.gopeshgopinath.com
  main_url: https://www.gopeshgopinath.com
  source_url: https://github.com/GopeshMedayil/gopeshgopinath.com
  description: >
    Gopesh Gopinath's Personal Portfolio Website
  categories:
    - Portfolio
    - Open Source
  built_by: Gopesh Gopinath
  built_by_url: https://www.gopeshgopinath.com
  featured: false
- title: Misael Taveras - FrontEnd Developer
  url: https://taverasmisael.com
  main_url: https://taverasmisael.com
  source_url: https://github.com/taverasmisael/taverasmisael
  description: >
    Personal site and blogging about learning FrontEnd web development in spanish.
  categories:
    - Portfolio
    - Open Source
    - Blog
    - JavaScript
    - Web Development
  built_by: Misael Taveras
  built_by_url: https://taverasmisael.com
  featured: false
- title: Le Reacteur
  url: https://www.lereacteur.io/
  main_url: https://www.lereacteur.io/
  description: >
    Le Reacteur is the first coding bootcamp dedicated to web and mobile apps development (iOS/Android). We offer intensive sessions to train students in a short time (10 weeks). Our goal is to pass on to our students in less than 3 months what they would have learned in 2 years. To achieve this ambitious challenge, our training is based on learning JavaScript (Node.js, Express, ReactJS, React Native).
  categories:
    - JavaScript
    - Learning
    - Mobile Development
    - Web Development
  built_by: Farid Safi
  built_by_url: https://twitter.com/FaridSafi
  featured: false
- title: Cinch
  url: https://www.cinch.co.uk
  main_url: https://www.cinch.co.uk
  description: >
    Cinch is a hub for car supermarkets and dealers to show off their stock. The site only lists second-hand cars that are seven years old or younger, with less than 70,000 miles on the clock.
  categories:
    - Entrepreneurship
    - Business
  built_by: Somo
  built_by_url: https://www.somoglobal.com
  featured: false
- title: Recetas El Universo
  description: >-
    Recipes and videos with the best of Ecuadorian cuisine.
    Collectable recipes from Diario El Universo.
  main_url: https://recetas-eu.now.sh/
  url: https://recetas-eu.now.sh/
  featured: false
  categories:
    - Blog
    - WordPress
    - Food
  built_by: Ramón Chancay
  built_by_url: https://ramonchancay.me/
- title: Third and Grove
  url: https://www.thirdandgrove.com
  main_url: https://www.thirdandgrove.com
  source_url: https://github.com/thirdandgrove/tagd8_gatsby
  description: >
    A digital agency slaying the mundane one pixel at a time.
  categories:
    - Agency
    - Marketing
    - Open Source
    - Technology
  built_by: Third and Grove
  built_by_url: https://www.thirdandgrove.com
  featured: false
- title: Le Bikini
  url: https://lebikini.com
  main_url: https://lebikini.com
  description: >
    New website for Toulouse's most iconic concert hall.
  categories:
    - Music
  built_by: Antoine Rousseau
  built_by_url: https://antoine.rousseau.im
  featured: false
- title: Jimmy Truong's Portfolio
  url: https://jimmytruong.ca
  main_url: https://jimmytruong.ca
  description: >
    This porfolio is a complication of all projects done during my time at BCIT D3 (Digital Design and Development) program and after graduation.
  categories:
    - Portfolio
    - Web Development
  built_by: Jimmy Truong
  built_by_url: https://jimmytruong.ca
  featured: false
- title: Quick Stop Nicaragua
  main_url: https://quickstopnicaragua.com
  url: https://quickstopnicaragua.com
  description: >
    Convenience Store Website
  categories:
    - Food
  built_by: Gerald Martinez
  built_by_url: https://twitter.com/GeraldM_92
  featured: false
- title: XIEL
  main_url: https://xiel.dev
  url: https://xiel.dev
  source_url: https://github.com/xiel/xiel
  description: >
    I'm a freelance front-end developer from Berlin who creates digital experiences that everyone likes to use.
  categories:
    - Portfolio
    - Blog
  built_by: Felix Leupold
  built_by_url: https://twitter.com/xiel
  featured: false
- title: Nicaragua Best Guides
  main_url: https://www.nicaraguasbestguides.com
  url: https://www.nicaraguasbestguides.com
  description: >
    Full-Service Tour Operator and Destination Management Company (DMC)
  categories:
    - Agency
    - Travel
  built_by: Gerald Martinez
  built_by_url: https://twitter.com/GeraldM_92
  featured: false
- title: Thoughts and Stuff
  main_url: http://thoughtsandstuff.com
  url: http://thoughtsandstuff.com
  source_url: https://github.com/robmarshall/gatsby-tns
  description: >
    A simple easy to read blog. Minimalistic, focusing on content over branding. Includes RSS feed.
  categories:
    - Accessibility
    - Blog
    - WordPress
  built_by: Robert Marshall
  built_by_url: https://robertmarshall.dev
  featured: false
- title: Tracli
  url: https://tracli.rootvan.com/
  main_url: https://tracli.rootvan.com/
  source_url: https://github.com/ridvankaradag/tracli-landing
  description: >
    A command line app that tracks your time
  categories:
    - Productivity
    - Technology
    - Landing Page
  built_by: Ridvan Karadag
  built_by_url: http://www.rootvan.com
  featured: false
- title: spon.io
  url: https://www.spon.io
  main_url: https://www.spon.io
  source_url: https://github.com/magicspon/spon.io
  description: >
    Portfolio for frontend web developer, based in Bristol UK
  categories:
    - Portfolio
  built_by: Dave Stockley
  built_by_url: https://www.spon.io
  featured: false
- title: BBS
  url: https://big-boss-studio.com
  main_url: https://big-boss-studio.com
  description: >
    For 11 years, we help great brands in their digital transformation, offering all our expertise for their needs. Technical consulting, UX, design, technical integration and maintenance.
  categories:
    - Agency
    - JavaScript
    - Web Development
  built_by: BBS
  built_by_url: https://big-boss-studio.com
  featured: false
- title: Appes - Meant to evolve
  main_url: https://appes.co
  url: https://appes.co
  description: >
    Appes is all about apps and evolution. We help companies to build mobile and
    web products.
  categories:
    - Agency
    - Mobile Development
    - Web Development
    - Technology
  built_by: Appes
  built_by_url: https://appes.co
  featured: false
- title: Intern
  url: https://intern.imedadel.me
  main_url: https://intern.imedadel.me
  description: >
    Intern is a job board for getting internships in tech, design, marketing, and more. It's built entirely with Gatsby.
  categories:
    - Directory
    - Technology
  built_by: Imed Adel
  built_by_url: https://imedadel.me
  featured: false
- title: Global Citizen Foundation
  main_url: https://www.globalcitizenfoundation.org
  url: https://www.globalcitizenfoundation.org
  description: >
    In the digital economy, we are Global Citizens and the currency is Personal Data
  categories:
    - Nonprofit
  built_by: The Delta Studio
  built_by_url: https://www.thedelta.io
  featured: false
- title: GatsbyFinds
  main_url: https://gatsbyfinds.netlify.app
  url: https://gatsbyfinds.netlify.app
  description: >
    GatsbyFinds is a website built ontop of Gatsby v2 by providing developers with a showcase of all the latest projects made with the beloved GatsbyJS.
  categories:
    - Portfolio
    - Gallery
  built_by: Bvlktech
  built_by_url: https://twitter.com/bvlktech
  featured: false
- title: AFEX Commodities Exchange
  main_url: https://afexnigeria.com
  url: https://afexnigeria.com
  description: >
    AFEX Nigeria strives to transform Nigerian agriculture by creating more bargaining power to smallholder farmers, access to information, and secure storage.
  categories:
    - Blog
    - Business
    - Finance
    - Food
    - WordPress
  built_by: Mayowa Falade
  built_by_url: http://mayowafalade.com
  featured: false
- title: VIA Data
  main_url: https://viadata.io
  url: https://viadata.io
  description: >
    The future of data management
  categories:
    - Data
  built_by: The Delta Studio
  built_by_url: https://www.thedelta.io
  featured: false
- title: Front End Day Event Website
  main_url: https://frontend-day.com/
  url: https://frontend-day.com/
  description: >
    Performant landing page for a front end workshops recurring event / conference.
  categories:
    - Event
    - Conference
    - Web Development
    - Technology
  built_by: Pagepro
  built_by_url: https://pagepro.co
  featured: false
- title: Mutual
  main_url: https://www.madebymutual.com
  url: https://www.madebymutual.com
  description: >
    Mutual is a web design and development agency. Our new website is powered by Gatsby and Craft CMS.
  categories:
    - Blog
    - Portfolio
    - Agency
    - Design
    - Web Development
  built_by: Mutual
  built_by_url: https://twitter.com/madebymutual
  featured: false
- title: Surge 3
  main_url: https://surge3.com
  url: https://surge3.com/
  description: >
    We’re Surge 3 - a premier web development agency. Our company centers around the principles of quality, speed, and service! We are founded using the latest in web technologies and are dedicated to using those exact tools to help our customers achieve their goals.
  categories:
    - Portfolio
    - Blog
    - Agency
    - Web Development
    - Marketing
  built_by: Dillon Browne
  built_by_url: https://dillonbrowne.com
- title: Adaltas
  main_url: https://www.adaltas.com
  url: https://www.adaltas.com
  description: >
    Adaltas is a team of consultants with a focus on Open Source, Big Data and Cloud Computing based in France, Canada and Morocco.
  categories:
    - Consulting
    - Data
    - Design System
    - Programming
    - Learning
  built_by: Adaltas
  built_by_url: https://www.adaltas.com
- title: Themis Attorneys
  main_url: https://themis-attorneys.com
  url: https://themis-attorneys.com
  description: >
    Themis Attorneys is Chennai based lawyers. Their new complete website is made using Gatsby.
  categories:
    - Agency
    - Consulting
    - Portfolio
    - Law
  built_by: Merbin J Anselm
  built_by_url: https://anselm.in
- title: Runlet
  main_url: https://runlet.app
  url: https://runlet.app
  source_url: https://github.com/runletapp/runlet
  description: >
    Runlet is a cloud-based job manager that offers device synchronization and reliable message delivery in a network of connected devices even after connectivity issues. Available for ARM, Linux, Mac and Windows.
  categories:
    - App
    - Landing Page
    - Productivity
    - Technology
  built_by: Vandré Leal
  built_by_url: https://vandreleal.github.io
  featured: false
- title: tiaan.dev
  main_url: https://tiaan.dev
  url: https://tiaan.dev
  featured: false
  categories:
    - Blog
    - Portfolio
    - Web Development
- title: Praveen Bisht
  main_url: https://www.prvnbist.com/
  url: https://www.prvnbist.com/
  source_url: https://github.com/prvnbist/portfolio
  categories:
    - Portfolio
    - Blog
  built_by: Praveen Bisht
  built_by_url: https://www.prvnbist.com/
  featured: false
- title: Jeff Mills The Outer Limits x NTS Radio
  url: https://www.nts.live/projects/jeff-mills-the-outer-limits/
  main_url: https://www.nts.live/projects/jeff-mills-the-outer-limits/
  source_url: https://github.com/ntslive/the-outer-limits
  description: >
    NTS Radio created a minisite for Jeff Mills' 6 part radio series The Outer Limits, including original music production and imagery curated from the NASA online image archive.
  categories:
    - Music
    - Gallery
    - Science
    - Entertainment
  built_by: NTS Radio
  built_by_url: https://www.nts.live
  featured: false
- title: BALAJIRAO676
  main_url: https://thebalajiraoecommerce.netlify.app/
  url: https://thebalajiraoecommerce.netlify.app/
  featured: false
  categories:
    - Blog
    - E-commerce
    - Web Development
- title: Mentimeter
  url: https://www.mentimeter.com/
  main_url: https://www.mentimeter.com/
  categories:
    - Business
  featured: false
- title: HYFN
  url: https://hyfn.com/
  main_url: https://hyfn.com/
  categories:
    - Business
  featured: false
- title: Mozilla India
  main_url: https://mozillaindia.org/
  url: https://mozillaindia.org/
  categories:
    - Open Source
  featured: false
- title: Primer Labs
  main_url: https://www.primerlabs.io
  url: https://www.primerlabs.io
  featured: false
  categories:
    - Education
    - Learning
- title: AJ on Purr-fect Solutions
  url: https://ajonp.com
  main_url: https://ajonp.com
  description: >
    A Community of developers, creating resources for all to use!
  categories:
    - Education
    - Learning
    - Programming
    - Web Development
    - API
    - Blog
    - SEO
  built_by: AJonP
  built_by_url: http://ajonp.com/authors/alex-patterson
- title: blog.kwst.site
  main_url: https://blog.kwst.site
  url: https://blog.kwst.site
  description: A blog of frontend engineer working in Fukuoka
  source_url: https://github.com/SatoshiKawabata/blog
  featured: false
  categories:
    - Blog
    - Technology
    - Web Development
    - JavaScript
- title: Run Leeds
  main_url: http://www.runleeds.co.uk
  url: http://www.runleeds.co.uk
  description: >
    Community running site based in Leeds,UK. Aiming to support those going through a life crisis.
  categories:
    - Accessibility
    - Blog
    - Community
    - Nonprofit
    - Sports
    - WordPress
  built_by: Robert Marshall
  built_by_url: https://www.robertmarshall.dev
- title: Arvind Kumar
  main_url: https://arvind.io
  url: https://arvind.io
  source_url: https://github.com/EnKrypt/arvind.io
  built_by: Arvind Kumar
  built_by_url: https://arvind.io/
  description: >
    A blog about writing code, making music and studying the skies.
  featured: false
  categories:
    - Blog
    - Music
    - Technology
- title: GlobalMoney
  url: https://global24.ua
  main_url: https://global24.ua
  description: >
    Provide payment solution for SMB, eWallet GlobalMoney
  categories:
    - Business
    - Finance
    - Technology
  built_by: NodeArt
  built_by_url: https://NodeArt.io
- title: Women's and Girls' Emergency Centre
  url: https://www.wagec.org.au/
  main_url: https://www.wagec.org.au/
  description: >
    Specialist homelessness service for women and families escaping domestic violence. Based in Redfern, Sydney, Australia.
  categories:
    - Nonprofit
    - Community
    - E-commerce
  built_by: Little & Big
  built_by_url: https://www.littleandbig.com.au/
  featured: false
- title: Guus van de Wal | Drupal Front-end specialist
  url: https://guusvandewal.nl
  main_url: https://guusvandewal.nl
  description: >
    Decoupled portfolio site for guusvandewal.nl, a Drupal and ReactJS front-end developer and designer.
  categories:
    - Open Source
    - Web Development
    - Design
    - Blog
    - Freelance
  built_by: Guus van de Wal
  featured: false
- title: Pixelize Web Design Gold Coast | Web Design and SEO
  url: https://www.pixelize.com.au/
  main_url: https://www.pixelize.com.au/
  description: >
    Pixelize is a tight knit group of professional web developers, graphic designers, and content creators that work together to create high performing, blazing fast, beautiful websites with a strong focus on SEO.
  categories:
    - Agency
    - Web Development
    - Marketing
    - SEO
    - Design
    - Portfolio
    - Blog
  built_by: Pixelize
  built_by_url: https://www.pixelize.com.au
  featured: false
- title: VS Code GitHub Stats
  url: https://vscode-github-stats.netlify.app
  main_url: https://vscode-github-stats.netlify.app
  source_url: https://github.com/lannonbr/vscode-github-stats/
  description: >
    Statistics Dashboard for VS Code GitHub repository
  categories:
    - Data
  built_by: Benjamin Lannon
  built_by_url: https://lannonbr.com
  featured: false
- title: MetaProjection
  main_url: https://www.metaprojection.ca
  url: https://www.metaprojection.ca
  source_url: https://github.com/rosslh/metaprojection
  description: >
    MetaProjection is a website that aggregates multiple Canadian federal electoral projections in order to provide an overview of how the election is playing out, both federally and by district.
  categories:
    - Government
    - Data
    - Open Source
  built_by: Ross Hill
  built_by_url: https://rosshill.ca
  featured: false
- title: Tamarisc VC
  url: https://www.tamarisc.vc
  main_url: https://www.tamarisc.vc
  description: >
    Tamarisc invests in and helps build companies that improve the human habitat through innovating at the intersection of real estate, health, and technology.
  categories:
    - Business
    - Technology
  built_by: Peter Hironaka
  built_by_url: https://peterhironaka.com
  featured: false
- title: Up Your A11y
  url: https://www.upyoura11y.com/
  main_url: https://www.upyoura11y.com/
  source_url: https://www.upyoura11y.com/
  description: >
    A web accessibility toolkit with a React focus, Up Your A11y is a resource for front-end developers to find useful information on how to make your sites more accessible. The topics covered have a React bias, but the principles in each apply to all web development, so please don't be put off if you don't work with React specifically!
  categories:
    - Accessibility
    - Blog
    - Programming
    - JavaScript
    - User Experience
    - Web Development
  built_by: Suzanne Aitchison
  built_by_url: https://twitter.com/s_aitchison
  featured: false
- title: Roman Kravets
  description: >
    Portfolio of Roman Kravets. Web Developer, HTML & CSS Coder.
  main_url: https://romkravets.netlify.app/
  url: https://romkravets.netlify.app/
  categories:
    - Portfolio
    - Open Source
    - Web Development
    - Blog
  built_by: Roman Kravets
  built_by_url: https://github.com/romkravets/dev-page
  featured: false
- title: Phil Tietjen Portfolio
  url: https://www.philtietjen.dev/
  main_url: https://www.philtietjen.dev/
  source_url: https://github.com/Phizzard/phil-portfolio
  description: >
    Portfolio of Phil Tietjen using Gatsby, TailwindCSS, and Emotion/styled
  categories:
    - Portfolio
    - Open Source
    - Web Development
  built_by: Phil Tietjen
  built_by_url: https://github.com/Phizzard
  featured: false
- title: Gatsby Bomb
  description: >
    A fan made version of the website Giantbomb, fully static and powered by Gatsby JS and the GiantBomb API.
  main_url: https://gatsbybomb.netlify.app
  url: https://gatsbybomb.netlify.app
  categories:
    - App
    - Entertainment
    - Media
    - Video
  built_by: Phil Tietjen
  built_by_url: https://github.com/Phizzard
  featured: false
- title: Divyanshu Maithani
  main_url: https://divyanshu013.dev
  url: https://divyanshu013.dev
  source_url: https://github.com/divyanshu013/blog
  description: >
    Personal blog of Divyanshu Maithani. Life, music, code and things in between...
  categories:
    - Blog
    - JavaScript
    - Open Source
    - Music
    - Programming
    - Technology
    - Web Development
  built_by: Divyanshu Maithani
  built_by_url: https://twitter.com/divyanshu013
- title: TFE Energy
  main_url: https://www.tfe.energy
  url: https://www.tfe.energy
  source_url: https://gitlab.com/marcfehrmedia/2019-07-03-tfe-energy
  description: >
    TFE Energy believes in the future. Their new website is programmed with Gatsby, Scrollmagic, Contentful, Cloudify.
  categories:
    - Technology
    - Consulting
    - Video
    - Business
  built_by: Marc Fehr
  built_by_url: https://www.marcfehr.ch
- title: AtomBuild
  url: https://atombuild.github.io/
  main_url: https://atombuild.github.io/
  source_url: https://github.com/AtomBuild/atombuild.github.io
  description: >
    Landing page for the AtomBuild project, offering a curation of Atom packages associated with the project.
  categories:
    - Directory
    - Landing Page
    - Open Source
    - Programming
    - Technology
  built_by: Kepler Sticka-Jones
  built_by_url: https://keplersj.com/
  featured: false
- title: Josh Pensky
  main_url: https://joshpensky.com
  url: https://joshpensky.com
  description: >
    Josh Pensky is an interactive developer based in Boston. He designs and builds refreshing web experiences, packed to the punch with delightful interactions.
  categories:
    - Portfolio
    - Web Development
    - Design
    - SEO
  built_by: Josh Pensky
  built_by_url: https://github.com/joshpensky
  featured: false
- title: AtomLinter
  url: https://atomlinter.github.io/
  main_url: https://atomlinter.github.io/
  source_url: https://github.com/AtomLinter/atomlinter.github.io
  description: >
    Landing page for the AtomLinter project, offering a curation of Atom packages associated with the project.
  categories:
    - Directory
    - Landing Page
    - Open Source
    - Programming
    - Technology
  built_by: Kepler Sticka-Jones
  built_by_url: https://keplersj.com/
  featured: false
- title: Dashbouquet
  url: https://dashbouquet.com/
  main_url: https://dashbouquet.com/
  categories:
    - Agency
    - Blog
    - Business
    - Mobile Development
    - Portfolio
    - Web Development
  built_by: Dashbouquet team
  featured: false
- title: rathes.me
  url: https://rathes.me/
  main_url: https://rathes.me/
  source_url: https://github.com/rathesDot/rathes.me
  description: >
    The Portfolio Website of Rathes Sachchithananthan
  categories:
    - Blog
    - Portfolio
    - Web Development
  built_by: Rathes Sachchithananthan
  built_by_url: https://rathes.me/
- title: viviGuides - Your travel guides
  url: https://vivitravels.com/en/guides/
  main_url: https://vivitravels.com/en/guides/
  description: >
    viviGuides is viviTravels' blog: here you will find travel tips, useful information about the cities and the best guides for your next vacation.
  categories:
    - Travel
    - Blog
  built_by: Kframe Interactive SA
  built_by_url: https://kframeinteractive.com/
  featured: false
- title: KNC Blog
  main_url: https://nagakonada.com
  url: https://nagakonada.com/
  description: >
    Nagakonada is my blogging and portfolio site where I list my projects, experience, capabilities and the blog mostly talks about technical and personal writings.
  categories:
    - Blog
    - Web Development
    - Portfolio
  built_by: Konada, Naga Chaitanya
  built_by_url: https://github.com/ChaituKNag
  featured: false
- title: Vishal Nakum
  url: https://nakum.tech/
  main_url: https://nakum.tech/
  source_url: https://github.com/vishalnakum011/contentful
  description: >
    Portfolio of Vishal Nakum. Made with Gatsby, Contentful. Deployed on Netlify.
  categories:
    - Portfolio
    - Blog
  built_by: Amol Tangade
  built_by_url: https://amoltangade.me/
- title: Sagar Hani Portfolio
  url: http://sagarhani.in/
  main_url: http://sagarhani.in/
  source_url: https://github.com/sagarhani
  description: >
    Sagar Hani is a Software Developer & an Open Source Enthusiast. He blogs about JavaScript, Open Source and his Life experiences.
  categories:
    - Portfolio
    - Blog
    - Web Development
    - Open Source
    - Technology
    - Programming
    - JavaScript
  built_by: Sagar Hani
  built_by_url: http://sagarhani.in/about
- title: Arturo Alviar's Portfolio
  main_url: https://arturoalviar.com
  url: https://arturoalviar.com
  source_url: https://github.com/arturoalviar/portfolio
  categories:
    - Portfolio
    - Open Source
    - Web Development
  built_by: Arturo Alviar
  built_by_url: https://github.com/arturoalviar
  featured: false
- title: Pearly
  url: https://www.pearlyplan.com
  main_url: https://www.pearlyplan.com
  description: >
    Dental Membership Growth Platform
  categories:
    - Technology
    - Healthcare
    - App
  built_by: Sean Emmer and Jeff Cole
- title: MarceloNM
  url: https://marcelonm.com
  main_url: https://marcelonm.com
  description: >
    Personal landing page and blog for MarceloNM, a frontend developer based in Brazil.
  categories:
    - Blog
    - JavaScript
    - Landing Page
    - Programming
    - Web Development
  built_by: Marcelo Nascimento Menezes
  built_by_url: https://github.com/mrcelo
  featured: false
- title: Open Source Galaxy
  main_url: https://www.opensourcegalaxy.com
  url: https://www.opensourcegalaxy.com
  description: >
    Explore the Open Source Galaxy and help other earthlings by contributing to open source.
  categories:
    - Open Source
    - Programming
    - Web Development
  built_by: Justin Juno
  built_by_url: https://www.justinjuno.dev
  featured: false
- title: enBonnet Blog
  url: https://enbonnet.me/
  main_url: https://enbonnet.me/
  source_url: https://github.com/enbonnet
  description: >
    Hola, este es mi sitio personal, estare escribiendo sobre JavaScript, Frontend y Tecnologia que utilice en mi dia a dia.
  categories:
    - Portfolio
    - Blog
    - Web Development
    - Technology
    - Programming
    - JavaScript
  built_by: Ender Bonnet
  built_by_url: https://enbonnet.me/
- title: Edenspiekermann
  url: https://www.edenspiekermann.com/eu/
  main_url: https://www.edenspiekermann.com/eu/
  description: >
    Hello. We are Edenspiekermann, an independent global creative agency.
  categories:
    - Featured
    - Agency
    - Design
    - Portfolio
  featured: true
- title: IBM Design
  url: https://www.ibm.com/design/
  main_url: https://www.ibm.com/design/
  description: >
    At IBM, our design philosophy is to help guide people so they can do their best work. Our human-centered design practices help us deliver on that goal.
  categories:
    - Featured
    - Design
    - Technology
    - Web Development
  built_by: IBM
  featured: true
- title: We Do Plugins
  url: https://wedoplugins.com
  main_url: https://wedoplugins.com
  description: >
    Free & premium WordPress plugins development studio from Wroclaw, Poland.
  categories:
    - Portfolio
    - Agency
    - Open Source
    - Web Development
  built_by: We Do Plugins
  built_by_url: https://wedoplugins.com
- title: Mevish Aslam, business coach
  url: https://mevishaslam.com/
  main_url: https://mevishaslam.com/
  description: >
    Mevish Aslam helps women build a life they love and coaches women to launch and grow businesses.
  categories:
    - Business
    - Consulting
    - Entrepreneurship
    - Freelance
    - Marketing
    - Portfolio
  built_by: Rou Hun Fan
  built_by_url: https://flowen.me
  featured: false
- title: Principles of wealth
  url: https://principlesofwealth.net
  main_url: https://principlesofwealth.net
  source_url: https://github.com/flowen/principlesofwealth
  description: >
    Principles of wealth. How to get rich without being lucky, a summary of Naval Ravikant's tweets and podcast.`
  categories:
    - Business
    - Consulting
    - Education
    - Entrepreneurship
    - Finance
    - Learning
    - Marketing
    - Media
    - Nonprofit
    - Productivity
    - Science
  built_by: Rou Hun Fan
  built_by_url: https://flowen.me
  featured: false
- title: Problem studio
  url: https://problem.studio
  main_url: https://problem.studio
  description: >
    Problem Studio creates unique and fun web experiences. Our enemy is "boring" if ya know what we mean: overused WordPress templates, the top 10 shopify templates, copy of a copy of a copy of a copy. We love to support design and marketing agencies and help realize their creations into a digital product. `
  categories:
    - Agency
    - Business
    - Consulting
    - Design
    - Education
    - Entrepreneurship
    - Freelance
    - Landing Page
    - Marketing
    - Media
    - Portfolio
    - Productivity
    - Web Development
  built_by: Rou Hun Fan & Sander Visser
  built_by_url: https://flowen.me
- title: North X South
  main_url: https://northxsouth.co
  url: https://northxsouth.co
  description: >
    We work with small businesses and non-profits to develop their brands, build an online identity, create stellar designs, and give a voice to their causes.
  categories:
    - Agency
    - Consulting
    - Business
    - Design
    - Web Development
  built_by: North X South
  built_by_url: https://northxsouth.co
- title: Plenty of Fish
  main_url: https://www.pof.com/
  url: https://pof.com
  description: >
    Plenty of Fish is one of the world's largest dating platforms.
  categories:
    - Community
  featured: true
- title: Bitcoin
  main_url: https://www.bitcoin.com/
  url: https://bitcoin.com
  description: >
    One of the largest crypto-currency platforms in the world.
  categories:
    - Technology
    - Finance
  featured: true
- title: Frame.io
  main_url: https://www.frame.io/
  url: https://frame.io
  description: >
    Frame.io is a cloud-based video collaboration platform that allows its users to easily work on media projects together
  categories:
    - Technology
    - Entertainment
    - Media
  featured: true
- title: Sainsbury’s Homepage
  main_url: https://www.sainsburys.co.uk/
  url: https://www.sainsburys.co.uk
  description: >
    Sainsbury’s is an almost 150 year old supermarket chain in the United Kingdom.
  categories:
    - E-commerce
    - Food
  featured: true
- title: Haxzie, Portfolio and Blog
  url: https://haxzie.com/
  main_url: https://haxzie.com/
  source_url: https://github.com/haxzie/haxzie.com
  description: >
    Haxzie.com is the portfolio and personal blog of Musthaq Ahamad, UX Engineer and Visual Designer
  categories:
    - Blog
    - Portfolio
  built_by: Musthaq Ahamad
  built_by_url: https://haxzie.com
  featured: false
- title: Robin Wieruch's Blog
  url: https://www.robinwieruch.de/
  main_url: https://www.robinwieruch.de/
  categories:
    - Blog
    - Education
  featured: false
- title: Roger Ramos Development Journal
  url: https://rogerramos.me/
  main_url: https://rogerramos.me/
  source_url: https://github.com/rogerramosme/rogerramos.me/
  description: >
    Personal development journal made with Netlify CMS
  categories:
    - Blog
  built_by: Roger Ramos
  built_by_url: https://rogerramos.me/
  featured: false
- title: Global Adviser Alpha
  main_url: https://globaladviseralpha.com
  url: https://globaladviseralpha.com
  description: >
    Lead by David Haintz, Global Adviser Alpha transforms advice business into world class firms.
  categories:
    - Business
    - Blog
    - Finance
  built_by: Handsome Creative
  built_by_url: https://www.hellohandsome.com.au
  featured: false
- title: Alcamine
  url: https://alcamine.com/
  main_url: https://alcamine.com/
  description: >
    Never apply to another job online and receive tons of tech jobs in your inbox everyday — all while keeping your information private.
  categories:
    - Blog
    - Technology
  built_by: Caldera Digital
  built_by_url: https://www.calderadigital.com/
  featured: false
- title: Caldera Digital
  url: https://www.calderadigital.com/
  main_url: https://www.calderadigital.com/
  source_url: https://github.com/caldera-digital/platform
  description: >
    Caldera is a product and application development agency that uses innovative technology to bring your vision, brand, and identity to life through user centered design.
  categories:
    - Blog
    - User Experience
    - Consulting
  built_by: Caldera Digital
  built_by_url: https://www.calderadigital.com/
  featured: false
- title: Keycodes
  url: https://www.keycodes.dev
  main_url: https://www.keycodes.dev
  source_url: https://github.com/justinjunodev/keycodes.dev
  description: >
    A developer resource for getting keyboard key codes.
  categories:
    - Programming
    - Productivity
    - Open Source
    - Web Development
  built_by: Justin Juno
  built_by_url: https://www.justinjuno.dev
  featured: false
- title: Utah Pumpkins
  url: https://www.utahpumpkins.com/
  main_url: https://www.utahpumpkins.com/
  source_url: https://github.com/cadekynaston/utah-pumpkins
  description: >
    An awesome pumpkin gallery built using Gatsby and Contentful.
  categories:
    - Gallery
    - Blog
    - Photography
  built_by: Cade Kynaston
  built_by_url: https://cade.codes
- title: diff001a's blog
  main_url: https://diff001a.netlify.app/
  url: https://diff001a.netlify.app/
  description: >
    This is diff001a's blog which contains blogs related to programming.
  categories:
    - Blog
  built_by: diff001a
- title: Rockwong Blog
  main_url: http://rockwong.com/blog/
  url: http://rockwong.com/blog/
  description: >
    Rockwong is a technical blog containing content related to various web technologies.
  categories:
    - Technology
    - Education
    - Blog
- title: RegexGuide
  main_url: https://regex.guide
  url: https://regex.guide/playground
  source_url: https://github.com/pacdiv/regex.guide
  description: >
    The easiest way to learn regular expressions! The RegexGuide is a playground helping developers to discover regular expressions. Trying it is adopting regular expressions!
  categories:
    - App
    - Education
    - JavaScript
    - Nonprofit
    - Open Source
    - Programming
    - Technology
    - Web Development
  built_by: Loïc J.
  built_by_url: https://growthnotes.dev
- title: re:store
  url: https://www.visitrestore.com
  main_url: https://www.visitrestore.com
  description: >
    This is your chance to discover, connect, and shop beyond your feed and get to know the who, how, and why behind your favorite products.
  categories:
    - Marketing
  built_by: The Couch
  built_by_url: https://thecouch.nyc
  featured: false
- title: MyPrograming Steps
  main_url: https://mysteps.netlify.app/
  url: https://mysteps.netlify.app/
  description: >
    FrontEnd Tutorial Information
  featured: false
  categories:
    - Blog
    - Portfolio
  source_url: https://github.com/IoT-Arduino/Gatsby-MySteps
  built_by: Maruo
  built_by_url: https://twitter.com/DengenT
- title: Brent Runs Marathons
  main_url: https://www.brentrunsmarathons.com/
  url: https://www.brentrunsmarathons.com/
  description: >
    Brent Runs Marathons is about the training and race experience for the Comrades Ultra Marathon
  categories:
    - Blog
  built_by: Brent Ingram
  built_by_url: https://www.brentjingram.com/
  featured: false
- title: Pedro LaTorre
  main_url: https://www.pedrolatorre.com/
  url: https://www.pedrolatorre.com/
  source_url: https://github.com/bingr001/pedro-latorre-site
  description: >
    A really awesome website built for the motivational speaker Pedro LaTorre
  categories:
    - Blog
  built_by: Brent Ingram
  built_by_url: https://www.brentjingram.com/
  featured: false
- title: Veryben
  main_url: https://veryben.com/
  url: https://veryben.com/
  description: >
    be water my friend
  categories:
    - Blog
  built_by: anikijiang
  built_by_url: https://twitter.com/anikijiang
  featured: false
- title: kentarom's portfolio
  main_url: https://kentarom.com/
  url: https://kentarom.com/
  source_url: https://github.com/kentaro-m/portfolio-gatsby
  description: >
    The portfolio of kentarom, frontend developer. This site shows recent activities about him.
  categories:
    - Portfolio
    - Technology
    - Web Development
  built_by: kentarom
  built_by_url: https://twitter.com/_kentaro_m
  featured: false
- title: MotionThat
  main_url: https://motionthat.com.au
  url: https://motionthat.com.au
  description: >
    MotionThat was created to fill a void in Tabletop Product shooting, whereby the need for consistency, repetition and flexibility was required to eliminate the many variables and inaccuracies that slow the filming process down.
  categories:
    - Entertainment
    - Food
    - Media
    - Gallery
  built_by: Handsome Creative
  built_by_url: https://www.hellohandsome.com.au
  featured: false
- title: TEN ALPHAS
  main_url: https://tenalphas.com.au
  url: https://tenalphas.com.au
  description: >
    TEN ALPHAS is a content production company based in Sydney and Wollongong, telling stories through moving image and beautiful design.
  categories:
    - Media
    - Entertainment
    - Video
  built_by: Handsome Creative
  built_by_url: https://www.hellohandsome.com.au
  featured: false
- title: SalesGP
  main_url: https://salesgp.io
  url: https://salesgp.io
  description: >
    SalesGP is a specialist Sales and Operations partner offering expert skill-sets and decades of experience to companies entering the Australia, NZ (ANZ) and South East Asian (SEA) markets.
  categories:
    - Business
    - Marketing
    - Consulting
  built_by: Handsome Creative
  built_by_url: https://www.hellohandsome.com.au
  featured: false
- title: Source Separation Systems
  main_url: https://sourceseparationsystems.com.au
  url: https://sourceseparationsystems.com.au
  description: >
    Innovative waste diversion products, designed to connect Australians to a more sustainable world.
  categories:
    - Business
  built_by: Handsome Creative
  built_by_url: https://www.hellohandsome.com.au
- title: Fuzzy String Matching
  main_url: https://fuzzy-string-matching.netlify.app
  url: https://fuzzy-string-matching.netlify.app
  source_url: https://github.com/jdemieville/fuzzyStringMatching
  description: >
    This site is built to assess the performance of various approximate string matching algorithms aka fuzzy string searching.
  categories:
    - JavaScript
    - Learning
    - Programming
  built_by: Jennifer Demieville
  built_by_url: https://demieville-codes.herokuapp.com/portfolio
  featured: false
- title: Open Techiz
  main_url: https://www.opentechiz.com/
  url: https://www.opentechiz.com/
  featured: false
  description: >
    An agile software development company in Vietnam, providing wide range service from e-commerce development, mobile development, automation testing and cloud deployment with kubernets
  categories:
    - Web Development
    - Mobile Development
    - Technology
  built_by: Open Techiz
  built_by_url: https://www.opentechiz.com/
- title: Leave Me Alone
  url: https://leavemealone.app
  main_url: https://leavemealone.app
  description: >
    Leave Me Alone helps you unsubscribe from unwanted emails easily. It's built with Gatsby v2.
  categories:
    - Landing Page
    - Productivity
  built_by: James Ivings
  built_by_url: https://squarecat.io
  featured: false
- title: Oberion
  main_url: https://oberion.io
  url: https://oberion.io
  description: >
    Oberion analyzes your gaming library and gives you personal recommendations based on what you play
  categories:
    - Entertainment
    - Media
  built_by: Thomas Uta
  built_by_url: https://twitter.com/ThomasJanUta
  featured: false
- title: Yoseph.tech
  main_url: https://www.yoseph.tech
  url: https://www.yoseph.tech/compilers
  source_url: https://github.com/radding/yoseph.tech_gatsby
  description: >
    Yoseph.tech is a personal blog centered around technology and software engineering
  categories:
    - Technology
    - Web Development
    - Open Source
  built_by: Yoseph Radding
  built_by_url: https://github.com/radding
  featured: false
- title: Really Fast Sites
  url: https://reallyfastsites.com
  main_url: https://reallyfastsites.com
  description: >
    Really Fast Sites showcases websites that have a speed score of 85 or higher on Google's Page Speed Insights for both mobile and desktop, along with some of the platforms and technologies those sites use.
  categories:
    - Web Development
    - Programming
  built_by: Peter Brady
  built_by_url: https://www.peterbrady.co.uk
  featured: false
- title: Mieke Frouws
  url: https://www.miekefrouws.nl
  main_url: https://www.miekefrouws.nl
  description: >
    Mieke Frouws is a freelance primary and secondary school theatre teacher based in the Netherlands.
  categories:
    - Freelance
    - Education
  built_by: Laurens Kling
  built_by_url: https://www.goedideemedia.nl
  featured: false
- title: Paul de Vries
  url: https://pauldevries1972.nl
  main_url: https://pauldevries1972.nl
  description: >
    Paul de Vries is founder of #DCDW and Spokesperson for Marktplaats Automotive (eBay) - Making the online automotive better!
  categories:
    - Blog
    - Business
    - Consulting
  built_by: Laurens Kling
  built_by_url: https://www.goedideemedia.nl
  featured: false
- title: The Fabulous Lifestyles 不藏私旅行煮藝
  url: https://thefabulouslifestyles.com/
  main_url: https://thefabulouslifestyles.com/
  description: >
    The Fabulous Lifestyles features content about travel and food. It offers practical travel advice that covers trip planning, logistics, and reviews on destination, resort & hotel...etc. Besides travelling, there are step-by-step homemade gourmet recipes that will appeal to everyone's taste buds.
  categories:
    - Blog
    - Food
    - Travel
  built_by: Kevin C Chen
  built_by_url: https://www.linkedin.com/in/kevincychen/
- title: Salexa - Estetica Venezolana
  url: https://peluqueriavenezolana.cl/
  main_url: https://peluqueriavenezolana.cl/
  source_url: https://github.com/enbonnet/salexa-front
  description: >
    Venezuelan beauty and hairdressing salon in Chile
  categories:
    - Marketing
    - Business
  built_by: Ender Bonnet
  built_by_url: https://enbonnet.me/
- title: Akshay Thakur's Portfolio
  main_url: https://akshaythakur.me
  url: https://akshaythakur.me
  categories:
    - Portfolio
    - Web Development
  built_by: Akshay Thakur
  built_by_url: https://akshaythakur.me
- title: Binaria
  description: >
    Digital product connecting technics & creativity.
  main_url: https://binaria.com/en/
  url: https://binaria.com/en/
  categories:
    - Web Development
    - Agency
    - Technology
    - App
    - Consulting
    - User Experience
  built_by: Binaria
  built_by_url: https://binaria.com/
- title: Quema Labs
  url: https://quemalabs.com/
  main_url: https://quemalabs.com/
  description: >
    WordPress themes for these modern times
  categories:
    - Blog
    - Web Development
    - WordPress
    - Portfolio
  built_by: Nico Andrade
  built_by_url: https://nicoandrade.com/
- title: Century 21 Financial
  url: https://century21financial.co.nz/
  main_url: https://century21financial.co.nz/
  description: Website for Century 21's mortgage broker and insurance broker business in New Zealand.
  categories:
    - Real Estate
    - Finance
    - Business
  built_by: Shannon Smith
  built_by_url: https://www.powerboard.co.nz/clients
  featured: false
- title: Base Backpackers
  url: https://www.stayatbase.com/
  main_url: https://www.stayatbase.com/
  description: Base Backpackers is one of Australasia's biggest youth adventure tourism brands. They are super stoked to have one of the fastest websites in the tourism industry.
  categories:
    - Travel
    - Business
  built_by: Shannon Smith
  built_by_url: https://www.powerboard.co.nz/clients
  featured: false
- title: Wealthsimple
  url: https://www.wealthsimple.com/
  main_url: https://www.wealthsimple.com/en-us/
  description: >
    The simple way to grow your money like the world's most sophisticated investors. Zero-maintenance portfolios, expert advisors and low fees.
  categories:
    - App
    - Business
    - Finance
  featured: false
- title: To Be Created
  description: >
    tbc is a London based styling agency that champions a modernised minimal aesthetic for both personal clients and brands.
  main_url: https://to-be-created.com
  url: https://to-be-created.com
  categories:
    - Web Development
    - Agency
    - Portfolio
    - Freelance
  built_by: Sam Goddard
  built_by_url: https://samgoddard.dev/
- title: Kosmos Platform
  main_url: https://kosmosplatform.com
  url: https://kosmosplatform.com
  description: >
    Explore the Kosmos - A new world is here, where every clinician now has the ability to improve cardiothoracic and abdominal assessment, in just a few minutes.
  categories:
    - Marketing
    - Science
    - Video
    - Landing Page
    - Healthcare
    - Technology
  built_by: Bryce Benson via Turnstyle Studio
  built_by_url: https://github.com/brycebenson
- title: B-Engaged
  url: https://b-engaged.se/
  main_url: https://b-engaged.se/
  description: >
    B-Engaged gives a clear picture of the organization and helps you implement the measures that makes difference for the employees. The results of our employee surveys are easily transformed into concrete improvement measures using AI technology.
  categories:
    - Business
    - Human Resources
  featured: false
- title: Rollbar
  url: https://rollbar.com/
  main_url: https://rollbar.com/
  description: >
    Rollbar automates error monitoring and triaging, so developers can fix errors that matter within minutes, and build software quickly and painlessly.
  categories:
    - Programming
    - Web Development
  featured: false
- title: EQX
  url: https://digitalexperience.equinox.com/
  main_url: https://digitalexperience.equinox.com/
  description: >
    The Equinox app, personalized to unlock your full potential.
  categories:
    - Sports
    - App
  featured: false
- title: WagWalking
  url: https://wagwalking.com/
  main_url: https://wagwalking.com/
  description: >
    Paws on the move
  categories:
    - App
  featured: false
- title: FirstBorn
  url: https://www.firstborn.com/
  main_url: https://www.firstborn.com/
  description: >
    We shape modern brands for a connected future.
  categories:
    - Agency
    - Design
- title: Pix4D
  url: https://www.pix4d.com
  main_url: https://www.pix4d.com
  description: >
    A unique suite of photogrammetry software for drone mapping. Capture images with our app, process on desktop or cloud and create maps and 3D models.
  categories:
    - Business
    - Productivity
    - Technology
  featured: false
- title: Bakken & Bæck
  url: https://bakkenbaeck.com
  main_url: https://bakkenbaeck.com
  description: >
    We’re Bakken & Bæck, a digital studio based in Oslo, Bonn and Amsterdam. Ambitious companies call us when they need an experienced team that can transform interesting ideas into powerful products.
  categories:
    - Agency
    - Design
    - Technology
  featured: false
- title: Figma Config
  url: https://config.figma.com/
  main_url: https://config.figma.com/
  description: A one-day conference where Figma users come together to learn from each other.
  categories:
    - Conference
    - Design
    - Event
    - Community
    - Learning
  built_by: Corey Ward
  built_by_url: http://www.coreyward.me/
  featured: false
- title: Anurag Hazra's Portfolio
  url: https://anuraghazra.github.io/
  main_url: https://anuraghazra.github.io/
  source_url: https://github.com/anuraghazra/anuraghazra.github.io
  description: >
    Anurag Hazra's portfolio & personal blog, Creative FrontEnd web developer from india.
  categories:
    - Portfolio
    - Blog
    - Open Source
    - JavaScript
  built_by: Anurag Hazra
  built_by_url: https://github.com/anuraghazra
- title: VeganWorks
  url: https://veganworks.com/
  main_url: https://veganworks.com/
  description: We make delicious vegan snack boxes.
  categories:
    - Food
- title: codesundar
  url: https://codesundar.com
  main_url: https://codesundar.com
  description: >
    Learn PhoneGap, Ionic, Flutter
  categories:
    - Education
    - Technology
    - Web Development
    - Blog
  built_by: codesundar
  built_by_url: https://codesundar.com
  featured: false
- title: Nordic Microfinance Initiative
  url: https://www.nmimicro.no/
  main_url: https://www.nmimicro.no/
  description: Nordic Microfinance Initiative's (NMI) vision is to contribute to the empowerment of poor people in developing countries and to the creation of jobs and wealth on a sustainable basis.
  featured: false
  categories:
    - Finance
    - Business
  built_by: Othermachines
  built_by_url: https://othermachines.com
- title: Subscribe Pro Documentation
  url: https://docs.subscribepro.com/
  main_url: https://docs.subscribepro.com/
  description: >
    Subscribe Pro is a subscription commerce solution that enables brands to quickly add subscription commerce models such as box, subscribe-and-save, autoship and similar to their existing e-commerce websites.
  categories:
    - Documentation
    - E-commerce
    - API
    - Technology
    - Web Development
  built_by: Subscribe Pro
  built_by_url: https://www.subscribepro.com/
- title: Software.com
  main_url: https://www.software.com
  url: https://www.software.com
  description: Our data platform helps developers learn from their data, increase productivity, and code smarter.
  categories:
    - Data
    - Productivity
    - Programming
  built_by: Brett Stevens, Joshua Cheng, Geoff Stevens
  built_by_url: https://github.com/swdotcom/
  featured: false
- title: WTL Studio Website Builder
  main_url: https://wtlstudio.com/
  url: https://wtlstudio.com/
  description: >
    Cloud-based, SEO focused website builder - helping local businesses and startups reach audiences faster.
  featured: false
  categories:
    - E-commerce
    - SEO
    - Business
- title: ToolsDB
  main_url: https://toolsdb.dev
  url: https://toolsdb.dev
  description: List of tools for better software development.
  featured: false
  categories:
    - Technology
    - Web Development
    - Programming
    - Productivity
- title: Eastman Strings
  url: https://www.eastmanstrings.com
  main_url: https://www.eastmanstrings.com
  description: >
    Site was built using GatsbyJS, Cosmic CMS, and Netlify.
  categories:
    - Business
    - Music
  built_by: Tekhaus
  built_by_url: https://www.tekha.us
  featured: false
- title: Lesley Lai
  main_url: https://lesleylai.info
  url: https://lesleylai.info
  source_url: https://github.com/LesleyLai/blog
  description: >
    lesleylai.info is the personal website of Lesley Lai, where he talks mainly about C++ and Computer Graphics.
  categories:
    - Blog
    - Open Source
    - Portfolio
    - Programming
    - Technology
  built_by: Lesley Lai
  built_by_url: https://github.com/LesleyLai
  featured: false
- title: Whipstitch Webwork
  url: https://www.whipstitchwebwork.com
  main_url: https://www.whipstitchwebwork.com
  description: >
    Websites for smart people.
  categories:
    - Agency
    - Web Development
  built_by: Matthew Russell
  featured: false
- title: Vandré Leal
  main_url: https://vandreleal.github.io
  url: https://vandreleal.github.io
  source_url: https://github.com/vandreleal/vandreleal.github.io
  description: >
    Portfolio of Vandré Leal.
  categories:
    - Portfolio
    - Web Development
  built_by: Vandré Leal
  built_by_url: https://vandreleal.github.io
  featured: false
- title: Tarokenlog
  url: https://taroken.dev/
  main_url: https://taroken.dev/
  description: >
    Blog and Gallery
  categories:
    - Blog
    - Portfolio
    - Web Development
    - Photography
  built_by: Kentaro Koga
  built_by_url: https://twitter.com/kentaro_koga
  featured: false
- title: OwlyPixel Blog
  main_url: https://owlypixel.com
  url: https://owlypixel.com
  description: >
    Notes and tutorials on coding, web development, design and other stuff.
  categories:
    - Web Development
    - Blog
    - Education
  built_by: Owlypixel
  built_by_url: https://twitter.com/owlypixel
  featured: false
- title: talkoverflow
  main_url: https://talkoverflow.com
  url: https://talkoverflow.com
  description: Blog on software engineering built with Gatsby themes and theme-ui
  categories:
    - Blog
    - Web Development
    - Technology
  built_by: Patryk Jeziorowski
  built_by_url: https://twitter.com/pjeziorowski
- title: HISTORYTalks
  main_url: https://www.history-talks.com/
  url: https://www.history-talks.com/
  description: Built using Gatsby, JSS and Contentful
  categories:
    - Conference
    - Media
  built_by: A+E Networks
  built_by_url: https://www.aenetworks.com/
- title: HISTORYCon
  main_url: https://www.historycon.com/
  url: https://www.historycon.com/
  description: Built using Gatsby, JSS and Contentful
  categories:
    - Conference
    - Media
  built_by: A+E Networks
  built_by_url: https://www.aenetworks.com/
- title: Kölliker Immobilien
  url: https://koelliker-immobilien.ch/
  main_url: https://koelliker-immobilien.ch/
  description: >
    Built using Gatsby, Netlify and Contentful
  categories:
    - Real Estate
    - Marketing
  built_by: Matthias Gemperli
  built_by_url: https://matthiasgemperli.ch
- title: Lessmess Agency website
  url: https://lessmess.agency/
  main_url: https://lessmess.agency/
  description: >
    Website of Lessmess Agency
  categories:
    - Agency
    - Web Development
  built_by: Ilya Lesik
  built_by_url: https://github.com/ilyalesik
- title: Ezekiel Ekunola Portfolio
  main_url: http://ezekielekunola.com/
  url: http://ezekielekunola.com/
  description: Built using Gatsby, Styled-Components
  categories:
    - Web Development
    - Portfolio
  built_by: Ezekiel Ekunola
  built_by_url: https://github.com/easybuoy/
  featured: false
- title: Gearbox Development
  main_url: https://gearboxbuilt.com
  url: https://gearboxbuilt.com/?no-load-in
  description: >
    Gearbox is a performance website development & optimization company based out of Canada. Built using Gatsby/WordPress.
  categories:
    - Agency
    - Web Development
    - WordPress
    - Portfolio
    - Programming
    - Technology
    - Business
  built_by: Gearbox Development
  built_by_url: https://gearboxbuilt.com
  featured: false
- title: UXWorks
  main_url: https://uxworks.org
  url: https://uxworks.org
  description: Built with Gatsby, Netlify and Markdown
  categories:
    - Web Development
    - Blog
  built_by: Amrish Kushwaha
  built_by_url: https://github.com/isamrish
  featured: false
- title: Jarod Peachey
  main_url: https://jarodpeachey.netlify.app
  url: https://jarodpeachey.netlify.app
  source_url: https://github.com/jarodpeachey/portfolio
  description: >
    Jarod Peachey is a front-end developer focused on building modern and fast websites for everyone.
  categories:
    - Blog
    - JavaScript
    - Mobile Development
    - Portfolio
  built_by: Jarod Peachey
  built_by_url: https://github.com/jarodpeachey
  featured: false
- title: Thomas Maximini
  main_url: https://www.thomasmaximini.com/
  url: https://www.thomasmaximini.com/
  source_url: https://github.com/tmaximini/maxi.io
  description: >
    Thomas Maximini is a full stack web developer from Germany
  categories:
    - Blog
    - JavaScript
    - Photography
    - Portfolio
    - Web Development
  built_by: Thomas Maximini
  built_by_url: https://github.com/tmaximini
  featured: false
- title: Aretha Iskandar
  main_url: https://arethaiskandar.com/
  url: https://arethaiskandar.com/
  source_url: https://github.com/tmaximini/arethaiskandar.com
  description: >
    Aretha Iskandar is a Jazz and Soul Singer / Songwriter from Paris
  categories:
    - Music
  built_by: Thomas Maximini
  built_by_url: https://github.com/tmaximini
  featured: false
- title: Harshil Shah
  url: https://harshil.net
  main_url: https://harshil.net
  description: >
    Harshil Shah is an iOS engineer from Mumbai, India
  categories:
    - Blog
    - Mobile Development
  built_by: Harshil Shah
  built_by_url: https://twitter.com/_HarshilShah
  featured: false
- title: Code Examples
  url: https://codeexamples.dev/
  main_url: https://codeexamples.dev/
  description: >
    Examples about various programming languages like JavaScript, Python, Rust, Angular, React, Vue.js etc.
  categories:
    - Blog
    - Education
    - Programming
    - Web Development
  built_by: Sai gowtham
  built_by_url: https://twitter.com/saigowthamr
  featured: false
- title: Samir Mujanovic
  main_url: https://www.samirmujanovic.com/
  url: https://www.samirmujanovic.com/
  description: >
    I'm a Frontend Developer with 3 years of experience. I describe myself as a developer who loves coding, open-source and web platform.
  categories:
    - Portfolio
    - Web Development
    - Design
  built_by: Samir Mujanovic
  built_by_url: https://github.com/sameerrM
- title: Yearlyglot - Fluent Every Year
  url: https://www.yearlyglot.com/blog
  main_url: https://www.yearlyglot.com
  description: >
    A popular blog on languages, second language acquisition and polyglottery.
  categories:
    - Blog
    - Education
    - Learning
    - Travel
  built_by: Donovan Nagel
  built_by_url: https://www.donovannagel.com
  featured: false
- title: 8fit.com
  url: https://8fit.com/
  main_url: https://8fit.com/
  description: >
    Get personalized workouts, custom meal plans, and nutrition guidance, right in the palm of your hand. Prioritize progress over perfection with the 8fit app!
  categories:
    - App
    - Food
    - Sports
  featured: false
- title: Dispel - Remote Access for Industrial Control Systems
  url: https://dispel.io
  main_url: https://dispel.io
  description: >
    Dispel provides secure, moving target defense networks through which your teams can remotely access industrial control systems in seconds, replacing static-defense products that take 5 to 15 minutes to work through.
  categories:
    - Business
    - Technology
    - Security
  built_by: Anton Aberg
  built_by_url: https://github.com/aaaberg
  featured: false
- title: Geothermal Heat Pump DIY Project
  url: https://diyheatpump.net/
  main_url: https://diyheatpump.net/
  description: Personal project by Yuriy Logvin that demonstrates how you can switch to heating with electricity at a minimal cost. The goal here is to show that everyone can build a geothermal heat pump and start saving money.
  categories:
    - Blog
    - Education
    - Technology
  built_by: Yuriy Logvin
  built_by_url: https://powerwatcher.net
- title: Catalyst Network - Cryptocurrency
  url: https://www.cryptocatalyst.net/
  main_url: https://www.cryptocatalyst.net/
  source_url: https://github.com/n8tb1t/gatsby-starter-cryptocurrency
  description: >
    An All-in-One solution for Modern Transactions.
  categories:
    - Business
    - Technology
  built_by: n8tb1t
  built_by_url: https://github.com/n8tb1t/
  featured: false
- title: SaoBear's-Blog
  main_url: https://saobear.xyz/
  url: https://saobear.xyz/
  source_url: https://github.com/PiccoloYu/SaoBear-is-Blog
  featured: false
  categories:
    - Blog
    - Web Development
- title: Rumaan Khalander - Portfolio
  url: https://www.rumaan.me/
  main_url: https://www.rumaan.me/
  description: >
    Rumaan Khalander is a Full-Stack Dev from Bengaluru who loves to develop for mobile and web.
  categories:
    - Portfolio
  built_by: rumaan
  built_by_url: https://github.com/rumaan/
  featured: false
- title: DigiGov
  main_url: https://digigov.grnet.gr/
  url: https://digigov.grnet.gr/
  description: >
    DigiGov is an initiative for the Digital Transformation of the Greek Public Sector
  categories:
    - Government
  built_by: GRNET
  built_by_url: https://grnet.gr/
  featured: false
- title: Zeek Interactive
  main_url: https://zeek.com
  url: https://zeek.com
  description: >
    Business site for Zeek Interactive. Using WordPress as a data store via the WPGraphQL plugin.
  categories:
    - Blog
    - Web Development
    - Mobile Development
    - WordPress
    - Agency
    - Business
  built_by: Zeek Interactive
  built_by_url: https://zeek.com
  featured: false
- title: Bare Advertising & Communications
  url: https://bare.ca/
  main_url: https://bare.ca/
  description: >
    Bare is a full-service branding and production agency in Vancouver BC with deep experience in digital/traditional communications and strategy. We specialize in building headless WordPress sites with Gatsby.
  categories:
    - WordPress
    - Agency
    - Business
  built_by: Bare Advertising & Communications
  built_by_url: https://www.bare.ca/
  featured: false
- title: The Decking Superstore
  url: https://www.thedeckingsuperstore.com/
  main_url: https://www.thedeckingsuperstore.com/
  description: >
    One of Northern California's largest outdoor decking and siding providers.
  categories:
    - WordPress
    - Business
  built_by: Bare Advertising & Communications
  built_by_url: https://www.bare.ca/
  featured: false
- title: Precision Cedar Products
  url: https://www.precisioncedar.com/
  main_url: https://www.precisioncedar.com/
  description: >
    Western Red Cedar Distributor in Vancouver Canada.
  categories:
    - WordPress
    - Business
  built_by: Bare Advertising & Communications
  built_by_url: https://www.bare.ca/
  featured: false
- title: Circle Restoration
  url: https://www.circlerestoration.com/
  main_url: https://www.circlerestoration.com/
  description: >
    Restoration Services Provider in Vancouver Canada.
  categories:
    - WordPress
    - Business
  built_by: Bare Advertising & Communications
  built_by_url: https://www.bare.ca/
  featured: false
- title: ALS Rally
  url: https://www.alsrally.com/
  main_url: https://www.alsrally.com/
  description: >
    Non profit fundraiser for ALS Research.
  categories:
    - WordPress
    - Nonprofit
    - Event
  built_by: Bare Advertising & Communications
  built_by_url: https://www.bare.ca/
  featured: false
- title: Vancouver Welsh Men's Choir
  url: https://vancouverchoir.ca/
  main_url: https://vancouverchoir.ca/
  description: >
    Vancouver Welsh Men's Choir website for upcoming shows, ticket purchases and online merchandise.
  categories:
    - WordPress
    - Entertainment
    - Event
    - E-commerce
  built_by: Bare Advertising & Communications
  built_by_url: https://www.bare.ca/
  featured: false
- title: Paul Scanlon - Blog
  main_url: https://paulie.dev/
  url: https://paulie.dev/
  source_url: https://github.com/PaulieScanlon/paulie-dev-2019
  description: >
    I'm a React UI developer / UX Engineer. React, GatsbyJs, JavaScript, TypeScript/Flow, StyledComponents, Storybook, TDD (Jest/Enzyme) and a tiny bit of Node.js.
  categories:
    - Blog
    - Web Development
  built_by: Paul Scanlon
  built_by_url: http://www.pauliescanlon.io
  featured: false
- title: EF Design
  main_url: https://ef.design
  url: https://ef.design
  description: >
    Home of everything creative, digital and brand at EF.
  featured: false
  categories:
    - Marketing
    - Design
  built_by: João Matos (Global Creative Studio - Education First)
- title: Codica
  main_url: https://www.codica.com/
  url: https://www.codica.com/
  description: >
    We help startups and established brands with JAMStack, Progressive Web Apps and Marketplaces development.
  categories:
    - Agency
    - Web Development
  built_by: Codica
  built_by_url: https://www.codica.com/
- title: Bhavani Ravi's Portfolio
  url: https://bhavaniravi.com
  main_url: https://bhavaniravi.com
  description: >
    Showcase of Bhavani Ravi's skillset and blogs
  categories:
    - Blog
    - Portfolio
  built_by: Bhavani Ravi
  built_by_url: https://twitter.com/geeky_bhavani
- title: Kotoriyama
  main_url: https://kotoriyama.com/
  url: https://kotoriyama.com/
  description: >
    Japanese Indie Game Creator.
  featured: false
  categories:
    - App
    - Entertainment
    - Mobile Development
  built_by: Motoyoshi Shiine (Kotoriyama)
- title: PWA Shields
  url: https://www.pwa-shields.com
  main_url: https://www.pwa-shields.com
  source_url: https://github.com/richardtaylordawson/pwa-shields
  description: >
    Personalize your app's README with custom, fun, PWA shields in SVG
  categories:
    - Documentation
    - App
    - API
  built_by: Richard Taylor Dawson
  built_by_url: https://richardtaylordawson.com
- title: Zatsuzen
  url: https://zatsuzen.com
  main_url: https://zatsuzen.com
  description: >
    Web developer's portfolio
  categories:
    - Portfolio
  built_by: Akane
  built_by_url: https://twitter.com/akanewz
  featured: false
- title: Reeemoter
  description: >-
    Join thousands of developers from everywhere and access to job
    offers from hundreds of companies worldwide right
    at your inbox for free.
  main_url: https://reeemoter.com/
  url: https://reeemoter.com/
  featured: false
  categories:
    - Technology
    - Web Development
  built_by: Ramón Chancay
  built_by_url: https://ramonchancay.me/
- title: Ananya Neogi
  main_url: https://ananyaneogi.com
  url: https://ananyaneogi.com
  description: >
    Showcases Ananya's work as a frontend developer and comprises of a collection of written articles on web development, programming and, user experience.
  categories:
    - Portfolio
    - Blog
  built_by: Ananya Neogi
  built_by_url: https://ananyaneogi.com
- title: webman.pro
  main_url: https://webman.pro/
  url: https://webman.pro/
  description: >
    webman.pro is an awesome portfolio and technical blog where
    professional Front End engineer Dmytro Chumak shares his thoughts
    and experience to inspire other developers.
  featured: false
  categories:
    - Blog
    - Web Development
    - JavaScript
  built_by: Dmytro Chumak
  built_by_url: https://github.com/wwwebman
- title: borderless
  url: https://junhobaik.github.io
  main_url: https://junhobaik.github.io
  source_url: https://github.com/junhobaik/junhobaik.github.io/tree/develop
  description: >
    Junho Baik's Development Blog
  categories:
    - Blog
    - Web Development
  built_by: Junho Baik
  built_by_url: https://github.com/junhobaik
  featured: false
- title: React Resume Generator
  main_url: https://nimahkh.github.io/nima_habibkhoda
  url: https://nimahkh.github.io/nima_habibkhoda
  source_url: https://github.com/nimahkh/resume_generator
  description: >
    The resume generator is a project to create your own resume web page easily with Gatsby.
  categories:
    - Portfolio
  built_by: Nima Habibkhoda
  featured: false
- title: Thomas Wang's Blog
  main_url: https://www.thomaswang.io
  url: https://www.thomaswang.io
  description: >-
    Technical blog by Thomas Wang
  built_by: Thomas Wang
  built_by_url: https://github.com/thomaswang
  featured: false
  categories:
    - Blog
    - Web Development
- title: The Rebigulator
  main_url: https://www.rebigulator.org/
  source_url: https://github.com/Me4502/Rebigulator/
  url: https://rebigulator.org/
  description: A quote-based via game powered by Frinkiac
  built_by: Matthew Miller
  built_by_url: https://matthewmiller.dev/
  featured: false
  categories:
    - Open Source
    - Entertainment
    - App
- title: madewithlove
  main_url: https://madewithlove.com
  url: https://madewithlove.com
  description: >-
    We build digital products and create the teams around them. We can help with software engineering, product management, managing technical teams, audits and technical consulting.
  built_by: madewithlove
  built_by_url: https://madewithlove.com
  featured: false
  categories:
    - Web Development
    - Blog
    - Agency
    - Business
- title: Sprucehill
  url: https://sprucehill.ca/
  main_url: https://sprucehill.ca/
  description: >
    Sprucehill is a North Vancouver based custom home builder and renovator.
  categories:
    - WordPress
    - Business
  built_by: Bare Advertising & Communications
  built_by_url: https://www.bare.ca/
  featured: false
- title: Nathaniel Ryan Mathew
  url: https://nathanielmathew.me
  main_url: https://nathanielmathew.me
  source_url: https://github.com/nathanielmathew/MyPortfolio
  description: >
    A personal online Portfolio built using GatsbyJS, that showcases Achievements, Projects and Additional information.
  categories:
    - Portfolio
    - Open Source
    - Blog
  built_by: Nathaniel Ryan Mathew
  built_by_url: https://github.com/nathanielmathew
  featured: false
- title: Kanazawa.js Community Page
  main_url: https://kanazawajs.now.sh/
  url: https://kanazawajs.now.sh/
  source_url: https://github.com/kanazawa-js/community-page
  description: >
    Kanazawa.js is a local community for the JSer around Kanazawa to share knowledge about JavaScript.
  categories:
    - Community
    - Programming
    - Web Development
  built_by: Kanazawa.js
  built_by_url: https://twitter.com/knzw_js
  featured: false
- title: monica*dev
  url: https://www.aboutmonica.com/
  main_url: https://www.aboutmonica.com/
  description: >
    Personal site for Monica Powell, a software engineer who is passionate about making open-source more accessible and building community, online & offline.
  categories:
    - Web Development
    - Blog
    - Programming
    - Portfolio
  built_by: Monica Powell
  built_by_url: https://www.aboutmonica.com/
  featured: false
- title: Shivam Sinha
  url: https://www.helloshivam.com/
  main_url: https://www.helloshivam.com/
  description: >
    Portfolio of Shivam Sinha, Graphic Designer and Creative Coder based in New York.
  categories:
    - Portfolio
  built_by: Shivam Sinha
  built_by_url: https://www.helloshivam.com/
  featured: false
- title: Brianna Sharpe - Writer
  main_url: https://www.briannasharpe.com/
  url: https://www.briannasharpe.com/
  source_url: https://github.com/ehowey/briannasharpe
  description: >
    Brianna Sharpe is an Alberta, Canada based freelance writer and journalist focused on health, LGBTQ2S+, parenting, and the environment.
  categories:
    - Portfolio
    - Media
  built_by: Eric Howey
  built_by_url: https://www.erichowey.dev/
  featured: false
- title: Eric Howey Web Development
  main_url: https://www.erichowey.dev/
  url: https://www.erichowey.dev/
  source_url: https://github.com/ehowey/erichoweydev
  description: >
    Personal website and blog for Eric Howey. I am a freelance web developer based in Alberta, Canada specializing in Gatsby, React, WordPress and Theme-UI.
  categories:
    - Portfolio
    - Web Development
    - Freelance
    - Blog
  built_by: Eric Howey
  built_by_url: https://www.erichowey.dev/
- title: Solfej Chord Search
  url: https://www.solfej.io/chords
  main_url: https://www.solfej.io/chords
  description: >
    Solfej Chord Search helps you master every chord imaginable. It shows you notes, intervals, guitar and piano fingerings for 1000s of chords.
  categories:
    - Education
    - Music
  built_by: Shayan Javadi
  built_by_url: https://www.instagram.com/shawnjavadi/
- title: a+ Saúde
  url: https://www.amaissaude.com.br/sp/
  main_url: https://www.amaissaude.com.br/sp/
  description: >
    An even better experience in using health services.
  categories:
    - Healthcare
    - Marketing
    - Blog
  built_by: Grupo Fleury
  built_by_url: http://www.grupofleury.com.br/
  featured: false
- title: Mallikarjun Katakol Photography
  main_url: https://mallik.in
  url: https://mallik.in
  built_by: Arvind Kumar
  built_by_url: https://arvind.io/
  description: >
    Mallikarjun Katakol is an Advertising, Architecture, Editorial, Fashion and Lifestyle Photographer based in Bangalore, India.
    Shoots Corporate & Business headshots, Portfolios for Models and Actors, Documents Projects for Architects, Fashion & Interior Designers
  featured: false
  categories:
    - Gallery
    - Photography
    - Portfolio
- title: gatsby-animate-blog
  url: https://gatsby-animate-blog.luffyzh.now.sh/
  main_url: https://gatsby-animate-blog.luffyzh.now.sh/home
  source_url: https://github.com/luffyZh/gatsby-animate-blog
  description: >
    A simple && cool blog site starter kit by Gatsby.
  categories:
    - Blog
    - Open Source
    - Web Development
  built_by: luffyZh
  built_by_url: https://github.com/luffyZh
  featured: false
- title: LBI Financial
  main_url: https://lbifinancial.com/
  url: https://lbifinancial.com/
  description: >
    We help individuals and businesses with life insurance, disability, long-term care and annuities.
  categories:
    - Business
    - Consulting
    - Finance
  built_by: Pagepro
  built_by_url: https://pagepro.co
  featured: false
- title: GIS-Netzwerk
  url: https://www.gis-netzwerk.com/
  main_url: https://www.gis-netzwerk.com/
  description: >
    Multilingual (i18n) Blog with different URLs for categories, tags and posts depending on the language.
  categories:
    - Blog
    - Data
    - Technology
  built_by: Max Dietrich
  built_by_url: https://www.gis-netzwerk.com/
  featured: false
- title: Krishna Gopinath
  main_url: https://krishnagopinath.me
  url: https://krishnagopinath.me
  source_url: https://github.com/krishnagopinath/website
  description: >
    Website of Krishna Gopinath, software engineer and budding teacher.
  categories:
    - Portfolio
  built_by: Krishna Gopinath
  built_by_url: https://twitter.com/krishwader
  featured: false
- title: Curology
  main_url: https://curology.com
  url: https://curology.com
  description: >
    Curology's mission is to make effective skincare accessible to everyone. We provide customized prescription skincare for our acne and anti-aging patients.
  categories:
    - Healthcare
    - Community
    - Landing Page
  built_by: Curology
  built_by_url: https://curology.com
- title: labelmake.jp
  main_url: https://labelmake.jp/
  url: https://labelmake.jp/
  description: >
    Web Application of Variable Data Printing and Blog.
  categories:
    - App
    - Data
    - Blog
  built_by: hand-dot
  built_by_url: https://twitter.com/hand_dot
  featured: false
- title: Personal website of Maarten Afink
  main_url: https://www.maarten.im/
  url: https://www.maarten.im/
  source_url: https://github.com/maartenafink/personal-website
  description: >
    Personal website of Maarten Afink, digital product designer.
  categories:
    - Portfolio
    - Open Source
    - Blog
    - Music
    - Design
- title: Adam Bowen
  main_url: https://adamcbowen.com/
  url: https://adamcbowen.com/
  source_url: https://github.com/bowenac/my-website
  description: >
    Personal website for Adam Bowen. I am a freelance web developer based in Tacoma, WA specializing in WordPress, Craft CMS, plus a lot more and recently fell in love with Gatsby.
  categories:
    - Portfolio
    - Web Development
    - Freelance
  built_by: Adam Bowen
  built_by_url: https://adamcbowen.com
  featured: false
- title: tqCoders
  main_url: https://tqcoders.com
  url: https://tqcoders.com
  description: >
    tqCoders is a software development company that focuses on the development of the most advanced websites and mobile apps. We use the most advanced technologies to make websites blazing fast, SEO-friendly and responsive for each screen resolution.
  categories:
    - Web Development
    - Mobile Development
    - SEO
    - Design
    - Programming
    - Technology
    - Business
  built_by: tqCoders
  built_by_url: https://tqcoders.com
  featured: false
- title: ErudiCAT
  main_url: https://www.erudicat.com
  url: https://www.erudicat.com
  description: >
    ErudiCAT is an educational platform created to help PMP certification candidates to prepare for the exam. There are 1k+ sample questions and PMP Exam Simulator. Upon completion, there are statistics and performance chart available. Performance reports are saved in users' accounts and may be used later to review questions. The PMP Exam Simulator has a unique feature of Time Acceleration. It makes the Mock Exam even tougher and makes training even more advanced.
  categories:
    - Education
    - Web Development
    - Learning
  built_by: tqCoders
  built_by_url: https://tqcoders.com
  featured: false
- title: Qri.io Website and Docs
  main_url: https://qri.io
  url: https://qri.io/docs
  source_url: https://github.com/qri-io/website
  description: >
    Website and Documentation for Qri, an open source version control system for datasets
  categories:
    - Open Source
    - Community
    - Data
    - Technology
  built_by: Qri, Inc.
  built_by_url: https://qri.io
  featured: false
- title: Jellypepper
  main_url: https://jellypepper.com/
  url: https://jellypepper.com/
  description: >
    Award-winning creative studio for disrupters. We design and build beautiful brands, apps, websites and videos for startups and tech companies.
  categories:
    - Portfolio
    - Agency
  built_by: Jellypepper
  built_by_url: https://jellypepper.com/
- title: Miyamado Jinja
  main_url: https://www.miyamadojinja.com
  url: https://www.miyamadojinja.com
  source_url: https://github.com/mnishiguchi/miyamadojinja
  description: >
    Miyamado Jinja is a Japanese Shinto Shrine in Yokkaichi, Mie, Japan.
  categories:
    - Nonprofit
    - Travel
  built_by: mnishiguchi
  built_by_url: https://mnishiguchi.com
  featured: false
- title: Hear This Idea
  main_url: https://hearthisidea.com
  url: https://hearthisidea.com/episodes/victoria
  source_url: https://github.com/finmoorhouse/podcast
  description: >
    A podcast showcasing new thinking from top academics.
  categories:
    - Podcast
    - Open Source
  built_by: Fin Moorhouse
  built_by_url: https://finmoorhouse.com
  featured: false
- title: Calisthenics Skills
  main_url: https://www.calisthenicsskills.com
  url: https://www.calisthenicsskills.com
  description: >
    A beautiful fitness progress tracker built on Gatsby.
  categories:
    - Sports
  built_by: Andrico Karoulla
  built_by_url: https://andri.co
  featured: false
- title: AutoloadIT
  main_url: https://autoloadit.com/
  url: https://autoloadit.com/
  description: >
    The world's leading Enterprise Automotive imaging solution
  categories:
    - Business
    - Landing Page
  built_by: Pagepro
  built_by_url: https://pagepro.co
  featured: false
- title: Tools of Golf
  main_url: https://thetoolsofgolf.com/
  url: https://thetoolsofgolf.com//titleist-915-d2-driver
  description: >
    Tools of Golf is a community dedicated to golf nerds and gear heads.
  categories:
    - Sports
    - Data
    - Documentation
  built_by: Peter Hironaka
  built_by_url: https://peterhironaka.com
  featured: false
- title: sung.codes
  main_url: https://sung.codes/
  source_url: https://github.com/dance2die/sung.codes
  url: https://sung.codes/
  description: >
    Blog by Sung M. Kim (a.k.a. dance2die)
  categories:
    - Blog
    - Landing Page
  built_by: Sung M. Kim
  built_by_url: https://github.com/dance2die
  featured: false
- title: Choose Tap
  main_url: https://www.choosetap.com.au/
  url: https://www.choosetap.com.au/
  featured: false
  description: >
    Choose Tap aims to improve the health and wellbeing of communities and the environment by promoting tap water as the best choice of hydration for all Australians.
  built_by: Hardhat
  built_by_url: https://www.hardhat.com.au
  categories:
    - Nonprofit
    - Community
- title: Akash Rajpurohit
  main_url: https://akashwho.codes/
  url: https://akashwho.codes/
  description: >
    Personal portfolio website of Akash Rajpurohit made using Gatsby v2, where I  write short blogs related to software development and share my experiences.
  categories:
    - Portfolio
    - Blog
  built_by: Akash Rajpurohit
  built_by_url: https://github.com/AkashRajpurohit
  featured: false
- title: See Kids Dream
  url: https://seekidsdream.org/
  main_url: https://seekidsdream.org/
  description: >
    A not-for-profit organization dedicated to empower youth with the skills, motivation and confidence.
  categories:
    - Nonprofit
    - Education
    - Learning
  built_by: CapTech Consulting
  built_by_url: https://www.captechconsulting.com/
  featured: false
- title: Locale Central
  url: https://localecentral.io/
  main_url: https://localecentral.io/
  description: >
    Locale Central is a web & mobile data collection app that makes it easy to record accurate data out on the field.
  categories:
    - Technology
  built_by: KiwiSprout
  built_by_url: https://kiwisprout.nz/
  featured: false
- title: Cathy O'Shea
  url: https://cathyoshea.co.nz/
  main_url: https://cathyoshea.co.nz/
  categories:
    - Portfolio
    - Real Estate
  built_by: KiwiSprout
  built_by_url: https://kiwisprout.nz/
  featured: false
- title: DG Recruit
  url: https://dgrecruit.com
  main_url: https://dgrecruit.com
  description: >
    DG Recruit is a NYC recruitment agency
  categories:
    - Agency
    - WordPress
  built_by: Waverly Lab
  built_by_url: https://waverlylab.com
  featured: false
- title: Smile
  url: https://reasontosmile.com
  main_url: https://reasontosmile.com
  description: >
    Smile is an online store for buying CBD products that keep you balanced and happy
  categories:
    - E-commerce
    - WordPress
  built_by: Waverly Lab
  built_by_url: https://waverlylab.com
- title: Bold Oak Design
  url: https://boldoak.design/
  main_url: https://boldoak.design/
  description: >
    A Milwaukee-based web design and development studio.
  categories:
    - Blog
    - Business
    - Freelance
    - Portfolio
    - Programming
    - Technology
    - Web Development
  featured: false
- title: Lydia Rose Eiche
  url: https://lydiaroseeiche.com/
  main_url: https://lydiaroseeiche.com/
  description: >
    Lydia Rose Eiche is a soprano, opera singer, and actress based in Milwaukee.
  categories:
    - Music
    - Portfolio
  built_by: Bold Oak Design
  built_by_url: https://boldoak.design/
  featured: false
- title: Chris Otto
  url: https://chrisotto.dev/
  main_url: https://chrisotto.dev/
  source_url: https://github.com/chrisotto6/chrisottodev
  description: >
    Blog, portfolio and website for Chris Otto.
  categories:
    - Blog
    - JavaScript
    - Landing Page
    - Portfolio
    - Programming
    - Technology
    - Web Development
  built_by: Chris Otto
  built_by_url: https://github.com/chrisotto6
  featured: false
- title: Roboto Studio
  url: https://roboto.studio
  main_url: https://roboto.studio
  description: >
    Faster than a speeding bullet Website Development based in sunny old Nottingham
  categories:
    - Agency
    - Blog
    - Business
    - Design
    - Featured
    - Freelance
    - Web Development
  featured: true
- title: Viraj Chavan | Full Stack Software Engineer
  url: http://virajc.tech
  main_url: http://virajc.tech
  source_url: https://github.com/virajvchavan/portfolio
  description: >
    Portfolio and blog of a full stack software engineer from India
  categories:
    - Portfolio
    - Blog
    - Web Development
  built_by: Viraj V Chavan
  built_by_url: https://twitter.com/VirajVChavan
  featured: false
- title: Nexweave
  url: https://www.nexweave.com
  main_url: https://www.nexweave.com
  description: >
    Nexweave is a SaaS platform built by a team of experienced product, design & technology professionals in India. Nexweave allows brands to create personalized & interactive video experiences at scale. We would love for our site to be featured at the gatsby showcase since we have long been appreciating the flexibility and speed of the sites we have created using the same.
  categories:
    - Video
    - API
    - User Experience
    - Marketing
    - Design
    - Data
    - Technology
    - Media
    - Consulting
  built_by: Kashaf S
  built_by_url: https://www.linkedin.com/in/kashaf-shaikh-925117178
  featured: false
- title: Daniel Balloch
  url: https://danielballoch.com
  main_url: https://danielballoch.com
  source_url: https://github.com/danielballoch/danielballoch
  description: >
    Hey, I'm Daniel and this is my portfolio site. Made with Gatsby, React, GraphQL, Styled Emotion & Netlify. Install & local host instructions: 1. git clone https://github.com/danielballoch/danielballoch.git 2. npm install. 3. gatsby develop. Keep in mind I'm still learning myself, so these may not be best practises. If anyone's curious as to how something works flick me a message or if you have advice for me I'd love to hear it, otherwise happy coding!
  categories:
    - Portfolio
    - Business
    - Design
    - Freelance
    - Web Development
  built_by: Daniel Balloch
  built_by_url: https://danielballoch.com
- title: The Rift Metz
  url: http://theriftmetz.com/
  main_url: http://theriftmetz.com/
  description: >
    The Rift is a gaming bar based in Metz (France).
  categories:
    - Landing Page
    - Entertainment
    - Design
    - Blog
    - Food
  built_by: Hugo Torzuoli
  built_by_url: https://github.com/HZooly
  featured: false
- title: Built with Workers
  url: https://workers.cloudflare.com/built-with/
  main_url: https://workers.cloudflare.com/built-with/
  description: >
    Showcasing websites & projects built with Cloudflare Workers
  categories:
    - Portfolio
    - JavaScript
    - Web Development
  built_by: Workers who work at Cloudflare
  built_by_url: https://github.com/cloudflare/built-with-workers/graphs/contributors
- title: WebAnaya Solutions
  url: https://www.webanaya.com
  main_url: https://www.webanaya.com
  description: >
    Full Stack Web Solutions Provider.
  categories:
    - Agency
    - Web Development
    - API
    - Blog
  built_by: Durgesh Gupta
  built_by_url: https://durgeshgupta.com
  featured: false
- title: Artem Sapegin’s Blog
  description: >
    Blog of a Berlin based coffee first frontend engineer who works at Omio, makes photos and hangs out with his dogs.
  main_url: https://blog.sapegin.me/
  url: https://blog.sapegin.me/
  source_url: https://github.com/sapegin/blog.sapegin.me
  categories:
    - Blog
    - Open Source
    - Web Development
    - JavaScript
    - Programming
    - Technology
  built_by: Artem Sapegin
  built_by_url: https://github.com/sapegin
- title: adam.ai
  url: https://adam.ai/
  main_url: https://adam.ai/
  description: >
    Are you ready to make your meetings more productive? Our intelligent meeting management tool can help!
  categories:
    - Business
    - Landing Page
    - Productivity
    - Technology
  built_by: Hazem Osama
  built_by_url: https://github.com/hazem3500
  featured: false
- title: Indra Kusuma Profile Page
  url: https://indrakusuma.web.id/me/
  main_url: https://indrakusuma.web.id/me/
  description: >
    Hi! I'm Indra Kusuma. I am an optimistic and type of person of learn by doing who have an interest in Software Engineering, specifically about Web Development.
  categories:
    - Landing Page
    - Blog
  built_by: Indra Kusuma
  built_by_url: https://github.com/idindrakusuma/me
  featured: false
- title: Lukas Horak
  main_url: https://lukashorak.com
  url: https://lukashorak.com
  description: >
    Lukas Horak's personal website. Full stack JavaScript Developer, working in React on front end and Node.js on back end.
  categories:
    - Blog
    - Portfolio
    - Web Development
  built_by: Lukas Horak
  built_by_url: https://github.com/lhorak
  featured: false
- title: Alexandra Thomas
  main_url: https://alexandracthomas.com/
  url: https://alexandracthomas.com/
  description: >
    A portfolio site for Alexandra Thomas, a front-end developer with creative super powers based in Charlotte, NC.
  categories:
    - Portfolio
    - Blog
    - Web Development
  featured: false
- title: Storto Productions
  main_url: https://www.storto-productions.com/
  url: https://www.storto-productions.com/about/
  featured: false
  description: >
    A portfolio site for a video production company based out of Phoenix, AZ.
  categories:
    - Video
    - Blog
    - Portfolio
    - Business
  built_by: Alexandra Thomas
  built_by_url: https://alexandracthomas.com/
- title: Zatsuzen Blog
  url: https://blog.zatsuzen.com
  main_url: https://blog.zatsuzen.com
  description: >
    Web developer's tech blog
  categories:
    - Blog
  built_by: Akane
  built_by_url: https://twitter.com/akanewz
- title: Matthew Mesa
  url: https://matthewmesa.com
  main_url: https://matthewmesa.com
  description: >
    Portfolio website for freelance digital specialist Matthew Mesa.
  categories:
    - Portfolio
  built_by: Matthew Mesa
  built_by_url: https://matthewmesa.com
- title: Taskade
  main_url: https://taskade.com
  url: https://taskade.com
  description: >
    Taskade is the unified workspace for distributed teams. Collaborate and organize in real-time to get things done, faster and smarter.
  categories:
    - App
    - Business
    - Productivity
  built_by: Taskade
  built_by_url: https://github.com/taskade
  featured: false
- title: PWD
  url: https://pwd.com.au
  main_url: https://pwd.com.au
  description: >
    PWD is a full service web marketing, design, and development agency in Perth, Western Australia.
  categories:
    - Blog
    - Portfolio
    - WordPress
    - Business
  built_by: Alex Moon
  built_by_url: https://moonmeister.net
  featured: false
- title: ramonak.io
  url: https://ramonak.io/
  main_url: https://ramonak.io/
  source_url: https://github.com/KaterinaLupacheva/ramonak.io
  description: >
    Tech blog and portfolio site of a full stack web developer Katsiaryna (Kate) Lupachova
  categories:
    - Blog
    - Portfolio
  built_by: Katsiaryna Lupachova
  built_by_url: https://ramonak.io/
  featured: false
- title: React JS Developer
  main_url: https://reacter.dev/
  url: https://reacter.dev/
  featured: false
  categories:
    - App
    - Web Development
    - Web Development
    - Agency
  built_by: App Design
  built_by_url: https://appdesign.dev/
- title: Guillermo Gómez-Peña
  url: https://www.guillermogomezpena.com/
  main_url: https://www.guillermogomezpena.com/
  description: >
    Personal website for the work of Guillermo Gómez-Peña: performance artist, writer, activist, radical pedagogue and artistic director of the performance troupe La Pocha Nostra. Recipient of the MacArthur Fellow, USA Artists Fellow, and a winner of the Bessie, Guggenheim, and American Book awards.
  categories:
    - Portfolio
    - Gallery
  built_by: Aveling Ray
  built_by_url: https://avelingray.com/
  featured: false
- title: Clinka
  url: https://www.clinka.com.au/
  main_url: https://www.clinka.com.au/
  description: >
    B2B website for an Australian manufacturer of environmentally friendly construction materials.
  categories:
    - Business
  built_by: Aveling Ray
  built_by_url: https://avelingray.com/
- title: Chris Vogt's Blog
  main_url: https://www.chrisvogt.me
  url: https://www.chrisvogt.me
  source_url: https://github.com/chrisvogt/gatsby-theme-private-sphere
  description: >-
    Personal blog of Chris Vogt, a software developer in San Francisco. Showcases
    my latest activity on Instagram, Goodreads, and Spotify using original widgets.
  categories:
    - Blog
    - Open Source
    - Photography
    - Portfolio
  built_by: Chris Vogt
  built_by_url: https://github.com/chrisvogt
- title: Trolley Travel
  main_url: http://trolleytravel.org/
  url: http://trolleytravel.org/
  description: >
    Travel blog website to give tips and informations for many destinations, built with Novella theme
  categories:
    - Blog
    - Travel
  built_by: Pierre Beard
  built_by_url: https://github.com/PBRT
  featured: false
- title: Playlist Detective
  main_url: https://www.playlistdetective.com/
  url: https://www.playlistdetective.com/
  source_url: https://github.com/bobylito/playlistFinder
  description: >
    Playlist Detective is an attempt to ease music discovery with playlists. Back in the days, people were sharing mixtapes - some songs we knew and others we didn't, therefore expanding our musical horizons.

    Playlists are the same, and playlist detective lets you search for songs or artists you like in order to stumble on your new favorite songs.

    It uses Algolia for the search.
  categories:
    - Media
    - Music
  built_by: Alexandre Valsamou-Stanislawski
  built_by_url: https://www.noima.xyz
- title: ProjectManager.tools
  main_url: https://projectmanager.tools/
  url: https://projectmanager.tools/
  featured: false
  categories:
    - App
    - Web Development
    - Design
    - Agency
  built_by: App Design
  built_by_url: https://appdesign.dev/
- title: 1902 Software
  url: https://1902software.com/
  main_url: https://1902software.com/
  description: >
    We are an IT company that specializes in e-commerce and website development on different platforms such as Magento, WordPress, and Umbraco. We are also known for custom software development, web design and mobile app solutions for iOS and Android.
  categories:
    - E-commerce
    - Web Development
    - Programming
    - Mobile Development
    - WordPress
    - Design
    - Business
    - Agency
  built_by: 1902 Software Development Corporation
  built_by_url: https://1902software.com/
  featured: false
- title: Codeful
  url: https://www.codeful.fi/
  main_url: https://www.codeful.fi/
  categories:
    - Agency
    - Consulting
  featured: false
- title: Noima
  url: https://www.noima.xyz
  main_url: https://www.noima.xyz
  categories:
    - Agency
    - Consulting
    - Blog
  featured: false
  built_by: Alexandre Valsamou-Stanislawski
  built_by_url: https://www.noima.xyz
- title: Talent Point
  url: https://talentpoint.co
  main_url: https://talentpoint.co
  description: >
    Talent Point provide the tools that companies need to scale quickly and effectively, bridging the gap between employer brand, HR, and hiring to build teams from within.
  categories:
    - Business
    - Technology
    - Blog
    - Consulting
    - Human Resources
  built_by: Talent Point
  built_by_url: https://talentpoint.co
  featured: false
- title: Marathon Oil
  main_url: https://www.marathonoil.com/
  url: https://www.marathonoil.com/
  featured: false
  categories:
    - Business
    - Marketing
  built_by: Corey Ward
  built_by_url: http://www.coreyward.me/
- title: Gene
  url: https://www.geneglobal.com/work
  main_url: https://www.geneglobal.com
  description: >
    We’re an experience design agency, focused on the future of health
  categories:
    - Agency
    - Technology
    - Healthcare
    - Consulting
    - User Experience
  featured: false
- title: medignition – healthcare innovations
  url: https://medignition.com/
  main_url: https://medignition.com/
  description: >
    medignition builds digital innovations in healthcare.
  categories:
    - Healthcare
    - Education
    - Technology
    - Design
    - Business
    - Portfolio
    - Entrepreneurship
    - Agency
  built_by: medignition
  built_by_url: https://medignition.com/
- title: Dynobase
  url: https://dynobase.dev/
  main_url: https://dynobase.dev/
  description: >
    Professional GUI Client for DynamoDB.
  categories:
    - Data
    - Programming
    - Web Development
  built_by: Rafal Wilinski
  built_by_url: https://rwilinski.me/
  featured: false
- title: Vaktija.eu
  url: https://vaktija.eu
  main_url: https://vaktija.eu
  description: >
    Vaktija.eu gives information about prayer times in germany. (Built with GatsbyJS. Fast in every way that matters.)
  categories:
    - App
    - Community
    - Nonprofit
    - SEO
    - Web Development
  built_by: Rašid Redžić
  built_by_url: https://rasidre.com/
  featured: false
- title: Creative code daily
  main_url: https://www.bobylito.dev/
  url: https://www.bobylito.dev/
  source_url: https://github.com/bobylito/sketches
  description: >
    Creative code daily (CCD) is a personal project for which I build a new animation made out of code every day.
  categories:
    - Blog
    - Programming
    - Gallery
    - Portfolio
  built_by: Alexandre Valsamou-Stanislawski
  built_by_url: https://www.noima.xyz
- title: Messi vs Ronaldo
  description: >
    The biggest debate in football - but who is the best, Messi or Ronaldo? This website provides all the goals and stats to help you reach your own conclusion.
  main_url: https://www.messivsronaldo.app/
  url: https://www.messivsronaldo.app/
  categories:
    - Sports
    - Data
    - App
  built_by: Stephen Greig
  built_by_url: http://ste.digital/
- title: Em Em Recipes
  url: https://ememrecipes.com
  main_url: https://ememrecipes.com
  description: >
    Finally, a recipe website that gets straight to the point.
  categories:
    - Blog
    - Food
  built_by: Matthew Mesa
  built_by_url: https://matthewmesa.com
- title: Yuuniworks Portfolio / Blog
  main_url: https://www.yuuniworks.com/
  url: https://www.yuuniworks.com/
  source_url: https://github.com/junkboy0315/gatsby-portfolio-blog
  featured: false
  categories:
    - Portfolio
    - Web Development
    - Blog
- title: Jun Chen Portfolio
  url: https://www.junchenjun.me
  main_url: https://www.junchenjun.me
  source_url: https://github.com/junchenjun/junchenjun.me
  description: >
    Get to know Jun.
  categories:
    - Portfolio
    - Blog
    - Web Development
  built_by: Jun Chen
  built_by_url: https://www.junchenjun.me
- title: Xavier Mirabelli-Montan
  url: https://xavie.mirmon.co.uk
  main_url: https://xavie.mirmon.co.uk
  source_url: https://github.com/xaviemirmon/xavier-developer-site
  description: >
    The developer portfolio and blog for Xavier Mirabelli-Montan.  Built using TinaCMS Grande hosted on Gatsby Cloud.
  categories:
    - Blog
    - Portfolio
    - Programming
  featured: false
- title: MPG Calculator
  url: https://www.mpg-calculator.co.uk
  main_url: https://www.mpg-calculator.co.uk
  description: >
    A website which allows you to calculate the MPG of your vehicle.
  categories:
    - SEO
    - Accessibility
    - Blog
  built_by: PJ
  built_by_url: https://pjsachdev.me
- title: Softblues
  main_url: https://softblues.io
  url: https://softblues.io
  description: >
    We optimize your project costs and deliver outstanding results by applying relevant technology. Plus, we create our own effective products for businesses and developers all over the world.
  categories:
    - WordPress
    - Portfolio
    - Agency
  built_by: Softblues
  built_by_url: https://softblues.io
- title: Clipchamp
  main_url: https://clipchamp.com/
  url: https://clipchamp.com/en/
  description: >
    Clipchamp is an online video editor, compressor, and converter. The Clipchamp website and blog are powered by Gatsby, Contentful, and Smartling.
  categories:
    - App
    - Blog
    - Landing Page
    - Marketing
    - Video
  featured: false
- title: Mob HQ
  main_url: https://hq.yt-mob.com/
  url: https://hq.yt-mob.com/
  description: >
    Mob HQ is the Headquarters for the World Cup winning Downhill Mountain Bike Race Team, and also a full-time Ride Center for YT bikes.
  categories:
    - Sports
    - Travel
  built_by: Built by Rebels Ltd.
  built_by_url: https://builtbyrebels.com/
  featured: false
- title: OCIUS
  url: https://www.ocius.com.au/
  main_url: https://www.ocius.com.au/
  source_url: https://github.com/ocius/website
  description: >
    Ocius Technology Ltd (formerly Solar Sailor Holdings Ltd) is an Australian public unlisted company with Research and Development facilities at the University of NSW.
  categories:
    - Business
    - Technology
    - Science
  built_by: Sergey Monin
  built_by_url: https://build-in-saratov.com/
- title: Kosmos & Kaos
  main_url: https://www.kosmosogkaos.is/
  url: https://www.kosmosogkaos.is/
  description: >
    A carefully designed user experience is good business.
  categories:
    - Design
    - Consulting
    - Agency
    - Web Development
    - JavaScript
  built_by: Kosmos & Kaos
  built_by_url: https://www.kosmosogkaos.is/
  featured: false
- title: Design Portfolio of Richard Bruskowski
  main_url: https://bruskowski.design/
  url: https://bruskowski.design/
  description: >
    My freelance design portfolio: Visual design, digital products, interactive prototypes, design systems, brand design. Uses MDX, Styled Components, Framer Motion. Started with Gatsby Starter Emilia by LekoArts.
  categories:
    - Design
    - Portfolio
    - User Experience
    - Freelance
    - Photography
  built_by: Richard Bruskowski
  built_by_url: https://github.com/richardbruskowski
- title: Kelvin DeCosta's Website
  url: https://kelvindecosta.com
  main_url: https://kelvindecosta.com
  categories:
    - Blog
    - Portfolio
  built_by: Kelvin DeCosta
  built_by_url: https://github.com/kelvindecosta
  featured: false
- title: Coronavirus (COVID-19) Tracker
  url: https://coronavirus.traction.one/
  main_url: https://coronavirus.traction.one/
  description: >
    This application shows the near real-time status based on data from JHU CSSE.
  categories:
    - Data
    - Directory
  built_by: Sankarsan Kampa
  built_by_url: https://traction.one
  featured: false
- title: Coronavirus COVID-19 Statistics Worldwide
  url: https://maxmaxinechen.github.io/COVID19-Worldwide-Stats/
  main_url: https://maxmaxinechen.github.io/COVID19-Worldwide-Stats/
  source_url: https://github.com/maxMaxineChen/COVID19-Worldwide-Stats
  description: >
    A Coronavirus COVID-19 global data statistics application built by Gatsby + Material UI + Recharts
  categories:
    - Data
    - Open Source
  built_by: Maxine Chen
  built_by_url: https://github.com/maxMaxineChen
  featured: false
- title: Folding@Home Stats
  url: https://folding.traction.one/team?id=246252
  main_url: https://folding.traction.one
  description: >
    Folding@Home Stats Report for Teams.
  categories:
    - Data
    - Science
    - Directory
  built_by: Sankarsan Kampa
  built_by_url: https://traction.one
  featured: false
- title: COVID-19 Tracking and Projections
  url: https://flattenthecurve.co.nz/
  main_url: https://flattenthecurve.co.nz/
  source_url: https://github.com/carlaiau/flatten-the-curve
  description: >
    Allowing non technical users to compare their country with other situations around the world. We present configurable cumulative graph curves. We compare your countries current status with other countries who have already been at your level and show you where they’ve ended up. Data via JHU. Further functionality added daily.
  categories:
    - Data
    - Open Source
  built_by: Carl Aiau
  built_by_url: https://github.com/carlaiau
  featured: false
- title: Takeout Tracker
  main_url: https://www.takeouttracker.com/
  url: https://www.takeouttracker.com/
  featured: false
  categories:
    - Data
    - Open Source
    - Food
    - Directory
    - Nonprofit
  built_by: Corey Ward
  built_by_url: http://www.coreyward.me/
- title: Illustration Hunt
  main_url: https://illustrationhunt.com/
  url: https://illustrationhunt.com/
  featured: false
  categories:
    - Data
    - Design
    - Entertainment
    - Productivity
    - User Experience
    - Programming
    - Gallery
    - Human Resources
    - Library
  built_by: Gilbish Kosma
  built_by_url: https://www.gil20.me/
- title: Monolit
  url: https://monolit.hr
  main_url: https://monolit.hr
  description: >
    Standard business website with sliders and contact form.
  categories:
    - Business
  built_by: Devnet
  built_by_url: https://devnet.hr
  featured: false
- title: Andrew Zeller
  main_url: https://zeller.io
  source_url: https://github.com/ajzeller/zellerio_gatsby
  url: https://zeller.io
  featured: false
  categories:
    - Portfolio
    - Blog
    - Web Development
  built_by: Andrew Zeller
  built_by_url: https://zeller.io
- title: Crushing WFH
  url: https://crushingwfh.com/
  main_url: https://crushingwfh.com/
  source_url: https://github.com/tiagofsanchez/wfh-tools
  description: >
    A directory of tools to help anyone to work from home in a productive manner
  categories:
    - Directory
    - Open Source
  built_by: Tiago Sanchez
  built_by_url: https://www.tiagofsanchez.com/
  featured: false
- title: Martin Container
  main_url: https://www.container.com/
  url: https://www.container.com/
  featured: false
  categories:
    - Business
  built_by: Vincit California
  built_by_url: https://www.vincit.com/
- title: Urban Armor Gear
  main_url: https://www.urbanarmorgear.com/
  url: https://www.urbanarmorgear.com/
  featured: false
  categories:
    - E-commerce
  built_by: Vincit California
  built_by_url: https://www.vincit.com/
- title: Jason Zheng's Portfolio
  main_url: https://jasonzy.com
  url: https://jasonzy.com
  source_url: https://github.com/bilafish/portfolio-site
  description: >
    Hey there, I'm Jason! I'm a front-end web developer from the sunny island
    of Singapore. This is my first Gatsby site developed using Gatsby and
    Netlify CMS. Feel free to get in touch if you're interested to collaborate
    or engage me on any projects. If you just want to say hello, that's cool
    too.
  featured: false
  categories:
    - Portfolio
    - Web Development
  built_by: Jason Zheng
  built_by_url: https://github.com/bilafish
- title: Fluiditype
  url: https://www.fluiditype.com/
  main_url: https://www.fluiditype.com/
  description: >
    Fluditype is small CSS library focusing on pure typographic fluidity. Recommend to be used for blogs, portfolios, documentation & and simplistic text websites.
  categories:
    - Open Source
    - Design
  built_by: Boris Kirov
  built_by_url: https://www.boriskirov.com
  featured: false
- title: Bonsaiilabs
  main_url: https://bonsaiilabs.com/
  url: https://bonsaiilabs.com/
  description: >
    We are a team of two, creating software for startups and enabling learners with our visualize, break, and solve approach.
  featured: false
  categories:
    - Education
    - Consulting
  built_by: Bonsaiilabs Team
  built_by_url: https://bonsaiilabs.com/team
- title: Tyson
  main_url: https://www.tyson.com
  url: https://www.tyson.com
  featured: false
  categories:
    - Food
    - Marketing
  built_by: Tyson Foods, Inc.
- title: Hillshire Farm
  main_url: https://www.hillshirefarm.com
  url: https://www.hillshirefarm.com
  featured: false
  categories:
    - Food
    - Marketing
  built_by: Tyson Foods, Inc.
- title: Hillshire Snacking
  main_url: https://www.hillshiresnacking.com
  url: https://www.hillshiresnacking.com
  featured: false
  categories:
    - Food
    - Marketing
  built_by: Tyson Foods, Inc.
- title: Jimmy Dean
  main_url: https://www.jimmydean.com
  url: https://www.jimmydean.com
  featured: false
  categories:
    - Food
    - Marketing
  built_by: Tyson Foods, Inc.
- title: Aidells
  main_url: https://www.aidells.com
  url: https://www.aidells.com
  featured: false
  categories:
    - Food
    - Marketing
  built_by: Tyson Foods, Inc.
- title: State Fair
  main_url: https://www.corndogs.com
  url: https://www.corndogs.com
  featured: false
  categories:
    - Food
    - Marketing
  built_by: Tyson Foods, Inc.
- title: Nudges
  main_url: https://www.nudgesdogtreats.com
  url: https://www.nudgesdogtreats.com
  featured: false
  categories:
    - Food
    - Marketing
  built_by: Tyson Foods, Inc.
- title: Tyson Ingredient Solutions
  main_url: https://www.tysoningredientsolutions.com
  url: https://www.tysoningredientsolutions.com
  featured: false
  categories:
    - Food
    - Marketing
  built_by: Tyson Foods, Inc.
- title: Wright Brand
  main_url: https://www.wrightbrand.com
  url: https://www.wrightbrand.com
  featured: false
  categories:
    - Food
    - Marketing
  built_by: Tyson Foods, Inc.
- title: TSUKUTTEMITA LAB
  main_url: https://create.kayac.com/
  url: https://create.kayac.com/
  description: KAYAC private works
  featured: false
  categories:
    - Portfolio
    - Technology
    - Entertainment
  built_by: KAYAC inc.
- title: Brad Garropy
  url: https://bradgarropy.com
  main_url: https://bradgarropy.com
  source_url: https://github.com/bradgarropy/bradgarropy.com
  categories:
    - Blog
    - Education
    - Entertainment
    - JavaScript
    - Open Source
    - Portfolio
    - Programming
    - SEO
    - Technology
    - Web Development
  built_by: Brad Garropy
  built_by_url: https://twitter.com/bradgarropy
- title: mrkaluzny
  main_url: https://mrkaluzny.com
  url: https://mrkaluzny.com
  description: >
    Web designer and web developer specializing in providing services for SME sector.
  featured: false
  categories:
    - Web Development
    - Programming
    - Business
    - Portfolio
    - Freelance
  built_by: Wojciech Kaluzny
- title: The COVID Tracking Project
  url: https://covidtracking.com/
  main_url: https://covidtracking.com/
  source_url: https://github.com/COVID19Tracking/website
  description: >
    The COVID Tracking Project collects and publishes the most complete testing data available for US states and territories.
  categories:
    - Media
    - Healthcare
  built_by: The COVID Tracking Project Web Team
  built_by_url: https://github.com/COVID19Tracking/website/graphs/contributors
- title: The Gauntlet Coverage of COVID-19 in Canada
  url: https://covid19.thegauntlet.ca
  main_url: https://covid19.thegauntlet.ca
  description: >
    Tracking The Spread of Coronavirus in Canada
  categories:
    - Media
    - Education
  built_by: Masoud Karimi
  built_by_url: https://github.com/masoudkarimif
- title: Zestard Technologies
  main_url: https://www.zestard.com
  url: https://www.zestard.com
  description: >
    Zestard Technologies is an eCommerce Specialist company focusing on Magento & Shopify as a core expertise.
  categories:
    - Web Development
    - WordPress
    - Technology
    - Agency
    - E-commerce
  built_by: Zestard Technologies
  built_by_url: https://www.zestard.com
- title: Kostas Vrouvas
  main_url: https://kosvrouvas.com
  url: https://kosvrouvas.com
  featured: false
  categories:
    - Blog
    - Portfolio
  built_by: Kostas Vrouvas
- title: Hanare Cafe in Toshijima, Toba, Japan
  main_url: https://hanarecafe.com
  url: https://hanarecafe.com
  source_url: https://github.com/mnishiguchi/hanarecafe-gatsby
  description: >
    A website for a cafe/bakery located in Toshijima, a beautiful sightseeing spot just a 20-minutes ferry ride from downtown Toba, Japan.
  categories:
    - Food
    - Travel
  built_by: Masatoshi Nishiguchi
  built_by_url: https://mnishiguchi.com
  featured: false
- title: WhileNext
  url: https://whilenext.com
  main_url: https://whilenext.com
  description: >
    A Blog on Software Development
  categories:
    - Blog
    - Learning
    - Programming
    - Web Development
  built_by: Masoud Karimi
  built_by_url: https://github.com/masoudkarimif
- title: Jamify.me
  description: >
    We build websites & PWAs with JAMstack. Delivering faster, more secure web.
  main_url: https://jamify.me
  url: https://jamify.me
  categories:
    - Agency
    - Web Development
  featured: false
- title: Shrey Sachdeva
  url: https://www.shreysachdeva.tech/
  main_url: https://www.shreysachdeva.tech/
  source_url: https://github.com/shrey-sachdeva2000/Shrey-Sachdeva
  description: >
    Personal website for Shrey Sachdeva. An abstract thinker who writes code and designs pixel-perfect user-interfaces with industry experience.
  categories:
    - Portfolio
    - Web Development
  built_by: Shrey Sachdeva
  built_by_url: https://www.shreysachdeva.tech/
- title: The Cares Family
  main_url: https://thecaresfamily.org.uk/home
  url: https://thecaresfamily.org.uk/home
  description: >
    The Cares Family helps people find connection and community in a disconnected age. They relaunched their website in Gatsby during the COVID-19 outbreak of 2020 to help connect neighbours.
  categories:
    - Nonprofit
    - Blog
    - Community
  built_by: Mutual
  built_by_url: https://www.madebymutual.com
- title: "Due to COVID-19: Documenting the Signs of the Pandemic"
  url: https://duetocovid19.com
  main_url: https://duetocovid19.com
  description: >
    A project to document all the signs that have gone up on the storefronts of our cities in response to the coronavirus pandemic.
  categories:
    - Photography
    - Community
  built_by: Andrew Louis
  built_by_url: https://hyfen.net
  featured: false
- title: "Besoegsvenner - Visiting Friends for the Elderly"
  main_url: https://www.xn--besgsvenner-igb.dk
  url: https://www.xn--besgsvenner-igb.dk/ruths-historie
  description: >
    50.000 elderly people in Denmark feel lonely. This project seeks to inform people to become visitor friends ("Besøgsven" in Danish) to help fight loneliness and bring new friendships in to the world.
  categories:
    - Marketing
    - Nonprofit
    - Landing Page
  built_by: Hello Great Works
  built_by_url: https://hellogreatworks.com
- title: Interficie Internet Services
  main_url: https://www.interficie.com
  url: https://www.interficie.com/our-work/
  description: >
    Located in Barcelona, we develop innovative websites, ecommerce solutions and software platforms for global brands, startups and organizations.
  categories:
    - E-commerce
    - Web Development
    - Consulting
    - JavaScript
    - Agency
    - Business
  built_by: Interficie Internet Services
  built_by_url: https://github.com/InterficieIS
- title: SofaScore Corporate
  url: https://corporate.sofascore.com
  main_url: https://corporate.sofascore.com
  description: >
    SofaScore is a leading provider of advanced sports insights and content with global coverage of 20+ sports.
  categories:
    - App
    - Data
    - Sports
    - Technology
  built_by: SofaScore
  built_by_url: https://www.sofascore.com
- title: "#compraaospequenos: buy local during Covid-19"
  url: https://compraaospequenos.pt/
  main_url: https://compraaospequenos.pt/
  source_url: https://github.com/marzeelabs/compraaospequenos
  description: >
    Helping local stores survive and thrive during the Covid-19 crisis (Portugal).
  categories:
    - Community
    - Food
    - Data
    - Directory
  built_by: Marzee Labs
  built_by_url: https://marzeelabs.org
  featured: false
- title: Inventia
  main_url: https://inventia.life/
  url: https://inventia.life/
  description: >
    We have developed unique digital bioprinting technology and unleashed it in a complete platform designed to make complex 3D cell biology simple.
  categories:
    - Business
    - Science
  built_by: Jellypepper
  built_by_url: https://jellypepper.com/
- title: Hasura
  url: https://hasura.io
  main_url: https://hasura.io
  description: >
    Hasura is an open source engine that connects to your databases & microservices and auto-generates a production-ready GraphQL backend.
  categories:
    - API
    - Web Development
    - Technology
    - Open Source
  featured: false
- title: Jimdo.com
  description: >
    Jimdo is an international tech company and one of the world's leading providers of online services for small and medium businesses (SMBs). The company empowers entrepreneurs to create their own website or store without coding and to digitize their business ideas.
  main_url: https://www.jimdo.com/
  url: https://www.jimdo.com/
  categories:
    - Marketing
    - Technology
    - E-commerce
    - Web Development
    - Business
  built_by: Jimdo GmbH
- title: Resume on the Web
  main_url: https://amruthpillai.com
  url: https://amruthpillai.com
  source_url: https://github.com/AmruthPillai/ResumeOnTheWeb-Gatsby
  description: >
    Everyone needs their own little spot on the interwebs, and this is mine. Welcome to my resume, on the web!
  categories:
    - Blog
    - Design
    - Freelance
    - Gallery
    - JavaScript
    - Landing Page
    - Mobile Development
    - Open Source
    - Photography
    - Portfolio
    - Technology
    - Web Development
  built_by: Amruth Pillai
  built_by_url: https://amruthpillai.com
  featured: false
- title: Landmarks.ro
  main_url: https://landmarks.ro/
  url: https://landmarks.ro/
  description: >
    Lead generation technology for real estate developers
  categories:
    - Real Estate
    - Marketing
    - Technology
    - Web Development
    - Landing Page
  built_by: Horia Miron
  built_by_url: https://github.com/ancashoria
  featured: false
- title: GeneOS
  url: https://geneos.me/
  main_url: https://geneos.me/
  description: >
    GeneOS is a privacy-preserving data monetization protocol for genetic, activity, and medical data.
  categories:
    - Landing Page
    - Business
  built_by: GeneOS Team
- title: COVID KPI
  url: https://covidkpi.com/
  main_url: https://covidkpi.com/
  description: >
    COVID KPI aggregates COVID-19 data from numerous official sources then displays the Key Performance Indicators.
  categories:
    - Data
    - Media
    - Healthcare
  built_by: Albert Chen
  built_by_url: https://github.com/mralbertchen
- title: Most Recommended Books
  url: http://mostrecommendedbooks.com/
  main_url: http://mostrecommendedbooks.com/
  description: >
    Discover credibly powerful books recommendations by billionaires, icons, and world-class performers.
  categories:
    - Blog
    - Entrepreneurship
    - Books
- title: theAnubhav.com
  main_url: https://theanubhav.com/
  url: https://theanubhav.com/
  categories:
    - Web Development
    - Blog
    - Portfolio
  built_by: Anubhav Srivastava
  built_by_url: https://theanubhav.com
- title: WatchKeeper
  url: https://www.watchkeeperintl.com
  main_url: https://www.watchkeeperintl.com
  description: >
    WatchKeeper helps organisations to manage global security risks such as natural disasters, extreme weather and violent incidents.
  categories:
    - Data
    - Business
    - Technology
    - Consulting
    - Security
  built_by: WatchKeeper Engineering
  built_by_url: https://twitter.com/watchkeeper
  featured: false
- title: Sztuka Programowania
  built_by: Piotr Fedorczyk
  built_by_url: https://piotrf.pl
  categories:
    - Event
    - Learning
    - Web Development
  description: >
    Landing page of a series of web development workshops held in Gdańsk, Poland.
  featured: false
  main_url: https://sztuka-programowania.pl/
  url: https://sztuka-programowania.pl/
- title: Rivers Casino
  built_by: WILDLIFE.LA
  built_by_url: https://www.wildlife.la
  categories:
    - Entertainment
    - Food
    - Blog
    - Travel
  description: >
    Rivers Casino offers the very best in casinos, hotels, restaurants, concerts, and entertainment. Visit us in Des Plaines, IL, Philadelphia, PA, Pittsburgh, PA and Schenectady, NY.
  featured: false
  main_url: https://www.riverscasino.com/desplaines/
  url: https://www.riverscasino.com/desplaines/
- title: Mishal Shah
  built_by: Mishal Shah
  built_by_url: https://mishal23.github.io
  categories:
    - Blog
    - Portfolio
    - Open Source
    - Web Development
  description: >
    Hey, I'm Mishal Shah, a passionate developer with interests in Networks, Databases and Web Security. This website is my personal portfolio and blog with the Fresh theme. I love reading engineering articles, contributing to open-source and interacting with communities. Feel free to get in touch if you have an interesting project that you want to collaborate on.
  featured: false
  main_url: https://mishal23.github.io/
  url: https://mishal23.github.io/
- title: Chris Nager
  main_url: https://chrisnager.com
  url: https://chrisnager.com
  source_url: https://github.com/chrisnager/chrisnager-dot-com
  description: >
    Developer and designer in Brooklyn, NY passionate about performance, accessibility, and systematic design.
  categories:
    - Accessibility
    - Blog
    - Design
    - Portfolio
    - User Experience
    - Web Development
  built_by: Chris Nager
  built_by_url: https://twitter.com/chrisnager
- title: Resistbot
  url: https://resist.bot
  main_url: https://resist.bot
  description: >
    A chatbot that helps you contact your representatives, and be an informed citizen.
  categories:
    - Blog
    - Government
    - Nonprofit
- title: SVG to PNG
  url: https://www.svgtopng.me/
  main_url: https://www.svgtopng.me/
  description: >
    Online SVG to PNG batch converter. Upload and convert your SVG files to PNG with the desired size and background color for free, fast and secure.
  categories:
    - App
    - Technology
    - Productivity
    - Design
    - Web Development
  built_by: Illia Achour
  built_by_url: https://github.com/dummyco
- title: St. Jude Cloud
  url: https://www.stjude.cloud
  main_url: https://www.stjude.cloud
  description: >
    Pediatric cancer data sharing ecosystem by St. Jude Children's Research Hospital.
  categories:
    - Science
    - Technology
    - Nonprofit
    - Data
    - Healthcare
  featured: false
- title: Philip Domingo
  url: https://www.prtdomingo.com
  main_url: https://www.prtdomingo.com
  description: >
    Personal website built on top of GatsbyJS, Ghost, and Azure.
  categories:
    - Technology
    - Blog
  featured: false
- title: Vinicius Dias
  built_by: Vinicius Dias
  built_by_url: https://viniciusdias.works/
  categories:
    - Blog
    - Portfolio
    - Open Source
    - Web Development
  description: >
    Hi, I'm Vinicius Dias, a Front-End developer with focus on performance and UX. This is my personal portfolio developed with Gatsby. I'm always learning different things and I consider myself a very curious guy. I feel that it keeps me motivated and creative to solve problems.
  featured: false
  main_url: https://viniciusdias.works/
  url: https://viniciusdias.works/
- title: Cognifide Tech
  url: https://tech.cognifide.com/
  main_url: https://tech.cognifide.com/
  description: >
    Technology HUB that provides useful and specialized technical knowledge created for fellow engineers by engineers from Cognifide.
  categories:
    - Blog
    - Programming
    - Technology
  built_by: Cognifide
  built_by_url: https://www.cognifide.com/
- title: Chandraveena by S Balachander
  url: https://www.chandraveena.com
  main_url: https://www.chandraveena.com
  description: >
    Chandraveena is a contemporary Indian string instrument designed from the traditional Saraswati Veena.
    S Balachander, an Indian classical musician, is the creator and performing artist of Chandraveena.
    Chandraveena has been designed to support a systematic and contemplative exploration of Indian Ragas.
    It is endowed with a deep sustain and a rich sound allowing the artist to create elaborate musical phrases
    and subtle intonations. Visit the website to listen and learn more!
  categories:
    - Music
    - Portfolio
    - Blog
  built_by: Sadharani Music Works
  built_by_url: https://www.sadharani.com
  featured: false
- title: Anong Network
  main_url: https://anong.network
  url: https://anong.network
  description: >
    An app used to quickly identify a network provider in Philippines
  categories:
    - App
    - Directory
  built_by: Jan Harold Diaz
  built_by_url: https://janharold.com
  featured: false
- title: PayMongo
  main_url: https://paymongo.com
  url: https://paymongo.com
  description: >
    The official website of PayMongo Philippines
  categories:
    - Marketing
    - Finance
  built_by: PayMongo
  built_by_url: https://paymongo.com
- title: Zona Digital
  url: https://zonadigital.pt
  main_url: https://zonadigital.pt
  description: >
    We work with startups and small businesses building effective strategies through digital platforms. Based in Porto, Portugal.
  categories:
    - Web Development
    - Programming
    - Technology
    - Design
    - Business
  built_by: Zona Digital
  built_by_url: https://zonadigital.pt
  featured: false
- title: Ofri Lifshitz Design
  url: https://www.ofrilifshitz.com
  main_url: https://www.ofrilifshitz.com
  categories:
    - Portfolio
    - Design
  built_by: Raz Lifshitz
  built_by_url: https://www.linkedin.com/in/raz-lifshitz
- title: Runly
  url: https://www.runly.io/
  main_url: https://www.runly.io/
  description: >
    The easiest way to run background jobs with .NET Core. It's more than background jobs —
    it's an all-in-one platform to create great user experiences.
  categories:
    - API
    - App
    - Landing Page
    - Technology
    - Programming
  built_by: Chad Lee
  built_by_url: https://github.com/chadly
  featured: false
- title: Ajith's blog
  url: https://ajith.blog
  main_url: https://ajith.blog
  source_url: https://github.com/ajithrnayak/ajith_blog
  description: >
    I build apps and sometimes write about the observations and frustrations at work here.
  categories:
    - Blog
    - Mobile Development
    - Open Source
    - Programming
    - Technology
  built_by: Ajith R Nayak
  built_by_url: https://ajith.xyz
- title: I Love You Infinity
  url: https://iloveyouinfinity.com
  main_url: https://iloveyouinfinity.com
  description: >
    An infinite sound experiment to help raise awareness about autism and love.
  categories:
    - Nonprofit
    - Healthcare
  built_by: Good Praxis
  built_by_url: https://goodpraxis.coop
  featured: false
- title: KAIGO in JAPAN
  main_url: https://kaigo-in-japan.jp
  url: https://kaigo-in-japan.jp
  description: >
    KAIGO in JAPAN is a website for those who are planning to work in the care work field in Japan. We built a multilingual site on Gatsby. One of them is a special language called Easy-Japanese with various ruby tags.
  categories:
    - Healthcare
    - Nonprofit
    - Web Development
    - Programming
  built_by: hgw
  built_by_url: https://shunyahagiwara.com/
- title: Dondoko Susumu Website
  url: https://xn--28jma5da5l6e.com/en/
  main_url: https://xn--28jma5da5l6e.com/en/
  source_url: https://github.com/dondoko-susumu/website-v2
  description: >
    The Website of Dondoko Susumu, a Japanese cartoonist. His cartoons have been posted. It is internationalized into 12 languages.
  categories:
    - Blog
    - Entertainment
    - Gallery
    - Landing Page
  built_by: Dondoko Susumu
  built_by_url: https://xn--28jma5da5l6e.com/en/
- title: Raymond Ware
  url: https://www.raymondware.com
  main_url: https://www.raymondware.com
  description: >
    Seattle web developer portfolio site.
  categories:
    - Portfolio
    - Design
    - Freelance
    - Web Development
  built_by: Raymond Ware
  built_by_url: https://github.com/raymondware
  featured: false
- title: Formula One Gym
  url: https://www.formulaonegym.co.uk/
  main_url: https://www.formulaonegym.co.uk/
  source_url: https://github.com/Zellement/formula1gym
  description: A UK based fitness gym in the heart of Nottingham, built with Gatsby v2
  categories:
    - Sports
  built_by: Dan Farrow
  built_by_url: https://github.com/Zellement
  featured: false
- title: Blog - Thanawat Gulati
  main_url: https://testing.thanawatgulati.com
  url: https://testing.thanawatgulati.com
  source_url: https://github.com/thanawatgulati/thanawatgulati-blog
  description: >
    Thanawat Gulati - Blog , Work experience portfolio and more.
  categories:
    - Blog
  built_by: Thanawat Gulati
  built_by_url: https://twitter.com/mjamesvevo
  featured: false
- title: Effico Ltd
  main_url: https://www.effico.ltd
  url: https://www.effico.ltd
  source_url: https://github.com/Zellement/effico
  description: >
    Commercial and domestic electrical contractors.
  categories:
    - Business
  built_by: Dan Farrow
  built_by_url: https://www.zellement.com
  featured: false
- title: Sheringham Flooring
  main_url: https://www.sheringhamflooring.com
  url: https://www.sheringhamflooring.com
  source_url: https://github.com/Zellement/sheringham-flooring-2019
  description: >
    Sheringham Flooring - commercial and domestic flooring solutions
  categories:
    - Business
  built_by: Dan Farrow
  built_by_url: https://www.zellement.com
  featured: false
- title: Que Jamear
  description: >-
    A directory with a map of food delivery services
    to be used during the health emergency caused by covid 19.
  main_url: https://quejamear.com/encebollados
  url: https://quejamear.com/encebollados
  featured: false
  categories:
    - Food
  built_by: Ramón Chancay
  built_by_url: https://ramonchancay.me/
- title: Mox Bank
  main_url: https://mox.com/
  url: https://mox.com/
  description: >
    Mox is the new virtual bank backed by Standard Chartered in partnership with HKT, PCCW and Trip.com; created to deliver a new banking experience in Hong Kong.
  categories:
    - Business
    - Design
    - Technology
    - Finance
    - User Experience
  built_by: Mox Bank
  built_by_url: https://mox.com/
- title: Pittica
  url: https://pittica.com
  main_url: https://pittica.com
  source_url: https://github.com/pittica/site
  description: >
    Digital agency site.
  categories:
    - Design
    - Web Development
    - Agency
  built_by: Lucio Benini
  built_by_url: https://pittica.com
  featured: false
- title: MyHumus
  url: https://myhumus.com
  main_url: https://myhumus.com
  source_url: https://github.com/my-humus/site
  description: >
    Digital agency site.
  categories:
    - Blog
    - Food
  built_by: Lucio Benini
  built_by_url: https://pittica.com
- title: Wanaboat.fr
  main_url: https://www.wanaboat.fr
  url: https://www.wanaboat.fr
  description: >
    This a boating classifieds website. It presents dinghys, catamarans and anything that floats or goes on the water and is for sale in France and Europe.
  categories:
    - Directory
  built_by: Olivier L. Developer
  built_by_url: https://www.olivierlivet.net/
- title: maxemitchell.com
  url: https://www.maxemitchell.com/
  main_url: https://www.maxemitchell.com/
  source_url: https://github.com/maxemitchell/portfolio
  description: >
    This is a personal portfolio website to highlight my photography, videography, coding projects, and work/education experience.
  categories:
    - Portfolio
    - Gallery
    - Portfolio
    - Open Source
    - Design
  built_by: Max Mitchell
  built_by_url: https://github.com/maxemitchell
- title: Nick Offerman
  url: https://nickofferman.co/
  main_url: https://nickofferman.co/
  description: >
    The official website of Nick Offerman: Actor, Author, Humorist, & Woodworker.
  categories:
    - E-commerce
    - Entertainment
    - Video
  built_by: Aveling Ray
  built_by_url: https://avelingray.com/
- title: Rudra Narayan
  url: https://rudra.dev
  main_url: https://rudra.dev
  source_url: https://github.com/mrprofessor/rudra.dev
  description: >
    Rudra Narayan | Thoughts, obsessions and rants
  categories:
    - Blog
    - Portfolio
    - SEO
    - Programming
    - Landing Page
    - Technology
  built_by: Rudra Narayan
  built_by_url: https://github.com/mrprofessor
  featured: false
- title: Stackrole
  main_url: https://stackrole.com
  url: https://stackrole.com
  description: >
    We help Startups and Individuals launch their blazing fast JAMstack website with GatsbyJS and Netlify CMS, Deployed on Netlify
  categories:
    - Agency
    - Blog
    - User Experience
    - Web Development
    - Portfolio
    - JavaScript
  built_by: Stackrole
  built_by_url: https://stackrole.com
  featured: false
- title: Aparna Joshi
  url: https://aparnajoshi.netlify.app/
  main_url: https://aparnajoshi.netlify.app/
  description: >
    Hi, I`m a Software Engineer working in Citrix, Bangalore. I spend my free time learning stuff that interests me. I write articles that educates me.
  categories:
    - Blog
    - Science
    - Technology
    - Programming
  built_by: Aparna Joshi
  built_by_url: https://github.com/AparnaJoshi007/explained/
  featured: false
- title: Headless WordPress Blog and Portfolio by Simon Halimonov
  url: https://simonhalimonov.com/
  main_url: https://simonhalimonov.com/
  description: >
    An open source portfolio about UI/UX design and development. This is my personal website that I use to promote my work. It uses TypeScript and a headless WordPress CMS. Supports i18n and Gutenberg. I open source this site to help everyone make a nice WordPress site faster.
  categories:
    - Blog
    - Portfolio
    - Programming
    - Open Source
    - Design
    - Freelance
    - Web Development
    - WordPress
  built_by: Simon Halimonov
  built_by_url: https://simonhalimonov.com/
  featured: false
- title: Nagarjun Palavalli
  main_url: https://nagarjun.co/
  url: https://nagarjun.co/
  description: >
    My personal website built with Gatsby. I am a full-stack web developer and designer based in Bangalore, India.
  categories:
    - Portfolio
    - Blog
  built_by: Nagarjun Palavalli
  built_by_url: https://twitter.com/palavalli
  featured: false
<<<<<<< HEAD
- title: Diogo Rodrigues
  url: https://www.diogorodrigues.dev/
  main_url: https://www.diogorodrigues.dev/
  description: >
    As a front-end developer with UI/UX design skills, I create digital experiences through design & code.
  categories:
    - Freelance
    - Portfolio
    - Blog
    - Mobile Development
    - Web Development
    - User Experience
  built_by: Diogo Rodrigues
  built_by_url: https://www.diogorodrigues.dev/
=======
- title: Bold.org
  url: https://bold.org/
  main_url: https://bold.org/
  description: >
    Fighting Student Debt. Create or apply to exclusive scholarships, fellowships, and grants, in minutes.
  categories:
    - Education
  built_by: Bold.org
>>>>>>> 8e6e0210
  featured: false<|MERGE_RESOLUTION|>--- conflicted
+++ resolved
@@ -10931,7 +10931,6 @@
   built_by: Nagarjun Palavalli
   built_by_url: https://twitter.com/palavalli
   featured: false
-<<<<<<< HEAD
 - title: Diogo Rodrigues
   url: https://www.diogorodrigues.dev/
   main_url: https://www.diogorodrigues.dev/
@@ -10946,7 +10945,6 @@
     - User Experience
   built_by: Diogo Rodrigues
   built_by_url: https://www.diogorodrigues.dev/
-=======
 - title: Bold.org
   url: https://bold.org/
   main_url: https://bold.org/
@@ -10955,5 +10953,4 @@
   categories:
     - Education
   built_by: Bold.org
->>>>>>> 8e6e0210
   featured: false