--- conflicted
+++ resolved
@@ -5983,7 +5983,6 @@
   built_by: Jacob Herper
   built_by_url: https://herper.io
   featured: false
-<<<<<<< HEAD
 - title: Green Orbit
   main_url: https://www.greenorbit.com/
   url: https://www.greenorbit.com/
@@ -5998,7 +5997,6 @@
     - CMS 
   built_by: Effective Digital
   built_by_url: https://effective.digital/
-=======
 - title: Purple11
   main_url: https://purple11.com/
   url: https://purple11.com/
@@ -6009,5 +6007,4 @@
     - Photography
   built_by: Sébastien Noël
   built_by_url: https://blkfuel.com/
->>>>>>> 17c0c238
   featured: false