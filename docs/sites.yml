--- conflicted
+++ resolved
@@ -11528,7 +11528,6 @@
   built_by: HiringSolved
   built_by_url: https://hiringsolved.com/home/
   featured: false
-<<<<<<< HEAD
 - title: Carie Fisher brings accessibility + fun to the web
   url: https://cariefisher.com
   main_url: https://cariefisher.com
@@ -11545,7 +11544,6 @@
     - Web Development
   built_by: Carie Fisher
   built_by_url: https://twitter.com/cariefisher
-=======
 - title: Crogic
   url: https://crogic.jp
   main_url: https://crogic.jp
@@ -11557,7 +11555,6 @@
     - Music
   built_by: Mei
   built_by_url: https://twitter.com/vo_mei0623
->>>>>>> 4e4d200a
 - title: Reactive Resume
   url: https://rxresu.me
   main_url: https://rxresu.me
