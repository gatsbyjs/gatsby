- title: ReactJS
  main_url: "https://reactjs.org/"
  url: "https://reactjs.org/"
  source_url: "https://github.com/reactjs/reactjs.org"
  featured: true
  categories:
    - Web Development
    - Featured
- title: Flamingo
  main_url: https://www.shopflamingo.com/
  url: https://www.shopflamingo.com/
  description: >
    Online shop for women's body care and hair removal products.
  categories:
    - eCommerce
    - Featured
  featured: true
- title: IDEO
  url: https://www.ideo.com
  main_url: https://www.ideo.com/
  description: >
    A Global design company committed to creating positive impact.
  categories:
    - Agency
    - Technology
    - Featured
    - Consulting
    - User Experience
  featured: true
- title: Airbnb Engineering & Data Science
  description: >
    Creative engineers and data scientists building a world where you can belong
    anywhere
  main_url: "https://airbnb.io/"
  url: "https://airbnb.io/"
  categories:
    - Blog
    - Gallery
    - Featured
  featured: true
- title: Impossible Foods
  main_url: "https://impossiblefoods.com/"
  url: "https://impossiblefoods.com/"
  categories:
    - Food
    - Featured
  featured: true
- title: Braun
  description: >
    Braun offers high performance hair removal and hair care products, including dryers, straighteners, shavers, and more.
  main_url: "https://ca.braun.com/en-ca"
  url: "https://ca.braun.com/en-ca"
  categories:
    - eCommerce
    - Featured
  featured: true
- title: NYC Pride 2019 | WorldPride NYC | Stonewall50
  main_url: "https://2019-worldpride-stonewall50.nycpride.org/"
  url: "https://2019-worldpride-stonewall50.nycpride.org/"
  featured: true
  description: >-
    Join us in 2019 for NYC Pride, as we welcome WorldPride and mark the 50th
    Anniversary of the Stonewall Uprising and a half-century of LGBTQ+
    liberation.
  categories:
    - Education
    - Marketing
    - Nonprofit
    - Featured
  built_by: Canvas United
  built_by_url: "https://www.canvasunited.com/"
- title: The State of European Tech
  main_url: "https://2017.stateofeuropeantech.com/"
  url: "https://2017.stateofeuropeantech.com/"
  featured: true
  categories:
    - Technology
    - Featured
  built_by: Studio Lovelock
  built_by_url: "http://www.studiolovelock.com/"
- title: Hopper
  main_url: "https://www.hopper.com/"
  url: "https://www.hopper.com/"
  built_by: Narative
  built_by_url: "https://www.narative.co/"
  featured: true
  categories:
    - Technology
    - App
    - Featured
- title: GM Capital One
  description: |
    Introducing the new online experience for your GM Rewards Credit Card
  main_url: "https://gm.capitalone.com/"
  url: "https://gm.capitalone.com/"
  categories:
    - Featured
  featured: true
- title: Life Without Barriers | Foster Care
  main_url: "https://www.lwb.org.au/foster-care"
  url: "https://www.lwb.org.au/foster-care"
  featured: true
  description: >-
    We are urgently seeking foster carers all across Australia. Can you open
    your heart and your home to a child in need? There are different types of
    foster care that can suit you. We offer training and 24/7 support.
  categories:
    - Nonprofit
    - Education
    - Documentation
    - Marketing
    - Featured
  built_by: LWB Digital Team
  built_by_url: "https://twitter.com/LWBAustralia"
- title: Figma
  main_url: "https://www.figma.com/"
  url: "https://www.figma.com/"
  featured: true
  categories:
    - Marketing
    - Design
    - Featured
  built_by: Corey Ward
  built_by_url: "http://www.coreyward.me/"
- title: Bejamas - JAM Experts for hire
  main_url: "https://bejamas.io/"
  url: "https://bejamas.io/"
  featured: true
  description: >-
    We help agencies and companies with JAMStack tools. This includes web
    development using Static Site Generators, Headless CMS, CI / CD and CDN
    setup.
  categories:
    - Technology
    - Web Development
    - Agency
    - Marketing
    - Featured
  built_by: Bejamas
  built_by_url: "https://bejamas.io/"
- title: The State of JavaScript
  description: >
    Data from over 20,000 developers, asking them questions on topics ranging
    from frontend frameworks and state management, to build tools and testing
    libraries.
  main_url: "https://stateofjs.com/"
  url: "https://stateofjs.com/"
  source_url: "https://github.com/StateOfJS/StateOfJS"
  categories:
    - Data
    - JavaScript
    - Featured
  built_by: StateOfJS
  built_by_url: "https://github.com/StateOfJS/StateOfJS/graphs/contributors"
  featured: true
- title: DesignSystems.com
  main_url: "https://www.designsystems.com/"
  url: "https://www.designsystems.com/"
  description: |
    A resource for learning, creating and evangelizing design systems.
  categories:
    - Design
    - Blog
    - Technology
    - Featured
  built_by: Corey Ward
  built_by_url: "http://www.coreyward.me/"
  featured: true
- title: Timely
  main_url: "https://timelyapp.com/"
  url: "https://timelyapp.com/"
  description: |
    Fully automatic time tracking. For those who trade in time.
  categories:
    - Productivity
    - Featured
  built_by: Timm Stokke
  built_by_url: "https://timm.stokke.me"
  featured: true
- title: Snap Kit
  main_url: "https://kit.snapchat.com/"
  url: "https://kit.snapchat.com/"
  description: >
    Snap Kit lets developers integrate some of Snapchat’s best features across
    platforms.
  categories:
    - Technology
    - Documentation
    - Featured
  featured: true
- title: SendGrid
  main_url: "https://sendgrid.com/docs/"
  url: "https://sendgrid.com/docs/"
  description: >
    SendGrid delivers your transactional and marketing emails through the
    world's largest cloud-based email delivery platform.
  categories:
    - API
    - Technology
    - Documentation
    - Featured
  featured: true
- title: Kirsten Noelle
  main_url: "https://www.kirstennoelle.com/"
  url: "https://www.kirstennoelle.com/"
  featured: true
  description: >
    Digital portfolio for San Francisco Bay Area photographer Kirsten Noelle Wiemer.
  categories:
    - Photography
    - Portfolio
    - Featured
  built_by: Ryan Wiemer
  built_by_url: "https://www.ryanwiemer.com/"
- title: Cajun Bowfishing
  main_url: "https://cajunbowfishing.com/"
  url: "https://cajunbowfishing.com/"
  featured: false
  categories:
    - eCommerce
    - Sports
  built_by: Escalade Sports
  built_by_url: "https://www.escaladesports.com/"
- title: NEON
  main_url: "http://neonrated.com/"
  url: "http://neonrated.com/"
  featured: false
  categories:
    - Gallery
- title: GraphCMS
  main_url: "https://graphcms.com/"
  url: "https://graphcms.com/"
  featured: false
  categories:
    - Marketing
    - Technology
- title: Bottender Docs
  main_url: "https://bottender.js.org/"
  url: "https://bottender.js.org/"
  source_url: "https://github.com/bottenderjs/bottenderjs.github.io"
  featured: false
  categories:
    - Documentation
    - Web Development
    - Open Source
- title: Ghost Documentation
  main_url: https://docs.ghost.org/
  url: https://docs.ghost.org/
  source_url: "https://github.com/tryghost/docs"
  featured: false
  description: >-
    Ghost is an open source, professional publishing platform built on a modern Node.js technology stack — designed for teams who need power, flexibility and performance.
  categories:
    - Technology
    - Documentation
    - Open Source
  built_by: Ghost Foundation
  built_by_url: https://ghost.org/
- title: Nike - Just Do It
  main_url: "https://justdoit.nike.com/"
  url: "https://justdoit.nike.com/"
  featured: true
  categories:
    - eCommerce
    - Featured
- title: AirBnB Cereal
  main_url: "https://airbnb.design/cereal"
  url: "https://airbnb.design/cereal"
  featured: false
  categories:
    - Marketing
    - Design
- title: Cardiogram
  main_url: "https://cardiogr.am/"
  url: "https://cardiogr.am/"
  featured: false
  categories:
    - Marketing
    - Technology
- title: Hack Club
  main_url: "https://hackclub.com/"
  url: "https://hackclub.com/"
  source_url: "https://github.com/hackclub/site"
  featured: false
  categories:
    - Education
    - Web Development
- title: Matthias Jordan Portfolio
  main_url: "https://iammatthias.com/"
  url: "https://iammatthias.com/"
  source_url: "https://github.com/iammatthias/net"
  description: >-
    Photography portfolio and blog built using Contentful + Netlify + Gatsby V2.
  built_by: Matthias Jordan
  built_by_url: https://github.com/iammatthias
  featured: false
  categories:
    - Photography
    - Portfolio
- title: Investment Calculator
  main_url: "https://investmentcalculator.io/"
  url: "https://investmentcalculator.io/"
  featured: false
  categories:
    - Education
    - Finance
- title: CSS Grid Playground by MozillaDev
  main_url: "https://mozilladevelopers.github.io/playground/"
  url: "https://mozilladevelopers.github.io/playground/"
  source_url: "https://github.com/MozillaDevelopers/playground"
  featured: false
  categories:
    - Education
    - Web Development
- title: Piotr Fedorczyk Portfolio
  built_by: Piotr Fedorczyk
  built_by_url: "https://piotrf.pl"
  categories:
    - Portfolio
    - Web Development
  description: >-
    Portfolio of Piotr Fedorczyk, a digital product designer and full-stack developer specializing in shaping, designing and building news and tools for news.
  featured: false
  main_url: "https://piotrf.pl/"
  url: "https://piotrf.pl/"
- title: unrealcpp
  main_url: "https://unrealcpp.com/"
  url: "https://unrealcpp.com/"
  source_url: "https://github.com/Harrison1/unrealcpp-com"
  featured: false
  categories:
    - Blog
    - Web Development
- title: Andy Slezak
  main_url: "https://www.aslezak.com/"
  url: "https://www.aslezak.com/"
  source_url: "https://github.com/amslezak"
  featured: false
  categories:
    - Web Development
    - Portfolio
- title: Deliveroo.Design
  main_url: "https://www.deliveroo.design/"
  url: "https://www.deliveroo.design/"
  featured: false
  categories:
    - Food
    - Marketing
- title: Dona Rita
  main_url: "https://www.donarita.co.uk/"
  url: "https://www.donarita.co.uk/"
  source_url: "https://github.com/peduarte/dona-rita-website"
  featured: false
  categories:
    - Food
    - Marketing
- title: Fröhlich ∧ Frei
  main_url: "https://www.froehlichundfrei.de/"
  url: "https://www.froehlichundfrei.de/"
  featured: false
  categories:
    - Web Development
    - Blog
    - Open Source
- title: How to GraphQL
  main_url: "https://www.howtographql.com/"
  url: "https://www.howtographql.com/"
  source_url: "https://github.com/howtographql/howtographql"
  featured: false
  categories:
    - Documentation
    - Web Development
    - Open Source
- title: OnCallogy
  main_url: "https://www.oncallogy.com/"
  url: "https://www.oncallogy.com/"
  featured: false
  categories:
    - Marketing
    - Healthcare
- title: Ryan Wiemer's Portfolio
  main_url: "https://www.ryanwiemer.com/"
  url: "https://www.ryanwiemer.com/knw-photography/"
  source_url: "https://github.com/ryanwiemer/rw"
  featured: false
  description: >
    Digital portfolio for Oakland, CA based account manager Ryan Wiemer.
  categories:
    - Portfolio
    - Web Development
    - Design
  built_by: Ryan Wiemer
  built_by_url: "https://www.ryanwiemer.com/"
- title: Ventura Digitalagentur Köln
  main_url: "https://www.ventura-digital.de/"
  url: "https://www.ventura-digital.de/"
  featured: false
  built_by: Ventura Digitalagentur
  categories:
    - Agency
    - Marketing
    - Featured
- title: Azer Koçulu
  main_url: "https://kodfabrik.com/"
  url: "https://kodfabrik.com/photography/"
  featured: false
  categories:
    - Portfolio
    - Photography
    - Web Development
- title: Damir.io
  main_url: "http://damir.io/"
  url: "http://damir.io/"
  source_url: "https://github.com/dvzrd/gatsby-sfiction"
  featured: false
  categories:
    - Blog
- title: Digital Psychology
  main_url: "http://digitalpsychology.io/"
  url: "http://digitalpsychology.io/"
  source_url: "https://github.com/danistefanovic/digitalpsychology.io"
  featured: false
  categories:
    - Education
    - Library
- title: Théâtres Parisiens
  main_url: "http://theatres-parisiens.fr/"
  url: "http://theatres-parisiens.fr/"
  source_url: "https://github.com/phacks/theatres-parisiens"
  featured: false
  categories:
    - Education
    - Entertainment
# - title: William Owen UK Portfolio / Blog
#   main_url: "http://william-owen.co.uk/"
#   url: "http://william-owen.co.uk/"
#   featured: false
#   description: >-
#     Over 20 years experience delivering customer-facing websites, internet-based
#     solutions and creative visual design for a wide range of companies and
#     organisations.
#   categories:
#     - Portfolio
#     - Blog
#   built_by: William Owen
#   built_by_url: "https://twitter.com/twilowen"
- title: A4 纸网
  main_url: "http://www.a4z.cn/"
  url: "http://www.a4z.cn/price"
  source_url: "https://github.com/hiooyUI/hiooyui.github.io"
  featured: false
  categories:
    - eCommerce
- title: Steve Meredith's Portfolio
  main_url: "http://www.stevemeredith.com/"
  url: "http://www.stevemeredith.com/"
  featured: false
  categories:
    - Portfolio
- title: API Platform
  main_url: "https://api-platform.com/"
  url: "https://api-platform.com/"
  source_url: "https://github.com/api-platform/website"
  featured: false
  categories:
    - Documentation
    - Web Development
    - Open Source
    - Library
- title: Artivest
  main_url: "https://artivest.co/"
  url: "https://artivest.co/what-we-do/for-advisors-and-investors/"
  featured: false
  categories:
    - Marketing
    - Blog
    - Documentation
    - Finance
- title: The Audacious Project
  main_url: "https://audaciousproject.org/"
  url: "https://audaciousproject.org/"
  featured: false
  categories:
    - Nonprofit
- title: Dustin Schau's Blog
  main_url: "https://blog.dustinschau.com/"
  url: "https://blog.dustinschau.com/"
  source_url: "https://github.com/dschau/blog"
  featured: false
  categories:
    - Blog
    - Web Development
- title: iContract Blog
  main_url: "https://blog.icontract.co.uk/"
  url: "http://blog.icontract.co.uk/"
  featured: false
  categories:
    - Blog
- title: BRIIM
  main_url: "https://bri.im/"
  url: "https://bri.im/"
  featured: false
  description: >-
    BRIIM is a movement to enable JavaScript enthusiasts and web developers in
    machine learning. Learn about artificial intelligence and data science, two
    fields which are governed by machine learning, in JavaScript. Take it right
    to your browser with WebGL.
  categories:
    - Education
    - Web Development
    - Technology
- title: Calpa's Blog
  main_url: "https://calpa.me/"
  url: "https://calpa.me/"
  source_url: "https://github.com/calpa/blog"
  featured: false
  categories:
    - Blog
    - Web Development
- title: Chocolate Free
  main_url: "https://chocolate-free.com/"
  url: "https://chocolate-free.com/"
  source_url: "https://github.com/Khaledgarbaya/chocolate-free-website"
  featured: false
  description: "A full time foodie \U0001F60D a forever Parisian \"patisserie\" lover and \U0001F382 \U0001F369 \U0001F370 \U0001F36A explorer and finally an under construction #foodblogger #foodblog"
  categories:
    - Blog
    - Food
- title: Code Bushi
  main_url: "https://codebushi.com/"
  url: "https://codebushi.com/"
  featured: false
  description: >-
    Web development resources, trends, & techniques to elevate your coding
    journey.
  categories:
    - Web Development
    - Open Source
    - Blog
  built_by: Hunter Chang
  built_by_url: "https://hunterchang.com/"
- title: Daniel Hollcraft
  main_url: "https://danielhollcraft.com/"
  url: "https://danielhollcraft.com/"
  source_url: "https://github.com/danielbh/danielhollcraft.com"
  featured: false
  categories:
    - Web Development
    - Blog
    - Portfolio
- title: Darren Britton's Portfolio
  main_url: "https://darrenbritton.com/"
  url: "https://darrenbritton.com/"
  source_url: "https://github.com/darrenbritton/darrenbritton.github.io"
  featured: false
  categories:
    - Web Development
    - Portfolio
- title: Dave Lindberg Marketing & Design
  url: "https://davelindberg.com/"
  main_url: "https://davelindberg.com/"
  source_url: "https://github.com/Dave-Lindberg/dl-gatsby"
  featured: false
  description: >-
    My work revolves around solving problems for people in business, using
    integrated design and marketing strategies to improve sales, increase brand
    engagement, generate leads and achieve goals.
  categories:
    - Design
    - Marketing
    - Portfolio
- title: Design Systems Weekly
  main_url: "https://designsystems.email/"
  url: "https://designsystems.email/"
  featured: false
  categories:
    - Education
    - Web Development
- title: Dalbinaco's Website
  main_url: "https://dlbn.co/en/"
  url: "https://dlbn.co/en/"
  source_url: "https://github.com/dalbinaco/dlbn.co"
  featured: false
  categories:
    - Portfolio
    - Web Development
- title: mParticle's Documentation
  main_url: "https://docs.mparticle.com/"
  url: "https://docs.mparticle.com/"
  featured: false
  categories:
    - Web Development
    - Documentation
- title: Doopoll
  main_url: "https://doopoll.co/"
  url: "https://doopoll.co/"
  featured: false
  categories:
    - Marketing
    - Technology
- title: ERC dEX
  main_url: "https://ercdex.com/"
  url: "https://ercdex.com/aqueduct"
  featured: false
  categories:
    - Marketing
- title: Fabian Schultz' Portfolio
  main_url: "https://fabianschultz.com/"
  url: "https://fabianschultz.com/"
  source_url: "https://github.com/fabe/site"
  featured: false
  description: >-
    Hello, I’m Fabian — a product designer and developer based in Potsdam,
    Germany. I’ve been working both as a product designer and frontend developer
    for over 5 years now. I particularly enjoy working with companies that try
    to meet broad and unique user needs.
  categories:
    - Portfolio
    - Web Development
  built_by: Fabian Schultz
  built_by_url: "https://fabianschultz.com/"
- title: CalState House Manager
  description: >
    Home service membership that offers proactive and on-demand maintenance for
    homeowners
  main_url: "https://housemanager.calstate.aaa.com/"
  url: "https://housemanager.calstate.aaa.com/"
  categories:
    - Marketing
- title: The freeCodeCamp Guide
  main_url: "https://guide.freecodecamp.org/"
  url: "https://guide.freecodecamp.org/"
  source_url: "https://github.com/freeCodeCamp/guide"
  featured: false
  categories:
    - Web Development
    - Documentation
- title: High School Hackathons
  main_url: "https://hackathons.hackclub.com/"
  url: "https://hackathons.hackclub.com/"
  source_url: "https://github.com/hackclub/hackathons"
  featured: false
  categories:
    - Education
    - Web Development
- title: Hapticmedia
  main_url: "https://hapticmedia.fr/en/"
  url: "https://hapticmedia.fr/en/"
  featured: false
  categories:
    - Agency
- title: heml.io
  main_url: "https://heml.io/"
  url: "https://heml.io/"
  source_url: "https://github.com/SparkPost/heml.io"
  featured: false
  categories:
    - Documentation
    - Web Development
    - Open Source
- title: Juliette Pretot's Portfolio
  main_url: "https://juliette.sh/"
  url: "https://juliette.sh/"
  featured: false
  categories:
    - Web Development
    - Portfolio
    - Blog
- title: Kris Hedstrom's Portfolio
  main_url: "https://k-create.com/"
  url: "https://k-create.com/portfolio/"
  source_url: "https://github.com/kristofferh/kristoffer"
  featured: false
  description: >-
    Hey. I’m Kris. I’m an interactive designer / developer. I grew up in Umeå,
    in northern Sweden, but I now live in Brooklyn, NY. I am currently enjoying
    a hybrid Art Director + Lead Product Engineer role at a small startup called
    Nomad Health. Before that, I was a Product (Engineering) Manager at Tumblr.
    Before that, I worked at agencies. Before that, I was a baby. I like to
    design things, and then I like to build those things. I occasionally take on
    freelance projects. Feel free to get in touch if you have an interesting
    project that you want to collaborate on. Or if you just want to say hello,
    that’s cool too.
  categories:
    - Portfolio
  built_by: Kris Hedstrom
  built_by_url: "https://k-create.com/"
- title: knpw.rs
  main_url: "https://knpw.rs/"
  url: "https://knpw.rs/"
  source_url: "https://github.com/knpwrs/knpw.rs"
  featured: false
  categories:
    - Blog
    - Web Development
- title: Kostas Bariotis' Blog
  main_url: "https://kostasbariotis.com/"
  url: "https://kostasbariotis.com/"
  source_url: "https://github.com/kbariotis/kostasbariotis.com"
  featured: false
  categories:
    - Blog
    - Portfolio
    - Web Development
- title: LaserTime Clinic
  main_url: "https://lasertime.ru/"
  url: "https://lasertime.ru/"
  source_url: "https://github.com/oleglegun/lasertime"
  featured: false
  categories:
    - Marketing
- title: Jason Lengstorf
  main_url: "https://lengstorf.com"
  url: "https://lengstorf.com"
  source_url: "https://github.com/jlengstorf/lengstorf.com"
  featured: false
  categories:
    - Blog
  built_by: Jason Lengstorf
  built_by_url: "https://github.com/jlengstorf"
- title: Mannequin.io
  main_url: "https://mannequin.io/"
  url: "https://mannequin.io/"
  source_url: "https://github.com/LastCallMedia/Mannequin/tree/master/site"
  featured: false
  categories:
    - Open Source
    - Web Development
    - Documentation
- title: manu.ninja
  main_url: "https://manu.ninja/"
  url: "https://manu.ninja/"
  source_url: "https://github.com/Lorti/manu.ninja"
  featured: false
  description: >-
    manu.ninja is the personal blog of Manuel Wieser, where he talks about
    frontend development, games and digital art
  categories:
    - Blog
    - Technology
    - Web Development
- title: Fabric
  main_url: "https://meetfabric.com/"
  url: "https://meetfabric.com/"
  featured: false
  categories:
    - Marketing
- title: Nexit
  main_url: "https://nexit.sk/"
  url: "https://nexit.sk/references"
  featured: false
  categories:
    - Web Development
- title: Open FDA
  description: >
    Provides APIs and raw download access to a number of high-value, high
    priority and scalable structured datasets, including adverse events, drug
    product labeling, and recall enforcement reports.
  main_url: "https://open.fda.gov/"
  url: "https://open.fda.gov/"
  source_url: "https://github.com/FDA/open.fda.gov"
  featured: false
  categories:
    - Government
    - Open Source
    - Web Development
    - API
    - Data
- title: NYC Planning Labs (New York City Department of City Planning)
  main_url: "https://planninglabs.nyc/"
  url: "https://planninglabs.nyc/about/"
  source_url: "https://github.com/NYCPlanning/"
  featured: false
  description: >-
    We work with New York City's Urban Planners to deliver impactful, modern
    technology tools.
  categories:
    - Open Source
    - Government
- title: Pravdomil
  main_url: "https://pravdomil.com/"
  url: "https://pravdomil.com/"
  source_url: "https://github.com/pravdomil/pravdomil.com"
  featured: false
  description: >-
    I’ve been working both as a product designer and frontend developer for over
    5 years now. I particularly enjoy working with companies that try to meet
    broad and unique user needs.
  categories:
    - Portfolio
- title: Preston Richey Portfolio / Blog
  main_url: "https://prestonrichey.com/"
  url: "https://prestonrichey.com/"
  source_url: "https://github.com/prichey/prestonrichey.com"
  featured: false
  categories:
    - Web Development
    - Portfolio
    - Blog
- title: Landing page of Put.io
  main_url: "https://put.io/"
  url: "https://put.io/"
  featured: false
  categories:
    - eCommerce
    - Technology
- title: The Rick and Morty API
  main_url: "https://rickandmortyapi.com/"
  url: "https://rickandmortyapi.com/"
  built_by: Axel Fuhrmann
  built_by_url: "https://axelfuhrmann.com/"
  featured: false
  categories:
    - Web Development
    - Entertainment
    - Documentation
    - Open Source
    - API
- title: Santa Compañía Creativa
  main_url: "https://santacc.es/"
  url: "https://santacc.es/"
  source_url: "https://github.com/DesarrolloWebSantaCC/santacc-web"
  featured: false
  categories:
    - Agency
- title: Sean Coker's Blog
  main_url: "https://sean.is/"
  url: "https://sean.is/"
  featured: false
  categories:
    - Blog
    - Portfolio
    - Web Development
- title: Several Levels
  main_url: "https://severallevels.io/"
  url: "https://severallevels.io/"
  source_url: "https://github.com/Harrison1/several-levels"
  featured: false
  categories:
    - Agency
    - Web Development
- title: Simply
  main_url: "https://simply.co.za/"
  url: "https://simply.co.za/"
  featured: false
  categories:
    - Marketing
- title: Storybook
  main_url: "https://storybook.js.org/"
  url: "https://storybook.js.org/"
  source_url: "https://github.com/storybooks/storybook"
  featured: false
  categories:
    - Web Development
    - Open Source
- title: Vibert Thio's Portfolio
  main_url: "https://vibertthio.com/portfolio/"
  url: "https://vibertthio.com/portfolio/projects/"
  source_url: "https://github.com/vibertthio/portfolio"
  featured: false
  categories:
    - Portfolio
    - Web Development
- title: VisitGemer
  main_url: "https://visitgemer.sk/"
  url: "https://visitgemer.sk/"
  featured: false
  categories:
    - Marketing
- title: Bricolage.io
  main_url: "https://www.bricolage.io/"
  url: "https://www.bricolage.io/"
  source_url: "https://github.com/KyleAMathews/blog"
  featured: false
  categories:
    - Blog
- title: Charles Pinnix Website
  main_url: "https://www.charlespinnix.com/"
  url: "https://www.charlespinnix.com/"
  featured: false
  description: >-
    I’m a senior frontend engineer with 8 years of experience building websites
    and web applications. I’m interested in leading creative, multidisciplinary
    engineering teams. I’m a creative technologist, merging photography, art,
    and design into engineering and visa versa. I take a pragmatic,
    product-oriented approach to development, allowing me to see the big picture
    and ensuring quality products are completed on time. I have a passion for
    modern frontend JavaScript frameworks such as React and Vue, and I have
    substantial experience on the backend with an interest in Node and
    container based deployment with Docker and AWS.
  categories:
    - Portfolio
    - Web Development
- title: Charlie Harrington's Blog
  main_url: "https://www.charlieharrington.com/"
  url: "https://www.charlieharrington.com/"
  source_url: "https://github.com/whatrocks/blog"
  featured: false
  categories:
    - Blog
    - Web Development
    - Music
- title: Gabriel Adorf's Portfolio
  main_url: "https://www.gabrieladorf.com/"
  url: "https://www.gabrieladorf.com/"
  source_url: "https://github.com/gabdorf/gabriel-adorf-portfolio"
  featured: false
  categories:
    - Portfolio
    - Web Development
- title: greglobinski.com
  main_url: "https://www.greglobinski.com/"
  url: "https://www.greglobinski.com/"
  source_url: "https://github.com/greglobinski/www.greglobinski.com"
  featured: false
  categories:
    - Portfolio
    - Web Development
- title: I am Putra
  main_url: "https://www.iamputra.com/"
  url: "https://www.iamputra.com/"
  featured: false
  categories:
    - Portfolio
    - Web Development
    - Blog
- title: In Sowerby Bridge
  main_url: "https://www.insowerbybridge.co.uk/"
  url: "https://www.insowerbybridge.co.uk/"
  featured: false
  categories:
    - Marketing
    - Government
- title: JavaScript Stuff
  main_url: "https://www.javascriptstuff.com/"
  url: "https://www.javascriptstuff.com/"
  featured: false
  categories:
    - Education
    - Web Development
    - Library
- title: Ledgy
  main_url: "https://www.ledgy.com/"
  url: "https://github.com/morloy/ledgy.com"
  featured: false
  categories:
    - Marketing
    - Finance
- title: Alec Lomas's Portfolio / Blog
  main_url: "https://www.lowmess.com/"
  url: "https://www.lowmess.com/"
  source_url: "https://github.com/lowmess/lowmess"
  featured: false
  categories:
    - Web Development
    - Blog
    - Portfolio
- title: Michele Mazzucco's Portfolio
  main_url: "https://www.michelemazzucco.it/"
  url: "https://www.michelemazzucco.it/"
  source_url: "https://github.com/michelemazzucco/michelemazzucco.it"
  featured: false
  categories:
    - Portfolio
- title: Orbit FM Podcasts
  main_url: "https://www.orbit.fm/"
  url: "https://www.orbit.fm/"
  source_url: "https://github.com/agarrharr/orbit.fm"
  featured: false
  categories:
    - Podcast
- title: Prosecco Springs
  main_url: "https://www.proseccosprings.com/"
  url: "https://www.proseccosprings.com/"
  featured: false
  categories:
    - Food
    - Blog
    - Marketing
- title: Verious
  main_url: "https://www.verious.io/"
  url: "https://www.verious.io/"
  source_url: "https://github.com/cpinnix/verious"
  featured: false
  categories:
    - Web Development
- title: Yisela
  main_url: "https://www.yisela.com/"
  url: "https://www.yisela.com/tetris-against-trauma-gaming-as-therapy/"
  featured: false
  categories:
    - Blog
- title: YouFoundRon.com
  main_url: "https://www.youfoundron.com/"
  url: "https://www.youfoundron.com/"
  source_url: "https://github.com/rongierlach/yfr-dot-com"
  featured: false
  categories:
    - Portfolio
    - Web Development
    - Blog
- title: yerevancoder
  main_url: "https://yerevancoder.com/"
  url: "https://forum.yerevancoder.com/categories"
  source_url: "https://github.com/yerevancoder/yerevancoder.github.io"
  featured: false
  categories:
    - Blog
    - Web Development
- title: Ease
  main_url: "https://www.ease.com/"
  url: "https://www.ease.com/"
  featured: false
  categories:
    - Marketing
    - Healthcare
- title: Policygenius
  main_url: "https://www.policygenius.com/"
  url: "https://www.policygenius.com/"
  featured: false
  categories:
    - Marketing
    - Healthcare
- title: Moteefe
  main_url: "http://www.moteefe.com/"
  url: "http://www.moteefe.com/"
  featured: false
  categories:
    - Marketing
    - Agency
    - Technology
- title: Athelas
  main_url: "http://www.athelas.com/"
  url: "http://www.athelas.com/"
  featured: false
  categories:
    - Marketing
    - Healthcare
- title: Pathwright
  main_url: "http://www.pathwright.com/"
  url: "http://www.pathwright.com/"
  featured: false
  categories:
    - Marketing
    - Education
- title: Lucid
  main_url: "https://www.golucid.co/"
  url: "https://www.golucid.co/"
  featured: false
  categories:
    - Marketing
    - Technology
- title: Bench
  main_url: "http://www.bench.co/"
  url: "http://www.bench.co/"
  featured: false
  categories:
    - Marketing
- title: Union Plus Credit Card
  main_url: "http://www.unionpluscard.com"
  url: "https://unionplus.capitalone.com/"
  featured: false
  categories:
    - Marketing
    - Finance
- title: Gin Lane
  main_url: "http://www.ginlane.com/"
  url: "https://www.ginlane.com/"
  featured: false
  categories:
    - Web Development
    - Agency
- title: Marmelab
  main_url: "https://marmelab.com/en/"
  url: "https://marmelab.com/en/"
  featured: false
  categories:
    - Web Development
    - Agency
- title: Fusion Media Group
  main_url: "http://thefmg.com/"
  url: "http://thefmg.com/"
  featured: false
  categories:
    - Entertainment
- title: Dovetail
  main_url: "https://dovetailapp.com/"
  url: "https://dovetailapp.com/"
  featured: false
  categories:
    - Marketing
    - Technology
- title: Yuuniworks Portfolio / Blog
  main_url: "https://www.yuuniworks.com/"
  url: "https://www.yuuniworks.com/"
  source_url: "https://github.com/junkboy0315/yuuni-web"
  featured: false
  categories:
    - Portfolio
    - Web Development
    - Blog
- title: The Bastion Bot
  main_url: "https://bastionbot.org/"
  url: "https://bastionbot.org/"
  source_url: "https://github.com/TheBastionBot/Bastion-Website"
  description: Give awesome perks to your Discord server!
  featured: false
  categories:
    - Open Source
    - Technology
    - Documentation
    - Community
  built_by: Sankarsan Kampa
  built_by_url: "https://sankarsankampa.com"
- title: Smakosh
  main_url: "https://smakosh.com/"
  url: "https://smakosh.com/"
  source_url: "https://github.com/smakosh/smakosh.com"
  featured: false
  categories:
    - Portfolio
    - Web Development
# - title: Philipp Czernitzki - Blog/Website
#   main_url: "http://philippczernitzki.me/"
#   url: "http://philippczernitzki.me/"
#   featured: false
#   categories:
#     - Portfolio
#     - Web Development
#     - Blog
- title: WebGazer
  main_url: "https://www.webgazer.io/"
  url: "https://www.webgazer.io/"
  featured: false
  categories:
    - Marketing
    - Web Development
    - Technology
- title: Joe Seifi's Blog
  main_url: "http://seifi.org/"
  url: "http://seifi.org/"
  featured: false
  categories:
    - Portfolio
    - Web Development
    - Blog
- title: LekoArts
  main_url: "https://www.lekoarts.de"
  url: "https://www.lekoarts.de"
  source_url: "https://github.com/LekoArts/portfolio"
  featured: false
  built_by: LekoArts
  built_by_url: "https://github.com/LekoArts"
  description: >-
    Hi, I'm Lennart — a self-taught and passionate graphic/web designer &
    frontend developer based in Darmstadt, Germany. I love it to realize complex
    projects in a creative manner and face new challenges. Since 6 years I do
    graphic design, my love for frontend development came up 3 years ago. I
    enjoy acquiring new skills and cementing this knowledge by writing blogposts
    and creating tutorials.
  categories:
    - Portfolio
    - Blog
    - Design
    - Web Development
    - Freelance
- title: 杨二小的博客
  main_url: "https://blog.yangerxiao.com/"
  url: "https://blog.yangerxiao.com/"
  source_url: "https://github.com/zerosoul/blog.yangerxiao.com"
  featured: false
  categories:
    - Blog
    - Portfolio
- title: MOTTO x MOTTO
  main_url: "https://mottox2.com"
  url: "https://mottox2.com"
  source_url: "https://github.com/mottox2/website"
  description: Web developer / UI Desinger in Tokyo Japan.
  featured: false
  categories:
    - Blog
    - Portfolio
  built_by: mottox2
  built_by_url: "https://mottox2.com"
- title: Pride of the Meadows
  main_url: "https://www.prideofthemeadows.com/"
  url: "https://www.prideofthemeadows.com/"
  featured: false
  categories:
    - eCommerce
    - Food
    - Blog
- title: Michael Uloth
  main_url: "https://www.michaeluloth.com"
  url: "https://www.michaeluloth.com"
  featured: false
  description: Michael Uloth is a web developer, opera singer, and the creator of Up and Running Tutorials.
  categories:
    - Portfolio
    - Web Development
    - Music
  built_by: Michael Uloth
  built_by_url: "https://www.michaeluloth.com"
- title: Spacetime
  main_url: "https://www.heyspacetime.com/"
  url: "https://www.heyspacetime.com/"
  featured: false
  description: >-
    Spacetime is a Dallas-based digital experience agency specializing in web,
    app, startup, and digital experience creation.
  categories:
    - Marketing
    - Portfolio
    - Agency
  built_by: Spacetime
  built_by_url: "https://www.heyspacetime.com/"
- title: Eric Jinks
  main_url: "https://ericjinks.com/"
  url: "https://ericjinks.com/"
  featured: false
  description: "Software engineer / web developer from the Gold Coast, Australia."
  categories:
    - Portfolio
    - Blog
    - Web Development
    - Technology
  built_by: Eric Jinks
  built_by_url: "https://ericjinks.com/"
- title: GaiAma - We are wildlife
  main_url: "https://www.gaiama.org/"
  url: "https://www.gaiama.org/"
  featured: false
  description: >-
    We founded the GaiAma conservation organization to protect wildlife in Perú
    and to create an example of a permaculture neighborhood, living
    symbiotically with the forest - because reforestation is just the beginning
  categories:
    - Nonprofit
    - Marketing
    - Blog
  source_url: "https://github.com/GaiAma/gaiama.org"
  built_by: GaiAma
  built_by_url: "https://www.gaiama.org/"
- title: Healthcare Logic
  main_url: "https://www.healthcarelogic.com/"
  url: "https://www.healthcarelogic.com/"
  featured: false
  description: >-
    Revolutionary technology that empowers clinical and managerial leaders to
    collaborate with clarity.
  categories:
    - Marketing
    - Healthcare
    - Technology
  built_by: Thrive
  built_by_url: "https://thriveweb.com.au/"
- title: Evergov
  main_url: "https://evergov.com/"
  url: "https://evergov.com/"
  featured: false
  description: Finding local government services made easier.
  categories:
    - Directory
    - Government
    - Technology
  source_url: "https://github.com/WeOpenly/localgov.fyi"
  built_by: Evergov
  built_by_url: "https://evergov.com/about/"
- title: Kata.ai Documentation
  main_url: "https://docs.kata.ai/"
  url: "https://docs.kata.ai/"
  source_url: "https://github.com/kata-ai/kata-platform-docs"
  featured: false
  description: >-
    Documentation website for the Kata Platform, an all-in-one platform for
    building chatbots using AI technologies.
  categories:
    - Documentation
    - Technology
- title: goalgetters
  main_url: "https://goalgetters.space/"
  url: "https://goalgetters.space/"
  featured: false
  description: >-
    goalgetters is a source of inspiration for people who want to change their
    career. We offer articles, success stories and expert interviews on how to
    find a new passion and how to implement change.
  categories:
    - Blog
    - Education
  built_by: "Stephanie Langers (content), Adrian Wenke (development)"
  built_by_url: "https://twitter.com/AdrianWenke"
- title: Zensum
  main_url: "https://zensum.se/"
  url: "https://zensum.se/"
  featured: false
  description: >-
    Borrow money quickly and safely through Zensum. We compare Sweden's leading
    banks and credit institutions. Choose from multiple offers and lower your
    monthly cost. [Translated from Swedish]
  categories:
    - Technology
    - Finance
    - Marketing
  built_by: Bejamas
  built_by_url: "https://bejamas.io/"
- title: StatusHub - Easy to use Hosted Status Page Service
  main_url: "https://statushub.com/"
  url: "https://statushub.com/"
  featured: false
  description: >-
    Set up your very own service status page in minutes with StatusHub. Allow
    customers to subscribe to be updated automatically.
  categories:
    - Technology
    - Marketing
  built_by: Bejamas
  built_by_url: "https://bejamas.io/"
- title: Matthias Kretschmann Portfolio
  main_url: "https://matthiaskretschmann.com/"
  url: "https://matthiaskretschmann.com/"
  source_url: "https://github.com/kremalicious/portfolio"
  featured: false
  description: Portfolio of designer & developer Matthias Kretschmann.
  categories:
    - Portfolio
    - Web Development
  built_by: Matthias Kretschmann
  built_by_url: "https://matthiaskretschmann.com/"
- title: Iron Cove Solutions
  main_url: "https://ironcovesolutions.com/"
  url: "https://ironcovesolutions.com/"
  description: >-
    Iron Cove Solutions is a cloud based consulting firm. We help companies
    deliver a return on cloud usage by applying best practices
  categories:
    - Technology
    - Web Development
  built_by: Iron Cove Solutions
  built_by_url: "https://ironcovesolutions.com/"
  featured: false
- title: Moetez Chaabene Portfolio / Blog
  main_url: "https://moetez.me/"
  url: "https://moetez.me/"
  source_url: "https://github.com/moetezch/moetez.me"
  featured: false
  description: Portfolio of Moetez Chaabene
  categories:
    - Portfolio
    - Web Development
    - Blog
  built_by: Moetez Chaabene
  built_by_url: "https://twitter.com/moetezch"
- title: Nikita
  description: >-
    Automation of system deployments in Node.js for applications and
    infrastructures.
  main_url: "https://nikita.js.org/"
  url: "https://nikita.js.org/"
  source_url: "https://github.com/adaltas/node-nikita"
  categories:
    - Documentation
    - Open Source
    - Technology
  built_by: David Worms
  built_by_url: "http://www.adaltas.com"
  featured: false
- title: Gourav Sood Blog & Portfolio
  main_url: "https://www.gouravsood.com/"
  url: "https://www.gouravsood.com/"
  featured: false
  categories:
    - Blog
    - Portfolio
  built_by: Gourav Sood
  built_by_url: "https://www.gouravsood.com/"
- title: Jonas Tebbe Portfolio
  description: |
    Hey, I’m Jonas and I create digital products.
  main_url: "https://jonastebbe.com"
  url: "https://jonastebbe.com"
  categories:
    - Portfolio
  built_by: Jonas Tebbe
  built_by_url: "http://twitter.com/jonastebbe"
  featured: false
- title: Parker Sarsfield Portfolio
  description: |
    I'm Parker, a software engineer and sneakerhead.
  main_url: "https://parkersarsfield.com"
  url: "https://parkersarsfield.com"
  categories:
    - Blog
    - Portfolio
  built_by: Parker Sarsfield
  built_by_url: "https://parkersarsfield.com"
- title: Frontend web development with Greg
  description: |
    JavaScript, GatsbyJS, ReactJS, CSS in JS... Let's learn some stuff together.
  main_url: "https://dev.greglobinski.com"
  url: "https://dev.greglobinski.com"
  categories:
    - Blog
    - Web Development
  built_by: Greg Lobinski
  built_by_url: "https://github.com/greglobinski"
- title: Insomnia
  description: |
    Desktop HTTP and GraphQL client for developers
  main_url: "https://insomnia.rest/"
  url: "https://insomnia.rest/"
  categories:
    - Blog
  built_by: Gregory Schier
  built_by_url: "https://schier.co"
  featured: false
- title: Timeline Theme Portfolio
  description: |
    I'm Aman Mittal, a software developer.
  main_url: "https://amanhimself.dev/"
  url: "https://amanhimself.dev/"
  categories:
    - Web Development
    - Portfolio
  built_by: Aman Mittal
  built_by_url: "https://amanhimself.dev/"
- title: Ocean artUp
  description: >
    Science outreach site built using styled-components and Contentful. It
    presents the research project "Ocean artUp" funded by an Advanced Grant of
    the European Research Council to explore the possible benefits of artificial
    uplift of nutrient-rich deep water to the ocean’s sunlit surface layer.
  main_url: "https://ocean-artup.eu"
  url: "https://ocean-artup.eu"
  source_url: "https://github.com/janosh/ocean-artup"
  categories:
    - Science
    - Education
    - Blog
  built_by: Janosh Riebesell
  built_by_url: "https://janosh.io"
  featured: false
- title: Ryan Fitzgerald
  description: |
    Personal portfolio and blog for Ryan Fitzgerald
  main_url: "https://ryanfitzgerald.ca/"
  url: "https://ryanfitzgerald.ca/"
  categories:
    - Web Development
    - Portfolio
  built_by: Ryan Fitzgerald
  built_by_url: "https://github.com/RyanFitzgerald"
  featured: false
- title: Kaizen
  description: |
    Content Marketing, PR & SEO Agency in London
  main_url: "https://www.kaizen.co.uk/"
  url: "https://www.kaizen.co.uk/"
  categories:
    - Agency
    - Blog
    - Design
    - Web Development
    - SEO
  built_by: Bogdan Stanciu
  built_by_url: "https://github.com/b0gd4n"
  featured: false
- title: HackerOne Platform Documentation
  description: |
    HackerOne's Product Documentation Center!
  url: "https://docs.hackerone.com/"
  main_url: "https://docs.hackerone.com/"
  categories:
    - Documentation
    - Security
  featured: false
- title: Mux Video
  description: |
    API to video hosting and streaming
  main_url: "https://mux.com/"
  url: "https://mux.com/"
  categories:
    - Video
    - API
  featured: false
- title: Swapcard
  description: >
    The easiest way for event organizers to instantly connect people, build a
    community of attendees and exhibitors, and increase revenue over time
  main_url: "https://www.swapcard.com/"
  url: "https://www.swapcard.com/"
  categories:
    - Event
    - Community
    - Marketing
  built_by: Swapcard
  built_by_url: "https://www.swapcard.com/"
  featured: false
- title: Kalix
  description: >
    Kalix is perfect for healthcare professionals starting out in private
    practice, to those with an established clinic.
  main_url: "https://www.kalixhealth.com/"
  url: "https://www.kalixhealth.com/"
  categories:
    - Healthcare
  featured: false
- title: Hubba
  description: |
    Buy wholesale products from thousands of independent, verified Brands.
  main_url: "https://join.hubba.com/"
  url: "https://join.hubba.com/"
  categories:
    - eCommerce
  featured: false
- title: HyperPlay
  description: |
    In Asean's 1st Ever LOL Esports X Music Festival
  main_url: "https://hyperplay.leagueoflegends.com/"
  url: "https://hyperplay.leagueoflegends.com/"
  categories:
    - Music
  featured: false
- title: Bad Credit Loans
  description: |
    Get the funds you need, from $250-$5,000
  main_url: "https://www.creditloan.com/"
  url: "https://www.creditloan.com/"
  categories:
    - Finance
  featured: false
- title: Financial Center
  description: >
    Member-owned, not-for-profit, co-operative whose members receive financial
    benefits in the form of lower loan rates, higher savings rates, and lower
    fees than banks.
  main_url: "https://fcfcu.com/"
  url: "https://fcfcu.com/"
  categories:
    - Finance
    - Nonprofit
    - Business
    - Education
  built_by: "https://fcfcu.com/"
  built_by_url: "https://fcfcu.com/"
  featured: false
- title: Office of Institutional Research and Assessment
  description: |
    Good Data, Good Decisions
  main_url: "http://oira.ua.edu/"
  url: "http://oira.ua.edu/"
  categories:
    - Data
  featured: false
- title: The Telegraph Premium
  description: |
    Exclusive stories from award-winning journalists
  main_url: "https://premium.telegraph.co.uk/"
  url: "https://premium.telegraph.co.uk/"
  categories:
    - Media
  featured: false
- title: html2canvas
  description: |
    Screenshots with JavaScript
  main_url: "http://html2canvas.hertzen.com/"
  url: "http://html2canvas.hertzen.com/"
  source_url: "https://github.com/niklasvh/html2canvas/tree/master/www"
  categories:
    - JavaScript
    - Documentation
  built_by: Niklas von Hertzen
  built_by_url: "http://hertzen.com/"
  featured: false
- title: Dato CMS
  description: |
    The API-based CMS your editors will love
  main_url: "https://www.datocms.com/"
  url: "https://www.datocms.com/"
  categories:
    - API
  featured: false
- title: Half Electronics
  description: |
    Personal website
  main_url: "https://www.halfelectronic.com/"
  url: "https://www.halfelectronic.com/"
  categories:
    - Blog
  built_by: Fernando Poumian
  built_by_url: "https://github.com/fpoumian/halfelectronic.com"
  featured: false
- title: Frithir Software Development
  main_url: "https://frithir.com/"
  url: "https://frithir.com/"
  featured: false
  description: "I DRINK COFFEE, WRITE CODE AND IMPROVE MY DEVELOPMENT SKILLS EVERY DAY."
  categories:
    - Design
    - Web Development
  built_by: Frithir
  built_by_url: "https://Frithir.com/"
- title: Unow
  main_url: "https://www.unow.fr/"
  url: "https://www.unow.fr/"
  categories:
    - Education
    - Marketing
  featured: false
- title: Peter Hironaka
  description: |
    Freelance Web Developer based in Los Angeles.
  main_url: "https://peterhironaka.com/"
  url: "https://peterhironaka.com/"
  categories:
    - Portfolio
    - Web Development
  built_by: Peter Hironaka
  built_by_url: "https://github.com/PHironaka"
  featured: false
- title: Michael McQuade
  description: |
    Personal website and blog for Michael McQuade
  main_url: "https://giraffesyo.io"
  url: "https://giraffesyo.io"
  categories:
    - Blog
  built_by: Michael McQuade
  built_by_url: "https://github.com/giraffesyo"
  featured: false
- title: Haacht Brewery
  description: |
    Corporate website for Haacht Brewery. Designed and Developed by Gafas.
  main_url: "https://haacht.com/en/"
  url: "https://haacht.com"
  categories:
    - Marketing
  built_by: Gafas
  built_by_url: "https://gafas.be"
  featured: false
- title: StoutLabs
  description: |
    Portfolio of Daniel Stout, freelance developer in East Tennessee.
  main_url: "https://www.stoutlabs.com/"
  url: "https://www.stoutlabs.com/"
  categories:
    - Web Development
    - Portfolio
  built_by: Daniel Stout
  built_by_url: "https://github.com/stoutlabs"
  featured: false
- title: Chicago Ticket Outcomes By Neighborhood
  description: |
    ProPublica data visualization of traffic ticket court outcomes
  categories:
    - Media
    - Nonprofit
  url: >-
    https://projects.propublica.org/graphics/il/il-city-sticker-tickets-maps/ticket-status/?initialWidth=782
  main_url: >-
    https://projects.propublica.org/graphics/il/il-city-sticker-tickets-maps/ticket-status/?initialWidth=782
  built_by: David Eads
  built_by_url: "https://github.com/eads"
  featured: false
- title: Chicago South Side Traffic Ticketing rates
  description: |
    ProPublica data visualization of traffic ticket rates by community
  main_url: >-
    https://projects.propublica.org/graphics/il/il-city-sticker-tickets-maps/ticket-rate/?initialWidth=782
  url: >-
    https://projects.propublica.org/graphics/il/il-city-sticker-tickets-maps/ticket-rate/?initialWidth=782
  categories:
    - Media
    - Nonprofit
  built_by: David Eads
  built_by_url: "https://github.com/eads"
  featured: false
- title: Otsimo
  description: >
    Otsimo is a special education application for children with autism, down
    syndrome and other developmental disabilities.
  main_url: "https://otsimo.com/en/"
  url: "https://otsimo.com/en/"
  categories:
    - Blog
    - Education
  featured: false
- title: Matt Bagni Portfolio 2018
  description: >
    Mostly the result of playing with Gatsby and learning about react and
    graphql. Using the screenshot plugin to showcase the work done for my
    company in the last 2 years, and a good amount of other experiments.
  main_url: "https://mattbag.github.io"
  url: "https://mattbag.github.io"
  categories:
    - Portfolio
  featured: false
- title: Lisa Ye's Blog
  description: |
    Simple blog/portofolio for a fashion designer. Gatsby_v2 + Netlify cms
  main_url: "https://lisaye.netlify.com/"
  url: "https://lisaye.netlify.com/"
  categories:
    - Blog
    - Portfolio
  featured: false
- title: Artem Sapegin
  description: >
    Little homepage of Artem Sapegin, a frontend developer, passionate
    photographer, coffee drinker and crazy dogs’ owner.
  main_url: "https://sapegin.me/"
  url: "https://sapegin.me/"
  categories:
    - Portfolio
    - Open Source
    - Web Development
  built_by: Artem Sapegin
  built_by_url: "https://github.com/sapegin"
  featured: false
- title: SparkPost Developers
  main_url: "https://developers.sparkpost.com/"
  url: "https://developers.sparkpost.com/"
  source_url: "https://github.com/SparkPost/developers.sparkpost.com"
  categories:
    - Documentation
    - API
  featured: false
- title: Malik Browne Portfolio 2018
  description: >
    The portfolio blog of Malik Browne, a full-stack engineer, foodie, and avid
    blogger/YouTuber.
  main_url: "https://www.malikbrowne.com/about"
  url: "https://www.malikbrowne.com"
  categories:
    - Blog
    - Portfolio
  built_by: Malik Browne
  built_by_url: "https://twitter.com/milkstarz"
  featured: false
- title: Novatics
  description: |
    Digital products that inspire and make a difference
  main_url: "https://www.novatics.com.br"
  url: "https://www.novatics.com.br"
  categories:
    - Portfolio
    - Technology
    - Web Development
  built_by: Novatics
  built_by_url: "https://github.com/Novatics"
  featured: false
- title: Max McKinney
  description: >
    I’m a developer and designer with a focus in web technologies. I build cars
    on the side.
  main_url: "https://maxmckinney.com/"
  url: "https://maxmckinney.com/"
  categories:
    - Portfolio
    - Web Development
    - Design
  built_by: Max McKinney
  featured: false
- title: Stickyard
  description: |
    Make your React component sticky the easy way
  main_url: "https://nihgwu.github.io/stickyard/"
  url: "https://nihgwu.github.io/stickyard/"
  source_url: "https://github.com/nihgwu/stickyard/tree/master/website"
  categories:
    - Web Development
  built_by: Neo Nie
  featured: false
- title: Agata Milik
  description: |
    Website of a Polish psychologist/psychotherapist based in Gdańsk, Poland.
  main_url: "https://agatamilik.pl"
  url: "https://agatamilik.pl"
  categories:
    - Marketing
    - Healthcare
  built_by: Piotr Fedorczyk
  built_by_url: "https://piotrf.pl"
  featured: false
- title: WebPurple
  main_url: "https://www.webpurple.net/"
  url: "https://www.webpurple.net/"
  source_url: "https://github.com/WebPurple/site"
  description: >-
    Site of local (Russia, Ryazan) frontend community. Main purpose is to show
    info about meetups and keep blog.
  categories:
    - Nonprofit
    - Web Development
    - Community
    - Blog
    - Open Source
  built_by: Nikita Kirsanov
  built_by_url: "https://twitter.com/kitos_kirsanov"
  featured: false
- title: Papertrail.io
  description: |
    Inspection Management for the 21st Century
  main_url: "https://www.papertrail.io/"
  url: "https://www.papertrail.io/"
  categories:
    - Marketing
    - Technology
  built_by: Papertrail.io
  built_by_url: "https://www.papertrail.io"
  featured: false
- title: Matt Ferderer
  main_url: "https://mattferderer.com"
  url: "https://mattferderer.com"
  source_url: "https://github.com/mattferderer/gatsbyblog"
  description: >
    {titleofthesite} is a blog built with Gatsby that discusses web related tech
    such as JavaScript, .NET, Blazor & security.
  categories:
    - Blog
    - Web Development
  built_by: Matt Ferderer
  built_by_url: "https://twitter.com/mattferderer"
  featured: false
- title: Sahyadri Open Source Community
  main_url: "https://sosc.org.in"
  url: "https://sosc.org.in"
  source_url: "https://github.com/haxzie/sosc-website"
  description: >
    Official website of Sahyadri Open Source Community for community blog, event
    details and members info.
  categories:
    - Blog
    - Community
    - Open Source
  built_by: Musthaq Ahamad
  built_by_url: "https://github.com/haxzie"
  featured: false
- title: Tech Confessions
  main_url: "https://confessions.tech"
  url: "https://confessions.tech"
  source_url: "https://github.com/JonathanSpeek/tech-confessions"
  description: "A guilt-free place for us to confess our tech sins \U0001F64F\n"
  categories:
    - Community
    - Open Source
  built_by: Jonathan Speek
  built_by_url: "https://speek.design"
  featured: false
- title: Thibault Maekelbergh
  main_url: "https://thibmaek.com"
  url: "https://thibmaek.com"
  source_url: "https://github.com/thibmaek/thibmaek.github.io"
  description: |
    A nice blog about development, Raspberry Pi, plants and probably records.
  categories:
    - Blog
    - Open Source
  built_by: Thibault Maekelbergh
  built_by_url: "https://twitter.com/thibmaek"
  featured: false
- title: LearnReact.design
  main_url: "https://learnreact.design"
  url: "https://learnreact.design"
  description: >
    React Essentials For Designers: A React course tailored for product
    designers, ux designers, ui designers.
  categories:
    - Blog
  built_by: Linton Ye
  built_by_url: "https://twitter.com/lintonye"
- title: Devol’s Dance
  main_url: "https://www.devolsdance.com/"
  url: "https://www.devolsdance.com/"
  description: >
    Devol’s Dance is an invite-only, one-day event celebrating industrial
    robotics, AI, and automation.
  categories:
    - Marketing
    - Technology
  built_by: Corey Ward
  built_by_url: "http://www.coreyward.me/"
  featured: false
- title: Mega House Creative
  main_url: "https://www.megahousecreative.com/"
  url: "https://www.megahousecreative.com/"
  description: >
    Mega House Creative is a digital agency that provides unique goal-oriented
    web marketing solutions.
  categories:
    - Marketing
    - Agency
  built_by: Daniel Robinson
  featured: false
- title: Tobie Marier Robitaille - csc
  main_url: "https://tobiemarierrobitaille.com/"
  url: "https://tobiemarierrobitaille.com/en/"
  description: |
    Portfolio site for director of photography Tobie Marier Robitaille
  categories:
    - Portfolio
    - Gallery
  built_by: Mill3 Studio
  built_by_url: "https://mill3.studio/en/"
  featured: false
- title: Bestvideogame.deals
  main_url: "https://bestvideogame.deals/"
  url: "https://bestvideogame.deals/"
  description: |
    Video game comparison website for the UK, build with GatsbyJS.
  categories:
    - eCommerce
  built_by: Koen Kamphuis
  built_by_url: "https://koenkamphuis.com/"
  featured: false
- title: Mahipat's Portfolio
  main_url: "https://mojaave.com/"
  url: "https://mojaave.com"
  source_url: "https://github.com/mhjadav/mojaave"
  description: >
    mojaave.com is Mahipat's portfolio, I have developed it using Gatsby v2 and
    Bootstrap, To get in touch with people looking for full-stack developer.
  categories:
    - Portfolio
    - Web Development
  built_by: Mahipat Jadav
  built_by_url: "https://mojaave.com/"
  featured: false
- title: Insights
  main_url: "https://justaskusers.com/"
  url: "https://justaskusers.com/"
  description: >
    Insights helps user experience (UX) researchers conduct their research and
    make sense of the findings.
  categories:
    - User Experience
    - Design
  built_by: Just Ask Users
  built_by_url: "https://justaskusers.com/"
  featured: false
- title: Tensiq
  main_url: "https://tensiq.com"
  url: "https://tensiq.com"
  source_url: "https://github.com/Tensiq/tensiq-site"
  description: >
    Tensiq is an e-Residency startup, that provides development in cutting-edge
    technology while delivering secure, resilient, performant solutions.
  categories:
    - Web Development
    - Mobile Development
    - Agency
    - Open Source
  built_by: Jens
  built_by_url: "https://github.com/arrkiin"
  featured: false
- title: Mintfort
  main_url: "https://mintfort.com/"
  url: "https://mintfort.com/"
  source_url: "https://github.com/MintFort/mintfort.com"
  description: >
    Mintfort, the first crypto-friendly bank account. Store and manage assets on
    the blockchain.
  categories:
    - Technology
    - Finance
  built_by: Axel Fuhrmann
  built_by_url: "https://axelfuhrmann.com/"
  featured: false
- title: React Native Explorer
  main_url: "https://react-native-explorer.firebaseapp.com"
  url: "https://react-native-explorer.firebaseapp.com"
  description: |
    Explorer React Native packages and examples effortlessly.
  categories:
    - Education
  featured: false
- title: 500Tech
  main_url: "https://500tech.com/"
  url: "https://500tech.com/"
  featured: false
  categories:
    - Web Development
    - Agency
    - Open Source
- title: eworld
  main_url: "http://eworld.herokuapp.com/"
  url: "http://eworld.herokuapp.com/"
  featured: false
  categories:
    - eCommerce
    - Technology
- title: It's a Date
  description: >
    It's a Date is a dating app that actually involves dating.
  main_url: "https://www.itsadate.app/"
  url: "https://www.itsadate.app/"
  featured: false
  categories:
    - App
    - Blog
- title: Node.js HBase
  description: >
    Asynchronous HBase client for NodeJs using REST.
  main_url: https://hbase.js.org/
  url: https://hbase.js.org/
  source_url: "https://github.com/adaltas/node-hbase"
  categories:
    - Documentation
    - Open Source
    - Technology
  built_by: David Worms
  built_by_url: http://www.adaltas.com
  featured: false
- title: Peter Kroyer - Web Design / Web Development
  main_url: https://www.peterkroyer.at/en/
  url: https://www.peterkroyer.at/en/
  description: >
    Freelance web designer / web developer based in Vienna, Austria (Wien, Österreich).
  categories:
    - Agency
    - Web Development
    - Design
    - Portfolio
    - Freelance
  built_by: Peter Kroyer
  built_by_url: https://www.peterkroyer.at/
  featured: false
- title: Geddski
  main_url: https://gedd.ski
  url: https://gedd.ski
  description: >
    frontend mastery blog - level up your UI game.
  categories:
    - Web Development
    - Education
    - Productivity
    - User Experience
  built_by: Dave Geddes
  built_by_url: https://twitter.com/geddski
  featured: false
- title: Rung
  main_url: "https://rung.com.br/"
  url: "https://rung.com.br/"
  description: >
    Rung alerts you about the exceptionalities of your personal and professional life.
  categories:
    - API
    - Technology
    - Travel
  featured: false
- title: Mokkapps
  main_url: "https://www.mokkapps.de/"
  url: "https://www.mokkapps.de/"
  source_url: "https://github.com/mokkapps/website"
  description: >
    Portfolio website from Michael Hoffmann. Passionate software developer with focus on web-based technologies.
  categories:
    - Blog
    - Portfolio
    - Web Development
    - Mobile Development
  featured: false
- title: Premier Octet
  main_url: "https://www.premieroctet.com/"
  url: "https://www.premieroctet.com/"
  description: >
    Premier Octet is a React-based agency
  categories:
    - Agency
    - Web Development
    - Mobile Development
  featured: false
- title: Thorium
  main_url: "https://www.thoriumsim.com/"
  url: "https://www.thoriumsim.com/"
  source_url: "https://github.com/thorium-sim/thoriumsim.com"
  description: >
    Thorium - Open-source Starship Simulator Controls for Live Action Role Play
  built_by: Alex Anderson
  built_by_url: https://twitter.com/ralex1993
  categories:
    - Blog
    - Portfolio
    - Documentation
    - Marketing
    - Education
    - Entertainment
    - Open Source
    - Web Development
  featured: false
- title: Cameron Maske
  main_url: "https://www.cameronmaske.com/"
  url: "https://www.cameronmaske.com/courses/introduction-to-pytest/"
  source_url: "https://github.com/cameronmaske/cameronmaske.com-v2"
  description: >
    The homepage of Cameron Maske, a freelance full-stack developer, who is currently working on a free pytest video course
  categories:
    - Education
    - Video
    - Portfolio
    - Freelance
  featured: false
- title: Studenten bilden Schüler
  description: >
    Studenten bilden Schüler e.V. is a German student-run nonprofit initiative that aims to
    contribute to more equal educational opportunities by providing free tutoring to refugees
    and children from underprivileged families. The site is built on Gatsby v2, styled-components
    and Contentful. It supports Google Analytics, fluid typography and Algolia search.
  main_url: "https://studenten-bilden-schueler.de"
  url: "https://studenten-bilden-schueler.de"
  source_url: "https://github.com/StudentenBildenSchueler/homepage"
  categories:
    - Education
    - Nonprofit
    - Blog
  built_by: Janosh Riebesell
  built_by_url: "https://janosh.io"
  featured: false
- title: Mike's Remote List
  main_url: "https://www.mikesremotelist.com"
  url: "https://www.mikesremotelist.com"
  description: >
    A list of remote jobs, updated throughout the day. Built on Gatsby v1 and powered by Contentful, Google Sheets, string and sticky tape.
  categories:
    - Marketing
  featured: false
- title: Madvoid
  main_url: "https://madvoid.com/"
  url: "https://madvoid.com/screenshot/"
  featured: false
  description: >
    Madvoid is a team of expert developers dedicated to creating simple, clear, usable and blazing fast web and mobile apps.
    We are coders that help companies and agencies to create social & interactive experiences.
    This includes full-stack development using React, WebGL, Static Site Generators, Ruby On Rails, Phoenix, GraphQL, Chatbots, CI / CD, Docker and more!
  categories:
    - Portfolio
    - Technology
    - Web Development
    - Agency
    - Marketing
  built_by: Jean-Paul Bonnetouche
  built_by_url: https://twitter.com/_jpb
- title: MOMNOTEBOOK.COM
  description: >
    Sharing knowledge and experiences that make childhood and motherhood rich, vibrant and healthy.
  main_url: "https://momnotebook.com/"
  url: "https://momnotebook.com/"
  featured: false
  built_by: Aleksander Hansson
  built_by_url: https://www.linkedin.com/in/aleksanderhansson/
  categories:
    - Blog
- title: Pirate Studios
  description: >
    Reinventing music studios with 24/7 self service rehearsal, DJ & production rooms available around the world.
  main_url: "https://www.piratestudios.co"
  url: "https://www.piratestudios.co"
  featured: false
  built_by: The Pirate Studios team
  built_by_url: https://github.com/piratestudios/
  categories:
    - Music
- title: Aurora EOS
  main_url: "https://www.auroraeos.com/"
  url: "https://www.auroraeos.com/"
  featured: false
  categories:
    - Finance
    - Marketing
    - Blog
  built_by: Corey Ward
  built_by_url: "http://www.coreyward.me/"
- title: MadeComfy
  main_url: "https://madecomfy.com.au/"
  url: "https://madecomfy.com.au/"
  description: >
    Short term rental management startup, using Contentful + Gatsby + CicleCI
  featured: false
  categories:
    - Travel
  built_by: Lucas Vilela
  built_by_url: "https://madecomfy.com.au/"
- title: How To Book Cheap Flights
  description: >
    A travel blog built with Gatsby and adopting the AMP technology.
  main_url: "https://howtobookcheapflights.com"
  url: "https://howtobookcheapflights.com"
  source_url: "https://github.com/flaviolivolsi/howtobookcheapflights"
  featured: false
  categories:
    - Travel
    - Blog
  built_by: Flavio Li Volsi
  built_by_url: "http://github.com/flaviolivolsi"
- title: Tiger Facility Services
  description: >
    Tiger Facility Services combines facility management expertise with state of the art software to offer a sustainable and customer oriented cleaning and facility service.
  main_url: https://www.tigerfacilityservices.com/de-en/
  url: https://www.tigerfacilityservices.com/de-en/
  featured: false
  categories:
    - Marketing
- title: "Luciano Mammino's blog"
  description: >
    Tech & programming blog of Luciano Mammino a.k.a. "loige", Full-Stack Web Developer and International Speaker
  main_url: https://loige.co
  url: https://loige.co
  featured: false
  categories:
    - Blog
    - Web Development
  built_by: Luciano Mammino
  built_by_url: https://loige.co
- title: Wire • Secure collaboration platform
  description: >
    Corporate website of Wire, an open source, end-to-end encrypted collaboration platform
  main_url: "https://wire.com"
  url: "https://wire.com"
  featured: false
  categories:
    - Open Source
    - Productivity
    - Technology
    - Blog
    - App
  built_by: Wire team
  built_by_url: "https://github.com/orgs/wireapp/people"
- title: J. Patrick Raftery
  main_url: "https://www.jpatrickraftery.com"
  url: "https://www.jpatrickraftery.com"
  description: J. Patrick Raftery is an opera singer and voice teacher based in Vancouver, BC.
  categories:
    - Portfolio
    - Music
  built_by: Michael Uloth
  built_by_url: "https://www.michaeluloth.com"
  featured: false
- title: Aria Umezawa
  main_url: "https://www.ariaumezawa.com"
  url: "https://www.ariaumezawa.com"
  description: Aria Umezawa is a director, producer, and writer currently based in San Francisco. Site designed by Stephen Bell.
  categories:
    - Portfolio
    - Music
    - Entertainment
  built_by: Michael Uloth
  built_by_url: "https://www.michaeluloth.com"
  featured: false
- title: Pomegranate Opera
  main_url: "https://www.pomegranateopera.com"
  url: "https://www.pomegranateopera.com"
  description: Pomegranate Opera is a lesbian opera written by Amanda Hale & Kye Marshall. Site designed by Stephen Bell.
  categories:
    - Gallery
    - Music
  built_by: Michael Uloth
  built_by_url: "https://www.michaeluloth.com"
  featured: false
- title: Daniel Cabena
  main_url: "https://www.danielcabena.com"
  url: "https://www.danielcabena.com"
  description: Daniel Cabena is a Canadian countertenor highly regarded in both Canada and Europe for prize-winning performances ranging from baroque to contemporary repertoire. Site designed by Stephen Bell.
  categories:
    - Portfolio
    - Music
  built_by: Michael Uloth
  built_by_url: "https://www.michaeluloth.com"
  featured: false
- title: Artist.Center
  main_url: "https://artistcenter.netlify.com"
  url: "https://artistcenter.netlify.com"
  description: The marketing page for Artist.Center, a soon-to-launch platform designed to connect opera singers to opera companies. Site designed by Stephen Bell.
  categories:
    - Music
  built_by: Michael Uloth
  built_by_url: "https://www.michaeluloth.com"
  featured: false
- title: DG Volo & Company
  main_url: "https://www.dgvolo.com"
  url: "https://www.dgvolo.com"
  description: DG Volo & Company is a Toronto-based investment consultancy. Site designed by Stephen Bell.
  categories:
    - Finance
  built_by: Michael Uloth
  built_by_url: "https://www.michaeluloth.com"
  featured: false
- title: Shawna Lucey
  main_url: "https://www.shawnalucey.com"
  url: "https://www.shawnalucey.com"
  description: Shawna Lucey is an American theater and opera director based in New York City. Site designed by Stephen Bell.
  categories:
    - Portfolio
    - Music
    - Entertainment
  built_by: Michael Uloth
  built_by_url: "https://www.michaeluloth.com"
  featured: false
- title: Leyan Lo
  main_url: https://www.leyanlo.com
  url: https://www.leyanlo.com
  description: >
    Leyan Lo’s personal website
  categories:
    - Portfolio
  built_by: Leyan Lo
  built_by_url: https://www.leyanlo.com
  featured: false
- title: Hawaii National Bank
  url: https://hawaiinational.bank
  main_url: https://hawaiinational.bank
  description: Hawaii National Bank's highly personalized service has helped loyal customers & locally owned businesses achieve their financial dreams for over 50 years.
  categories:
    - Finance
  built_by: Wall-to-Wall Studios
  built_by_url: https://walltowall.com
  featured: false
- title: Coletiv
  url: https://coletiv.com
  main_url: https://coletiv.com
  description: Coletiv teams up with companies of all sizes to design, develop & launch digital products for iOS, Android & the Web.
  categories:
    - Technology
    - Agency
    - Web Development
  built_by: Coletiv
  built_by_url: https://coletiv.com
  featured: false
- title: janosh.io
  description: >
    Personal blog and portfolio of Janosh Riebesell. The site is built with Gatsby v2 and designed
    entirely with styled-components v4. Much of the layout was achieved with CSS grid. It supports
    Google Analytics, fluid typography and Algolia search.
  main_url: "https://janosh.io"
  url: "https://janosh.io"
  source_url: "https://github.com/janosh/janosh.io"
  categories:
    - Portfolio
    - Blog
    - Science
    - Photography
    - Travel
  built_by: Janosh Riebesell
  built_by_url: "https://janosh.io"
  featured: false
- title: Gatsby Manor
  description: >
    We build themes for gatsby. We have themes for all projects including personal,
    portfolio, ecommerce, landing pages and more. We also run an in-house
    web dev and design studio. If you cannot find what you want, we can build it for you!
    Email us at gatsbymanor@gmail.com with questions.
  main_url: "https://www.gatsbymanor.com"
  url: "https://www.gatsbymanor.com"
  source_url: "https://github.com/gatsbymanor"
  categories:
    - Web Development
    - Agency
    - Technology
    - Freelance
  built_by: Steven Natera
  built_by_url: "https://stevennatera.com"
- title: Ema Suriano's Portfolio
  main_url: https://emasuriano.com/
  url: https://emasuriano.com/
  source_url: https://github.com/EmaSuriano/emasuriano.github.io
  description: >
    Ema Suriano's portfolio to display information about him, his projects and what he's writing about.
  categories:
    - Portfolio
    - Technology
    - Web Development
  built_by: Ema Suriano
  built_by_url: https://emasuriano.com/
  featured: false
- title: Luan Orlandi
  main_url: https://luanorlandi.github.io
  url: https://luanorlandi.github.io
  source_url: https://github.com/luanorlandi/luanorlandi.github.io
  description: >
    Luan Orlandi's personal website. Brazilian web developer, enthusiast in React and Gatsby.
  categories:
    - Blog
    - Portfolio
    - Web Development
  built_by: Luan Orlandi
  built_by_url: https://github.com/luanorlandi
- title: Mobius Labs
  main_url: https://mobius.ml
  url: https://mobius.ml
  description: >
    Mobius Labs landing page, a Start-up working on Computer Vision
  categories:
    - Landing Page
    - Marketing
    - Technology
  built_by: sktt
  built_by_url: https://github.com/sktt
- title: EZAgrar
  main_url: https://www.ezagrar.at/en/
  url: https://www.ezagrar.at/en/
  description: >
    EZAgrar.at is the homepage of the biggest agricultural machinery dealership in Austria. In total 8 pages will be built for this client reusing a lot of components between them.
  categories:
    - eCommerce
    - Marketing
  built_by: MangoART
  built_by_url: https://www.mangoart.at
  featured: false
- title: OAsome blog
  main_url: https://oasome.blog/
  url: https://oasome.blog/
  source_url: https://github.com/oorestisime/oasome
  description: >
    Paris-based Cypriot adventurers. A and O. Lovers of life and travel. Want to get a glimpse of the OAsome world?
  categories:
    - Blog
    - Photography
    - Travel
  built_by: Orestis Ioannou
  featured: false
- title: Brittany Chiang
  main_url: https://brittanychiang.com/
  url: https://brittanychiang.com/
  source_url: https://github.com/bchiang7/v4
  description: >
    Personal website and portfolio of Brittany Chiang built with Gatsby v2
  categories:
    - Portfolio
  built_by: Brittany Chiang
  built_by_url: https://github.com/bchiang7
  featured: false
- title: Fitekran
  description: >
    One of the most visited Turkish blogs about health, sports and healthy lifestyle, that has been rebuilt with Gatsby v2 using Wordpress.
  main_url: "https://www.fitekran.com"
  url: "https://www.fitekran.com"
  categories:
    - Science
    - Healthcare
    - Blog
  built_by: Burak Tokak
  built_by_url: "https://www.buraktokak.com"
- title: Serverless
  main_url: https://serverless.com
  url: https://serverless.com
  source_url: https://github.com/serverless/site
  description: >
    Serverless.com – Build web, mobile and IoT applications with serverless architectures using AWS Lambda, Azure Functions, Google CloudFunctions & more!
  categories:
    - Technology
    - Web Development
  built_by: Codebrahma
  built_by_url: https://codebrahma.com
  featured: false
- title: Dive Bell
  main_url: https://divebell.band/
  url: https://divebell.band/
  description: >
    Simple site for a band to list shows dates and videos (499 on lighthouse)
  categories:
    - Music
  built_by: Matt Bagni
  built_by_url: https://mattbag.github.io
  featured: false
- title: Mayer Media Co.
  main_url: https://mayermediaco.com/
  url: https://mayermediaco.com/
  description: >
    Freelance Web Development and Digital Marketing
  categories:
    - Web Development
    - Marketing
    - Blog
  source_url: https://github.com/MayerMediaCo/MayerMediaCo2.0
  built_by: Danny Mayer
  built_by_url: https://twitter.com/mayermediaco
  featured: false
- title: Jan Czizikow Portfolio
  main_url: https://www.janczizikow.com/
  url: https://www.janczizikow.com/
  source_url: https://github.com/janczizikow/janczizikow-portfolio
  description: >
    Simple personal portfolio site built with Gatsby
  categories:
    - Portfolio
    - Freelance
    - Web Development
  built_by: Jan Czizikow
  built_by_url: https://github.com/janczizikow
- title: Carbon Design Systems
  main_url: http://www.carbondesignsystem.com/
  url: http://www.carbondesignsystem.com/
  description: >
    The Carbon Design System is integrating the new IBM Design Ethos and Language. It represents a completely fresh approach to the design of all things at IBM.
  categories:
    - Design System
    - Documentation
  built_by: IBM
  built_by_url: https://www.ibm.com/
  featured: false
- title: Mozilla Mixed Reality
  main_url: https://mixedreality.mozilla.org/
  url: https://mixedreality.mozilla.org/
  description: >
    Virtual Reality for the free and open Web.
  categories:
    - Open Source
  built_by: Mozilla
  built_by_url: https://www.mozilla.org/
  featured: false
- title: Uniform Hudl Design System
  main_url: http://uniform.hudl.com/
  url: http://uniform.hudl.com/
  description: >
    A single design system to ensure every interface feels like Hudl. From the colors we use to the size of our buttons and what those buttons say, Uniform has you covered. Check the guidelines, copy the code and get to building.
  categories:
    - Design System
    - Open Source
    - Design
  built_by: Hudl
  built_by_url: https://www.hudl.com/
- title: Subtle UI
  main_url: "https://subtle-ui.netlify.com/"
  url: "https://subtle-ui.netlify.com/"
  source_url: "https://github.com/ryanwiemer/subtle-ui"
  description: >
    A collection of clever yet understated user interactions found on the web.
  categories:
    - Web Development
    - Open Source
    - User Experience
  built_by: Ryan Wiemer
  built_by_url: "https://www.ryanwiemer.com/"
  featured: false
- title: developer.bitcoin.com
  main_url: "https://developer.bitcoin.com/"
  url: "https://developer.bitcoin.com/"
  description: >
    Bitbox based bitcoin.com developer platform and resources.
  categories:
    - Finance
  featured: false
- title: Barmej
  main_url: "https://app.barmej.com/"
  url: "https://app.barmej.com/"
  description: >
    An interactive platform to learn different programming languages in Arabic for FREE
  categories:
    - Education
    - Programming
    - Learning
  built_by: Obytes
  built_by_url: "https://www.obytes.com/"
  featured: false
- title: Vote Save America
  main_url: "https://votesaveamerica.com"
  url: "https://votesaveamerica.com"
  description: >
    Be a voter. Save America.
  categories:
    - Education
    - Government
  featured: false
  built_by: Jeremy E. Miller
  built_by_url: "https://jeremyemiller.com/"
- title: Emergence
  main_url: https://emcap.com/
  url: https://emcap.com/
  description: >
    Emergence is a top enterprise cloud venture capital firm. We fund early stage ventures focusing on enterprise & SaaS applications. Emergence is one of the top VC firms in Silicon Valley.
  categories:
    - Marketing
    - Blog
  built_by: Upstatement
  built_by_url: https://www.upstatement.com/
  featured: false
- title: FPVtips
  main_url: https://fpvtips.com
  url: https://fpvtips.com
  source_url: https://github.com/jumpalottahigh/fpvtips
  description: >
    FPVtips is all about bringing racing drone pilots closer together, and getting more people into the hobby!
  categories:
    - Community
    - Education
  built_by: Georgi Yanev
  built_by_url: https://twitter.com/jumpalottahigh
  featured: false
- title: Georgi Yanev
  main_url: https://blog.georgi-yanev.com/
  url: https://blog.georgi-yanev.com/
  source_url: https://github.com/jumpalottahigh/blog.georgi-yanev.com
  description: >
    I write articles about FPV quads (building and flying), web development, smart home automation, life-long learning and other topics from my personal experience.
  categories:
    - Blog
  built_by: Georgi Yanev
  built_by_url: https://twitter.com/jumpalottahigh
  featured: false
- title: Bear Archery
  main_url: "https://beararchery.com/"
  url: "https://beararchery.com/"
  categories:
    - eCommerce
    - Sports
  built_by: Escalade Sports
  built_by_url: "https://www.escaladesports.com/"
  featured: false
- title: "attn:"
  main_url: "https://www.attn.com/"
  url: "https://www.attn.com/"
  categories:
    - Media
    - Entertainment
  built_by: "attn:"
  built_by_url: "https://www.attn.com/"
  featured: false
- title: Mirror Conf
  description: >
    Mirror Conf is a conference designed to empower designers and frontend developers who have a thirst for knowledge and want to broaden their horizons.
  main_url: "https://www.mirrorconf.com/"
  url: "https://www.mirrorconf.com/"
  categories:
    - Conference
    - Design
    - Web Development
  featured: false
- title: Startarium
  main_url: https://www.startarium.ro
  url: https://www.startarium.ro
  description: >
    Free entrepreneurship educational portal with more than 20000 users, hundreds of resources, crowdfunding, mentoring and investor pitching events facilitated.
  categories:
    - Education
    - Nonprofit
    - Entrepreneurship
  built_by: Cezar Neaga
  built_by_url: https://twitter.com/cezarneaga
  featured: false
- title: Microlink
  main_url: https://microlink.io/
  url: https://microlink.io/
  description: >
    Extract structured data from any website.
  categories:
    - Web Development
    - API
  built_by: Kiko Beats
  built_by_url: https://kikobeats.com/
  featured: false
- title: Markets.com
  main_url: "https://www.markets.com/"
  url: "https://www.markets.com/"
  featured: false
  categories:
    - Finance
- title: Kevin Legrand
  url: "https://k-legrand.com"
  main_url: "https://k-legrand.com"
  source_url: "https://github.com/Manoz/k-legrand.com"
  description: >
    Personal website and blog built with love with Gatsby v2
  categories:
    - Blog
    - Portfolio
    - Web Development
  built_by: Kevin Legrand
  built_by_url: https://k-legrand.com
  featured: false
- title: David James Portfolio
  main_url: https://dfjames.com/
  url: https://dfjames.com/
  source_url: https://github.com/daviddeejjames/dfjames-gatsby
  description: >
    Portfolio Site using GatsbyJS and headless WordPress
  categories:
    - WordPress
    - Portfolio
    - Blog
  built_by: David James
  built_by_url: https://twitter.com/daviddeejjames
- title: Hypertext Candy
  url: https://www.hypertextcandy.com/
  main_url: https://www.hypertextcandy.com/
  description: >
    Blog about web development. Laravel, Vue.js, etc.
  categories:
    - Blog
    - Web Development
  built_by: Masahiro Harada
  built_by_url: https://twitter.com/_Masahiro_H_
  featured: false
- title: "Maxence Poutord's blog"
  description: >
    Tech & programming blog of Maxence Poutord, Software Engineer, Serial Traveler and Public Speaker
  main_url: https://www.maxpou.fr
  url: https://www.maxpou.fr
  featured: false
  categories:
    - Blog
    - Web Development
  built_by: Maxence Poutord
  built_by_url: https://www.maxpou.fr
- title: "The Noted Project"
  url: https://thenotedproject.org
  main_url: https://thenotedproject.org
  source_url: https://github.com/ianbusko/the-noted-project
  description: >
    Website to showcase the ethnomusicology research for The Noted Project.
  categories:
    - Portfolio
    - Education
    - Gallery
  built_by: Ian Busko
  built_by_url: https://github.com/ianbusko
  featured: false
- title: Got Milk
  main_url: "https://www.gotmilk.com/"
  url: "https://www.gotmilk.com/"
  featured: false
  categories:
    - Food
- title: People For Bikes
  url: "https://2017.peopleforbikes.org/"
  main_url: "https://2017.peopleforbikes.org/"
  categories:
    - Community
    - Sports
    - Gallery
    - Nonprofit
  built_by: PeopleForBikes
  built_by_url: "https://peopleforbikes.org/about-us/who-we-are/staff/"
  featured: false
- title: Wide Eye
  description: >
    Creative agency specializing in interactive design, web development, and digital communications.
  url: https://wideeye.co/
  main_url: https://wideeye.co/
  categories:
    - Design
    - Web Development
  built_by: Wide Eye
  built_by_url: https://wideeye.co/about-us/
  featured: false
- title: CodeSandbox
  description: >
    CodeSandbox is an online editor that helps you create web applications, from prototype to deployment.
  url: https://codesandbox.io/
  main_url: https://codesandbox.io/
  categories:
    - Web Development
  featured: false
- title: Marvel
  description: >
    The all-in-one platform powering design.
  url: https://marvelapp.com/
  main_url: https://marvelapp.com/
  categories:
    - Design
  featured: false
- title: Designcode.io
  description: >
    Learn to design and code React apps.
  url: https://designcode.io
  main_url: https://designcode.io
  categories:
    - Learning
  featured: false
- title: Happy Design
  description: >
    The Brand and Product Team Behind Happy Money
  url: https://design.happymoney.com/
  main_url: https://design.happymoney.com/
  categories:
    - Design
    - Finance
- title: Weihnachtsmarkt.ms
  description: >
    Explore the christmas market in Münster (Westf).
  url: https://weihnachtsmarkt.ms/
  main_url: https://weihnachtsmarkt.ms/
  source_url: https://github.com/codeformuenster/weihnachtsmarkt
  categories:
    - Gallery
    - Food
  built_by: "Code for Münster during #MSHACK18"
  featured: false
- title: Code Championship
  description: >
    Competitive coding competitions for students from 3rd to 8th grade. Code is Sport.
  url: https://www.codechampionship.com
  main_url: https://www.codechampionship.com
  categories:
    - Learning
    - Education
    - Sports
  built_by: Abamath LLC
  built_by_url: https://www.abamath.com
  featured: false
- title: Wieden+Kennedy
  description: >
    Wieden+Kennedy is an independent, global creative company.
  categories:
    - Technology
    - Web Development
    - Agency
    - Marketing
  url: https://www.wk.com
  main_url: https://www.wk.com
  built_by: Wieden Kennedy
  built_by_url: https://www.wk.com/about/
  featured: false
- title: Testing JavaScript
  description: >
    This course will teach you the fundamentals of testing your JavaScript applications using eslint, Flow, Jest, and Cypress.
  url: https://testingjavascript.com/
  main_url: https://testingjavascript.com/
  categories:
    - Learning
    - Education
    - JavaScript
  built_by: Kent C. Dodds
  built_by_url: https://kentcdodds.com/
  featured: false
- title: Use Hooks
  description: >
    One new React Hook recipe every day.
  url: https://usehooks.com/
  main_url: https://usehooks.com/
  categories:
    - Learning
  built_by: Gabe Ragland
  built_by_url: https://twitter.com/gabe_ragland
  featured: false
- title: Disrupting Nate
  description: >
    Ketogenic Diet, Podcasts, and Blockchain.
  url: https://www.disruptingnate.com/
  main_url: https://www.disruptingnate.com/
  categories:
    - Technology
    - Podcast
  built_by: Nathan Olmstead
  built_by_url: https://twitter.com/disruptingnate
  featured: false
- title: Ambassador
  url: https://www.getambassador.io
  main_url: https://www.getambassador.io
  description: >
    Open source, Kubernetes-native API Gateway for microservices built on Envoy.
  categories:
    - Open Source
    - Documentation
    - Technology
  built_by: Datawire
  built_by_url: https://www.datawire.io
  featured: false
- title: Clubhouse
  main_url: https://clubhouse.io
  url: https://clubhouse.io
  description: >
    The intuitive and powerful project management platform loved by software teams of all sizes. Built with Gatsby v2 and Prismic
  categories:
    - Technology
    - Blog
    - Productivity
    - Community
    - Design
    - Open Source
  built_by: Ueno.
  built_by_url: https://ueno.co
  featured: false
- title: Asian Art Collection
  url: http://artmuseum.princeton.edu/asian-art/
  main_url: http://artmuseum.princeton.edu/asian-art/
  description: >
    Princeton University has a branch dealing with state of art.They have showcased ore than 6,000 works of Asian art are presented alongside ongoing curatorial and scholarly research
  categories:
    - Marketing
  featured: false
- title: QHacks
  url: https://qhacks.io
  main_url: https://qhacks.io
  source_url: https://github.com/qhacks/qhacks-website
  description: >
    QHacks is Queen’s University’s annual hackathon! QHacks was founded in 2016 with a mission to advocate and incubate the tech community at Queen’s University and throughout Canada.
  categories:
    - Education
    - Technology
    - Podcast
  featured: false
- title: Tyler McGinnis
  url: https://tylermcginnis.com/
  main_url: https://tylermcginnis.com/
  description: >
    The linear, course based approach to learning web technologies.
  categories:
    - Education
    - Technology
    - Podcast
    - Web Development
  featured: false
- title: a11y with Lindsey
  url: https://www.a11ywithlindsey.com/
  main_url: https://www.a11ywithlindsey.com/
  source_url: https://github.com/lkopacz/a11y-with-lindsey
  description: >
    To help developers navigate accessibility jargon, write better code, and to empower them to make their Internet, Everyone's Internet.
  categories:
    - Education
    - Blog
    - Technology
  built_by: Lindsey Kopacz
  built_by_url: https://twitter.com/littlekope0903
  featured: false
- title: DEKEMA
  url: https://www.dekema.com/
  main_url: https://www.dekema.com/
  description: >
    Worldclass crafting: Furnace, fervor, fullfilment. Delivering highest demand for future craftsmanship. Built using Gatsby v2 and Prismic.
  categories:
    - Healthcare
    - Science
    - Technology
  built_by: Crisp Studio
  built_by_url: https://crisp.studio
  featured: false
- title: FOX Circus
  main_url: "https://www.foxcircus.it/"
  url: "https://www.foxcircus.it/"
  categories:
    - Event
    - Conference
    - Entertainment
  built_by: Kframe Interactive SA
  built_by_url: http://kframeinteractive.com
  featured: false
- title: Ramón Chancay
  description: >-
    Frontend / Backend Developer in Guayaquil Ecuador.
    Currently at Everymundo, previously at El Universo.
    I enjoy teaching and sharing what I know.
    I give professional advice to developers and companies.
    My wife and my children are everything in my life.
  main_url: "https://ramonchancay.me/"
  url: "https://ramonchancay.me/"
  source_url: "https://github.com/devrchancay/personal-site"
  featured: false
  categories:
    - Blog
    - Technology
    - Web Development
  built_by: Codedebug
  built_by_url: "https://codedebug.co/"
- title: BELLHOPS
  main_url: https://www.getbellhops.com/
  url: https://www.getbellhops.com/
  description: >-
    Whether you’re moving someplace new or just want to complete a few projects around your current home, BellHops can arrange the moving services you need—at simple, straightforward rates.
  categories:
    - Business
  built_by: Bellhops, Inc.
  built_by_url: https://www.getbellhops.com/
  featured: false
- title: Acclimate Consulting
  main_url: https://www.acclimate.io/
  url: https://www.acclimate.io/
  description: >-
    Acclimate is a consulting firm that puts organizations back in control with data-driven strategies and full-stack applications.
  categories:
    - Technology
    - Consulting
  built_by: Andrew Wilson
  built_by_url: https://github.com/andwilson
  featured: false
- title: Flyright
  url: https://flyright.co/
  main_url: https://flyright.co/
  description: >-
    Flyright curates everything you need for international travel in one tidy place 💜
  categories:
    - Technology
    - App
  built_by: Ty Hopp
  built_by_url: https://github.com/tyhopp
  featured: false
- title: Vets Who Code
  url: https://vetswhocode.io/
  main_url: https://vetswhocode.io/
  description: >-
    VetsWhoCode is a non-profit organization dedicated to training military veterans & giving them the skills they need transition into tech careers.
  categories:
    - Technology
    - Nonprofit
  featured: false
- title: Patreon Blog
  url: https://blog.patreon.com/
  main_url: https://blog.patreon.com/
  description: >-
    Official blog of Patreon.com
  categories:
    - Blog
  featured: false
- title: Full Beaker
  url: https://fullbeaker.com/
  main_url: https://fullbeaker.com/
  description: >-
    Full Beaker provides independent advice online about careers and home ownership, and connect anyone who asks with companies that can help them.
  categories:
    - Consulting
  featured: false
- title: Citywide Holdup
  url: https://citywideholdup.org/
  main_url: https://citywideholdup.org/
  source_url: https://github.com/killakam3084/citywide-site
  description: >-
    Citywide Holdup is an annual fundraising event held around early November in the city of Austin, TX hosted by the Texas Wranglers benefitting Easter Seals of Central Texas, a non-profit organization that provides exceptional services, education, outreach and advocacy so that people with disabilities can live, learn, work and play in our communities.
  categories:
    - Nonprofit
    - Event
  built_by: Cameron Rison
  built_by_url: https://github.com/killakam3084
  featured: false
- title: Dawn Labs
  url: https://dawnlabs.io
  main_url: https://dawnlabs.io
  description: >-
    Thoughtful products for inspired teams. With a holistic approach to engineering and design, we partner with startups and enterprises to build for the digital era.
  categories:
    - Technology
    - Agency
    - Web Development
  featured: false
- title: COOP by Ryder
  url: https://coop.com/
  main_url: https://coop.com/
  description: >
    COOP is a platform that connects fleet managers that have idle vehicles to businesses that are looking to rent vehicles. COOP simplifies the process and paperwork required to safely share vehicles between business owners.
  categories:
    - Marketing
  built_by: Crispin Porter Bogusky
  built_by_url: http://www.cpbgroup.com/
  featured: false
- title: Domino's Paving for Pizza
  url: https://www.pavingforpizza.com/
  main_url: https://www.pavingforpizza.com/
  description: >
    Nominate your town for a chance to have your rough drive home from Domino's fixed to pizza perfection.
  categories:
    - Marketing
  built_by: Crispin Porter Bogusky
  built_by_url: http://www.cpbgroup.com/
  featured: false
- title: Propapanda
  url: https://propapanda.eu/
  main_url: https://propapanda.eu/
  description: >
    Is a creative production house based in Tallinn, Estonia. We produce music videos, commercials, films and campaigns – from scratch to finish.
  categories:
    - Video
    - Portfolio
    - Agency
    - Media
  built_by: Henry Kehlmann
  built_by_url: https://github.com/madhenry/
  featured: false
- title: JAMstack.paris
  url: https://jamstack.paris/
  main_url: https://jamstack.paris/
  source_url: https://github.com/JAMstack-paris/jamstack.paris
  description: >
    JAMstack-focused, bi-monthly meetup in Paris
  categories:
    - Web Development
  built_by: Matthieu Auger & Nicolas Goutay
  built_by_url: https://github.com/JAMstack-paris
  featured: false
- title: DexWallet - The only Wallet you need by Dexlab
  main_url: "https://www.dexwallet.io/"
  url: "https://www.dexwallet.io/"
  source_url: "https://github.com/dexlab-io/DexWallet-website"
  featured: false
  description: >-
    DexWallet is a secure, multi-chain, mobile wallet with an upcoming one-click exchange for mobile.
  categories:
    - App
    - Open Source
  built_by: DexLab
  built_by_url: "https://github.com/dexlab-io"
- title: Kings Valley Paving
  url: https://kingsvalleypaving.com
  main_url: https://kingsvalleypaving.com
  description: >
    Kings Valley Paving is an asphalt, paving and concrete company serving the commercial, residential and industrial sectors in the Greater Toronto Area. Site designed by Stephen Bell.
  categories:
    - Marketing
  built_by: Michael Uloth
  built_by_url: https://www.michaeluloth.com
  featured: false
- title: Peter Barrett
  url: https://www.peterbarrett.ca
  main_url: https://www.peterbarrett.ca
  description: >
    Peter Barrett is a Canadian baritone from Newfoundland and Labrador who performs opera and concert repertoire in Canada, the U.S. and around the world. Site designed by Stephen Bell.
  categories:
    - Portfolio
    - Music
  built_by: Michael Uloth
  built_by_url: https://www.michaeluloth.com
  featured: false
- title: NARCAN
  main_url: https://www.narcan.com
  url: https://www.narcan.com
  description: >
    NARCAN Nasal Spray is the first and only FDA-approved nasal form of naloxone for the emergency treatment of a known or suspected opioid overdose.
  categories:
    - Healthcare
  built_by: NARCAN
  built_by_url: https://www.narcan.com
  featured: false
- title: Ritual
  main_url: https://ritual.com
  url: https://ritual.com
  description: >
    Ritual started with a simple question, what exactly is in women's multivitamins? This is the story of what happened when our founder Kat started searching for answers — the story of Ritual.
  categories:
    - Healthcare
  built_by: Ritual
  built_by_url: https://ritual.com
  featured: false
- title: Truebill
  main_url: https://www.truebill.com
  url: https://www.truebill.com
  description: >
    Truebill empowers you to take control of your money.
  categories:
    - Finance
  built_by: Truebill
  built_by_url: https://www.truebill.com
  featured: false
- title: Smartling
  main_url: https://www.smartling.com
  url: https://www.smartling.com
  description: >
    Smartling enables you to automate, manage, and professionally translate content so that you can do more with less.
  categories:
    - Marketing
  built_by: Smartling
  built_by_url: https://www.smartling.com
  featured: false
- title: Clear
  main_url: https://www.clearme.com
  url: https://www.clearme.com
  description: >
    At clear, we’re working toward a future where you are your ID, enabling you to lead an unstoppable life.
  categories:
    - Security
  built_by: Clear
  built_by_url: https://www.clearme.com
  featured: false
- title: VS Code Rocks
  main_url: "https://vscode.rocks"
  url: "https://vscode.rocks"
  source_url: "https://github.com/lannonbr/vscode-rocks"
  featured: false
  description: >
    VS Code Rocks is a place for weekly news on the newest features and updates to Visual Studio Code as well as trending extensions and neat tricks to continually improve your VS Code skills.
  categories:
    - Open Source
    - Blog
    - Web Development
  built_by: Benjamin Lannon
  built_by_url: "https://github.com/lannonbr"
- title: Particle
  main_url: "https://www.particle.io"
  url: "https://www.particle.io"
  featured: false
  description: Particle is a fully-integrated IoT platform that offers everything you need to deploy an IoT product.
  categories:
    - Marketing
- title: freeCodeCamp curriculum
  main_url: "https://learn.freecodecamp.org"
  url: "https://learn.freecodecamp.org"
  featured: false
  description: Learn to code with free online courses, programming projects, and interview preparation for developer jobs.
  categories:
    - Web Development
    - Learning
- title: Tandem
  main_url: "https://www.tandem.co.uk"
  url: "https://www.tandem.co.uk"
  description: >
    We're on a mission to free you of money misery. Our app, card and savings account are designed to help you spend less time worrying about money and more time enjoying life.
  categories:
    - Finance
    - App
  built_by: Tandem
  built_by_url: https://github.com/tandembank
  featured: false
- title: Monbanquet.fr
  main_url: "https://monbanquet.fr"
  url: "https://monbanquet.fr"
  description: >
    Give your corporate events the food and quality it deserves, thanks to the know-how of the best local artisans.
  categories:
    - eCommerce
    - Food
    - Event
  built_by: Monbanquet.fr
  built_by_url: https://github.com/monbanquet
  featured: false
- title: The Leaky Cauldron Blog
  url: https://theleakycauldronblog.com
  main_url: https://theleakycauldronblog.com
  source_url: https://github.com/v4iv/theleakycauldronblog
  description: >
    A Brew of Awesomeness with a Pinch of Magic...
  categories:
    - Blog
  built_by: Vaibhav Sharma
  built_by_url: https://github.com/v4iv
  featured: false
- title: Wild Drop Surf Camp
  main_url: "https://wilddropsurfcamp.com"
  url: "https://wilddropsurfcamp.com"
  description: >
    Welcome to Portugal's best kept secret and be amazed with our nature. Here you can explore, surf, taste the world's best gastronomy and wine, feel the North Canyon's power with the biggest waves in the world and so many other amazing things. Find us, discover yourself!
  categories:
    - Travel
  built_by: Samuel Fialho
  built_by_url: https://samuelfialho.com
  featured: false
- title: JoinUp HR chatbot
  url: https://www.joinup.io
  main_url: https://www.joinup.io
  description: Custom HR chatbot for better candidate experience
  categories:
    - App
    - Technology
  featured: false
- title: JDCastro Web Design & Development
  main_url: https://jacobdcastro.com
  url: https://jacobdcastro.com
  source_url: https://github.com/jacobdcastro/personal-site
  featured: false
  description: >
    A small business site for freelance web designer and developer Jacob D. Castro. Includes professional blog, contact forms, and soon-to-come portfolio of sites for clients. Need a new website or an extra developer to share the workload? Feel free to check out the website!
  categories:
    - Blog
    - Portfolio
    - Business
    - Freelance
  built_by: Jacob D. Castro
  built_by_url: https://twitter.com/jacobdcastro
- title: Gatsby Tutorials
  main_url: https://www.gatsbytutorials.com
  url: https://www.gatsbytutorials.com
  source_url: https://github.com/ooloth/gatsby-tutorials
  featured: false
  description: >
    Gatsby Tutorials is a community-updated list of video, audio and written tutorials to help you learn GatsbyJS.
  categories:
    - Web Development
    - Education
    - Open Source
  built_by: Michael Uloth
  built_by_url: "https://www.michaeluloth.com"
- title: Up & Running Tutorials
  main_url: https://www.upandrunningtutorials.com
  url: https://www.upandrunningtutorials.com
  featured: false
  description: >
    Free coding tutorials for web developers. Get your web development career up and running by learning to build better, faster websites.
  categories:
    - Web Development
    - Education
  built_by: Michael Uloth
  built_by_url: "https://www.michaeluloth.com"
- title: Grooovinger
  url: https://www.grooovinger.com
  main_url: https://www.grooovinger.com
  description: >
    Martin Grubinger, a web developer from Austria
  categories:
    - Portfolio
    - Web Development
  built_by: Martin Grubinger
  built_by_url: https://www.grooovinger.com
  featured: false
- title: LXDX - the Crypto Derivatives Exchange
  main_url: https://www.lxdx.co/
  url: https://www.lxdx.co/
  description: >
    LXDX is the world's fastest crypto exchange. Our mission is to bring innovative financial products to retail crypto investors, providing access to the same speed and scalability that institutional investors already depend on us to deliver each and every day.
  categories:
    - Marketing
    - Finance
  built_by: Corey Ward
  built_by_url: http://www.coreyward.me/
  featured: false
- title: Kyle McDonald
  url: https://kylemcd.com
  main_url: https://kylemcd.com
  source_url: https://github.com/kylemcd/personal-site-react
  description: >
    Personal site + blog for Kyle McDonald
  categories:
    - Blog
  built_by: Kyle McDonald
  built_by_url: https://kylemcd.com
  featured: false
- title: VSCode Power User Course
  main_url: https://VSCode.pro
  url: https://VSCode.pro
  description: >
    After 10 years with Sublime, I switched to VSCode. Love it. Spent 1000+ hours building a premium video course to help you switch today. 200+ power user tips & tricks turn you into a VSCode.pro
  categories:
    - Education
    - Learning
    - eCommerce
    - Marketing
    - Technology
    - Web Development
  built_by: Ahmad Awais
  built_by_url: https://twitter.com/MrAhmadAwais/
  featured: false
- title: Thijs Koerselman Portfolio
  main_url: https://www.vauxlab.com
  url: https://www.vauxlab.com
  featured: false
  description: >
    Portfolio of Thijs Koerselman. A freelance software engineer, full-stack web developer and sound designer.
  categories:
    - Portfolio
    - Business
    - Freelance
    - Technology
    - Web Development
    - Music
- title: Ad Hoc Homework
  main_url: https://homework.adhoc.team
  url: https://homework.adhoc.team
  description: >
    Ad Hoc builds government digital services that are fast, efficient, and usable by everyone. Ad Hoc Homework is a collection of coding and design challenges for candidates applying to our open positions.
  categories:
    - Web Development
    - Government
    - Healthcare
    - Programming
  built_by_url: https://adhoc.team
  featured: false
- title: BetterDocs | Discord Themes & Plugins
  main_url: https://betterdocs.us
  url: https://betterdocs.us
  description: >
    All Discord enhancement projects in 1! Free quality Themes and Plugins for Discord and easy installation instructions for BetterDiscord and more!
  categories:
    - Web Development
    - Programming
    - Open Source
  built_by: Christopher R. | Owner
  built_by_url: https://github.com/MrRobotjs/
  featured: false
- title: Birra Napoli
  main_url: http://www.birranapoli.it
  url: http://www.birranapoli.it
  built_by: Ribrain
  built_by_url: https://www.ribrainstudio.com
  featured: false
  description: >
    Birra Napoli official site
  categories:
    - Landing Page
    - Business
    - Food
- title: Satispay
  url: https://www.satispay.com
  main_url: https://www.satispay.com
  categories:
    - Business
    - Finance
    - Technology
  built_by: Satispay
  built_by_url: https://www.satispay.com
  featured: false
- title: The Movie Database - Gatsby
  url: https://tmdb.lekoarts.de
  main_url: https://tmdb.lekoarts.de
  source_url: https://github.com/LekoArts/gatsby-source-tmdb-example
  categories:
    - Open Source
    - Entertainment
    - Gallery
  featured: false
  built_by: LekoArts
  built_by_url: "https://github.com/LekoArts"
  description: >
    Source from The Movie Database (TMDb) API (v3) in Gatsby. This example is built with react-spring, React hooks and react-tabs and showcases the gatsby-source-tmdb plugin. It also has some client-only paths and uses gatsby-image.
- title: LANDR - Creative Tools for Musicians
  url: https://www.landr.com/
  main_url: https://www.landr.com/en/
  categories:
    - Music
    - Technology
    - Business
    - Entrepreneurship
    - Freelance
    - Marketing
    - Media
  featured: false
  built_by: LANDR
  built_by_url: https://twitter.com/landr_music
  description: >
    Marketing website built for LANDR. LANDR is a web application that provides tools for musicians to master their music (using artificial intelligence), collaborate with other musicians, and distribute their music to multiple platforms.
- title: ClinicJS
  url: https://clinicjs.org/
  main_url: https://clinicjs.org/
  categories:
    - Technology
    - Documentation
  featured: false
  built_by: NearForm
  built_by_url: "https://www.nearform.com/"
  description: >
    Tools to help diagnose and pinpoint Node.js performance issues.
- title: KOBIT
  main_url: "https://kobit.in"
  url: "https://kobit.in"
  description: Automated Google Analytics Report with everything you need and more
  featured: false
  categories:
    - Marketing
    - Blog
  built_by: mottox2
  built_by_url: "https://mottox2.com"
- title: Aleksander Hansson
  main_url: https://ahansson.com
  url: https://ahansson.com
  featured: false
  description: >
    Portfolio website for Aleksander Hansson
  categories:
    - Portfolio
    - Business
    - Freelance
    - Technology
    - Web Development
    - Consulting
  built_by: Aleksander Hansson
  built_by_url: https://www.linkedin.com/in/aleksanderhansson/
- title: Surfing Nosara
  main_url: "https://www.surfingnosara.com"
  url: "https://www.surfingnosara.com"
  description: Real estate, vacation, and surf report hub for Nosara, Costa Rica
  featured: false
  categories:
    - Business
    - Blog
    - Gallery
    - Marketing
  built_by: Desarol
  built_by_url: "https://www.desarol.com"
- title: Crispin Porter Bogusky
  url: https://cpbgroup.com/
  main_url: https://cpbgroup.com/
  description: >
    We solve the world’s toughest communications problems with the most quantifiably potent creative assets.
  categories:
    - Agency
    - Design
    - Marketing
  built_by: Crispin Porter Bogusky
  built_by_url: https://cpbgroup.com/
  featured: false
- title: graphene-python
  url: https://graphene-python.org
  main_url: https://graphene-python.org
  description: Graphene is a collaboratively funded project.Graphene-Python is a library for building GraphQL APIs in Python easily.
  categories:
    - Library
    - API
    - Documentation
  featured: false
- title: Engel & Völkers Ibiza Holiday Rentals
  main_url: "https://www.ev-ibiza.com/"
  url: "https://www.ev-ibiza.com/"
  featured: false
  built_by: Ventura Digitalagentur
  description: >
    Engel & Völkers, one of the most successful real estate agencies in the world, offers luxury holiday villas to rent in Ibiza.
  categories:
    - Travel
- title: Sylvain Hamann's personal website
  url: "https://shamann.fr"
  main_url: "https://shamann.fr"
  source_url: "https://github.com/sylvhama/shamann-gatsby/"
  description: >
    Sylvain Hamann, web developer from France
  categories:
    - Portfolio
    - Web Development
  built_by: Sylvain Hamann
  built_by_url: "https://twitter.com/sylvhama"
  featured: false
- title: Luca Crea's portfolio
  main_url: https://lcrea.github.io
  url: https://lcrea.github.io
  description: >
    Portfolio and personal website of Luca Crea, an Italian software engineer.
  categories:
    - Portfolio
  built_by: Luca Crea
  built_by_url: https://github.com/lcrea
  featured: false
- title: Escalade Sports
  main_url: "https://www.escaladesports.com/"
  url: "https://www.escaladesports.com/"
  categories:
    - eCommerce
    - Sports
  built_by: Escalade Sports
  built_by_url: "https://www.escaladesports.com/"
  featured: false
- title: Exposify
  main_url: "https://www.exposify.de/"
  url: "https://www.exposify.de/"
  description: >
    This is our German website built with Gatsby 2.0, Emotion and styled-system.
    Exposify is a proptech startup and builds technology for real estate businesses.
    We provide our customers with an elegant agent software in combination
    with beautifully designed and fast websites.
  categories:
    - Web Development
    - Real Estate
    - Agency
    - Marketing
  built_by: Exposify
  built_by_url: "https://www.exposify.de/"
  featured: false
- title: Steak Point
  main_url: https://www.steakpoint.at/
  url: https://www.steakpoint.at/
  description: >
    Steak Restaurant in Vienna, Austria (Wien, Österreich).
  categories:
    - Food
  built_by: Peter Kroyer
  built_by_url: https://www.peterkroyer.at/
  featured: false
- title: Takumon blog
  main_url: "https://takumon.com"
  url: "https://takumon.com"
  source_url: "https://github.com/Takumon/blog"
  description: Java Engineer's tech blog.
  featured: false
  categories:
    - Blog
  built_by: Takumon
  built_by_url: "https://twitter.com/inouetakumon"
- title: DayThirty
  main_url: "https://daythirty.com"
  url: "https://daythirty.com"
  description: DayThirty - ideas for the new year.
  featured: false
  categories:
    - Marketing
  built_by: Jack Oliver
  built_by_url: "https://twitter.com/mrjackolai"
- title: TheAgencyProject
  main_url: "https://theagencyproject.co"
  url: "https://theagencyproject.co"
  description: Agency model, without agency overhead.
  categories:
    - Agency
  built_by: JV-LA
  built_by_url: https://jv-la.com
- title: Karen Hou's portfolio
  main_url: https://www.karenhou.com/
  url: https://www.karenhou.com/
  categories:
    - Portfolio
  built_by: Karen H. Developer
  built_by_url: https://github.com/karenhou
  featured: false
- title: Jean Luc Ponty
  main_url: "https://ponty.com"
  url: "https://ponty.com"
  description: Official site for Jean Luc Ponty, French virtuoso violinist and jazz composer.
  featured: false
  categories:
    - Music
    - Entertainment
  built_by: Othermachines
  built_by_url: "https://othermachines.com"
- title: Rosewood Family Advisors
  main_url: "https://www.rfallp.com/"
  url: "https://www.rfallp.com/"
  description: Rosewood Family Advisors LLP (Palo Alto) provides a diverse range of family office services customized for ultra high net worth individuals.
  featured: false
  categories:
    - Finance
    - Business
  built_by: Othermachines
  built_by_url: "https://othermachines.com"
- title: Cole Walker's Portfolio
  main_url: "https://www.walkermakes.com"
  url: "https://www.walkermakes.com"
  source_url: "https://github.com/ColeWalker/portfolio"
  description: The portfolio of web developer Cole Walker, built with the help of Gatsby v2, React-Spring, and SASS.
  featured: false
  categories:
    - Portfolio
    - Web Development
  built_by: Cole Walker
  built_by_url: "https://www.walkermakes.com"
- title: Standing By Company
  main_url: "https://standingby.company"
  url: "https://standingby.company"
  description: A brand experience design company led by Scott Mackenzie and Trent Barton.
  featured: false
  categories:
    - Design
    - Web Development
  built_by: Standing By Company
  built_by_url: "https://standingby.company"
- title: Ashley Thouret
  main_url: "https://www.ashleythouret.com"
  url: "https://www.ashleythouret.com"
  description: Official website of Canadian soprano Ashley Thouret. Site designed by Stephen Bell.
  categories:
    - Portfolio
    - Music
  built_by: Michael Uloth
  built_by_url: "https://www.michaeluloth.com"
  featured: false
- title: The AZOOR Society
  main_url: "https://www.theazoorsociety.org"
  url: "https://www.theazoorsociety.org"
  description: The AZOOR Society is a UK-based charity committed to promoting awareness of Acute Zonal Occult Outer Retinopathy and assisting further research. Site designed by Stephen Bell.
  categories:
    - Community
    - Nonprofit
  built_by: Michael Uloth
  built_by_url: "https://www.michaeluloth.com"
  featured: false
- title: Gábor Fűzy pianist
  main_url: "https://pianobar.hu"
  url: "https://pianobar.hu"
  description: Gábor Fűzy pianist's offical website built with Gatsby v2.
  categories:
    - Music
  built_by: Zoltán Bedi
  built_by_url: "https://github.com/B3zo0"
  featured: false
- title: Logicwind
  main_url: "https://logicwind.com"
  url: "https://logicwind.com"
  description: Website of Logicwind - JavaScript experts, Technology development agency & consulting.
  featured: false
  categories:
    - Portfolio
    - Agency
    - Web Development
    - Consulting
  built_by: Logicwind
  built_by_url: "https://www.logicwind.com"
- title: ContactBook.app
  main_url: "https://contactbook.app"
  url: "https://contactbook.app"
  description: Seamlessly share Contacts with G Suite team members
  featured: false
  categories:
    - Landing Page
    - Blog
  built_by: Logicwind
  built_by_url: "https://www.logicwind.com"
- title: npm-bookmarks
  url: https://npm-bookmarks.netlify.com
  main_url: https://npm-bookmarks.netlify.com
  source_url: https://github.com/crstnio/npm-bookmarks
  description: >
    A site to collect personal favorites of NPM packages – sorted by downloads count with a tags filter and search by title. Fork it and bookmark your favorite packages!
  categories:
    - Directory
    - JavaScript
    - Library
    - Open Source
    - Programming
    - Web Development
  built_by: crstnio
  built_by_url: https://github.com/crstnio/
  featured: false
- title: Waterscapes
  main_url: "https://waterscap.es"
  url: "https://waterscap.es/lake-monteynard/"
  source_url: "https://github.com/gaelbillon/Waterscapes-Gatsby-site"
  description: Waterscap.es is a directory of bodies of water (creeks, ponds, waterfalls, lakes, etc) with information about each place such as how to get there, hike time, activities and photos and a map displayed with the Mapbox GL SJ npm package. It was developed with the goal of learning Gatsby. This website is based on the gatsby-contentful-starter and uses Contentful as CMS. It is hosted on Netlify. Hooks are setup with Bitbucket and Contentful to trigger a new build upon code or content changes. The data on Waterscap.es is a mix of original content and informations from the internets gathered and put together.
  categories:
    - Directory
    - Photography
    - Travel
  built_by: Gaël Billon
  built_by_url: "https://gaelbillon.com"
  featured: false
- title: Packrs
  url: "https://www.packrs.co/"
  main_url: "https://www.packrs.co/"
  description: >
    Packrs is a local delivery platform, one spot for all your daily requirements. On a single tap get everything you need at your doorstep.
  categories:
    - Marketing
    - Landing Page
    - Entrepreneurship
  built_by: Vipin Kumar Rawat
  built_by_url: "https://github.com/aesthytik"
  featured: false
- title: HyakuninIsshu
  main_url: "https://hyakuninanki.net"
  url: "https://hyakuninanki.net"
  source_url: "https://github.com/rei-m/web_hyakuninisshu"
  description: >
    HyakuninIsshu is a traditional Japanese card game.
  categories:
    - Education
    - Gallery
    - Entertainment
  built_by: Rei Matsushita
  built_by_url: "https://github.com/rei-m/"
  featured: false
- title: WQU Partners
  main_url: "https://partners.wqu.org/"
  url: "https://partners.wqu.org/"
  featured: false
  categories:
    - Marketing
    - Education
    - Landing Page
  built_by: Corey Ward
  built_by_url: "http://www.coreyward.me/"
- title: Federico Giacone
  url: "https://federico.giac.one/"
  main_url: "https://federico.giac.one"
  source_url: "https://github.com/leopuleo/federico.giac.one"
  description: >
    Digital portfolio for Italian Architect Federico Giacone.
  categories:
    - Portfolio
    - Gallery
  built_by: Leonardo Giacone
  built_by_url: "https://github.com/leopuleo"
  featured: false
- title: Station
  url: "https://getstation.com/"
  main_url: "https://getstation.com/"
  description: Station is the first smart browser for busy people. A single place for all of your web applications.
  categories:
    - Technology
    - Web Development
    - Productivity
  featured: false
- title: Vyron Vasileiadis
  url: "https://fedonman.com/"
  main_url: "https://fedonman.com"
  source_url: "https://github.com/fedonman/fedonman-website"
  description: Personal space of Vyron Vasileiadis aka fedonman, a Web & IoT Developer, Educator and Entrepreneur based in Athens, Greece.
  categories:
    - Portfolio
    - Technology
    - Web Development
    - Education
  built_by: Vyron Vasileiadis
  built_by_url: "https://github.com/fedonman"
- title: Fabien Champigny
  url: "https://www.champigny.name/"
  main_url: "https://www.champigny.name/"
  built_by_url: "https://www.champigny.name/"
  description: Fabien Champigny's personal blog. Entrepreneur, hacker and loves street photo.
  categories:
    - Blog
    - Gallery
    - Photography
    - Productivity
    - Entrepreneurship
  featured: false
- title: Alex Xie - Portfolio
  url: https://alexieyizhe.me/
  main_url: https://alexieyizhe.me/
  source_url: https://github.com/alexieyizhe/alexieyizhe.github.io
  description: >
    Personal website of Alex Yizhe Xie, a University of Waterloo Computer Science student and coding enthusiast.
  categories:
    - Blog
    - Portfolio
    - Web Development
  featured: false
- title: Equithon
  url: https://equithon.org/
  main_url: https://equithon.org/
  source_url: https://github.com/equithon/site-main/
  built_by: Alex Xie
  built_by_url: https://alexieyizhe.me/
  description: >
    Equithon is the largest social innovation hackathon in Waterloo, Canada. It was founded in 2016 to tackle social equity issues and create change.
  categories:
    - Education
    - Event
    - Learning
    - Open Source
    - Nonprofit
    - Technology
  featured: false
- title: Dale Blackburn - Portfolio
  url: https://dakebl.co.uk/
  main_url: https://dakebl.co.uk/
  source_url: https://github.com/dakebl/dakebl.co.uk
  description: >
    Dale Blackburn's personal website and blog.
  categories:
    - Blog
    - Portfolio
    - Web Development
  featured: false
- title: Portfolio of Anthony Wiktor
  url: https://www.anthonydesigner.com/
  main_url: https://www.anthonydesigner.com/
  description: >
    Anthony Wiktor is a Webby Award-Winning Creative Director and Digital Designer twice named Hot 100 by WebDesigner Magazine. Anthony has over a decade of award-winning experience in design and has worked on projects across a diverse set of industries — from entertainment to consumer products to hospitality to technology. Anthony is a frequent lecturer at USC’s Annenberg School for Communication & Journalism and serves on the board of AIGA Los Angeles.
  categories:
    - Portfolio
    - Marketing
  built_by: Maciej Leszczyński
  built_by_url: http://twitter.com/_maciej
  featured: false
- title: Frame.io Workflow Guide
  main_url: https://workflow.frame.io
  url: https://workflow.frame.io
  description: >
    The web’s most comprehensive post-production resource, written by pro filmmakers, for pro filmmakers. Always expanding, always free.
  categories:
    - Education
  built_by: Frame.io
  built_by_url: https://frame.io
  featured: false
- title: MarcySutton.com
  main_url: https://marcysutton.com
  url: https://marcysutton.com
  description: >
    The personal website of web developer and accessibility advocate Marcy Sutton.
  categories:
    - Blog
    - Accessibility
    - Video
    - Photography
  built_by: Marcy Sutton
  built_by_url: https://marcysutton.com
  featured: true
- title: Kepinski.me
  main_url: https://kepinski.me
  url: https://kepinski.me
  description: >
    The personal site of Antoni Kepinski, Node.js Developer.
  categories:
    - Portfolio
    - Open Source
  built_by: Antoni Kepinski
  built_by_url: https://kepinski.me
  featured: false
- title: WPGraphQL Docs
  main_url: https://docs.wpgraphql.com
  url: https://docs.wpgraphql.com
  description: >
    Documentation for WPGraphQL, a free open-source WordPress plugin that provides an extendable GraphQL schema and API for any WordPress site.
  categories:
    - API
    - Documentation
    - Technology
    - Web Development
    - WordPress
  built_by: WPGraphQL
  built_by_url: https://wpgraphql.com
  featured: false
- title: Shine Lawyers
  main_url: https://www.shine.com.au
  url: https://www.shine.com.au
  description: >
    Shine Lawyers is an Australian legal services website built with Gatsby v2, Elasticsearch, Isso, and Geolocation services.
  categories:
    - Business
    - Blog
- title: Parallel Polis Kosice
  url: https://www.paralelnapoliskosice.sk/
  main_url: https://www.paralelnapoliskosice.sk/
  source_url: https://github.com/ParalelnaPolisKE/paralelnapoliskosice.sk
  description: >
    Parallel Polis is a collective of people who want to live in a more opened world. We look for possibilities and technologies (Bitcoin, the blockchain, reputation systems and decentralized technologies in general) that open new ways, make processes easier and remove unnecessary barriers. We want to create an environment that aims at education, discovering and creating better systems for everybody who is interested in freedom and independence.
  categories:
    - Blog
    - Education
    - Technology
  built_by: Roman Vesely
  built_by_url: https://romanvesely.
  featured: false
- title: Unda Solutions
  url: https://unda.com.au
  main_url: https://unda.com.au
  description: >
    A custom web application development company in Perth, WA
  categories:
    - Business
    - Freelance
    - Web Development
    - Technology
  featured: false
- title: BIGBrave
  main_url: https://bigbrave.digital
  url: https://bigbrave.digital
  description: >
    BIGBrave is a strategic design firm. We partner with our clients, big and small, to design & create human-centered brands, products, services and systems that are simple, beautiful and easy to use.
  categories:
    - Agency
    - Web Development
    - Marketing
    - Technology
    - WordPress
  built_by: Francois Brill
  built_by_url: https://bigbrave.digital
  featured: false
- title: KegTracker
  main_url: https://www.kegtracker.co.za
  url: https://www.kegtracker.co.za
  description: >
    Keg Tracker is part of the Beverage Insights family and its sole aim is to provide you with the right data about your kegs to make better decisions. In today’s business landscape having the right information at your finger tips is crucial to the agility of your business.
  categories:
    - Food
    - Business
    - Technology
  built_by: Francois Brill
  built_by_url: https://bigbrave.digital
  featured: false
- title: Mike Nichols
  url: https://www.mikenichols.me
  main_url: https://www.mikenichols.me
  description: >
    Portfolio site of Mike Nichols, a UX designer and product development lead.
  categories:
    - Portfolio
    - Technology
    - Web Development
  built_by: Mike Nichols
  featured: false
- title: Steve Haid
  url: https://www.stevehaid.com
  main_url: https://www.stevehaid.com
  description: >
    Steve Haid is a real estate agent and Professional Financial Planner (PFP) who has been helping clients achieve their investment goals since 2006. Site designed by Stephen Bell.
  categories:
    - Marketing
    - Real Estate
  built_by: Michael Uloth
  built_by_url: "https://www.michaeluloth.com"
- title: Incremental - Loyalty, Rewards and Incentive Programs
  main_url: https://www.incremental.com.au
  url: https://www.incremental.com.au
  description: >
    Sydney-based digital agency specialising in loyalty, rewards and incentive programs. WordPress backend; Cloudinary, YouTube and Hubspot form integration; query data displayed as animated SVG graphs; video background in the header.
  categories:
    - Agency
    - Portfolio
    - WordPress
  built_by: Incremental
  built_by_url: https://www.incremental.com.au
  featured: false
- title: Technica11y
  main_url: https://www.technica11y.org
  url: https://www.technica11y.org
  description: >
    Discussing challenges in technical accessibility.
  categories:
    - Accessibility
    - Education
    - Video
  built_by: Tenon.io
  built_by_url: https://tenon.io
  featured: false
- title: Tenon-UI Documentation
  main_url: https://www.tenon-ui.info
  url: https://www.tenon-ui.info
  description: >
    Documentation site for Tenon-UI: Tenon.io's accessible components library.
  categories:
    - Accessibility
    - Documentation
    - Library
    - Web Development
  built_by: Tenon.io
  built_by_url: https://tenon.io
  featured: false
- title: Matthew Secrist
  main_url: https://www.matthewsecrist.net
  url: https://www.matthewsecrist.net
  source_url: https://github.com/matthewsecrist/v3
  description: >
    Matthew Secrist's personal portfolio using Gatsby, Prismic and Styled-Components.
  categories:
    - Portfolio
    - Technology
    - Web Development
  built_by: Matthew Secrist
  built_by_url: https://www.matthewsecrist.net
  featured: false
- title: Node.js Dev
  main_url: https://nodejs.dev
  url: https://nodejs.dev
  source_url: https://github.com/nodejs/nodejs.dev
  description: >
    Node.js Foundation Website.
  categories:
    - Documentation
    - Web Development
  built_by: Node.js Website Redesign Working Group
  built_by_url: https://github.com/nodejs/website-redesign
  featured: false
- title: Sheffielders
  main_url: https://sheffielders.org
  url: https://sheffielders.org
  source_url: https://github.com/davemullenjnr/sheffielders
  description: >
    A collective of businesses, creatives, and projects based in Sheffield, UK.
  categories:
    - Directory
  built_by: Dave Mullen Jnr
  built_by_url: https://davemullenjnr.co.uk
  featured: false
- title: Stealth Labs
  url: https://stealthlabs.io
  main_url: https://stealthlabs.io
  description: >
    We design and develop for the web, mobile and desktop
  categories:
    - Portfolio
    - Web Development
  built_by: Edvins Antonovs
  built_by_url: https://edvins.io
  featured: false
- title: Constanzia Yurashko
  main_url: https://www.constanziayurashko.com
  url: https://www.constanziayurashko.com
  description: >
    Exclusive women's ready-to-wear fashion by designer Constanzia Yurashko.
  categories:
    - Portfolio
  built_by: Maxim Andries
  featured: false
- title: The Tenon.io blog
  main_url: https://blog.tenon.io/
  url: https://blog.tenon.io/
  description: >
    The Tenon.io blog features articles on accessibility written by some of the industry's leading lights and includes news, guidance, and education.
  categories:
    - Accessibility
    - Blog
    - Education
  built_by: Tenon.io
  built_by_url: https://tenon.io
  featured: false
- title: Algolia
  url: https://algolia.com
  main_url: https://algolia.com
  description: >
    Algolia helps businesses across industries quickly create relevant, scalable, and lightning fast search and discovery experiences.
  categories:
    - Web Development
    - Technology
    - Open Source
    - Featured
  built_by: Algolia
  featured: true
- title: GVD Renovations
  url: https://www.gvdrenovationsinc.com/
  main_url: https://www.gvdrenovationsinc.com/
  description: >
    GVD Renovations is a home improvement contractor with a well known reputation as a professional, quality contractor in California.
  categories:
    - Business
  built_by: David Krasniy
  built_by_url: http://dkrasniy.com
  featured: false
- title: Styled System
  url: https://styled-system.com/
  main_url: https://styled-system.com/
  source_url: https://github.com/styled-system/styled-system/tree/master/docs
  description: >
    Style props for rapid UI development.
  categories:
    - Design System
  built_by: Brent Jackson
  built_by_url: https://jxnblk.com/
- title: Timehacker
  url: https://timehacker.app
  main_url: https://timehacker.app
  description: >
    Procrastination killer, automatic time tracking app to skyrocket your productivity
  categories:
    - Productivity
    - App
    - Technology
    - Marketing
    - Landing Page
  built_by: timehackers
  featured: false
- title: Little & Big
  main_url: "https://www.littleandbig.com.au/"
  url: "https://www.littleandbig.com.au/"
  description: >
    Little & Big exists with the aim to create Websites, Apps, E-commerce stores
    that are consistently unique and thoughtfully crafted, every time.
  categories:
    - Agency
    - Design
    - Web Development
    - Portfolio
  built_by: Little & Big
  built_by_url: "https://www.littleandbig.com.au/"
  featured: false
- title: Cat Knows
  main_url: "https://catnose99.com/"
  url: "https://catnose99.com/"
  description: >
    Personal blog built with Gatsby v2.
  categories:
    - Blog
    - Web Development
  built_by: CatNose
  built_by_url: "https://twitter.com/catnose99"
  featured: false
- title: just some dev
  url: https://www.iamdeveloper.com
  main_url: https://www.iamdeveloper.com
  source_url: https://github.com/nickytonline/www.iamdeveloper.com
  description: >
    Just some software developer writing things ✏️
  categories:
    - Blog
  built_by: Nick Taylor
  built_by_url: https://www.iamdeveloper.com
  featured: false
- title: Keziah Moselle Blog
  url: https://blog.keziahmoselle.fr/
  main_url: https://blog.keziahmoselle.fr/
  source_url: https://github.com/KeziahMoselle/blog.keziahmoselle.fr
  description: >
    ✍️ A place to share my thoughts.
  categories:
    - Blog
  built_by: Keziah Moselle
  built_by_url: https://keziahmoselle.fr/
- title: xfuture's blog
  url: https://www.xfuture-blog.com/
  main_url: https://www.xfuture-blog.com/
  source_url: https://github.com/xFuture603/xfuture-blog
  description: >
    A blog about Devops, Web development, and my insights as a systems engineer.
  categories:
    - Blog
  built_by: Daniel Uhlmann
  built_by_url: https://www.xfuture-blog.com/
- title: Mayne's Blog
  main_url: "https://gine.me/"
  url: "https://gine.me/page/1"
  source_url: "https://github.com/mayneyao/gine-blog"
  featured: false
  categories:
    - Blog
    - Web Development
- title: Bakedbird
  url: https://bakedbird.com
  main_url: https://bakedbird.com
  description: >
    Eleftherios Psitopoulos - A frontend developer from Greece ☕
  categories:
    - Portfolio
    - Blog
  built_by: Eleftherios Psitopoulos
  built_by_url: https://bakedbird.com
- title: Benjamin Lannon
  url: https://lannonbr.com
  main_url: https://lannonbr.com
  source_url: https://github.com/lannonbr/Portfolio-gatsby
  description: >
    Personal portfolio of Benjamin Lannon
  categories:
    - Portfolio
    - Web Development
  built_by: Benjamin Lannon
  built_by_url: https://lannonbr.com
  featured: false
- title: Aravind Balla
  url: https://aravindballa.com
  main_url: https://aravindballa.com
  source_url: https://github.com/aravindballa/website2017
  description: >
    Personal portfolio of Aravind Balla
  categories:
    - Portfolio
    - Blog
    - Web Development
  built_by: Aravind Balla
  built_by_url: https://aravindballa.com
- title: Kaleb McKelvey
  url: https://kalebmckelvey.com
  main_url: https://kalebmckelvey.com
  source_url: https://github.com/avatar-kaleb/kalebmckelvey-site
  description: >
    Personal portfolio of Kaleb McKelvey!
  categories:
    - Blog
    - Portfolio
  built_by: Kaleb McKelvey
  built_by_url: https://kalebmckelvey.com
  featured: false
- title: Michal Czaplinski
  url: https://czaplinski.io
  main_url: https://czaplinski.io
  source_url: https://github.com/michalczaplinski/michalczaplinski.github.io
  description: >
    Michal Czaplinski is a full-stack developer 🚀
  categories:
    - Portfolio
    - Web Development
  built_by: Michal Czaplinski mmczaplinski@gmail.com
  built_by_url: https://czaplinski.io
  featured: false
- title: Interactive Investor (ii)
  url: https://www.ii.co.uk
  main_url: https://www.ii.co.uk
  description: >
    Hybrid (static/dynamic) Gatsby web app for ii's free research, news and analysis, discussion and product marketing site.
  categories:
    - Business
    - Finance
    - Technology
  built_by: Interactive Investor (ii)
  built_by_url: https://www.ii.co.uk
  featured: false
- title: Weingut Goeschl
  url: https://www.weingut-goeschl.at/
  main_url: https://www.weingut-goeschl.at/
  description: >
    Weingut Goeschl is a family winery located in Gols, Burgenland in Austria (Österreich)
  categories:
    - eCommerce
    - Business
  built_by: Peter Kroyer
  built_by_url: https://www.peterkroyer.at/
  featured: false
- title: Hash Tech Guru
  url: https://hashtech.guru
  main_url: https://hashtech.guru
  description: >
    Software Development Training School and Tech Blog
  categories:
    - Blog
    - Education
  built_by: Htet Wai Yan Soe
  built_by_url: https://github.com/johnreginald
- title: AquaGruppen Vattenfilter
  url: https://aquagruppen.se
  main_url: https://aquagruppen.se/
  description: >
    Water filter and water treatment products in Sweden
  categories:
    - Business
    - Technology
  built_by: Johan Eliasson
  built_by_url: https://github.com/elitan
  featured: false
- title: Josef Aidt
  url: https://josefaidt.dev
  main_url: https://josefaidt.dev
  source_url: https://github.com/josefaidt/josefaidt.github.io
  description: >
    Personal website, blog, portfolio for Josef Aidt
  categories:
    - Portfolio
    - Blog
    - Web Development
  built_by: Josef Aidt
  built_by_url: https://twitter.com/garlicbred
- title: How To egghead
  main_url: https://howtoegghead.com/
  url: https://howtoegghead.com/
  source_url: https://github.com/eggheadio/how-to-egghead
  featured: false
  built_by: egghead.io
  built_by_url: https://egghead.io
  description: >
    How to become an egghead instructor or reviewer
  categories:
    - Documentation
    - Education
- title: Sherpalo Ventures
  main_url: "https://www.sherpalo.com/"
  url: "https://www.sherpalo.com/"
  featured: false
  categories:
    - Finance
    - Business
    - Technology
  built_by: Othermachines
  built_by_url: "https://othermachines.com"
- title: WrapCode
  url: https://www.wrapcode.com
  main_url: https://www.wrapcode.com
  description: >
    A full stack blog on Microsoft Azure, JavaScript, DevOps, AI and Bots.
  categories:
    - Blog
    - Technology
    - Web Development
  built_by: Rahul P
  built_by_url: https://twitter.com/_rahulpp
  featured: false
- title: Kirankumar Ambati's Portfolio
  url: https://www.kirankumarambati.me
  main_url: https://www.kirankumarambati.me
  description: >
    Personal website, blog, portfolio of Kirankumar Ambati
  categories:
    - Blog
    - Portfolio
    - Web Development
  built_by: Kirankumar Ambati
  built_by_url: https://github.com/kirankumarambati
  featured: false
- title: Mixkit by Envato
  url: https://mixkit.co
  main_url: https://mixkit.co
  description: >
    Extraordinary free HD videos
  categories:
    - Video
    - Design
    - Gallery
    - Video
  built_by: Envato
  built_by_url: https://github.com/envato
  featured: false
- title: Rou Hun Fan's portfolio
  main_url: https://flowen.me
  url: https://flowen.me
  source_url: https://github.com/flowen/flowen.me/tree/master/2019/v3
  description: >
    Portfolio of creative developer Rou Hun Fan. Built with Gatsby v2 &amp; Greensock drawSVG.
  categories:
    - Portfolio
  built_by: Rou Hun Fan Developer
  built_by_url: https://flowen.me
  featured: false
- title: chadly.net
  url: https://www.chadly.net
  main_url: https://www.chadly.net
  source_url: https://github.com/chadly/chadly.net
  description: >
    Personal tech blog by Chad Lee.
  categories:
    - Blog
    - Technology
    - Web Development
  built_by: Chad Lee
  built_by_url: https://github.com/chadly
  featured: false
- title: CivicSource
  url: https://www.civicsource.com
  main_url: https://www.civicsource.com
  description: >
    Online auction site to purchase tax-distressed properties from local taxing authorities.
  categories:
    - Real Estate
    - Government
  featured: false
- title: SpotYou
  main_url: "https://spotyou.joshglazer.com"
  url: "https://spotyou.joshglazer.com"
  source_url: "https://github.com/joshglazer/spotyou"
  description: >
    SpotYou allows you to watch your favorite music videos on Youtube based on your Spotify Preferences
  categories:
    - Entertainment
    - Music
  built_by: Josh Glazer
  built_by_url: https://linkedin.com/in/joshglazer/
  featured: false
- title: Hesam Kaveh's blog
  description: >
    A blog with great seo that using gatsby-source-wordpress to fetch posts from backend
  main_url: "https://hesamkaveh.com/"
  url: "https://hesamkaveh.com/"
  source_url: "https://github.com/hesamkaveh/sansi"
  featured: false
  categories:
    - Blog
    - WordPress
- title: On Earth Right Now
  main_url: https://oern.tv
  url: https://oern.tv
  source_url: https://github.com/cadejscroggins/oern.tv
  description: >
    A curated list of live video feeds from around the world—built with GatsbyJS.
  categories:
    - Directory
    - Entertainment
    - Gallery
  built_by: Cade Scroggins
  built_by_url: https://cadejs.com
  featured: false
- title: Oliver Gomes Portfolio
  main_url: https://oliver-gomes.github.io/v4/
  url: https://oliver-gomes.github.io/v4/
  description: >
    As an artist and a web designer/developer, I wanted to find a way to present these two portfolios in a way that made sense.  I felt with new found power of speed, Gatsby helped keep my creativity intact with amazing response and versatility. I felt my butter smooth transition felt much better in user perspective and super happy with the power of Gatsby.
  categories:
    - Portfolio
    - Web Development
    - Blog
  built_by: Oliver Gomes
  built_by_url: https://github.com/oliver-gomes
  featured: false
- title: Patrik Szewczyk
  url: https://www.szewczyk.cz/
  main_url: https://www.szewczyk.cz/
  description: >
    Patrik Szewczyk – JavaScript, TypeScript, React, Node.js developer, Redux, Reason
  categories:
    - Portfolio
  built_by: Patrik Szewczyk
  built_by_url: https://linkedin.com/in/thepatriczek/
  featured: false
- title: Patrik Arvidsson's portfolio
  url: https://www.patrikarvidsson.com
  main_url: https://www.patrikarvidsson.com
  source_url: https://github.com/patrikarvidsson/portfolio-gatsby-contentful
  description: >
    Personal portfolio site of Swedish interaction designer Patrik Arvidsson. Built with Gatsby, Tailwind CSS, Emotion JS and Contentful.
  categories:
    - Blog
    - Design
    - Portfolio
    - Web Development
    - Technology
  built_by: Patrik Arvidsson
  built_by_url: https://www.patrikarvidsson.com
  featured: false
- title: Jacob Cofman's Blog
  description: >
    Personal blog / portfolio about Jacob Cofman.
  main_url: "https://jcofman.de/"
  url: "https://jcofman.de/"
  source_url: "https://github.com/JCofman/jc-website"
  featured: false
  categories:
    - Blog
    - Portfolio
- title: re-geo
  description: >
    re-geo is react based geo cities style component.
  main_url: "https://re-geo.netlify.com/"
  url: "https://re-geo.netlify.com/"
  source_url: "https://github.com/sadnessOjisan/re-geo-lp"
  categories:
    - Open Source
  built_by: sadnessOjisan
  built_by_url: https://twitter.com/sadnessOjisan
  featured: false
- title: Luis Cestou Portfolio
  description: >
    Portfolio of graphic + interactive designer Luis Cestou.
  main_url: "https://luiscestou.com"
  url: "https://luiscestou.com"
  source_url: "https://github.com/lcestou/luiscestou.com"
  built_by: Luis Cestou contact@luiscestou.com
  built_by_url: https://luiscestou.com
  featured: false
  categories:
    - Portfolio
    - Web Development
- title: Data Hackers
  url: https://datahackers.com.br/
  main_url: https://datahackers.com.br/
  description: >
    Official website for the biggest portuguese-speaking data science community. Makes use of several data sources such as podcasts from Anchor, messages from Slack, newsletters from MailChimp and blog posts from Medium. The unique visual design also had its hurdles and was quite fun to develop!
  categories:
    - Blog
    - Education
    - Podcast
    - Technology
  built_by: Kaordica
  built_by_url: https://kaordica.design
  featured: false
- title: TROMAQ
  url: https://www.tromaq.com/
  main_url: https://www.tromaq.com/
  description: >
    TROMAQ executes earthmoving services and rents heavy machinery for construction work. Even with the lack of good photography, their new site managed to pass a solid and trustworthy feeling to visitors during testing and they're already seeing the improvement in brand awareness, being the sole player with a modern website in their industry.
  categories:
    - Marketing
  built_by: Kaordica
  built_by_url: https://kaordica.design
  featured: false
- title: Novida Consulting
  url: https://www.novidaconsultoria.com.br
  main_url: https://www.novidaconsultoria.com.br
  description: >
    Novida’s goal was to position itself as a solid, exclusive and trustworthy brand for families looking for a safe financial future… We created a narrative and visual design that highlight their exclusivity.
  categories:
    - Marketing
  built_by: Kaordica
  built_by_url: https://kaordica.design
  featured: false
- title: We Are Clarks
  url: "https://www.weareclarks.com"
  main_url: "https://www.weareclarks.com"
  source_url: "https://github.com/abeaclark/weareclarks"
  description: >
    A family travel blog.
  categories:
    - Blog
    - Travel
  built_by: Abe Clark
  built_by_url: https://www.linkedin.com/in/abrahamclark/
  featured: false
- title: Guillaume Briday's Blog
  main_url: "https://guillaumebriday.fr/"
  url: "https://guillaumebriday.fr/"
  source_url: "https://github.com/guillaumebriday/guillaumebriday.fr"
  description: >
    My personal blog built with Gatsby and Tailwind CSS.
  categories:
    - Blog
    - Web Development
    - Technology
  built_by: Guillaume Briday
  built_by_url: https://guillaumebriday.fr/
  featured: false
- title: SEOmonitor
  main_url: "https://www.seomonitor.com"
  url: "https://www.seomonitor.com"
  description: >
    SEOmonitor is a suite of SEO tools dedicated to agencies.
  categories:
    - Blog
    - Portfolio
    - Agency
  built_by: Bejamas
  built_by_url: https://bejamas.io/
  featured: false
- title: Jean Regisser's Portfolio
  main_url: "https://jeanregisser.com/"
  url: "https://jeanregisser.com/"
  source_url: "https://github.com/jeanregisser/jeanregisser.com"
  featured: false
  description: >
    Portfolio of software engineer Jean Regisser.
  categories:
    - Portfolio
    - Mobile Development
  built_by: Jean Regisser
  built_by_url: "https://jeanregisser.com/"
- title: Axcept - Visual Screenshot Testing
  url: https://axcept.io
  main_url: https://axcept.io
  description: >
    Visual Testing for everyone
  categories:
    - Documentation
    - Web Development
  built_by: d:code:it
  built_by_url: https://dcodeit.com
  featured: false
- title: Chase Ohlson
  url: https://chaseohlson.com
  main_url: https://chaseohlson.com
  description: >
    Portfolio of frontend engineer & web developer Chase Ohlson.
  categories:
    - Portfolio
    - Web Development
  built_by: Chase Ohlson
  built_by_url: https://chaseohlson.com
  featured: false
- title: Zach Schnackel
  url: https://zslabs.com
  main_url: https://zslabs.com
  source_url: "https://github.com/zslabs/zslabs.com"
  description: >
    Portfolio site for UI/Motion Developer, Zach Schnackel.
  categories:
    - Portfolio
    - Web Development
  built_by: Zach Schnackel
  built_by_url: "https://zslabs.com"
- title: Gremlin
  url: https://www.gremlin.com
  main_url: https://www.gremlin.com
  description: >
    Gremlin's Failure as a Service finds weaknesses in your system before they cause problems.
  categories:
    - Marketing
- title: Headless.page
  main_url: https://headless.page/
  url: https://headless.page/
  description: >
    Headless.page is a directory of eCommerce sites featuring headless architecture, PWA features and / or the latest JavaScript technology.
  categories:
    - Directory
    - eCommerce
  built_by: Pilon
  built_by_url: https://pilon.io/
  featured: false
- title: Ouracademy
  main_url: https://our-academy.org/
  url: https://our-academy.org/
  source_url: "https://github.com/ouracademy/website"
  description: >
    Ouracademy is an organization that promoves the education in software development throught blog posts & videos smiley.
  categories:
    - Open Source
    - Blog
    - Education
  built_by: Ouracademy
  built_by_url: https://github.com/ouracademy
  featured: false
- title: Tenon.io
  main_url: https://tenon.io
  url: https://tenon.io
  description: >
    Tenon.io is an accessibility tooling, services and consulting company.
  categories:
    - API
    - Accessibility
    - Business
    - Consulting
    - Technology
  built_by: Tenon.io
  built_by_url: https://tenon.io
  featured: false
- title: Projectival
  url: https://www.projectival.de/
  main_url: https://www.projectival.de/
  description: >
    Freelancer Online Marketing & Web Development in Cologne, Germany
  categories:
    - Freelance
    - Marketing
    - Web Development
    - Blog
    - Consulting
    - SEO
    - Business
  built_by: Sascha Klapetz
  built_by_url: https://www.projectival.de/
  featured: false
- title: Herman Starikov
  url: https://starikov.dev
  main_url: https://starikov.dev
  source_url: https://github.com/Hermanya/hermanya.github.io
  description: >
    Web Developer specializing in React, Toronto Canada
  categories:
    - Portfolio
    - Web Development
    - Blog
  built_by: Herman Starikov
  built_by_url: https://github.com/Hermanya
  featured: false
- title: Hetzner Online Community
  main_url: https://community.hetzner.com
  url: https://community.hetzner.com
  description: >
    Hetzner Online Community provides a free collection of high-quality tutorials, which are based on free and open source software, on a variety of topics such as development, system administration, and other web technology.
  categories:
    - Web Development
    - Technology
    - Programming
    - Open Source
    - Community
  built_by: Hetzner Online GmbH
  built_by_url: https://www.hetzner.com/
  featured: false
- title: AGYNAMIX
  url: https://www.agynamix.de/
  main_url: https://www.agynamix.de/
  source_url: https://github.com/tuhlmann/agynamix.de
  description: >
    Full Stack Java, Scala, Clojure, TypeScript, React Developer in Thalheim, Germany
  categories:
    - Freelance
    - Web Development
    - Programming
    - Blog
    - Consulting
    - Portfolio
    - Business
  built_by: Torsten Uhlmann
  built_by_url: https://www.agynamix.de/
  featured: false
- title: syracuse.io
  url: https://syracuse.io
  main_url: https://syracuse.io
  source_url: https://github.com/syracuseio/syracuseio/
  description: >
    Landing page for Syracuse NY Software Development Meetup Groups
  categories:
    - Community
  built_by: Benjamin Lannon
  built_by_url: https://lannonbr.com
- title: Render Documentation
  main_url: https://render.com/docs
  url: https://render.com/docs
  description: >
    Render is the easiest place to host your sites and apps. We use Gatsby for everything on https://render.com, including our documentation. The site is deployed on Render as well! We also have a guide to deploying Gatsby apps on Render: https://render.com/docs/deploy-gatsby.
  categories:
    - Web Development
    - Programming
    - Documentation
    - Technology
  built_by: Render Developers
  built_by_url: https://render.com
  featured: false
- title: prima
  url: https://www.prima.co
  main_url: https://www.prima.co
  description: >
    Discover industry-defining wellness content and trusted organic hemp CBD products safely supporting wellness, stress, mood, skin health, and balance.
  categories:
    - Blog
    - eCommerce
    - Education
  built_by: The Couch
  built_by_url: https://thecouch.nyc
- title: Gatsby Guides
  url: https://gatsbyguides.com/
  main_url: https://gatsbyguides.com/
  description: >
    Free tutorial course about using Gatsby with a CMS.
  categories:
    - Education
    - Documentation
    - Web Development
  built_by: Osio Labs
  built_by_url: https://osiolabs.com/
  featured: false
- title: Architude
  url: https://architudedesign.com
  main_url: https://architudedesign.com
  description: >
    筑冶 Architude International Design Consultants
  categories:
    - Design
    - Landing Page
    - Gallery
  built_by: Neo Nie
  built_by_url: https://github.com/nihgwu
  featured: false
- title: Arctica
  url: https://arctica.io
  main_url: https://arctica.io
  description: >
    Arctica specialises in purpose-built web sites and progressive web applications with user optimal experiences, tailored to meet the objectives of your business.
  categories:
    - Portfolio
    - Agency
    - Design
    - Web Development
  built_by: Arctica
  built_by_url: https://arctica.io
  featured: false
- title: Shard Ventures
  url: https://shard.vc
  main_url: https://shard.vc
  description: >
    Shard is building new online companies from scratch, partnering with other like-minded founders to start and invest in technology companies.
  categories:
    - Finance
    - Technology
    - Portfolio
  built_by: Arctica
  built_by_url: https://arctica.io
  featured: false
- title: David Brookes
  url: https://davidbrookes.me
  main_url: https://davidbrookes.me
  description: >
    Specialising in crafting stylish, high performance websites and applications that get results, using the latest cutting edge web development technologies.
  categories:
    - Portfolio
    - Freelance
    - Web Development
  built_by: Arctica
  built_by_url: https://arctica.io
  featured: false
- title: Dennis Morello
  url: https://morello.dev
  main_url: https://morello.dev
  source_url: https://gitlab.com/dennismorello/dev-blog
  description: >
    morello.dev is a development and techology blog written by Dennis Morello.
  categories:
    - Blog
    - Education
    - Web Development
    - Open Source
    - Technology
  built_by: Dennis Morello
  built_by_url: https://twitter.com/dennismorello
  featured: false
- title: BaseTable
  url: https://autodesk.github.io/react-base-table/
  main_url: https://autodesk.github.io/react-base-table/
  source_url: https://github.com/Autodesk/react-base-table
  description: >
    BaseTable is a react table component to display large data set with high performance and flexibility.
  categories:
    - Web Development
    - Documentation
    - Open Source
  built_by: Neo Nie
  built_by_url: https://github.com/nihgwu
  featured: false
- title: herper.io
  url: https://herper.io
  main_url: https://herper.io
  description: >
    Portfolio website for Jacob Herper - a Front End Web Developer with a passion for all things digital. I have more than 10 years experience working in web development.
  categories:
    - Portfolio
    - Web Development
    - Freelance
    - Design
    - SEO
  built_by: Jacob Herper
  built_by_url: https://github.com/jakeherp
  featured: false
- title: Artem Sapegin Photography
  description: >
    Photography portfolio and blog of Artem Sapegin, an award-losing photographer living in Berlin, Germany. Landscapes, cityscapes and dogs.
  main_url: "https://morning.photos/"
  url: "https://morning.photos/"
  source_url: "https://github.com/sapegin/morning.photos"
  categories:
    - Portfolio
    - Photography
  built_by: Artem Sapegin
  built_by_url: "https://github.com/sapegin"
- title: Pattyrn
  main_url: https://pattyrn.com
  url: https://pattyrn.com
  # optional: short paragraph describing the content and/or purpose of the site that will appear in the modal detail view and permalink views for your site
  description: >
    Pattyrn uses advanced machine learning AI to analyze the platform’s your teams use, making it easy to solve performance problems, reduce bottlenecks, and monitor culture health to optimize your ROI and help boost performance without causing burn out.
  categories:
    - Marketing
    - Technology
  built_by: Pattyrn
  built_by_url: https://twitter.com/Pattyrn4
  featured: false
- title: Intranet Italia Day
  main_url: https://www.intranetitaliaday.it/en
  url: https://www.intranetitaliaday.it/en
  description: >
    The Italian event dedicated to the digital workplace that focuses on planning, governance and company intranet management
  categories:
    - Event
    - Conference
  built_by: Ariadne Digital
  built_by_url: https://www.ariadnedigital.it
  featured: false
- title: Textually Stylo
  main_url: https://www.textually.net
  url: https://www.textually.net
  description: >
    Stylo Markdown writing App marketing/documentation website by Textually Inc.
  categories:
    - Marketing
    - Technology
    - Blog
    - Documentation
  built_by: Sébastien Hamel
  built_by_url: https://www.textually.net
  featured: false
- title: OneDeck
  main_url: https://www.onedeck.co
  url: https://www.onedeck.co
  description: >
    OneDeck is a simple yet powerful tool for creating and sharing your one-page investment summary in under 10 minutes.
  categories:
    - Finance
    - Technology
  built_by: William Neill
  built_by_url: https://twitter.com/williamneill
  featured: false
- title: Assortment
  main_url: https://assortment.io
  url: https://assortment.io
  description: >
    Assortment aims to provide detailed tutorials (and more) for developers of all skill levels within the Web Development Industry. Attempting to cut out the fluff and arm you with the facts.
  categories:
    - Blog
    - Web Development
  built_by: Luke Whitehouse
  built_by_url: https://twitter.com/_lukewh
  featured: false
- title: Mission42
  main_url: https://mission42.zauberware.com
  url: https://mission42.zauberware.com
  description: >
    A landing page for the mobile app Mission42. Mission42 wants to help you learn new skills.
  categories:
    - App
    - Learning
    - Education
    - Landing Page
  built_by: Philipp Siegmund, zauberware
  built_by_url: https://www.zauberware.com
- title: Altstadtdomizil Idstein
  main_url: http://www.altstadtdomizil-idstein.de/
  url: http://www.altstadtdomizil-idstein.de/
  description: >
    A landing page for a holiday apartment in Idstein, Germany.
  categories:
    - Landing Page
    - Travel
    - Real Estate
  built_by: Simon Franzen, zauberware
  built_by_url: https://www.zauberware.com
- title: Gerald Martinez Dev
  main_url: https://gmartinez.dev/
  url: https://gmartinez.dev/
  description: >
    Personal web site for show my skills and my works.
  categories:
    - Web Development
    - Portfolio
  built_by: Gerald Martinez
  built_by_url: https://twitter.com/GeraldM_92
  featured: false
- title: Becreatives
  main_url: "https://becreatives.com"
  url: "https://becreatives.com"
  featured: false
  description: >
    Digital software house. Enlights ideas. Think smart execute harder.
  categories:
    - Technology
    - Web Development
    - Agency
    - Marketing
  built_by: Becreatives
  built_by_url: "https://becreatives.com"
- title: Paul Clifton Photography
  main_url: https://paulcliftonphotography.com
  url: https://paulcliftonphotography.com
  featured: false
  description: >
    A full migration from WordPress to GatsbyJS and DatoCMS. Includes custom cropping on images as viewport changes size and also an infinity scroll that doesn't preload all of the results.
  categories:
    - Blog
    - Portfolio
    - Gallery
    - Photography
  built_by: Little Wolf Studio
  built_by_url: https://littlewolfstudio.co.uk
- title: Atte Juvonen - Blog
  url: https://www.attejuvonen.fi/
  main_url: https://www.attejuvonen.fi/
  source_url: https://github.com/baobabKoodaa/blog
  description: >
    A blog with streamlined design and smooth UX
  categories:
    - Blog
    - Technology
    - Web Development
  featured: false
- title: Kibuk Construction
  url: https://kibukconstruction.com/
  main_url: https://kibukconstruction.com/
  description: >
    Kibuk Construction is a fully licensed and insured contractor specializing in Siding, Decks, Windows & Doors!
  categories:
    - Business
  built_by: David Krasniy
  built_by_url: http://dkrasniy.com
- title: RedCarpetUp
  main_url: https://www.redcarpetup.com
  url: https://www.redcarpetup.com/
  description: >
    RedCarpetUp's home page for a predominantly mobile-only customer base in India with major constraints on bandwidth availability
  categories:
    - Finance
  built_by: RedCarpet Dev Team
  built_by_url: https://www.redcarpetup.com
  featured: false
- title: talita traveler
  url: https://talitatraveler.com/
  main_url: https://talitatraveler.com/
  source_url: https://github.com/afuh/talitatraveler
  description: >
    Talita Traveler's personal blog.
  categories:
    - Blog
  built_by: Axel Fuhrmann
  built_by_url: https://axelfuhrmann.com/
  featured: false
- title: Pastelería el Progreso
  url: https://pasteleriaelprogreso.com/
  main_url: https://pasteleriaelprogreso.com/
  source_url: https://github.com/afuh/elprogreso
  description: >
    Famous bakery in Buenos Aires.
  categories:
    - Food
    - Gallery
  built_by: Axel Fuhrmann
  built_by_url: https://axelfuhrmann.com/
  featured: false
- title: Maitrik's Portfolio
  url: https://www.maitrikpatel.com/
  main_url: https://www.maitrikpatel.com/
  source_url: https://github.com/maitrikjpatel/portfolio
  description: >
    Portfolio of a Front-End Developer / UX Designer who designs and develops pixel perfect user interface, experiences and web applications.
  categories:
    - Portfolio
    - Blog
    - Design
    - Web Development
  built_by: Maitrik Patel
  built_by_url: https://www.maitrikpatel.com/
  featured: false
- title: PicPick
  url: https://picpick.app/
  main_url: https://picpick.app/
  description: >
    All-in-one Graphic Design Tool, Screen Capture Software, Image Editor, Color Picker, Pixel Ruler and More
  categories:
    - Productivity
    - App
    - Technology
  built_by: NGWIN
  built_by_url: https://picpick.app/
  featured: false
- title: Ste O'Neill
  main_url: https://www.steoneill.dev
  url: https://www.steoneill.dev
  description: >
    MVP of a portfolio site for a full stack UK based developer.
  categories:
    - Blog
    - Portfolio
  built_by: Ste O'Neill
  built_by_url: https://steoneill.dev
  featured: false
- title: Filipe Santos Correa's Portfolio
  description: >
    Filipe's Personal About Me / Portfolio.
  main_url: "https://filipesantoscorrea.com/"
  url: "https://filipesantoscorrea.com/"
  source_url: "https://github.com/Safi1012/filipesantoscorrea.com"
  featured: false
  categories:
    - Portfolio
- title: Progressive Massachusetts Legislator Scorecard
  main_url: https://scorecard.progressivemass.com
  url: https://scorecard.progressivemass.com
  featured: false
  source_url: https://github.com/progressivemass/legislator-scorecard
  description: >
    Learn about MA state legislators' voting records through a progressive lens
  categories:
    - Government
    - Education
  built_by: Alex Holachek
  built_by_url: "https://alex.holachek.com/"
- title: Jeff Wolff – Portfolio
  main_url: https://www.jeffwolff.net
  url: https://www.jeffwolff.net
  featured: false
  description: >
    A guy from San Diego who makes websites.
  categories:
    - Blog
    - Portfolio
    - Web Development
- title: Jp Valery – Portfolio
  main_url: https://jpvalery.photo
  url: https://jpvalery.photo
  featured: false
  description: >
    Self-taught photographer documenting spaces and people
  categories:
    - Portfolio
    - Photography
- title: Pantene
  main_url: https://pantene.com
  url: https://pantene.com
  featured: false
  description: >
    Pantene is a Swiss-created American brand of hair care products owned by Procter & Gamble
  categories:
    - Business
- title: Prevue
  main_url: https://www.prevue.io
  url: https://www.prevue.io
  featured: false
  description: >
    All in One Prototyping Tool For Vue Developers
  categories:
    - Open Source
    - Web Development
- title: Gold Medal Flour
  main_url: https://www.goldmedalflour.com
  url: https://www.goldmedalflour.com
  description: >
    Gold Medal Four is a brand of flour products owned by General Mills. The new site was built using Gatsby v2 with data sources from Wordpress and an internal recipe API, and features multifaceted recipe filtering and a modified version of Gatsby Image to support art direction images.
  categories:
    - Food
  built_by: General Mills Branded Sites Dev Team
  built_by_url: https://www.generalmills.com
  featured: false
- title: Fifth Gait Technologies
  main_url: https://5thgait.com
  url: https://5thgait.com
  featured: false
  description: >
    Fifth Gait is a small business in the defense and space industry that is run and owned by physicists and engineers that have worked together for decades. The site was built using Gatsby V2.
  categories:
    - Government
    - Science
    - Technology
  built_by: Jonathan Z. Fisher
  built_by_url: "https://jonzfisher.com"
- title: Sal's Pals
  main_url: https://www.sals-pals.net
  url: https://www.sals-pals.net
  featured: false
  description: >
    Sal's Pals is a professional dog walking and pet sitting service based in Westfield, NJ. New site built with gatsby v2.
  categories:
    - Business
- title: Zuyet Awarmatrip
  main_url: https://www.zuyetawarmatrip.com
  url: https://www.zuyetawarmatrip.com
  featured: false
  description: >
    Zuyet Awarmatrip is a subsidiary identity within the personal ecosystem of Zuyet Awarmatik, focusing on travel and photography.
  categories:
    - Travel
    - Photography
  built_by: Zuyet Awarmatik
- title: nikodemdeja.pl
  main_url: https://nikodemdeja.pl
  url: https://nikodemdeja.pl
  source_url: https://github.com/Norem80/nikodemdeja.pl
  description: >
    Portfolio of Nikodem Deja
  categories:
    - Portfolio
    - Open Source
  built_by: Nikodem Deja
  built_by_url: https://nikodemdeja.pl
  featured: false
- title: manuvel.be
  url: https://www.manuvel.be
  main_url: https://www.manuvel.be
  source_url: https://github.com/riencoertjens/manuvelsite
  description: >
    Cycling themed café coming this april in Sint Niklaas, Belgium. One page with funky css-grid and gatsby-image trickery!
  categories:
    - Food
  built_by: WEBhart
  built_by_url: https://www.web-hart.com
  featured: false
- title: WEBhart
  url: https://www.web-hart.com
  main_url: https://www.web-hart.com
  description: >
    Hi, I'm Rien (pronounced Reen) from Belgium but based in Girona, Spain. I'm an autodidact, committed to learning until the end of time.
  categories:
    - Portfolio
    - Design
    - Web Development
    - Freelance
  built_by: WEBhart
  built_by_url: https://www.web-hart.com
  featured: false
- title: nicdougall.com
  url: https://nicdougall.netlify.com/
  main_url: https://nicdougall.netlify.com/
  source_url: https://github.com/riencoertjens/nicdougall.com
  description: >
    Athlete website with Netlify CMS for blog content.
  categories:
    - Blog
  built_by: WEBhart
  built_by_url: https://www.web-hart.com
  featured: false
- title: het Groeiatelier
  url: https://www.hetgroeiatelier.be/
  main_url: https://www.hetgroeiatelier.be/
  description: >
    Workspace for talent development and logopedics. One page site with basic info and small calendar CMS.
  categories:
    - Marketing
  built_by: WEBhart
  built_by_url: https://www.web-hart.com
  featured: false
- title: Lebuin D'Haese
  url: https://www.lebuindhaese.be/
  main_url: https://www.lebuindhaese.be/
  description: >
    Artist portfolio website. Powered by a super simple Netlify CMS to easily add blog posts or new art pieces.
  categories:
    - Portfolio
    - Blog
  built_by: WEBhart
  built_by_url: https://www.web-hart.com
  featured: false
- title: Iefke Molenstra
  url: https://www.iefke.be/
  main_url: https://www.iefke.be/
  description: >
    Artist portfolio website. Powered by a super simple Netlify CMS to easily add blog posts or new art pieces.
  categories:
    - Portfolio
    - Blog
  built_by: WEBhart
  built_by_url: https://www.web-hart.com
  featured: false
- title: The Broomwagon
  url: https://www.thebroomwagongirona.com/
  main_url: https://www.thebroomwagongirona.com/
  description: >
    foodtruck style coffee by pro cyclist Robert Gesink. The site has a webshop with merchandise and coffee beans.
  categories:
    - eCommerce
  built_by: WEBhart
  built_by_url: https://www.web-hart.com
- title: blog.nikodemdeja.pl
  main_url: https://blog.nikodemdeja.pl
  url: https://blog.nikodemdeja.pl
  source_url: https://github.com/Norem80/blog.nikodemdeja.pl
  description: >
    Personal blog of Nikodem Deja
  categories:
    - Blog
    - Open Source
  built_by: Nikodem Deja
  built_by_url: https://nikodemdeja.pl
  featured: false
- title: Pella Windows and Doors
  main_url: https://www.pella.com
  url: https://www.pella.com
  featured: false
  description: >
    The Pella Corporation is a privately held window and door manufacturing
  categories:
    - Business
- title: tinney.dev
  url: https://tinney.dev
  main_url: https://tinney.dev
  source_url: https://github.com/cdtinney/tinney.dev
  description: >
    Personal portfolio/blog of Colin Tinney
  categories:
    - Blog
    - Portfolio
    - Open Source
  built_by: Colin Tinney
  built_by_url: https://tinney.dev
  featured: false
- title: Monkeywrench Books
  main_url: https://monkeywrenchbooks.org
  url: https://monkeywrenchbooks.org
  description: >
    Monkeywrench Books is an all-volunteer, collectively-run bookstore and event space in Austin, TX
  categories:
    - Business
    - Community
    - Education
  built_by: Monkeywrench Books
  built_by_url: https://monkeywrenchbooks.org
- title: DeepMay.io
  main_url: https://deepmay.io
  url: https://deepmay.io
  description: >
    DeepMay is an experimental new tech bootcamp in the mountains of North Carolina.
  categories:
    - Event
    - Community
    - Technology
    - Marketing
  built_by: DeepMay
  built_by_url: https://twitter.com/deepmay_io
  featured: false
- title: Liferay.Design
  main_url: https://liferay.design
  url: https://liferay.design
  source_url: https://github.com/liferay-design/liferay.design
  description: >
    Liferay.Design is home to some of the freshest open-source designers who love to share articles and other resources for the Design Community.
  categories:
    - Blog
    - Community
    - Design
    - Marketing
    - Open Source
    - Technology
    - User Experience
  built_by: Liferay Designers
  built_by_url: https://twitter.com/liferaydesign
  featured: false
- title: Front End Remote Jobs
  main_url: https://frontendremotejobs.com
  url: https://frontendremotejobs.com
  source_url: https://github.com/benjamingrobertson/remotefrontend
  description: >
    Front End Remote Jobs features fully remote jobs for front end developers.
  categories:
    - WordPress
    - Web Development
  built_by: Ben Robertson
  built_by_url: https://benrobertson.io
  featured: false
- title: Penrose Grand Del Mar
  main_url: https://penroseatthegrand.com
  url: https://penroseatthegrand.com
  description: >
    Penrose Grand Del Mar is a luxury housing project coming soon.
  categories:
    - Real Estate
    - Design
  built_by: Chase Ohlson
  built_by_url: https://chaseohlson.com
- title: JustGraphQL
  url: https://www.justgraphql.com/
  main_url: https://www.justgraphql.com/
  source_url: https://github.com/Novvum/justgraphql
  description: >
    JustGraphQL helps developers quickly search and filter through GraphQL resources, tools, and articles.
  categories:
    - Open Source
    - Web Development
    - Technology
  built_by: Novvum
  built_by_url: https://www.novvum.io/
  featured: false
- title: Peter Macinkovic Personal Blog
  url: https://peter.macinkovic.id.au/
  main_url: https://peter.macinkovic.id.au/
  source_url: https://github.com/inkovic/peter-macinkovic-static-site
  description: >
    Personal Website and Blog of eCommerce SEO Specilaist and Digital Marketer Peter Macinkovic.
  categories:
    - SEO
    - Marketing
    - Blog
  featured: false
- title: NH Hydraulikzylinder
  main_url: https://nh-hydraulikzylinder.com
  url: https://nh-hydraulikzylinder.com
  description: >
    High quality & high performance hydraulic cylinders manufactured in Austria based on the clients requirements
  categories:
    - Business
  built_by: MangoART
  built_by_url: https://www.mangoart.at
  featured: false
- title: Frauennetzwerk Linz-Land
  main_url: https://frauennetzwerk-linzland.net
  url: https://frauennetzwerk-linzland.net
  description: >
    Homepage for the local women's association providing support to people in need offline and online (Livechat integration)
  categories:
    - Nonprofit
  built_by: MangoART
  built_by_url: https://www.mangoart.at
  featured: false
- title: Mein Traktor
  main_url: http://www.mein-traktor.at/
  url: http://www.mein-traktor.at/
  description: >
    Homepage of a the main importer of SAME and Lamborghini Tractors in Austria with customer support area
  categories:
    - Business
    - App
  built_by: MangoART
  built_by_url: https://www.mangoart.at
  featured: false
- title: Lamborghini Traktoren
  main_url: https://lamborghini-traktor.at
  url: https://lamborghini-traktor.at
  description: >
    Lamborghini Tractors - Landing page for the brand in Austria
  categories:
    - Business
  built_by: MangoART
  built_by_url: https://www.mangoart.at
  featured: false
- title: Holly Lodge Community Centre - Highgate, London
  main_url: https://www.hlcchl.org/
  url: https://www.hlcchl.org/
  source_url: https://github.com/eugelogic/hlcchl-gatsby
  description: >
    The Holly Lodge Community Centre - Highgate, London has a shiny new website built with Gatsby v2 that makes important contributions towards a faster, more secure and environmentally friendly web for everyone.
  categories:
    - Community
    - Event
    - Nonprofit
  built_by: Eugene Molari Developer
  built_by_url: https://twitter.com/EugeneMolari
  featured: false
- title: blackcater's blog
  url: https://www.blackcater.win
  main_url: https://www.blackcater.win
  source_url: https://github.com/blackcater/blog
  description: >
    Blog like Medium, for person and team.
  categories:
    - Blog
    - Web Development
  built_by: blackcater
  built_by_url: https://github.com/blackcater
  featured: false
- title: Kenneth Kwakye-Gyamfi Portfolio Site
  url: https://www.kwakye-gyamfi.com
  main_url: https://www.kwakye-gyamfi.com
  source_url: https://github.com/cr05s19xx/cross-site
  description: >
    Personal portfolio site for Kenneth Kwakye-Gyamfi, a mobile and web full stack applications developer currently based in Accra, Ghana.
  categories:
    - SEO
    - Web Development
    - Open Source
    - Portfolio
  featured: false
- title: Gareth Weaver
  url: https://www.garethweaver.com/
  main_url: https://www.garethweaver.com/
  source_url: https://github.com/garethweaver/public-site-react
  description: >
    A personal portofolio of a London based frontend developer built with Gatsby 2, Redux and Sass
  categories:
    - Portfolio
    - Web Development
  built_by: Gareth Weaver
  built_by_url: https://twitter.com/garethdweaver
  featured: false
- title: Mailjet
  url: https://dev.mailjet.com/
  main_url: https://dev.mailjet.com/
  description: >
    Mailjet is an easy-to-use all-in-one e-mail platform.
  categories:
    - API
    - Documentation
  featured: false
- title: Peintagone
  url: https://www.peintagone.be/
  main_url: https://www.peintagone.be/
  description: >
    Peintagone is a superior quality paint brand with Belgian tones.
  categories:
    - Portfolio
    - Gallery
  built_by: Sebastien Crepin
  built_by_url: https://github.com/opeah
  featured: false
- title: Let's Do Dish!
  url: https://letsdodish.com
  main_url: https://letsdodish.com
  description: >
    A new recipe site for people who enjoy cooking great food in their home kitchen. Find some great meal ideas! Let's do dish!
  categories:
    - Blog
    - Food
  built_by: Connerra
  featured: false
- title: AWS Amplify Community
  url: https://amplify.aws/community/
  main_url: https://amplify.aws/community/
  source_url: https://github.com/aws-amplify/community
  description: >
    Amplify Community is a hub for developers building fullstack serverless applications with Amplify to easily access content (such as events, blog posts, videos, sample projects, and tutorials) created by other members of the Amplify community.
  categories:
    - Blog
    - Directory
    - Education
    - Technology
  built_by: Nikhil Swaminathan
  built_by_url: https://github.com/swaminator
  featured: false
- title: Cal State Monterey Bay
  url: https://csumb.edu
  main_url: https://csumb.edu
  source_url: https://github.com/csumb/csumb-gatsby
  description: >
    A website for the entire campus of California State University, Monterey Bay.
  categories:
    - Education
    - Government
  built_by: CSUMB Web Team
  built_by_url: https://csumb.edu/web/team
  featured: false
- title: BestPricingPages.com
  url: https://bestpricingpages.com
  main_url: https://bestpricingpages.com
  source_url: https://github.com/jpvalery/pricingpages/
  description: >
    A repository of the best pricing pages by the best companies. Built in less than a week.
    Inspired by RGE and since pricingpages.xyz no longer exists, I felt such a resource was missing and could be helpful to many people.
  categories:
    - Business
    - Community
    - Entrepreneurship
    - Open Source
    - Technology
  built_by: Jp Valery
  built_by_url: https://jpvalery.me
  featured: false
- title: Lendo Austria
  url: https://lendo.at
  main_url: https://lendo.at
  description: >
    A Comparsion site for best private loan offer from banks in Austria.
  categories:
    - Business
    - Finance
  built_by: Lendo developers
  featured: false
- title: Visual Cloud FX
  url: https://visualcloudfx.com
  main_url: https://visualcloudfx.com
  source_url: https://github.com/jjcav84/visualcloudfx
  description: >
    Basic static site built with MDBootstrap, React, and Gatsby
  categories:
    - Consulting
    - Portfolio
  built_by: Jacob Cavazos
  built_by_url: https://jacobcavazos.com
- title: Matthew Miller (Me4502)
  url: https://matthewmiller.dev
  main_url: https://matthewmiller.dev
  description: >
    The personal site, blog and portfolio of Matthew Miller (Me4502)
  categories:
    - Blog
    - Programming
    - Technology
    - Portfolio
  built_by: Matthew Miller
  featured: false
- title: Årets Kontor
  url: https://aretskontor.newst.se
  main_url: https://aretskontor.newst.se
  description: >
    A swedish competition for "office of the year" in sweden with a focus on design. Built with MDBootstrap and Gatsby.
  categories:
    - Real Estate
    - Marketing
  built_by: Victor Björklund
  built_by_url: https://victorbjorklund.com
  featured: false
- title: Kyma
  url: https://kyma-project.io
  main_url: https://kyma-project.io
  source_url: https://github.com/kyma-project/website
  description: >
    This website holds overview, blog and documentation for Kyma open source project that is a Kubernates based application extensibility framework.
  categories:
    - Documentation
    - Blog
    - Technology
    - Open Source
  built_by: Kyma developers
  built_by_url: https://twitter.com/kymaproject
  featured: false
- title: Verso
  main_url: https://verso.digital
  url: https://verso.digital
  description: >
    Verso is a creative technology studio based in Singapore. Site built with Gatsby and Netlify.
  categories:
    - Agency
    - Consulting
    - Design
    - Technology
  built_by: Verso
  built_by_url: https://verso.digital
  featured: false
- title: Camilo Holguin
  url: https://camiloholguin.me
  main_url: https://camiloholguin.me
  source_url: https://github.com/camiloholguin/gatsby-portfolio
  description: >
    Portfolio site using GatsbyJS and Wordpress REST API.
  categories:
    - WordPress
    - Portfolio
    - Web Development
  built_by: Camilo Holguin
  built_by_url: https://camiloholguin.me
  featured: false
- title: Bennett Hardwick
  url: https://bennetthardwick.com
  main_url: https://bennetthardwick.com
  description: >
    The personal website and blog of Bennett Hardwick, an Australian software developer and human being.
  categories:
    - Blog
    - Programming
    - Technology
  source_url: https://github.com/bennetthardwick/website
  built_by: Bennett Hardwick
  built_by_url: https://bennetthardwick.com
  featured: false
- title: Sindhuka
  url: https://sindhuka.org/
  main_url: https://sindhuka.org/
  description: >
    Official website of the Sindhuka initiative, a sustainable farmers' network in Nepal.
  categories:
    - Business
    - Community
    - Government
    - Marketing
  source_url: https://github.com/Polcius/sindhuka-serif
  built_by: Pol Milian
  built_by_url: https://github.com/Polcius/
  featured: false
- title: ERS HCL Open Source Portal
  url: https://ers-hcl.github.io/
  main_url: https://ers-hcl.github.io/
  description: >
    Official site for ERS-HCL GitHub organizational site. This is a hybrid app with static and dynamic content, providing a details of the open source projects, initiatives, innovation ideas within ERS-HCL. It pulls data from various data sources including GitHub APIs, MDX based blog posts, excel files. It also hosts an ideas app that is based on Firebase.
  categories:
    - Open Source
    - Blog
    - Technology
    - Web Development
    - Community
    - Documentation
  source_url: https://github.com/ERS-HCL/gatsby-ershcl-app
  built_by: Tarun Kumar Sukhu
  built_by_url: https://github.com/tsukhu
- title: Sandbox
  url: https://www.sandboxneu.com/
  main_url: https://www.sandboxneu.com/
  source_url: https://github.com/sandboxneu/sandboxneu.com
  description: >
    Official website of Sandbox, a Northeastern University student group that builds software for researchers.
  categories:
    - Marketing
  built_by: Sandbox at Northeastern
  built_by_url: https://github.com/sandboxneu/
  featured: false
- title: Accessible App
  main_url: https://accessible-app.com
  url: https://accessible-app.com
  source_url: https://github.com/accessible-app/accessible-app_com
  description: >
    Learn how to build inclusive web applications and Single Page Apps in modern JavaScript frameworks. This project collects strategies, links, patterns and plugins for React, Vue and Angular.
  categories:
    - Accessibility
    - Web Development
    - JavaScript
  built_by: Marcus Herrmann
  built_by_url: https://marcus.io
  featured: false
- title: PygmalionPolymorph
  url: https://pygmalionpolymorph.com
  main_url: https://pygmalionpolymorph.com
  source_url: https://github.com/PygmalionPolymorph/portfolio
  description: >
    Portfolio of artist, musician and developer PygmalionPolymorph.
  categories:
    - Portfolio
    - Gallery
    - Music
    - Photography
    - Web Development
  built_by: PygmalionPolymorph
  built_by_url: https://pygmalionpolymorph.com
  featured: false
- title: Gonzalo Nuñez Photographer
  main_url: https://www.gonzalonunez.com
  url: https://www.gonzalonunez.com
  description: >
    Website for Cancun based destination wedding photographer Gonzalo Nuñez. Site built with GatsbyJS, WordPress API and Netlify.
  categories:
    - Photography
    - Portfolio
    - WordPress
  built_by: Miguel Mayo
  built_by_url: https://www.miguelmayo.com
  featured: false
- title: Element 84
  main_url: https://www.element84.com
  url: https://www.element84.com
  description: >
    A software development firm that designs and builds ambitious software products engineered for high scalability.
  categories:
    - Agency
    - Blog
    - Consulting
    - Portfolio
    - Programming
    - Science
    - Technology
    - Web Development
- title: Measures for Justice
  main_url: https://www.measuresforjustice.org
  url: https://www.measuresforjustice.org
  description: >
    Measures for Justice gathers criminal justice data at the county level and makes it available on a free public Data Portal. Site rebuilt from scratch with GatsbyJS.
  categories:
    - Nonprofit
    - Marketing
  featured: false
- title: Raconteur Agency
  main_url: https://www.raconteur.net/agency
  url: https://www.raconteur.net/agency
  description: >
    Raconteur Agency is a London-based content marketing agency for B2B brands. We have rebuilt their site with Gatsby v2 using their existing WordPress backend as the data source. By switching from WordPress to GatsbyJS we have achieved a 200%+ improvement in page load times and went from a Lighthouse performance score of 49 to 100.
  categories:
    - Agency
    - Marketing
    - WordPress
  built_by: Jacob Herper
  built_by_url: https://herper.io
  featured: false
- title: GreenOrbit
  main_url: https://greenorbit.com/
  url: https://greenorbit.com/
  description: >
    Cloud-based intranet software. Get your people going with everything you need, built in.
  categories:
    - Business
    - App
    - Productivity
    - Technology
  built_by: Effective Digital
  built_by_url: https://effective.digital/
- title: Purple11
  main_url: https://purple11.com/
  url: https://purple11.com/
  description: >
    Purple11 is a site for photography and photo retouching tips and tricks.
  categories:
    - Blog
    - Photography
  built_by: Sébastien Noël
  built_by_url: https://blkfuel.com/
  featured: false
- title: PerfReviews
  main_url: https://perf.reviews/
  url: https://perf.reviews/
  source_url: https://github.com/PerfReviews/PerfReviews
  description: >
    The best content about web performance in spanish language.
  categories:
    - Web Development
  built_by: Joan León & José M. Pérez
  built_by_url: https://perf.reviews/nosotros/
  featured: false
- title: Un Backend - Blog
  main_url: https://www.unbackend.pro/
  url: https://www.unbackend.pro/
  description: >
    The personal website and blog of Camilo Ramírez, a backend developer :).
  categories:
    - Blog
    - Programming
    - Technology
  source_url: https://github.com/camilortte/camilortte.github.com
  built_by: Camilo Ramírez
  built_by_url: https://www.unbackend.pro/about
  featured: false
- title: Hitesh Vaghasiya
  main_url: https://hiteshvaghasiya.com/
  url: https://hiteshvaghasiya.com/
  description: >
    This is Hitesh Vaghasiya's blog. This blog is help you an E-Commerce like Magento, Shopify, and BigCommece.
  categories:
    - Blog
    - Programming
    - Technology
    - Web Development
  built_by: Hitesh Vaghasiya
  built_by_url: https://hiteshvaghasiya.com/
  featured: false
- title: Aditus
  main_url: https://www.aditus.io
  url: https://www.aditus.io
  description: >
    Aditus is the accessibility tool for your team. We help teams build accessible websites and products.
  categories:
    - Accessibility
    - Education
  built_by: Aditus
  built_by_url: https://www.aditus.io
  featured: false
- title: Ultra Config
  main_url: https://ultraconfig.com.au/
  url: https://ultraconfig.com.au/ultra-config-generator/
  description: >
    Ultra Config Generator is a software application for Network Engineers to efficiently manage their network infrastructure.
  categories:
    - Blog
    - Technology
  built_by: Ultra Config
  built_by_url: https://ultraconfig.com.au/
  featured: false
- title: Malice
  main_url: https://malice.fr/
  url: https://malice.fr/
  description: >
    Malice is a cyber-training  platform for learning, validating and improving security related skills through simulated scenarios and challenges.
  categories:
    - Security
    - Technology
  built_by: Sysdream
  built_by_url: https://sysdream.com/
  featured: false
- title: Nash
  main_url: https://nash.io/
  url: https://nash.io/
  description: >
    Nash is a decentralized platform for trading, payment and other financial services. Our goal is to bring distributed finance to everyone by making blockchain technology fast and easy to use. We employ an off-chain engine to match trades rapidly, but never take control of customers’ assets. Our intuitive interface offers easy access to a range of trading, payment and investment functions.
  categories:
    - Portfolio
    - Security
    - Technology
  built_by: Andrej Gajdos
  built_by_url: https://andrejgajdos.com/
  featured: false
- title: Axel Fuhrmann
  url: https://axelfuhrmann.com
  main_url: https://axelfuhrmann.com
  source_url: https://github.com/afuh/axelfuhrmann.com
  description: >
    Personal portfolio.
  categories:
    - Portfolio
    - Freelance
    - Web Development
  featured: false
- title: Alaina Viau
  url: https://www.alainaviau.com
  main_url: https://www.alainaviau.com
  description: >
    Official website of Canadian opera director, creator, and producer Alaina Viau. Site designed by Stephen Bell.
  categories:
    - Portfolio
    - Music
  built_by: Michael Uloth
  built_by_url: "https://www.michaeluloth.com"
- title: Alison Moritz
  url: https://www.alisonmoritz.com
  main_url: https://www.alisonmoritz.com
  description: >
    Official website of American stage director Alison Moritz. Site designed by Stephen Bell.
  categories:
    - Portfolio
    - Music
  built_by: Michael Uloth
  built_by_url: "https://www.michaeluloth.com"
- title: Luke Secomb Digital
  url: https://lukesecomb.digital
  main_url: https://lukesecomb.digital
  source_url: https://github.com/lukethacoder/luke-secomb-simple
  description: >
    A simple portfolio site built using TypeScript, Markdown and React Spring.
  categories:
    - Portfolio
    - Web Development
  built_by: Luke Secomb
  built_by_url: https://lukesecomb.digital
  featured: false
- title: We are Brew
  url: https://www.wearebrew.co.uk
  main_url: https://www.wearebrew.co.uk
  description: >
    Official website for Brew, a Birmingham based Digital Marketing Agency.
  categories:
    - Portfolio
    - Web Development
    - Agency
    - Marketing
  built_by: Brew Digital
  built_by_url: https://www.wearebrew.co.uk
- title: Global City Data
  main_url: https://globalcitydata.com
  url: https://globalcitydata.com
  source_url: https://github.com/globalcitydata/globalcitydata
  description: >
    Global City Data is an open, easily browsable platform to showcase peer-reviewed urban datasets and models created by different research groups.
  categories:
    - Education
    - Open Source
  built_by: Rafi Barash
  built_by_url: https://rafibarash.com
  featured: false
- title: Submittable
  url: https://www.submittable.com
  main_url: https://www.submittable.com
  description: >
    Submissions made simple. Submittalbe is a cloud-based submissions manager that lets you accept, review, and make decisions on any kind of digital content.
  categories:
    - Technology
    - Marketing
  built_by: Genevieve Crow
  built_by_url: https://github.com/g-crow
- title: Appmantle
  main_url: https://appmantle.com
  url: https://appmantle.com
  description: >
    Appmantle is a new way of creating apps. A complete modern app that you build yourself quickly & easily, without programming knowledge.
  categories:
    - App
    - Marketing
    - Landing Page
    - Mobile Development
    - Technology
  built_by: Appmantle
  built_by_url: https://appmantle.com
  featured: false
- title: Acto
  main_url: https://www.acto.dk/
  url: https://www.acto.dk/
  description: >
    Tomorrows solutions - today. Acto is an innovative software engineering company, providing your business with high-quality, scalable and maintainable software solutions, to make your business shine.
  categories:
    - Agency
    - Technology
    - Web Development
    - Mobile Development
  built_by: Acto
  built_by_url: https://www.acto.dk/
- title: Gatsby GitHub Stats
  url: https://gatsby-github-stats.netlify.com
  main_url: https://gatsby-github-stats.netlify.com
  source_url: https://github.com/lannonbr/gatsby-github-stats/
  description: >
    Statistics Dashboard for Gatsby GitHub repository
  categories:
    - Data
  built_by: Benjamin Lannon
  built_by_url: https://lannonbr.com
  featured: false
- title: Graphic Intuitions
  url: https://www.graphicintuitions.com/
  main_url: https://www.graphicintuitions.com/
  description: >
    Digital marketing agency located in Morris, Manitoba.
  categories:
    - Agency
    - Web Development
    - Marketing
  featured: false
- title: Smooper
  url: https://www.smooper.com/
  main_url: https://www.smooper.com/
  description: >
    We connect you with digital marketing experts for 1 on 1 consultation sessions
  categories:
    - Marketing
    - Directory
  featured: false
- title: Lesley Barber
  url: https://www.lesleybarber.com/
  main_url: https://www.lesleybarber.com/
  description: >
    Official website of Canadian film composer Lesley Barber.
  categories:
    - Portfolio
    - Music
  built_by: Michael Uloth
  built_by_url: https://www.michaeluloth.com
- title: Timeline of Terror
  main_url: https://timelineofterror.org/
  url: https://timelineofterror.org/
  source_url: https://github.com/Symbitic/timeline-of-terror
  description: >
    Complete guide to the events of September 11, 2001.
  categories:
    - Directory
    - Government
  built_by: Alex Shaw
  built_by_url: https://github.com/Symbitic/
  featured: false
- title: Pill Club
  url: https://thepillclub.com
  main_url: https://thepillclub.com
  description: >
    Zero Copay With Insurance + Free Shipping + Bonus Gifts + Online Delivery – Birth Control Delivery and Prescription
  categories:
    - Marketing
    - Healthcare
  built_by: Pill Club
  built_by_url: https://thepillclub.com
- title: myweekinjs
  url: https://www.myweekinjs.com/
  main_url: https://www.myweekinjs.com/
  source_url: https://github.com/myweekinjs/public-website
  description: >
    Challenge to create and/or learn something new in JavaScript each week.
  categories:
    - Blog
  built_by: Adriaan Janse van Rensburg
  built_by_url: https://github.com/HurricaneInteractive/
  featured: false
- title: The Edit Suite
  main_url: https://www.theeditsuite.com.au/
  url: https://www.theeditsuite.com.au/
  source_url: https://thriveweb.com.au/portfolio/the-edit-suite/
  description: >-
    The Edit Suite is an award winning video production and photography company based out of our Mermaid Beach studio on the Gold Coast of Australia but we also have the ability to work mobile from any location.
  categories:
    - Photography
    - Marketing
  built_by: Thrive Team - Gold Coast
  built_by_url: https://thriveweb.com.au/
  featured: false
- title: CarineRoitfeld
  main_url: https://www.carineroitfeld.com/
  url: https://www.carineroitfeld.com/
  description: >
    Online shop for Carine Roitfeld parfume
  categories:
    - eCommerce
  built_by: Ask Phill
  built_by_url: https://askphill.com
- title: EngineHub.org
  url: https://enginehub.org
  main_url: https://enginehub.org
  source_url: https://github.com/EngineHub/enginehub-website
  description: >
    The landing pages for EngineHub, the organisation behind WorldEdit, WorldGuard, CraftBook, and more
  categories:
    - Landing Page
    - Technology
    - Open Source
  built_by: Matthew Miller
  built_by_url: https://matthewmiller.dev
- title: Goulburn Physiotherapy
  url: https://www.goulburnphysiotherapy.com.au/
  main_url: https://www.goulburnphysiotherapy.com.au/
  description: >
    Goulburn Physiotherapy is a leader in injury prevention, individual and community health, and workplace health solutions across Central Victoria.
  categories:
    - Blog
    - Healthcare
  built_by: KiwiSprout
  built_by_url: https://kiwisprout.nz/
  featured: false
- title: TomTom Traffic Index
  main_url: https://www.tomtom.com/en_gb/traffic-index/
  url: https://www.tomtom.com/en_gb/traffic-index/
  description: >
    The TomTom Traffic Index provides drivers, city planners, auto manufacturers and policy makers with unbiased statistics and information about congestion levels in 403 cities across 56 countries on 6 continents.
  categories:
    - Travel
    - Data
  built_by: TomTom
  built_by_url: https://tomtom.com
  featured: false
- title: PrintAWorld | A 3D Printing and Fabrication Company
  main_url: https://prtwd.com/
  url: https://prtwd.com/
  description: >
    PrintAWorld is a NYC based fabrication and manufacturing company that specializes in 3D printing, 3D scanning, CAD Design,
    laser cutting, and rapid prototyping. We help artists, agencies and engineers turn their ideas into its physical form.
  categories:
    - Business
  featured: false
- title: Asjas
  main_url: https://asjas.co.za
  url: https://asjas.co.za/blog
  source_url: https://github.com/Asjas/Personal-Webpage
  description: >
    This is a website built with Gatsby v2 that uses Netlify CMS and Gatsby-MDX as a blog (incl. portfolio page).
  categories:
    - Web Development
    - Blog
    - Portfolio
  built_by: A-J Roos
  built_by_url: https://twitter.com/_asjas
  featured: false
- title: Glug-Infinite
  main_url: https://gluginfinite.github.io
  url: https://gluginfinite.github.io
  source_url: https://github.com/crstnmac/glug
  description: >
    This is a website built with Gatsby v2 that is deployed on GitHub using GitHub Pages and Netlify.
  categories:
    - Web Development
    - Blog
    - Portfolio
    - Agency
  built_by: Criston Macarenhas
  built_by_url: https://github.com/crstnmac
  featured: false
- title: The State of CSS Survey
  main_url: https://stateofcss.com/
  url: https://stateofcss.com/
  source_url: https://github.com/StateOfJS/state-of-css-2019
  description: >
    Annual CSS survey, brother of The State of JS Survey.
  categories:
    - Web Development
  built_by: Sacha Greif & Contribs
  built_by_url: https://github.com/StateOfJS
  featured: false
- title: Bytom Blockchain
  url: https://bytom.io/
  main_url: https://bytom.io/
  source_url: https://github.com/bytomlabs/bytom.io
  description: >
    Embrace the New Era of Bytom Blockchain
  categories:
    - Finance
    - Open Source
    - Technology
  built_by: Bytom Foundation
  built_by_url: https://bytom.io/
  featured: false
- title: Oerol Festival
  url: https://www.oerol.nl/nl/
  main_url: https://www.oerol.nl/en/
  description: >
    Oerol is a cultural festival on the island of Terschelling in the Netherlands that is held annually in June.
    The ten-day festival is focused on live, public theatre as well as music and visual arts.
  categories:
    - Event
    - Entertainment
  built_by: Oberon
  built_by_url: https://oberon.nl/
  featured: false
- title: Libra
  main_url: "https://libra.org/"
  url: "https://libra.org/"
  description: Libra's mission is to enable a simple global currency and financial infrastructure that empowers billions of people.
  featured: false
  categories:
    - Open Source
    - Technology
    - Finance
- title: Riffy Blog
  main_url: https://blog.rayriffy.com/
  url: https://blog.rayriffy.com/
  source_url: https://github.com/rayriffy/rayriffy-blog
  description: >
    Riffy Blog is async based beautiful highly maintainable site built by using Gatsby v2 with SEO optimized.
  categories:
    - Web Development
    - Blog
    - Open Source
    - Technology
    - Music
    - SEO
  built_by: Phumrapee Limpianchop
  built_by_url: https://rayriffy.com/
  featured: false
- title: The Coffee Collective
  url: https://coffeecollective.dk
  main_url: https://coffeecollective.dk
  description: >
    The Coffee Collective website is a JAM-stack based, multilingual, multi currency website/shop selling coffee, related products and subscriptions.
  categories:
    - eCommerce
    - Food
  built_by: Remotely (Anders Hallundbæk)
  built_by_url: https://remotely.dk
  featured: false
- title: Leadership Development International
  url: https://ldi.global
  main_url: https://ldi.global
  description: >
    A DatoCMS-backed site for an education and training company based in the US, China and the UAE.
  categories:
    - Education
    - Nonprofit
  built_by: Grant Holle
  built_by_url: https://grantholle.com
  featured: false
- title: Canvas 1839
  main_url: "https://www.canvas1839.com/"
  url: "https://www.canvas1839.com/"
  description: >-
    Online store for Canvas 1839 products, including pharmacological-grade CBD oil and relief cream.
  categories:
    - eCommerce
    - Marketing
  built_by: Corey Ward
  built_by_url: "http://www.coreyward.me/"
- title: Sparkle Stories
  main_url: "https://app.sparklestories.com/"
  url: "https://app.sparklestories.com/"
  description: >-
    Sparkle Stories is a streaming audio platform for children with over 1,200 original audio stories.
  categories:
    - App
    - Education
  built_by: Corey Ward
  built_by_url: "http://www.coreyward.me/"
- title: nehalist.io
  main_url: https://nehalist.io
  url: https://nehalist.io
  source_url: https://github.com/nehalist/nehalist.io
  description: >
    nehalist.io is a blog about software development, technology and all that kind of geeky stuff.
  categories:
    - Blog
    - Web Development
    - Open Source
  built_by: Kevin Hirczy
  built_by_url: https://nehalist.io
  featured: false
- title: March and Ash
  main_url: https://marchandash.com/
  url: https://marchandash.com/
  description: >-
    March and Ash is a customer-focused, licensed cannabis dispensary located in Mission Valley.
  categories:
    - eCommerce
    - Business
    - Blog
  built_by: Blueyellow
  built_by_url: https://blueyellow.io/
  featured: false
- title: T Two Industries
  description: >
    T Two Industries is a manufacturing company specializing in building custom truck decks, truck bodies, and trailers.
  main_url: https://www.ttwo.ca
  url: https://www.ttwo.ca
  categories:
    - Business
  built_by: https://www.t2.ca
  built_by_url: https://www.t2.ca
  featured: false
- title: Cali's Finest Landscaping
  url: https://www.calisfinestlandscaping.com/
  main_url: https://www.calisfinestlandscaping.com/
  description: >
    A team of hard-working, quality-obsessed landscaping professionals looking to take dreams and transform them into reality.
  categories:
    - Business
  built_by: David Krasniy
  built_by_url: http://dkrasniy.com
  featured: false
- title: Vazco
  url: https://www.vazco.eu
  main_url: https://www.vazco.eu
  description: >
    Vazco works for clients from all around the world in future-proof technologies and help them build better products.
  categories:
    - Agency
    - Web Development
    - Blog
    - Business
    - Technology
  built_by: Vazco
  built_by_url: https://www.vazco.eu
  featured: false
- title: Major League Eating
  main_url: https://majorleagueeating.com
  url: https://majorleagueeating.com
  description: >
    Major League Eating is the professional competitive eating organization that runs the Nathan’s Famous Coney Island Hot Dog eating contest on July 4th, among other eating events.
  categories:
    - Entertainment
    - Sports
  built_by: Carmen Cincotti
  built_by_url: https://github.com/ccincotti3
  featured: false
- title: APIs You Won't Hate
  url: https://apisyouwonthate.com/blog
  main_url: https://apisyouwonthate.com
  source_url: http://github.com/apisyouwonthate/apisyouwonthate.com
  description: >
    API development is a topic very close to our hearts. APIs You Won't Hate is a team and community dedicated to learning, writing, sharing ideas and bettering understanding of API practices. Together we can erradicate APIs we hate.
  categories:
    - Blog
    - Education
    - eCommerce
    - API
    - Community
    - Learning
    - Open Source
    - Technology
    - Web Development
  built_by: Mike Bifulco
  built_by_url: https://github.com/mbifulco
  featured: false
- title: Sankarsan Kampa
  main_url: "https://traction.one"
  url: "https://traction.one"
  description: Full time programmer, part time gamer, exploring the details of programmable systems and how to stretch their capabilities.
  featured: false
  categories:
    - Portfolio
    - Freelance
- title: AwesomeDocs
  main_url: "https://awesomedocs.traction.one/"
  url: "https://awesomedocs.traction.one/install"
  source_url: "https://github.com/AwesomeDocs/website"
  description: An awesome documentation website generator!
  featured: false
  categories:
    - Open Source
    - Web Development
    - Technology
    - Documentation
  built_by: Sankarsan Kampa
  built_by_url: "https://traction.one"
- title: Prism Programming Language
  main_url: "https://prism.traction.one/"
  url: "https://prism.traction.one/"
  source_url: "https://github.com/PrismLang/website"
  description: Interpreted, high-level, programming language.
  featured: false
  categories:
    - Programming
    - Open Source
    - Technology
    - Documentation
  built_by: Sankarsan Kampa
  built_by_url: "https://traction.one"
- title: Arnondora
  main_url: "https://arnondora.in.th/"
  url: "https://arnondora.in.th/"
  source_url: "https://github.com/arnondora/arnondoraBlog"
  description: Arnondora is a personal blog by Arnon Puitrakul
  categories:
    - Blog
    - Programming
    - Technology
  built_by: Arnon Puitrakul
  built_by_url: "https://arnondora.in.th/"
  featured: false
- title: KingsDesign
  url: "https://www.kingsdesign.com.au/"
  main_url: "https://www.kingsdesign.com.au/"
  description: KingsDesign is a Hobart based web design and development company. KingsDesign creates, designs, measures and improves web based solutions for businesses and organisations across Australia.
  categories:
    - Agency
    - Technology
    - Portfolio
    - Consulting
    - User Experience
  built_by: KingsDesign
  built_by_url: "https://www.kingsdesign.com.au"
- title: EasyFloh | Easy Flows for all
  url: "https://www.easyfloh.com"
  main_url: "https://www.easyfloh.com"
  description: >
    EasyFloh is for creating simple flows for your organisation. An organisation
    can design own flows with own stages.
  categories:
    - Business
    - Landing Page
  built_by: Vikram Aroskar
  built_by_url: "https://medium.com/@vikramaroskar"
  featured: false
- title: Home Alarm Report
  url: https://homealarmreport.com/
  main_url: https://homealarmreport.com/
  description: >
    Home Alarm Report is dedicated to helping consumers make informed decisions 
    about home security solutions. The site was easily migrated from a legacy WordPress 
    installation and the dev team chose Gatsby for its site speed and SEO capabilities.
  categories:
    - Blog
    - Business
    - SEO
    - Technology
  built_by: Centerfield Media
  built_by_url: https://www.centerfield.com
- title: Just | FX for treasurers
  url: "https://www.gojust.com"
  main_url: "https://www.gojust.com"
  description: >
    Just provides a single centralized view of FX for corporate treasurers. See interbank market prices, and access transaction cost analysis.
  categories:
    - Finance
    - Technology
  built_by: Bejamas
  built_by_url: "https://bejamas.io/"
  featured: false
- title: Bureau for Good | Nonprofit branding, web and print communications
  url: "https://www.bureauforgood.com"
  main_url: "https://www.bureauforgood.com"
  description: >
    Bureau for Good helps nonprofits explain why they matter across digital & print media. Bureau for Good crafts purpose-driven identities, websites & print materials for changemakers.
  categories:
    - Nonprofit
    - Agency
    - Design
  built_by: Bejamas
  built_by_url: "https://bejamas.io/"
  featured: false
- title: Atelier Cartier Blumen
  url: "https://www.ateliercartier.ch"
  main_url: "https://www.ateliercartier.ch"
  description: >
    Im schönen Kreis 6 in Zürich kreiert Nicole Cartier Blumenkompositionen anhand Charaktereigenschaften oder Geschichten zur Person an. Für wen ist Dein Blumenstrauss gedacht? Einzigartige Floristik Blumensträusse, Blumenabos, Events, Shootings. Site designed by https://www.stolfo.co
  categories:
    - eCommerce
    - Design
  built_by: Bejamas
  built_by_url: "https://bejamas.io/"
  featured: false
- title: Veronym – Cloud Security Service Provider
  url: "https://www.veronym.com"
  main_url: "https://www.veronym.com"
  description: >
    Veronym is securing your digital transformation. A comprehensive Internet security solution for business. Stay safe no matter how, where and when you connect.
  categories:
    - Security
    - Technology
    - Business
  built_by: Bejamas
  built_by_url: "https://bejamas.io/"
  featured: false
- title: Devahoy
  url: "https://devahoy.com/"
  main_url: "https://devahoy.com/"
  description: >
    Devahoy is a personal blog written in Thai about software development.
  categories:
    - Blog
    - Programming
  built_by: Chai Phonbopit
  built_by_url: "https://github.com/phonbopit"
  featured: false
<<<<<<< HEAD
- title: Venus Lover
  url: https://venuslover.com
  main_url: https://venuslover.com
  description: >
    Venus Lover is a mobile app for iOS and Android so you can read your daily horoscope and have your natal chart, including the interpretation of the ascendant, planets, houses and aspects.
  categories:
    - App
    - Consulting
    - Education
    - Landing Page
=======
- title: Onramp
  url: https://www.onramp.io/
  main_url: https://www.onramp.io/
  description: >
    Onramp is a technical workforce solutions company. We help corporate clients build new pipelines of talent to meet their technical and HR goals. We specialize in discovering new pools of talent and provide customized training so candidates are qualified and better prepared employees.
  categories:
    - Business
    - Education
    - Landing Page
  built_by: Nicola B.
  built_by_url: https://www.linkedin.com/in/nicola-b/
  featured: false
- title: Write/Speak/Code
  url: https://www.writespeakcode.com/
  main_url: https://www.writespeakcode.com/
  description: >
    Write/Speak/Code is a non-profit on a mission to promote the visibility and leadership of technologists with marginalized genders through peer-led professional development.
  categories:
    - Community
    - Nonprofit
    - Open Source
    - Conference
  built_by: Nicola B.
  built_by_url: https://www.linkedin.com/in/nicola-b/
>>>>>>> 881e9c05
  featured: false<|MERGE_RESOLUTION|>--- conflicted
+++ resolved
@@ -6443,7 +6443,6 @@
   built_by: Chai Phonbopit
   built_by_url: "https://github.com/phonbopit"
   featured: false
-<<<<<<< HEAD
 - title: Venus Lover
   url: https://venuslover.com
   main_url: https://venuslover.com
@@ -6454,7 +6453,6 @@
     - Consulting
     - Education
     - Landing Page
-=======
 - title: Onramp
   url: https://www.onramp.io/
   main_url: https://www.onramp.io/
@@ -6479,5 +6477,4 @@
     - Conference
   built_by: Nicola B.
   built_by_url: https://www.linkedin.com/in/nicola-b/
->>>>>>> 881e9c05
   featured: false