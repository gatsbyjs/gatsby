--- conflicted
+++ resolved
@@ -7681,7 +7681,21 @@
   built_by: Phil Tietjen
   built_by_url: "https://github.com/Phizzard"
   featured: false
-<<<<<<< HEAD
+- title: AtomLinter
+  url: https://atomlinter.github.io/
+  main_url: https://atomlinter.github.io/
+  source_url: https://github.com/AtomLinter/atomlinter.github.io
+  description: >
+    Landing page for the AtomLinter project, offering a curation of Atom packages associated with the project.
+  categories:
+    - Directory
+    - Landing Page
+    - Open Source
+    - Programming
+    - Technology
+  built_by: Kepler Sticka-Jones
+  built_by_url: https://keplersj.com/
+  featured: false
 - title: Arturo Alviar's Portfolio
   main_url: "https://arturoalviar.com"
   url: "https://arturoalviar.com"
@@ -7692,20 +7706,4 @@
     - Web Development
   built_by: Arturo Alviar
   built_by_url: "https://github.com/arturoalviar"
-=======
-- title: AtomLinter
-  url: https://atomlinter.github.io/
-  main_url: https://atomlinter.github.io/
-  source_url: https://github.com/AtomLinter/atomlinter.github.io
-  description: >
-    Landing page for the AtomLinter project, offering a curation of Atom packages associated with the project.
-  categories:
-    - Directory
-    - Landing Page
-    - Open Source
-    - Programming
-    - Technology
-  built_by: Kepler Sticka-Jones
-  built_by_url: https://keplersj.com/
->>>>>>> 8e6d1fd0
   featured: false