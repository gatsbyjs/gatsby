- title: ReactJS
  main_url: "https://reactjs.org/"
  url: "https://reactjs.org/"
  source_url: "https://github.com/reactjs/reactjs.org"
  featured: true
  categories:
    - Web Development
    - Featured
- title: Flamingo
  main_url: https://www.shopflamingo.com/
  url: https://www.shopflamingo.com/
  description: >
    Online shop for women's body care and hair removal products.
  categories:
    - eCommerce
    - Featured
  featured: true
- title: IDEO
  url: https://www.ideo.com
  main_url: https://www.ideo.com/
  description: >
    A Global design company committed to creating positive impact.
  categories:
    - Agency
    - Technology
    - Featured
    - Consulting
    - User Experience
  featured: true
- title: Airbnb Engineering & Data Science
  description: >
    Creative engineers and data scientists building a world where you can belong
    anywhere
  main_url: "https://airbnb.io/"
  url: "https://airbnb.io/"
  categories:
    - Blog
    - Gallery
    - Featured
  featured: true
- title: Impossible Foods
  main_url: "https://impossiblefoods.com/"
  url: "https://impossiblefoods.com/"
  categories:
    - Food
    - Featured
  featured: true
- title: Braun
  description: >
    Braun offers high performance hair removal and hair care products, including dryers, straighteners, shavers, and more.
  main_url: "https://ca.braun.com/en-ca"
  url: "https://ca.braun.com/en-ca"
  categories:
    - eCommerce
    - Featured
  featured: true
- title: NYC Pride 2019 | WorldPride NYC | Stonewall50
  main_url: "https://2019-worldpride-stonewall50.nycpride.org/"
  url: "https://2019-worldpride-stonewall50.nycpride.org/"
  featured: true
  description: >-
    Join us in 2019 for NYC Pride, as we welcome WorldPride and mark the 50th
    Anniversary of the Stonewall Uprising and a half-century of LGBTQ+
    liberation.
  categories:
    - Education
    - Marketing
    - Nonprofit
    - Featured
  built_by: Canvas United
  built_by_url: "https://www.canvasunited.com/"
- title: The State of European Tech
  main_url: "https://2017.stateofeuropeantech.com/"
  url: "https://2017.stateofeuropeantech.com/"
  featured: true
  categories:
    - Technology
    - Featured
  built_by: Studio Lovelock
  built_by_url: "http://www.studiolovelock.com/"
- title: Hopper
  main_url: "https://www.hopper.com/"
  url: "https://www.hopper.com/"
  built_by: Narative
  built_by_url: "https://www.narative.co/"
  featured: true
  categories:
    - Technology
    - App
    - Featured
- title: GM Capital One
  description: |
    Introducing the new online experience for your GM Rewards Credit Card
  main_url: "https://gm.capitalone.com/"
  url: "https://gm.capitalone.com/"
  categories:
    - Featured
  featured: true
- title: Theodora Warre
  main_url: "https://theodorawarre.eu"
  url: "https://theodorawarre.eu"
  description: >-
    E-commerce site for jewellery designer Theodora Warre, built using Gatsby + Shopify + Prismic + Matter.js
  categories:
    - eCommerce
    - Marketing
  built_by: Pierre Nel
  built_by_url: "https://pierre.io"
  featured: false
- title: Life Without Barriers | Foster Care
  main_url: "https://www.lwb.org.au/foster-care"
  url: "https://www.lwb.org.au/foster-care"
  featured: true
  description: >-
    We are urgently seeking foster carers all across Australia. Can you open
    your heart and your home to a child in need? There are different types of
    foster care that can suit you. We offer training and 24/7 support.
  categories:
    - Nonprofit
    - Education
    - Documentation
    - Marketing
    - Featured
  built_by: LWB Digital Team
  built_by_url: "https://twitter.com/LWBAustralia"
- title: Figma
  main_url: "https://www.figma.com/"
  url: "https://www.figma.com/"
  featured: true
  categories:
    - Marketing
    - Design
    - Featured
  built_by: Corey Ward
  built_by_url: "http://www.coreyward.me/"
- title: Bejamas - JAM Experts for hire
  main_url: "https://bejamas.io/"
  url: "https://bejamas.io/"
  featured: true
  description: >-
    We help agencies and companies with JAMStack tools. This includes web
    development using Static Site Generators, Headless CMS, CI / CD and CDN
    setup.
  categories:
    - Technology
    - Web Development
    - Agency
    - Marketing
    - Featured
  built_by: Bejamas
  built_by_url: "https://bejamas.io/"
- title: The State of JavaScript
  description: >
    Data from over 20,000 developers, asking them questions on topics ranging
    from frontend frameworks and state management, to build tools and testing
    libraries.
  main_url: "https://stateofjs.com/"
  url: "https://stateofjs.com/"
  source_url: "https://github.com/StateOfJS/StateOfJS"
  categories:
    - Data
    - JavaScript
    - Featured
  built_by: StateOfJS
  built_by_url: "https://github.com/StateOfJS/StateOfJS/graphs/contributors"
  featured: true
- title: DesignSystems.com
  main_url: "https://www.designsystems.com/"
  url: "https://www.designsystems.com/"
  description: |
    A resource for learning, creating and evangelizing design systems.
  categories:
    - Design
    - Blog
    - Technology
    - Featured
  built_by: Corey Ward
  built_by_url: "http://www.coreyward.me/"
  featured: true
- title: Timely
  main_url: "https://timelyapp.com/"
  url: "https://timelyapp.com/"
  description: |
    Fully automatic time tracking. For those who trade in time.
  categories:
    - Productivity
    - Featured
  built_by: Timm Stokke
  built_by_url: "https://timm.stokke.me"
  featured: true
- title: Snap Kit
  main_url: "https://kit.snapchat.com/"
  url: "https://kit.snapchat.com/"
  description: >
    Snap Kit lets developers integrate some of Snapchat’s best features across
    platforms.
  categories:
    - Technology
    - Documentation
    - Featured
  featured: true
- title: SendGrid
  main_url: "https://sendgrid.com/docs/"
  url: "https://sendgrid.com/docs/"
  description: >
    SendGrid delivers your transactional and marketing emails through the
    world's largest cloud-based email delivery platform.
  categories:
    - API
    - Technology
    - Documentation
    - Featured
  featured: true
- title: Kirsten Noelle
  main_url: "https://www.kirstennoelle.com/"
  url: "https://www.kirstennoelle.com/"
  featured: true
  description: >
    Digital portfolio for San Francisco Bay Area photographer Kirsten Noelle Wiemer.
  categories:
    - Photography
    - Portfolio
    - Featured
  built_by: Ryan Wiemer
  built_by_url: "https://www.ryanwiemer.com/"
- title: Cajun Bowfishing
  main_url: "https://cajunbowfishing.com/"
  url: "https://cajunbowfishing.com/"
  featured: false
  categories:
    - eCommerce
    - Sports
  built_by: Escalade Sports
  built_by_url: "https://www.escaladesports.com/"
- title: NEON
  main_url: "http://neonrated.com/"
  url: "http://neonrated.com/"
  featured: false
  categories:
    - Gallery
- title: GraphCMS
  main_url: "https://graphcms.com/"
  url: "https://graphcms.com/"
  featured: false
  categories:
    - Marketing
    - Technology
- title: Bottender Docs
  main_url: "https://bottender.js.org/"
  url: "https://bottender.js.org/"
  source_url: "https://github.com/bottenderjs/bottenderjs.github.io"
  featured: false
  categories:
    - Documentation
    - Web Development
    - Open Source
- title: Ghost Documentation
  main_url: https://docs.ghost.org/
  url: https://docs.ghost.org/
  source_url: "https://github.com/tryghost/docs"
  featured: false
  description: >-
    Ghost is an open source, professional publishing platform built on a modern Node.js technology stack — designed for teams who need power, flexibility and performance.
  categories:
    - Technology
    - Documentation
    - Open Source
  built_by: Ghost Foundation
  built_by_url: https://ghost.org/
- title: Nike - Just Do It
  main_url: "https://justdoit.nike.com/"
  url: "https://justdoit.nike.com/"
  featured: true
  categories:
    - eCommerce
    - Featured
- title: AirBnB Cereal
  main_url: "https://airbnb.design/cereal"
  url: "https://airbnb.design/cereal"
  featured: false
  categories:
    - Marketing
    - Design
- title: Cardiogram
  main_url: "https://cardiogr.am/"
  url: "https://cardiogr.am/"
  featured: false
  categories:
    - Marketing
    - Technology
- title: Hack Club
  main_url: "https://hackclub.com/"
  url: "https://hackclub.com/"
  source_url: "https://github.com/hackclub/site"
  featured: false
  categories:
    - Education
    - Web Development
- title: Matthias Jordan Portfolio
  main_url: "https://iammatthias.com/"
  url: "https://iammatthias.com/"
  source_url: "https://github.com/iammatthias/net"
  description: >-
    Photography portfolio and blog built using Contentful + Netlify + Gatsby V2.
  built_by: Matthias Jordan
  built_by_url: https://github.com/iammatthias
  featured: false
  categories:
    - Photography
    - Portfolio
- title: Investment Calculator
  main_url: "https://investmentcalculator.io/"
  url: "https://investmentcalculator.io/"
  featured: false
  categories:
    - Education
    - Finance
- title: CSS Grid Playground by MozillaDev
  main_url: "https://mozilladevelopers.github.io/playground/"
  url: "https://mozilladevelopers.github.io/playground/"
  source_url: "https://github.com/MozillaDevelopers/playground"
  featured: false
  categories:
    - Education
    - Web Development
- title: Piotr Fedorczyk Portfolio
  built_by: Piotr Fedorczyk
  built_by_url: "https://piotrf.pl"
  categories:
    - Portfolio
    - Web Development
  description: >-
    Portfolio of Piotr Fedorczyk, a digital product designer and full-stack developer specializing in shaping, designing and building news and tools for news.
  featured: false
  main_url: "https://piotrf.pl/"
  url: "https://piotrf.pl/"
- title: unrealcpp
  main_url: "https://unrealcpp.com/"
  url: "https://unrealcpp.com/"
  source_url: "https://github.com/Harrison1/unrealcpp-com"
  featured: false
  categories:
    - Blog
    - Web Development
- title: Andy Slezak
  main_url: "https://www.aslezak.com/"
  url: "https://www.aslezak.com/"
  source_url: "https://github.com/amslezak"
  featured: false
  categories:
    - Web Development
    - Portfolio
- title: Deliveroo.Design
  main_url: "https://www.deliveroo.design/"
  url: "https://www.deliveroo.design/"
  featured: false
  categories:
    - Food
    - Marketing
- title: Dona Rita
  main_url: "https://www.donarita.co.uk/"
  url: "https://www.donarita.co.uk/"
  source_url: "https://github.com/peduarte/dona-rita-website"
  featured: false
  categories:
    - Food
    - Marketing
- title: Fröhlich ∧ Frei
  main_url: "https://www.froehlichundfrei.de/"
  url: "https://www.froehlichundfrei.de/"
  featured: false
  categories:
    - Web Development
    - Blog
    - Open Source
- title: How to GraphQL
  main_url: "https://www.howtographql.com/"
  url: "https://www.howtographql.com/"
  source_url: "https://github.com/howtographql/howtographql"
  featured: false
  categories:
    - Documentation
    - Web Development
    - Open Source
- title: OnCallogy
  main_url: "https://www.oncallogy.com/"
  url: "https://www.oncallogy.com/"
  featured: false
  categories:
    - Marketing
    - Healthcare
- title: Ryan Wiemer's Portfolio
  main_url: "https://www.ryanwiemer.com/"
  url: "https://www.ryanwiemer.com/knw-photography/"
  source_url: "https://github.com/ryanwiemer/rw"
  featured: false
  description: >
    Digital portfolio for Oakland, CA based account manager Ryan Wiemer.
  categories:
    - Portfolio
    - Web Development
    - Design
  built_by: Ryan Wiemer
  built_by_url: "https://www.ryanwiemer.com/"
- title: Ventura Digitalagentur Köln
  main_url: "https://www.ventura-digital.de/"
  url: "https://www.ventura-digital.de/"
  featured: false
  built_by: Ventura Digitalagentur
  categories:
    - Agency
    - Marketing
    - Featured
- title: Azer Koçulu
  main_url: "https://kodfabrik.com/"
  url: "https://kodfabrik.com/photography/"
  featured: false
  categories:
    - Portfolio
    - Photography
    - Web Development
- title: Damir.io
  main_url: "http://damir.io/"
  url: "http://damir.io/"
  source_url: "https://github.com/dvzrd/gatsby-sfiction"
  featured: false
  categories:
    - Blog
- title: Digital Psychology
  main_url: "http://digitalpsychology.io/"
  url: "http://digitalpsychology.io/"
  source_url: "https://github.com/danistefanovic/digitalpsychology.io"
  featured: false
  categories:
    - Education
    - Library
- title: Théâtres Parisiens
  main_url: "http://theatres-parisiens.fr/"
  url: "http://theatres-parisiens.fr/"
  source_url: "https://github.com/phacks/theatres-parisiens"
  featured: false
  categories:
    - Education
    - Entertainment
# - title: William Owen UK Portfolio / Blog
#   main_url: "http://william-owen.co.uk/"
#   url: "http://william-owen.co.uk/"
#   featured: false
#   description: >-
#     Over 20 years experience delivering customer-facing websites, internet-based
#     solutions and creative visual design for a wide range of companies and
#     organisations.
#   categories:
#     - Portfolio
#     - Blog
#   built_by: William Owen
#   built_by_url: "https://twitter.com/twilowen"
- title: A4 纸网
  main_url: "http://www.a4z.cn/"
  url: "http://www.a4z.cn/price"
  source_url: "https://github.com/hiooyUI/hiooyui.github.io"
  featured: false
  categories:
    - eCommerce
- title: Steve Meredith's Portfolio
  main_url: "http://www.stevemeredith.com/"
  url: "http://www.stevemeredith.com/"
  featured: false
  categories:
    - Portfolio
- title: API Platform
  main_url: "https://api-platform.com/"
  url: "https://api-platform.com/"
  source_url: "https://github.com/api-platform/website"
  featured: false
  categories:
    - Documentation
    - Web Development
    - Open Source
    - Library
- title: Artivest
  main_url: "https://artivest.co/"
  url: "https://artivest.co/what-we-do/for-advisors-and-investors/"
  featured: false
  categories:
    - Marketing
    - Blog
    - Documentation
    - Finance
- title: The Audacious Project
  main_url: "https://audaciousproject.org/"
  url: "https://audaciousproject.org/"
  featured: false
  categories:
    - Nonprofit
- title: Dustin Schau's Blog
  main_url: "https://blog.dustinschau.com/"
  url: "https://blog.dustinschau.com/"
  source_url: "https://github.com/dschau/blog"
  featured: false
  categories:
    - Blog
    - Web Development
- title: iContract Blog
  main_url: "https://blog.icontract.co.uk/"
  url: "http://blog.icontract.co.uk/"
  featured: false
  categories:
    - Blog
- title: BRIIM
  main_url: "https://bri.im/"
  url: "https://bri.im/"
  featured: false
  description: >-
    BRIIM is a movement to enable JavaScript enthusiasts and web developers in
    machine learning. Learn about artificial intelligence and data science, two
    fields which are governed by machine learning, in JavaScript. Take it right
    to your browser with WebGL.
  categories:
    - Education
    - Web Development
    - Technology
- title: Calpa's Blog
  main_url: "https://calpa.me/"
  url: "https://calpa.me/"
  source_url: "https://github.com/calpa/blog"
  featured: false
  categories:
    - Blog
    - Web Development
- title: Code Bushi
  main_url: "https://codebushi.com/"
  url: "https://codebushi.com/"
  featured: false
  description: >-
    Web development resources, trends, & techniques to elevate your coding
    journey.
  categories:
    - Web Development
    - Open Source
    - Blog
  built_by: Hunter Chang
  built_by_url: "https://hunterchang.com/"
- title: Daniel Hollcraft
  main_url: "https://danielhollcraft.com/"
  url: "https://danielhollcraft.com/"
  source_url: "https://github.com/danielbh/danielhollcraft.com"
  featured: false
  categories:
    - Web Development
    - Blog
    - Portfolio
- title: Darren Britton's Portfolio
  main_url: "https://darrenbritton.com/"
  url: "https://darrenbritton.com/"
  source_url: "https://github.com/darrenbritton/darrenbritton.github.io"
  featured: false
  categories:
    - Web Development
    - Portfolio
- title: Dave Lindberg Marketing & Design
  url: "https://davelindberg.com/"
  main_url: "https://davelindberg.com/"
  source_url: "https://github.com/Dave-Lindberg/dl-gatsby"
  featured: false
  description: >-
    My work revolves around solving problems for people in business, using
    integrated design and marketing strategies to improve sales, increase brand
    engagement, generate leads and achieve goals.
  categories:
    - Design
    - Marketing
    - Portfolio
- title: Dalbinaco's Website
  main_url: "https://dlbn.co/en/"
  url: "https://dlbn.co/en/"
  source_url: "https://github.com/dalbinaco/dlbn.co"
  featured: false
  categories:
    - Portfolio
    - Web Development
- title: mParticle's Documentation
  main_url: "https://docs.mparticle.com/"
  url: "https://docs.mparticle.com/"
  featured: false
  categories:
    - Web Development
    - Documentation
- title: Doopoll
  main_url: "https://doopoll.co/"
  url: "https://doopoll.co/"
  featured: false
  categories:
    - Marketing
    - Technology
- title: ERC dEX
  main_url: "https://ercdex.com/"
  url: "https://ercdex.com/aqueduct"
  featured: false
  categories:
    - Marketing
- title: Fabian Schultz' Portfolio
  main_url: "https://fabianschultz.com/"
  url: "https://fabianschultz.com/"
  source_url: "https://github.com/fabe/site"
  featured: false
  description: >-
    Hello, I’m Fabian — a product designer and developer based in Potsdam,
    Germany. I’ve been working both as a product designer and frontend developer
    for over 5 years now. I particularly enjoy working with companies that try
    to meet broad and unique user needs.
  categories:
    - Portfolio
    - Web Development
  built_by: Fabian Schultz
  built_by_url: "https://fabianschultz.com/"
- title: CalState House Manager
  description: >
    Home service membership that offers proactive and on-demand maintenance for
    homeowners
  main_url: "https://housemanager.calstate.aaa.com/"
  url: "https://housemanager.calstate.aaa.com/"
  categories:
    - Marketing
- title: The freeCodeCamp Guide
  main_url: "https://guide.freecodecamp.org/"
  url: "https://guide.freecodecamp.org/"
  source_url: "https://github.com/freeCodeCamp/guide"
  featured: false
  categories:
    - Web Development
    - Documentation
- title: High School Hackathons
  main_url: "https://hackathons.hackclub.com/"
  url: "https://hackathons.hackclub.com/"
  source_url: "https://github.com/hackclub/hackathons"
  featured: false
  categories:
    - Education
    - Web Development
- title: Hapticmedia
  main_url: "https://hapticmedia.fr/en/"
  url: "https://hapticmedia.fr/en/"
  featured: false
  categories:
    - Agency
- title: heml.io
  main_url: "https://heml.io/"
  url: "https://heml.io/"
  source_url: "https://github.com/SparkPost/heml.io"
  featured: false
  categories:
    - Documentation
    - Web Development
    - Open Source
- title: Juliette Pretot's Portfolio
  main_url: "https://juliette.sh/"
  url: "https://juliette.sh/"
  featured: false
  categories:
    - Web Development
    - Portfolio
    - Blog
- title: Kris Hedstrom's Portfolio
  main_url: "https://k-create.com/"
  url: "https://k-create.com/portfolio/"
  source_url: "https://github.com/kristofferh/kristoffer"
  featured: false
  description: >-
    Hey. I’m Kris. I’m an interactive designer / developer. I grew up in Umeå,
    in northern Sweden, but I now live in Brooklyn, NY. I am currently enjoying
    a hybrid Art Director + Lead Product Engineer role at a small startup called
    Nomad Health. Before that, I was a Product (Engineering) Manager at Tumblr.
    Before that, I worked at agencies. Before that, I was a baby. I like to
    design things, and then I like to build those things. I occasionally take on
    freelance projects. Feel free to get in touch if you have an interesting
    project that you want to collaborate on. Or if you just want to say hello,
    that’s cool too.
  categories:
    - Portfolio
  built_by: Kris Hedstrom
  built_by_url: "https://k-create.com/"
- title: knpw.rs
  main_url: "https://knpw.rs/"
  url: "https://knpw.rs/"
  source_url: "https://github.com/knpwrs/knpw.rs"
  featured: false
  categories:
    - Blog
    - Web Development
- title: Kostas Bariotis' Blog
  main_url: "https://kostasbariotis.com/"
  url: "https://kostasbariotis.com/"
  source_url: "https://github.com/kbariotis/kostasbariotis.com"
  featured: false
  categories:
    - Blog
    - Portfolio
    - Web Development
- title: LaserTime Clinic
  main_url: "https://lasertime.ru/"
  url: "https://lasertime.ru/"
  source_url: "https://github.com/oleglegun/lasertime"
  featured: false
  categories:
    - Marketing
- title: Jason Lengstorf
  main_url: "https://lengstorf.com"
  url: "https://lengstorf.com"
  source_url: "https://github.com/jlengstorf/lengstorf.com"
  featured: false
  categories:
    - Blog
  built_by: Jason Lengstorf
  built_by_url: "https://github.com/jlengstorf"
- title: Mannequin.io
  main_url: "https://mannequin.io/"
  url: "https://mannequin.io/"
  source_url: "https://github.com/LastCallMedia/Mannequin/tree/master/site"
  featured: false
  categories:
    - Open Source
    - Web Development
    - Documentation
- title: manu.ninja
  main_url: "https://manu.ninja/"
  url: "https://manu.ninja/"
  source_url: "https://github.com/Lorti/manu.ninja"
  featured: false
  description: >-
    manu.ninja is the personal blog of Manuel Wieser, where he talks about
    frontend development, games and digital art
  categories:
    - Blog
    - Technology
    - Web Development
- title: Fabric
  main_url: "https://meetfabric.com/"
  url: "https://meetfabric.com/"
  featured: false
  categories:
    - Marketing
- title: Nexit
  main_url: "https://nexit.sk/"
  url: "https://nexit.sk/references"
  featured: false
  categories:
    - Web Development
- title: Open FDA
  description: >
    Provides APIs and raw download access to a number of high-value, high
    priority and scalable structured datasets, including adverse events, drug
    product labeling, and recall enforcement reports.
  main_url: "https://open.fda.gov/"
  url: "https://open.fda.gov/"
  source_url: "https://github.com/FDA/open.fda.gov"
  featured: false
  categories:
    - Government
    - Open Source
    - Web Development
    - API
    - Data
- title: NYC Planning Labs (New York City Department of City Planning)
  main_url: "https://planninglabs.nyc/"
  url: "https://planninglabs.nyc/about/"
  source_url: "https://github.com/NYCPlanning/"
  featured: false
  description: >-
    We work with New York City's Urban Planners to deliver impactful, modern
    technology tools.
  categories:
    - Open Source
    - Government
- title: Pravdomil
  main_url: "https://pravdomil.com/"
  url: "https://pravdomil.com/"
  source_url: "https://github.com/pravdomil/pravdomil.com"
  featured: false
  description: >-
    I’ve been working both as a product designer and frontend developer for over
    5 years now. I particularly enjoy working with companies that try to meet
    broad and unique user needs.
  categories:
    - Portfolio
- title: Preston Richey Portfolio / Blog
  main_url: "https://prestonrichey.com/"
  url: "https://prestonrichey.com/"
  source_url: "https://github.com/prichey/prestonrichey.com"
  featured: false
  categories:
    - Web Development
    - Portfolio
    - Blog
- title: Landing page of Put.io
  main_url: "https://put.io/"
  url: "https://put.io/"
  featured: false
  categories:
    - eCommerce
    - Technology
- title: The Rick and Morty API
  main_url: "https://rickandmortyapi.com/"
  url: "https://rickandmortyapi.com/"
  built_by: Axel Fuhrmann
  built_by_url: "https://axelfuhrmann.com/"
  featured: false
  categories:
    - Web Development
    - Entertainment
    - Documentation
    - Open Source
    - API
- title: Santa Compañía Creativa
  main_url: "https://santacc.es/"
  url: "https://santacc.es/"
  source_url: "https://github.com/DesarrolloWebSantaCC/santacc-web"
  featured: false
  categories:
    - Agency
- title: Sean Coker's Blog
  main_url: "https://sean.is/"
  url: "https://sean.is/"
  featured: false
  categories:
    - Blog
    - Portfolio
    - Web Development
- title: Several Levels
  main_url: "https://severallevels.io/"
  url: "https://severallevels.io/"
  source_url: "https://github.com/Harrison1/several-levels"
  featured: false
  categories:
    - Agency
    - Web Development
- title: Simply
  main_url: "https://simply.co.za/"
  url: "https://simply.co.za/"
  featured: false
  categories:
    - Marketing
- title: Storybook
  main_url: "https://storybook.js.org/"
  url: "https://storybook.js.org/"
  source_url: "https://github.com/storybooks/storybook"
  featured: false
  categories:
    - Web Development
    - Open Source
- title: Vibert Thio's Portfolio
  main_url: "https://vibertthio.com/portfolio/"
  url: "https://vibertthio.com/portfolio/projects/"
  source_url: "https://github.com/vibertthio/portfolio"
  featured: false
  categories:
    - Portfolio
    - Web Development
- title: VisitGemer
  main_url: "https://visitgemer.sk/"
  url: "https://visitgemer.sk/"
  featured: false
  categories:
    - Marketing
- title: Bricolage.io
  main_url: "https://www.bricolage.io/"
  url: "https://www.bricolage.io/"
  source_url: "https://github.com/KyleAMathews/blog"
  featured: false
  categories:
    - Blog
- title: Charles Pinnix Website
  main_url: "https://www.charlespinnix.com/"
  url: "https://www.charlespinnix.com/"
  featured: false
  description: >-
    I’m a senior frontend engineer with 8 years of experience building websites
    and web applications. I’m interested in leading creative, multidisciplinary
    engineering teams. I’m a creative technologist, merging photography, art,
    and design into engineering and visa versa. I take a pragmatic,
    product-oriented approach to development, allowing me to see the big picture
    and ensuring quality products are completed on time. I have a passion for
    modern frontend JavaScript frameworks such as React and Vue, and I have
    substantial experience on the backend with an interest in Node and
    container based deployment with Docker and AWS.
  categories:
    - Portfolio
    - Web Development
- title: Charlie Harrington's Blog
  main_url: "https://www.charlieharrington.com/"
  url: "https://www.charlieharrington.com/"
  source_url: "https://github.com/whatrocks/blog"
  featured: false
  categories:
    - Blog
    - Web Development
    - Music
- title: Gabriel Adorf's Portfolio
  main_url: "https://www.gabrieladorf.com/"
  url: "https://www.gabrieladorf.com/"
  source_url: "https://github.com/gabdorf/gabriel-adorf-portfolio"
  featured: false
  categories:
    - Portfolio
    - Web Development
- title: greglobinski.com
  main_url: "https://www.greglobinski.com/"
  url: "https://www.greglobinski.com/"
  source_url: "https://github.com/greglobinski/www.greglobinski.com"
  featured: false
  categories:
    - Portfolio
    - Web Development
- title: I am Putra
  main_url: "https://www.iamputra.com/"
  url: "https://www.iamputra.com/"
  featured: false
  categories:
    - Portfolio
    - Web Development
    - Blog
- title: In Sowerby Bridge
  main_url: "https://www.insowerbybridge.co.uk/"
  url: "https://www.insowerbybridge.co.uk/"
  featured: false
  categories:
    - Marketing
    - Government
- title: JavaScript Stuff
  main_url: "https://www.javascriptstuff.com/"
  url: "https://www.javascriptstuff.com/"
  featured: false
  categories:
    - Education
    - Web Development
    - Library
- title: Ledgy
  main_url: "https://www.ledgy.com/"
  url: "https://github.com/morloy/ledgy.com"
  featured: false
  categories:
    - Marketing
    - Finance
- title: Alec Lomas's Portfolio / Blog
  main_url: "https://www.lowmess.com/"
  url: "https://www.lowmess.com/"
  source_url: "https://github.com/lowmess/lowmess"
  featured: false
  categories:
    - Web Development
    - Blog
    - Portfolio
- title: Michele Mazzucco's Portfolio
  main_url: "https://www.michelemazzucco.it/"
  url: "https://www.michelemazzucco.it/"
  source_url: "https://github.com/michelemazzucco/michelemazzucco.it"
  featured: false
  categories:
    - Portfolio
- title: Orbit FM Podcasts
  main_url: "https://www.orbit.fm/"
  url: "https://www.orbit.fm/"
  source_url: "https://github.com/agarrharr/orbit.fm"
  featured: false
  categories:
    - Podcast
- title: Prosecco Springs
  main_url: "https://www.proseccosprings.com/"
  url: "https://www.proseccosprings.com/"
  featured: false
  categories:
    - Food
    - Blog
    - Marketing
- title: Verious
  main_url: "https://www.verious.io/"
  url: "https://www.verious.io/"
  source_url: "https://github.com/cpinnix/verious"
  featured: false
  categories:
    - Web Development
- title: Yisela
  main_url: "https://www.yisela.com/"
  url: "https://www.yisela.com/tetris-against-trauma-gaming-as-therapy/"
  featured: false
  categories:
    - Blog
- title: YouFoundRon.com
  main_url: "https://www.youfoundron.com/"
  url: "https://www.youfoundron.com/"
  source_url: "https://github.com/rongierlach/yfr-dot-com"
  featured: false
  categories:
    - Portfolio
    - Web Development
    - Blog
- title: yerevancoder
  main_url: "https://yerevancoder.com/"
  url: "https://forum.yerevancoder.com/categories"
  source_url: "https://github.com/yerevancoder/yerevancoder.github.io"
  featured: false
  categories:
    - Blog
    - Web Development
- title: Ease
  main_url: "https://www.ease.com/"
  url: "https://www.ease.com/"
  featured: false
  categories:
    - Marketing
    - Healthcare
- title: Policygenius
  main_url: "https://www.policygenius.com/"
  url: "https://www.policygenius.com/"
  featured: false
  categories:
    - Marketing
    - Healthcare
- title: Moteefe
  main_url: "http://www.moteefe.com/"
  url: "http://www.moteefe.com/"
  featured: false
  categories:
    - Marketing
    - Agency
    - Technology
- title: Athelas
  main_url: "http://www.athelas.com/"
  url: "http://www.athelas.com/"
  featured: false
  categories:
    - Marketing
    - Healthcare
- title: Pathwright
  main_url: "http://www.pathwright.com/"
  url: "http://www.pathwright.com/"
  featured: false
  categories:
    - Marketing
    - Education
- title: Lucid
  main_url: "https://www.golucid.co/"
  url: "https://www.golucid.co/"
  featured: false
  categories:
    - Marketing
    - Technology
- title: Bench
  main_url: "http://www.bench.co/"
  url: "http://www.bench.co/"
  featured: false
  categories:
    - Marketing
- title: Union Plus Credit Card
  main_url: "http://www.unionpluscard.com"
  url: "https://unionplus.capitalone.com/"
  featured: false
  categories:
    - Marketing
    - Finance
- title: Gin Lane
  main_url: "http://www.ginlane.com/"
  url: "https://www.ginlane.com/"
  featured: false
  categories:
    - Web Development
    - Agency
- title: Marmelab
  main_url: "https://marmelab.com/en/"
  url: "https://marmelab.com/en/"
  featured: false
  categories:
    - Web Development
    - Agency
- title: Dovetail
  main_url: "https://dovetailapp.com/"
  url: "https://dovetailapp.com/"
  featured: false
  categories:
    - Marketing
    - Technology
- title: Yuuniworks Portfolio / Blog
  main_url: "https://www.yuuniworks.com/"
  url: "https://www.yuuniworks.com/"
  source_url: "https://github.com/junkboy0315/yuuni-web"
  featured: false
  categories:
    - Portfolio
    - Web Development
    - Blog
- title: The Bastion Bot
  main_url: "https://bastionbot.org/"
  url: "https://bastionbot.org/"
  source_url: "https://github.com/TheBastionBot/Bastion-Website"
  description: Give awesome perks to your Discord server!
  featured: false
  categories:
    - Open Source
    - Technology
    - Documentation
    - Community
  built_by: Sankarsan Kampa
  built_by_url: "https://traction.one"
- title: Smakosh
  main_url: "https://smakosh.com/"
  url: "https://smakosh.com/"
  source_url: "https://github.com/smakosh/smakosh.com"
  featured: false
  categories:
    - Portfolio
    - Web Development
# - title: Philipp Czernitzki - Blog/Website
#   main_url: "http://philippczernitzki.me/"
#   url: "http://philippczernitzki.me/"
#   featured: false
#   categories:
#     - Portfolio
#     - Web Development
#     - Blog
- title: WebGazer
  main_url: "https://www.webgazer.io/"
  url: "https://www.webgazer.io/"
  featured: false
  categories:
    - Marketing
    - Web Development
    - Technology
- title: Joe Seifi's Blog
  main_url: "http://seifi.org/"
  url: "http://seifi.org/"
  featured: false
  categories:
    - Portfolio
    - Web Development
    - Blog
- title: LekoArts — Graphic Designer & Front-End Developer
  main_url: "https://www.lekoarts.de"
  url: "https://www.lekoarts.de"
  source_url: "https://github.com/LekoArts/portfolio"
  featured: false
  built_by: LekoArts
  built_by_url: "https://github.com/LekoArts"
  description: >-
    Hi, I'm Lennart — a self-taught and passionate graphic/web designer &
    frontend developer based in Darmstadt, Germany. I love it to realize complex
    projects in a creative manner and face new challenges. Since 6 years I do
    graphic design, my love for frontend development came up 3 years ago. I
    enjoy acquiring new skills and cementing this knowledge by writing blogposts
    and creating tutorials.
  categories:
    - Portfolio
    - Blog
    - Design
    - Web Development
    - Freelance
    - Open Source
- title: 杨二小的博客
  main_url: "https://blog.yangerxiao.com/"
  url: "https://blog.yangerxiao.com/"
  source_url: "https://github.com/zerosoul/blog.yangerxiao.com"
  featured: false
  categories:
    - Blog
    - Portfolio
- title: MOTTO x MOTTO
  main_url: "https://mottox2.com"
  url: "https://mottox2.com"
  source_url: "https://github.com/mottox2/website"
  description: Web developer / UI Designer in Tokyo Japan.
  featured: false
  categories:
    - Blog
    - Portfolio
  built_by: mottox2
  built_by_url: "https://mottox2.com"
- title: Pride of the Meadows
  main_url: "https://www.prideofthemeadows.com/"
  url: "https://www.prideofthemeadows.com/"
  featured: false
  categories:
    - eCommerce
    - Food
    - Blog
- title: Michael Uloth
  main_url: "https://www.michaeluloth.com"
  url: "https://www.michaeluloth.com"
  featured: false
  description: Michael Uloth is a web developer, opera singer, and the creator of Up and Running Tutorials.
  categories:
    - Portfolio
    - Web Development
    - Music
  built_by: Michael Uloth
  built_by_url: "https://www.michaeluloth.com"
- title: Spacetime
  main_url: "https://www.heyspacetime.com/"
  url: "https://www.heyspacetime.com/"
  featured: false
  description: >-
    Spacetime is a Dallas-based digital experience agency specializing in web,
    app, startup, and digital experience creation.
  categories:
    - Marketing
    - Portfolio
    - Agency
  built_by: Spacetime
  built_by_url: "https://www.heyspacetime.com/"
- title: Eric Jinks
  main_url: "https://ericjinks.com/"
  url: "https://ericjinks.com/"
  featured: false
  description: "Software engineer / web developer from the Gold Coast, Australia."
  categories:
    - Portfolio
    - Blog
    - Web Development
    - Technology
  built_by: Eric Jinks
  built_by_url: "https://ericjinks.com/"
- title: GaiAma - We are wildlife
  main_url: "https://www.gaiama.org/"
  url: "https://www.gaiama.org/"
  featured: false
  description: >-
    We founded the GaiAma conservation organization to protect wildlife in Perú
    and to create an example of a permaculture neighborhood, living
    symbiotically with the forest - because reforestation is just the beginning
  categories:
    - Nonprofit
    - Marketing
    - Blog
  source_url: "https://github.com/GaiAma/gaiama.org"
  built_by: GaiAma
  built_by_url: "https://www.gaiama.org/"
- title: Healthcare Logic
  main_url: "https://www.healthcarelogic.com/"
  url: "https://www.healthcarelogic.com/"
  featured: false
  description: >-
    Revolutionary technology that empowers clinical and managerial leaders to
    collaborate with clarity.
  categories:
    - Marketing
    - Healthcare
    - Technology
  built_by: Thrive
  built_by_url: "https://thriveweb.com.au/"
- title: Evergov
  main_url: "https://evergov.com/"
  url: "https://evergov.com/"
  featured: false
  description: Finding local government services made easier.
  categories:
    - Directory
    - Government
    - Technology
  source_url: "https://github.com/WeOpenly/localgov.fyi"
  built_by: Evergov
  built_by_url: "https://evergov.com/about/"
- title: Kata.ai Documentation
  main_url: "https://docs.kata.ai/"
  url: "https://docs.kata.ai/"
  source_url: "https://github.com/kata-ai/kata-platform-docs"
  featured: false
  description: >-
    Documentation website for the Kata Platform, an all-in-one platform for
    building chatbots using AI technologies.
  categories:
    - Documentation
    - Technology
- title: goalgetters
  main_url: "https://goalgetters.space/"
  url: "https://goalgetters.space/"
  featured: false
  description: >-
    goalgetters is a source of inspiration for people who want to change their
    career. We offer articles, success stories and expert interviews on how to
    find a new passion and how to implement change.
  categories:
    - Blog
    - Education
  built_by: "Stephanie Langers (content), Adrian Wenke (development)"
  built_by_url: "https://twitter.com/AdrianWenke"
- title: Zensum
  main_url: "https://zensum.se/"
  url: "https://zensum.se/"
  featured: false
  description: >-
    Borrow money quickly and safely through Zensum. We compare Sweden's leading
    banks and credit institutions. Choose from multiple offers and lower your
    monthly cost. [Translated from Swedish]
  categories:
    - Technology
    - Finance
    - Marketing
  built_by: Bejamas
  built_by_url: "https://bejamas.io/"
- title: StatusHub - Easy to use Hosted Status Page Service
  main_url: "https://statushub.com/"
  url: "https://statushub.com/"
  featured: false
  description: >-
    Set up your very own service status page in minutes with StatusHub. Allow
    customers to subscribe to be updated automatically.
  categories:
    - Technology
    - Marketing
  built_by: Bejamas
  built_by_url: "https://bejamas.io/"
- title: Matthias Kretschmann Portfolio
  main_url: "https://matthiaskretschmann.com/"
  url: "https://matthiaskretschmann.com/"
  source_url: "https://github.com/kremalicious/portfolio"
  featured: false
  description: Portfolio of designer & developer Matthias Kretschmann.
  categories:
    - Portfolio
    - Web Development
  built_by: Matthias Kretschmann
  built_by_url: "https://matthiaskretschmann.com/"
- title: Iron Cove Solutions
  main_url: "https://ironcovesolutions.com/"
  url: "https://ironcovesolutions.com/"
  description: >-
    Iron Cove Solutions is a cloud based consulting firm. We help companies
    deliver a return on cloud usage by applying best practices
  categories:
    - Technology
    - Web Development
  built_by: Iron Cove Solutions
  built_by_url: "https://ironcovesolutions.com/"
  featured: false
- title: Moetez Chaabene Portfolio / Blog
  main_url: "https://moetez.me/"
  url: "https://moetez.me/"
  source_url: "https://github.com/moetezch/moetez.me"
  featured: false
  description: Portfolio of Moetez Chaabene
  categories:
    - Portfolio
    - Web Development
    - Blog
  built_by: Moetez Chaabene
  built_by_url: "https://twitter.com/moetezch"
- title: Nikita
  description: >-
    Automation of system deployments in Node.js for applications and
    infrastructures.
  main_url: "https://nikita.js.org/"
  url: "https://nikita.js.org/"
  source_url: "https://github.com/adaltas/node-nikita"
  categories:
    - Documentation
    - Open Source
    - Technology
  built_by: Adaltas
  built_by_url: "https://www.adaltas.com"
  featured: false
- title: Gourav Sood Blog & Portfolio
  main_url: "https://www.gouravsood.com/"
  url: "https://www.gouravsood.com/"
  featured: false
  categories:
    - Blog
    - Portfolio
  built_by: Gourav Sood
  built_by_url: "https://www.gouravsood.com/"
- title: Jonas Tebbe Portfolio
  description: |
    Hey, I’m Jonas and I create digital products.
  main_url: "https://jonastebbe.com"
  url: "https://jonastebbe.com"
  categories:
    - Portfolio
  built_by: Jonas Tebbe
  built_by_url: "http://twitter.com/jonastebbe"
  featured: false
- title: Parker Sarsfield Portfolio
  description: |
    I'm Parker, a software engineer and sneakerhead.
  main_url: "https://parkersarsfield.com"
  url: "https://parkersarsfield.com"
  categories:
    - Blog
    - Portfolio
  built_by: Parker Sarsfield
  built_by_url: "https://parkersarsfield.com"
- title: Frontend web development with Greg
  description: |
    JavaScript, GatsbyJS, ReactJS, CSS in JS... Let's learn some stuff together.
  main_url: "https://dev.greglobinski.com"
  url: "https://dev.greglobinski.com"
  categories:
    - Blog
    - Web Development
  built_by: Greg Lobinski
  built_by_url: "https://github.com/greglobinski"
- title: Insomnia
  description: |
    Desktop HTTP and GraphQL client for developers
  main_url: "https://insomnia.rest/"
  url: "https://insomnia.rest/"
  categories:
    - Blog
  built_by: Gregory Schier
  built_by_url: "https://schier.co"
  featured: false
- title: Timeline Theme Portfolio
  description: |
    I'm Aman Mittal, a software developer.
  main_url: "https://amanhimself.dev/"
  url: "https://amanhimself.dev/"
  categories:
    - Web Development
    - Portfolio
  built_by: Aman Mittal
  built_by_url: "https://amanhimself.dev/"
- title: Ocean artUp
  description: >
    Science outreach site built using styled-components and Contentful. It
    presents the research project "Ocean artUp" funded by an Advanced Grant of
    the European Research Council to explore the possible benefits of artificial
    uplift of nutrient-rich deep water to the ocean’s sunlit surface layer.
  main_url: "https://ocean-artup.eu"
  url: "https://ocean-artup.eu"
  source_url: "https://github.com/janosh/ocean-artup"
  categories:
    - Science
    - Education
    - Blog
  built_by: Janosh Riebesell
  built_by_url: "https://janosh.io"
  featured: false
- title: Ryan Fitzgerald
  description: |
    Personal portfolio and blog for Ryan Fitzgerald
  main_url: "https://ryanfitzgerald.ca/"
  url: "https://ryanfitzgerald.ca/"
  categories:
    - Web Development
    - Portfolio
  built_by: Ryan Fitzgerald
  built_by_url: "https://github.com/RyanFitzgerald"
  featured: false
- title: Kaizen
  description: |
    Content Marketing, PR & SEO Agency in London
  main_url: "https://www.kaizen.co.uk/"
  url: "https://www.kaizen.co.uk/"
  categories:
    - Agency
    - Blog
    - Design
    - Web Development
    - SEO
  built_by: Bogdan Stanciu
  built_by_url: "https://github.com/b0gd4n"
  featured: false
- title: HackerOne Platform Documentation
  description: |
    HackerOne's Product Documentation Center!
  url: "https://docs.hackerone.com/"
  main_url: "https://docs.hackerone.com/"
  categories:
    - Documentation
    - Security
  featured: false
- title: Mux Video
  description: |
    API to video hosting and streaming
  main_url: "https://mux.com/"
  url: "https://mux.com/"
  categories:
    - Video
    - API
  featured: false
- title: Swapcard
  description: >
    The easiest way for event organizers to instantly connect people, build a
    community of attendees and exhibitors, and increase revenue over time
  main_url: "https://www.swapcard.com/"
  url: "https://www.swapcard.com/"
  categories:
    - Event
    - Community
    - Marketing
  built_by: Swapcard
  built_by_url: "https://www.swapcard.com/"
  featured: false
- title: Kalix
  description: >
    Kalix is perfect for healthcare professionals starting out in private
    practice, to those with an established clinic.
  main_url: "https://www.kalixhealth.com/"
  url: "https://www.kalixhealth.com/"
  categories:
    - Healthcare
  featured: false
- title: Hubba
  description: |
    Buy wholesale products from thousands of independent, verified Brands.
  main_url: "https://join.hubba.com/"
  url: "https://join.hubba.com/"
  categories:
    - eCommerce
  featured: false
- title: HyperPlay
  description: |
    In Asean's 1st Ever LOL Esports X Music Festival
  main_url: "https://hyperplay.leagueoflegends.com/"
  url: "https://hyperplay.leagueoflegends.com/"
  categories:
    - Music
  featured: false
- title: Bad Credit Loans
  description: |
    Get the funds you need, from $250-$5,000
  main_url: "https://www.creditloan.com/"
  url: "https://www.creditloan.com/"
  categories:
    - Finance
  featured: false
- title: Financial Center
  description: >
    Member-owned, not-for-profit, co-operative whose members receive financial
    benefits in the form of lower loan rates, higher savings rates, and lower
    fees than banks.
  main_url: "https://fcfcu.com/"
  url: "https://fcfcu.com/"
  categories:
    - Finance
    - Nonprofit
    - Business
    - Education
  built_by: "https://fcfcu.com/"
  built_by_url: "https://fcfcu.com/"
  featured: false
- title: Office of Institutional Research and Assessment
  description: |
    Good Data, Good Decisions
  main_url: "http://oira.ua.edu/"
  url: "http://oira.ua.edu/"
  categories:
    - Data
  featured: false
- title: The Telegraph Premium
  description: |
    Exclusive stories from award-winning journalists
  main_url: "https://premium.telegraph.co.uk/"
  url: "https://premium.telegraph.co.uk/"
  categories:
    - Media
  featured: false
- title: html2canvas
  description: |
    Screenshots with JavaScript
  main_url: "http://html2canvas.hertzen.com/"
  url: "http://html2canvas.hertzen.com/"
  source_url: "https://github.com/niklasvh/html2canvas/tree/master/www"
  categories:
    - JavaScript
    - Documentation
  built_by: Niklas von Hertzen
  built_by_url: "http://hertzen.com/"
  featured: false
- title: Dato CMS
  description: |
    The API-based CMS your editors will love
  main_url: "https://www.datocms.com/"
  url: "https://www.datocms.com/"
  categories:
    - API
  featured: false
- title: Half Electronics
  description: |
    Personal website
  main_url: "https://www.halfelectronic.com/"
  url: "https://www.halfelectronic.com/"
  categories:
    - Blog
  built_by: Fernando Poumian
  built_by_url: "https://github.com/fpoumian/halfelectronic.com"
  featured: false
- title: Frithir Software Development
  main_url: "https://frithir.com/"
  url: "https://frithir.com/"
  featured: false
  description: "I DRINK COFFEE, WRITE CODE AND IMPROVE MY DEVELOPMENT SKILLS EVERY DAY."
  categories:
    - Design
    - Web Development
  built_by: Frithir
  built_by_url: "https://Frithir.com/"
- title: Unow
  main_url: "https://www.unow.fr/"
  url: "https://www.unow.fr/"
  categories:
    - Education
    - Marketing
  featured: false
- title: Peter Hironaka
  description: |
    Freelance Web Developer based in Los Angeles.
  main_url: "https://peterhironaka.com/"
  url: "https://peterhironaka.com/"
  categories:
    - Portfolio
    - Web Development
  built_by: Peter Hironaka
  built_by_url: "https://github.com/PHironaka"
  featured: false
- title: Michael McQuade
  description: |
    Personal website and blog for Michael McQuade
  main_url: "https://giraffesyo.io"
  url: "https://giraffesyo.io"
  categories:
    - Blog
  built_by: Michael McQuade
  built_by_url: "https://github.com/giraffesyo"
  featured: false
- title: Haacht Brewery
  description: |
    Corporate website for Haacht Brewery. Designed and Developed by Gafas.
  main_url: "https://haacht.com/en/"
  url: "https://haacht.com"
  categories:
    - Marketing
  built_by: Gafas
  built_by_url: "https://gafas.be"
  featured: false
- title: StoutLabs
  description: |
    Portfolio of Daniel Stout, freelance developer in East Tennessee.
  main_url: "https://www.stoutlabs.com/"
  url: "https://www.stoutlabs.com/"
  categories:
    - Web Development
    - Portfolio
  built_by: Daniel Stout
  built_by_url: "https://github.com/stoutlabs"
  featured: false
- title: Chicago Ticket Outcomes By Neighborhood
  description: |
    ProPublica data visualization of traffic ticket court outcomes
  categories:
    - Media
    - Nonprofit
  url: >-
    https://projects.propublica.org/graphics/il/il-city-sticker-tickets-maps/ticket-status/?initialWidth=782
  main_url: >-
    https://projects.propublica.org/graphics/il/il-city-sticker-tickets-maps/ticket-status/?initialWidth=782
  built_by: David Eads
  built_by_url: "https://github.com/eads"
  featured: false
- title: Chicago South Side Traffic Ticketing rates
  description: |
    ProPublica data visualization of traffic ticket rates by community
  main_url: >-
    https://projects.propublica.org/graphics/il/il-city-sticker-tickets-maps/ticket-rate/?initialWidth=782
  url: >-
    https://projects.propublica.org/graphics/il/il-city-sticker-tickets-maps/ticket-rate/?initialWidth=782
  categories:
    - Media
    - Nonprofit
  built_by: David Eads
  built_by_url: "https://github.com/eads"
  featured: false
- title: Otsimo
  description: >
    Otsimo is a special education application for children with autism, down
    syndrome and other developmental disabilities.
  main_url: "https://otsimo.com/en/"
  url: "https://otsimo.com/en/"
  categories:
    - Blog
    - Education
  featured: false
- title: Matt Bagni Portfolio 2018
  description: >
    Mostly the result of playing with Gatsby and learning about react and
    graphql. Using the screenshot plugin to showcase the work done for my
    company in the last 2 years, and a good amount of other experiments.
  main_url: "https://mattbag.github.io"
  url: "https://mattbag.github.io"
  categories:
    - Portfolio
  featured: false
- title: Lisa Ye's Blog
  description: |
    Simple blog/portofolio for a fashion designer. Gatsby_v2 + Netlify cms
  main_url: "https://lisaye.netlify.com/"
  url: "https://lisaye.netlify.com/"
  categories:
    - Blog
    - Portfolio
  featured: false
- title: Artem Sapegin
  description: >
    Little homepage of Artem Sapegin, a frontend developer, passionate
    photographer, coffee drinker and crazy dogs’ owner.
  main_url: "https://sapegin.me/"
  url: "https://sapegin.me/"
  categories:
    - Portfolio
    - Open Source
    - Web Development
  built_by: Artem Sapegin
  built_by_url: "https://github.com/sapegin"
  featured: false
- title: SparkPost Developers
  main_url: "https://developers.sparkpost.com/"
  url: "https://developers.sparkpost.com/"
  source_url: "https://github.com/SparkPost/developers.sparkpost.com"
  categories:
    - Documentation
    - API
  featured: false
- title: Malik Browne Portfolio 2018
  description: >
    The portfolio blog of Malik Browne, a full-stack engineer, foodie, and avid
    blogger/YouTuber.
  main_url: "https://www.malikbrowne.com/about"
  url: "https://www.malikbrowne.com"
  categories:
    - Blog
    - Portfolio
  built_by: Malik Browne
  built_by_url: "https://twitter.com/milkstarz"
  featured: false
- title: Novatics
  description: |
    Digital products that inspire and make a difference
  main_url: "https://www.novatics.com.br"
  url: "https://www.novatics.com.br"
  categories:
    - Portfolio
    - Technology
    - Web Development
  built_by: Novatics
  built_by_url: "https://github.com/Novatics"
  featured: false
- title: Max McKinney
  description: >
    I’m a developer and designer with a focus in web technologies. I build cars
    on the side.
  main_url: "https://maxmckinney.com/"
  url: "https://maxmckinney.com/"
  categories:
    - Portfolio
    - Web Development
    - Design
  built_by: Max McKinney
  featured: false
- title: Stickyard
  description: |
    Make your React component sticky the easy way
  main_url: "https://nihgwu.github.io/stickyard/"
  url: "https://nihgwu.github.io/stickyard/"
  source_url: "https://github.com/nihgwu/stickyard/tree/master/website"
  categories:
    - Web Development
  built_by: Neo Nie
  featured: false
- title: Agata Milik
  description: |
    Website of a Polish psychologist/psychotherapist based in Gdańsk, Poland.
  main_url: "https://agatamilik.pl"
  url: "https://agatamilik.pl"
  categories:
    - Marketing
    - Healthcare
  built_by: Piotr Fedorczyk
  built_by_url: "https://piotrf.pl"
  featured: false
- title: WebPurple
  main_url: "https://www.webpurple.net/"
  url: "https://www.webpurple.net/"
  source_url: "https://github.com/WebPurple/site"
  description: >-
    Site of local (Russia, Ryazan) frontend community. Main purpose is to show
    info about meetups and keep blog.
  categories:
    - Nonprofit
    - Web Development
    - Community
    - Blog
    - Open Source
  built_by: Nikita Kirsanov
  built_by_url: "https://twitter.com/kitos_kirsanov"
  featured: false
- title: Papertrail.io
  description: |
    Inspection Management for the 21st Century
  main_url: "https://www.papertrail.io/"
  url: "https://www.papertrail.io/"
  categories:
    - Marketing
    - Technology
  built_by: Papertrail.io
  built_by_url: "https://www.papertrail.io"
  featured: false
- title: Matt Ferderer
  main_url: "https://mattferderer.com"
  url: "https://mattferderer.com"
  source_url: "https://github.com/mattferderer/gatsbyblog"
  description: >
    {titleofthesite} is a blog built with Gatsby that discusses web related tech
    such as JavaScript, .NET, Blazor & security.
  categories:
    - Blog
    - Web Development
  built_by: Matt Ferderer
  built_by_url: "https://twitter.com/mattferderer"
  featured: false
- title: Sahyadri Open Source Community
  main_url: "https://sosc.org.in"
  url: "https://sosc.org.in"
  source_url: "https://github.com/haxzie/sosc-website"
  description: >
    Official website of Sahyadri Open Source Community for community blog, event
    details and members info.
  categories:
    - Blog
    - Community
    - Open Source
  built_by: Musthaq Ahamad
  built_by_url: "https://github.com/haxzie"
  featured: false
- title: Tech Confessions
  main_url: "https://confessions.tech"
  url: "https://confessions.tech"
  source_url: "https://github.com/JonathanSpeek/tech-confessions"
  description: "A guilt-free place for us to confess our tech sins \U0001F64F\n"
  categories:
    - Community
    - Open Source
  built_by: Jonathan Speek
  built_by_url: "https://speek.design"
  featured: false
- title: Thibault Maekelbergh
  main_url: "https://thibmaek.com"
  url: "https://thibmaek.com"
  source_url: "https://github.com/thibmaek/thibmaek.github.io"
  description: |
    A nice blog about development, Raspberry Pi, plants and probably records.
  categories:
    - Blog
    - Open Source
  built_by: Thibault Maekelbergh
  built_by_url: "https://twitter.com/thibmaek"
  featured: false
- title: LearnReact.design
  main_url: "https://learnreact.design"
  url: "https://learnreact.design"
  description: >
    React Essentials For Designers: A React course tailored for product
    designers, ux designers, ui designers.
  categories:
    - Blog
  built_by: Linton Ye
  built_by_url: "https://twitter.com/lintonye"
- title: Mega House Creative
  main_url: "https://www.megahousecreative.com/"
  url: "https://www.megahousecreative.com/"
  description: >
    Mega House Creative is a digital agency that provides unique goal-oriented
    web marketing solutions.
  categories:
    - Marketing
    - Agency
  built_by: Daniel Robinson
  featured: false
- title: Tobie Marier Robitaille - csc
  main_url: "https://tobiemarierrobitaille.com/"
  url: "https://tobiemarierrobitaille.com/en/"
  description: |
    Portfolio site for director of photography Tobie Marier Robitaille
  categories:
    - Portfolio
    - Gallery
  built_by: Mill3 Studio
  built_by_url: "https://mill3.studio/en/"
  featured: false
- title: Bestvideogame.deals
  main_url: "https://bestvideogame.deals/"
  url: "https://bestvideogame.deals/"
  description: |
    Video game comparison website for the UK, build with GatsbyJS.
  categories:
    - eCommerce
  built_by: Koen Kamphuis
  built_by_url: "https://koenkamphuis.com/"
  featured: false
- title: Mahipat's Portfolio
  main_url: "https://mojaave.com/"
  url: "https://mojaave.com"
  source_url: "https://github.com/mhjadav/mojaave"
  description: >
    mojaave.com is Mahipat's portfolio, I have developed it using Gatsby v2 and
    Bootstrap, To get in touch with people looking for full-stack developer.
  categories:
    - Portfolio
    - Web Development
  built_by: Mahipat Jadav
  built_by_url: "https://mojaave.com/"
  featured: false
- title: Insights
  main_url: "https://justaskusers.com/"
  url: "https://justaskusers.com/"
  description: >
    Insights helps user experience (UX) researchers conduct their research and
    make sense of the findings.
  categories:
    - User Experience
    - Design
  built_by: Just Ask Users
  built_by_url: "https://justaskusers.com/"
  featured: false
- title: Tensiq
  main_url: "https://tensiq.com"
  url: "https://tensiq.com"
  source_url: "https://github.com/Tensiq/tensiq-site"
  description: >
    Tensiq is an e-Residency startup, that provides development in cutting-edge
    technology while delivering secure, resilient, performant solutions.
  categories:
    - Web Development
    - Mobile Development
    - Agency
    - Open Source
  built_by: Jens
  built_by_url: "https://github.com/arrkiin"
  featured: false
- title: Mintfort
  main_url: "https://mintfort.com/"
  url: "https://mintfort.com/"
  source_url: "https://github.com/MintFort/mintfort.com"
  description: >
    Mintfort, the first crypto-friendly bank account. Store and manage assets on
    the blockchain.
  categories:
    - Technology
    - Finance
  built_by: Axel Fuhrmann
  built_by_url: "https://axelfuhrmann.com/"
  featured: false
- title: React Native Explorer
  main_url: "https://react-native-explorer.firebaseapp.com"
  url: "https://react-native-explorer.firebaseapp.com"
  description: |
    Explorer React Native packages and examples effortlessly.
  categories:
    - Education
  featured: false
- title: 500Tech
  main_url: "https://500tech.com/"
  url: "https://500tech.com/"
  featured: false
  categories:
    - Web Development
    - Agency
    - Open Source
- title: eworld
  main_url: "http://eworld.herokuapp.com/"
  url: "http://eworld.herokuapp.com/"
  featured: false
  categories:
    - eCommerce
    - Technology
- title: It's a Date
  description: >
    It's a Date is a dating app that actually involves dating.
  main_url: "https://www.itsadate.app/"
  url: "https://www.itsadate.app/"
  featured: false
  categories:
    - App
    - Blog
- title: Node.js HBase
  description: >
    Asynchronous HBase client for NodeJs using REST.
  main_url: https://hbase.js.org/
  url: https://hbase.js.org/
  source_url: "https://github.com/adaltas/node-hbase"
  categories:
    - Documentation
    - Open Source
    - Technology
  built_by: David Worms
  built_by_url: http://www.adaltas.com
  featured: false
- title: Peter Kroyer - Web Design / Web Development
  main_url: https://www.peterkroyer.at/en/
  url: https://www.peterkroyer.at/en/
  description: >
    Freelance web designer / web developer based in Vienna, Austria (Wien, Österreich).
  categories:
    - Agency
    - Web Development
    - Design
    - Portfolio
    - Freelance
  built_by: Peter Kroyer
  built_by_url: https://www.peterkroyer.at/
  featured: false
- title: Geddski
  main_url: https://gedd.ski
  url: https://gedd.ski
  description: >
    frontend mastery blog - level up your UI game.
  categories:
    - Web Development
    - Education
    - Productivity
    - User Experience
  built_by: Dave Geddes
  built_by_url: https://twitter.com/geddski
  featured: false
- title: Rung
  main_url: "https://rung.com.br/"
  url: "https://rung.com.br/"
  description: >
    Rung alerts you about the exceptionalities of your personal and professional life.
  categories:
    - API
    - Technology
    - Travel
  featured: false
- title: Mokkapps
  main_url: "https://www.mokkapps.de/"
  url: "https://www.mokkapps.de/"
  source_url: "https://github.com/mokkapps/website"
  description: >
    Portfolio website from Michael Hoffmann. Passionate software developer with focus on web-based technologies.
  categories:
    - Blog
    - Portfolio
    - Web Development
    - Mobile Development
  featured: false
- title: Premier Octet
  main_url: "https://www.premieroctet.com/"
  url: "https://www.premieroctet.com/"
  description: >
    Premier Octet is a React-based agency
  categories:
    - Agency
    - Web Development
    - Mobile Development
  featured: false
- title: Thorium
  main_url: "https://www.thoriumsim.com/"
  url: "https://www.thoriumsim.com/"
  source_url: "https://github.com/thorium-sim/thoriumsim.com"
  description: >
    Thorium - Open-source Starship Simulator Controls for Live Action Role Play
  built_by: Alex Anderson
  built_by_url: https://twitter.com/ralex1993
  categories:
    - Blog
    - Portfolio
    - Documentation
    - Marketing
    - Education
    - Entertainment
    - Open Source
    - Web Development
  featured: false
- title: Cameron Maske
  main_url: "https://www.cameronmaske.com/"
  url: "https://www.cameronmaske.com/courses/introduction-to-pytest/"
  source_url: "https://github.com/cameronmaske/cameronmaske.com-v2"
  description: >
    The homepage of Cameron Maske, a freelance full-stack developer, who is currently working on a free pytest video course
  categories:
    - Education
    - Video
    - Portfolio
    - Freelance
  featured: false
- title: Studenten bilden Schüler
  description: >
    Studenten bilden Schüler e.V. is a German student-run nonprofit initiative that aims to
    contribute to more equal educational opportunities by providing free tutoring to refugees
    and children from underprivileged families. The site is built on Gatsby v2, styled-components
    and Contentful. It supports Google Analytics, fluid typography and Algolia search.
  main_url: "https://studenten-bilden-schueler.de"
  url: "https://studenten-bilden-schueler.de"
  source_url: "https://github.com/StudentenBildenSchueler/homepage"
  categories:
    - Education
    - Nonprofit
    - Blog
  built_by: Janosh Riebesell
  built_by_url: "https://janosh.io"
  featured: false
- title: Mike's Remote List
  main_url: "https://www.mikesremotelist.com"
  url: "https://www.mikesremotelist.com"
  description: >
    A list of remote jobs, updated throughout the day. Built on Gatsby v1 and powered by Contentful, Google Sheets, string and sticky tape.
  categories:
    - Marketing
  featured: false
- title: Madvoid
  main_url: "https://madvoid.com/"
  url: "https://madvoid.com/screenshot/"
  featured: false
  description: >
    Madvoid is a team of expert developers dedicated to creating simple, clear, usable and blazing fast web and mobile apps.
    We are coders that help companies and agencies to create social & interactive experiences.
    This includes full-stack development using React, WebGL, Static Site Generators, Ruby On Rails, Phoenix, GraphQL, Chatbots, CI / CD, Docker and more!
  categories:
    - Portfolio
    - Technology
    - Web Development
    - Agency
    - Marketing
  built_by: Jean-Paul Bonnetouche
  built_by_url: https://twitter.com/_jpb
- title: MOMNOTEBOOK.COM
  description: >
    Sharing knowledge and experiences that make childhood and motherhood rich, vibrant and healthy.
  main_url: "https://momnotebook.com/"
  url: "https://momnotebook.com/"
  featured: false
  built_by: Aleksander Hansson
  built_by_url: https://www.linkedin.com/in/aleksanderhansson/
  categories:
    - Blog
- title: Pirate Studios
  description: >
    Reinventing music studios with 24/7 self service rehearsal, DJ & production rooms available around the world.
  main_url: "https://www.piratestudios.co"
  url: "https://www.piratestudios.co"
  featured: false
  built_by: The Pirate Studios team
  built_by_url: https://github.com/piratestudios/
  categories:
    - Music
- title: Aurora EOS
  main_url: "https://www.auroraeos.com/"
  url: "https://www.auroraeos.com/"
  featured: false
  categories:
    - Finance
    - Marketing
    - Blog
  built_by: Corey Ward
  built_by_url: "http://www.coreyward.me/"
- title: MadeComfy
  main_url: "https://madecomfy.com.au/"
  url: "https://madecomfy.com.au/"
  description: >
    Short term rental management startup, using Contentful + Gatsby + CicleCI
  featured: false
  categories:
    - Travel
  built_by: Lucas Vilela
  built_by_url: "https://madecomfy.com.au/"
- title: Tiger Facility Services
  description: >
    Tiger Facility Services combines facility management expertise with state of the art software to offer a sustainable and customer oriented cleaning and facility service.
  main_url: https://www.tigerfacilityservices.com/de-en/
  url: https://www.tigerfacilityservices.com/de-en/
  featured: false
  categories:
    - Marketing
- title: "Luciano Mammino's blog"
  description: >
    Tech & programming blog of Luciano Mammino a.k.a. "loige", Full-Stack Web Developer and International Speaker
  main_url: https://loige.co
  url: https://loige.co
  featured: false
  categories:
    - Blog
    - Web Development
  built_by: Luciano Mammino
  built_by_url: https://loige.co
- title: Wire • Secure collaboration platform
  description: >
    Corporate website of Wire, an open source, end-to-end encrypted collaboration platform
  main_url: "https://wire.com"
  url: "https://wire.com"
  featured: false
  categories:
    - Open Source
    - Productivity
    - Technology
    - Blog
    - App
  built_by: Wire team
  built_by_url: "https://github.com/orgs/wireapp/people"
- title: J. Patrick Raftery
  main_url: "https://www.jpatrickraftery.com"
  url: "https://www.jpatrickraftery.com"
  description: J. Patrick Raftery is an opera singer and voice teacher based in Vancouver, BC.
  categories:
    - Portfolio
    - Music
  built_by: Michael Uloth
  built_by_url: "https://www.michaeluloth.com"
  featured: false
- title: Aria Umezawa
  main_url: "https://www.ariaumezawa.com"
  url: "https://www.ariaumezawa.com"
  description: Aria Umezawa is a director, producer, and writer currently based in San Francisco. Site designed by Stephen Bell.
  categories:
    - Portfolio
    - Music
    - Entertainment
  built_by: Michael Uloth
  built_by_url: "https://www.michaeluloth.com"
  featured: false
- title: Pomegranate Opera
  main_url: "https://www.pomegranateopera.com"
  url: "https://www.pomegranateopera.com"
  description: Pomegranate Opera is a lesbian opera written by Amanda Hale & Kye Marshall. Site designed by Stephen Bell.
  categories:
    - Gallery
    - Music
  built_by: Michael Uloth
  built_by_url: "https://www.michaeluloth.com"
  featured: false
- title: Daniel Cabena
  main_url: "https://www.danielcabena.com"
  url: "https://www.danielcabena.com"
  description: Daniel Cabena is a Canadian countertenor highly regarded in both Canada and Europe for prize-winning performances ranging from baroque to contemporary repertoire. Site designed by Stephen Bell.
  categories:
    - Portfolio
    - Music
  built_by: Michael Uloth
  built_by_url: "https://www.michaeluloth.com"
  featured: false
- title: Artist.Center
  main_url: "https://artistcenter.netlify.com"
  url: "https://artistcenter.netlify.com"
  description: The marketing page for Artist.Center, a soon-to-launch platform designed to connect opera singers to opera companies. Site designed by Stephen Bell.
  categories:
    - Music
  built_by: Michael Uloth
  built_by_url: "https://www.michaeluloth.com"
  featured: false
- title: DG Volo & Company
  main_url: "https://www.dgvolo.com"
  url: "https://www.dgvolo.com"
  description: DG Volo & Company is a Toronto-based investment consultancy. Site designed by Stephen Bell.
  categories:
    - Finance
  built_by: Michael Uloth
  built_by_url: "https://www.michaeluloth.com"
  featured: false
- title: Shawna Lucey
  main_url: "https://www.shawnalucey.com"
  url: "https://www.shawnalucey.com"
  description: Shawna Lucey is an American theater and opera director based in New York City. Site designed by Stephen Bell.
  categories:
    - Portfolio
    - Music
    - Entertainment
  built_by: Michael Uloth
  built_by_url: "https://www.michaeluloth.com"
  featured: false
- title: Leyan Lo
  main_url: https://www.leyanlo.com
  url: https://www.leyanlo.com
  description: >
    Leyan Lo’s personal website
  categories:
    - Portfolio
  built_by: Leyan Lo
  built_by_url: https://www.leyanlo.com
  featured: false
- title: Hawaii National Bank
  url: https://hawaiinational.bank
  main_url: https://hawaiinational.bank
  description: Hawaii National Bank's highly personalized service has helped loyal customers & locally owned businesses achieve their financial dreams for over 50 years.
  categories:
    - Finance
  built_by: Wall-to-Wall Studios
  built_by_url: https://walltowall.com
  featured: false
- title: Coletiv
  url: https://coletiv.com
  main_url: https://coletiv.com
  description: Coletiv teams up with companies of all sizes to design, develop & launch digital products for iOS, Android & the Web.
  categories:
    - Technology
    - Agency
    - Web Development
  built_by: Coletiv
  built_by_url: https://coletiv.com
  featured: false
- title: janosh.io
  description: >
    Personal blog and portfolio of Janosh Riebesell. The site is built with Gatsby v2 and designed
    entirely with styled-components v4. Much of the layout was achieved with CSS grid. It supports
    Google Analytics, fluid typography and Algolia search.
  main_url: "https://janosh.io"
  url: "https://janosh.io"
  source_url: "https://github.com/janosh/janosh.io"
  categories:
    - Portfolio
    - Blog
    - Science
    - Photography
    - Travel
  built_by: Janosh Riebesell
  built_by_url: "https://janosh.io"
  featured: false
- title: Gatsby Manor
  description: >
    We build themes for gatsby. We have themes for all projects including personal,
    portfolio, ecommerce, landing pages and more. We also run an in-house
    web dev and design studio. If you cannot find what you want, we can build it for you!
    Email us at gatsbymanor@gmail.com with questions.
  main_url: "https://www.gatsbymanor.com"
  url: "https://www.gatsbymanor.com"
  source_url: "https://github.com/gatsbymanor"
  categories:
    - Web Development
    - Agency
    - Technology
    - Freelance
  built_by: Steven Natera
  built_by_url: "https://stevennatera.com"
- title: Ema Suriano's Portfolio
  main_url: https://emasuriano.com/
  url: https://emasuriano.com/
  source_url: https://github.com/EmaSuriano/emasuriano.github.io
  description: >
    Ema Suriano's portfolio to display information about him, his projects and what he's writing about.
  categories:
    - Portfolio
    - Technology
    - Web Development
  built_by: Ema Suriano
  built_by_url: https://emasuriano.com/
  featured: false
- title: Luan Orlandi
  main_url: https://luanorlandi.github.io
  url: https://luanorlandi.github.io
  source_url: https://github.com/luanorlandi/luanorlandi.github.io
  description: >
    Luan Orlandi's personal website. Brazilian web developer, enthusiast in React and Gatsby.
  categories:
    - Blog
    - Portfolio
    - Web Development
  built_by: Luan Orlandi
  built_by_url: https://github.com/luanorlandi
- title: Mobius Labs
  main_url: https://mobius.ml
  url: https://mobius.ml
  description: >
    Mobius Labs landing page, a Start-up working on Computer Vision
  categories:
    - Landing Page
    - Marketing
    - Technology
  built_by: sktt
  built_by_url: https://github.com/sktt
- title: EZAgrar
  main_url: https://www.ezagrar.at/en/
  url: https://www.ezagrar.at/en/
  description: >
    EZAgrar.at is the homepage of the biggest agricultural machinery dealership in Austria. In total 8 pages will be built for this client reusing a lot of components between them.
  categories:
    - eCommerce
    - Marketing
  built_by: MangoART
  built_by_url: https://www.mangoart.at
  featured: false
- title: OAsome blog
  main_url: https://oasome.blog/
  url: https://oasome.blog/
  source_url: https://github.com/oorestisime/oasome
  description: >
    Paris-based Cypriot adventurers. A and O. Lovers of life and travel. Want to get a glimpse of the OAsome world?
  categories:
    - Blog
    - Photography
    - Travel
  built_by: Orestis Ioannou
  featured: false
- title: Brittany Chiang
  main_url: https://brittanychiang.com/
  url: https://brittanychiang.com/
  source_url: https://github.com/bchiang7/v4
  description: >
    Personal website and portfolio of Brittany Chiang built with Gatsby v2
  categories:
    - Portfolio
  built_by: Brittany Chiang
  built_by_url: https://github.com/bchiang7
  featured: false
- title: Fitekran
  description: >
    One of the most visited Turkish blogs about health, sports and healthy lifestyle, that has been rebuilt with Gatsby v2 using WordPress.
  main_url: "https://www.fitekran.com"
  url: "https://www.fitekran.com"
  categories:
    - Science
    - Healthcare
    - Blog
  built_by: Burak Tokak
  built_by_url: "https://www.buraktokak.com"
- title: Serverless
  main_url: https://serverless.com
  url: https://serverless.com
  source_url: https://github.com/serverless/site
  description: >
    Serverless.com – Build web, mobile and IoT applications with serverless architectures using AWS Lambda, Azure Functions, Google CloudFunctions & more!
  categories:
    - Technology
    - Web Development
  built_by: Codebrahma
  built_by_url: https://codebrahma.com
  featured: false
- title: Dive Bell
  main_url: https://divebell.band/
  url: https://divebell.band/
  description: >
    Simple site for a band to list shows dates and videos (499 on lighthouse)
  categories:
    - Music
  built_by: Matt Bagni
  built_by_url: https://mattbag.github.io
  featured: false
- title: Mayer Media Co.
  main_url: https://mayermediaco.com/
  url: https://mayermediaco.com/
  description: >
    Freelance Web Development and Digital Marketing
  categories:
    - Web Development
    - Marketing
    - Blog
  source_url: https://github.com/MayerMediaCo/MayerMediaCo2.0
  built_by: Danny Mayer
  built_by_url: https://twitter.com/mayermediaco
  featured: false
- title: Jan Czizikow Portfolio
  main_url: https://www.janczizikow.com/
  url: https://www.janczizikow.com/
  source_url: https://github.com/janczizikow/janczizikow-portfolio
  description: >
    Simple personal portfolio site built with Gatsby
  categories:
    - Portfolio
    - Freelance
    - Web Development
  built_by: Jan Czizikow
  built_by_url: https://github.com/janczizikow
- title: Carbon Design Systems
  main_url: http://www.carbondesignsystem.com/
  url: http://www.carbondesignsystem.com/
  description: >
    The Carbon Design System is integrating the new IBM Design Ethos and Language. It represents a completely fresh approach to the design of all things at IBM.
  categories:
    - Design System
    - Documentation
  built_by: IBM
  built_by_url: https://www.ibm.com/
  featured: false
- title: Mozilla Mixed Reality
  main_url: https://mixedreality.mozilla.org/
  url: https://mixedreality.mozilla.org/
  description: >
    Virtual Reality for the free and open Web.
  categories:
    - Open Source
  built_by: Mozilla
  built_by_url: https://www.mozilla.org/
  featured: false
- title: Uniform Hudl Design System
  main_url: http://uniform.hudl.com/
  url: http://uniform.hudl.com/
  description: >
    A single design system to ensure every interface feels like Hudl. From the colors we use to the size of our buttons and what those buttons say, Uniform has you covered. Check the guidelines, copy the code and get to building.
  categories:
    - Design System
    - Open Source
    - Design
  built_by: Hudl
  built_by_url: https://www.hudl.com/
- title: Subtle UI
  main_url: "https://subtle-ui.netlify.com/"
  url: "https://subtle-ui.netlify.com/"
  source_url: "https://github.com/ryanwiemer/subtle-ui"
  description: >
    A collection of clever yet understated user interactions found on the web.
  categories:
    - Web Development
    - Open Source
    - User Experience
  built_by: Ryan Wiemer
  built_by_url: "https://www.ryanwiemer.com/"
  featured: false
- title: developer.bitcoin.com
  main_url: "https://developer.bitcoin.com/"
  url: "https://developer.bitcoin.com/"
  description: >
    Bitbox based bitcoin.com developer platform and resources.
  categories:
    - Finance
  featured: false
- title: Barmej
  main_url: "https://app.barmej.com/"
  url: "https://app.barmej.com/"
  description: >
    An interactive platform to learn different programming languages in Arabic for FREE
  categories:
    - Education
    - Programming
    - Learning
  built_by: Obytes
  built_by_url: "https://www.obytes.com/"
  featured: false
- title: Vote Save America
  main_url: "https://votesaveamerica.com"
  url: "https://votesaveamerica.com"
  description: >
    Be a voter. Save America.
  categories:
    - Education
    - Government
  featured: false
  built_by: Jeremy E. Miller
  built_by_url: "https://jeremyemiller.com/"
- title: Emergence
  main_url: https://emcap.com/
  url: https://emcap.com/
  description: >
    Emergence is a top enterprise cloud venture capital firm. We fund early stage ventures focusing on enterprise & SaaS applications. Emergence is one of the top VC firms in Silicon Valley.
  categories:
    - Marketing
    - Blog
  built_by: Upstatement
  built_by_url: https://www.upstatement.com/
  featured: false
- title: FPVtips
  main_url: https://fpvtips.com
  url: https://fpvtips.com
  source_url: https://github.com/jumpalottahigh/fpvtips
  description: >
    FPVtips is all about bringing racing drone pilots closer together, and getting more people into the hobby!
  categories:
    - Community
    - Education
  built_by: Georgi Yanev
  built_by_url: https://twitter.com/jumpalottahigh
  featured: false
- title: Georgi Yanev
  main_url: https://blog.georgi-yanev.com/
  url: https://blog.georgi-yanev.com/
  source_url: https://github.com/jumpalottahigh/blog.georgi-yanev.com
  description: >
    I write articles about FPV quads (building and flying), web development, smart home automation, life-long learning and other topics from my personal experience.
  categories:
    - Blog
  built_by: Georgi Yanev
  built_by_url: https://twitter.com/jumpalottahigh
  featured: false
- title: Bear Archery
  main_url: "https://beararchery.com/"
  url: "https://beararchery.com/"
  categories:
    - eCommerce
    - Sports
  built_by: Escalade Sports
  built_by_url: "https://www.escaladesports.com/"
  featured: false
- title: "attn:"
  main_url: "https://www.attn.com/"
  url: "https://www.attn.com/"
  categories:
    - Media
    - Entertainment
  built_by: "attn:"
  built_by_url: "https://www.attn.com/"
  featured: false
- title: Mirror Conf
  description: >
    Mirror Conf is a conference designed to empower designers and frontend developers who have a thirst for knowledge and want to broaden their horizons.
  main_url: "https://www.mirrorconf.com/"
  url: "https://www.mirrorconf.com/"
  categories:
    - Conference
    - Design
    - Web Development
  featured: false
- title: Startarium
  main_url: https://www.startarium.ro
  url: https://www.startarium.ro
  description: >
    Free entrepreneurship educational portal with more than 20000 users, hundreds of resources, crowdfunding, mentoring and investor pitching events facilitated.
  categories:
    - Education
    - Nonprofit
    - Entrepreneurship
  built_by: Cezar Neaga
  built_by_url: https://twitter.com/cezarneaga
  featured: false
- title: Microlink
  main_url: https://microlink.io/
  url: https://microlink.io/
  description: >
    Extract structured data from any website.
  categories:
    - Web Development
    - API
  built_by: Kiko Beats
  built_by_url: https://kikobeats.com/
  featured: false
- title: Markets.com
  main_url: "https://www.markets.com/"
  url: "https://www.markets.com/"
  featured: false
  categories:
    - Finance
- title: Kevin Legrand
  url: "https://k-legrand.com"
  main_url: "https://k-legrand.com"
  source_url: "https://github.com/Manoz/k-legrand.com"
  description: >
    Personal website and blog built with love with Gatsby v2
  categories:
    - Blog
    - Portfolio
    - Web Development
  built_by: Kevin Legrand
  built_by_url: https://k-legrand.com
  featured: false
- title: David James Portfolio
  main_url: https://dfjames.com/
  url: https://dfjames.com/
  source_url: https://github.com/daviddeejjames/dfjames-gatsby
  description: >
    Portfolio Site using GatsbyJS and headless WordPress
  categories:
    - WordPress
    - Portfolio
    - Blog
  built_by: David James
  built_by_url: https://twitter.com/daviddeejjames
- title: Hypertext Candy
  url: https://www.hypertextcandy.com/
  main_url: https://www.hypertextcandy.com/
  description: >
    Blog about web development. Laravel, Vue.js, etc.
  categories:
    - Blog
    - Web Development
  built_by: Masahiro Harada
  built_by_url: https://twitter.com/_Masahiro_H_
  featured: false
- title: "Maxence Poutord's blog"
  description: >
    Tech & programming blog of Maxence Poutord, Software Engineer, Serial Traveler and Public Speaker
  main_url: https://www.maxpou.fr
  url: https://www.maxpou.fr
  featured: false
  categories:
    - Blog
    - Web Development
  built_by: Maxence Poutord
  built_by_url: https://www.maxpou.fr
- title: "The Noted Project"
  url: https://thenotedproject.org
  main_url: https://thenotedproject.org
  source_url: https://github.com/ianbusko/the-noted-project
  description: >
    Website to showcase the ethnomusicology research for The Noted Project.
  categories:
    - Portfolio
    - Education
    - Gallery
  built_by: Ian Busko
  built_by_url: https://github.com/ianbusko
  featured: false
- title: Got Milk
  main_url: "https://www.gotmilk.com/"
  url: "https://www.gotmilk.com/"
  featured: false
  categories:
    - Food
- title: People For Bikes
  url: "https://2017.peopleforbikes.org/"
  main_url: "https://2017.peopleforbikes.org/"
  categories:
    - Community
    - Sports
    - Gallery
    - Nonprofit
  built_by: PeopleForBikes
  built_by_url: "https://peopleforbikes.org/about-us/who-we-are/staff/"
  featured: false
- title: Wide Eye
  description: >
    Creative agency specializing in interactive design, web development, and digital communications.
  url: https://wideeye.co/
  main_url: https://wideeye.co/
  categories:
    - Design
    - Web Development
  built_by: Wide Eye
  built_by_url: https://wideeye.co/about-us/
  featured: false
- title: CodeSandbox
  description: >
    CodeSandbox is an online editor that helps you create web applications, from prototype to deployment.
  url: https://codesandbox.io/
  main_url: https://codesandbox.io/
  categories:
    - Web Development
  featured: false
- title: Marvel
  description: >
    The all-in-one platform powering design.
  url: https://marvelapp.com/
  main_url: https://marvelapp.com/
  categories:
    - Design
  featured: false
- title: Designcode.io
  description: >
    Learn to design and code React apps.
  url: https://designcode.io
  main_url: https://designcode.io
  categories:
    - Learning
  featured: false
- title: Happy Design
  description: >
    The Brand and Product Team Behind Happy Money
  url: https://design.happymoney.com/
  main_url: https://design.happymoney.com/
  categories:
    - Design
    - Finance
- title: Weihnachtsmarkt.ms
  description: >
    Explore the christmas market in Münster (Westf).
  url: https://weihnachtsmarkt.ms/
  main_url: https://weihnachtsmarkt.ms/
  source_url: https://github.com/codeformuenster/weihnachtsmarkt
  categories:
    - Gallery
    - Food
  built_by: "Code for Münster during #MSHACK18"
  featured: false
- title: Code Championship
  description: >
    Competitive coding competitions for students from 3rd to 8th grade. Code is Sport.
  url: https://www.codechampionship.com
  main_url: https://www.codechampionship.com
  categories:
    - Learning
    - Education
    - Sports
  built_by: Abamath LLC
  built_by_url: https://www.abamath.com
  featured: false
- title: Wieden+Kennedy
  description: >
    Wieden+Kennedy is an independent, global creative company.
  categories:
    - Technology
    - Web Development
    - Agency
    - Marketing
  url: https://www.wk.com
  main_url: https://www.wk.com
  built_by: Wieden Kennedy
  built_by_url: https://www.wk.com/about/
  featured: false
- title: Testing JavaScript
  description: >
    This course will teach you the fundamentals of testing your JavaScript applications using eslint, Flow, Jest, and Cypress.
  url: https://testingjavascript.com/
  main_url: https://testingjavascript.com/
  categories:
    - Learning
    - Education
    - JavaScript
  built_by: Kent C. Dodds
  built_by_url: https://kentcdodds.com/
  featured: false
- title: Use Hooks
  description: >
    One new React Hook recipe every day.
  url: https://usehooks.com/
  main_url: https://usehooks.com/
  categories:
    - Learning
  built_by: Gabe Ragland
  built_by_url: https://twitter.com/gabe_ragland
  featured: false
- title: Ambassador
  url: https://www.getambassador.io
  main_url: https://www.getambassador.io
  description: >
    Open source, Kubernetes-native API Gateway for microservices built on Envoy.
  categories:
    - Open Source
    - Documentation
    - Technology
  built_by: Datawire
  built_by_url: https://www.datawire.io
  featured: false
- title: Clubhouse
  main_url: https://clubhouse.io
  url: https://clubhouse.io
  description: >
    The intuitive and powerful project management platform loved by software teams of all sizes. Built with Gatsby v2 and Prismic
  categories:
    - Technology
    - Blog
    - Productivity
    - Community
    - Design
    - Open Source
  built_by: Ueno.
  built_by_url: https://ueno.co
  featured: false
- title: Asian Art Collection
  url: http://artmuseum.princeton.edu/asian-art/
  main_url: http://artmuseum.princeton.edu/asian-art/
  description: >
    Princeton University has a branch dealing with state of art.They have showcased ore than 6,000 works of Asian art are presented alongside ongoing curatorial and scholarly research
  categories:
    - Marketing
  featured: false
- title: QHacks
  url: https://qhacks.io
  main_url: https://qhacks.io
  source_url: https://github.com/qhacks/qhacks-website
  description: >
    QHacks is Queen’s University’s annual hackathon! QHacks was founded in 2016 with a mission to advocate and incubate the tech community at Queen’s University and throughout Canada.
  categories:
    - Education
    - Technology
    - Podcast
  featured: false
- title: Tyler McGinnis
  url: https://tylermcginnis.com/
  main_url: https://tylermcginnis.com/
  description: >
    The linear, course based approach to learning web technologies.
  categories:
    - Education
    - Technology
    - Podcast
    - Web Development
  featured: false
- title: a11y with Lindsey
  url: https://www.a11ywithlindsey.com/
  main_url: https://www.a11ywithlindsey.com/
  source_url: https://github.com/lkopacz/a11y-with-lindsey
  description: >
    To help developers navigate accessibility jargon, write better code, and to empower them to make their Internet, Everyone's Internet.
  categories:
    - Education
    - Blog
    - Technology
  built_by: Lindsey Kopacz
  built_by_url: https://twitter.com/littlekope0903
  featured: false
- title: DEKEMA
  url: https://www.dekema.com/
  main_url: https://www.dekema.com/
  description: >
    Worldclass crafting: Furnace, fervor, fulfillment. Delivering highest demand for future craftsmanship. Built using Gatsby v2 and Prismic.
  categories:
    - Healthcare
    - Science
    - Technology
  built_by: Crisp Studio
  built_by_url: https://crisp.studio
  featured: false
- title: Ramón Chancay
  description: >-
    Front-end / Back-end Developer in Guayaquil Ecuador.
    Currently at Everymundo, previously at El Universo.
    I enjoy teaching and sharing what I know.
    I give professional advice to developers and companies.
    My wife and my children are everything in my life.
  main_url: "https://ramonchancay.me/"
  url: "https://ramonchancay.me/"
  source_url: "https://github.com/devrchancay/personal-site"
  featured: false
  categories:
    - Blog
    - Technology
    - Web Development
  built_by: Ramón Chancay
  built_by_url: "https://ramonchancay.me/"
- title: BELLHOPS
  main_url: https://www.getbellhops.com/
  url: https://www.getbellhops.com/
  description: >-
    Whether you’re moving someplace new or just want to complete a few projects around your current home, BellHops can arrange the moving services you need—at simple, straightforward rates.
  categories:
    - Business
  built_by: Bellhops, Inc.
  built_by_url: https://www.getbellhops.com/
  featured: false
- title: Acclimate Consulting
  main_url: https://www.acclimate.io/
  url: https://www.acclimate.io/
  description: >-
    Acclimate is a consulting firm that puts organizations back in control with data-driven strategies and full-stack applications.
  categories:
    - Technology
    - Consulting
  built_by: Andrew Wilson
  built_by_url: https://github.com/andwilson
  featured: false
- title: Flyright
  url: https://flyright.co/
  main_url: https://flyright.co/
  description: >-
    Flyright curates everything you need for international travel in one tidy place 💜
  categories:
    - Technology
    - App
  built_by: Ty Hopp
  built_by_url: https://github.com/tyhopp
  featured: false
- title: Vets Who Code
  url: https://vetswhocode.io/
  main_url: https://vetswhocode.io/
  description: >-
    VetsWhoCode is a non-profit organization dedicated to training military veterans & giving them the skills they need transition into tech careers.
  categories:
    - Technology
    - Nonprofit
  featured: false
- title: Patreon Blog
  url: https://blog.patreon.com/
  main_url: https://blog.patreon.com/
  description: >-
    Official blog of Patreon.com
  categories:
    - Blog
  featured: false
- title: Full Beaker
  url: https://fullbeaker.com/
  main_url: https://fullbeaker.com/
  description: >-
    Full Beaker provides independent advice online about careers and home ownership, and connect anyone who asks with companies that can help them.
  categories:
    - Consulting
  featured: false
- title: Citywide Holdup
  url: https://citywideholdup.org/
  main_url: https://citywideholdup.org/
  source_url: https://github.com/killakam3084/citywide-site
  description: >-
    Citywide Holdup is an annual fundraising event held around early November in the city of Austin, TX hosted by the Texas Wranglers benefitting Easter Seals of Central Texas, a non-profit organization that provides exceptional services, education, outreach and advocacy so that people with disabilities can live, learn, work and play in our communities.
  categories:
    - Nonprofit
    - Event
  built_by: Cameron Rison
  built_by_url: https://github.com/killakam3084
  featured: false
- title: Dawn Labs
  url: https://dawnlabs.io
  main_url: https://dawnlabs.io
  description: >-
    Thoughtful products for inspired teams. With a holistic approach to engineering and design, we partner with startups and enterprises to build for the digital era.
  categories:
    - Technology
    - Agency
    - Web Development
  featured: false
- title: COOP by Ryder
  url: https://coop.com/
  main_url: https://coop.com/
  description: >
    COOP is a platform that connects fleet managers that have idle vehicles to businesses that are looking to rent vehicles. COOP simplifies the process and paperwork required to safely share vehicles between business owners.
  categories:
    - Marketing
  built_by: Crispin Porter Bogusky
  built_by_url: http://www.cpbgroup.com/
  featured: false
- title: Domino's Paving for Pizza
  url: https://www.pavingforpizza.com/
  main_url: https://www.pavingforpizza.com/
  description: >
    Nominate your town for a chance to have your rough drive home from Domino's fixed to pizza perfection.
  categories:
    - Marketing
  built_by: Crispin Porter Bogusky
  built_by_url: http://www.cpbgroup.com/
  featured: false
- title: Propapanda
  url: https://propapanda.eu/
  main_url: https://propapanda.eu/
  description: >
    Is a creative production house based in Tallinn, Estonia. We produce music videos, commercials, films and campaigns – from scratch to finish.
  categories:
    - Video
    - Portfolio
    - Agency
    - Media
  built_by: Henry Kehlmann
  built_by_url: https://github.com/madhenry/
  featured: false
- title: JAMstack.paris
  url: https://jamstack.paris/
  main_url: https://jamstack.paris/
  source_url: https://github.com/JAMstack-paris/jamstack.paris
  description: >
    JAMstack-focused, bi-monthly meetup in Paris
  categories:
    - Web Development
  built_by: Matthieu Auger & Nicolas Goutay
  built_by_url: https://github.com/JAMstack-paris
  featured: false
- title: DexWallet - The only Wallet you need by Dexlab
  main_url: "https://www.dexwallet.io/"
  url: "https://www.dexwallet.io/"
  source_url: "https://github.com/dexlab-io/DexWallet-website"
  featured: false
  description: >-
    DexWallet is a secure, multi-chain, mobile wallet with an upcoming one-click exchange for mobile.
  categories:
    - App
    - Open Source
  built_by: DexLab
  built_by_url: "https://github.com/dexlab-io"
- title: Kings Valley Paving
  url: https://kingsvalleypaving.com
  main_url: https://kingsvalleypaving.com
  description: >
    Kings Valley Paving is an asphalt, paving and concrete company serving the commercial, residential and industrial sectors in the Greater Toronto Area. Site designed by Stephen Bell.
  categories:
    - Marketing
  built_by: Michael Uloth
  built_by_url: https://www.michaeluloth.com
  featured: false
- title: Peter Barrett
  url: https://www.peterbarrett.ca
  main_url: https://www.peterbarrett.ca
  description: >
    Peter Barrett is a Canadian baritone from Newfoundland and Labrador who performs opera and concert repertoire in Canada, the U.S. and around the world. Site designed by Stephen Bell.
  categories:
    - Portfolio
    - Music
  built_by: Michael Uloth
  built_by_url: https://www.michaeluloth.com
  featured: false
- title: NARCAN
  main_url: https://www.narcan.com
  url: https://www.narcan.com
  description: >
    NARCAN Nasal Spray is the first and only FDA-approved nasal form of naloxone for the emergency treatment of a known or suspected opioid overdose.
  categories:
    - Healthcare
  built_by: NARCAN
  built_by_url: https://www.narcan.com
  featured: false
- title: Ritual
  main_url: https://ritual.com
  url: https://ritual.com
  description: >
    Ritual started with a simple question, what exactly is in women's multivitamins? This is the story of what happened when our founder Kat started searching for answers — the story of Ritual.
  categories:
    - Healthcare
  built_by: Ritual
  built_by_url: https://ritual.com
  featured: false
- title: Truebill
  main_url: https://www.truebill.com
  url: https://www.truebill.com
  description: >
    Truebill empowers you to take control of your money.
  categories:
    - Finance
  built_by: Truebill
  built_by_url: https://www.truebill.com
  featured: false
- title: Smartling
  main_url: https://www.smartling.com
  url: https://www.smartling.com
  description: >
    Smartling enables you to automate, manage, and professionally translate content so that you can do more with less.
  categories:
    - Marketing
  built_by: Smartling
  built_by_url: https://www.smartling.com
  featured: false
- title: Clear
  main_url: https://www.clearme.com
  url: https://www.clearme.com
  description: >
    At clear, we’re working toward a future where you are your ID, enabling you to lead an unstoppable life.
  categories:
    - Security
  built_by: Clear
  built_by_url: https://www.clearme.com
  featured: false
- title: VS Code Rocks
  main_url: "https://vscode.rocks"
  url: "https://vscode.rocks"
  source_url: "https://github.com/lannonbr/vscode-rocks"
  featured: false
  description: >
    VS Code Rocks is a place for weekly news on the newest features and updates to Visual Studio Code as well as trending extensions and neat tricks to continually improve your VS Code skills.
  categories:
    - Open Source
    - Blog
    - Web Development
  built_by: Benjamin Lannon
  built_by_url: "https://github.com/lannonbr"
- title: Particle
  main_url: "https://www.particle.io"
  url: "https://www.particle.io"
  featured: false
  description: Particle is a fully-integrated IoT platform that offers everything you need to deploy an IoT product.
  categories:
    - Marketing
- title: freeCodeCamp curriculum
  main_url: "https://learn.freecodecamp.org"
  url: "https://learn.freecodecamp.org"
  featured: false
  description: Learn to code with free online courses, programming projects, and interview preparation for developer jobs.
  categories:
    - Web Development
    - Learning
- title: Tandem
  main_url: "https://www.tandem.co.uk"
  url: "https://www.tandem.co.uk"
  description: >
    We're on a mission to free you of money misery. Our app, card and savings account are designed to help you spend less time worrying about money and more time enjoying life.
  categories:
    - Finance
    - App
  built_by: Tandem
  built_by_url: https://github.com/tandembank
  featured: false
- title: Monbanquet.fr
  main_url: "https://monbanquet.fr"
  url: "https://monbanquet.fr"
  description: >
    Give your corporate events the food and quality it deserves, thanks to the know-how of the best local artisans.
  categories:
    - eCommerce
    - Food
    - Event
  built_by: Monbanquet.fr
  built_by_url: https://github.com/monbanquet
  featured: false
- title: The Leaky Cauldron Blog
  url: https://theleakycauldronblog.com
  main_url: https://theleakycauldronblog.com
  source_url: https://github.com/v4iv/theleakycauldronblog
  description: >
    A Brew of Awesomeness with a Pinch of Magic...
  categories:
    - Blog
  built_by: Vaibhav Sharma
  built_by_url: https://github.com/v4iv
  featured: false
- title: Wild Drop Surf Camp
  main_url: "https://wilddropsurfcamp.com"
  url: "https://wilddropsurfcamp.com"
  description: >
    Welcome to Portugal's best kept secret and be amazed with our nature. Here you can explore, surf, taste the world's best gastronomy and wine, feel the North Canyon's power with the biggest waves in the world and so many other amazing things. Find us, discover yourself!
  categories:
    - Travel
  built_by: Samuel Fialho
  built_by_url: https://samuelfialho.com
  featured: false
- title: JoinUp HR chatbot
  url: https://www.joinup.io
  main_url: https://www.joinup.io
  description: Custom HR chatbot for better candidate experience
  categories:
    - App
    - Technology
  featured: false
- title: JDCastro Web Design & Development
  main_url: https://jacobdcastro.com
  url: https://jacobdcastro.com
  source_url: https://github.com/jacobdcastro/personal-site
  featured: false
  description: >
    A small business site for freelance web designer and developer Jacob D. Castro. Includes professional blog, contact forms, and soon-to-come portfolio of sites for clients. Need a new website or an extra developer to share the workload? Feel free to check out the website!
  categories:
    - Blog
    - Portfolio
    - Business
    - Freelance
  built_by: Jacob D. Castro
  built_by_url: https://twitter.com/jacobdcastro
- title: Gatsby Tutorials
  main_url: https://www.gatsbytutorials.com
  url: https://www.gatsbytutorials.com
  source_url: https://github.com/ooloth/gatsby-tutorials
  featured: false
  description: >
    Gatsby Tutorials is a community-updated list of video, audio and written tutorials to help you learn GatsbyJS.
  categories:
    - Web Development
    - Education
    - Open Source
  built_by: Michael Uloth
  built_by_url: "https://www.michaeluloth.com"
- title: Up & Running Tutorials
  main_url: https://www.upandrunningtutorials.com
  url: https://www.upandrunningtutorials.com
  featured: false
  description: >
    Free coding tutorials for web developers. Get your web development career up and running by learning to build better, faster websites.
  categories:
    - Web Development
    - Education
  built_by: Michael Uloth
  built_by_url: "https://www.michaeluloth.com"
- title: Grooovinger
  url: https://www.grooovinger.com
  main_url: https://www.grooovinger.com
  description: >
    Martin Grubinger, a web developer from Austria
  categories:
    - Portfolio
    - Web Development
  built_by: Martin Grubinger
  built_by_url: https://www.grooovinger.com
  featured: false
- title: LXDX - the Crypto Derivatives Exchange
  main_url: https://www.lxdx.co/
  url: https://www.lxdx.co/
  description: >
    LXDX is the world's fastest crypto exchange. Our mission is to bring innovative financial products to retail crypto investors, providing access to the same speed and scalability that institutional investors already depend on us to deliver each and every day.
  categories:
    - Marketing
    - Finance
  built_by: Corey Ward
  built_by_url: http://www.coreyward.me/
  featured: false
- title: Kyle McDonald
  url: https://kylemcd.com
  main_url: https://kylemcd.com
  source_url: https://github.com/kylemcd/personal-site-react
  description: >
    Personal site + blog for Kyle McDonald
  categories:
    - Blog
  built_by: Kyle McDonald
  built_by_url: https://kylemcd.com
  featured: false
- title: VSCode Power User Course
  main_url: https://VSCode.pro
  url: https://VSCode.pro
  description: >
    After 10 years with Sublime, I switched to VSCode. Love it. Spent 1000+ hours building a premium video course to help you switch today. 200+ power user tips & tricks turn you into a VSCode.pro
  categories:
    - Education
    - Learning
    - eCommerce
    - Marketing
    - Technology
    - Web Development
  built_by: Ahmad Awais
  built_by_url: https://twitter.com/MrAhmadAwais/
  featured: false
- title: Thijs Koerselman Portfolio
  main_url: https://www.vauxlab.com
  url: https://www.vauxlab.com
  featured: false
  description: >
    Portfolio of Thijs Koerselman. A freelance software engineer, full-stack web developer and sound designer.
  categories:
    - Portfolio
    - Business
    - Freelance
    - Technology
    - Web Development
    - Music
- title: Ad Hoc Homework
  main_url: https://homework.adhoc.team
  url: https://homework.adhoc.team
  description: >
    Ad Hoc builds government digital services that are fast, efficient, and usable by everyone. Ad Hoc Homework is a collection of coding and design challenges for candidates applying to our open positions.
  categories:
    - Web Development
    - Government
    - Healthcare
    - Programming
  built_by_url: https://adhoc.team
  featured: false
- title: Birra Napoli
  main_url: http://www.birranapoli.it
  url: http://www.birranapoli.it
  built_by: Ribrain
  built_by_url: https://www.ribrainstudio.com
  featured: false
  description: >
    Birra Napoli official site
  categories:
    - Landing Page
    - Business
    - Food
- title: Satispay
  url: https://www.satispay.com
  main_url: https://www.satispay.com
  categories:
    - Business
    - Finance
    - Technology
  built_by: Satispay
  built_by_url: https://www.satispay.com
  featured: false
- title: The Movie Database - Gatsby
  url: https://tmdb.lekoarts.de
  main_url: https://tmdb.lekoarts.de
  source_url: https://github.com/LekoArts/gatsby-source-tmdb-example
  categories:
    - Open Source
    - Entertainment
    - Gallery
  featured: false
  built_by: LekoArts
  built_by_url: "https://github.com/LekoArts"
  description: >
    Source from The Movie Database (TMDb) API (v3) in Gatsby. This example is built with react-spring, React hooks and react-tabs and showcases the gatsby-source-tmdb plugin. It also has some client-only paths and uses gatsby-image.
- title: LANDR - Creative Tools for Musicians
  url: https://www.landr.com/
  main_url: https://www.landr.com/en/
  categories:
    - Music
    - Technology
    - Business
    - Entrepreneurship
    - Freelance
    - Marketing
    - Media
  featured: false
  built_by: LANDR
  built_by_url: https://twitter.com/landr_music
  description: >
    Marketing website built for LANDR. LANDR is a web application that provides tools for musicians to master their music (using artificial intelligence), collaborate with other musicians, and distribute their music to multiple platforms.
- title: ClinicJS
  url: https://clinicjs.org/
  main_url: https://clinicjs.org/
  categories:
    - Technology
    - Documentation
  featured: false
  built_by: NearForm
  built_by_url: "https://www.nearform.com/"
  description: >
    Tools to help diagnose and pinpoint Node.js performance issues.
- title: KOBIT
  main_url: "https://kobit.in"
  url: "https://kobit.in"
  description: Automated Google Analytics Report with everything you need and more
  featured: false
  categories:
    - Marketing
    - Blog
  built_by: mottox2
  built_by_url: "https://mottox2.com"
- title: Aleksander Hansson
  main_url: https://ahansson.com
  url: https://ahansson.com
  featured: false
  description: >
    Portfolio website for Aleksander Hansson
  categories:
    - Portfolio
    - Business
    - Freelance
    - Technology
    - Web Development
    - Consulting
  built_by: Aleksander Hansson
  built_by_url: https://www.linkedin.com/in/aleksanderhansson/
- title: Surfing Nosara
  main_url: "https://www.surfingnosara.com"
  url: "https://www.surfingnosara.com"
  description: Real estate, vacation, and surf report hub for Nosara, Costa Rica
  featured: false
  categories:
    - Business
    - Blog
    - Gallery
    - Marketing
  built_by: Desarol
  built_by_url: "https://www.desarol.com"
- title: Crispin Porter Bogusky
  url: https://cpbgroup.com/
  main_url: https://cpbgroup.com/
  description: >
    We solve the world’s toughest communications problems with the most quantifiably potent creative assets.
  categories:
    - Agency
    - Design
    - Marketing
  built_by: Crispin Porter Bogusky
  built_by_url: https://cpbgroup.com/
  featured: false
- title: graphene-python
  url: https://graphene-python.org
  main_url: https://graphene-python.org
  description: Graphene is a collaboratively funded project.Graphene-Python is a library for building GraphQL APIs in Python easily.
  categories:
    - Library
    - API
    - Documentation
  featured: false
- title: Engel & Völkers Ibiza Holiday Rentals
  main_url: "https://www.ev-ibiza.com/"
  url: "https://www.ev-ibiza.com/"
  featured: false
  built_by: Ventura Digitalagentur
  description: >
    Engel & Völkers, one of the most successful real estate agencies in the world, offers luxury holiday villas to rent in Ibiza.
  categories:
    - Travel
- title: Sylvain Hamann's personal website
  url: "https://shamann.fr"
  main_url: "https://shamann.fr"
  source_url: "https://github.com/sylvhama/shamann-gatsby/"
  description: >
    Sylvain Hamann, web developer from France
  categories:
    - Portfolio
    - Web Development
  built_by: Sylvain Hamann
  built_by_url: "https://twitter.com/sylvhama"
  featured: false
- title: Luca Crea's portfolio
  main_url: https://lcrea.github.io
  url: https://lcrea.github.io
  description: >
    Portfolio and personal website of Luca Crea, an Italian software engineer.
  categories:
    - Portfolio
  built_by: Luca Crea
  built_by_url: https://github.com/lcrea
  featured: false
- title: Escalade Sports
  main_url: "https://www.escaladesports.com/"
  url: "https://www.escaladesports.com/"
  categories:
    - eCommerce
    - Sports
  built_by: Escalade Sports
  built_by_url: "https://www.escaladesports.com/"
  featured: false
- title: Exposify
  main_url: "https://www.exposify.de/"
  url: "https://www.exposify.de/"
  description: >
    This is our German website built with Gatsby 2.0, Emotion and styled-system.
    Exposify is a proptech startup and builds technology for real estate businesses.
    We provide our customers with an elegant agent software in combination
    with beautifully designed and fast websites.
  categories:
    - Web Development
    - Real Estate
    - Agency
    - Marketing
  built_by: Exposify
  built_by_url: "https://www.exposify.de/"
  featured: false
- title: Steak Point
  main_url: https://www.steakpoint.at/
  url: https://www.steakpoint.at/
  description: >
    Steak Restaurant in Vienna, Austria (Wien, Österreich).
  categories:
    - Food
  built_by: Peter Kroyer
  built_by_url: https://www.peterkroyer.at/
  featured: false
- title: Takumon blog
  main_url: "https://takumon.com"
  url: "https://takumon.com"
  source_url: "https://github.com/Takumon/blog"
  description: Java Engineer's tech blog.
  featured: false
  categories:
    - Blog
  built_by: Takumon
  built_by_url: "https://twitter.com/inouetakumon"
- title: DayThirty
  main_url: "https://daythirty.com"
  url: "https://daythirty.com"
  description: DayThirty - ideas for the new year.
  featured: false
  categories:
    - Marketing
  built_by: Jack Oliver
  built_by_url: "https://twitter.com/mrjackolai"
- title: TheAgencyProject
  main_url: "https://theagencyproject.co"
  url: "https://theagencyproject.co"
  description: Agency model, without agency overhead.
  categories:
    - Agency
  built_by: JV-LA
  built_by_url: https://jv-la.com
- title: Karen Hou's portfolio
  main_url: https://www.karenhou.com/
  url: https://www.karenhou.com/
  categories:
    - Portfolio
  built_by: Karen H. Developer
  built_by_url: https://github.com/karenhou
  featured: false
- title: Jean Luc Ponty
  main_url: "https://ponty.com"
  url: "https://ponty.com"
  description: Official site for Jean Luc Ponty, French virtuoso violinist and jazz composer.
  featured: false
  categories:
    - Music
    - Entertainment
  built_by: Othermachines
  built_by_url: "https://othermachines.com"
- title: Rosewood Family Advisors
  main_url: "https://www.rfallp.com/"
  url: "https://www.rfallp.com/"
  description: Rosewood Family Advisors LLP (Palo Alto) provides a diverse range of family office services customized for ultra high net worth individuals.
  featured: false
  categories:
    - Finance
    - Business
  built_by: Othermachines
  built_by_url: "https://othermachines.com"
- title: Cole Walker's Portfolio
  main_url: "https://www.walkermakes.com"
  url: "https://www.walkermakes.com"
  source_url: "https://github.com/ColeWalker/portfolio"
  description: The portfolio of web developer Cole Walker, built with the help of Gatsby v2, React-Spring, and SASS.
  featured: false
  categories:
    - Portfolio
    - Web Development
  built_by: Cole Walker
  built_by_url: "https://www.walkermakes.com"
- title: Standing By Company
  main_url: "https://standingby.company"
  url: "https://standingby.company"
  description: A brand experience design company led by Scott Mackenzie and Trent Barton.
  featured: false
  categories:
    - Design
    - Web Development
  built_by: Standing By Company
  built_by_url: "https://standingby.company"
- title: Ashley Thouret
  main_url: "https://www.ashleythouret.com"
  url: "https://www.ashleythouret.com"
  description: Official website of Canadian soprano Ashley Thouret. Site designed by Stephen Bell.
  categories:
    - Portfolio
    - Music
  built_by: Michael Uloth
  built_by_url: "https://www.michaeluloth.com"
  featured: false
- title: The AZOOR Society
  main_url: "https://www.theazoorsociety.org"
  url: "https://www.theazoorsociety.org"
  description: The AZOOR Society is a UK-based charity committed to promoting awareness of Acute Zonal Occult Outer Retinopathy and assisting further research. Site designed by Stephen Bell.
  categories:
    - Community
    - Nonprofit
  built_by: Michael Uloth
  built_by_url: "https://www.michaeluloth.com"
  featured: false
- title: Gábor Fűzy pianist
  main_url: "https://pianobar.hu"
  url: "https://pianobar.hu"
  description: Gábor Fűzy pianist's official website built with Gatsby v2.
  categories:
    - Music
  built_by: Zoltán Bedi
  built_by_url: "https://github.com/B3zo0"
  featured: false
- title: Logicwind
  main_url: "https://logicwind.com"
  url: "https://logicwind.com"
  description: Website of Logicwind - JavaScript experts, Technology development agency & consulting.
  featured: false
  categories:
    - Portfolio
    - Agency
    - Web Development
    - Consulting
  built_by: Logicwind
  built_by_url: "https://www.logicwind.com"
- title: ContactBook.app
  main_url: "https://contactbook.app"
  url: "https://contactbook.app"
  description: Seamlessly share Contacts with G Suite team members
  featured: false
  categories:
    - Landing Page
    - Blog
  built_by: Logicwind
  built_by_url: "https://www.logicwind.com"
- title: Waterscapes
  main_url: "https://waterscap.es"
  url: "https://waterscap.es/lake-monteynard/"
  source_url: "https://github.com/gaelbillon/Waterscapes-Gatsby-site"
  description: Waterscap.es is a directory of bodies of water (creeks, ponds, waterfalls, lakes, etc) with information about each place such as how to get there, hike time, activities and photos and a map displayed with the Mapbox GL SJ npm package. It was developed with the goal of learning Gatsby. This website is based on the gatsby-contentful-starter and uses Contentful as CMS. It is hosted on Netlify. Hooks are setup with Bitbucket and Contentful to trigger a new build upon code or content changes. The data on Waterscap.es is a mix of original content and informations from the internets gathered and put together.
  categories:
    - Directory
    - Photography
    - Travel
  built_by: Gaël Billon
  built_by_url: "https://gaelbillon.com"
  featured: false
- title: Packrs
  url: "https://www.packrs.co/"
  main_url: "https://www.packrs.co/"
  description: >
    Packrs is a local delivery platform, one spot for all your daily requirements. On a single tap get everything you need at your doorstep.
  categories:
    - Marketing
    - Landing Page
    - Entrepreneurship
  built_by: Vipin Kumar Rawat
  built_by_url: "https://github.com/aesthytik"
  featured: false
- title: HyakuninIsshu
  main_url: "https://hyakuninanki.net"
  url: "https://hyakuninanki.net"
  source_url: "https://github.com/rei-m/web_hyakuninisshu"
  description: >
    HyakuninIsshu is a traditional Japanese card game.
  categories:
    - Education
    - Gallery
    - Entertainment
  built_by: Rei Matsushita
  built_by_url: "https://github.com/rei-m/"
  featured: false
- title: WQU Partners
  main_url: "https://partners.wqu.org/"
  url: "https://partners.wqu.org/"
  featured: false
  categories:
    - Marketing
    - Education
    - Landing Page
  built_by: Corey Ward
  built_by_url: "http://www.coreyward.me/"
- title: Federico Giacone
  url: "https://federico.giac.one/"
  main_url: "https://federico.giac.one"
  source_url: "https://github.com/leopuleo/federico.giac.one"
  description: >
    Digital portfolio for Italian Architect Federico Giacone.
  categories:
    - Portfolio
    - Gallery
  built_by: Leonardo Giacone
  built_by_url: "https://github.com/leopuleo"
  featured: false
- title: Station
  url: "https://getstation.com/"
  main_url: "https://getstation.com/"
  description: Station is the first smart browser for busy people. A single place for all of your web applications.
  categories:
    - Technology
    - Web Development
    - Productivity
  featured: false
- title: Vyron Vasileiadis
  url: "https://fedonman.com/"
  main_url: "https://fedonman.com"
  source_url: "https://github.com/fedonman/fedonman-website"
  description: Personal space of Vyron Vasileiadis aka fedonman, a Web & IoT Developer, Educator and Entrepreneur based in Athens, Greece.
  categories:
    - Portfolio
    - Technology
    - Web Development
    - Education
  built_by: Vyron Vasileiadis
  built_by_url: "https://github.com/fedonman"
- title: Fabien Champigny
  url: "https://www.champigny.name/"
  main_url: "https://www.champigny.name/"
  built_by_url: "https://www.champigny.name/"
  description: Fabien Champigny's personal blog. Entrepreneur, hacker and loves street photo.
  categories:
    - Blog
    - Gallery
    - Photography
    - Productivity
    - Entrepreneurship
  featured: false
- title: Alex Xie - Portfolio
  url: https://alexieyizhe.me/
  main_url: https://alexieyizhe.me/
  source_url: https://github.com/alexieyizhe/alexieyizhe.github.io
  description: >
    Personal website of Alex Yizhe Xie, a University of Waterloo Computer Science student and coding enthusiast.
  categories:
    - Blog
    - Portfolio
    - Web Development
  featured: false
- title: Equithon
  url: https://equithon.org/
  main_url: https://equithon.org/
  source_url: https://github.com/equithon/site-main/
  built_by: Alex Xie
  built_by_url: https://alexieyizhe.me/
  description: >
    Equithon is the largest social innovation hackathon in Waterloo, Canada. It was founded in 2016 to tackle social equity issues and create change.
  categories:
    - Education
    - Event
    - Learning
    - Open Source
    - Nonprofit
    - Technology
  featured: false
- title: Dale Blackburn - Portfolio
  url: https://dakebl.co.uk/
  main_url: https://dakebl.co.uk/
  source_url: https://github.com/dakebl/dakebl.co.uk
  description: >
    Dale Blackburn's personal website and blog.
  categories:
    - Blog
    - Portfolio
    - Web Development
  featured: false
- title: Portfolio of Anthony Wiktor
  url: https://www.anthonydesigner.com/
  main_url: https://www.anthonydesigner.com/
  description: >
    Anthony Wiktor is a Webby Award-Winning Creative Director and Digital Designer twice named Hot 100 by WebDesigner Magazine. Anthony has over a decade of award-winning experience in design and has worked on projects across a diverse set of industries — from entertainment to consumer products to hospitality to technology. Anthony is a frequent lecturer at USC’s Annenberg School for Communication & Journalism and serves on the board of AIGA Los Angeles.
  categories:
    - Portfolio
    - Marketing
  built_by: Maciej Leszczyński
  built_by_url: http://twitter.com/_maciej
  featured: false
- title: Frame.io Workflow Guide
  main_url: https://workflow.frame.io
  url: https://workflow.frame.io
  description: >
    The web’s most comprehensive post-production resource, written by pro filmmakers, for pro filmmakers. Always expanding, always free.
  categories:
    - Education
  built_by: Frame.io
  built_by_url: https://frame.io
  featured: false
- title: MarcySutton.com
  main_url: https://marcysutton.com
  url: https://marcysutton.com
  description: >
    The personal website of web developer and accessibility advocate Marcy Sutton.
  categories:
    - Blog
    - Accessibility
    - Video
    - Photography
  built_by: Marcy Sutton
  built_by_url: https://marcysutton.com
  featured: true
- title: Kepinski.me
  main_url: https://kepinski.me
  url: https://kepinski.me
  description: >
    The personal site of Antoni Kepinski, Node.js Developer.
  categories:
    - Portfolio
    - Open Source
  built_by: Antoni Kepinski
  built_by_url: https://kepinski.me
  featured: false
- title: WPGraphQL Docs
  main_url: https://docs.wpgraphql.com
  url: https://docs.wpgraphql.com
  description: >
    Documentation for WPGraphQL, a free open-source WordPress plugin that provides an extendable GraphQL schema and API for any WordPress site.
  categories:
    - API
    - Documentation
    - Technology
    - Web Development
    - WordPress
  built_by: WPGraphQL
  built_by_url: https://wpgraphql.com
  featured: false
- title: Shine Lawyers
  main_url: https://www.shine.com.au
  url: https://www.shine.com.au
  description: >
    Shine Lawyers is an Australian legal services website built with Gatsby v2, Elasticsearch, Isso, and Geolocation services.
  categories:
    - Business
    - Blog
- title: Parallel Polis Kosice
  url: https://www.paralelnapoliskosice.sk/
  main_url: https://www.paralelnapoliskosice.sk/
  source_url: https://github.com/ParalelnaPolisKE/paralelnapoliskosice.sk
  description: >
    Parallel Polis is a collective of people who want to live in a more opened world. We look for possibilities and technologies (Bitcoin, the blockchain, reputation systems and decentralized technologies in general) that open new ways, make processes easier and remove unnecessary barriers. We want to create an environment that aims at education, discovering and creating better systems for everybody who is interested in freedom and independence.
  categories:
    - Blog
    - Education
    - Technology
  built_by: Roman Vesely
  built_by_url: https://romanvesely.
  featured: false
- title: Unda Solutions
  url: https://unda.com.au
  main_url: https://unda.com.au
  description: >
    A custom web application development company in Perth, WA
  categories:
    - Business
    - Freelance
    - Web Development
    - Technology
  featured: false
- title: BIGBrave
  main_url: https://bigbrave.digital
  url: https://bigbrave.digital
  description: >
    BIGBrave is a strategic design firm. We partner with our clients, big and small, to design & create human-centered brands, products, services and systems that are simple, beautiful and easy to use.
  categories:
    - Agency
    - Web Development
    - Marketing
    - Technology
    - WordPress
  built_by: Francois Brill
  built_by_url: https://bigbrave.digital
  featured: false
- title: KegTracker
  main_url: https://www.kegtracker.co.za
  url: https://www.kegtracker.co.za
  description: >
    Keg Tracker is part of the Beverage Insights family and its sole aim is to provide you with the right data about your kegs to make better decisions. In today’s business landscape having the right information at your finger tips is crucial to the agility of your business.
  categories:
    - Food
    - Business
    - Technology
  built_by: Francois Brill
  built_by_url: https://bigbrave.digital
  featured: false
- title: Mike Nichols
  url: https://www.mikenichols.me
  main_url: https://www.mikenichols.me
  description: >
    Portfolio site of Mike Nichols, a UX designer and product development lead.
  categories:
    - Portfolio
    - Technology
    - Web Development
  built_by: Mike Nichols
  featured: false
- title: Steve Haid
  url: https://www.stevehaid.com
  main_url: https://www.stevehaid.com
  description: >
    Steve Haid is a real estate agent and Professional Financial Planner (PFP) who has been helping clients achieve their investment goals since 2006. Site designed by Stephen Bell.
  categories:
    - Marketing
    - Real Estate
  built_by: Michael Uloth
  built_by_url: "https://www.michaeluloth.com"
- title: Incremental - Loyalty, Rewards and Incentive Programs
  main_url: https://www.incremental.com.au
  url: https://www.incremental.com.au
  description: >
    Sydney-based digital agency specialising in loyalty, rewards and incentive programs. WordPress backend; Cloudinary, YouTube and Hubspot form integration; query data displayed as animated SVG graphs; video background in the header.
  categories:
    - Agency
    - Portfolio
    - WordPress
  built_by: Incremental
  built_by_url: https://www.incremental.com.au
  featured: false
- title: Technica11y
  main_url: https://www.technica11y.org
  url: https://www.technica11y.org
  description: >
    Discussing challenges in technical accessibility.
  categories:
    - Accessibility
    - Education
    - Video
  built_by: Tenon.io
  built_by_url: https://tenon.io
  featured: false
- title: Tenon-UI Documentation
  main_url: https://www.tenon-ui.info
  url: https://www.tenon-ui.info
  description: >
    Documentation site for Tenon-UI: Tenon.io's accessible components library.
  categories:
    - Accessibility
    - Documentation
    - Library
    - Web Development
  built_by: Tenon.io
  built_by_url: https://tenon.io
  featured: false
- title: Matthew Secrist
  main_url: https://www.matthewsecrist.net
  url: https://www.matthewsecrist.net
  source_url: https://github.com/matthewsecrist/v3
  description: >
    Matthew Secrist's personal portfolio using Gatsby, Prismic and Styled-Components.
  categories:
    - Portfolio
    - Technology
    - Web Development
  built_by: Matthew Secrist
  built_by_url: https://www.matthewsecrist.net
  featured: false
- title: Node.js Dev
  main_url: https://nodejs.dev
  url: https://nodejs.dev
  source_url: https://github.com/nodejs/nodejs.dev
  description: >
    Node.js Foundation Website.
  categories:
    - Documentation
    - Web Development
  built_by: Node.js Website Redesign Working Group
  built_by_url: https://github.com/nodejs/website-redesign
  featured: false
- title: Sheffielders
  main_url: https://sheffielders.org
  url: https://sheffielders.org
  source_url: https://github.com/davemullenjnr/sheffielders
  description: >
    A collective of businesses, creatives, and projects based in Sheffield, UK.
  categories:
    - Directory
  built_by: Dave Mullen Jnr
  built_by_url: https://davemullenjnr.co.uk
  featured: false
- title: Stealth Labs
  url: https://stealthlabs.io
  main_url: https://stealthlabs.io
  description: >
    We design and develop for the web, mobile and desktop
  categories:
    - Portfolio
    - Web Development
  built_by: Edvins Antonovs
  built_by_url: https://edvins.io
  featured: false
- title: Constanzia Yurashko
  main_url: https://www.constanziayurashko.com
  url: https://www.constanziayurashko.com
  description: >
    Exclusive women's ready-to-wear fashion by designer Constanzia Yurashko.
  categories:
    - Portfolio
  built_by: Maxim Andries
  featured: false
- title: Algolia
  url: https://algolia.com
  main_url: https://algolia.com
  description: >
    Algolia helps businesses across industries quickly create relevant, scalable, and lightning fast search and discovery experiences.
  categories:
    - Web Development
    - Technology
    - Open Source
    - Featured
  built_by: Algolia
  featured: true
- title: GVD Renovations
  url: https://www.gvdrenovationsinc.com/
  main_url: https://www.gvdrenovationsinc.com/
  description: >
    GVD Renovations is a home improvement contractor with a well known reputation as a professional, quality contractor in California.
  categories:
    - Business
  built_by: David Krasniy
  built_by_url: http://dkrasniy.com
  featured: false
- title: Styled System
  url: https://styled-system.com/
  main_url: https://styled-system.com/
  source_url: https://github.com/styled-system/styled-system/tree/master/docs
  description: >
    Style props for rapid UI development.
  categories:
    - Design System
  built_by: Brent Jackson
  built_by_url: https://jxnblk.com/
- title: Timehacker
  url: https://timehacker.app
  main_url: https://timehacker.app
  description: >
    Procrastination killer, automatic time tracking app to skyrocket your productivity
  categories:
    - Productivity
    - App
    - Technology
    - Marketing
    - Landing Page
  built_by: timehackers
  featured: false
- title: Little & Big
  main_url: "https://www.littleandbig.com.au/"
  url: "https://www.littleandbig.com.au/"
  description: >
    Little & Big exists with the aim to create Websites, Apps, E-commerce stores
    that are consistently unique and thoughtfully crafted, every time.
  categories:
    - Agency
    - Design
    - Web Development
    - Portfolio
  built_by: Little & Big
  built_by_url: "https://www.littleandbig.com.au/"
  featured: false
- title: Cat Knows
  main_url: "https://catnose99.com/"
  url: "https://catnose99.com/"
  description: >
    Personal blog built with Gatsby v2.
  categories:
    - Blog
    - Web Development
  built_by: CatNose
  built_by_url: "https://twitter.com/catnose99"
  featured: false
- title: just some dev
  url: https://www.iamdeveloper.com
  main_url: https://www.iamdeveloper.com
  source_url: https://github.com/nickytonline/www.iamdeveloper.com
  description: >
    Just some software developer writing things ✏️
  categories:
    - Blog
  built_by: Nick Taylor
  built_by_url: https://www.iamdeveloper.com
  featured: false
- title: Keziah Moselle Blog
  url: https://blog.keziahmoselle.fr/
  main_url: https://blog.keziahmoselle.fr/
  source_url: https://github.com/KeziahMoselle/blog.keziahmoselle.fr
  description: >
    ✍️ A place to share my thoughts.
  categories:
    - Blog
  built_by: Keziah Moselle
  built_by_url: https://keziahmoselle.fr/
- title: xfuture's blog
  url: https://www.xfuture-blog.com/
  main_url: https://www.xfuture-blog.com/
  source_url: https://github.com/xFuture603/xfuture-blog
  description: >
    A blog about Devops, Web development, and my insights as a systems engineer.
  categories:
    - Blog
  built_by: Daniel Uhlmann
  built_by_url: https://www.xfuture-blog.com/
- title: Mayne's Blog
  main_url: "https://gine.me/"
  url: "https://gine.me/page/1"
  source_url: "https://github.com/mayneyao/gine-blog"
  featured: false
  categories:
    - Blog
    - Web Development
- title: Bakedbird
  url: https://bakedbird.com
  main_url: https://bakedbird.com
  description: >
    Eleftherios Psitopoulos - A frontend developer from Greece ☕
  categories:
    - Portfolio
    - Blog
  built_by: Eleftherios Psitopoulos
  built_by_url: https://bakedbird.com
- title: Benjamin Lannon
  url: https://lannonbr.com
  main_url: https://lannonbr.com
  source_url: https://github.com/lannonbr/Portfolio-gatsby
  description: >
    Personal portfolio of Benjamin Lannon
  categories:
    - Portfolio
    - Web Development
  built_by: Benjamin Lannon
  built_by_url: https://lannonbr.com
  featured: false
- title: Aravind Balla
  url: https://aravindballa.com
  main_url: https://aravindballa.com
  source_url: https://github.com/aravindballa/website2017
  description: >
    Personal portfolio of Aravind Balla
  categories:
    - Portfolio
    - Blog
    - Web Development
  built_by: Aravind Balla
  built_by_url: https://aravindballa.com
- title: Kaleb McKelvey
  url: https://kalebmckelvey.com
  main_url: https://kalebmckelvey.com
  source_url: https://github.com/avatar-kaleb/kalebmckelvey-site
  description: >
    Personal portfolio of Kaleb McKelvey!
  categories:
    - Blog
    - Portfolio
  built_by: Kaleb McKelvey
  built_by_url: https://kalebmckelvey.com
  featured: false
- title: Michal Czaplinski
  url: https://czaplinski.io
  main_url: https://czaplinski.io
  source_url: https://github.com/michalczaplinski/michalczaplinski.github.io
  description: >
    Michal Czaplinski is a full-stack developer 🚀
  categories:
    - Portfolio
    - Web Development
  built_by: Michal Czaplinski mmczaplinski@gmail.com
  built_by_url: https://czaplinski.io
  featured: false
- title: Interactive Investor (ii)
  url: https://www.ii.co.uk
  main_url: https://www.ii.co.uk
  description: >
    Hybrid (static/dynamic) Gatsby web app for ii's free research, news and analysis, discussion and product marketing site.
  categories:
    - Business
    - Finance
    - Technology
  built_by: Interactive Investor (ii)
  built_by_url: https://www.ii.co.uk
  featured: false
- title: Weingut Goeschl
  url: https://www.weingut-goeschl.at/
  main_url: https://www.weingut-goeschl.at/
  description: >
    Weingut Goeschl is a family winery located in Gols, Burgenland in Austria (Österreich)
  categories:
    - eCommerce
    - Business
  built_by: Peter Kroyer
  built_by_url: https://www.peterkroyer.at/
  featured: false
- title: Hash Tech Guru
  url: https://hashtech.guru
  main_url: https://hashtech.guru
  description: >
    Software Development Training School and Tech Blog
  categories:
    - Blog
    - Education
  built_by: Htet Wai Yan Soe
  built_by_url: https://github.com/johnreginald
- title: AquaGruppen Vattenfilter
  url: https://aquagruppen.se
  main_url: https://aquagruppen.se/
  description: >
    Water filter and water treatment products in Sweden
  categories:
    - Business
    - Technology
  built_by: Johan Eliasson
  built_by_url: https://github.com/elitan
  featured: false
- title: Josef Aidt
  url: https://josefaidt.dev
  main_url: https://josefaidt.dev
  source_url: https://github.com/josefaidt/josefaidt.github.io
  description: >
    Personal website, blog, portfolio for Josef Aidt
  categories:
    - Portfolio
    - Blog
    - Web Development
  built_by: Josef Aidt
  built_by_url: https://twitter.com/garlicbred
- title: How To egghead
  main_url: https://howtoegghead.com/
  url: https://howtoegghead.com/
  source_url: https://github.com/eggheadio/how-to-egghead
  featured: false
  built_by: egghead.io
  built_by_url: https://egghead.io
  description: >
    How to become an egghead instructor or reviewer
  categories:
    - Documentation
    - Education
- title: Sherpalo Ventures
  main_url: "https://www.sherpalo.com/"
  url: "https://www.sherpalo.com/"
  featured: false
  categories:
    - Finance
    - Business
    - Technology
  built_by: Othermachines
  built_by_url: "https://othermachines.com"
- title: WrapCode
  url: https://www.wrapcode.com
  main_url: https://www.wrapcode.com
  description: >
    A full stack blog on Microsoft Azure, JavaScript, DevOps, AI and Bots.
  categories:
    - Blog
    - Technology
    - Web Development
  built_by: Rahul P
  built_by_url: https://twitter.com/_rahulpp
  featured: false
- title: Kirankumar Ambati's Portfolio
  url: https://www.kirankumarambati.me
  main_url: https://www.kirankumarambati.me
  description: >
    Personal website, blog, portfolio of Kirankumar Ambati
  categories:
    - Blog
    - Portfolio
    - Web Development
  built_by: Kirankumar Ambati
  built_by_url: https://github.com/kirankumarambati
  featured: false
- title: Mixkit by Envato
  url: https://mixkit.co
  main_url: https://mixkit.co
  description: >
    Extraordinary free HD videos
  categories:
    - Video
    - Design
    - Gallery
    - Video
  built_by: Envato
  built_by_url: https://github.com/envato
  featured: false
- title: Rou Hun Fan's portfolio
  main_url: https://flowen.me
  url: https://flowen.me
  source_url: https://github.com/flowen/flowen.me/tree/master/2019/v3
  description: >
    Portfolio of creative developer Rou Hun Fan. Built with Gatsby v2 &amp; Greensock drawSVG.
  categories:
    - Portfolio
  built_by: Rou Hun Fan Developer
  built_by_url: https://flowen.me
  featured: false
- title: chadly.net
  url: https://www.chadly.net
  main_url: https://www.chadly.net
  source_url: https://github.com/chadly/chadly.net
  description: >
    Personal tech blog by Chad Lee.
  categories:
    - Blog
    - Technology
    - Web Development
  built_by: Chad Lee
  built_by_url: https://github.com/chadly
  featured: false
- title: CivicSource
  url: https://www.civicsource.com
  main_url: https://www.civicsource.com
  description: >
    Online auction site to purchase tax-distressed properties from local taxing authorities.
  categories:
    - Real Estate
    - Government
  featured: false
- title: SpotYou
  main_url: "https://spotyou.joshglazer.com"
  url: "https://spotyou.joshglazer.com"
  source_url: "https://github.com/joshglazer/spotyou"
  description: >
    SpotYou allows you to watch your favorite music videos on Youtube based on your Spotify Preferences
  categories:
    - Entertainment
    - Music
  built_by: Josh Glazer
  built_by_url: https://linkedin.com/in/joshglazer/
  featured: false
- title: Hesam Kaveh's blog
  description: >
    A blog with great seo that using gatsby-source-wordpress to fetch posts from backend
  main_url: "https://hesamkaveh.com/"
  url: "https://hesamkaveh.com/"
  source_url: "https://github.com/hesamkaveh/sansi"
  featured: false
  categories:
    - Blog
    - WordPress
- title: Oliver Gomes Portfolio
  main_url: https://oliver-gomes.github.io/v4/
  url: https://oliver-gomes.github.io/v4/
  description: >
    As an artist and a web designer/developer, I wanted to find a way to present these two portfolios in a way that made sense.  I felt with new found power of speed, Gatsby helped keep my creativity intact with amazing response and versatility. I felt my butter smooth transition felt much better in user perspective and super happy with the power of Gatsby.
  categories:
    - Portfolio
    - Web Development
    - Blog
  built_by: Oliver Gomes
  built_by_url: https://github.com/oliver-gomes
  featured: false
- title: Patrik Szewczyk
  url: https://www.szewczyk.cz/
  main_url: https://www.szewczyk.cz/
  description: >
    Patrik Szewczyk – JavaScript, TypeScript, React, Node.js developer, Redux, Reason
  categories:
    - Portfolio
  built_by: Patrik Szewczyk
  built_by_url: https://linkedin.com/in/thepatriczek/
  featured: false
- title: Patrik Arvidsson's portfolio
  url: https://www.patrikarvidsson.com
  main_url: https://www.patrikarvidsson.com
  source_url: https://github.com/patrikarvidsson/portfolio-gatsby-contentful
  description: >
    Personal portfolio site of Swedish interaction designer Patrik Arvidsson. Built with Gatsby, Tailwind CSS, Emotion JS and Contentful.
  categories:
    - Blog
    - Design
    - Portfolio
    - Web Development
    - Technology
  built_by: Patrik Arvidsson
  built_by_url: https://www.patrikarvidsson.com
  featured: false
- title: Jacob Cofman's Blog
  description: >
    Personal blog / portfolio about Jacob Cofman.
  main_url: "https://jcofman.de/"
  url: "https://jcofman.de/"
  source_url: "https://github.com/JCofman/jc-website"
  featured: false
  categories:
    - Blog
    - Portfolio
- title: re-geo
  description: >
    re-geo is react based geo cities style component.
  main_url: "https://re-geo.netlify.com/"
  url: "https://re-geo.netlify.com/"
  source_url: "https://github.com/sadnessOjisan/re-geo-lp"
  categories:
    - Open Source
  built_by: sadnessOjisan
  built_by_url: https://twitter.com/sadnessOjisan
  featured: false
- title: Luis Cestou Portfolio
  description: >
    Portfolio of graphic + interactive designer Luis Cestou.
  main_url: "https://luiscestou.com"
  url: "https://luiscestou.com"
  source_url: "https://github.com/lcestou/luiscestou.com"
  built_by: Luis Cestou contact@luiscestou.com
  built_by_url: https://luiscestou.com
  featured: false
  categories:
    - Portfolio
    - Web Development
- title: Data Hackers
  url: https://datahackers.com.br/
  main_url: https://datahackers.com.br/
  description: >
    Official website for the biggest portuguese-speaking data science community. Makes use of several data sources such as podcasts from Anchor, messages from Slack, newsletters from MailChimp and blog posts from Medium. The unique visual design also had its hurdles and was quite fun to develop!
  categories:
    - Blog
    - Education
    - Podcast
    - Technology
  built_by: Kaordica
  built_by_url: https://kaordica.design
  featured: false
- title: TROMAQ
  url: https://www.tromaq.com/
  main_url: https://www.tromaq.com/
  description: >
    TROMAQ executes earthmoving services and rents heavy machinery for construction work. Even with the lack of good photography, their new site managed to pass a solid and trustworthy feeling to visitors during testing and they're already seeing the improvement in brand awareness, being the sole player with a modern website in their industry.
  categories:
    - Marketing
  built_by: Kaordica
  built_by_url: https://kaordica.design
  featured: false
- title: Novida Consulting
  url: https://www.novidaconsultoria.com.br
  main_url: https://www.novidaconsultoria.com.br
  description: >
    Novida’s goal was to position itself as a solid, exclusive and trustworthy brand for families looking for a safe financial future… We created a narrative and visual design that highlight their exclusivity.
  categories:
    - Marketing
  built_by: Kaordica
  built_by_url: https://kaordica.design
  featured: false
- title: We Are Clarks
  url: "https://www.weareclarks.com"
  main_url: "https://www.weareclarks.com"
  source_url: "https://github.com/abeaclark/weareclarks"
  description: >
    A family travel blog.
  categories:
    - Blog
    - Travel
  built_by: Abe Clark
  built_by_url: https://www.linkedin.com/in/abrahamclark/
  featured: false
- title: Guillaume Briday's Blog
  main_url: "https://guillaumebriday.fr/"
  url: "https://guillaumebriday.fr/"
  source_url: "https://github.com/guillaumebriday/guillaumebriday.fr"
  description: >
    My personal blog built with Gatsby and Tailwind CSS.
  categories:
    - Blog
    - Web Development
    - Technology
  built_by: Guillaume Briday
  built_by_url: https://guillaumebriday.fr/
  featured: false
- title: SEOmonitor
  main_url: "https://www.seomonitor.com"
  url: "https://www.seomonitor.com"
  description: >
    SEOmonitor is a suite of SEO tools dedicated to agencies.
  categories:
    - Blog
    - Portfolio
    - Agency
  built_by: Bejamas
  built_by_url: https://bejamas.io/
  featured: false
- title: Jean Regisser's Portfolio
  main_url: "https://jeanregisser.com/"
  url: "https://jeanregisser.com/"
  source_url: "https://github.com/jeanregisser/jeanregisser.com"
  featured: false
  description: >
    Portfolio of software engineer Jean Regisser.
  categories:
    - Portfolio
    - Mobile Development
  built_by: Jean Regisser
  built_by_url: "https://jeanregisser.com/"
- title: Axcept - Visual Screenshot Testing
  url: https://axcept.io
  main_url: https://axcept.io
  description: >
    Visual Testing for everyone
  categories:
    - Documentation
    - Web Development
  built_by: d:code:it
  built_by_url: https://dcodeit.com
  featured: false
- title: Chase Ohlson
  url: https://chaseohlson.com
  main_url: https://chaseohlson.com
  description: >
    Portfolio of frontend engineer & web developer Chase Ohlson.
  categories:
    - Portfolio
    - Web Development
  built_by: Chase Ohlson
  built_by_url: https://chaseohlson.com
  featured: false
- title: Zach Schnackel
  url: https://zslabs.com
  main_url: https://zslabs.com
  source_url: "https://github.com/zslabs/zslabs.com"
  description: >
    Portfolio site for UI/Motion Developer, Zach Schnackel.
  categories:
    - Portfolio
    - Web Development
  built_by: Zach Schnackel
  built_by_url: "https://zslabs.com"
- title: Gremlin
  url: https://www.gremlin.com
  main_url: https://www.gremlin.com
  description: >
    Gremlin's Failure as a Service finds weaknesses in your system before they cause problems.
  categories:
    - Marketing
- title: Headless.page
  main_url: https://headless.page/
  url: https://headless.page/
  description: >
    Headless.page is a directory of eCommerce sites featuring headless architecture, PWA features and / or the latest JavaScript technology.
  categories:
    - Directory
    - eCommerce
  built_by: Pilon
  built_by_url: https://pilon.io/
  featured: false
- title: Ouracademy
  main_url: https://our-academy.org/
  url: https://our-academy.org/
  source_url: "https://github.com/ouracademy/website"
  description: >
    Ouracademy is an organization that promoves the education in software development through blog posts & videos smiley.
  categories:
    - Open Source
    - Blog
    - Education
  built_by: Ouracademy
  built_by_url: https://github.com/ouracademy
  featured: false
- title: Tenon.io
  main_url: https://tenon.io
  url: https://tenon.io
  description: >
    Tenon.io is an accessibility tooling, services and consulting company.
  categories:
    - API
    - Accessibility
    - Business
    - Consulting
    - Technology
  built_by: Tenon.io
  built_by_url: https://tenon.io
  featured: false
- title: Projectival
  url: https://www.projectival.de/
  main_url: https://www.projectival.de/
  description: >
    Freelancer Online Marketing & Web Development in Cologne, Germany
  categories:
    - Freelance
    - Marketing
    - Web Development
    - Blog
    - Consulting
    - SEO
    - Business
  built_by: Sascha Klapetz
  built_by_url: https://www.projectival.de/
  featured: false
- title: Hetzner Online Community
  main_url: https://community.hetzner.com
  url: https://community.hetzner.com
  description: >
    Hetzner Online Community provides a free collection of high-quality tutorials, which are based on free and open source software, on a variety of topics such as development, system administration, and other web technology.
  categories:
    - Web Development
    - Technology
    - Programming
    - Open Source
    - Community
  built_by: Hetzner Online GmbH
  built_by_url: https://www.hetzner.com/
  featured: false
- title: AGYNAMIX
  url: https://www.agynamix.de/
  main_url: https://www.agynamix.de/
  source_url: https://github.com/tuhlmann/agynamix.de
  description: >
    Full Stack Java, Scala, Clojure, TypeScript, React Developer in Thalheim, Germany
  categories:
    - Freelance
    - Web Development
    - Programming
    - Blog
    - Consulting
    - Portfolio
    - Business
  built_by: Torsten Uhlmann
  built_by_url: https://www.agynamix.de/
  featured: false
- title: syracuse.io
  url: https://syracuse.io
  main_url: https://syracuse.io
  source_url: https://github.com/syracuseio/syracuseio/
  description: >
    Landing page for Syracuse NY Software Development Meetup Groups
  categories:
    - Community
  built_by: Benjamin Lannon
  built_by_url: https://lannonbr.com
- title: Render Documentation
  main_url: https://render.com/docs
  url: https://render.com/docs
  description: >
    Render is the easiest place to host your sites and apps. We use Gatsby for everything on https://render.com, including our documentation. The site is deployed on Render as well! We also have a guide to deploying Gatsby apps on Render: https://render.com/docs/deploy-gatsby.
  categories:
    - Web Development
    - Programming
    - Documentation
    - Technology
  built_by: Render Developers
  built_by_url: https://render.com
  featured: false
- title: prima
  url: https://www.prima.co
  main_url: https://www.prima.co
  description: >
    Discover industry-defining wellness content and trusted organic hemp CBD products safely supporting wellness, stress, mood, skin health, and balance.
  categories:
    - Blog
    - eCommerce
    - Education
  built_by: The Couch
  built_by_url: https://thecouch.nyc
- title: Gatsby Guides
  url: https://gatsbyguides.com/
  main_url: https://gatsbyguides.com/
  description: >
    Free tutorial course about using Gatsby with a CMS.
  categories:
    - Education
    - Documentation
    - Web Development
  built_by: Osio Labs
  built_by_url: https://osiolabs.com/
  featured: false
- title: Architude
  url: https://architudedesign.com
  main_url: https://architudedesign.com
  description: >
    筑冶 Architude International Design Consultants
  categories:
    - Design
    - Landing Page
    - Gallery
  built_by: Neo Nie
  built_by_url: https://github.com/nihgwu
  featured: false
- title: Arctica
  url: https://arctica.io
  main_url: https://arctica.io
  description: >
    Arctica specialises in purpose-built web sites and progressive web applications with user optimal experiences, tailored to meet the objectives of your business.
  categories:
    - Portfolio
    - Agency
    - Design
    - Web Development
  built_by: Arctica
  built_by_url: https://arctica.io
  featured: false
- title: Shard Ventures
  url: https://shard.vc
  main_url: https://shard.vc
  description: >
    Shard is building new online companies from scratch, partnering with other like-minded founders to start and invest in technology companies.
  categories:
    - Finance
    - Technology
    - Portfolio
  built_by: Arctica
  built_by_url: https://arctica.io
  featured: false
- title: David Brookes
  url: https://davidbrookes.me
  main_url: https://davidbrookes.me
  description: >
    Specialising in crafting stylish, high performance websites and applications that get results, using the latest cutting edge web development technologies.
  categories:
    - Portfolio
    - Freelance
    - Web Development
  built_by: Arctica
  built_by_url: https://arctica.io
  featured: false
- title: Dennis Morello
  url: https://morello.dev
  main_url: https://morello.dev
  source_url: https://gitlab.com/dennismorello/dev-blog
  description: >
    morello.dev is a development and techology blog written by Dennis Morello.
  categories:
    - Blog
    - Education
    - Web Development
    - Open Source
    - Technology
  built_by: Dennis Morello
  built_by_url: https://twitter.com/dennismorello
  featured: false
- title: BaseTable
  url: https://autodesk.github.io/react-base-table/
  main_url: https://autodesk.github.io/react-base-table/
  source_url: https://github.com/Autodesk/react-base-table
  description: >
    BaseTable is a react table component to display large data set with high performance and flexibility.
  categories:
    - Web Development
    - Documentation
    - Open Source
  built_by: Neo Nie
  built_by_url: https://github.com/nihgwu
  featured: false
- title: herper.io
  url: https://herper.io
  main_url: https://herper.io
  description: >
    Portfolio website for Jacob Herper - a Front End Web Developer with a passion for all things digital. I have more than 10 years experience working in web development.
  categories:
    - Portfolio
    - Web Development
    - Freelance
    - Design
    - SEO
  built_by: Jacob Herper
  built_by_url: https://github.com/jakeherp
  featured: false
- title: Artem Sapegin Photography
  description: >
    Photography portfolio and blog of Artem Sapegin, an award-losing photographer living in Berlin, Germany. Landscapes, cityscapes and dogs.
  main_url: "https://morning.photos/"
  url: "https://morning.photos/"
  source_url: "https://github.com/sapegin/morning.photos"
  categories:
    - Portfolio
    - Photography
  built_by: Artem Sapegin
  built_by_url: "https://github.com/sapegin"
- title: Pattyrn
  main_url: https://pattyrn.com
  url: https://pattyrn.com
  # optional: short paragraph describing the content and/or purpose of the site that will appear in the modal detail view and permalink views for your site
  description: >
    Pattyrn uses advanced machine learning AI to analyze the platform’s your teams use, making it easy to solve performance problems, reduce bottlenecks, and monitor culture health to optimize your ROI and help boost performance without causing burn out.
  categories:
    - Marketing
    - Technology
  built_by: Pattyrn
  built_by_url: https://twitter.com/Pattyrn4
  featured: false
- title: Intranet Italia Day
  main_url: https://www.intranetitaliaday.it/en
  url: https://www.intranetitaliaday.it/en
  description: >
    The Italian event dedicated to the digital workplace that focuses on planning, governance and company intranet management
  categories:
    - Event
    - Conference
  built_by: Ariadne Digital
  built_by_url: https://www.ariadnedigital.it
  featured: false
- title: Textually Stylo
  main_url: https://www.textually.net
  url: https://www.textually.net
  description: >
    Stylo Markdown writing App marketing/documentation website by Textually Inc.
  categories:
    - Marketing
    - Technology
    - Blog
    - Documentation
  built_by: Sébastien Hamel
  built_by_url: https://www.textually.net
  featured: false
- title: OneDeck
  main_url: https://www.onedeck.co
  url: https://www.onedeck.co
  description: >
    OneDeck is a simple yet powerful tool for creating and sharing your one-page investment summary in under 10 minutes.
  categories:
    - Finance
    - Technology
  built_by: William Neill
  built_by_url: https://twitter.com/williamneill
  featured: false
- title: Assortment
  main_url: https://assortment.io
  url: https://assortment.io
  description: >
    Assortment aims to provide detailed tutorials (and more) for developers of all skill levels within the Web Development Industry. Attempting to cut out the fluff and arm you with the facts.
  categories:
    - Blog
    - Web Development
  built_by: Luke Whitehouse
  built_by_url: https://twitter.com/_lukewh
  featured: false
- title: Mission42
  main_url: https://mission42.zauberware.com
  url: https://mission42.zauberware.com
  description: >
    A landing page for the mobile app Mission42. Mission42 wants to help you learn new skills.
  categories:
    - App
    - Learning
    - Education
    - Landing Page
  built_by: Philipp Siegmund, zauberware
  built_by_url: https://www.zauberware.com
- title: Altstadtdomizil Idstein
  main_url: http://www.altstadtdomizil-idstein.de/
  url: http://www.altstadtdomizil-idstein.de/
  description: >
    A landing page for a holiday apartment in Idstein, Germany.
  categories:
    - Landing Page
    - Travel
    - Real Estate
  built_by: Simon Franzen, zauberware
  built_by_url: https://www.zauberware.com
- title: Gerald Martinez Dev
  main_url: https://gmartinez.dev/
  url: https://gmartinez.dev/
  source_url: https://github.com/nephlin7/gmartinez.dev
  description: >
    Personal web site for show my skills and my works.
  categories:
    - Web Development
    - Portfolio
  built_by: Gerald Martinez
  built_by_url: https://twitter.com/GeraldM_92
  featured: false
- title: Becreatives
  main_url: "https://becreatives.com"
  url: "https://becreatives.com"
  featured: false
  description: >
    Digital software house. Enlights ideas. Think smart execute harder.
  categories:
    - Technology
    - Web Development
    - Agency
    - Marketing
  built_by: Becreatives
  built_by_url: "https://becreatives.com"
- title: Paul Clifton Photography
  main_url: https://paulcliftonphotography.com
  url: https://paulcliftonphotography.com
  featured: false
  description: >
    A full migration from WordPress to GatsbyJS and DatoCMS. Includes custom cropping on images as viewport changes size and also an infinity scroll that doesn't preload all of the results.
  categories:
    - Blog
    - Portfolio
    - Gallery
    - Photography
  built_by: Little Wolf Studio
  built_by_url: https://littlewolfstudio.co.uk
- title: Atte Juvonen - Blog
  url: https://www.attejuvonen.fi/
  main_url: https://www.attejuvonen.fi/
  source_url: https://github.com/baobabKoodaa/blog
  description: >
    Tech-oriented personal blog covering topics like AI, data, voting, game theory, infosec and software development.
  categories:
    - Blog
    - Data
    - JavaScript
    - Programming
    - Science
    - Security
    - Technology
    - Web Development
  featured: false
- title: Kibuk Construction
  url: https://kibukconstruction.com/
  main_url: https://kibukconstruction.com/
  description: >
    Kibuk Construction is a fully licensed and insured contractor specializing in Siding, Decks, Windows & Doors!
  categories:
    - Business
  built_by: David Krasniy
  built_by_url: http://dkrasniy.com
- title: RedCarpetUp
  main_url: https://www.redcarpetup.com
  url: https://www.redcarpetup.com/
  description: >
    RedCarpetUp's home page for a predominantly mobile-only customer base in India with major constraints on bandwidth availability
  categories:
    - Finance
  built_by: RedCarpet Dev Team
  built_by_url: https://www.redcarpetup.com
  featured: false
- title: talita traveler
  url: https://talitatraveler.com/
  main_url: https://talitatraveler.com/
  source_url: https://github.com/afuh/talitatraveler
  description: >
    Talita Traveler's personal blog.
  categories:
    - Blog
  built_by: Axel Fuhrmann
  built_by_url: https://axelfuhrmann.com/
  featured: false
- title: Pastelería el Progreso
  url: https://pasteleriaelprogreso.com/
  main_url: https://pasteleriaelprogreso.com/
  source_url: https://github.com/afuh/elprogreso
  description: >
    Famous bakery in Buenos Aires.
  categories:
    - Food
    - Gallery
  built_by: Axel Fuhrmann
  built_by_url: https://axelfuhrmann.com/
  featured: false
- title: Maitrik's Portfolio
  url: https://www.maitrikpatel.com/
  main_url: https://www.maitrikpatel.com/
  source_url: https://github.com/maitrikjpatel/portfolio
  description: >
    Portfolio of a Front-End Developer / UX Designer who designs and develops pixel perfect user interface, experiences and web applications.
  categories:
    - Portfolio
    - Blog
    - Design
    - Web Development
  built_by: Maitrik Patel
  built_by_url: https://www.maitrikpatel.com/
  featured: false
- title: PicPick
  url: https://picpick.app/
  main_url: https://picpick.app/
  description: >
    All-in-one Graphic Design Tool, Screen Capture Software, Image Editor, Color Picker, Pixel Ruler and More
  categories:
    - Productivity
    - App
    - Technology
  built_by: NGWIN
  built_by_url: https://picpick.app/
  featured: false
- title: Ste O'Neill
  main_url: https://www.steoneill.dev
  url: https://www.steoneill.dev
  description: >
    MVP of a portfolio site for a full stack UK based developer.
  categories:
    - Blog
    - Portfolio
  built_by: Ste O'Neill
  built_by_url: https://steoneill.dev
  featured: false
- title: Filipe Santos Correa's Portfolio
  description: >
    Filipe's Personal About Me / Portfolio.
  main_url: "https://filipesantoscorrea.com/"
  url: "https://filipesantoscorrea.com/"
  source_url: "https://github.com/Safi1012/filipesantoscorrea.com"
  featured: false
  categories:
    - Portfolio
- title: Progressive Massachusetts Legislator Scorecard
  main_url: https://scorecard.progressivemass.com
  url: https://scorecard.progressivemass.com
  featured: false
  source_url: https://github.com/progressivemass/legislator-scorecard
  description: >
    Learn about MA state legislators' voting records through a progressive lens
  categories:
    - Government
    - Education
  built_by: Alex Holachek
  built_by_url: "https://alex.holachek.com/"
- title: Jeff Wolff – Portfolio
  main_url: https://www.jeffwolff.net
  url: https://www.jeffwolff.net
  featured: false
  description: >
    A guy from San Diego who makes websites.
  categories:
    - Blog
    - Portfolio
    - Web Development
- title: Jp Valery – Portfolio
  main_url: https://jpvalery.photo
  url: https://jpvalery.photo
  featured: false
  description: >
    Self-taught photographer documenting spaces and people
  categories:
    - Portfolio
    - Photography
- title: Pantene
  main_url: https://pantene.com
  url: https://pantene.com
  featured: false
  description: >
    Pantene is a Swiss-created American brand of hair care products owned by Procter & Gamble
  categories:
    - Business
- title: Prevue
  main_url: https://www.prevue.io
  url: https://www.prevue.io
  featured: false
  description: >
    All in One Prototyping Tool For Vue Developers
  categories:
    - Open Source
    - Web Development
- title: Gold Medal Flour
  main_url: https://www.goldmedalflour.com
  url: https://www.goldmedalflour.com
  description: >
    Gold Medal Four is a brand of flour products owned by General Mills. The new site was built using Gatsby v2 with data sources from WordPress and an internal recipe API, and features multifaceted recipe filtering and a modified version of Gatsby Image to support art direction images.
  categories:
    - Food
  built_by: General Mills Branded Sites Dev Team
  built_by_url: https://www.generalmills.com
  featured: false
- title: Fifth Gait Technologies
  main_url: https://5thgait.com
  url: https://5thgait.com
  featured: false
  description: >
    Fifth Gait is a small business in the defense and space industry that is run and owned by physicists and engineers that have worked together for decades. The site was built using Gatsby V2.
  categories:
    - Government
    - Science
    - Technology
  built_by: Jonathan Z. Fisher
  built_by_url: "https://jonzfisher.com"
- title: Sal's Pals
  main_url: https://www.sals-pals.net
  url: https://www.sals-pals.net
  featured: false
  description: >
    Sal's Pals is a professional dog walking and pet sitting service based in Westfield, NJ. New site built with gatsby v2.
  categories:
    - Business
- title: Zuyet Awarmatrip
  main_url: https://www.zuyetawarmatrip.com
  url: https://www.zuyetawarmatrip.com
  featured: false
  description: >
    Zuyet Awarmatrip is a subsidiary identity within the personal ecosystem of Zuyet Awarmatik, focusing on travel and photography.
  categories:
    - Travel
    - Photography
  built_by: Zuyet Awarmatik
- title: manuvel.be
  url: https://www.manuvel.be
  main_url: https://www.manuvel.be
  source_url: https://github.com/riencoertjens/manuvelsite
  description: >
    Cycling themed café coming this april in Sint Niklaas, Belgium. One page with funky css-grid and gatsby-image trickery!
  categories:
    - Food
  built_by: WEBhart
  built_by_url: https://www.web-hart.com
  featured: false
- title: WEBhart
  url: https://www.web-hart.com
  main_url: https://www.web-hart.com
  description: >
    Hi, I'm Rien (pronounced Reen) from Belgium but based in Girona, Spain. I'm an autodidact, committed to learning until the end of time.
  categories:
    - Portfolio
    - Design
    - Web Development
    - Freelance
  built_by: WEBhart
  built_by_url: https://www.web-hart.com
  featured: false
- title: nicdougall.com
  url: https://nicdougall.netlify.com/
  main_url: https://nicdougall.netlify.com/
  source_url: https://github.com/riencoertjens/nicdougall.com
  description: >
    Athlete website with Netlify CMS for blog content.
  categories:
    - Blog
  built_by: WEBhart
  built_by_url: https://www.web-hart.com
  featured: false
- title: het Groeiatelier
  url: https://www.hetgroeiatelier.be/
  main_url: https://www.hetgroeiatelier.be/
  description: >
    Workspace for talent development and logopedics. One page site with basic info and small calendar CMS.
  categories:
    - Marketing
  built_by: WEBhart
  built_by_url: https://www.web-hart.com
  featured: false
- title: Lebuin D'Haese
  url: https://www.lebuindhaese.be/
  main_url: https://www.lebuindhaese.be/
  description: >
    Artist portfolio website. Powered by a super simple Netlify CMS to easily add blog posts or new art pieces.
  categories:
    - Portfolio
    - Blog
  built_by: WEBhart
  built_by_url: https://www.web-hart.com
  featured: false
- title: Iefke Molenstra
  url: https://www.iefke.be/
  main_url: https://www.iefke.be/
  description: >
    Artist portfolio website. Powered by a super simple Netlify CMS to easily add blog posts or new art pieces.
  categories:
    - Portfolio
    - Blog
  built_by: WEBhart
  built_by_url: https://www.web-hart.com
  featured: false
- title: The Broomwagon
  url: https://www.thebroomwagongirona.com/
  main_url: https://www.thebroomwagongirona.com/
  description: >
    foodtruck style coffee by pro cyclist Robert Gesink. The site has a webshop with merchandise and coffee beans.
  categories:
    - eCommerce
  built_by: WEBhart
  built_by_url: https://www.web-hart.com
- title: Pella Windows and Doors
  main_url: https://www.pella.com
  url: https://www.pella.com
  featured: false
  description: >
    The Pella Corporation is a privately held window and door manufacturing
  categories:
    - Business
- title: tinney.dev
  url: https://tinney.dev
  main_url: https://tinney.dev
  source_url: https://github.com/cdtinney/tinney.dev
  description: >
    Personal portfolio/blog of Colin Tinney
  categories:
    - Blog
    - Portfolio
    - Open Source
  built_by: Colin Tinney
  built_by_url: https://tinney.dev
  featured: false
- title: Monkeywrench Books
  main_url: https://monkeywrenchbooks.org
  url: https://monkeywrenchbooks.org
  description: >
    Monkeywrench Books is an all-volunteer, collectively-run bookstore and event space in Austin, TX
  categories:
    - Business
    - Community
    - Education
  built_by: Monkeywrench Books
  built_by_url: https://monkeywrenchbooks.org
- title: DeepMay.io
  main_url: https://deepmay.io
  url: https://deepmay.io
  description: >
    DeepMay is an experimental new tech bootcamp in the mountains of North Carolina.
  categories:
    - Event
    - Community
    - Technology
    - Marketing
  built_by: DeepMay
  built_by_url: https://twitter.com/deepmay_io
  featured: false
- title: Liferay.Design
  main_url: https://liferay.design
  url: https://liferay.design
  source_url: https://github.com/liferay-design/liferay.design
  description: >
    Liferay.Design is home to some of the freshest open-source designers who love to share articles and other resources for the Design Community.
  categories:
    - Blog
    - Community
    - Design
    - Marketing
    - Open Source
    - Technology
    - User Experience
  built_by: Liferay Designers
  built_by_url: https://twitter.com/liferaydesign
  featured: false
- title: Front End Remote Jobs
  main_url: https://frontendremotejobs.com
  url: https://frontendremotejobs.com
  source_url: https://github.com/benjamingrobertson/remotefrontend
  description: >
    Front End Remote Jobs features fully remote jobs for front end developers.
  categories:
    - WordPress
    - Web Development
  built_by: Ben Robertson
  built_by_url: https://benrobertson.io
  featured: false
- title: Penrose Grand Del Mar
  main_url: https://penroseatthegrand.com
  url: https://penroseatthegrand.com
  description: >
    Penrose Grand Del Mar is a luxury housing project coming soon.
  categories:
    - Real Estate
    - Design
  built_by: Chase Ohlson
  built_by_url: https://chaseohlson.com
- title: JustGraphQL
  url: https://www.justgraphql.com/
  main_url: https://www.justgraphql.com/
  source_url: https://github.com/Novvum/justgraphql
  description: >
    JustGraphQL helps developers quickly search and filter through GraphQL resources, tools, and articles.
  categories:
    - Open Source
    - Web Development
    - Technology
  built_by: Novvum
  built_by_url: https://www.novvum.io/
  featured: false
- title: Peter Macinkovic Personal Blog
  url: https://peter.macinkovic.id.au/
  main_url: https://peter.macinkovic.id.au/
  source_url: https://github.com/inkovic/peter-macinkovic-static-site
  description: >
    Personal Website and Blog of eCommerce SEO Specilaist and Digital Marketer Peter Macinkovic.
  categories:
    - SEO
    - Marketing
    - Blog
  featured: false
- title: NH Hydraulikzylinder
  main_url: https://nh-hydraulikzylinder.com
  url: https://nh-hydraulikzylinder.com
  description: >
    High quality & high performance hydraulic cylinders manufactured in Austria based on the clients requirements
  categories:
    - Business
  built_by: MangoART
  built_by_url: https://www.mangoart.at
  featured: false
- title: Frauennetzwerk Linz-Land
  main_url: https://frauennetzwerk-linzland.net
  url: https://frauennetzwerk-linzland.net
  description: >
    Homepage for the local women's association providing support to people in need offline and online (Livechat integration)
  categories:
    - Nonprofit
  built_by: MangoART
  built_by_url: https://www.mangoart.at
  featured: false
- title: Mein Traktor
  main_url: http://www.mein-traktor.at/
  url: http://www.mein-traktor.at/
  description: >
    Homepage of a the main importer of SAME and Lamborghini Tractors in Austria with customer support area
  categories:
    - Business
    - App
  built_by: MangoART
  built_by_url: https://www.mangoart.at
  featured: false
- title: Lamborghini Traktoren
  main_url: https://lamborghini-traktor.at
  url: https://lamborghini-traktor.at
  description: >
    Lamborghini Tractors - Landing page for the brand in Austria
  categories:
    - Business
  built_by: MangoART
  built_by_url: https://www.mangoart.at
  featured: false
- title: Holly Lodge Community Centre - Highgate, London
  main_url: https://www.hlcchl.org/
  url: https://www.hlcchl.org/
  source_url: https://github.com/eugelogic/hlcchl-gatsby
  description: >
    The Holly Lodge Community Centre - Highgate, London has a shiny new website built with Gatsby v2 that makes important contributions towards a faster, more secure and environmentally friendly web for everyone.
  categories:
    - Community
    - Event
    - Nonprofit
  built_by: Eugene Molari Developer
  built_by_url: https://twitter.com/EugeneMolari
  featured: false
- title: blackcater's blog
  url: https://www.blackcater.win
  main_url: https://www.blackcater.win
  source_url: https://github.com/blackcater/blog
  description: >
    Blog like Medium, for person and team.
  categories:
    - Blog
    - Web Development
  built_by: blackcater
  built_by_url: https://github.com/blackcater
  featured: false
- title: Kenneth Kwakye-Gyamfi Portfolio Site
  url: https://www.kwakye-gyamfi.com
  main_url: https://www.kwakye-gyamfi.com
  source_url: https://github.com/cr05s19xx/cross-site
  description: >
    Personal portfolio site for Kenneth Kwakye-Gyamfi, a mobile and web full stack applications developer currently based in Accra, Ghana.
  categories:
    - SEO
    - Web Development
    - Open Source
    - Portfolio
  featured: false
- title: Gareth Weaver
  url: https://www.garethweaver.com/
  main_url: https://www.garethweaver.com/
  source_url: https://github.com/garethweaver/public-site-react
  description: >
    A personal portofolio of a London based frontend developer built with Gatsby 2, Redux and Sass
  categories:
    - Portfolio
    - Web Development
  built_by: Gareth Weaver
  built_by_url: https://twitter.com/garethdweaver
  featured: false
- title: Mailjet
  url: https://dev.mailjet.com/
  main_url: https://dev.mailjet.com/
  description: >
    Mailjet is an easy-to-use all-in-one e-mail platform.
  categories:
    - API
    - Documentation
  featured: false
- title: Peintagone
  url: https://www.peintagone.be/
  main_url: https://www.peintagone.be/
  description: >
    Peintagone is a superior quality paint brand with Belgian tones.
  categories:
    - Portfolio
    - Gallery
  built_by: Sebastien Crepin
  built_by_url: https://github.com/opeah
  featured: false
- title: Let's Do Dish!
  url: https://letsdodish.com
  main_url: https://letsdodish.com
  description: >
    A new recipe site for people who enjoy cooking great food in their home kitchen. Find some great meal ideas! Let's do dish!
  categories:
    - Blog
    - Food
  built_by: Connerra
  featured: false
- title: AWS Amplify Community
  url: https://amplify.aws/community/
  main_url: https://amplify.aws/community/
  source_url: https://github.com/aws-amplify/community
  description: >
    Amplify Community is a hub for developers building fullstack serverless applications with Amplify to easily access content (such as events, blog posts, videos, sample projects, and tutorials) created by other members of the Amplify community.
  categories:
    - Blog
    - Directory
    - Education
    - Technology
  built_by: Nikhil Swaminathan
  built_by_url: https://github.com/swaminator
  featured: false
- title: Cal State Monterey Bay
  url: https://csumb.edu
  main_url: https://csumb.edu
  source_url: https://github.com/csumb/csumb-gatsby
  description: >
    A website for the entire campus of California State University, Monterey Bay.
  categories:
    - Education
    - Government
  built_by: CSUMB Web Team
  built_by_url: https://csumb.edu/web/team
  featured: false
- title: BestPricingPages.com
  url: https://bestpricingpages.com
  main_url: https://bestpricingpages.com
  source_url: https://github.com/jpvalery/pricingpages/
  description: >
    A repository of the best pricing pages by the best companies. Built in less than a week.
    Inspired by RGE and since pricingpages.xyz no longer exists, I felt such a resource was missing and could be helpful to many people.
  categories:
    - Business
    - Community
    - Entrepreneurship
    - Open Source
    - Technology
  built_by: Jp Valery
  built_by_url: https://jpvalery.me
  featured: false
- title: Lendo Austria
  url: https://lendo.at
  main_url: https://lendo.at
  description: >
    A Comparison site for best private loan offer from banks in Austria.
  categories:
    - Business
    - Finance
  built_by: Lendo developers
  featured: false
- title: Visual Cloud FX
  url: https://visualcloudfx.com
  main_url: https://visualcloudfx.com
  source_url: https://github.com/jjcav84/visualcloudfx
  description: >
    Basic static site built with MDBootstrap, React, and Gatsby
  categories:
    - Consulting
    - Portfolio
  built_by: Jacob Cavazos
  built_by_url: https://jacobcavazos.com
- title: Matthew Miller (Me4502)
  url: https://matthewmiller.dev
  main_url: https://matthewmiller.dev
  description: >
    The personal site, blog and portfolio of Matthew Miller (Me4502)
  categories:
    - Blog
    - Programming
    - Technology
    - Portfolio
  built_by: Matthew Miller
  featured: false
- title: Årets Kontor
  url: https://aretskontor.newst.se
  main_url: https://aretskontor.newst.se
  description: >
    A swedish competition for "office of the year" in sweden with a focus on design. Built with MDBootstrap and Gatsby.
  categories:
    - Real Estate
    - Marketing
  built_by: Victor Björklund
  built_by_url: https://victorbjorklund.com
  featured: false
- title: Kyma
  url: https://kyma-project.io
  main_url: https://kyma-project.io
  source_url: https://github.com/kyma-project/website
  description: >
    This website holds overview, blog and documentation for Kyma open source project that is a Kubernates based application extensibility framework.
  categories:
    - Documentation
    - Blog
    - Technology
    - Open Source
  built_by: Kyma developers
  built_by_url: https://twitter.com/kymaproject
  featured: false
- title: Verso
  main_url: https://verso.digital
  url: https://verso.digital
  description: >
    Verso is a creative technology studio based in Singapore. Site built with Gatsby and Netlify.
  categories:
    - Agency
    - Consulting
    - Design
    - Technology
  built_by: Verso
  built_by_url: https://verso.digital
  featured: false
- title: Camilo Holguin
  url: https://camiloholguin.me
  main_url: https://camiloholguin.me
  source_url: https://github.com/camiloholguin/gatsby-portfolio
  description: >
    Portfolio site using GatsbyJS and WordPress REST API.
  categories:
    - WordPress
    - Portfolio
    - Web Development
  built_by: Camilo Holguin
  built_by_url: https://camiloholguin.me
  featured: false
- title: Bennett Hardwick
  url: https://bennetthardwick.com
  main_url: https://bennetthardwick.com
  description: >
    The personal website and blog of Bennett Hardwick, an Australian software developer and human being.
  categories:
    - Blog
    - Programming
    - Technology
  source_url: https://github.com/bennetthardwick/website
  built_by: Bennett Hardwick
  built_by_url: https://bennetthardwick.com
  featured: false
- title: Sindhuka
  url: https://sindhuka.org/
  main_url: https://sindhuka.org/
  description: >
    Official website of the Sindhuka initiative, a sustainable farmers' network in Nepal.
  categories:
    - Business
    - Community
    - Government
    - Marketing
  source_url: https://github.com/Polcius/sindhuka-serif
  built_by: Pol Milian
  built_by_url: https://github.com/Polcius/
  featured: false
- title: ERS HCL Open Source Portal
  url: https://ers-hcl.github.io/
  main_url: https://ers-hcl.github.io/
  description: >
    Official site for ERS-HCL GitHub organizational site. This is a hybrid app with static and dynamic content, providing a details of the open source projects, initiatives, innovation ideas within ERS-HCL. It pulls data from various data sources including GitHub APIs, MDX based blog posts, excel files. It also hosts an ideas app that is based on Firebase.
  categories:
    - Open Source
    - Blog
    - Technology
    - Web Development
    - Community
    - Documentation
  source_url: https://github.com/ERS-HCL/gatsby-ershcl-app
  built_by: Tarun Kumar Sukhu
  built_by_url: https://github.com/tsukhu
- title: Sandbox
  url: https://www.sandboxneu.com/
  main_url: https://www.sandboxneu.com/
  source_url: https://github.com/sandboxneu/sandboxneu.com
  description: >
    Official website of Sandbox, a Northeastern University student group that builds software for researchers.
  categories:
    - Marketing
  built_by: Sandbox at Northeastern
  built_by_url: https://github.com/sandboxneu/
  featured: false
- title: Accessible App
  main_url: https://accessible-app.com
  url: https://accessible-app.com
  source_url: https://github.com/accessible-app/accessible-app_com
  description: >
    Learn how to build inclusive web applications and Single Page Apps in modern JavaScript frameworks. This project collects strategies, links, patterns and plugins for React, Vue and Angular.
  categories:
    - Accessibility
    - Web Development
    - JavaScript
  built_by: Marcus Herrmann
  built_by_url: https://marcus.io
  featured: false
- title: PygmalionPolymorph
  url: https://pygmalionpolymorph.com
  main_url: https://pygmalionpolymorph.com
  source_url: https://github.com/PygmalionPolymorph/portfolio
  description: >
    Portfolio of artist, musician and developer PygmalionPolymorph.
  categories:
    - Portfolio
    - Gallery
    - Music
    - Photography
    - Web Development
  built_by: PygmalionPolymorph
  built_by_url: https://pygmalionpolymorph.com
  featured: false
- title: Gonzalo Nuñez Photographer
  main_url: https://www.gonzalonunez.com
  url: https://www.gonzalonunez.com
  description: >
    Website for Cancun based destination wedding photographer Gonzalo Nuñez. Site built with GatsbyJS, WordPress API and Netlify.
  categories:
    - Photography
    - Portfolio
    - WordPress
  built_by: Miguel Mayo
  built_by_url: https://www.miguelmayo.com
  featured: false
- title: Element 84
  main_url: https://www.element84.com
  url: https://www.element84.com
  description: >
    A software development firm that designs and builds ambitious software products engineered for high scalability.
  categories:
    - Agency
    - Blog
    - Consulting
    - Portfolio
    - Programming
    - Science
    - Technology
    - Web Development
- title: Measures for Justice
  main_url: https://www.measuresforjustice.org
  url: https://www.measuresforjustice.org
  description: >
    Measures for Justice gathers criminal justice data at the county level and makes it available on a free public Data Portal. Site rebuilt from scratch with GatsbyJS.
  categories:
    - Nonprofit
    - Marketing
  featured: false
- title: Raconteur Agency
  main_url: https://www.raconteur.net/agency
  url: https://www.raconteur.net/agency
  description: >
    Raconteur Agency is a London-based content marketing agency for B2B brands. We have rebuilt their site with Gatsby v2 using their existing WordPress backend as the data source. By switching from WordPress to GatsbyJS we have achieved a 200%+ improvement in page load times and went from a Lighthouse performance score of 49 to 100.
  categories:
    - Agency
    - Marketing
    - WordPress
  built_by: Jacob Herper
  built_by_url: https://herper.io
  featured: false
- title: GreenOrbit
  main_url: https://greenorbit.com/
  url: https://greenorbit.com/
  description: >
    Cloud-based intranet software. Get your people going with everything you need, built in.
  categories:
    - Business
    - App
    - Productivity
    - Technology
  built_by: Effective Digital
  built_by_url: https://effective.digital/
- title: Purple11
  main_url: https://purple11.com/
  url: https://purple11.com/
  description: >
    Purple11 is a site for photography and photo retouching tips and tricks.
  categories:
    - Blog
    - Photography
  built_by: Sébastien Noël
  built_by_url: https://blkfuel.com/
  featured: false
- title: PerfReviews
  main_url: https://perf.reviews/
  url: https://perf.reviews/
  source_url: https://github.com/PerfReviews/PerfReviews
  description: >
    The best content about web performance in spanish language.
  categories:
    - Web Development
  built_by: Joan León & José M. Pérez
  built_by_url: https://perf.reviews/nosotros/
  featured: false
- title: Un Backend - Blog
  main_url: https://www.unbackend.pro/
  url: https://www.unbackend.pro/
  description: >
    The personal website and blog of Camilo Ramírez, a backend developer :).
  categories:
    - Blog
    - Programming
    - Technology
  source_url: https://github.com/camilortte/camilortte.github.com
  built_by: Camilo Ramírez
  built_by_url: https://www.unbackend.pro/about
  featured: false
- title: Hitesh Vaghasiya
  main_url: https://hiteshvaghasiya.com/
  url: https://hiteshvaghasiya.com/
  description: >
    This is Hitesh Vaghasiya's blog. This blog is help you an E-Commerce like Magento, Shopify, and BigCommece.
  categories:
    - Blog
    - Programming
    - Technology
    - Web Development
  built_by: Hitesh Vaghasiya
  built_by_url: https://hiteshvaghasiya.com/
  featured: false
- title: Aditus
  main_url: https://www.aditus.io
  url: https://www.aditus.io
  description: >
    Aditus is the accessibility tool for your team. We help teams build accessible websites and products.
  categories:
    - Accessibility
    - Education
  built_by: Aditus
  built_by_url: https://www.aditus.io
  featured: false
- title: Ultra Config
  main_url: https://ultraconfig.com.au/
  url: https://ultraconfig.com.au/ultra-config-generator/
  description: >
    Ultra Config Generator is a software application for Network Engineers to efficiently manage their network infrastructure.
  categories:
    - Blog
    - Technology
  built_by: Ultra Config
  built_by_url: https://ultraconfig.com.au/
  featured: false
- title: Malice
  main_url: https://malice.fr/
  url: https://malice.fr/
  description: >
    Malice is a cyber-training  platform for learning, validating and improving security related skills through simulated scenarios and challenges.
  categories:
    - Security
    - Technology
  built_by: Sysdream
  built_by_url: https://sysdream.com/
  featured: false
- title: Nash
  main_url: https://nash.io/
  url: https://nash.io/
  description: >
    Nash is a decentralized platform for trading, payment and other financial services. Our goal is to bring distributed finance to everyone by making blockchain technology fast and easy to use. We employ an off-chain engine to match trades rapidly, but never take control of customers’ assets. Our intuitive interface offers easy access to a range of trading, payment and investment functions.
  categories:
    - Portfolio
    - Security
    - Technology
  built_by: Andrej Gajdos
  built_by_url: https://andrejgajdos.com/
  featured: false
- title: Axel Fuhrmann
  url: https://axelfuhrmann.com
  main_url: https://axelfuhrmann.com
  source_url: https://github.com/afuh/axelfuhrmann.com
  description: >
    Personal portfolio.
  categories:
    - Portfolio
    - Freelance
    - Web Development
  featured: false
- title: Alaina Viau
  url: https://www.alainaviau.com
  main_url: https://www.alainaviau.com
  description: >
    Official website of Canadian opera director, creator, and producer Alaina Viau. Site designed by Stephen Bell.
  categories:
    - Portfolio
    - Music
  built_by: Michael Uloth
  built_by_url: "https://www.michaeluloth.com"
- title: Alison Moritz
  url: https://www.alisonmoritz.com
  main_url: https://www.alisonmoritz.com
  description: >
    Official website of American stage director Alison Moritz. Site designed by Stephen Bell.
  categories:
    - Portfolio
    - Music
  built_by: Michael Uloth
  built_by_url: "https://www.michaeluloth.com"
- title: Luke Secomb Digital
  url: https://lukesecomb.digital
  main_url: https://lukesecomb.digital
  source_url: https://github.com/lukethacoder/luke-secomb-simple
  description: >
    A simple portfolio site built using TypeScript, Markdown and React Spring.
  categories:
    - Portfolio
    - Web Development
  built_by: Luke Secomb
  built_by_url: https://lukesecomb.digital
  featured: false
- title: We are Brew
  url: https://www.wearebrew.co.uk
  main_url: https://www.wearebrew.co.uk
  description: >
    Official website for Brew, a Birmingham based Digital Marketing Agency.
  categories:
    - Portfolio
    - Web Development
    - Agency
    - Marketing
  built_by: Brew Digital
  built_by_url: https://www.wearebrew.co.uk
- title: Global City Data
  main_url: https://globalcitydata.com
  url: https://globalcitydata.com
  source_url: https://github.com/globalcitydata/globalcitydata
  description: >
    Global City Data is an open, easily browsable platform to showcase peer-reviewed urban datasets and models created by different research groups.
  categories:
    - Education
    - Open Source
  built_by: Rafi Barash
  built_by_url: https://rafibarash.com
  featured: false
- title: Submittable
  url: https://www.submittable.com
  main_url: https://www.submittable.com
  description: >
    Submissions made simple. Submittalbe is a cloud-based submissions manager that lets you accept, review, and make decisions on any kind of digital content.
  categories:
    - Technology
    - Marketing
  built_by: Genevieve Crow
  built_by_url: https://github.com/g-crow
- title: Appmantle
  main_url: https://appmantle.com
  url: https://appmantle.com
  description: >
    Appmantle is a new way of creating apps. A complete modern app that you build yourself quickly & easily, without programming knowledge.
  categories:
    - App
    - Marketing
    - Landing Page
    - Mobile Development
    - Technology
  built_by: Appmantle
  built_by_url: https://appmantle.com
  featured: false
- title: Acto
  main_url: https://www.acto.dk/
  url: https://www.acto.dk/
  description: >
    Tomorrows solutions - today. Acto is an innovative software engineering company, providing your business with high-quality, scalable and maintainable software solutions, to make your business shine.
  categories:
    - Agency
    - Technology
    - Web Development
    - Mobile Development
  built_by: Acto
  built_by_url: https://www.acto.dk/
- title: Gatsby GitHub Stats
  url: https://gatsby-github-stats.netlify.com
  main_url: https://gatsby-github-stats.netlify.com
  source_url: https://github.com/lannonbr/gatsby-github-stats/
  description: >
    Statistics Dashboard for Gatsby GitHub repository
  categories:
    - Data
  built_by: Benjamin Lannon
  built_by_url: https://lannonbr.com
  featured: false
- title: Graphic Intuitions
  url: https://www.graphicintuitions.com/
  main_url: https://www.graphicintuitions.com/
  description: >
    Digital marketing agency located in Morris, Manitoba.
  categories:
    - Agency
    - Web Development
    - Marketing
  featured: false
- title: Smooper
  url: https://www.smooper.com/
  main_url: https://www.smooper.com/
  description: >
    We connect you with digital marketing experts for 1 on 1 consultation sessions
  categories:
    - Marketing
    - Directory
  featured: false
- title: Lesley Barber
  url: https://www.lesleybarber.com/
  main_url: https://www.lesleybarber.com/
  description: >
    Official website of Canadian film composer Lesley Barber.
  categories:
    - Portfolio
    - Music
  built_by: Michael Uloth
  built_by_url: https://www.michaeluloth.com
- title: Timeline of Terror
  main_url: https://timelineofterror.org/
  url: https://timelineofterror.org/
  source_url: https://github.com/Symbitic/timeline-of-terror
  description: >
    Complete guide to the events of September 11, 2001.
  categories:
    - Directory
    - Government
  built_by: Alex Shaw
  built_by_url: https://github.com/Symbitic/
  featured: false
- title: Pill Club
  url: https://thepillclub.com
  main_url: https://thepillclub.com
  description: >
    Zero Copay With Insurance + Free Shipping + Bonus Gifts + Online Delivery – Birth Control Delivery and Prescription
  categories:
    - Marketing
    - Healthcare
  built_by: Pill Club
  built_by_url: https://thepillclub.com
- title: myweekinjs
  url: https://www.myweekinjs.com/
  main_url: https://www.myweekinjs.com/
  source_url: https://github.com/myweekinjs/public-website
  description: >
    Challenge to create and/or learn something new in JavaScript each week.
  categories:
    - Blog
  built_by: Adriaan Janse van Rensburg
  built_by_url: https://github.com/HurricaneInteractive/
  featured: false
- title: The Edit Suite
  main_url: https://www.theeditsuite.com.au/
  url: https://www.theeditsuite.com.au/
  source_url: https://thriveweb.com.au/portfolio/the-edit-suite/
  description: >-
    The Edit Suite is an award winning video production and photography company based out of our Mermaid Beach studio on the Gold Coast of Australia but we also have the ability to work mobile from any location.
  categories:
    - Photography
    - Marketing
  built_by: Thrive Team - Gold Coast
  built_by_url: https://thriveweb.com.au/
  featured: false
- title: CarineRoitfeld
  main_url: https://www.carineroitfeld.com/
  url: https://www.carineroitfeld.com/
  description: >
    Online shop for Carine Roitfeld parfume
  categories:
    - eCommerce
  built_by: Ask Phill
  built_by_url: https://askphill.com
- title: EngineHub.org
  url: https://enginehub.org
  main_url: https://enginehub.org
  source_url: https://github.com/EngineHub/enginehub-website
  description: >
    The landing pages for EngineHub, the organisation behind WorldEdit, WorldGuard, CraftBook, and more
  categories:
    - Landing Page
    - Technology
    - Open Source
  built_by: Matthew Miller
  built_by_url: https://matthewmiller.dev
- title: Goulburn Physiotherapy
  url: https://www.goulburnphysiotherapy.com.au/
  main_url: https://www.goulburnphysiotherapy.com.au/
  description: >
    Goulburn Physiotherapy is a leader in injury prevention, individual and community health, and workplace health solutions across Central Victoria.
  categories:
    - Blog
    - Healthcare
  built_by: KiwiSprout
  built_by_url: https://kiwisprout.nz/
  featured: false
- title: TomTom Traffic Index
  main_url: https://www.tomtom.com/en_gb/traffic-index/
  url: https://www.tomtom.com/en_gb/traffic-index/
  description: >
    The TomTom Traffic Index provides drivers, city planners, auto manufacturers and policy makers with unbiased statistics and information about congestion levels in 403 cities across 56 countries on 6 continents.
  categories:
    - Travel
    - Data
  built_by: TomTom
  built_by_url: https://tomtom.com
  featured: false
- title: PrintAWorld | A 3D Printing and Fabrication Company
  main_url: https://prtwd.com/
  url: https://prtwd.com/
  description: >
    PrintAWorld is a NYC based fabrication and manufacturing company that specializes in 3D printing, 3D scanning, CAD Design,
    laser cutting, and rapid prototyping. We help artists, agencies and engineers turn their ideas into its physical form.
  categories:
    - Business
  featured: false
- title: Asjas
  main_url: https://asjas.co.za
  url: https://asjas.co.za/blog
  source_url: https://github.com/Asjas/Personal-Webpage
  description: >
    This is a website built with Gatsby v2 that uses Netlify CMS and Gatsby-MDX as a blog (incl. portfolio page).
  categories:
    - Web Development
    - Blog
    - Portfolio
  built_by: A-J Roos
  built_by_url: https://twitter.com/_asjas
  featured: false
- title: Glug-Infinite
  main_url: https://gluginfinite.github.io
  url: https://gluginfinite.github.io
  source_url: https://github.com/crstnmac/glug
  description: >
    This is a website built with Gatsby v2 that is deployed on GitHub using GitHub Pages and Netlify.
  categories:
    - Web Development
    - Blog
    - Portfolio
    - Agency
  built_by: Criston Macarenhas
  built_by_url: https://github.com/crstnmac
  featured: false
- title: The State of CSS Survey
  main_url: https://stateofcss.com/
  url: https://stateofcss.com/
  source_url: https://github.com/StateOfJS/state-of-css-2019
  description: >
    Annual CSS survey, brother of The State of JS Survey.
  categories:
    - Web Development
  built_by: Sacha Greif & Contribs
  built_by_url: https://github.com/StateOfJS
  featured: false
- title: Bytom Blockchain
  url: https://bytom.io/
  main_url: https://bytom.io/
  source_url: https://github.com/bytomlabs/bytom.io
  description: >
    Embrace the New Era of Bytom Blockchain
  categories:
    - Finance
    - Open Source
    - Technology
  built_by: Bytom Foundation
  built_by_url: https://bytom.io/
  featured: false
- title: Oerol Festival
  url: https://www.oerol.nl/nl/
  main_url: https://www.oerol.nl/en/
  description: >
    Oerol is a cultural festival on the island of Terschelling in the Netherlands that is held annually in June.
    The ten-day festival is focused on live, public theatre as well as music and visual arts.
  categories:
    - Event
    - Entertainment
  built_by: Oberon
  built_by_url: https://oberon.nl/
  featured: false
- title: Libra
  main_url: "https://libra.org/"
  url: "https://libra.org/"
  description: Libra's mission is to enable a simple global currency and financial infrastructure that empowers billions of people.
  featured: false
  categories:
    - Open Source
    - Technology
    - Finance
- title: Riffy Blog
  main_url: https://blog.rayriffy.com/
  url: https://blog.rayriffy.com/
  source_url: https://github.com/rayriffy/rayriffy-blog
  description: >
    Riffy Blog is async based beautiful highly maintainable site built by using Gatsby v2 with SEO optimized.
  categories:
    - Web Development
    - Blog
    - Open Source
    - Technology
    - Music
    - SEO
  built_by: Phumrapee Limpianchop
  built_by_url: https://rayriffy.com/
  featured: false
- title: The Coffee Collective
  url: https://coffeecollective.dk
  main_url: https://coffeecollective.dk
  description: >
    The Coffee Collective website is a JAM-stack based, multilingual, multi currency website/shop selling coffee, related products and subscriptions.
  categories:
    - eCommerce
    - Food
  built_by: Remotely (Anders Hallundbæk)
  built_by_url: https://remotely.dk
  featured: false
- title: Leadership Development International
  url: https://ldi.global
  main_url: https://ldi.global
  description: >
    A DatoCMS-backed site for an education and training company based in the US, China and the UAE.
  categories:
    - Education
    - Nonprofit
  built_by: Grant Holle
  built_by_url: https://grantholle.com
  featured: false
- title: Canvas 1839
  main_url: "https://www.canvas1839.com/"
  url: "https://www.canvas1839.com/"
  description: >-
    Online store for Canvas 1839 products, including pharmacological-grade CBD oil and relief cream.
  categories:
    - eCommerce
    - Marketing
  built_by: Corey Ward
  built_by_url: "http://www.coreyward.me/"
- title: Sparkle Stories
  main_url: "https://app.sparklestories.com/"
  url: "https://app.sparklestories.com/"
  description: >-
    Sparkle Stories is a streaming audio platform for children with over 1,200 original audio stories.
  categories:
    - App
    - Education
  built_by: Corey Ward
  built_by_url: "http://www.coreyward.me/"
- title: nehalist.io
  main_url: https://nehalist.io
  url: https://nehalist.io
  source_url: https://github.com/nehalist/nehalist.io
  description: >
    nehalist.io is a blog about software development, technology and all that kind of geeky stuff.
  categories:
    - Blog
    - Web Development
    - Open Source
  built_by: Kevin Hirczy
  built_by_url: https://nehalist.io
  featured: false
- title: March and Ash
  main_url: https://marchandash.com/
  url: https://marchandash.com/
  description: >-
    March and Ash is a customer-focused, licensed cannabis dispensary located in Mission Valley.
  categories:
    - eCommerce
    - Business
    - Blog
  built_by: Blueyellow
  built_by_url: https://blueyellow.io/
  featured: false
- title: T Two Industries
  description: >
    T Two Industries is a manufacturing company specializing in building custom truck decks, truck bodies, and trailers.
  main_url: https://www.ttwo.ca
  url: https://www.ttwo.ca
  categories:
    - Business
  built_by: https://www.t2.ca
  built_by_url: https://www.t2.ca
  featured: false
- title: Cali's Finest Landscaping
  url: https://www.calisfinestlandscaping.com/
  main_url: https://www.calisfinestlandscaping.com/
  description: >
    A team of hard-working, quality-obsessed landscaping professionals looking to take dreams and transform them into reality.
  categories:
    - Business
  built_by: David Krasniy
  built_by_url: http://dkrasniy.com
  featured: false
- title: Vazco
  url: https://www.vazco.eu
  main_url: https://www.vazco.eu
  description: >
    Vazco works for clients from all around the world in future-proof technologies and help them build better products.
  categories:
    - Agency
    - Web Development
    - Blog
    - Business
    - Technology
  built_by: Vazco
  built_by_url: https://www.vazco.eu
  featured: false
- title: Major League Eating
  main_url: https://majorleagueeating.com
  url: https://majorleagueeating.com
  description: >
    Major League Eating is the professional competitive eating organization that runs the Nathan’s Famous Coney Island Hot Dog eating contest on July 4th, among other eating events.
  categories:
    - Entertainment
    - Sports
  built_by: Carmen Cincotti
  built_by_url: https://github.com/ccincotti3
  featured: false
- title: APIs You Won't Hate
  url: https://apisyouwonthate.com/blog
  main_url: https://apisyouwonthate.com
  source_url: http://github.com/apisyouwonthate/apisyouwonthate.com
  description: >
    API development is a topic very close to our hearts. APIs You Won't Hate is a team and community dedicated to learning, writing, sharing ideas and bettering understanding of API practices. Together we can erradicate APIs we hate.
  categories:
    - Blog
    - Education
    - eCommerce
    - API
    - Community
    - Learning
    - Open Source
    - Technology
    - Web Development
  built_by: Mike Bifulco
  built_by_url: https://github.com/mbifulco
  featured: false
- title: Sankarsan Kampa
  main_url: "https://traction.one"
  url: "https://traction.one"
  description: Full time programmer, part time gamer, exploring the details of programmable systems and how to stretch their capabilities.
  featured: false
  categories:
    - Portfolio
    - Freelance
- title: AwesomeDocs
  main_url: "https://awesomedocs.traction.one/"
  url: "https://awesomedocs.traction.one/install"
  source_url: "https://github.com/AwesomeDocs/website"
  description: An awesome documentation website generator!
  featured: false
  categories:
    - Open Source
    - Web Development
    - Technology
    - Documentation
  built_by: Sankarsan Kampa
  built_by_url: "https://traction.one"
- title: Prism Programming Language
  main_url: "https://prism.traction.one/"
  url: "https://prism.traction.one/"
  source_url: "https://github.com/PrismLang/website"
  description: Interpreted, high-level, programming language.
  featured: false
  categories:
    - Programming
    - Open Source
    - Technology
    - Documentation
  built_by: Sankarsan Kampa
  built_by_url: "https://traction.one"
- title: Arnondora
  main_url: "https://arnondora.in.th/"
  url: "https://arnondora.in.th/"
  source_url: "https://github.com/arnondora/arnondoraBlog"
  description: Arnondora is a personal blog by Arnon Puitrakul
  categories:
    - Blog
    - Programming
    - Technology
  built_by: Arnon Puitrakul
  built_by_url: "https://arnondora.in.th/"
  featured: false
- title: KingsDesign
  url: "https://www.kingsdesign.com.au/"
  main_url: "https://www.kingsdesign.com.au/"
  description: KingsDesign is a Hobart based web design and development company. KingsDesign creates, designs, measures and improves web based solutions for businesses and organisations across Australia.
  categories:
    - Agency
    - Technology
    - Portfolio
    - Consulting
    - User Experience
  built_by: KingsDesign
  built_by_url: "https://www.kingsdesign.com.au"
- title: EasyFloh | Easy Flows for all
  url: "https://www.easyfloh.com"
  main_url: "https://www.easyfloh.com"
  description: >
    EasyFloh is for creating simple flows for your organisation. An organisation
    can design own flows with own stages.
  categories:
    - Business
    - Landing Page
  built_by: Vikram Aroskar
  built_by_url: "https://medium.com/@vikramaroskar"
  featured: false
- title: Home Alarm Report
  url: https://homealarmreport.com/
  main_url: https://homealarmreport.com/
  description: >
    Home Alarm Report is dedicated to helping consumers make informed decisions
    about home security solutions. The site was easily migrated from a legacy WordPress
    installation and the dev team chose Gatsby for its site speed and SEO capabilities.
  categories:
    - Blog
    - Business
    - SEO
    - Technology
  built_by: Centerfield Media
  built_by_url: https://www.centerfield.com
- title: Just | FX for treasurers
  url: "https://www.gojust.com"
  main_url: "https://www.gojust.com"
  description: >
    Just provides a single centralized view of FX for corporate treasurers. See interbank market prices, and access transaction cost analysis.
  categories:
    - Finance
    - Technology
  built_by: Bejamas
  built_by_url: "https://bejamas.io/"
  featured: false
- title: Bureau for Good | Nonprofit branding, web and print communications
  url: "https://www.bureauforgood.com"
  main_url: "https://www.bureauforgood.com"
  description: >
    Bureau for Good helps nonprofits explain why they matter across digital & print media. Bureau for Good crafts purpose-driven identities, websites & print materials for changemakers.
  categories:
    - Nonprofit
    - Agency
    - Design
  built_by: Bejamas
  built_by_url: "https://bejamas.io/"
  featured: false
- title: Atelier Cartier Blumen
  url: "https://www.ateliercartier.ch"
  main_url: "https://www.ateliercartier.ch"
  description: >
    Im schönen Kreis 6 in Zürich kreiert Nicole Cartier Blumenkompositionen anhand Charaktereigenschaften oder Geschichten zur Person an. Für wen ist Dein Blumenstrauss gedacht? Einzigartige Floristik Blumensträusse, Blumenabos, Events, Shootings. Site designed by https://www.stolfo.co
  categories:
    - eCommerce
    - Design
  built_by: Bejamas
  built_by_url: "https://bejamas.io/"
  featured: false
- title: Veronym – Cloud Security Service Provider
  url: "https://www.veronym.com"
  main_url: "https://www.veronym.com"
  description: >
    Veronym is securing your digital transformation. A comprehensive Internet security solution for business. Stay safe no matter how, where and when you connect.
  categories:
    - Security
    - Technology
    - Business
  built_by: Bejamas
  built_by_url: "https://bejamas.io/"
  featured: false
- title: Devahoy
  url: "https://devahoy.com/"
  main_url: "https://devahoy.com/"
  description: >
    Devahoy is a personal blog written in Thai about software development.
  categories:
    - Blog
    - Programming
  built_by: Chai Phonbopit
  built_by_url: "https://github.com/phonbopit"
  featured: false
- title: Venus Lover
  url: https://venuslover.com
  main_url: https://venuslover.com
  description: >
    Venus Lover is a mobile app for iOS and Android so you can read your daily horoscope and have your natal chart, including the interpretation of the ascendant, planets, houses and aspects.
  categories:
    - App
    - Consulting
    - Education
    - Landing Page
- title: Write/Speak/Code
  url: https://www.writespeakcode.com/
  main_url: https://www.writespeakcode.com/
  description: >
    Write/Speak/Code is a non-profit on a mission to promote the visibility and leadership of technologists with marginalized genders through peer-led professional development.
  categories:
    - Community
    - Nonprofit
    - Open Source
    - Conference
  built_by: Nicola B.
  built_by_url: https://www.linkedin.com/in/nicola-b/
  featured: false
- title: Daniel Spajic
  url: https://danieljs.tech/
  main_url: https://danieljs.tech/
  source_url: https://github.com/dspacejs/portfolio
  description: >
    Passionate front-end developer with a deep, yet diverse skillset.
  categories:
    - Portfolio
    - Programming
    - Freelance
  built_by: Daniel Spajic
  featured: false
- title: Cosmotory
  url: https://cosmotory.netlify.com/
  main_url: https://cosmotory.netlify.com/
  description: >
    This is the educational blog containing various courses,learning materials from various authors from all over the world.
  categories:
    - Blog
    - Community
    - Nonprofit
    - Open Source
    - Education
  built_by: Hanishraj B Rao.
  built_by_url: https://hanishrao.netlify.com/
  featured: false
- title: Armorblox | Security Powered by Understanding
  url: https://www.armorblox.com
  main_url: https://www.armorblox.com
  description: >
    Armorblox is a venture-backed stealth cybersecurity startup, on a mission to build a game-changing enterprise security platform.
  categories:
    - Security
    - Technology
    - Business
  built_by: Bejamas
  built_by_url: https://bejamas.io
  featured: false
- title: Mojo
  url: https://www.mojo.is
  main_url: https://www.mojo.is/
  description: >
    We help companies create beautiful digital experiences
  categories:
    - Agency
    - Technology
    - Consulting
    - User Experience
    - Web Development
  featured: false
- title: Marcel Hauri
  url: https://marcelhauri.ch/
  main_url: https://marcelhauri.ch/
  description: >
    Marcel Hauri is an award-winning Magento developer and e-commerce specialist.
  categories:
    - Portfolio
    - Blog
    - Programming
    - Community
    - Open Source
    - eCommerce
  built_by: Marcel Hauri
  built_by_url: https://marcelhauri.ch
  featured: false
- title: Projektmanagementblog
  url: https://www.projektmanagementblog.de
  main_url: https://www.projektmanagementblog.de/
  source_url: https://github.com/StephanWeinhold/pmblog
  description: >
    Thoughts about modern project management. Built with Gatsby and Tachyons, based on Advanced Starter.
  categories:
    - Blog
  built_by: Stephan Weinhold
  built_by_url: https://stephanweinhold.com/
  featured: false
- title: Anthony Boyd Graphics
  url: https://www.anthonyboyd.graphics/
  main_url: https://www.anthonyboyd.graphics/
  description: >
    Free Graphic Design Resources by Anthony Boyd
  categories:
    - Portfolio
  built_by: Anthony Boyd
  built_by_url: https://www.anthonyboyd.com/
  featured: false
- title: Relocation Hero
  url: https://relocationhero.com
  main_url: https://relocationhero.com
  description: >
    Blog with FAQs related to Germany relocation. Built with Gatsby.
  categories:
    - Blog
    - Consulting
    - Community
  featured: false
- title: Zoe Rodriguez
  url: https://zoerodrgz.com
  main_url: https://zoerodrgz.com
  description: >
    Portfolio for Los Angeles-based designer Zoe Rodriguez. Built with Gatsby.
  categories:
    - Portfolio
    - Design
  built_by: Chase Ohlson
  built_by_url: https://chaseohlson.com
  featured: false
- title: TriActive USA
  url: https://triactiveusa.com
  main_url: https://triactiveusa.com
  description: >
    Website and blog for TriActive USA. Built with Gatsby.
  categories:
    - Landing Page
    - Business
  built_by: Chase Ohlson
  built_by_url: https://chaseohlson.com
- title: LaunchDarkly
  url: https://launchdarkly.com/
  main_url: https://launchdarkly.com/
  description: >
    LaunchDarkly is the feature management platform that software teams use to build better software, faster.
  categories:
    - Technology
    - Marketing
  built_by: LaunchDarkly
  built_by_url: https://launchdarkly.com/
  featured: false
- title: Arpit Goyal
  url: https://arpitgoyal.com
  main_url: https://arpitgoyal.com
  source_url: https://github.com/92arpitgoyal/ag-blog
  description: >
    Blog and portfolio website of a Front-end Developer turned Product Manager.
  categories:
    - Blog
    - Portfolio
    - Technology
    - User Experience
  built_by: Arpit Goyal
  built_by_url: https://twitter.com/_arpitgoyal
  featured: false
- title: Portfolio of Cole Townsend
  url: https://twnsnd.co
  main_url: https://twnsnd.co
  description: Portfolio of Cole Townsend, Product Designer
  categories:
    - Portfolio
    - User Experience
    - Web Development
    - Design
  built_by: Cole Townsend
  built_by_url: https://twitter.com/twnsndco
- title: Jana Desomer
  url: https://www.janadesomer.be/
  main_url: https://www.janadesomer.be/
  description: >
    I'm Jana, a digital product designer with coding skills, based in Belgium
  categories:
    - Portfolio
  built_by: Jana Desomer Designer/Developer
  built_by_url: https://www.janadesomer.be/
  featured: false
- title: Carbon8 Regenerative Agriculture
  url: https://www.carbon8.org.au/
  main_url: https://www.carbon8.org.au/
  description: >
    Carbon8 is a Not for Profit charity that supports Aussie farmers to transition to regenerative agriculture practices and rebuild the carbon (organic matter) in their soil from 1% to 8%.
  categories:
    - Nonprofit
    - eCommerce
  built_by: Little & Big
  built_by_url: "https://www.littleandbig.com.au/"
  featured: false
- title: Reactgo blog
  url: https://reactgo.com/
  main_url: https://reactgo.com/
  description: >
    It provides tutorials & articles about modern open source web technologies such as react,vuejs and gatsby.
  categories:
    - Blog
    - Education
    - Programming
    - Web Development
  built_by: Sai gowtham
  built_by_url: "https://twitter.com/saigowthamr"
  featured: false
- title: City Springs
  url: https://citysprings.com/
  main_url: https://citysprings.com/
  description: >
    Sandy Springs is a city built on creative thinking and determination. They captured a bold vision for a unified platform to bring together new and existing information systems. To get there, the Sandy Springs communications team partnered with Mediacurrent on a new Drupal 8 decoupled platform architecture with a Gatsbyjs front end to power both the City Springs website and its digital signage network. Now, the Sandy Springs team can create content once and publish it everywhere.
  categories:
    - Community
    - Government
  built_by: Mediacurrent
  built_by_url: https://www.mediacurrent.com
  featured: false
- title: Behalf
  url: https://www.behalf.no/
  main_url: https://www.behalf.no/
  description: >
    Behalf is Norwegian based digital design agency.
  categories:
    - Agency
    - Portfolio
    - Business
    - Consulting
    - Design
    - Design System
    - Marketing
    - Web Development
    - User Experience
  built_by: Behalf
  built_by_url: https://www.behalf.no/
  featured: false
- title: Saxenhammer & Co.
  url: https://saxenhammer-co.com/
  main_url: https://saxenhammer-co.com/
  description: >
    Saxenhammer & Co. is a leading boutique investment bank in Continental Europe. The firm’s strong track record is comprised of the execution of 200 successful transactions across all major industries.
  categories:
    - Consulting
    - Finance
    - Business
  built_by: Axel Fuhrmann
  built_by_url: https://axelfuhrmann.com/
  featured: false
- title: UltronEle
  url: http://ultronele.com
  main_url: https://runbytech.github.io/ueofcweb/
  source_url: https://github.com/runbytech/ueofcweb
  description: >
    UltronEle is a light, fast, simple yet interesting serverless e-learning CMS based on GatsbyJS. It aims to provide a easy-use product for tutors, teachers, instructors from all kinks of fields with near-zero efforts to setup their own authoring tool and content publish website.
  categories:
    - Education
    - Consulting
    - Landing Page
    - Web Development
    - Open Source
    - Learning
  built_by: RunbyTech
  built_by_url: http://runbytech.co
  featured: false
- title: Nick Selvaggio
  url: https://nickgs.com/
  main_url: https://nickgs.com/
  description: >
    The personal website of Nick Selvaggio. Long Island based web developer, teacher, and technologist.
  categories:
    - Consulting
    - Programming
    - Web Development
  featured: false
- title: Free & Open Source Gatsby Themes by LekoArts
  main_url: "https://themes.lekoarts.de"
  url: "https://themes.lekoarts.de"
  source_url: "https://github.com/LekoArts/gatsby-themes/tree/master/www"
  built_by: LekoArts
  built_by_url: "https://github.com/LekoArts"
  description: >-
    Get high-quality and customizable Gatsby themes to quickly bootstrap your website! Choose from many professionally created and impressive designs with a wide variety of features and customization options. Use Gatsby Themes to take your project to the next level and let you and your customers take advantage of the many benefits Gatsby has to offer.
  categories:
    - Open Source
    - Directory
    - Marketing
    - Landing Page
  featured: false
- title: Lars Roettig
  url: https://larsroettig.dev/
  main_url: https://larsroettig.dev/
  description: >
    Lars Roettig is a Magento Maintainer and e-commerce specialist. On his Blog, he writes Software Architecture and Magento Development.
  categories:
    - Portfolio
    - Blog
    - Programming
    - Community
    - Open Source
    - eCommerce
  built_by: Lars Roettig
  built_by_url: https://larsroettig.dev/
  featured: false
- title: Cade Kynaston
  url: https://cade.codes
  main_url: https://cade.codes
  source_url: https://github.com/cadekynaston/gatsby-portfolio
  description: >
    Cade Kynaston's Portfolio
  categories:
    - Portfolio
  built_by: Cade Kynaston
  built_by_url: https://github.com/cadekynaston
  featured: false
- title: Growable Meetups
  url: https://www.growable.io/
  main_url: https://www.growable.io/
  description: >
    Growable - Events to Accelerate your career in Tech. Made with <3 with Gatsby, React & Netlify by Talent Point in London.
  categories:
    - Event
    - Technology
    - Education
    - Community
    - Conference
  built_by: Talent Point
  built_by_url: https://github.com/talent-point/
  featured: false
- title: Fantastic Metropolis
  main_url: https://fantasticmetropolis.com
  url: https://fantasticmetropolis.com
  description: >
    Fantastic Metropolis ran between 2001 and 2006, highlighting the potential of literary science fiction and fantasy.
  categories:
    - Entertainment
  built_by: Luis Rodrigues
  built_by_url: https://goblindegook.com
  featured: false
- title: Simon Koelewijn
  main_url: https://simonkoelewijn.nl
  url: https://simonkoelewijn.nl
  description: >
    Personal blog of Simon Koelewijn, where he blogs about UX, analytics and web development (in Dutch). Made awesome and fast by using Gatsby 2.x (naturally) and gratefully using Netlify and Netlify CMS.
  categories:
    - Freelance
    - Blog
    - Web Development
    - User Experience
  built_by: Simon Koelewijn
  built_by_url: https://simonkoelewijn.nl
  featured: false
- title: Raconteur Careers
  main_url: https://careers.raconteur.net
  url: https://careers.raconteur.net
  description: >
    Raconteur is a London-based publishing house and content marketing agency. We have built this careers portal Gatsby v2 with TypeScript, Styled-Components, React-Spring and Contentful.
  categories:
    - Media
    - Marketing
    - Landing Page
  built_by: Jacob Herper
  built_by_url: https://herper.io
  featured: false
- title: Frankly Steve
  url: https://www.franklysteve.com/
  main_url: https://www.franklysteve.com/
  description: >
    Wedding photography with all the hugs, tears, kisses, smiles, laughter, banter, kids up trees, friends in hedges.
  categories:
    - Photography
    - Portfolio
  built_by: Little & Big
  built_by_url: "https://www.littleandbig.com.au/"
  featured: false
- title: Eventos orellana
  description: >-
    We are a company dedicated to providing personalized and professional advice
    for the elaboration and coordination of social and business events.
  main_url: "https://eventosorellana.com/"
  url: "https://eventosorellana.com/"
  featured: false
  categories:
    - Gallery
  built_by: Ramón Chancay
  built_by_url: "https://ramonchancay.me/"
- title: DIA Supermercados
  main_url: https://dia.com.br
  url: https://dia.com.br
  description: >-
    Brazilian retailer subsidiary, with more than 1,100 stores in Brazil, focusing on low prices and exclusive DIA Products.
  categories:
    - Business
  built_by: CloudDog
  built_by_url: https://clouddog.com.br
  featured: false
- title: AntdSite
  main_url: https://antdsite.yvescoding.org
  url: https://antdsite.yvescoding.org
  description: >-
    A static docs generator based on Ant Design and GatsbyJs.
  categories:
    - Documentation
  built_by: Yves Wang
  built_by_url: https://antdsite.yvescoding.org
- title: Fourpost
  url: https://www.fourpost.com
  main_url: https://www.fourpost.com
  description: >
    Fourpost is a shopping destination for today’s family that combines the best brands and experiences under one roof.
  categories:
    - Marketing
  built_by: Fourpost
  built_by_url: https://github.com/fourpost
  featured: false
- title: ReactStudy Blog
  url: https://elated-lewin-51cf0d.netlify.com
  main_url: https://elated-lewin-51cf0d.netlify.com
  description: >
    Belong to your own blog by gatsby
  categories:
    - Blog
  built_by: 97thjingba
  built_by_url: https://github.com/97thjingba
  featured: false
- title: George
  main_url: https://kind-mestorf-5a2bc0.netlify.com
  url: https://kind-mestorf-5a2bc0.netlify.com
  description: >
    shiny new web built with Gatsby
  categories:
    - Blog
    - Portfolio
    - Gallery
    - Landing Page
    - Design
    - Web Development
    - Open Source
    - Science
  built_by: George Davituri
  featured: false

- title: CEO amp
  main_url: https://www.ceoamp.com
  url: https://www.ceoamp.com
  description: >
    CEO amp is an executive training programme to amplify a CEO's voice in the media. This site was built with Gatsby v2, Styled-Components, TypeScript and React Spring.
  categories:
    - Consulting
    - Entrepreneurship
    - Marketing
    - Landing Page
  built_by: Jacob Herper
  built_by_url: https://herper.io
  featured: false
- title: QuantumBlack
  main_url: https://www.quantumblack.com/
  url: https://www.quantumblack.com/
  description: >
    We help companies use data to make distinctive, sustainable and significant improvements to their performance.
  categories:
    - Technology
    - Consulting
    - Data
    - Design
  built_by: Richard Westenra
  built_by_url: https://www.richardwestenra.com/
  featured: false
- title: Coffeeshop Creative
  url: https://www.coffeeshopcreative.ca
  main_url: https://www.coffeeshopcreative.ca
  description: >
    Marketing site for a Toronto web design and videography studio.
  categories:
    - Marketing
    - Agency
    - Design
    - Video
    - Web Development
  built_by: Michael Uloth
  built_by_url: https://www.michaeluloth.com
  featured: false
- title: Daily Hacker News
  url: https://dailyhn.com
  main_url: https://dailyhn.com
  description: >
    Daily Hacker News presents the top five stories from Hacker News daily.
  categories:
    - Entertainment
    - Design
    - Web Development
    - Technology
    - Science
  built_by: Joeri Smits
  built_by_url: https://joeri.dev
  featured: false
- title: Grüne Dresden
  main_url: https://ltw19dresden.de
  url: https://ltw19dresden.de
  description: >
    This site was built for the Green Party in Germany (Bündnis 90/Die Grünen) for their local election in Dresden, Saxony. The site was built with Gatsby v2 and Styled-Components.
  categories:
    - Government
    - Nonprofit
  built_by: Jacob Herper
  built_by_url: https://herper.io
- title: Gratsy
  url: https://gratsy.com/
  main_url: https://gratsy.com/
  description: >
    Gratsy: Feedback To Give Back
  categories:
    - Agency
    - Marketing
    - Landing Page
  built_by: Whalar
  built_by_url: https://whalar.com/
  featured: false
- title: deepThreads
  main_url: https://deepthreads.com
  url: https://deepthreads.com/
  description: >
    deepThreads is a shiny new website built with Gatsby v2.  We make art using deep learning along with print on demand providers to create some cool stuff!
  categories:
    - eCommerce
  built_by: Kyle Kitlinski
  built_by_url: http://github.com/k-kit
  featured: false
- title: Smoopit
  main_url: https://smoopit.com
  url: https://smoopit.com/
  description: >
    Smoopit helps you schedule meetings without the extra effort of checking your availability or back-and-forth emails.
  categories:
    - Business
    - Productivity
  built_by: Chandra Bhushan
  built_by_url: https://github.com/chandu2304
  featured: false
- title: Mill3 Studio
  main_url: https://mill3.studio/en/
  url: https://mill3.studio/en/
  description: >
    Our agency specializes in the analysis, strategy and development of digital products.
  categories:
    - Agency
    - Portfolio
  built_by: Mill3
  built_by_url: https://mill3.studio/en/
  featured: false
- title: Zellement
  main_url: https://www.zellement.com
  url: https://www.zellement.com
  description: >
    Online portfolio of Dan Farrow from Nottingham, UK.
  categories:
    - Portfolio
  built_by: Zellement
  built_by_url: https://www.zellement.com
  featured: false
- title: Fullstack HQ
  url: https://fullstackhq.com/
  main_url: https://fullstackhq.com/
  description: >
    Get immediate access to a battle-tested team of designers and developers on a pay-as-you-go monthly subscription.
  categories:
    - Agency
    - Consulting
    - Freelance
    - Marketing
    - Portfolio
    - Web Development
    - App
    - Business
    - Design
    - JavaScript
    - Technology
    - User Experience
    - Web Development
    - eCommerce
    - WordPress
  built_by: Fullstack HQ
  built_by_url: https://fullstackhq.com/
  featured: false
- title: Cantas
  main_url: https://www.cantas.co.jp
  url: https://www.cantas.co.jp
  description: >
    Cantas is digital marketing company in Japan.
  categories:
    - Business
    - Agency
  built_by: Cantas
  built_by_url: https://www.cantas.co.jp
  featured: false
- title: Sheringham Shantymen
  main_url: https://www.shantymen.com/
  url: https://www.shantymen.com/
  description: >
    The Sheringham Shantymen are a sea shanty singing group that raise money for the RNLI in the UK.
  categories:
    - Music
    - Community
    - Entertainment
    - Nonprofit
  built_by: Zellement
  built_by_url: https://www.zellement.com/
  featured: false
- title: WP Spark
  main_url: https://wpspark.io/
  url: https://wpspark.io/
  description: >
    Create blazing fast website with WordPress and our Gatsby themes.
  categories:
    - Agency
    - Community
    - Blog
    - WordPress
  built_by: wpspark
  built_by_url: https://wpspark.io/
- title: Ronald Langeveld
  description: >
    Ronald Langeveld's blog and Web Development portfolio website.
  main_url: "https://www.ronaldlangeveld.com"
  url: "https://www.ronaldlangeveld.com"
  categories:
    - Blog
    - Web Development
    - Freelance
    - Portfolio
    - Consulting
  featured: false
- title: Golfonaut
  description: >
    Golfonaut - Golf application for Apple Watch
  main_url: https://golfonaut.io
  url: https://golfonaut.io
  categories:
    - App
    - Sports
  featured: false
- title: Anton Sten - UX Lead/Design
  url: https://www.antonsten.com
  main_url: https://www.antonsten.com
  description: Anton Sten leads UX for design-driven companies.
  categories:
    - User Experience
    - Blog
    - Freelance
    - Portfolio
    - Consulting
    - Agency
    - Design
  featured: false
- title: Rashmi AP - Front-end Developer
  main_url: http://rashmiap.me
  url: http://rashmiap.me
  featured: false
  description: >
    Rashmi AP's Personal Portfolio Website
  source_url: https://github.com/rashmiap/personal-website-react
  categories:
    - Portfolio
    - Open Source
  built_by: Rashmi AP
  built_by_url: http://rashmiap.me
- title: OpenSourceRepos - Blogs for open source repositories
  main_url: https://opensourcerepos.com
  url: https://opensourcerepos.com
  featured: false
  description: >
    Open Source Repos is a blog site for explaining the architecture, code-walkthrough and key takeways for the GitHub repository. Out main aim to is to help more developers contribute to open source projects.
  source_url: https://github.com/opensourcerepos/blogs
  categories:
    - Open Source
    - Design
    - Design System
    - Blog
  built_by: OpenSourceRepos Team
  built_by_url: https://opensourcerepos.com
- title: Sheelah Brennan - Front-End/UX Engineer
  main_url: https://sheelahb.com
  url: https://sheelahb.com
  featured: false
  description: >
    Sheelah Brennan's web development blog
  categories:
    - Blog
    - Web Development
    - Design
    - Freelance
    - Portfolio
  built_by: Sheelah Brennan
- title: Delinx.Digital - Web and Mobile Development Agency based in Sofia, Bulgaria
  main_url: https://delinx.digital
  url: https://delinx.digital/solutions
  description: >
    Delinx.digital is a software development oriented digital agency based in Sofia, Bulgaria. We develop bespoke software solutions using  WordPress, WooCommerce, Shopify, eCommerce, React.js, Node.js, PHP, Laravel and many other technologies.
  categories:
    - Agency
    - Web Development
    - Design
    - eCommerce
    - WordPress
  featured: false
- title: Cameron Nuckols - Articles, Book Notes, and More
  main_url: https://nucks.co
  url: https://nucks.co
  description: >
    This site hosts all of Cameron Nuckols's writing on entrepreneurship, startups, money, fitness, self-education, and self-improvement.
  categories:
    - Blog
    - Entrepreneurship
    - Business
    - Productivity
    - Technology
    - Marketing
  featured: false
- title: Hayato KAJIYAMA - Portfolio
  main_url: "https://hyakt.dev"
  url: "https://hyakt.dev"
  source_url: "https://github.com/hyakt/hyakt.github.io"
  featured: false
  categories:
    - Portfolio
- title: Skirtcraft - Unisex Skirts with Large Pockets
  main_url: https://skirtcraft.com
  url: https://skirtcraft.com/products
  source_url: https://github.com/jqrn/skirtcraft-web
  description: >
    Skirtcraft sells unisex skirts with large pockets, made in the USA. Site built with TypeScript and styled-components, with Tumblr-sourced blog posts.
  categories:
    - eCommerce
    - Blog
  built_by: Joe Quarion
  built_by_url: https://github.com/jqrn
  featured: false
- title: Vermarc Sport
  main_url: https://www.vermarcsport.com/
  url: https://www.vermarcsport.com/
  description: >
    Vermarc Sport offers a wide range of cycle clothing, cycling jerseys, bib shorts, rain gear and accessories, as well for the summer, the mid-season (autumn / spring) and the winter.
  categories:
    - eCommerce
  built_by: BrikL
  built_by_url: https://github.com/Brikl
- title: Cole Ruche
  main_url: https://coleruche.com
  url: https://coleruche.com
  source_url: https://github.com/kingingcole/myblog
  description: >
    The personal website and blog for Emeruche "Cole" Ikenna, front-end web developer from Nigeria.
  categories:
    - Blog
    - Portfolio
  built_by: Emeruche "Cole" Ikenna
  built_by_url: https://twitter.com/cole_ruche
  featured: false
- title: Abhith Rajan - Coder, Blogger, Biker, Full Stack Developer
  main_url: https://www.abhith.net/
  url: https://www.abhith.net/
  source_url: https://github.com/Abhith/abhith.net
  description: >
    abhith.net is a portfolio website of Abhith Rajan, a full stack developer. Sharing blog posts, recommended videos, developer stories and services with the world through this site.
  categories:
    - Portfolio
    - Blog
    - Programming
    - Open Source
    - Technology
  built_by: Abhith Rajan
  built_by_url: https://github.com/Abhith
  featured: false
- title: Mr & Mrs Wilkinson
  url: https://thewilkinsons.netlify.com/
  main_url: https://thewilkinsons.netlify.com/
  source_url: https://github.com/davemullenjnr/the-wilkinsons
  description: >
    A one-page wedding photography showcase using Gatsby Image and featuring a lovely hero and intro section.
  categories:
    - Photography
  built_by: Dave Mullen Jnr
  built_by_url: https://davemullenjnr.co.uk
  featured: false
- title: Gopesh Gopinath - Full Stack JavaScript Developer
  url: https://www.gopeshgopinath.com
  main_url: https://www.gopeshgopinath.com
  source_url: https://github.com/GopeshMedayil/gopeshgopinath.com
  description: >
    Gopesh Gopinath's Personal Portfolio Website
  categories:
    - Portfolio
    - Open Source
  built_by: Gopesh Gopinath
  built_by_url: https://www.gopeshgopinath.com
  featured: false
- title: Misael Taveras - FrontEnd Developer
  url: https://taverasmisael.com
  main_url: https://taverasmisael.com
  source_url: https://github.com/taverasmisael/taverasmisael
  description: >
    Personal site and bloging about learning FrontEnd web development in spanish.
  categories:
    - Portfolio
    - Open Source
    - Blog
    - JavaScript
    - Web Development
  built_by: Misael Taveras
  built_by_url: https://taverasmisael.com
  featured: false
- title: Le Reacteur
  url: https://www.lereacteur.io/
  main_url: https://www.lereacteur.io/
  description: >
    Le Reacteur is the first coding bootcamp dedicated to web and mobile apps development (iOS/Android). We offer intensive sessions to train students in a short time (10 weeks). Our goal is to pass on to our students in less than 3 months what they would have learned in 2 years. To achieve this ambitious challenge, our training is based on learning JavaScript (Node.js, Express, ReactJS, React Native).
  categories:
    - JavaScript
    - Learning
    - Mobile Development
    - Web Development
  built_by: Farid Safi
  built_by_url: https://twitter.com/FaridSafi
  featured: false
- title: Cinch
  url: https://www.cinch.co.uk
  main_url: https://www.cinch.co.uk
  description: >
    Cinch is a hub for car supermarkets and dealers to show off their stock. The site only lists second-hand cars that are seven years old or younger, with less than 70,000 miles on the clock.
  categories:
    - Entrepreneurship
    - Business
  built_by: Somo
  built_by_url: https://www.somoglobal.com
  featured: false
- title: Recetas El Universo
  description: >-
    Recipes and videos with the best of Ecuadorian cuisine.
    Collectable recipes from Diario El Universo.
  main_url: "https://recetas-eu.netlify.com/"
  url: "https://recetas-eu.netlify.com/"
  featured: false
  categories:
    - Blog
    - WordPress
    - Food
  built_by: Ramón Chancay
  built_by_url: "https://ramonchancay.me/"
- title: NuBrakes
  url: https://nubrakes.com/
  main_url: https://nubrakes.com/
  description: >
    NuBrakes is the mobile brake repair company that comes to you! We perform brake pad, caliper, and rotor replacement at your office, apartment or home!
  categories:
    - Business
    - Entrepreneurship
  featured: false
- title: Third and Grove
  url: https://www.thirdandgrove.com
  main_url: https://www.thirdandgrove.com
  source_url: https://github.com/thirdandgrove/tagd8_gatsby
  description: >
    A digital agency slaying the mundane one pixel at a time.
  categories:
    - Agency
    - Marketing
    - Open Source
    - Technology
  built_by: Third and Grove
  built_by_url: https://www.thirdandgrove.com
  featured: false
- title: Le Bikini
  url: https://lebikini.com
  main_url: https://lebikini.com
  description: >
    New website for Toulouse's most iconic concert hall.
  categories:
    - Music
  built_by: Antoine Rousseau
  built_by_url: https://antoine.rousseau.im
  featured: false
- title: Jimmy Truong's Portfolio
  url: https://jimmytruong.ca
  main_url: https://jimmytruong.ca
  description: >
    This porfolio is a complication of all projects done during my time at BCIT D3 (Digital Design and Development) program and after graduation.
  categories:
    - Portfolio
    - Web Development
  built_by: Jimmy Truong
  built_by_url: https://jimmytruong.ca
  featured: false
- title: Quick Stop Nicaragua
  main_url: https://quickstopnicaragua.com
  url: https://quickstopnicaragua.com
  description: >
    Convenience Store Website
  categories:
    - Food
  built_by: Gerald Martinez
  built_by_url: https://twitter.com/GeraldM_92
  featured: false
- title: XIEL
  main_url: https://xiel.dev
  url: https://xiel.dev
  source_url: https://github.com/xiel/xiel
  description: >
    I'm a freelance front-end developer from Berlin who creates digital experiences that everyone likes to use.
  categories:
    - Portfolio
    - Blog
  built_by: Felix Leupold
  built_by_url: https://twitter.com/xiel
  featured: false
- title: Nicaragua Best Guides
  main_url: https://www.nicaraguasbestguides.com
  url: https://www.nicaraguasbestguides.com
  description: >
    Full-Service Tour Operator and Destination Management Company (DMC)
  categories:
    - Agency
    - Travel
  built_by: Gerald Martinez
  built_by_url: https://twitter.com/GeraldM_92
  featured: false
- title: Thoughts and Stuff
  main_url: http://thoughtsandstuff.com
  url: http://thoughtsandstuff.com
  source_url: https://github.com/robmarshall/gatsby-tns
  description: >
    A simple easy to read blog. Minimalistic, focusing on content over branding. Includes RSS feed.
  categories:
    - Accessibility
    - Blog
    - WordPress
  built_by: Robert Marshall
  built_by_url: https://robertmarshall.dev
  featured: false
- title: Tracli
  url: https://tracli.rootvan.com/
  main_url: https://tracli.rootvan.com/
  source_url: https://github.com/ridvankaradag/tracli-landing
  description: >
    A command line app that tracks your time
  categories:
    - Productivity
    - Technology
    - Landing Page
  built_by: Ridvan Karadag
  built_by_url: http://www.rootvan.com
  featured: false
- title: Fifteen Seconds Istanbul
  url: https://fifteenseconds.istanbul/
  main_url: https://fifteenseconds.istanbul/
  description: >
    Landing page of FifteenSeconds Istanbul Event
  categories:
    - Event
    - Conference
    - Business
    - Landing Page
  built_by: İbrahim Telman
  built_by_url: https://github.com/ibrahimtelman/
  featured: false
- title: spon.io
  url: https://www.spon.io
  main_url: https://www.spon.io
  source_url: https://github.com/magicspon/spon.io
  description: >
    Portfolio for frontend web developer, based in Bristol UK
  categories:
    - Portfolio
  built_by: Dave Stockley
  built_by_url: https://www.spon.io
  featured: false
- title: BBS
  url: https://big-boss-studio.com
  main_url: https://big-boss-studio.com
  description: >
    For 11 years, we help great brands in their digital transformation, offering all our expertise for their needs. Technical consulting, UX, design, technical integration and maintenance.
  categories:
    - Agency
    - JavaScript
    - Web Development
  built_by: BBS
  built_by_url: https://big-boss-studio.com
  featured: false
- title: Appes - Meant to evolve
  main_url: https://appes.co
  url: https://appes.co
  description: >
    Appes is all about apps and evolution. We help companies to build mobile and
    web products.
  categories:
    - Agency
    - Mobile Development
    - Web Development
    - Technology
  built_by: Appes
  built_by_url: https://appes.co
  featured: false
- title: Intern
  url: https://intern.imedadel.me
  main_url: https://intern.imedadel.me
  description: >
    Intern is a job board for getting internships in tech, design, marketing, and more. It's built entirely with Gatsby.
  categories:
    - Directory
    - Technology
  built_by: Imed Adel
  built_by_url: https://imedadel.me
  featured: false
- title: Global Citizen Foundation
  main_url: https://www.globalcitizenfoundation.org
  url: https://www.globalcitizenfoundation.org
  description: >
    In the digital economy, we are Global Citizens and the currency is Personal Data
  categories:
    - Nonprofit
  built_by: The Delta Studio
  built_by_url: https://www.thedelta.io
  featured: false
- title: GatsbyFinds
  main_url: https://gatsbyfinds.netlify.com
  url: https://gatsbyfinds.netlify.com
  source_url: https://github.com/bvlktech/GatsbyFinds
  description: >
    GatsbyFinds is a website built ontop of Gatsby v2 by providing developers with a showcase of all the lastest projects made with the beloved GatsbyJS.
  categories:
    - Portfolio
    - Gallery
  built_by: Bvlktech
  built_by_url: https://twitter.com/bvlktech
  featured: false
- title: AFEX Commodities Exchange
  main_url: https://afexnigeria.com
  url: https://afexnigeria.com
  description: >
    AFEX Nigeria strives to transform Nigerian agriculture by creating more bargaining power to smallholder farmers, access to information, and secure storage.
  categories:
    - Blog
    - Business
    - Finance
    - Food
    - WordPress
  built_by: Mayowa Falade
  built_by_url: http://mayowafalade.com
  featured: false
- title: VIA Data
  main_url: https://viadata.io
  url: https://viadata.io
  description: >
    The future of data management
  categories:
    - Data
  built_by: The Delta Studio
  built_by_url: https://www.thedelta.io
  featured: false
- title: Front End Day Event Website
  main_url: https://frontend-day.com/
  url: https://frontend-day.com/
  description: >
    Performant landing page for a front end workshops recurring event / conference.
  categories:
    - Event
    - Conference
    - Web Development
    - Technology
  built_by: Pagepro
  built_by_url: https://pagepro.co
  featured: false
- title: Mutual
  main_url: https://www.madebymutual.com
  url: https://www.madebymutual.com
  description: >
    Mutual is a web design and development agency. Our new website is powered by Gatsby and Craft CMS.
  categories:
    - Blog
    - Portfolio
    - Agency
    - Design
    - Web Development
  built_by: Mutual
  built_by_url: https://twitter.com/madebymutual
  featured: false
- title: Surge 3
  main_url: https://surge3.com
  url: https://surge3.com/
  description: >
    We’re Surge 3 - a premier web development agency. Our company centers around the principles of quality, speed, and service! We are founded using the latest in web technologies and are dedicated to using those exact tools to help our customers achieve their goals.
  categories:
    - Portfolio
    - Blog
    - Agency
    - Web Development
    - Marketing
  built_by: Dillon Browne
  built_by_url: https://dillonbrowne.com
- title: Adaltas
  main_url: https://www.adaltas.com
  url: https://www.adaltas.com
  description: >
    Adaltas is a team of consultants with a focus on Open Source, Big Data and Cloud Computing based in France, Canada and Morocco.
  categories:
    - Consulting
    - Data
    - Design System
    - Programming
    - Learning
  built_by: Adaltas
  built_by_url: https://www.adaltas.com
- title: Themis Attorneys
  main_url: https://themis-attorneys.com
  url: https://themis-attorneys.com
  description: >
    Themis Attorneys is Chennai based lawyers. Their new complete website is made using Gatsby.
  categories:
    - Agency
    - Consulting
    - Portfolio
    - Law
  built_by: Merbin J Anselm
  built_by_url: https://anselm.in
- title: Saint New York
  url: https://www.saintnewyork.com
  main_url: https://www.saintnewyork.com
  description: >
    A powerful fresh-scent formula made with clean ingredients.
  categories:
    - eCommerce
    - Business
  built_by: Peter Hironaka
  built_by_url: https://peterhironaka.com
- title: Runlet
  main_url: https://runlet.app
  url: https://runlet.app
  source_url: https://github.com/runletapp/runlet
  description: >
    Runlet is a cloud-based job manager that offers device synchronization and reliable message delivery in a network of connected devices even after connectivity issues. Available for ARM, Linux, Mac and Windows.
  categories:
    - App
    - Landing Page
    - Productivity
    - Technology
  built_by: Vandre Leal
  built_by_url: https://vandreleal.github.io
  featured: false
- title: tiaan.dev
  main_url: https://tiaan.dev
  url: https://tiaan.dev
  featured: false
  categories:
    - Blog
    - Portfolio
    - Web Development
- title: Praveen Bisht
  main_url: https://www.prvnbist.com/
  url: https://www.prvnbist.com/
  source_url: https://github.com/prvnbist/portfolio
  categories:
    - Portfolio
    - Blog
  built_by: Praveen Bisht
  built_by_url: https://www.prvnbist.com/
  featured: false
- title: Jeff Mills The Outer Limits x NTS Radio
  url: https://www.nts.live/projects/jeff-mills-the-outer-limits/
  main_url: https://www.nts.live/projects/jeff-mills-the-outer-limits/
  source_url: https://github.com/ntslive/the-outer-limits
  description: >
    NTS Radio created a minisite for Jeff Mills' 6 part radio series The Outer Limits, including original music production and imagery curated from the NASA online image archive.
  categories:
    - Music
    - Gallery
    - Science
    - Entertainment
  built_by: NTS Radio
  built_by_url: https://www.nts.live
  featured: false
- title: BALAJIRAO676
  main_url: https://thebalajiraoecommerce.netlify.com/
  url: https://thebalajiraoecommerce.netlify.com/
  featured: false
  categories:
    - Blog
    - eCommerce
    - Web Development
- title: Mentimeter
  url: https://www.mentimeter.com/
  main_url: https://www.mentimeter.com/
  categories:
    - Business
  featured: false
- title: HYFN
  url: https://hyfn.com/
  main_url: https://hyfn.com/
  categories:
    - Business
  featured: false
- title: Mozilla India
  main_url: https://mozillaindia.org/
  url: https://mozillaindia.org/
  categories:
    - Open Source
  featured: false
- title: Primer Labs
  main_url: https://www.primerlabs.io
  url: https://www.primerlabs.io
  featured: false
  categories:
    - Education
    - Learning
- title: AJ on Purr-fect Solutions
  url: https://ajonp.com
  main_url: https://ajonp.com
  description: >
    A Community of developers, creating resources for all to use!
  categories:
    - Education
    - Learning
    - Programming
    - Web Development
    - API
    - Blog
    - SEO
  built_by: AJonP
  built_by_url: http://ajonp.com/authors/alex-patterson
- title: blog.kwst.site
  main_url: https://blog.kwst.site
  url: https://blog.kwst.site
  description: A blog of frontend engineer working in Fukuoka
  source_url: https://github.com/SatoshiKawabata/blog
  featured: false
  categories:
    - Blog
    - Technology
    - Web Development
    - JavaScript
- title: Run Leeds
  main_url: http://www.runleeds.co.uk
  url: http://www.runleeds.co.uk
  description: >
    Community running site based in Leeds,UK. Aiming to support those going through a life crisis.
  categories:
    - Accessibility
    - Blog
    - Community
    - Nonprofit
    - Sports
    - WordPress
  built_by: Robert Marshall
  built_by_url: https://www.robertmarshall.dev
- title: Arvind Kumar
  main_url: https://arvind.io
  url: https://arvind.io
  source_url: https://github.com/EnKrypt/arvind.io
  built_by: Arvind Kumar
  built_by_url: "https://arvind.io/"
  description: >
    A blog about writing code, making music and studying the skies.
  featured: false
  categories:
    - Blog
    - Music
    - Technology
- title: GlobalMoney
  url: https://global24.ua
  main_url: https://global24.ua
  description: >
    Provide payment solution for SMB, eWallet GlobalMoney
  categories:
    - Business
    - Finance
    - Technology
  built_by: NodeArt
  built_by_url: https://NodeArt.io
- title: Women's and Girls' Emergency Centre
  url: https://www.wagec.org.au/
  main_url: https://www.wagec.org.au/
  description: >
    Specialist homelessness service for women and families escaping domestic violence. Based in Redfern, Sydney, Australia.
  categories:
    - Nonprofit
    - Community
  built_by: Little & Big
  built_by_url: "https://www.littleandbig.com.au/"
  featured: false
- title: Guus van de Wal | Drupal Front-end specialist
  url: https://guusvandewal.nl
  main_url: https://guusvandewal.nl
  description: >
    Decoupled portfolio site for guusvandewal.nl, a Drupal and ReactJS front-end developer and designer.
  categories:
    - Open Source
    - Web Development
    - Design
    - Blog
    - Freelance
  built_by: Guus van de Wal
  featured: false
- title: Pixelize Web Design Gold Coast | Web Design and SEO
  url: https://www.pixelize.com.au/
  main_url: https://www.pixelize.com.au/
  description: >
    Pixelize is a tight knit group of professional web developers, graphic designers, and content creators that work together to create high performing, blazing fast, beautiful websites with a strong focus on SEO.
  categories:
    - Agency
    - Web Development
    - Marketing
    - SEO
    - Design
    - Portfolio
    - Blog
  built_by: Pixelize
  built_by_url: https://www.pixelize.com.au
  featured: false
- title: VS Code GitHub Stats
  url: https://vscode-github-stats.netlify.com
  main_url: https://vscode-github-stats.netlify.com
  source_url: https://github.com/lannonbr/vscode-github-stats/
  description: >
    Statistics Dashboard for VS Code GitHub repository
  categories:
    - Data
  built_by: Benjamin Lannon
  built_by_url: https://lannonbr.com
  featured: false
- title: MetaProjection
  main_url: https://www.metaprojection.ca
  url: https://www.metaprojection.ca
  source_url: https://github.com/rosslh/metaprojection
  description: >
    MetaProjection is a website that aggregates multiple Canadian federal electoral projections in order to provide an overview of how the election is playing out, both federally and by district.
  categories:
    - Government
    - Data
    - Open Source
  built_by: Ross Hill
  built_by_url: https://rosshill.ca
  featured: false
- title: Tamarisc VC
  url: https://www.tamarisc.vc
  main_url: https://www.tamarisc.vc
  description: >
    Tamarisc invests in and helps build companies that improve the human habitat through innovating at the intersection of real estate, health, and technology.
  categories:
    - Business
    - Technology
  built_by: Peter Hironaka
  built_by_url: "https://peterhironaka.com"
  featured: false
- title: Roman Kravets
  description: >
    Portfolio of Roman Kravets. Web Developer, HTML & CSS Coder.
  main_url: "https://romkravets.netlify.com/"
  url: "https://romkravets.netlify.com/"
  categories:
    - Portfolio
    - Open Source
    - Web Development
    - Blog
  built_by: Roman Kravets
  built_by_url: "https://github.com/romkravets/dev-page"
  featured: false
- title: Phil Tietjen Portfolio
  url: https://www.philtietjen.dev/
  main_url: https://www.philtietjen.dev/
  source_url: https://github.com/Phizzard/phil-portfolio
  description: >
    Portfolio of Phil Tietjen using Gatsby, TailwindCSS, and Emotion/styled
  categories:
    - Portfolio
    - Open Source
    - Web Development
  built_by: Phil Tietjen
  built_by_url: https://github.com/Phizzard
  featured: false
- title: Gatsby Bomb
  description: >
    A fan made version of the website Giantbomb, fully static and powered by Gatsby JS and the GiantBomb API.
  main_url: "https://gatsbybomb.netlify.com"
  url: "https://gatsbybomb.netlify.com"
  categories:
    - App
    - Entertainment
    - Media
    - Video
  built_by: Phil Tietjen
  built_by_url: "https://github.com/Phizzard"
  featured: false
<<<<<<< HEAD
- title: TFE Energy
  main_url: https://tfe.energy
  url: https://tfe.energy
  source_url: https://gitlab.com/marcfehrmedia/2019-07-03-tfe-energy
  description: >
    TFE Energy believes in the future. Their new website is programmed with Gatsby, Scrollmagic, Contentful, Cloudify.
  categories:
    - Technology
    - Consulting
    - Video
    - Business
  built_by: Marc Fehr
  built_by_url: https:/www.marcfehr.media
=======
- title: AtomBuild
  url: https://atombuild.github.io/
  main_url: https://atombuild.github.io/
  source_url: https://github.com/AtomBuild/atombuild.github.io
  description: >
    Landing page for the AtomBuild project, offering a curation of Atom packages associated with the project.
  categories:
    - Directory
    - Landing Page
    - Open Source
    - Programming
    - Technology
  built_by: Kepler Sticka-Jones
  built_by_url: https://keplersj.com/
  featured: false
- title: Josh Pensky
  main_url: https://joshpensky.com
  url: https://joshpensky.com
  description: >
    Josh Pensky is an interactive developer based in Boston. He designs and builds refreshing web experiences, packed to the punch with delightful interactions.
  categories:
    - Portfolio
    - Web Development
    - Design
    - SEO
  built_by: Josh Pensky
  built_by_url: https://github.com/joshpensky
  featured: false
- title: AtomLinter
  url: https://atomlinter.github.io/
  main_url: https://atomlinter.github.io/
  source_url: https://github.com/AtomLinter/atomlinter.github.io
  description: >
    Landing page for the AtomLinter project, offering a curation of Atom packages associated with the project.
  categories:
    - Directory
    - Landing Page
    - Open Source
    - Programming
    - Technology
  built_by: Kepler Sticka-Jones
  built_by_url: https://keplersj.com/
  featured: false
- title: viviGuides - Your travel guides
  url: https://vivitravels.com/en/guides/
  main_url: https://vivitravels.com/en/guides/
  description: >
    viviGuides is viviTravels' blog: here you will find travel tips, useful information about the cities and the best guides for your next vacation.
  categories:
    - Travel
    - Blog
  built_by: Kframe Interactive SA
  built_by_url: https://kframeinteractive.com/
>>>>>>> d2869ad4
  featured: false<|MERGE_RESOLUTION|>--- conflicted
+++ resolved
@@ -7696,7 +7696,6 @@
   built_by: Phil Tietjen
   built_by_url: "https://github.com/Phizzard"
   featured: false
-<<<<<<< HEAD
 - title: TFE Energy
   main_url: https://tfe.energy
   url: https://tfe.energy
@@ -7710,7 +7709,6 @@
     - Business
   built_by: Marc Fehr
   built_by_url: https:/www.marcfehr.media
-=======
 - title: AtomBuild
   url: https://atombuild.github.io/
   main_url: https://atombuild.github.io/
@@ -7764,5 +7762,4 @@
     - Blog
   built_by: Kframe Interactive SA
   built_by_url: https://kframeinteractive.com/
->>>>>>> d2869ad4
   featured: false