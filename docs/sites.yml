--- conflicted
+++ resolved
@@ -1441,7 +1441,6 @@
   built_by: Jonas Tebbe
   built_by_url: http://twitter.com/jonastebbe
   featured: false
-<<<<<<< HEAD
 - title: Front-end web development with Greg
   description: >
     JavaScript, GatsbyJS, ReactJS, CSS in JS... Let's learn some stuff together.
@@ -1452,7 +1451,6 @@
     - Web Dev
   built_by: Greg Lobinski
   built_by_url: https://github.com/greglobinski
-=======
 - title: Insomnia
   description: >
     Desktop HTTP and GraphQL client for developers
@@ -1463,5 +1461,4 @@
     - Blog
   built_by: Gregory Schier
   built_by_url: https://schier.co
->>>>>>> dd72667e
   featured: false