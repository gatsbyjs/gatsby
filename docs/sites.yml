--- conflicted
+++ resolved
@@ -2793,7 +2793,14 @@
   built_by: Ryan Wiemer
   built_by_url: "https://www.ryanwiemer.com/"
   featured: false
-<<<<<<< HEAD
+- title: developer.bitcoin.com
+  main_url: "https://www.bitcoin.com/"
+  url: "https://developer.bitcoin.com/"
+  description: >
+    Bitbox based bitcoin.com developer platform and resources.
+  categories:
+    - Blockchain
+  featured: false
 - title: Barmej
   main_url: "https://app.barmej.com/"
   url: "https://app.barmej.com/"
@@ -2805,13 +2812,4 @@
     - Learning
   built_by: Obytes
   built_by_url: "https://www.obytes.com/"
-=======
-- title: developer.bitcoin.com
-  main_url: "https://www.bitcoin.com/"
-  url: "https://developer.bitcoin.com/"
-  description: >
-    Bitbox based bitcoin.com developer platform and resources.
-  categories:
-    - Blockchain
->>>>>>> aac4d726
   featured: false