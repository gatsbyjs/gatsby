--- conflicted
+++ resolved
@@ -1824,7 +1824,6 @@
     - Blog
     - Education
   featured: false
-<<<<<<< HEAD
 - title: TRIPBY.org
   description: >
     Harm reduction info about psychoactive drugs.
@@ -1836,7 +1835,6 @@
   built_by: Mateus Ferreira
   built_by_url: https://dlbn.co
   featured: true
-=======
 - title: Matt Bagni Portfolio 2018
   description: > 
      Mostly the result of playing with Gatsby and learning about react and graphql. Using the screenshot plugin to showcase the work done for my company in the last 2 years, and a good amount of other experiments.
@@ -1845,5 +1843,4 @@
   categories: 
     - Landing
     - Portfolio
-  featured: false
->>>>>>> 963bb708
+  featured: false