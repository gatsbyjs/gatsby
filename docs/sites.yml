- title: ReactJS
  main_url: "https://reactjs.org/"
  url: "https://reactjs.org/"
  source_url: "https://github.com/reactjs/reactjs.org"
  featured: true
  categories:
    - Web Development
    - Featured
- title: Flamingo
  main_url: https://www.shopflamingo.com/
  url: https://www.shopflamingo.com/
  description: >
    Online shop for women's body care and hair removal products.
  categories:
    - eCommerce
    - Featured
  featured: true
- title: IDEO
  url: https://www.ideo.com
  main_url: https://www.ideo.com/
  description: >
    A Global design company committed to creating positive impact.
  categories:
    - Agency
    - Technology
    - Featured
    - Consulting
    - User Experience
  featured: true
- title: Airbnb Engineering & Data Science
  description: >
    Creative engineers and data scientists building a world where you can belong
    anywhere
  main_url: "https://airbnb.io/"
  url: "https://airbnb.io/"
  categories:
    - Blog
    - Gallery
    - Featured
  featured: true
- title: Impossible Foods
  main_url: "https://impossiblefoods.com/"
  url: "https://impossiblefoods.com/"
  categories:
    - Food
    - Featured
  featured: true
- title: Braun
  description: >
    Braun offers high performance hair removal and hair care products, including dryers, straighteners, shavers, and more.
  main_url: "https://ca.braun.com/en-ca"
  url: "https://ca.braun.com/en-ca"
  categories:
    - eCommerce
    - Featured
  featured: true
- title: NYC Pride 2019 | WorldPride NYC | Stonewall50
  main_url: "https://2019-worldpride-stonewall50.nycpride.org/"
  url: "https://2019-worldpride-stonewall50.nycpride.org/"
  featured: true
  description: >-
    Join us in 2019 for NYC Pride, as we welcome WorldPride and mark the 50th
    Anniversary of the Stonewall Uprising and a half-century of LGBTQ+
    liberation.
  categories:
    - Education
    - Marketing
    - Nonprofit
    - Featured
  built_by: Canvas United
  built_by_url: "https://www.canvasunited.com/"
- title: The State of European Tech
  main_url: "https://2017.stateofeuropeantech.com/"
  url: "https://2017.stateofeuropeantech.com/"
  featured: true
  categories:
    - Technology
    - Featured
  built_by: Studio Lovelock
  built_by_url: "http://www.studiolovelock.com/"
- title: Hopper
  main_url: "https://www.hopper.com/"
  url: "https://www.hopper.com/"
  built_by: Narative
  built_by_url: "https://www.narative.co/"
  featured: true
  categories:
    - Technology
    - App
    - Featured
- title: GM Capital One
  description: |
    Introducing the new online experience for your GM Rewards Credit Card
  main_url: "https://gm.capitalone.com/"
  url: "https://gm.capitalone.com/"
  categories:
    - Featured
  featured: true
- title: Theodora Warre
  main_url: "https://theodorawarre.eu"
  url: "https://theodorawarre.eu"
  description: >-
    E-commerce site for jewellery designer Theodora Warre, built using Gatsby + Shopify + Prismic + Matter.js
  categories:
    - eCommerce
    - Marketing
  built_by: Pierre Nel
  built_by_url: "https://pierre.io"
  featured: false
- title: Life Without Barriers | Foster Care
  main_url: "https://www.lwb.org.au/foster-care"
  url: "https://www.lwb.org.au/foster-care"
  featured: true
  description: >-
    We are urgently seeking foster carers all across Australia. Can you open
    your heart and your home to a child in need? There are different types of
    foster care that can suit you. We offer training and 24/7 support.
  categories:
    - Nonprofit
    - Education
    - Documentation
    - Marketing
    - Featured
  built_by: LWB Digital Team
  built_by_url: "https://twitter.com/LWBAustralia"
- title: Figma
  main_url: "https://www.figma.com/"
  url: "https://www.figma.com/"
  featured: true
  categories:
    - Marketing
    - Design
    - Featured
  built_by: Corey Ward
  built_by_url: "http://www.coreyward.me/"
- title: Bejamas - JAM Experts for hire
  main_url: "https://bejamas.io/"
  url: "https://bejamas.io/"
  featured: true
  description: >-
    We help agencies and companies with JAMStack tools. This includes web
    development using Static Site Generators, Headless CMS, CI / CD and CDN
    setup.
  categories:
    - Technology
    - Web Development
    - Agency
    - Marketing
    - Featured
  built_by: Bejamas
  built_by_url: "https://bejamas.io/"
- title: The State of JavaScript
  description: >
    Data from over 20,000 developers, asking them questions on topics ranging
    from frontend frameworks and state management, to build tools and testing
    libraries.
  main_url: "https://stateofjs.com/"
  url: "https://stateofjs.com/"
  source_url: "https://github.com/StateOfJS/StateOfJS"
  categories:
    - Data
    - JavaScript
    - Featured
  built_by: StateOfJS
  built_by_url: "https://github.com/StateOfJS/StateOfJS/graphs/contributors"
  featured: true
- title: DesignSystems.com
  main_url: "https://www.designsystems.com/"
  url: "https://www.designsystems.com/"
  description: |
    A resource for learning, creating and evangelizing design systems.
  categories:
    - Design
    - Blog
    - Technology
    - Featured
  built_by: Corey Ward
  built_by_url: "http://www.coreyward.me/"
  featured: true
- title: Timely
  main_url: "https://timelyapp.com/"
  url: "https://timelyapp.com/"
  description: |
    Fully automatic time tracking. For those who trade in time.
  categories:
    - Productivity
    - Featured
  built_by: Timm Stokke
  built_by_url: "https://timm.stokke.me"
  featured: true
- title: Snap Kit
  main_url: "https://kit.snapchat.com/"
  url: "https://kit.snapchat.com/"
  description: >
    Snap Kit lets developers integrate some of Snapchat’s best features across
    platforms.
  categories:
    - Technology
    - Documentation
    - Featured
  featured: true
- title: SendGrid
  main_url: "https://sendgrid.com/docs/"
  url: "https://sendgrid.com/docs/"
  description: >
    SendGrid delivers your transactional and marketing emails through the
    world's largest cloud-based email delivery platform.
  categories:
    - API
    - Technology
    - Documentation
    - Featured
  featured: true
- title: Kirsten Noelle
  main_url: "https://www.kirstennoelle.com/"
  url: "https://www.kirstennoelle.com/"
  featured: true
  description: >
    Digital portfolio for San Francisco Bay Area photographer Kirsten Noelle Wiemer.
  categories:
    - Photography
    - Portfolio
    - Featured
  built_by: Ryan Wiemer
  built_by_url: "https://www.ryanwiemer.com/"
- title: Cajun Bowfishing
  main_url: "https://cajunbowfishing.com/"
  url: "https://cajunbowfishing.com/"
  featured: false
  categories:
    - eCommerce
    - Sports
  built_by: Escalade Sports
  built_by_url: "https://www.escaladesports.com/"
- title: NEON
  main_url: "http://neonrated.com/"
  url: "http://neonrated.com/"
  featured: false
  categories:
    - Gallery
- title: GraphCMS
  main_url: "https://graphcms.com/"
  url: "https://graphcms.com/"
  featured: false
  categories:
    - Marketing
    - Technology
- title: Bottender Docs
  main_url: "https://bottender.js.org/"
  url: "https://bottender.js.org/"
  source_url: "https://github.com/bottenderjs/bottenderjs.github.io"
  featured: false
  categories:
    - Documentation
    - Web Development
    - Open Source
- title: Ghost Documentation
  main_url: https://docs.ghost.org/
  url: https://docs.ghost.org/
  source_url: "https://github.com/tryghost/docs"
  featured: false
  description: >-
    Ghost is an open source, professional publishing platform built on a modern Node.js technology stack — designed for teams who need power, flexibility and performance.
  categories:
    - Technology
    - Documentation
    - Open Source
  built_by: Ghost Foundation
  built_by_url: https://ghost.org/
- title: Nike - Just Do It
  main_url: "https://justdoit.nike.com/"
  url: "https://justdoit.nike.com/"
  featured: true
  categories:
    - eCommerce
    - Featured
- title: AirBnB Cereal
  main_url: "https://airbnb.design/cereal"
  url: "https://airbnb.design/cereal"
  featured: false
  categories:
    - Marketing
    - Design
- title: Cardiogram
  main_url: "https://cardiogr.am/"
  url: "https://cardiogr.am/"
  featured: false
  categories:
    - Marketing
    - Technology
- title: Hack Club
  main_url: "https://hackclub.com/"
  url: "https://hackclub.com/"
  source_url: "https://github.com/hackclub/site"
  featured: false
  categories:
    - Education
    - Web Development
- title: Matthias Jordan Portfolio
  main_url: "https://iammatthias.com/"
  url: "https://iammatthias.com/"
  source_url: "https://github.com/iammatthias/net"
  description: >-
    Photography portfolio and blog built using Contentful + Netlify + Gatsby V2.
  built_by: Matthias Jordan
  built_by_url: https://github.com/iammatthias
  featured: false
  categories:
    - Photography
    - Portfolio
- title: Investment Calculator
  main_url: "https://investmentcalculator.io/"
  url: "https://investmentcalculator.io/"
  featured: false
  categories:
    - Education
    - Finance
- title: CSS Grid Playground by MozillaDev
  main_url: "https://mozilladevelopers.github.io/playground/"
  url: "https://mozilladevelopers.github.io/playground/"
  source_url: "https://github.com/MozillaDevelopers/playground"
  featured: false
  categories:
    - Education
    - Web Development
- title: Piotr Fedorczyk Portfolio
  built_by: Piotr Fedorczyk
  built_by_url: "https://piotrf.pl"
  categories:
    - Portfolio
    - Web Development
  description: >-
    Portfolio of Piotr Fedorczyk, a digital product designer and full-stack developer specializing in shaping, designing and building news and tools for news.
  featured: false
  main_url: "https://piotrf.pl/"
  url: "https://piotrf.pl/"
- title: unrealcpp
  main_url: "https://unrealcpp.com/"
  url: "https://unrealcpp.com/"
  source_url: "https://github.com/Harrison1/unrealcpp-com"
  featured: false
  categories:
    - Blog
    - Web Development
- title: Andy Slezak
  main_url: "https://www.aslezak.com/"
  url: "https://www.aslezak.com/"
  source_url: "https://github.com/amslezak"
  featured: false
  categories:
    - Web Development
    - Portfolio
- title: Deliveroo.Design
  main_url: "https://www.deliveroo.design/"
  url: "https://www.deliveroo.design/"
  featured: false
  categories:
    - Food
    - Marketing
- title: Dona Rita
  main_url: "https://www.donarita.co.uk/"
  url: "https://www.donarita.co.uk/"
  source_url: "https://github.com/peduarte/dona-rita-website"
  featured: false
  categories:
    - Food
    - Marketing
- title: Fröhlich ∧ Frei
  main_url: "https://www.froehlichundfrei.de/"
  url: "https://www.froehlichundfrei.de/"
  featured: false
  categories:
    - Web Development
    - Blog
    - Open Source
- title: How to GraphQL
  main_url: "https://www.howtographql.com/"
  url: "https://www.howtographql.com/"
  source_url: "https://github.com/howtographql/howtographql"
  featured: false
  categories:
    - Documentation
    - Web Development
    - Open Source
- title: OnCallogy
  main_url: "https://www.oncallogy.com/"
  url: "https://www.oncallogy.com/"
  featured: false
  categories:
    - Marketing
    - Healthcare
- title: Ryan Wiemer's Portfolio
  main_url: "https://www.ryanwiemer.com/"
  url: "https://www.ryanwiemer.com/knw-photography/"
  source_url: "https://github.com/ryanwiemer/rw"
  featured: false
  description: >
    Digital portfolio for Oakland, CA based account manager Ryan Wiemer.
  categories:
    - Portfolio
    - Web Development
    - Design
  built_by: Ryan Wiemer
  built_by_url: "https://www.ryanwiemer.com/"
- title: Ventura Digitalagentur Köln
  main_url: "https://www.ventura-digital.de/"
  url: "https://www.ventura-digital.de/"
  featured: false
  built_by: Ventura Digitalagentur
  categories:
    - Agency
    - Marketing
    - Featured
- title: Azer Koçulu
  main_url: "https://kodfabrik.com/"
  url: "https://kodfabrik.com/photography/"
  featured: false
  categories:
    - Portfolio
    - Photography
    - Web Development
- title: Damir.io
  main_url: "http://damir.io/"
  url: "http://damir.io/"
  source_url: "https://github.com/dvzrd/gatsby-sfiction"
  featured: false
  categories:
    - Blog
- title: Digital Psychology
  main_url: "http://digitalpsychology.io/"
  url: "http://digitalpsychology.io/"
  source_url: "https://github.com/danistefanovic/digitalpsychology.io"
  featured: false
  categories:
    - Education
    - Library
- title: Théâtres Parisiens
  main_url: "http://theatres-parisiens.fr/"
  url: "http://theatres-parisiens.fr/"
  source_url: "https://github.com/phacks/theatres-parisiens"
  featured: false
  categories:
    - Education
    - Entertainment
# - title: William Owen UK Portfolio / Blog
#   main_url: "http://william-owen.co.uk/"
#   url: "http://william-owen.co.uk/"
#   featured: false
#   description: >-
#     Over 20 years experience delivering customer-facing websites, internet-based
#     solutions and creative visual design for a wide range of companies and
#     organisations.
#   categories:
#     - Portfolio
#     - Blog
#   built_by: William Owen
#   built_by_url: "https://twitter.com/twilowen"
- title: A4 纸网
  main_url: "http://www.a4z.cn/"
  url: "http://www.a4z.cn/price"
  source_url: "https://github.com/hiooyUI/hiooyui.github.io"
  featured: false
  categories:
    - eCommerce
- title: Steve Meredith's Portfolio
  main_url: "http://www.stevemeredith.com/"
  url: "http://www.stevemeredith.com/"
  featured: false
  categories:
    - Portfolio
- title: API Platform
  main_url: "https://api-platform.com/"
  url: "https://api-platform.com/"
  source_url: "https://github.com/api-platform/website"
  featured: false
  categories:
    - Documentation
    - Web Development
    - Open Source
    - Library
- title: Artivest
  main_url: "https://artivest.co/"
  url: "https://artivest.co/what-we-do/for-advisors-and-investors/"
  featured: false
  categories:
    - Marketing
    - Blog
    - Documentation
    - Finance
- title: The Audacious Project
  main_url: "https://audaciousproject.org/"
  url: "https://audaciousproject.org/"
  featured: false
  categories:
    - Nonprofit
- title: Dustin Schau's Blog
  main_url: "https://blog.dustinschau.com/"
  url: "https://blog.dustinschau.com/"
  source_url: "https://github.com/dschau/blog"
  featured: false
  categories:
    - Blog
    - Web Development
- title: iContract Blog
  main_url: "https://blog.icontract.co.uk/"
  url: "http://blog.icontract.co.uk/"
  featured: false
  categories:
    - Blog
- title: BRIIM
  main_url: "https://bri.im/"
  url: "https://bri.im/"
  featured: false
  description: >-
    BRIIM is a movement to enable JavaScript enthusiasts and web developers in
    machine learning. Learn about artificial intelligence and data science, two
    fields which are governed by machine learning, in JavaScript. Take it right
    to your browser with WebGL.
  categories:
    - Education
    - Web Development
    - Technology
- title: Calpa's Blog
  main_url: "https://calpa.me/"
  url: "https://calpa.me/"
  source_url: "https://github.com/calpa/blog"
  featured: false
  categories:
    - Blog
    - Web Development
- title: Code Bushi
  main_url: "https://codebushi.com/"
  url: "https://codebushi.com/"
  featured: false
  description: >-
    Web development resources, trends, & techniques to elevate your coding
    journey.
  categories:
    - Web Development
    - Open Source
    - Blog
  built_by: Hunter Chang
  built_by_url: "https://hunterchang.com/"
- title: Daniel Hollcraft
  main_url: "https://danielhollcraft.com/"
  url: "https://danielhollcraft.com/"
  source_url: "https://github.com/danielbh/danielhollcraft.com"
  featured: false
  categories:
    - Web Development
    - Blog
    - Portfolio
- title: Darren Britton's Portfolio
  main_url: "https://darrenbritton.com/"
  url: "https://darrenbritton.com/"
  source_url: "https://github.com/darrenbritton/darrenbritton.github.io"
  featured: false
  categories:
    - Web Development
    - Portfolio
- title: Dave Lindberg Marketing & Design
  url: "https://davelindberg.com/"
  main_url: "https://davelindberg.com/"
  source_url: "https://github.com/Dave-Lindberg/dl-gatsby"
  featured: false
  description: >-
    My work revolves around solving problems for people in business, using
    integrated design and marketing strategies to improve sales, increase brand
    engagement, generate leads and achieve goals.
  categories:
    - Design
    - Marketing
    - Portfolio
- title: Dalbinaco's Website
  main_url: "https://dlbn.co/en/"
  url: "https://dlbn.co/en/"
  source_url: "https://github.com/dalbinaco/dlbn.co"
  featured: false
  categories:
    - Portfolio
    - Web Development
- title: mParticle's Documentation
  main_url: "https://docs.mparticle.com/"
  url: "https://docs.mparticle.com/"
  featured: false
  categories:
    - Web Development
    - Documentation
- title: Doopoll
  main_url: "https://doopoll.co/"
  url: "https://doopoll.co/"
  featured: false
  categories:
    - Marketing
    - Technology
- title: ERC dEX
  main_url: "https://ercdex.com/"
  url: "https://ercdex.com/aqueduct"
  featured: false
  categories:
    - Marketing
- title: Fabian Schultz' Portfolio
  main_url: "https://fabianschultz.com/"
  url: "https://fabianschultz.com/"
  source_url: "https://github.com/fabe/site"
  featured: false
  description: >-
    Hello, I’m Fabian — a product designer and developer based in Potsdam,
    Germany. I’ve been working both as a product designer and frontend developer
    for over 5 years now. I particularly enjoy working with companies that try
    to meet broad and unique user needs.
  categories:
    - Portfolio
    - Web Development
  built_by: Fabian Schultz
  built_by_url: "https://fabianschultz.com/"
- title: CalState House Manager
  description: >
    Home service membership that offers proactive and on-demand maintenance for
    homeowners
  main_url: "https://housemanager.calstate.aaa.com/"
  url: "https://housemanager.calstate.aaa.com/"
  categories:
    - Marketing
- title: The freeCodeCamp Guide
  main_url: "https://guide.freecodecamp.org/"
  url: "https://guide.freecodecamp.org/"
  source_url: "https://github.com/freeCodeCamp/guide"
  featured: false
  categories:
    - Web Development
    - Documentation
- title: High School Hackathons
  main_url: "https://hackathons.hackclub.com/"
  url: "https://hackathons.hackclub.com/"
  source_url: "https://github.com/hackclub/hackathons"
  featured: false
  categories:
    - Education
    - Web Development
- title: Hapticmedia
  main_url: "https://hapticmedia.fr/en/"
  url: "https://hapticmedia.fr/en/"
  featured: false
  categories:
    - Agency
- title: heml.io
  main_url: "https://heml.io/"
  url: "https://heml.io/"
  source_url: "https://github.com/SparkPost/heml.io"
  featured: false
  categories:
    - Documentation
    - Web Development
    - Open Source
- title: Juliette Pretot's Portfolio
  main_url: "https://juliette.sh/"
  url: "https://juliette.sh/"
  featured: false
  categories:
    - Web Development
    - Portfolio
    - Blog
- title: Kris Hedstrom's Portfolio
  main_url: "https://k-create.com/"
  url: "https://k-create.com/portfolio/"
  source_url: "https://github.com/kristofferh/kristoffer"
  featured: false
  description: >-
    Hey. I’m Kris. I’m an interactive designer / developer. I grew up in Umeå,
    in northern Sweden, but I now live in Brooklyn, NY. I am currently enjoying
    a hybrid Art Director + Lead Product Engineer role at a small startup called
    Nomad Health. Before that, I was a Product (Engineering) Manager at Tumblr.
    Before that, I worked at agencies. Before that, I was a baby. I like to
    design things, and then I like to build those things. I occasionally take on
    freelance projects. Feel free to get in touch if you have an interesting
    project that you want to collaborate on. Or if you just want to say hello,
    that’s cool too.
  categories:
    - Portfolio
  built_by: Kris Hedstrom
  built_by_url: "https://k-create.com/"
- title: knpw.rs
  main_url: "https://knpw.rs/"
  url: "https://knpw.rs/"
  source_url: "https://github.com/knpwrs/knpw.rs"
  featured: false
  categories:
    - Blog
    - Web Development
- title: Kostas Bariotis' Blog
  main_url: "https://kostasbariotis.com/"
  url: "https://kostasbariotis.com/"
  source_url: "https://github.com/kbariotis/kostasbariotis.com"
  featured: false
  categories:
    - Blog
    - Portfolio
    - Web Development
- title: LaserTime Clinic
  main_url: "https://lasertime.ru/"
  url: "https://lasertime.ru/"
  source_url: "https://github.com/oleglegun/lasertime"
  featured: false
  categories:
    - Marketing
- title: Jason Lengstorf
  main_url: "https://lengstorf.com"
  url: "https://lengstorf.com"
  source_url: "https://github.com/jlengstorf/lengstorf.com"
  featured: false
  categories:
    - Blog
  built_by: Jason Lengstorf
  built_by_url: "https://github.com/jlengstorf"
- title: Mannequin.io
  main_url: "https://mannequin.io/"
  url: "https://mannequin.io/"
  source_url: "https://github.com/LastCallMedia/Mannequin/tree/master/site"
  featured: false
  categories:
    - Open Source
    - Web Development
    - Documentation
- title: manu.ninja
  main_url: "https://manu.ninja/"
  url: "https://manu.ninja/"
  source_url: "https://github.com/Lorti/manu.ninja"
  featured: false
  description: >-
    manu.ninja is the personal blog of Manuel Wieser, where he talks about
    frontend development, games and digital art
  categories:
    - Blog
    - Technology
    - Web Development
- title: Fabric
  main_url: "https://meetfabric.com/"
  url: "https://meetfabric.com/"
  featured: false
  categories:
    - Marketing
- title: Nexit
  main_url: "https://nexit.sk/"
  url: "https://nexit.sk/references"
  featured: false
  categories:
    - Web Development
- title: Open FDA
  description: >
    Provides APIs and raw download access to a number of high-value, high
    priority and scalable structured datasets, including adverse events, drug
    product labeling, and recall enforcement reports.
  main_url: "https://open.fda.gov/"
  url: "https://open.fda.gov/"
  source_url: "https://github.com/FDA/open.fda.gov"
  featured: false
  categories:
    - Government
    - Open Source
    - Web Development
    - API
    - Data
- title: NYC Planning Labs (New York City Department of City Planning)
  main_url: "https://planninglabs.nyc/"
  url: "https://planninglabs.nyc/about/"
  source_url: "https://github.com/NYCPlanning/"
  featured: false
  description: >-
    We work with New York City's Urban Planners to deliver impactful, modern
    technology tools.
  categories:
    - Open Source
    - Government
- title: Pravdomil
  main_url: "https://pravdomil.com/"
  url: "https://pravdomil.com/"
  source_url: "https://github.com/pravdomil/pravdomil.com"
  featured: false
  description: >-
    I’ve been working both as a product designer and frontend developer for over
    5 years now. I particularly enjoy working with companies that try to meet
    broad and unique user needs.
  categories:
    - Portfolio
- title: Preston Richey Portfolio / Blog
  main_url: "https://prestonrichey.com/"
  url: "https://prestonrichey.com/"
  source_url: "https://github.com/prichey/prestonrichey.com"
  featured: false
  categories:
    - Web Development
    - Portfolio
    - Blog
- title: Landing page of Put.io
  main_url: "https://put.io/"
  url: "https://put.io/"
  featured: false
  categories:
    - eCommerce
    - Technology
- title: The Rick and Morty API
  main_url: "https://rickandmortyapi.com/"
  url: "https://rickandmortyapi.com/"
  built_by: Axel Fuhrmann
  built_by_url: "https://axelfuhrmann.com/"
  featured: false
  categories:
    - Web Development
    - Entertainment
    - Documentation
    - Open Source
    - API
- title: Santa Compañía Creativa
  main_url: "https://santacc.es/"
  url: "https://santacc.es/"
  source_url: "https://github.com/DesarrolloWebSantaCC/santacc-web"
  featured: false
  categories:
    - Agency
- title: Sean Coker's Blog
  main_url: "https://sean.is/"
  url: "https://sean.is/"
  featured: false
  categories:
    - Blog
    - Portfolio
    - Web Development
- title: Several Levels
  main_url: "https://severallevels.io/"
  url: "https://severallevels.io/"
  source_url: "https://github.com/Harrison1/several-levels"
  featured: false
  categories:
    - Agency
    - Web Development
- title: Simply
  main_url: "https://simply.co.za/"
  url: "https://simply.co.za/"
  featured: false
  categories:
    - Marketing
- title: Storybook
  main_url: "https://storybook.js.org/"
  url: "https://storybook.js.org/"
  source_url: "https://github.com/storybooks/storybook"
  featured: false
  categories:
    - Web Development
    - Open Source
- title: Vibert Thio's Portfolio
  main_url: "https://vibertthio.com/portfolio/"
  url: "https://vibertthio.com/portfolio/projects/"
  source_url: "https://github.com/vibertthio/portfolio"
  featured: false
  categories:
    - Portfolio
    - Web Development
- title: VisitGemer
  main_url: "https://visitgemer.sk/"
  url: "https://visitgemer.sk/"
  featured: false
  categories:
    - Marketing
- title: Bricolage.io
  main_url: "https://www.bricolage.io/"
  url: "https://www.bricolage.io/"
  source_url: "https://github.com/KyleAMathews/blog"
  featured: false
  categories:
    - Blog
- title: Charles Pinnix Website
  main_url: "https://www.charlespinnix.com/"
  url: "https://www.charlespinnix.com/"
  featured: false
  description: >-
    I’m a senior frontend engineer with 8 years of experience building websites
    and web applications. I’m interested in leading creative, multidisciplinary
    engineering teams. I’m a creative technologist, merging photography, art,
    and design into engineering and visa versa. I take a pragmatic,
    product-oriented approach to development, allowing me to see the big picture
    and ensuring quality products are completed on time. I have a passion for
    modern frontend JavaScript frameworks such as React and Vue, and I have
    substantial experience on the backend with an interest in Node and
    container based deployment with Docker and AWS.
  categories:
    - Portfolio
    - Web Development
- title: Charlie Harrington's Blog
  main_url: "https://www.charlieharrington.com/"
  url: "https://www.charlieharrington.com/"
  source_url: "https://github.com/whatrocks/blog"
  featured: false
  categories:
    - Blog
    - Web Development
    - Music
- title: Gabriel Adorf's Portfolio
  main_url: "https://www.gabrieladorf.com/"
  url: "https://www.gabrieladorf.com/"
  source_url: "https://github.com/gabdorf/gabriel-adorf-portfolio"
  featured: false
  categories:
    - Portfolio
    - Web Development
- title: greglobinski.com
  main_url: "https://www.greglobinski.com/"
  url: "https://www.greglobinski.com/"
  source_url: "https://github.com/greglobinski/www.greglobinski.com"
  featured: false
  categories:
    - Portfolio
    - Web Development
- title: I am Putra
  main_url: "https://www.iamputra.com/"
  url: "https://www.iamputra.com/"
  featured: false
  categories:
    - Portfolio
    - Web Development
    - Blog
- title: In Sowerby Bridge
  main_url: "https://www.insowerbybridge.co.uk/"
  url: "https://www.insowerbybridge.co.uk/"
  featured: false
  categories:
    - Marketing
    - Government
- title: JavaScript Stuff
  main_url: "https://www.javascriptstuff.com/"
  url: "https://www.javascriptstuff.com/"
  featured: false
  categories:
    - Education
    - Web Development
    - Library
- title: Ledgy
  main_url: "https://www.ledgy.com/"
  url: "https://github.com/morloy/ledgy.com"
  featured: false
  categories:
    - Marketing
    - Finance
- title: Alec Lomas's Portfolio / Blog
  main_url: "https://www.lowmess.com/"
  url: "https://www.lowmess.com/"
  source_url: "https://github.com/lowmess/lowmess"
  featured: false
  categories:
    - Web Development
    - Blog
    - Portfolio
- title: Michele Mazzucco's Portfolio
  main_url: "https://www.michelemazzucco.it/"
  url: "https://www.michelemazzucco.it/"
  source_url: "https://github.com/michelemazzucco/michelemazzucco.it"
  featured: false
  categories:
    - Portfolio
- title: Orbit FM Podcasts
  main_url: "https://www.orbit.fm/"
  url: "https://www.orbit.fm/"
  source_url: "https://github.com/agarrharr/orbit.fm"
  featured: false
  categories:
    - Podcast
- title: Prosecco Springs
  main_url: "https://www.proseccosprings.com/"
  url: "https://www.proseccosprings.com/"
  featured: false
  categories:
    - Food
    - Blog
    - Marketing
- title: Verious
  main_url: "https://www.verious.io/"
  url: "https://www.verious.io/"
  source_url: "https://github.com/cpinnix/verious"
  featured: false
  categories:
    - Web Development
- title: Yisela
  main_url: "https://www.yisela.com/"
  url: "https://www.yisela.com/tetris-against-trauma-gaming-as-therapy/"
  featured: false
  categories:
    - Blog
- title: YouFoundRon.com
  main_url: "https://www.youfoundron.com/"
  url: "https://www.youfoundron.com/"
  source_url: "https://github.com/rongierlach/yfr-dot-com"
  featured: false
  categories:
    - Portfolio
    - Web Development
    - Blog
- title: yerevancoder
  main_url: "https://yerevancoder.com/"
  url: "https://forum.yerevancoder.com/categories"
  source_url: "https://github.com/yerevancoder/yerevancoder.github.io"
  featured: false
  categories:
    - Blog
    - Web Development
- title: Ease
  main_url: "https://www.ease.com/"
  url: "https://www.ease.com/"
  featured: false
  categories:
    - Marketing
    - Healthcare
- title: Policygenius
  main_url: "https://www.policygenius.com/"
  url: "https://www.policygenius.com/"
  featured: false
  categories:
    - Marketing
    - Healthcare
- title: Moteefe
  main_url: "http://www.moteefe.com/"
  url: "http://www.moteefe.com/"
  featured: false
  categories:
    - Marketing
    - Agency
    - Technology
- title: Athelas
  main_url: "http://www.athelas.com/"
  url: "http://www.athelas.com/"
  featured: false
  categories:
    - Marketing
    - Healthcare
- title: Pathwright
  main_url: "http://www.pathwright.com/"
  url: "http://www.pathwright.com/"
  featured: false
  categories:
    - Marketing
    - Education
- title: Lucid
  main_url: "https://www.golucid.co/"
  url: "https://www.golucid.co/"
  featured: false
  categories:
    - Marketing
    - Technology
- title: Bench
  main_url: "http://www.bench.co/"
  url: "http://www.bench.co/"
  featured: false
  categories:
    - Marketing
- title: Union Plus Credit Card
  main_url: "http://www.unionpluscard.com"
  url: "https://unionplus.capitalone.com/"
  featured: false
  categories:
    - Marketing
    - Finance
- title: Gin Lane
  main_url: "http://www.ginlane.com/"
  url: "https://www.ginlane.com/"
  featured: false
  categories:
    - Web Development
    - Agency
- title: Marmelab
  main_url: "https://marmelab.com/en/"
  url: "https://marmelab.com/en/"
  featured: false
  categories:
    - Web Development
    - Agency
- title: Dovetail
  main_url: "https://dovetailapp.com/"
  url: "https://dovetailapp.com/"
  featured: false
  categories:
    - Marketing
    - Technology
- title: Yuuniworks Portfolio / Blog
  main_url: "https://www.yuuniworks.com/"
  url: "https://www.yuuniworks.com/"
  source_url: "https://github.com/junkboy0315/yuuni-web"
  featured: false
  categories:
    - Portfolio
    - Web Development
    - Blog
- title: The Bastion Bot
  main_url: "https://bastionbot.org/"
  url: "https://bastionbot.org/"
  source_url: "https://github.com/TheBastionBot/Bastion-Website"
  description: Give awesome perks to your Discord server!
  featured: false
  categories:
    - Open Source
    - Technology
    - Documentation
    - Community
  built_by: Sankarsan Kampa
  built_by_url: "https://traction.one"
- title: Smakosh
  main_url: "https://smakosh.com/"
  url: "https://smakosh.com/"
  source_url: "https://github.com/smakosh/smakosh.com"
  featured: false
  categories:
    - Portfolio
    - Web Development
# - title: Philipp Czernitzki - Blog/Website
#   main_url: "http://philippczernitzki.me/"
#   url: "http://philippczernitzki.me/"
#   featured: false
#   categories:
#     - Portfolio
#     - Web Development
#     - Blog
- title: WebGazer
  main_url: "https://www.webgazer.io/"
  url: "https://www.webgazer.io/"
  featured: false
  categories:
    - Marketing
    - Web Development
    - Technology
- title: Joe Seifi's Blog
  main_url: "http://seifi.org/"
  url: "http://seifi.org/"
  featured: false
  categories:
    - Portfolio
    - Web Development
    - Blog
- title: LekoArts — Graphic Designer & Front-End Developer
  main_url: "https://www.lekoarts.de"
  url: "https://www.lekoarts.de"
  source_url: "https://github.com/LekoArts/portfolio"
  featured: false
  built_by: LekoArts
  built_by_url: "https://github.com/LekoArts"
  description: >-
    Hi, I'm Lennart — a self-taught and passionate graphic/web designer &
    frontend developer based in Darmstadt, Germany. I love it to realize complex
    projects in a creative manner and face new challenges. Since 6 years I do
    graphic design, my love for frontend development came up 3 years ago. I
    enjoy acquiring new skills and cementing this knowledge by writing blogposts
    and creating tutorials.
  categories:
    - Portfolio
    - Blog
    - Design
    - Web Development
    - Freelance
    - Open Source
- title: 杨二小的博客
  main_url: "https://blog.yangerxiao.com/"
  url: "https://blog.yangerxiao.com/"
  source_url: "https://github.com/zerosoul/blog.yangerxiao.com"
  featured: false
  categories:
    - Blog
    - Portfolio
- title: MOTTO x MOTTO
  main_url: "https://mottox2.com"
  url: "https://mottox2.com"
  source_url: "https://github.com/mottox2/website"
  description: Web developer / UI Designer in Tokyo Japan.
  featured: false
  categories:
    - Blog
    - Portfolio
  built_by: mottox2
  built_by_url: "https://mottox2.com"
- title: Pride of the Meadows
  main_url: "https://www.prideofthemeadows.com/"
  url: "https://www.prideofthemeadows.com/"
  featured: false
  categories:
    - eCommerce
    - Food
    - Blog
- title: Michael Uloth
  main_url: "https://www.michaeluloth.com"
  url: "https://www.michaeluloth.com"
  featured: false
  description: Michael Uloth is a web developer, opera singer, and the creator of Up and Running Tutorials.
  categories:
    - Portfolio
    - Web Development
    - Music
  built_by: Michael Uloth
  built_by_url: "https://www.michaeluloth.com"
- title: Spacetime
  main_url: "https://www.heyspacetime.com/"
  url: "https://www.heyspacetime.com/"
  featured: false
  description: >-
    Spacetime is a Dallas-based digital experience agency specializing in web,
    app, startup, and digital experience creation.
  categories:
    - Marketing
    - Portfolio
    - Agency
  built_by: Spacetime
  built_by_url: "https://www.heyspacetime.com/"
- title: Eric Jinks
  main_url: "https://ericjinks.com/"
  url: "https://ericjinks.com/"
  featured: false
  description: "Software engineer / web developer from the Gold Coast, Australia."
  categories:
    - Portfolio
    - Blog
    - Web Development
    - Technology
  built_by: Eric Jinks
  built_by_url: "https://ericjinks.com/"
- title: GaiAma - We are wildlife
  main_url: "https://www.gaiama.org/"
  url: "https://www.gaiama.org/"
  featured: false
  description: >-
    We founded the GaiAma conservation organization to protect wildlife in Perú
    and to create an example of a permaculture neighborhood, living
    symbiotically with the forest - because reforestation is just the beginning
  categories:
    - Nonprofit
    - Marketing
    - Blog
  source_url: "https://github.com/GaiAma/gaiama.org"
  built_by: GaiAma
  built_by_url: "https://www.gaiama.org/"
- title: Healthcare Logic
  main_url: "https://www.healthcarelogic.com/"
  url: "https://www.healthcarelogic.com/"
  featured: false
  description: >-
    Revolutionary technology that empowers clinical and managerial leaders to
    collaborate with clarity.
  categories:
    - Marketing
    - Healthcare
    - Technology
  built_by: Thrive
  built_by_url: "https://thriveweb.com.au/"
- title: Papergov
  main_url: "https://papergov.com/"
  url: "https://papergov.com/"
  featured: false
  description: Manage all your government services in a single place
  categories:
    - Directory
    - Government
    - Technology
  source_url: "https://github.com/WeOpenly/localgov.fyi"
  built_by: Openly Technologies
  built_by_url: "https://papergov.com/about/"
- title: Kata.ai Documentation
  main_url: "https://docs.kata.ai/"
  url: "https://docs.kata.ai/"
  source_url: "https://github.com/kata-ai/kata-platform-docs"
  featured: false
  description: >-
    Documentation website for the Kata Platform, an all-in-one platform for
    building chatbots using AI technologies.
  categories:
    - Documentation
    - Technology
- title: goalgetters
  main_url: "https://goalgetters.space/"
  url: "https://goalgetters.space/"
  featured: false
  description: >-
    goalgetters is a source of inspiration for people who want to change their
    career. We offer articles, success stories and expert interviews on how to
    find a new passion and how to implement change.
  categories:
    - Blog
    - Education
  built_by: "Stephanie Langers (content), Adrian Wenke (development)"
  built_by_url: "https://twitter.com/AdrianWenke"
- title: Zensum
  main_url: "https://zensum.se/"
  url: "https://zensum.se/"
  featured: false
  description: >-
    Borrow money quickly and safely through Zensum. We compare Sweden's leading
    banks and credit institutions. Choose from multiple offers and lower your
    monthly cost. [Translated from Swedish]
  categories:
    - Technology
    - Finance
    - Marketing
  built_by: Bejamas
  built_by_url: "https://bejamas.io/"
- title: StatusHub - Easy to use Hosted Status Page Service
  main_url: "https://statushub.com/"
  url: "https://statushub.com/"
  featured: false
  description: >-
    Set up your very own service status page in minutes with StatusHub. Allow
    customers to subscribe to be updated automatically.
  categories:
    - Technology
    - Marketing
  built_by: Bejamas
  built_by_url: "https://bejamas.io/"
- title: Matthias Kretschmann Portfolio
  main_url: "https://matthiaskretschmann.com/"
  url: "https://matthiaskretschmann.com/"
  source_url: "https://github.com/kremalicious/portfolio"
  featured: false
  description: Portfolio of designer & developer Matthias Kretschmann.
  categories:
    - Portfolio
    - Web Development
  built_by: Matthias Kretschmann
  built_by_url: "https://matthiaskretschmann.com/"
- title: Iron Cove Solutions
  main_url: "https://ironcovesolutions.com/"
  url: "https://ironcovesolutions.com/"
  description: >-
    Iron Cove Solutions is a cloud based consulting firm. We help companies
    deliver a return on cloud usage by applying best practices
  categories:
    - Technology
    - Web Development
  built_by: Iron Cove Solutions
  built_by_url: "https://ironcovesolutions.com/"
  featured: false
- title: Moetez Chaabene Portfolio / Blog
  main_url: "https://moetez.me/"
  url: "https://moetez.me/"
  source_url: "https://github.com/moetezch/moetez.me"
  featured: false
  description: Portfolio of Moetez Chaabene
  categories:
    - Portfolio
    - Web Development
    - Blog
  built_by: Moetez Chaabene
  built_by_url: "https://twitter.com/moetezch"
- title: Nikita
  description: >-
    Automation of system deployments in Node.js for applications and
    infrastructures.
  main_url: "https://nikita.js.org/"
  url: "https://nikita.js.org/"
  source_url: "https://github.com/adaltas/node-nikita"
  categories:
    - Documentation
    - Open Source
    - Technology
  built_by: Adaltas
  built_by_url: "https://www.adaltas.com"
  featured: false
- title: Gourav Sood Blog & Portfolio
  main_url: "https://www.gouravsood.com/"
  url: "https://www.gouravsood.com/"
  featured: false
  categories:
    - Blog
    - Portfolio
  built_by: Gourav Sood
  built_by_url: "https://www.gouravsood.com/"
- title: Jonas Tebbe Portfolio
  description: |
    Hey, I’m Jonas and I create digital products.
  main_url: "https://jonastebbe.com"
  url: "https://jonastebbe.com"
  categories:
    - Portfolio
  built_by: Jonas Tebbe
  built_by_url: "http://twitter.com/jonastebbe"
  featured: false
- title: Parker Sarsfield Portfolio
  description: |
    I'm Parker, a software engineer and sneakerhead.
  main_url: "https://parkersarsfield.com"
  url: "https://parkersarsfield.com"
  categories:
    - Blog
    - Portfolio
  built_by: Parker Sarsfield
  built_by_url: "https://parkersarsfield.com"
- title: Frontend web development with Greg
  description: |
    JavaScript, GatsbyJS, ReactJS, CSS in JS... Let's learn some stuff together.
  main_url: "https://dev.greglobinski.com"
  url: "https://dev.greglobinski.com"
  categories:
    - Blog
    - Web Development
  built_by: Greg Lobinski
  built_by_url: "https://github.com/greglobinski"
- title: Insomnia
  description: |
    Desktop HTTP and GraphQL client for developers
  main_url: "https://insomnia.rest/"
  url: "https://insomnia.rest/"
  categories:
    - Blog
  built_by: Gregory Schier
  built_by_url: "https://schier.co"
  featured: false
- title: Timeline Theme Portfolio
  description: |
    I'm Aman Mittal, a software developer.
  main_url: "https://amanhimself.dev/"
  url: "https://amanhimself.dev/"
  categories:
    - Web Development
    - Portfolio
  built_by: Aman Mittal
  built_by_url: "https://amanhimself.dev/"
- title: Ocean artUp
  description: >
    Science outreach site built using styled-components and Contentful. It
    presents the research project "Ocean artUp" funded by an Advanced Grant of
    the European Research Council to explore the possible benefits of artificial
    uplift of nutrient-rich deep water to the ocean’s sunlit surface layer.
  main_url: "https://ocean-artup.eu"
  url: "https://ocean-artup.eu"
  source_url: "https://github.com/janosh/ocean-artup"
  categories:
    - Science
    - Education
    - Blog
  built_by: Janosh Riebesell
  built_by_url: "https://janosh.io"
  featured: false
- title: Ryan Fitzgerald
  description: |
    Personal portfolio and blog for Ryan Fitzgerald
  main_url: "https://ryanfitzgerald.ca/"
  url: "https://ryanfitzgerald.ca/"
  categories:
    - Web Development
    - Portfolio
  built_by: Ryan Fitzgerald
  built_by_url: "https://github.com/RyanFitzgerald"
  featured: false
- title: Kaizen
  description: |
    Content Marketing, PR & SEO Agency in London
  main_url: "https://www.kaizen.co.uk/"
  url: "https://www.kaizen.co.uk/"
  categories:
    - Agency
    - Blog
    - Design
    - Web Development
    - SEO
  built_by: Bogdan Stanciu
  built_by_url: "https://github.com/b0gd4n"
  featured: false
- title: HackerOne Platform Documentation
  description: |
    HackerOne's Product Documentation Center!
  url: "https://docs.hackerone.com/"
  main_url: "https://docs.hackerone.com/"
  categories:
    - Documentation
    - Security
  featured: false
- title: Mux Video
  description: |
    API to video hosting and streaming
  main_url: "https://mux.com/"
  url: "https://mux.com/"
  categories:
    - Video
    - API
  featured: false
- title: Swapcard
  description: >
    The easiest way for event organizers to instantly connect people, build a
    community of attendees and exhibitors, and increase revenue over time
  main_url: "https://www.swapcard.com/"
  url: "https://www.swapcard.com/"
  categories:
    - Event
    - Community
    - Marketing
  built_by: Swapcard
  built_by_url: "https://www.swapcard.com/"
  featured: false
- title: Kalix
  description: >
    Kalix is perfect for healthcare professionals starting out in private
    practice, to those with an established clinic.
  main_url: "https://www.kalixhealth.com/"
  url: "https://www.kalixhealth.com/"
  categories:
    - Healthcare
  featured: false
- title: Hubba
  description: |
    Buy wholesale products from thousands of independent, verified Brands.
  main_url: "https://join.hubba.com/"
  url: "https://join.hubba.com/"
  categories:
    - eCommerce
  featured: false
- title: HyperPlay
  description: |
    In Asean's 1st Ever LOL Esports X Music Festival
  main_url: "https://hyperplay.leagueoflegends.com/"
  url: "https://hyperplay.leagueoflegends.com/"
  categories:
    - Music
  featured: false
- title: Bad Credit Loans
  description: |
    Get the funds you need, from $250-$5,000
  main_url: "https://www.creditloan.com/"
  url: "https://www.creditloan.com/"
  categories:
    - Finance
  featured: false
- title: Financial Center
  description: >
    Member-owned, not-for-profit, co-operative whose members receive financial
    benefits in the form of lower loan rates, higher savings rates, and lower
    fees than banks.
  main_url: "https://fcfcu.com/"
  url: "https://fcfcu.com/"
  categories:
    - Finance
    - Nonprofit
    - Business
    - Education
  built_by: "https://fcfcu.com/"
  built_by_url: "https://fcfcu.com/"
  featured: false
- title: Office of Institutional Research and Assessment
  description: |
    Good Data, Good Decisions
  main_url: "http://oira.ua.edu/"
  url: "http://oira.ua.edu/"
  categories:
    - Data
  featured: false
- title: The Telegraph Premium
  description: |
    Exclusive stories from award-winning journalists
  main_url: "https://premium.telegraph.co.uk/"
  url: "https://premium.telegraph.co.uk/"
  categories:
    - Media
  featured: false
- title: html2canvas
  description: |
    Screenshots with JavaScript
  main_url: "http://html2canvas.hertzen.com/"
  url: "http://html2canvas.hertzen.com/"
  source_url: "https://github.com/niklasvh/html2canvas/tree/master/www"
  categories:
    - JavaScript
    - Documentation
  built_by: Niklas von Hertzen
  built_by_url: "http://hertzen.com/"
  featured: false
- title: Dato CMS
  description: |
    The API-based CMS your editors will love
  main_url: "https://www.datocms.com/"
  url: "https://www.datocms.com/"
  categories:
    - API
  featured: false
- title: Half Electronics
  description: |
    Personal website
  main_url: "https://www.halfelectronic.com/"
  url: "https://www.halfelectronic.com/"
  categories:
    - Blog
  built_by: Fernando Poumian
  built_by_url: "https://github.com/fpoumian/halfelectronic.com"
  featured: false
- title: Frithir Software Development
  main_url: "https://frithir.com/"
  url: "https://frithir.com/"
  featured: false
  description: "I DRINK COFFEE, WRITE CODE AND IMPROVE MY DEVELOPMENT SKILLS EVERY DAY."
  categories:
    - Design
    - Web Development
  built_by: Frithir
  built_by_url: "https://Frithir.com/"
- title: Unow
  main_url: "https://www.unow.fr/"
  url: "https://www.unow.fr/"
  categories:
    - Education
    - Marketing
  featured: false
- title: Peter Hironaka
  description: |
    Freelance Web Developer based in Los Angeles.
  main_url: "https://peterhironaka.com/"
  url: "https://peterhironaka.com/"
  categories:
    - Portfolio
    - Web Development
  built_by: Peter Hironaka
  built_by_url: "https://github.com/PHironaka"
  featured: false
- title: Michael McQuade
  description: |
    Personal website and blog for Michael McQuade
  main_url: "https://giraffesyo.io"
  url: "https://giraffesyo.io"
  categories:
    - Blog
  built_by: Michael McQuade
  built_by_url: "https://github.com/giraffesyo"
  featured: false
- title: Haacht Brewery
  description: |
    Corporate website for Haacht Brewery. Designed and Developed by Gafas.
  main_url: "https://haacht.com/en/"
  url: "https://haacht.com"
  categories:
    - Marketing
  built_by: Gafas
  built_by_url: "https://gafas.be"
  featured: false
- title: StoutLabs
  description: |
    Portfolio of Daniel Stout, freelance developer in East Tennessee.
  main_url: "https://www.stoutlabs.com/"
  url: "https://www.stoutlabs.com/"
  categories:
    - Web Development
    - Portfolio
  built_by: Daniel Stout
  built_by_url: "https://github.com/stoutlabs"
  featured: false
- title: Chicago Ticket Outcomes By Neighborhood
  description: |
    ProPublica data visualization of traffic ticket court outcomes
  categories:
    - Media
    - Nonprofit
  url: >-
    https://projects.propublica.org/graphics/il/il-city-sticker-tickets-maps/ticket-status/?initialWidth=782
  main_url: >-
    https://projects.propublica.org/graphics/il/il-city-sticker-tickets-maps/ticket-status/?initialWidth=782
  built_by: David Eads
  built_by_url: "https://github.com/eads"
  featured: false
- title: Chicago South Side Traffic Ticketing rates
  description: |
    ProPublica data visualization of traffic ticket rates by community
  main_url: >-
    https://projects.propublica.org/graphics/il/il-city-sticker-tickets-maps/ticket-rate/?initialWidth=782
  url: >-
    https://projects.propublica.org/graphics/il/il-city-sticker-tickets-maps/ticket-rate/?initialWidth=782
  categories:
    - Media
    - Nonprofit
  built_by: David Eads
  built_by_url: "https://github.com/eads"
  featured: false
- title: Otsimo
  description: >
    Otsimo is a special education application for children with autism, down
    syndrome and other developmental disabilities.
  main_url: "https://otsimo.com/en/"
  url: "https://otsimo.com/en/"
  categories:
    - Blog
    - Education
  featured: false
- title: Matt Bagni Portfolio 2018
  description: >
    Mostly the result of playing with Gatsby and learning about react and
    graphql. Using the screenshot plugin to showcase the work done for my
    company in the last 2 years, and a good amount of other experiments.
  main_url: "https://mattbag.github.io"
  url: "https://mattbag.github.io"
  categories:
    - Portfolio
  featured: false
- title: Lisa Ye's Blog
  description: |
    Simple blog/portofolio for a fashion designer. Gatsby_v2 + Netlify cms
  main_url: "https://lisaye.netlify.com/"
  url: "https://lisaye.netlify.com/"
  categories:
    - Blog
    - Portfolio
  featured: false
- title: Artem Sapegin
  description: >
    Little homepage of Artem Sapegin, a frontend developer, passionate
    photographer, coffee drinker and crazy dogs’ owner.
  main_url: "https://sapegin.me/"
  url: "https://sapegin.me/"
  categories:
    - Portfolio
    - Open Source
    - Web Development
  built_by: Artem Sapegin
  built_by_url: "https://github.com/sapegin"
  featured: false
- title: SparkPost Developers
  main_url: "https://developers.sparkpost.com/"
  url: "https://developers.sparkpost.com/"
  source_url: "https://github.com/SparkPost/developers.sparkpost.com"
  categories:
    - Documentation
    - API
  featured: false
- title: Malik Browne Portfolio 2018
  description: >
    The portfolio blog of Malik Browne, a full-stack engineer, foodie, and avid
    blogger/YouTuber.
  main_url: "https://www.malikbrowne.com/about"
  url: "https://www.malikbrowne.com"
  categories:
    - Blog
    - Portfolio
  built_by: Malik Browne
  built_by_url: "https://twitter.com/milkstarz"
  featured: false
- title: Novatics
  description: |
    Digital products that inspire and make a difference
  main_url: "https://www.novatics.com.br"
  url: "https://www.novatics.com.br"
  categories:
    - Portfolio
    - Technology
    - Web Development
  built_by: Novatics
  built_by_url: "https://github.com/Novatics"
  featured: false
- title: Max McKinney
  description: >
    I’m a developer and designer with a focus in web technologies. I build cars
    on the side.
  main_url: "https://maxmckinney.com/"
  url: "https://maxmckinney.com/"
  categories:
    - Portfolio
    - Web Development
    - Design
  built_by: Max McKinney
  featured: false
- title: Stickyard
  description: |
    Make your React component sticky the easy way
  main_url: "https://nihgwu.github.io/stickyard/"
  url: "https://nihgwu.github.io/stickyard/"
  source_url: "https://github.com/nihgwu/stickyard/tree/master/website"
  categories:
    - Web Development
  built_by: Neo Nie
  featured: false
- title: Agata Milik
  description: |
    Website of a Polish psychologist/psychotherapist based in Gdańsk, Poland.
  main_url: "https://agatamilik.pl"
  url: "https://agatamilik.pl"
  categories:
    - Marketing
    - Healthcare
  built_by: Piotr Fedorczyk
  built_by_url: "https://piotrf.pl"
  featured: false
- title: WebPurple
  main_url: "https://www.webpurple.net/"
  url: "https://www.webpurple.net/"
  source_url: "https://github.com/WebPurple/site"
  description: >-
    Site of local (Russia, Ryazan) frontend community. Main purpose is to show
    info about meetups and keep blog.
  categories:
    - Nonprofit
    - Web Development
    - Community
    - Blog
    - Open Source
  built_by: Nikita Kirsanov
  built_by_url: "https://twitter.com/kitos_kirsanov"
  featured: false
- title: Papertrail.io
  description: |
    Inspection Management for the 21st Century
  main_url: "https://www.papertrail.io/"
  url: "https://www.papertrail.io/"
  categories:
    - Marketing
    - Technology
  built_by: Papertrail.io
  built_by_url: "https://www.papertrail.io"
  featured: false
- title: Matt Ferderer
  main_url: "https://mattferderer.com"
  url: "https://mattferderer.com"
  source_url: "https://github.com/mattferderer/gatsbyblog"
  description: >
    {titleofthesite} is a blog built with Gatsby that discusses web related tech
    such as JavaScript, .NET, Blazor & security.
  categories:
    - Blog
    - Web Development
  built_by: Matt Ferderer
  built_by_url: "https://twitter.com/mattferderer"
  featured: false
- title: Sahyadri Open Source Community
  main_url: "https://sosc.org.in"
  url: "https://sosc.org.in"
  source_url: "https://github.com/haxzie/sosc-website"
  description: >
    Official website of Sahyadri Open Source Community for community blog, event
    details and members info.
  categories:
    - Blog
    - Community
    - Open Source
  built_by: Musthaq Ahamad
  built_by_url: "https://github.com/haxzie"
  featured: false
- title: Tech Confessions
  main_url: "https://confessions.tech"
  url: "https://confessions.tech"
  source_url: "https://github.com/JonathanSpeek/tech-confessions"
  description: "A guilt-free place for us to confess our tech sins \U0001F64F\n"
  categories:
    - Community
    - Open Source
  built_by: Jonathan Speek
  built_by_url: "https://speek.design"
  featured: false
- title: Thibault Maekelbergh
  main_url: "https://thibmaek.com"
  url: "https://thibmaek.com"
  source_url: "https://github.com/thibmaek/thibmaek.github.io"
  description: |
    A nice blog about development, Raspberry Pi, plants and probably records.
  categories:
    - Blog
    - Open Source
  built_by: Thibault Maekelbergh
  built_by_url: "https://twitter.com/thibmaek"
  featured: false
- title: LearnReact.design
  main_url: "https://learnreact.design"
  url: "https://learnreact.design"
  description: >
    React Essentials For Designers: A React course tailored for product
    designers, ux designers, ui designers.
  categories:
    - Blog
  built_by: Linton Ye
  built_by_url: "https://twitter.com/lintonye"
- title: Mega House Creative
  main_url: "https://www.megahousecreative.com/"
  url: "https://www.megahousecreative.com/"
  description: >
    Mega House Creative is a digital agency that provides unique goal-oriented
    web marketing solutions.
  categories:
    - Marketing
    - Agency
  built_by: Daniel Robinson
  featured: false
- title: Tobie Marier Robitaille - csc
  main_url: "https://tobiemarierrobitaille.com/"
  url: "https://tobiemarierrobitaille.com/en/"
  description: |
    Portfolio site for director of photography Tobie Marier Robitaille
  categories:
    - Portfolio
    - Gallery
  built_by: Mill3 Studio
  built_by_url: "https://mill3.studio/en/"
  featured: false
- title: Bestvideogame.deals
  main_url: "https://bestvideogame.deals/"
  url: "https://bestvideogame.deals/"
  description: |
    Video game comparison website for the UK, build with GatsbyJS.
  categories:
    - eCommerce
  built_by: Koen Kamphuis
  built_by_url: "https://koenkamphuis.com/"
  featured: false
- title: Mahipat's Portfolio
  main_url: "https://mojaave.com/"
  url: "https://mojaave.com"
  source_url: "https://github.com/mhjadav/mojaave"
  description: >
    mojaave.com is Mahipat's portfolio, I have developed it using Gatsby v2 and
    Bootstrap, To get in touch with people looking for full-stack developer.
  categories:
    - Portfolio
    - Web Development
  built_by: Mahipat Jadav
  built_by_url: "https://mojaave.com/"
  featured: false
- title: Insights
  main_url: "https://justaskusers.com/"
  url: "https://justaskusers.com/"
  description: >
    Insights helps user experience (UX) researchers conduct their research and
    make sense of the findings.
  categories:
    - User Experience
    - Design
  built_by: Just Ask Users
  built_by_url: "https://justaskusers.com/"
  featured: false
- title: Tensiq
  main_url: "https://tensiq.com"
  url: "https://tensiq.com"
  source_url: "https://github.com/Tensiq/tensiq-site"
  description: >
    Tensiq is an e-Residency startup, that provides development in cutting-edge
    technology while delivering secure, resilient, performant solutions.
  categories:
    - Web Development
    - Mobile Development
    - Agency
    - Open Source
  built_by: Jens
  built_by_url: "https://github.com/arrkiin"
  featured: false
- title: Mintfort
  main_url: "https://mintfort.com/"
  url: "https://mintfort.com/"
  source_url: "https://github.com/MintFort/mintfort.com"
  description: >
    Mintfort, the first crypto-friendly bank account. Store and manage assets on
    the blockchain.
  categories:
    - Technology
    - Finance
  built_by: Axel Fuhrmann
  built_by_url: "https://axelfuhrmann.com/"
  featured: false
- title: React Native Explorer
  main_url: "https://react-native-explorer.firebaseapp.com"
  url: "https://react-native-explorer.firebaseapp.com"
  description: |
    Explorer React Native packages and examples effortlessly.
  categories:
    - Education
  featured: false
- title: 500Tech
  main_url: "https://500tech.com/"
  url: "https://500tech.com/"
  featured: false
  categories:
    - Web Development
    - Agency
    - Open Source
- title: eworld
  main_url: "http://eworld.herokuapp.com/"
  url: "http://eworld.herokuapp.com/"
  featured: false
  categories:
    - eCommerce
    - Technology
- title: It's a Date
  description: >
    It's a Date is a dating app that actually involves dating.
  main_url: "https://www.itsadate.app/"
  url: "https://www.itsadate.app/"
  featured: false
  categories:
    - App
    - Blog
- title: Node.js HBase
  description: >
    Asynchronous HBase client for NodeJs using REST.
  main_url: https://hbase.js.org/
  url: https://hbase.js.org/
  source_url: "https://github.com/adaltas/node-hbase"
  categories:
    - Documentation
    - Open Source
    - Technology
  built_by: David Worms
  built_by_url: http://www.adaltas.com
  featured: false
- title: Peter Kroyer - Web Design / Web Development
  main_url: https://www.peterkroyer.at/en/
  url: https://www.peterkroyer.at/en/
  description: >
    Freelance web designer / web developer based in Vienna, Austria (Wien, Österreich).
  categories:
    - Agency
    - Web Development
    - Design
    - Portfolio
    - Freelance
  built_by: Peter Kroyer
  built_by_url: https://www.peterkroyer.at/
  featured: false
- title: Geddski
  main_url: https://gedd.ski
  url: https://gedd.ski
  description: >
    frontend mastery blog - level up your UI game.
  categories:
    - Web Development
    - Education
    - Productivity
    - User Experience
  built_by: Dave Geddes
  built_by_url: https://twitter.com/geddski
  featured: false
- title: Rung
  main_url: "https://rung.com.br/"
  url: "https://rung.com.br/"
  description: >
    Rung alerts you about the exceptionalities of your personal and professional life.
  categories:
    - API
    - Technology
    - Travel
  featured: false
- title: Mokkapps
  main_url: "https://www.mokkapps.de/"
  url: "https://www.mokkapps.de/"
  source_url: "https://github.com/mokkapps/website"
  description: >
    Portfolio website from Michael Hoffmann. Passionate software developer with focus on web-based technologies.
  categories:
    - Blog
    - Portfolio
    - Web Development
    - Mobile Development
  featured: false
- title: Premier Octet
  main_url: "https://www.premieroctet.com/"
  url: "https://www.premieroctet.com/"
  description: >
    Premier Octet is a React-based agency
  categories:
    - Agency
    - Web Development
    - Mobile Development
  featured: false
- title: Thorium
  main_url: "https://www.thoriumsim.com/"
  url: "https://www.thoriumsim.com/"
  source_url: "https://github.com/thorium-sim/thoriumsim.com"
  description: >
    Thorium - Open-source Starship Simulator Controls for Live Action Role Play
  built_by: Alex Anderson
  built_by_url: https://twitter.com/ralex1993
  categories:
    - Blog
    - Portfolio
    - Documentation
    - Marketing
    - Education
    - Entertainment
    - Open Source
    - Web Development
  featured: false
- title: Cameron Maske
  main_url: "https://www.cameronmaske.com/"
  url: "https://www.cameronmaske.com/courses/introduction-to-pytest/"
  source_url: "https://github.com/cameronmaske/cameronmaske.com-v2"
  description: >
    The homepage of Cameron Maske, a freelance full-stack developer, who is currently working on a free pytest video course
  categories:
    - Education
    - Video
    - Portfolio
    - Freelance
  featured: false
- title: Studenten bilden Schüler
  description: >
    Studenten bilden Schüler e.V. is a German student-run nonprofit initiative that aims to
    contribute to more equal educational opportunities by providing free tutoring to refugees
    and children from underprivileged families. The site is built on Gatsby v2, styled-components
    and Contentful. It supports Google Analytics, fluid typography and Algolia search.
  main_url: "https://studenten-bilden-schueler.de"
  url: "https://studenten-bilden-schueler.de"
  source_url: "https://github.com/StudentenBildenSchueler/homepage"
  categories:
    - Education
    - Nonprofit
    - Blog
  built_by: Janosh Riebesell
  built_by_url: "https://janosh.io"
  featured: false
- title: Mike's Remote List
  main_url: "https://www.mikesremotelist.com"
  url: "https://www.mikesremotelist.com"
  description: >
    A list of remote jobs, updated throughout the day. Built on Gatsby v1 and powered by Contentful, Google Sheets, string and sticky tape.
  categories:
    - Marketing
  featured: false
- title: Madvoid
  main_url: "https://madvoid.com/"
  url: "https://madvoid.com/screenshot/"
  featured: false
  description: >
    Madvoid is a team of expert developers dedicated to creating simple, clear, usable and blazing fast web and mobile apps.
    We are coders that help companies and agencies to create social & interactive experiences.
    This includes full-stack development using React, WebGL, Static Site Generators, Ruby On Rails, Phoenix, GraphQL, Chatbots, CI / CD, Docker and more!
  categories:
    - Portfolio
    - Technology
    - Web Development
    - Agency
    - Marketing
  built_by: Jean-Paul Bonnetouche
  built_by_url: https://twitter.com/_jpb
- title: MOMNOTEBOOK.COM
  description: >
    Sharing knowledge and experiences that make childhood and motherhood rich, vibrant and healthy.
  main_url: "https://momnotebook.com/"
  url: "https://momnotebook.com/"
  featured: false
  built_by: Aleksander Hansson
  built_by_url: https://www.linkedin.com/in/aleksanderhansson/
  categories:
    - Blog
- title: Pirate Studios
  description: >
    Reinventing music studios with 24/7 self service rehearsal, DJ & production rooms available around the world.
  main_url: "https://www.piratestudios.co"
  url: "https://www.piratestudios.co"
  featured: false
  built_by: The Pirate Studios team
  built_by_url: https://github.com/piratestudios/
  categories:
    - Music
- title: Aurora EOS
  main_url: "https://www.auroraeos.com/"
  url: "https://www.auroraeos.com/"
  featured: false
  categories:
    - Finance
    - Marketing
    - Blog
  built_by: Corey Ward
  built_by_url: "http://www.coreyward.me/"
- title: MadeComfy
  main_url: "https://madecomfy.com.au/"
  url: "https://madecomfy.com.au/"
  description: >
    Short term rental management startup, using Contentful + Gatsby + CicleCI
  featured: false
  categories:
    - Travel
  built_by: Lucas Vilela
  built_by_url: "https://madecomfy.com.au/"
- title: Tiger Facility Services
  description: >
    Tiger Facility Services combines facility management expertise with state of the art software to offer a sustainable and customer oriented cleaning and facility service.
  main_url: https://www.tigerfacilityservices.com/de-en/
  url: https://www.tigerfacilityservices.com/de-en/
  featured: false
  categories:
    - Marketing
- title: "Luciano Mammino's blog"
  description: >
    Tech & programming blog of Luciano Mammino a.k.a. "loige", Full-Stack Web Developer and International Speaker
  main_url: https://loige.co
  url: https://loige.co
  featured: false
  categories:
    - Blog
    - Web Development
  built_by: Luciano Mammino
  built_by_url: https://loige.co
- title: Wire • Secure collaboration platform
  description: >
    Corporate website of Wire, an open source, end-to-end encrypted collaboration platform
  main_url: "https://wire.com"
  url: "https://wire.com"
  featured: false
  categories:
    - Open Source
    - Productivity
    - Technology
    - Blog
    - App
  built_by: Wire team
  built_by_url: "https://github.com/orgs/wireapp/people"
- title: J. Patrick Raftery
  main_url: "https://www.jpatrickraftery.com"
  url: "https://www.jpatrickraftery.com"
  description: J. Patrick Raftery is an opera singer and voice teacher based in Vancouver, BC.
  categories:
    - Portfolio
    - Music
  built_by: Michael Uloth
  built_by_url: "https://www.michaeluloth.com"
  featured: false
- title: Aria Umezawa
  main_url: "https://www.ariaumezawa.com"
  url: "https://www.ariaumezawa.com"
  description: Aria Umezawa is a director, producer, and writer currently based in San Francisco. Site designed by Stephen Bell.
  categories:
    - Portfolio
    - Music
    - Entertainment
  built_by: Michael Uloth
  built_by_url: "https://www.michaeluloth.com"
  featured: false
- title: Pomegranate Opera
  main_url: "https://www.pomegranateopera.com"
  url: "https://www.pomegranateopera.com"
  description: Pomegranate Opera is a lesbian opera written by Amanda Hale & Kye Marshall. Site designed by Stephen Bell.
  categories:
    - Gallery
    - Music
  built_by: Michael Uloth
  built_by_url: "https://www.michaeluloth.com"
  featured: false
- title: Daniel Cabena
  main_url: "https://www.danielcabena.com"
  url: "https://www.danielcabena.com"
  description: Daniel Cabena is a Canadian countertenor highly regarded in both Canada and Europe for prize-winning performances ranging from baroque to contemporary repertoire. Site designed by Stephen Bell.
  categories:
    - Portfolio
    - Music
  built_by: Michael Uloth
  built_by_url: "https://www.michaeluloth.com"
  featured: false
- title: Artist.Center
  main_url: "https://artistcenter.netlify.com"
  url: "https://artistcenter.netlify.com"
  description: The marketing page for Artist.Center, a soon-to-launch platform designed to connect opera singers to opera companies. Site designed by Stephen Bell.
  categories:
    - Music
  built_by: Michael Uloth
  built_by_url: "https://www.michaeluloth.com"
  featured: false
- title: DG Volo & Company
  main_url: "https://www.dgvolo.com"
  url: "https://www.dgvolo.com"
  description: DG Volo & Company is a Toronto-based investment consultancy. Site designed by Stephen Bell.
  categories:
    - Finance
  built_by: Michael Uloth
  built_by_url: "https://www.michaeluloth.com"
  featured: false
- title: Shawna Lucey
  main_url: "https://www.shawnalucey.com"
  url: "https://www.shawnalucey.com"
  description: Shawna Lucey is an American theater and opera director based in New York City. Site designed by Stephen Bell.
  categories:
    - Portfolio
    - Music
    - Entertainment
  built_by: Michael Uloth
  built_by_url: "https://www.michaeluloth.com"
  featured: false
- title: Leyan Lo
  main_url: https://www.leyanlo.com
  url: https://www.leyanlo.com
  description: >
    Leyan Lo’s personal website
  categories:
    - Portfolio
  built_by: Leyan Lo
  built_by_url: https://www.leyanlo.com
  featured: false
- title: Hawaii National Bank
  url: https://hawaiinational.bank
  main_url: https://hawaiinational.bank
  description: Hawaii National Bank's highly personalized service has helped loyal customers & locally owned businesses achieve their financial dreams for over 50 years.
  categories:
    - Finance
  built_by: Wall-to-Wall Studios
  built_by_url: https://walltowall.com
  featured: false
- title: Coletiv
  url: https://coletiv.com
  main_url: https://coletiv.com
  description: Coletiv teams up with companies of all sizes to design, develop & launch digital products for iOS, Android & the Web.
  categories:
    - Technology
    - Agency
    - Web Development
  built_by: Coletiv
  built_by_url: https://coletiv.com
  featured: false
- title: janosh.io
  description: >
    Personal blog and portfolio of Janosh Riebesell. The site is built with Gatsby v2 and designed
    entirely with styled-components v4. Much of the layout was achieved with CSS grid. It supports
    Google Analytics, fluid typography and Algolia search.
  main_url: "https://janosh.io"
  url: "https://janosh.io"
  source_url: "https://github.com/janosh/janosh.io"
  categories:
    - Portfolio
    - Blog
    - Science
    - Photography
    - Travel
  built_by: Janosh Riebesell
  built_by_url: "https://janosh.io"
  featured: false
- title: Gatsby Manor
  description: >
    We build themes for gatsby. We have themes for all projects including personal,
    portfolio, ecommerce, landing pages and more. We also run an in-house
    web dev and design studio. If you cannot find what you want, we can build it for you!
    Email us at gatsbymanor@gmail.com with questions.
  main_url: "https://www.gatsbymanor.com"
  url: "https://www.gatsbymanor.com"
  source_url: "https://github.com/gatsbymanor"
  categories:
    - Web Development
    - Agency
    - Technology
    - Freelance
  built_by: Steven Natera
  built_by_url: "https://stevennatera.com"
- title: Ema Suriano's Portfolio
  main_url: https://emasuriano.com/
  url: https://emasuriano.com/
  source_url: https://github.com/EmaSuriano/emasuriano.github.io
  description: >
    Ema Suriano's portfolio to display information about him, his projects and what he's writing about.
  categories:
    - Portfolio
    - Technology
    - Web Development
  built_by: Ema Suriano
  built_by_url: https://emasuriano.com/
  featured: false
- title: Luan Orlandi
  main_url: https://luanorlandi.github.io
  url: https://luanorlandi.github.io
  source_url: https://github.com/luanorlandi/luanorlandi.github.io
  description: >
    Luan Orlandi's personal website. Brazilian web developer, enthusiast in React and Gatsby.
  categories:
    - Blog
    - Portfolio
    - Web Development
  built_by: Luan Orlandi
  built_by_url: https://github.com/luanorlandi
- title: Mobius Labs
  main_url: https://mobius.ml
  url: https://mobius.ml
  description: >
    Mobius Labs landing page, a Start-up working on Computer Vision
  categories:
    - Landing Page
    - Marketing
    - Technology
  built_by: sktt
  built_by_url: https://github.com/sktt
- title: EZAgrar
  main_url: https://www.ezagrar.at/en/
  url: https://www.ezagrar.at/en/
  description: >
    EZAgrar.at is the homepage of the biggest agricultural machinery dealership in Austria. In total 8 pages will be built for this client reusing a lot of components between them.
  categories:
    - eCommerce
    - Marketing
  built_by: MangoART
  built_by_url: https://www.mangoart.at
  featured: false
- title: OAsome blog
  main_url: https://oasome.blog/
  url: https://oasome.blog/
  source_url: https://github.com/oorestisime/oasome
  description: >
    Paris-based Cypriot adventurers. A and O. Lovers of life and travel. Want to get a glimpse of the OAsome world?
  categories:
    - Blog
    - Photography
    - Travel
  built_by: Orestis Ioannou
  featured: false
- title: Brittany Chiang
  main_url: https://brittanychiang.com/
  url: https://brittanychiang.com/
  source_url: https://github.com/bchiang7/v4
  description: >
    Personal website and portfolio of Brittany Chiang built with Gatsby v2
  categories:
    - Portfolio
  built_by: Brittany Chiang
  built_by_url: https://github.com/bchiang7
  featured: false
- title: Fitekran
  description: >
    One of the most visited Turkish blogs about health, sports and healthy lifestyle, that has been rebuilt with Gatsby v2 using WordPress.
  main_url: "https://www.fitekran.com"
  url: "https://www.fitekran.com"
  categories:
    - Science
    - Healthcare
    - Blog
  built_by: Burak Tokak
  built_by_url: "https://www.buraktokak.com"
- title: Serverless
  main_url: https://serverless.com
  url: https://serverless.com
  source_url: https://github.com/serverless/site
  description: >
    Serverless.com – Build web, mobile and IoT applications with serverless architectures using AWS Lambda, Azure Functions, Google CloudFunctions & more!
  categories:
    - Technology
    - Web Development
  built_by: Codebrahma
  built_by_url: https://codebrahma.com
  featured: false
- title: Dive Bell
  main_url: https://divebell.band/
  url: https://divebell.band/
  description: >
    Simple site for a band to list shows dates and videos (499 on lighthouse)
  categories:
    - Music
  built_by: Matt Bagni
  built_by_url: https://mattbag.github.io
  featured: false
- title: Mayer Media Co.
  main_url: https://mayermediaco.com/
  url: https://mayermediaco.com/
  description: >
    Freelance Web Development and Digital Marketing
  categories:
    - Web Development
    - Marketing
    - Blog
  source_url: https://github.com/MayerMediaCo/MayerMediaCo2.0
  built_by: Danny Mayer
  built_by_url: https://twitter.com/mayermediaco
  featured: false
- title: Jan Czizikow Portfolio
  main_url: https://www.janczizikow.com/
  url: https://www.janczizikow.com/
  source_url: https://github.com/janczizikow/janczizikow-portfolio
  description: >
    Simple personal portfolio site built with Gatsby
  categories:
    - Portfolio
    - Freelance
    - Web Development
  built_by: Jan Czizikow
  built_by_url: https://github.com/janczizikow
- title: Carbon Design Systems
  main_url: http://www.carbondesignsystem.com/
  url: http://www.carbondesignsystem.com/
  description: >
    The Carbon Design System is integrating the new IBM Design Ethos and Language. It represents a completely fresh approach to the design of all things at IBM.
  categories:
    - Design System
    - Documentation
  built_by: IBM
  built_by_url: https://www.ibm.com/
  featured: false
- title: Mozilla Mixed Reality
  main_url: https://mixedreality.mozilla.org/
  url: https://mixedreality.mozilla.org/
  description: >
    Virtual Reality for the free and open Web.
  categories:
    - Open Source
  built_by: Mozilla
  built_by_url: https://www.mozilla.org/
  featured: false
- title: Uniform Hudl Design System
  main_url: http://uniform.hudl.com/
  url: http://uniform.hudl.com/
  description: >
    A single design system to ensure every interface feels like Hudl. From the colors we use to the size of our buttons and what those buttons say, Uniform has you covered. Check the guidelines, copy the code and get to building.
  categories:
    - Design System
    - Open Source
    - Design
  built_by: Hudl
  built_by_url: https://www.hudl.com/
- title: Subtle UI
  main_url: "https://subtle-ui.netlify.com/"
  url: "https://subtle-ui.netlify.com/"
  source_url: "https://github.com/ryanwiemer/subtle-ui"
  description: >
    A collection of clever yet understated user interactions found on the web.
  categories:
    - Web Development
    - Open Source
    - User Experience
  built_by: Ryan Wiemer
  built_by_url: "https://www.ryanwiemer.com/"
  featured: false
- title: developer.bitcoin.com
  main_url: "https://developer.bitcoin.com/"
  url: "https://developer.bitcoin.com/"
  description: >
    Bitbox based bitcoin.com developer platform and resources.
  categories:
    - Finance
  featured: false
- title: Barmej
  main_url: "https://app.barmej.com/"
  url: "https://app.barmej.com/"
  description: >
    An interactive platform to learn different programming languages in Arabic for FREE
  categories:
    - Education
    - Programming
    - Learning
  built_by: Obytes
  built_by_url: "https://www.obytes.com/"
  featured: false
- title: Vote Save America
  main_url: "https://votesaveamerica.com"
  url: "https://votesaveamerica.com"
  description: >
    Be a voter. Save America.
  categories:
    - Education
    - Government
  featured: false
  built_by: Jeremy E. Miller
  built_by_url: "https://jeremyemiller.com/"
- title: Emergence
  main_url: https://emcap.com/
  url: https://emcap.com/
  description: >
    Emergence is a top enterprise cloud venture capital firm. We fund early stage ventures focusing on enterprise & SaaS applications. Emergence is one of the top VC firms in Silicon Valley.
  categories:
    - Marketing
    - Blog
  built_by: Upstatement
  built_by_url: https://www.upstatement.com/
  featured: false
- title: FPVtips
  main_url: https://fpvtips.com
  url: https://fpvtips.com
  source_url: https://github.com/jumpalottahigh/fpvtips
  description: >
    FPVtips is all about bringing racing drone pilots closer together, and getting more people into the hobby!
  categories:
    - Community
    - Education
  built_by: Georgi Yanev
  built_by_url: https://twitter.com/jumpalottahigh
  featured: false
- title: Georgi Yanev
  main_url: https://blog.georgi-yanev.com/
  url: https://blog.georgi-yanev.com/
  source_url: https://github.com/jumpalottahigh/blog.georgi-yanev.com
  description: >
    I write articles about FPV quads (building and flying), web development, smart home automation, life-long learning and other topics from my personal experience.
  categories:
    - Blog
  built_by: Georgi Yanev
  built_by_url: https://twitter.com/jumpalottahigh
  featured: false
- title: Bear Archery
  main_url: "https://beararchery.com/"
  url: "https://beararchery.com/"
  categories:
    - eCommerce
    - Sports
  built_by: Escalade Sports
  built_by_url: "https://www.escaladesports.com/"
  featured: false
- title: "attn:"
  main_url: "https://www.attn.com/"
  url: "https://www.attn.com/"
  categories:
    - Media
    - Entertainment
  built_by: "attn:"
  built_by_url: "https://www.attn.com/"
  featured: false
- title: Mirror Conf
  description: >
    Mirror Conf is a conference designed to empower designers and frontend developers who have a thirst for knowledge and want to broaden their horizons.
  main_url: "https://www.mirrorconf.com/"
  url: "https://www.mirrorconf.com/"
  categories:
    - Conference
    - Design
    - Web Development
  featured: false
- title: Startarium
  main_url: https://www.startarium.ro
  url: https://www.startarium.ro
  description: >
    Free entrepreneurship educational portal with more than 20000 users, hundreds of resources, crowdfunding, mentoring and investor pitching events facilitated.
  categories:
    - Education
    - Nonprofit
    - Entrepreneurship
  built_by: Cezar Neaga
  built_by_url: https://twitter.com/cezarneaga
  featured: false
- title: Microlink
  main_url: https://microlink.io/
  url: https://microlink.io/
  description: >
    Extract structured data from any website.
  categories:
    - Web Development
    - API
  built_by: Kiko Beats
  built_by_url: https://kikobeats.com/
  featured: false
- title: Markets.com
  main_url: "https://www.markets.com/"
  url: "https://www.markets.com/"
  featured: false
  categories:
    - Finance
- title: Kevin Legrand
  url: "https://k-legrand.com"
  main_url: "https://k-legrand.com"
  source_url: "https://github.com/Manoz/k-legrand.com"
  description: >
    Personal website and blog built with love with Gatsby v2
  categories:
    - Blog
    - Portfolio
    - Web Development
  built_by: Kevin Legrand
  built_by_url: https://k-legrand.com
  featured: false
- title: David James Portfolio
  main_url: https://dfjames.com/
  url: https://dfjames.com/
  source_url: https://github.com/daviddeejjames/dfjames-gatsby
  description: >
    Portfolio Site using GatsbyJS and headless WordPress
  categories:
    - WordPress
    - Portfolio
    - Blog
  built_by: David James
  built_by_url: https://twitter.com/daviddeejjames
- title: Hypertext Candy
  url: https://www.hypertextcandy.com/
  main_url: https://www.hypertextcandy.com/
  description: >
    Blog about web development. Laravel, Vue.js, etc.
  categories:
    - Blog
    - Web Development
  built_by: Masahiro Harada
  built_by_url: https://twitter.com/_Masahiro_H_
  featured: false
- title: "Maxence Poutord's blog"
  description: >
    Tech & programming blog of Maxence Poutord, Software Engineer, Serial Traveler and Public Speaker
  main_url: https://www.maxpou.fr
  url: https://www.maxpou.fr
  featured: false
  categories:
    - Blog
    - Web Development
  built_by: Maxence Poutord
  built_by_url: https://www.maxpou.fr
- title: "The Noted Project"
  url: https://thenotedproject.org
  main_url: https://thenotedproject.org
  source_url: https://github.com/ianbusko/the-noted-project
  description: >
    Website to showcase the ethnomusicology research for The Noted Project.
  categories:
    - Portfolio
    - Education
    - Gallery
  built_by: Ian Busko
  built_by_url: https://github.com/ianbusko
  featured: false
- title: People For Bikes
  url: "https://2017.peopleforbikes.org/"
  main_url: "https://2017.peopleforbikes.org/"
  categories:
    - Community
    - Sports
    - Gallery
    - Nonprofit
  built_by: PeopleForBikes
  built_by_url: "https://peopleforbikes.org/about-us/who-we-are/staff/"
  featured: false
- title: Wide Eye
  description: >
    Creative agency specializing in interactive design, web development, and digital communications.
  url: https://wideeye.co/
  main_url: https://wideeye.co/
  categories:
    - Design
    - Web Development
  built_by: Wide Eye
  built_by_url: https://wideeye.co/about-us/
  featured: false
- title: CodeSandbox
  description: >
    CodeSandbox is an online editor that helps you create web applications, from prototype to deployment.
  url: https://codesandbox.io/
  main_url: https://codesandbox.io/
  categories:
    - Web Development
  featured: false
- title: Marvel
  description: >
    The all-in-one platform powering design.
  url: https://marvelapp.com/
  main_url: https://marvelapp.com/
  categories:
    - Design
  featured: false
- title: Designcode.io
  description: >
    Learn to design and code React apps.
  url: https://designcode.io
  main_url: https://designcode.io
  categories:
    - Learning
  featured: false
- title: Happy Design
  description: >
    The Brand and Product Team Behind Happy Money
  url: https://design.happymoney.com/
  main_url: https://design.happymoney.com/
  categories:
    - Design
    - Finance
- title: Weihnachtsmarkt.ms
  description: >
    Explore the christmas market in Münster (Westf).
  url: https://weihnachtsmarkt.ms/
  main_url: https://weihnachtsmarkt.ms/
  source_url: https://github.com/codeformuenster/weihnachtsmarkt
  categories:
    - Gallery
    - Food
  built_by: "Code for Münster during #MSHACK18"
  featured: false
- title: Code Championship
  description: >
    Competitive coding competitions for students from 3rd to 8th grade. Code is Sport.
  url: https://www.codechampionship.com
  main_url: https://www.codechampionship.com
  categories:
    - Learning
    - Education
    - Sports
  built_by: Abamath LLC
  built_by_url: https://www.abamath.com
  featured: false
- title: Wieden+Kennedy
  description: >
    Wieden+Kennedy is an independent, global creative company.
  categories:
    - Technology
    - Web Development
    - Agency
    - Marketing
  url: https://www.wk.com
  main_url: https://www.wk.com
  built_by: Wieden Kennedy
  built_by_url: https://www.wk.com/about/
  featured: false
- title: Testing JavaScript
  description: >
    This course will teach you the fundamentals of testing your JavaScript applications using eslint, Flow, Jest, and Cypress.
  url: https://testingjavascript.com/
  main_url: https://testingjavascript.com/
  categories:
    - Learning
    - Education
    - JavaScript
  built_by: Kent C. Dodds
  built_by_url: https://kentcdodds.com/
  featured: false
- title: Use Hooks
  description: >
    One new React Hook recipe every day.
  url: https://usehooks.com/
  main_url: https://usehooks.com/
  categories:
    - Learning
  built_by: Gabe Ragland
  built_by_url: https://twitter.com/gabe_ragland
  featured: false
- title: Ambassador
  url: https://www.getambassador.io
  main_url: https://www.getambassador.io
  description: >
    Open source, Kubernetes-native API Gateway for microservices built on Envoy.
  categories:
    - Open Source
    - Documentation
    - Technology
  built_by: Datawire
  built_by_url: https://www.datawire.io
  featured: false
- title: Clubhouse
  main_url: https://clubhouse.io
  url: https://clubhouse.io
  description: >
    The intuitive and powerful project management platform loved by software teams of all sizes. Built with Gatsby v2 and Prismic
  categories:
    - Technology
    - Blog
    - Productivity
    - Community
    - Design
    - Open Source
  built_by: Ueno.
  built_by_url: https://ueno.co
  featured: false
- title: Asian Art Collection
  url: http://artmuseum.princeton.edu/asian-art/
  main_url: http://artmuseum.princeton.edu/asian-art/
  description: >
    Princeton University has a branch dealing with state of art.They have showcased ore than 6,000 works of Asian art are presented alongside ongoing curatorial and scholarly research
  categories:
    - Marketing
  featured: false
- title: QHacks
  url: https://qhacks.io
  main_url: https://qhacks.io
  source_url: https://github.com/qhacks/qhacks-website
  description: >
    QHacks is Queen’s University’s annual hackathon! QHacks was founded in 2016 with a mission to advocate and incubate the tech community at Queen’s University and throughout Canada.
  categories:
    - Education
    - Technology
    - Podcast
  featured: false
- title: Tyler McGinnis
  url: https://tylermcginnis.com/
  main_url: https://tylermcginnis.com/
  description: >
    The linear, course based approach to learning web technologies.
  categories:
    - Education
    - Technology
    - Podcast
    - Web Development
  featured: false
- title: a11y with Lindsey
  url: https://www.a11ywithlindsey.com/
  main_url: https://www.a11ywithlindsey.com/
  source_url: https://github.com/lkopacz/a11y-with-lindsey
  description: >
    To help developers navigate accessibility jargon, write better code, and to empower them to make their Internet, Everyone's Internet.
  categories:
    - Education
    - Blog
    - Technology
  built_by: Lindsey Kopacz
  built_by_url: https://twitter.com/littlekope0903
  featured: false
- title: DEKEMA
  url: https://www.dekema.com/
  main_url: https://www.dekema.com/
  description: >
    Worldclass crafting: Furnace, fervor, fulfillment. Delivering highest demand for future craftsmanship. Built using Gatsby v2 and Prismic.
  categories:
    - Healthcare
    - Science
    - Technology
  built_by: Crisp Studio
  built_by_url: https://crisp.studio
  featured: false
- title: Ramón Chancay
  description: >-
    Front-end / Back-end Developer in Guayaquil Ecuador.
    Currently at Everymundo, previously at El Universo.
    I enjoy teaching and sharing what I know.
    I give professional advice to developers and companies.
    My wife and my children are everything in my life.
  main_url: "https://ramonchancay.me/"
  url: "https://ramonchancay.me/"
  source_url: "https://github.com/devrchancay/personal-site"
  featured: false
  categories:
    - Blog
    - Technology
    - Web Development
  built_by: Ramón Chancay
  built_by_url: "https://ramonchancay.me/"
- title: BELLHOPS
  main_url: https://www.getbellhops.com/
  url: https://www.getbellhops.com/
  description: >-
    Whether you’re moving someplace new or just want to complete a few projects around your current home, BellHops can arrange the moving services you need—at simple, straightforward rates.
  categories:
    - Business
  built_by: Bellhops, Inc.
  built_by_url: https://www.getbellhops.com/
  featured: false
- title: Acclimate Consulting
  main_url: https://www.acclimate.io/
  url: https://www.acclimate.io/
  description: >-
    Acclimate is a consulting firm that puts organizations back in control with data-driven strategies and full-stack applications.
  categories:
    - Technology
    - Consulting
  built_by: Andrew Wilson
  built_by_url: https://github.com/andwilson
  featured: false
- title: Flyright
  url: https://flyright.co/
  main_url: https://flyright.co/
  description: >-
    Flyright curates everything you need for international travel in one tidy place 💜
  categories:
    - Technology
    - App
  built_by: Ty Hopp
  built_by_url: https://github.com/tyhopp
  featured: false
- title: Vets Who Code
  url: https://vetswhocode.io/
  main_url: https://vetswhocode.io/
  description: >-
    VetsWhoCode is a non-profit organization dedicated to training military veterans & giving them the skills they need transition into tech careers.
  categories:
    - Technology
    - Nonprofit
  featured: false
- title: Patreon Blog
  url: https://blog.patreon.com/
  main_url: https://blog.patreon.com/
  description: >-
    Official blog of Patreon.com
  categories:
    - Blog
  featured: false
- title: Full Beaker
  url: https://fullbeaker.com/
  main_url: https://fullbeaker.com/
  description: >-
    Full Beaker provides independent advice online about careers and home ownership, and connect anyone who asks with companies that can help them.
  categories:
    - Consulting
  featured: false
- title: Citywide Holdup
  url: https://citywideholdup.org/
  main_url: https://citywideholdup.org/
  source_url: https://github.com/killakam3084/citywide-site
  description: >-
    Citywide Holdup is an annual fundraising event held around early November in the city of Austin, TX hosted by the Texas Wranglers benefitting Easter Seals of Central Texas, a non-profit organization that provides exceptional services, education, outreach and advocacy so that people with disabilities can live, learn, work and play in our communities.
  categories:
    - Nonprofit
    - Event
  built_by: Cameron Rison
  built_by_url: https://github.com/killakam3084
  featured: false
- title: Dawn Labs
  url: https://dawnlabs.io
  main_url: https://dawnlabs.io
  description: >-
    Thoughtful products for inspired teams. With a holistic approach to engineering and design, we partner with startups and enterprises to build for the digital era.
  categories:
    - Technology
    - Agency
    - Web Development
  featured: false
- title: COOP by Ryder
  url: https://coop.com/
  main_url: https://coop.com/
  description: >
    COOP is a platform that connects fleet managers that have idle vehicles to businesses that are looking to rent vehicles. COOP simplifies the process and paperwork required to safely share vehicles between business owners.
  categories:
    - Marketing
  built_by: Crispin Porter Bogusky
  built_by_url: http://www.cpbgroup.com/
  featured: false
- title: Domino's Paving for Pizza
  url: https://www.pavingforpizza.com/
  main_url: https://www.pavingforpizza.com/
  description: >
    Nominate your town for a chance to have your rough drive home from Domino's fixed to pizza perfection.
  categories:
    - Marketing
  built_by: Crispin Porter Bogusky
  built_by_url: http://www.cpbgroup.com/
  featured: false
- title: Propapanda
  url: https://propapanda.eu/
  main_url: https://propapanda.eu/
  description: >
    Is a creative production house based in Tallinn, Estonia. We produce music videos, commercials, films and campaigns – from scratch to finish.
  categories:
    - Video
    - Portfolio
    - Agency
    - Media
  built_by: Henry Kehlmann
  built_by_url: https://github.com/madhenry/
  featured: false
- title: JAMstack.paris
  url: https://jamstack.paris/
  main_url: https://jamstack.paris/
  source_url: https://github.com/JAMstack-paris/jamstack.paris
  description: >
    JAMstack-focused, bi-monthly meetup in Paris
  categories:
    - Web Development
  built_by: Matthieu Auger & Nicolas Goutay
  built_by_url: https://github.com/JAMstack-paris
  featured: false
- title: DexWallet - The only Wallet you need by Dexlab
  main_url: "https://www.dexwallet.io/"
  url: "https://www.dexwallet.io/"
  source_url: "https://github.com/dexlab-io/DexWallet-website"
  featured: false
  description: >-
    DexWallet is a secure, multi-chain, mobile wallet with an upcoming one-click exchange for mobile.
  categories:
    - App
    - Open Source
  built_by: DexLab
  built_by_url: "https://github.com/dexlab-io"
- title: Kings Valley Paving
  url: https://kingsvalleypaving.com
  main_url: https://kingsvalleypaving.com
  description: >
    Kings Valley Paving is an asphalt, paving and concrete company serving the commercial, residential and industrial sectors in the Greater Toronto Area. Site designed by Stephen Bell.
  categories:
    - Marketing
  built_by: Michael Uloth
  built_by_url: https://www.michaeluloth.com
  featured: false
- title: Peter Barrett
  url: https://www.peterbarrett.ca
  main_url: https://www.peterbarrett.ca
  description: >
    Peter Barrett is a Canadian baritone from Newfoundland and Labrador who performs opera and concert repertoire in Canada, the U.S. and around the world. Site designed by Stephen Bell.
  categories:
    - Portfolio
    - Music
  built_by: Michael Uloth
  built_by_url: https://www.michaeluloth.com
  featured: false
- title: NARCAN
  main_url: https://www.narcan.com
  url: https://www.narcan.com
  description: >
    NARCAN Nasal Spray is the first and only FDA-approved nasal form of naloxone for the emergency treatment of a known or suspected opioid overdose.
  categories:
    - Healthcare
  built_by: NARCAN
  built_by_url: https://www.narcan.com
  featured: false
- title: Ritual
  main_url: https://ritual.com
  url: https://ritual.com
  description: >
    Ritual started with a simple question, what exactly is in women's multivitamins? This is the story of what happened when our founder Kat started searching for answers — the story of Ritual.
  categories:
    - Healthcare
  built_by: Ritual
  built_by_url: https://ritual.com
  featured: false
- title: Truebill
  main_url: https://www.truebill.com
  url: https://www.truebill.com
  description: >
    Truebill empowers you to take control of your money.
  categories:
    - Finance
  built_by: Truebill
  built_by_url: https://www.truebill.com
  featured: false
- title: Smartling
  main_url: https://www.smartling.com
  url: https://www.smartling.com
  description: >
    Smartling enables you to automate, manage, and professionally translate content so that you can do more with less.
  categories:
    - Marketing
  built_by: Smartling
  built_by_url: https://www.smartling.com
  featured: false
- title: Clear
  main_url: https://www.clearme.com
  url: https://www.clearme.com
  description: >
    At clear, we’re working toward a future where you are your ID, enabling you to lead an unstoppable life.
  categories:
    - Security
  built_by: Clear
  built_by_url: https://www.clearme.com
  featured: false
- title: VS Code Rocks
  main_url: "https://vscode.rocks"
  url: "https://vscode.rocks"
  source_url: "https://github.com/lannonbr/vscode-rocks"
  featured: false
  description: >
    VS Code Rocks is a place for weekly news on the newest features and updates to Visual Studio Code as well as trending extensions and neat tricks to continually improve your VS Code skills.
  categories:
    - Open Source
    - Blog
    - Web Development
  built_by: Benjamin Lannon
  built_by_url: "https://github.com/lannonbr"
- title: Particle
  main_url: "https://www.particle.io"
  url: "https://www.particle.io"
  featured: false
  description: Particle is a fully-integrated IoT platform that offers everything you need to deploy an IoT product.
  categories:
    - Marketing
- title: freeCodeCamp curriculum
  main_url: "https://learn.freecodecamp.org"
  url: "https://learn.freecodecamp.org"
  featured: false
  description: Learn to code with free online courses, programming projects, and interview preparation for developer jobs.
  categories:
    - Web Development
    - Learning
- title: Tandem
  main_url: "https://www.tandem.co.uk"
  url: "https://www.tandem.co.uk"
  description: >
    We're on a mission to free you of money misery. Our app, card and savings account are designed to help you spend less time worrying about money and more time enjoying life.
  categories:
    - Finance
    - App
  built_by: Tandem
  built_by_url: https://github.com/tandembank
  featured: false
- title: Monbanquet.fr
  main_url: "https://monbanquet.fr"
  url: "https://monbanquet.fr"
  description: >
    Give your corporate events the food and quality it deserves, thanks to the know-how of the best local artisans.
  categories:
    - eCommerce
    - Food
    - Event
  built_by: Monbanquet.fr
  built_by_url: https://github.com/monbanquet
  featured: false
- title: The Leaky Cauldron Blog
  url: https://theleakycauldronblog.com
  main_url: https://theleakycauldronblog.com
  source_url: https://github.com/v4iv/theleakycauldronblog
  description: >
    A Brew of Awesomeness with a Pinch of Magic...
  categories:
    - Blog
  built_by: Vaibhav Sharma
  built_by_url: https://github.com/v4iv
  featured: false
- title: Wild Drop Surf Camp
  main_url: "https://wilddropsurfcamp.com"
  url: "https://wilddropsurfcamp.com"
  description: >
    Welcome to Portugal's best kept secret and be amazed with our nature. Here you can explore, surf, taste the world's best gastronomy and wine, feel the North Canyon's power with the biggest waves in the world and so many other amazing things. Find us, discover yourself!
  categories:
    - Travel
  built_by: Samuel Fialho
  built_by_url: https://samuelfialho.com
  featured: false
- title: JoinUp HR chatbot
  url: https://www.joinup.io
  main_url: https://www.joinup.io
  description: Custom HR chatbot for better candidate experience
  categories:
    - App
    - Technology
  featured: false
- title: JDCastro Web Design & Development
  main_url: https://jacobdcastro.com
  url: https://jacobdcastro.com
  source_url: https://github.com/jacobdcastro/personal-site
  featured: false
  description: >
    A small business site for freelance web designer and developer Jacob D. Castro. Includes professional blog, contact forms, and soon-to-come portfolio of sites for clients. Need a new website or an extra developer to share the workload? Feel free to check out the website!
  categories:
    - Blog
    - Portfolio
    - Business
    - Freelance
  built_by: Jacob D. Castro
  built_by_url: https://twitter.com/jacobdcastro
- title: Gatsby Tutorials
  main_url: https://www.gatsbytutorials.com
  url: https://www.gatsbytutorials.com
  source_url: https://github.com/ooloth/gatsby-tutorials
  featured: false
  description: >
    Gatsby Tutorials is a community-updated list of video, audio and written tutorials to help you learn GatsbyJS.
  categories:
    - Web Development
    - Education
    - Open Source
  built_by: Michael Uloth
  built_by_url: "https://www.michaeluloth.com"
- title: Up & Running Tutorials
  main_url: https://www.upandrunningtutorials.com
  url: https://www.upandrunningtutorials.com
  featured: false
  description: >
    Free coding tutorials for web developers. Get your web development career up and running by learning to build better, faster websites.
  categories:
    - Web Development
    - Education
  built_by: Michael Uloth
  built_by_url: "https://www.michaeluloth.com"
- title: Grooovinger
  url: https://www.grooovinger.com
  main_url: https://www.grooovinger.com
  description: >
    Martin Grubinger, a web developer from Austria
  categories:
    - Portfolio
    - Web Development
  built_by: Martin Grubinger
  built_by_url: https://www.grooovinger.com
  featured: false
- title: LXDX - the Crypto Derivatives Exchange
  main_url: https://www.lxdx.co/
  url: https://www.lxdx.co/
  description: >
    LXDX is the world's fastest crypto exchange. Our mission is to bring innovative financial products to retail crypto investors, providing access to the same speed and scalability that institutional investors already depend on us to deliver each and every day.
  categories:
    - Marketing
    - Finance
  built_by: Corey Ward
  built_by_url: http://www.coreyward.me/
  featured: false
- title: Kyle McDonald
  url: https://kylemcd.com
  main_url: https://kylemcd.com
  source_url: https://github.com/kylemcd/personal-site-react
  description: >
    Personal site + blog for Kyle McDonald
  categories:
    - Blog
  built_by: Kyle McDonald
  built_by_url: https://kylemcd.com
  featured: false
- title: VSCode Power User Course
  main_url: https://VSCode.pro
  url: https://VSCode.pro
  description: >
    After 10 years with Sublime, I switched to VSCode. Love it. Spent 1000+ hours building a premium video course to help you switch today. 200+ power user tips & tricks turn you into a VSCode.pro
  categories:
    - Education
    - Learning
    - eCommerce
    - Marketing
    - Technology
    - Web Development
  built_by: Ahmad Awais
  built_by_url: https://twitter.com/MrAhmadAwais/
  featured: false
- title: Thijs Koerselman Portfolio
  main_url: https://www.vauxlab.com
  url: https://www.vauxlab.com
  featured: false
  description: >
    Portfolio of Thijs Koerselman. A freelance software engineer, full-stack web developer and sound designer.
  categories:
    - Portfolio
    - Business
    - Freelance
    - Technology
    - Web Development
    - Music
- title: Ad Hoc Homework
  main_url: https://homework.adhoc.team
  url: https://homework.adhoc.team
  description: >
    Ad Hoc builds government digital services that are fast, efficient, and usable by everyone. Ad Hoc Homework is a collection of coding and design challenges for candidates applying to our open positions.
  categories:
    - Web Development
    - Government
    - Healthcare
    - Programming
  built_by_url: https://adhoc.team
  featured: false
- title: Birra Napoli
  main_url: http://www.birranapoli.it
  url: http://www.birranapoli.it
  built_by: Ribrain
  built_by_url: https://www.ribrainstudio.com
  featured: false
  description: >
    Birra Napoli official site
  categories:
    - Landing Page
    - Business
    - Food
- title: Satispay
  url: https://www.satispay.com
  main_url: https://www.satispay.com
  categories:
    - Business
    - Finance
    - Technology
  built_by: Satispay
  built_by_url: https://www.satispay.com
  featured: false
- title: The Movie Database - Gatsby
  url: https://tmdb.lekoarts.de
  main_url: https://tmdb.lekoarts.de
  source_url: https://github.com/LekoArts/gatsby-source-tmdb-example
  categories:
    - Open Source
    - Entertainment
    - Gallery
  featured: false
  built_by: LekoArts
  built_by_url: "https://github.com/LekoArts"
  description: >
    Source from The Movie Database (TMDb) API (v3) in Gatsby. This example is built with react-spring, React hooks and react-tabs and showcases the gatsby-source-tmdb plugin. It also has some client-only paths and uses gatsby-image.
- title: LANDR - Creative Tools for Musicians
  url: https://www.landr.com/
  main_url: https://www.landr.com/en/
  categories:
    - Music
    - Technology
    - Business
    - Entrepreneurship
    - Freelance
    - Marketing
    - Media
  featured: false
  built_by: LANDR
  built_by_url: https://twitter.com/landr_music
  description: >
    Marketing website built for LANDR. LANDR is a web application that provides tools for musicians to master their music (using artificial intelligence), collaborate with other musicians, and distribute their music to multiple platforms.
- title: ClinicJS
  url: https://clinicjs.org/
  main_url: https://clinicjs.org/
  categories:
    - Technology
    - Documentation
  featured: false
  built_by: NearForm
  built_by_url: "https://www.nearform.com/"
  description: >
    Tools to help diagnose and pinpoint Node.js performance issues.
- title: KOBIT
  main_url: "https://kobit.in"
  url: "https://kobit.in"
  description: Automated Google Analytics Report with everything you need and more
  featured: false
  categories:
    - Marketing
    - Blog
  built_by: mottox2
  built_by_url: "https://mottox2.com"
- title: Aleksander Hansson
  main_url: https://ahansson.com
  url: https://ahansson.com
  featured: false
  description: >
    Portfolio website for Aleksander Hansson
  categories:
    - Portfolio
    - Business
    - Freelance
    - Technology
    - Web Development
    - Consulting
  built_by: Aleksander Hansson
  built_by_url: https://www.linkedin.com/in/aleksanderhansson/
- title: Surfing Nosara
  main_url: "https://www.surfingnosara.com"
  url: "https://www.surfingnosara.com"
  description: Real estate, vacation, and surf report hub for Nosara, Costa Rica
  featured: false
  categories:
    - Business
    - Blog
    - Gallery
    - Marketing
  built_by: Desarol
  built_by_url: "https://www.desarol.com"
- title: Crispin Porter Bogusky
  url: https://cpbgroup.com/
  main_url: https://cpbgroup.com/
  description: >
    We solve the world’s toughest communications problems with the most quantifiably potent creative assets.
  categories:
    - Agency
    - Design
    - Marketing
  built_by: Crispin Porter Bogusky
  built_by_url: https://cpbgroup.com/
  featured: false
- title: graphene-python
  url: https://graphene-python.org
  main_url: https://graphene-python.org
  description: Graphene is a collaboratively funded project.Graphene-Python is a library for building GraphQL APIs in Python easily.
  categories:
    - Library
    - API
    - Documentation
  featured: false
- title: Engel & Völkers Ibiza Holiday Rentals
  main_url: "https://www.ev-ibiza.com/"
  url: "https://www.ev-ibiza.com/"
  featured: false
  built_by: Ventura Digitalagentur
  description: >
    Engel & Völkers, one of the most successful real estate agencies in the world, offers luxury holiday villas to rent in Ibiza.
  categories:
    - Travel
- title: Sylvain Hamann's personal website
  url: "https://shamann.fr"
  main_url: "https://shamann.fr"
  source_url: "https://github.com/sylvhama/shamann-gatsby/"
  description: >
    Sylvain Hamann, web developer from France
  categories:
    - Portfolio
    - Web Development
  built_by: Sylvain Hamann
  built_by_url: "https://twitter.com/sylvhama"
  featured: false
- title: Luca Crea's portfolio
  main_url: https://lcrea.github.io
  url: https://lcrea.github.io
  description: >
    Portfolio and personal website of Luca Crea, an Italian software engineer.
  categories:
    - Portfolio
  built_by: Luca Crea
  built_by_url: https://github.com/lcrea
  featured: false
- title: Escalade Sports
  main_url: "https://www.escaladesports.com/"
  url: "https://www.escaladesports.com/"
  categories:
    - eCommerce
    - Sports
  built_by: Escalade Sports
  built_by_url: "https://www.escaladesports.com/"
  featured: false
- title: Exposify
  main_url: "https://www.exposify.de/"
  url: "https://www.exposify.de/"
  description: >
    This is our German website built with Gatsby 2.0, Emotion and styled-system.
    Exposify is a proptech startup and builds technology for real estate businesses.
    We provide our customers with an elegant agent software in combination
    with beautifully designed and fast websites.
  categories:
    - Web Development
    - Real Estate
    - Agency
    - Marketing
  built_by: Exposify
  built_by_url: "https://www.exposify.de/"
  featured: false
- title: Steak Point
  main_url: https://www.steakpoint.at/
  url: https://www.steakpoint.at/
  description: >
    Steak Restaurant in Vienna, Austria (Wien, Österreich).
  categories:
    - Food
  built_by: Peter Kroyer
  built_by_url: https://www.peterkroyer.at/
  featured: false
- title: Takumon blog
  main_url: "https://takumon.com"
  url: "https://takumon.com"
  source_url: "https://github.com/Takumon/blog"
  description: Java Engineer's tech blog.
  featured: false
  categories:
    - Blog
  built_by: Takumon
  built_by_url: "https://twitter.com/inouetakumon"
- title: DayThirty
  main_url: "https://daythirty.com"
  url: "https://daythirty.com"
  description: DayThirty - ideas for the new year.
  featured: false
  categories:
    - Marketing
  built_by: Jack Oliver
  built_by_url: "https://twitter.com/mrjackolai"
- title: TheAgencyProject
  main_url: "https://theagencyproject.co"
  url: "https://theagencyproject.co"
  description: Agency model, without agency overhead.
  categories:
    - Agency
  built_by: JV-LA
  built_by_url: https://jv-la.com
- title: Karen Hou's portfolio
  main_url: https://www.karenhou.com/
  url: https://www.karenhou.com/
  categories:
    - Portfolio
  built_by: Karen H. Developer
  built_by_url: https://github.com/karenhou
  featured: false
- title: Jean Luc Ponty
  main_url: "https://ponty.com"
  url: "https://ponty.com"
  description: Official site for Jean Luc Ponty, French virtuoso violinist and jazz composer.
  featured: false
  categories:
    - Music
    - Entertainment
  built_by: Othermachines
  built_by_url: "https://othermachines.com"
- title: Rosewood Family Advisors
  main_url: "https://www.rfallp.com/"
  url: "https://www.rfallp.com/"
  description: Rosewood Family Advisors LLP (Palo Alto) provides a diverse range of family office services customized for ultra high net worth individuals.
  featured: false
  categories:
    - Finance
    - Business
  built_by: Othermachines
  built_by_url: "https://othermachines.com"
- title: Cole Walker's Portfolio
  main_url: "https://www.walkermakes.com"
  url: "https://www.walkermakes.com"
  source_url: "https://github.com/ColeWalker/portfolio"
  description: The portfolio of web developer Cole Walker, built with the help of Gatsby v2, React-Spring, and SASS.
  featured: false
  categories:
    - Portfolio
    - Web Development
  built_by: Cole Walker
  built_by_url: "https://www.walkermakes.com"
- title: Standing By Company
  main_url: "https://standingby.company"
  url: "https://standingby.company"
  description: A brand experience design company led by Scott Mackenzie and Trent Barton.
  featured: false
  categories:
    - Design
    - Web Development
  built_by: Standing By Company
  built_by_url: "https://standingby.company"
- title: Ashley Thouret
  main_url: "https://www.ashleythouret.com"
  url: "https://www.ashleythouret.com"
  description: Official website of Canadian soprano Ashley Thouret. Site designed by Stephen Bell.
  categories:
    - Portfolio
    - Music
  built_by: Michael Uloth
  built_by_url: "https://www.michaeluloth.com"
  featured: false
- title: The AZOOR Society
  main_url: "https://www.theazoorsociety.org"
  url: "https://www.theazoorsociety.org"
  description: The AZOOR Society is a UK-based charity committed to promoting awareness of Acute Zonal Occult Outer Retinopathy and assisting further research. Site designed by Stephen Bell.
  categories:
    - Community
    - Nonprofit
  built_by: Michael Uloth
  built_by_url: "https://www.michaeluloth.com"
  featured: false
- title: Gábor Fűzy pianist
  main_url: "https://pianobar.hu"
  url: "https://pianobar.hu"
  description: Gábor Fűzy pianist's official website built with Gatsby v2.
  categories:
    - Music
  built_by: Zoltán Bedi
  built_by_url: "https://github.com/B3zo0"
  featured: false
- title: Logicwind
  main_url: "https://logicwind.com"
  url: "https://logicwind.com"
  description: Website of Logicwind - JavaScript experts, Technology development agency & consulting.
  featured: false
  categories:
    - Portfolio
    - Agency
    - Web Development
    - Consulting
  built_by: Logicwind
  built_by_url: "https://www.logicwind.com"
- title: ContactBook.app
  main_url: "https://contactbook.app"
  url: "https://contactbook.app"
  description: Seamlessly share Contacts with G Suite team members
  featured: false
  categories:
    - Landing Page
    - Blog
  built_by: Logicwind
  built_by_url: "https://www.logicwind.com"
- title: Waterscapes
  main_url: "https://waterscap.es"
  url: "https://waterscap.es/lake-monteynard/"
  source_url: "https://github.com/gaelbillon/Waterscapes-Gatsby-site"
  description: Waterscap.es is a directory of bodies of water (creeks, ponds, waterfalls, lakes, etc) with information about each place such as how to get there, hike time, activities and photos and a map displayed with the Mapbox GL SJ npm package. It was developed with the goal of learning Gatsby. This website is based on the gatsby-contentful-starter and uses Contentful as CMS. It is hosted on Netlify. Hooks are setup with Bitbucket and Contentful to trigger a new build upon code or content changes. The data on Waterscap.es is a mix of original content and informations from the internets gathered and put together.
  categories:
    - Directory
    - Photography
    - Travel
  built_by: Gaël Billon
  built_by_url: "https://gaelbillon.com"
  featured: false
- title: Packrs
  url: "https://www.packrs.co/"
  main_url: "https://www.packrs.co/"
  description: >
    Packrs is a local delivery platform, one spot for all your daily requirements. On a single tap get everything you need at your doorstep.
  categories:
    - Marketing
    - Landing Page
    - Entrepreneurship
  built_by: Vipin Kumar Rawat
  built_by_url: "https://github.com/aesthytik"
  featured: false
- title: HyakuninIsshu
  main_url: "https://hyakuninanki.net"
  url: "https://hyakuninanki.net"
  source_url: "https://github.com/rei-m/web_hyakuninisshu"
  description: >
    HyakuninIsshu is a traditional Japanese card game.
  categories:
    - Education
    - Gallery
    - Entertainment
  built_by: Rei Matsushita
  built_by_url: "https://github.com/rei-m/"
  featured: false
- title: WQU Partners
  main_url: "https://partners.wqu.org/"
  url: "https://partners.wqu.org/"
  featured: false
  categories:
    - Marketing
    - Education
    - Landing Page
  built_by: Corey Ward
  built_by_url: "http://www.coreyward.me/"
- title: Federico Giacone
  url: "https://federico.giac.one/"
  main_url: "https://federico.giac.one"
  source_url: "https://github.com/leopuleo/federico.giac.one"
  description: >
    Digital portfolio for Italian Architect Federico Giacone.
  categories:
    - Portfolio
    - Gallery
  built_by: Leonardo Giacone
  built_by_url: "https://github.com/leopuleo"
  featured: false
- title: Station
  url: "https://getstation.com/"
  main_url: "https://getstation.com/"
  description: Station is the first smart browser for busy people. A single place for all of your web applications.
  categories:
    - Technology
    - Web Development
    - Productivity
  featured: false
- title: Vyron Vasileiadis
  url: "https://fedonman.com/"
  main_url: "https://fedonman.com"
  source_url: "https://github.com/fedonman/fedonman-website"
  description: Personal space of Vyron Vasileiadis aka fedonman, a Web & IoT Developer, Educator and Entrepreneur based in Athens, Greece.
  categories:
    - Portfolio
    - Technology
    - Web Development
    - Education
  built_by: Vyron Vasileiadis
  built_by_url: "https://github.com/fedonman"
- title: Fabien Champigny
  url: "https://www.champigny.name/"
  main_url: "https://www.champigny.name/"
  built_by_url: "https://www.champigny.name/"
  description: Fabien Champigny's personal blog. Entrepreneur, hacker and loves street photo.
  categories:
    - Blog
    - Gallery
    - Photography
    - Productivity
    - Entrepreneurship
  featured: false
- title: Alex Xie - Portfolio
  url: https://alexieyizhe.me/
  main_url: https://alexieyizhe.me/
  source_url: https://github.com/alexieyizhe/alexieyizhe.github.io
  description: >
    Personal website of Alex Yizhe Xie, a University of Waterloo Computer Science student and coding enthusiast.
  categories:
    - Blog
    - Portfolio
    - Web Development
  featured: false
- title: Equithon
  url: https://equithon.org/
  main_url: https://equithon.org/
  source_url: https://github.com/equithon/site-main/
  built_by: Alex Xie
  built_by_url: https://alexieyizhe.me/
  description: >
    Equithon is the largest social innovation hackathon in Waterloo, Canada. It was founded in 2016 to tackle social equity issues and create change.
  categories:
    - Education
    - Event
    - Learning
    - Open Source
    - Nonprofit
    - Technology
  featured: false
- title: Dale Blackburn - Portfolio
  url: https://dakebl.co.uk/
  main_url: https://dakebl.co.uk/
  source_url: https://github.com/dakebl/dakebl.co.uk
  description: >
    Dale Blackburn's personal website and blog.
  categories:
    - Blog
    - Portfolio
    - Web Development
  featured: false
- title: Portfolio of Anthony Wiktor
  url: https://www.anthonydesigner.com/
  main_url: https://www.anthonydesigner.com/
  description: >
    Anthony Wiktor is a Webby Award-Winning Creative Director and Digital Designer twice named Hot 100 by WebDesigner Magazine. Anthony has over a decade of award-winning experience in design and has worked on projects across a diverse set of industries — from entertainment to consumer products to hospitality to technology. Anthony is a frequent lecturer at USC’s Annenberg School for Communication & Journalism and serves on the board of AIGA Los Angeles.
  categories:
    - Portfolio
    - Marketing
  built_by: Maciej Leszczyński
  built_by_url: http://twitter.com/_maciej
  featured: false
- title: Frame.io Workflow Guide
  main_url: https://workflow.frame.io
  url: https://workflow.frame.io
  description: >
    The web’s most comprehensive post-production resource, written by pro filmmakers, for pro filmmakers. Always expanding, always free.
  categories:
    - Education
  built_by: Frame.io
  built_by_url: https://frame.io
  featured: false
- title: MarcySutton.com
  main_url: https://marcysutton.com
  url: https://marcysutton.com
  description: >
    The personal website of web developer and accessibility advocate Marcy Sutton.
  categories:
    - Blog
    - Accessibility
    - Video
    - Photography
  built_by: Marcy Sutton
  built_by_url: https://marcysutton.com
  featured: true
- title: Kepinski.me
  main_url: https://kepinski.me
  url: https://kepinski.me
  description: >
    The personal site of Antoni Kepinski, Node.js Developer.
  categories:
    - Portfolio
    - Open Source
  built_by: Antoni Kepinski
  built_by_url: https://kepinski.me
  featured: false
- title: WPGraphQL Docs
  main_url: https://docs.wpgraphql.com
  url: https://docs.wpgraphql.com
  description: >
    Documentation for WPGraphQL, a free open-source WordPress plugin that provides an extendable GraphQL schema and API for any WordPress site.
  categories:
    - API
    - Documentation
    - Technology
    - Web Development
    - WordPress
  built_by: WPGraphQL
  built_by_url: https://wpgraphql.com
  featured: false
- title: Shine Lawyers
  main_url: https://www.shine.com.au
  url: https://www.shine.com.au
  description: >
    Shine Lawyers is an Australian legal services website built with Gatsby v2, Elasticsearch, Isso, and Geolocation services.
  categories:
    - Business
    - Blog
- title: Parallel Polis Kosice
  url: https://www.paralelnapoliskosice.sk/
  main_url: https://www.paralelnapoliskosice.sk/
  source_url: https://github.com/ParalelnaPolisKE/paralelnapoliskosice.sk
  description: >
    Parallel Polis is a collective of people who want to live in a more opened world. We look for possibilities and technologies (Bitcoin, the blockchain, reputation systems and decentralized technologies in general) that open new ways, make processes easier and remove unnecessary barriers. We want to create an environment that aims at education, discovering and creating better systems for everybody who is interested in freedom and independence.
  categories:
    - Blog
    - Education
    - Technology
  built_by: Roman Vesely
  built_by_url: https://romanvesely.
  featured: false
- title: Unda Solutions
  url: https://unda.com.au
  main_url: https://unda.com.au
  description: >
    A custom web application development company in Perth, WA
  categories:
    - Business
    - Freelance
    - Web Development
    - Technology
  featured: false
- title: BIGBrave
  main_url: https://bigbrave.digital
  url: https://bigbrave.digital
  description: >
    BIGBrave is a strategic design firm. We partner with our clients, big and small, to design & create human-centered brands, products, services and systems that are simple, beautiful and easy to use.
  categories:
    - Agency
    - Web Development
    - Marketing
    - Technology
    - WordPress
  built_by: Francois Brill
  built_by_url: https://bigbrave.digital
  featured: false
- title: KegTracker
  main_url: https://www.kegtracker.co.za
  url: https://www.kegtracker.co.za
  description: >
    Keg Tracker is part of the Beverage Insights family and its sole aim is to provide you with the right data about your kegs to make better decisions. In today’s business landscape having the right information at your finger tips is crucial to the agility of your business.
  categories:
    - Food
    - Business
    - Technology
  built_by: Francois Brill
  built_by_url: https://bigbrave.digital
  featured: false
- title: Mike Nichols
  url: https://www.mikenichols.me
  main_url: https://www.mikenichols.me
  description: >
    Portfolio site of Mike Nichols, a UX designer and product development lead.
  categories:
    - Portfolio
    - Technology
    - Web Development
  built_by: Mike Nichols
  featured: false
- title: Steve Haid
  url: https://www.stevehaid.com
  main_url: https://www.stevehaid.com
  description: >
    Steve Haid is a real estate agent and Professional Financial Planner (PFP) who has been helping clients achieve their investment goals since 2006. Site designed by Stephen Bell.
  categories:
    - Marketing
    - Real Estate
  built_by: Michael Uloth
  built_by_url: "https://www.michaeluloth.com"
- title: Incremental - Loyalty, Rewards and Incentive Programs
  main_url: https://www.incremental.com.au
  url: https://www.incremental.com.au
  description: >
    Sydney-based digital agency specialising in loyalty, rewards and incentive programs. WordPress backend; Cloudinary, YouTube and Hubspot form integration; query data displayed as animated SVG graphs; video background in the header.
  categories:
    - Agency
    - Portfolio
    - WordPress
  built_by: Incremental
  built_by_url: https://www.incremental.com.au
  featured: false
- title: Technica11y
  main_url: https://www.technica11y.org
  url: https://www.technica11y.org
  description: >
    Discussing challenges in technical accessibility.
  categories:
    - Accessibility
    - Education
    - Video
  built_by: Tenon.io
  built_by_url: https://tenon.io
  featured: false
- title: Tenon-UI Documentation
  main_url: https://www.tenon-ui.info
  url: https://www.tenon-ui.info
  description: >
    Documentation site for Tenon-UI: Tenon.io's accessible components library.
  categories:
    - Accessibility
    - Documentation
    - Library
    - Web Development
  built_by: Tenon.io
  built_by_url: https://tenon.io
  featured: false
- title: Matthew Secrist
  main_url: https://www.matthewsecrist.net
  url: https://www.matthewsecrist.net
  source_url: https://github.com/matthewsecrist/v3
  description: >
    Matthew Secrist's personal portfolio using Gatsby, Prismic and Styled-Components.
  categories:
    - Portfolio
    - Technology
    - Web Development
  built_by: Matthew Secrist
  built_by_url: https://www.matthewsecrist.net
  featured: false
- title: Node.js Dev
  main_url: https://nodejs.dev
  url: https://nodejs.dev
  source_url: https://github.com/nodejs/nodejs.dev
  description: >
    Node.js Foundation Website.
  categories:
    - Documentation
    - Web Development
  built_by: Node.js Website Redesign Working Group
  built_by_url: https://github.com/nodejs/website-redesign
  featured: false
- title: Sheffielders
  main_url: https://sheffielders.org
  url: https://sheffielders.org
  source_url: https://github.com/davemullenjnr/sheffielders
  description: >
    A collective of businesses, creatives, and projects based in Sheffield, UK.
  categories:
    - Directory
  built_by: Dave Mullen Jnr
  built_by_url: https://davemullenjnr.co.uk
  featured: false
- title: Stealth Labs
  url: https://stealthlabs.io
  main_url: https://stealthlabs.io
  description: >
    We design and develop for the web, mobile and desktop
  categories:
    - Portfolio
    - Web Development
  built_by: Edvins Antonovs
  built_by_url: https://edvins.io
  featured: false
- title: Constanzia Yurashko
  main_url: https://www.constanziayurashko.com
  url: https://www.constanziayurashko.com
  description: >
    Exclusive women's ready-to-wear fashion by designer Constanzia Yurashko.
  categories:
    - Portfolio
  built_by: Maxim Andries
  featured: false
- title: Algolia
  url: https://algolia.com
  main_url: https://algolia.com
  description: >
    Algolia helps businesses across industries quickly create relevant, scalable, and lightning fast search and discovery experiences.
  categories:
    - Web Development
    - Technology
    - Open Source
    - Featured
  built_by: Algolia
  featured: true
- title: GVD Renovations
  url: https://www.gvdrenovationsinc.com/
  main_url: https://www.gvdrenovationsinc.com/
  description: >
    GVD Renovations is a home improvement contractor with a well known reputation as a professional, quality contractor in California.
  categories:
    - Business
  built_by: David Krasniy
  built_by_url: http://dkrasniy.com
  featured: false
- title: Styled System
  url: https://styled-system.com/
  main_url: https://styled-system.com/
  source_url: https://github.com/styled-system/styled-system/tree/master/docs
  description: >
    Style props for rapid UI development.
  categories:
    - Design System
  built_by: Brent Jackson
  built_by_url: https://jxnblk.com/
- title: Timehacker
  url: https://timehacker.app
  main_url: https://timehacker.app
  description: >
    Procrastination killer, automatic time tracking app to skyrocket your productivity
  categories:
    - Productivity
    - App
    - Technology
    - Marketing
    - Landing Page
  built_by: timehackers
  featured: false
- title: Little & Big
  main_url: "https://www.littleandbig.com.au/"
  url: "https://www.littleandbig.com.au/"
  description: >
    Little & Big exists with the aim to create Websites, Apps, E-commerce stores
    that are consistently unique and thoughtfully crafted, every time.
  categories:
    - Agency
    - Design
    - Web Development
    - Portfolio
  built_by: Little & Big
  built_by_url: "https://www.littleandbig.com.au/"
  featured: false
- title: Cat Knows
  main_url: "https://catnose99.com/"
  url: "https://catnose99.com/"
  description: >
    Personal blog built with Gatsby v2.
  categories:
    - Blog
    - Web Development
  built_by: CatNose
  built_by_url: "https://twitter.com/catnose99"
  featured: false
- title: just some dev
  url: https://www.iamdeveloper.com
  main_url: https://www.iamdeveloper.com
  source_url: https://github.com/nickytonline/www.iamdeveloper.com
  description: >
    Just some software developer writing things ✏️
  categories:
    - Blog
  built_by: Nick Taylor
  built_by_url: https://www.iamdeveloper.com
  featured: false
- title: Keziah Moselle Blog
  url: https://blog.keziahmoselle.fr/
  main_url: https://blog.keziahmoselle.fr/
  source_url: https://github.com/KeziahMoselle/blog.keziahmoselle.fr
  description: >
    ✍️ A place to share my thoughts.
  categories:
    - Blog
  built_by: Keziah Moselle
  built_by_url: https://keziahmoselle.fr/
- title: xfuture's blog
  url: https://www.xfuture-blog.com/
  main_url: https://www.xfuture-blog.com/
  source_url: https://github.com/xFuture603/xfuture-blog
  description: >
    A blog about Devops, Web development, and my insights as a systems engineer.
  categories:
    - Blog
  built_by: Daniel Uhlmann
  built_by_url: https://www.xfuture-blog.com/
- title: Mayne's Blog
  main_url: "https://gine.me/"
  url: "https://gine.me/page/1"
  source_url: "https://github.com/mayneyao/gine-blog"
  featured: false
  categories:
    - Blog
    - Web Development
- title: Bakedbird
  url: https://bakedbird.com
  main_url: https://bakedbird.com
  description: >
    Eleftherios Psitopoulos - A frontend developer from Greece ☕
  categories:
    - Portfolio
    - Blog
  built_by: Eleftherios Psitopoulos
  built_by_url: https://bakedbird.com
- title: Benjamin Lannon
  url: https://lannonbr.com
  main_url: https://lannonbr.com
  source_url: https://github.com/lannonbr/Portfolio-gatsby
  description: >
    Personal portfolio of Benjamin Lannon
  categories:
    - Portfolio
    - Web Development
  built_by: Benjamin Lannon
  built_by_url: https://lannonbr.com
  featured: false
- title: Aravind Balla
  url: https://aravindballa.com
  main_url: https://aravindballa.com
  source_url: https://github.com/aravindballa/website2017
  description: >
    Personal portfolio of Aravind Balla
  categories:
    - Portfolio
    - Blog
    - Web Development
  built_by: Aravind Balla
  built_by_url: https://aravindballa.com
- title: Kaleb McKelvey
  url: https://kalebmckelvey.com
  main_url: https://kalebmckelvey.com
  source_url: https://github.com/avatar-kaleb/kalebmckelvey-site
  description: >
    Personal portfolio of Kaleb McKelvey!
  categories:
    - Blog
    - Portfolio
  built_by: Kaleb McKelvey
  built_by_url: https://kalebmckelvey.com
  featured: false
- title: Michal Czaplinski
  url: https://czaplinski.io
  main_url: https://czaplinski.io
  source_url: https://github.com/michalczaplinski/michalczaplinski.github.io
  description: >
    Michal Czaplinski is a full-stack developer 🚀
  categories:
    - Portfolio
    - Web Development
  built_by: Michal Czaplinski mmczaplinski@gmail.com
  built_by_url: https://czaplinski.io
  featured: false
- title: Interactive Investor (ii)
  url: https://www.ii.co.uk
  main_url: https://www.ii.co.uk
  description: >
    Hybrid (static/dynamic) Gatsby web app for ii's free research, news and analysis, discussion and product marketing site.
  categories:
    - Business
    - Finance
    - Technology
  built_by: Interactive Investor (ii)
  built_by_url: https://www.ii.co.uk
  featured: false
- title: Weingut Goeschl
  url: https://www.weingut-goeschl.at/
  main_url: https://www.weingut-goeschl.at/
  description: >
    Weingut Goeschl is a family winery located in Gols, Burgenland in Austria (Österreich)
  categories:
    - eCommerce
    - Business
  built_by: Peter Kroyer
  built_by_url: https://www.peterkroyer.at/
  featured: false
- title: Hash Tech Guru
  url: https://hashtech.guru
  main_url: https://hashtech.guru
  description: >
    Software Development Training School and Tech Blog
  categories:
    - Blog
    - Education
  built_by: Htet Wai Yan Soe
  built_by_url: https://github.com/johnreginald
- title: AquaGruppen Vattenfilter
  url: https://aquagruppen.se
  main_url: https://aquagruppen.se/
  description: >
    Water filter and water treatment products in Sweden
  categories:
    - Business
    - Technology
  built_by: Johan Eliasson
  built_by_url: https://github.com/elitan
  featured: false
- title: Josef Aidt
  url: https://josefaidt.dev
  main_url: https://josefaidt.dev
  source_url: https://github.com/josefaidt/josefaidt.github.io
  description: >
    Personal website, blog, portfolio for Josef Aidt
  categories:
    - Portfolio
    - Blog
    - Web Development
  built_by: Josef Aidt
  built_by_url: https://twitter.com/garlicbred
- title: How To egghead
  main_url: https://howtoegghead.com/
  url: https://howtoegghead.com/
  source_url: https://github.com/eggheadio/how-to-egghead
  featured: false
  built_by: egghead.io
  built_by_url: https://egghead.io
  description: >
    How to become an egghead instructor or reviewer
  categories:
    - Documentation
    - Education
- title: Sherpalo Ventures
  main_url: "https://www.sherpalo.com/"
  url: "https://www.sherpalo.com/"
  featured: false
  categories:
    - Finance
    - Business
    - Technology
  built_by: Othermachines
  built_by_url: "https://othermachines.com"
- title: WrapCode
  url: https://www.wrapcode.com
  main_url: https://www.wrapcode.com
  description: >
    A full stack blog on Microsoft Azure, JavaScript, DevOps, AI and Bots.
  categories:
    - Blog
    - Technology
    - Web Development
  built_by: Rahul P
  built_by_url: https://twitter.com/_rahulpp
  featured: false
- title: Kirankumar Ambati's Portfolio
  url: https://www.kirankumarambati.me
  main_url: https://www.kirankumarambati.me
  description: >
    Personal website, blog, portfolio of Kirankumar Ambati
  categories:
    - Blog
    - Portfolio
    - Web Development
  built_by: Kirankumar Ambati
  built_by_url: https://github.com/kirankumarambati
  featured: false
- title: Mixkit by Envato
  url: https://mixkit.co
  main_url: https://mixkit.co
  description: >
    Extraordinary free HD videos
  categories:
    - Video
    - Design
    - Gallery
    - Video
  built_by: Envato
  built_by_url: https://github.com/envato
  featured: false
- title: Rou Hun Fan's portfolio
  main_url: https://flowen.me
  url: https://flowen.me
  source_url: https://github.com/flowen/flowen.me/tree/master/2019/v3
  description: >
    Portfolio of creative developer Rou Hun Fan. Built with Gatsby v2 &amp; Greensock drawSVG.
  categories:
    - Portfolio
  built_by: Rou Hun Fan Developer
  built_by_url: https://flowen.me
  featured: false
- title: chadly.net
  url: https://www.chadly.net
  main_url: https://www.chadly.net
  source_url: https://github.com/chadly/chadly.net
  description: >
    Personal tech blog by Chad Lee.
  categories:
    - Blog
    - Technology
    - Web Development
  built_by: Chad Lee
  built_by_url: https://github.com/chadly
  featured: false
- title: CivicSource
  url: https://www.civicsource.com
  main_url: https://www.civicsource.com
  description: >
    Online auction site to purchase tax-distressed properties from local taxing authorities.
  categories:
    - Real Estate
    - Government
  featured: false
- title: SpotYou
  main_url: "https://spotyou.joshglazer.com"
  url: "https://spotyou.joshglazer.com"
  source_url: "https://github.com/joshglazer/spotyou"
  description: >
    SpotYou allows you to watch your favorite music videos on Youtube based on your Spotify Preferences
  categories:
    - Entertainment
    - Music
  built_by: Josh Glazer
  built_by_url: https://linkedin.com/in/joshglazer/
  featured: false
- title: Hesam Kaveh's blog
  description: >
    A blog with great seo that using gatsby-source-wordpress to fetch posts from backend
  main_url: "https://hesamkaveh.com/"
  url: "https://hesamkaveh.com/"
  source_url: "https://github.com/hesamkaveh/sansi"
  featured: false
  categories:
    - Blog
    - WordPress
- title: Oliver Gomes Portfolio
  main_url: https://oliver-gomes.github.io/v4/
  url: https://oliver-gomes.github.io/v4/
  description: >
    As an artist and a web designer/developer, I wanted to find a way to present these two portfolios in a way that made sense.  I felt with new found power of speed, Gatsby helped keep my creativity intact with amazing response and versatility. I felt my butter smooth transition felt much better in user perspective and super happy with the power of Gatsby.
  categories:
    - Portfolio
    - Web Development
    - Blog
  built_by: Oliver Gomes
  built_by_url: https://github.com/oliver-gomes
  featured: false
- title: Patrik Szewczyk
  url: https://www.szewczyk.cz/
  main_url: https://www.szewczyk.cz/
  description: >
    Patrik Szewczyk – JavaScript, TypeScript, React, Node.js developer, Redux, Reason
  categories:
    - Portfolio
  built_by: Patrik Szewczyk
  built_by_url: https://linkedin.com/in/thepatriczek/
  featured: false
- title: Patrik Arvidsson's portfolio
  url: https://www.patrikarvidsson.com
  main_url: https://www.patrikarvidsson.com
  source_url: https://github.com/patrikarvidsson/portfolio-gatsby-contentful
  description: >
    Personal portfolio site of Swedish interaction designer Patrik Arvidsson. Built with Gatsby, Tailwind CSS, Emotion JS and Contentful.
  categories:
    - Blog
    - Design
    - Portfolio
    - Web Development
    - Technology
  built_by: Patrik Arvidsson
  built_by_url: https://www.patrikarvidsson.com
  featured: false
- title: Jacob Cofman's Blog
  description: >
    Personal blog / portfolio about Jacob Cofman.
  main_url: "https://jcofman.de/"
  url: "https://jcofman.de/"
  source_url: "https://github.com/JCofman/jc-website"
  featured: false
  categories:
    - Blog
    - Portfolio
- title: re-geo
  description: >
    re-geo is react based geo cities style component.
  main_url: "https://re-geo.netlify.com/"
  url: "https://re-geo.netlify.com/"
  source_url: "https://github.com/sadnessOjisan/re-geo-lp"
  categories:
    - Open Source
  built_by: sadnessOjisan
  built_by_url: https://twitter.com/sadnessOjisan
  featured: false
- title: Luis Cestou Portfolio
  description: >
    Portfolio of graphic + interactive designer Luis Cestou.
  main_url: "https://luiscestou.com"
  url: "https://luiscestou.com"
  source_url: "https://github.com/lcestou/luiscestou.com"
  built_by: Luis Cestou contact@luiscestou.com
  built_by_url: https://luiscestou.com
  featured: false
  categories:
    - Portfolio
    - Web Development
- title: Data Hackers
  url: https://datahackers.com.br/
  main_url: https://datahackers.com.br/
  description: >
    Official website for the biggest portuguese-speaking data science community. Makes use of several data sources such as podcasts from Anchor, messages from Slack, newsletters from MailChimp and blog posts from Medium. The unique visual design also had its hurdles and was quite fun to develop!
  categories:
    - Blog
    - Education
    - Podcast
    - Technology
  built_by: Kaordica
  built_by_url: https://kaordica.design
  featured: false
- title: TROMAQ
  url: https://www.tromaq.com/
  main_url: https://www.tromaq.com/
  description: >
    TROMAQ executes earthmoving services and rents heavy machinery for construction work. Even with the lack of good photography, their new site managed to pass a solid and trustworthy feeling to visitors during testing and they're already seeing the improvement in brand awareness, being the sole player with a modern website in their industry.
  categories:
    - Marketing
  built_by: Kaordica
  built_by_url: https://kaordica.design
  featured: false
- title: Novida Consulting
  url: https://www.novidaconsultoria.com.br
  main_url: https://www.novidaconsultoria.com.br
  description: >
    Novida’s goal was to position itself as a solid, exclusive and trustworthy brand for families looking for a safe financial future… We created a narrative and visual design that highlight their exclusivity.
  categories:
    - Marketing
  built_by: Kaordica
  built_by_url: https://kaordica.design
  featured: false
- title: We Are Clarks
  url: "https://www.weareclarks.com"
  main_url: "https://www.weareclarks.com"
  source_url: "https://github.com/abeaclark/weareclarks"
  description: >
    A family travel blog.
  categories:
    - Blog
    - Travel
  built_by: Abe Clark
  built_by_url: https://www.linkedin.com/in/abrahamclark/
  featured: false
- title: Guillaume Briday's Blog
  main_url: "https://guillaumebriday.fr/"
  url: "https://guillaumebriday.fr/"
  source_url: "https://github.com/guillaumebriday/guillaumebriday.fr"
  description: >
    My personal blog built with Gatsby and Tailwind CSS.
  categories:
    - Blog
    - Web Development
    - Technology
  built_by: Guillaume Briday
  built_by_url: https://guillaumebriday.fr/
  featured: false
- title: SEOmonitor
  main_url: "https://www.seomonitor.com"
  url: "https://www.seomonitor.com"
  description: >
    SEOmonitor is a suite of SEO tools dedicated to agencies.
  categories:
    - Blog
    - Portfolio
    - Agency
  built_by: Bejamas
  built_by_url: https://bejamas.io/
  featured: false
- title: Jean Regisser's Portfolio
  main_url: "https://jeanregisser.com/"
  url: "https://jeanregisser.com/"
  source_url: "https://github.com/jeanregisser/jeanregisser.com"
  featured: false
  description: >
    Portfolio of software engineer Jean Regisser.
  categories:
    - Portfolio
    - Mobile Development
  built_by: Jean Regisser
  built_by_url: "https://jeanregisser.com/"
- title: Axcept - Visual Screenshot Testing
  url: https://axcept.io
  main_url: https://axcept.io
  description: >
    Visual Testing for everyone
  categories:
    - Documentation
    - Web Development
  built_by: d:code:it
  built_by_url: https://dcodeit.com
  featured: false
- title: Chase Ohlson
  url: https://chaseohlson.com
  main_url: https://chaseohlson.com
  description: >
    Portfolio of frontend engineer & web developer Chase Ohlson.
  categories:
    - Portfolio
    - Web Development
  built_by: Chase Ohlson
  built_by_url: https://chaseohlson.com
  featured: false
- title: Zach Schnackel
  url: https://zslabs.com
  main_url: https://zslabs.com
  source_url: "https://github.com/zslabs/zslabs.com"
  description: >
    Portfolio site for UI/Motion Developer, Zach Schnackel.
  categories:
    - Portfolio
    - Web Development
  built_by: Zach Schnackel
  built_by_url: "https://zslabs.com"
- title: Gremlin
  url: https://www.gremlin.com
  main_url: https://www.gremlin.com
  description: >
    Gremlin's Failure as a Service finds weaknesses in your system before they cause problems.
  categories:
    - Marketing
- title: Headless.page
  main_url: https://headless.page/
  url: https://headless.page/
  description: >
    Headless.page is a directory of eCommerce sites featuring headless architecture, PWA features and / or the latest JavaScript technology.
  categories:
    - Directory
    - eCommerce
  built_by: Pilon
  built_by_url: https://pilon.io/
  featured: false
- title: Ouracademy
  main_url: https://our-academy.org/
  url: https://our-academy.org/
  source_url: "https://github.com/ouracademy/website"
  description: >
    Ouracademy is an organization that promoves the education in software development through blog posts & videos smiley.
  categories:
    - Open Source
    - Blog
    - Education
  built_by: Ouracademy
  built_by_url: https://github.com/ouracademy
  featured: false
- title: Tenon.io
  main_url: https://tenon.io
  url: https://tenon.io
  description: >
    Tenon.io is an accessibility tooling, services and consulting company.
  categories:
    - API
    - Accessibility
    - Business
    - Consulting
    - Technology
  built_by: Tenon.io
  built_by_url: https://tenon.io
  featured: false
- title: Projectival
  url: https://www.projectival.de/
  main_url: https://www.projectival.de/
  description: >
    Freelancer Online Marketing & Web Development in Cologne, Germany
  categories:
    - Freelance
    - Marketing
    - Web Development
    - Blog
    - Consulting
    - SEO
    - Business
  built_by: Sascha Klapetz
  built_by_url: https://www.projectival.de/
  featured: false
- title: Hetzner Online Community
  main_url: https://community.hetzner.com
  url: https://community.hetzner.com
  description: >
    Hetzner Online Community provides a free collection of high-quality tutorials, which are based on free and open source software, on a variety of topics such as development, system administration, and other web technology.
  categories:
    - Web Development
    - Technology
    - Programming
    - Open Source
    - Community
  built_by: Hetzner Online GmbH
  built_by_url: https://www.hetzner.com/
  featured: false
- title: AGYNAMIX
  url: https://www.agynamix.de/
  main_url: https://www.agynamix.de/
  source_url: https://github.com/tuhlmann/agynamix.de
  description: >
    Full Stack Java, Scala, Clojure, TypeScript, React Developer in Thalheim, Germany
  categories:
    - Freelance
    - Web Development
    - Programming
    - Blog
    - Consulting
    - Portfolio
    - Business
  built_by: Torsten Uhlmann
  built_by_url: https://www.agynamix.de/
  featured: false
- title: syracuse.io
  url: https://syracuse.io
  main_url: https://syracuse.io
  source_url: https://github.com/syracuseio/syracuseio/
  description: >
    Landing page for Syracuse NY Software Development Meetup Groups
  categories:
    - Community
  built_by: Benjamin Lannon
  built_by_url: https://lannonbr.com
- title: Render Documentation
  main_url: https://render.com/docs
  url: https://render.com/docs
  description: >
    Render is the easiest place to host your sites and apps. We use Gatsby for everything on https://render.com, including our documentation. The site is deployed on Render as well! We also have a guide to deploying Gatsby apps on Render: https://render.com/docs/deploy-gatsby.
  categories:
    - Web Development
    - Programming
    - Documentation
    - Technology
  built_by: Render Developers
  built_by_url: https://render.com
  featured: false
- title: prima
  url: https://www.prima.co
  main_url: https://www.prima.co
  description: >
    Discover industry-defining wellness content and trusted organic hemp CBD products safely supporting wellness, stress, mood, skin health, and balance.
  categories:
    - Blog
    - eCommerce
    - Education
  built_by: The Couch
  built_by_url: https://thecouch.nyc
- title: Gatsby Guides
  url: https://gatsbyguides.com/
  main_url: https://gatsbyguides.com/
  description: >
    Free tutorial course about using Gatsby with a CMS.
  categories:
    - Education
    - Documentation
    - Web Development
  built_by: Osio Labs
  built_by_url: https://osiolabs.com/
  featured: false
- title: Architude
  url: https://architudedesign.com
  main_url: https://architudedesign.com
  description: >
    筑冶 Architude International Design Consultants
  categories:
    - Design
    - Landing Page
    - Gallery
  built_by: Neo Nie
  built_by_url: https://github.com/nihgwu
  featured: false
- title: Arctica
  url: https://arctica.io
  main_url: https://arctica.io
  description: >
    Arctica specialises in purpose-built web sites and progressive web applications with user optimal experiences, tailored to meet the objectives of your business.
  categories:
    - Portfolio
    - Agency
    - Design
    - Web Development
  built_by: Arctica
  built_by_url: https://arctica.io
  featured: false
- title: Shard Ventures
  url: https://shard.vc
  main_url: https://shard.vc
  description: >
    Shard is building new online companies from scratch, partnering with other like-minded founders to start and invest in technology companies.
  categories:
    - Finance
    - Technology
    - Portfolio
  built_by: Arctica
  built_by_url: https://arctica.io
  featured: false
- title: David Brookes
  url: https://davidbrookes.me
  main_url: https://davidbrookes.me
  description: >
    Specialising in crafting stylish, high performance websites and applications that get results, using the latest cutting edge web development technologies.
  categories:
    - Portfolio
    - Freelance
    - Web Development
  built_by: Arctica
  built_by_url: https://arctica.io
  featured: false
- title: Dennis Morello
  url: https://morello.dev
  main_url: https://morello.dev
  source_url: https://gitlab.com/dennismorello/dev-blog
  description: >
    morello.dev is a development and techology blog written by Dennis Morello.
  categories:
    - Blog
    - Education
    - Web Development
    - Open Source
    - Technology
  built_by: Dennis Morello
  built_by_url: https://twitter.com/dennismorello
  featured: false
- title: BaseTable
  url: https://autodesk.github.io/react-base-table/
  main_url: https://autodesk.github.io/react-base-table/
  source_url: https://github.com/Autodesk/react-base-table
  description: >
    BaseTable is a react table component to display large data set with high performance and flexibility.
  categories:
    - Web Development
    - Documentation
    - Open Source
  built_by: Neo Nie
  built_by_url: https://github.com/nihgwu
  featured: false
- title: herper.io
  url: https://herper.io
  main_url: https://herper.io
  description: >
    Portfolio website for Jacob Herper - a Front End Web Developer with a passion for all things digital. I have more than 10 years experience working in web development.
  categories:
    - Portfolio
    - Web Development
    - Freelance
    - Design
    - SEO
  built_by: Jacob Herper
  built_by_url: https://github.com/jakeherp
  featured: false
- title: Artem Sapegin Photography
  description: >
    Photography portfolio and blog of Artem Sapegin, an award-losing photographer living in Berlin, Germany. Landscapes, cityscapes and dogs.
  main_url: "https://morning.photos/"
  url: "https://morning.photos/"
  source_url: "https://github.com/sapegin/morning.photos"
  categories:
    - Portfolio
    - Photography
  built_by: Artem Sapegin
  built_by_url: "https://github.com/sapegin"
- title: Pattyrn
  main_url: https://pattyrn.com
  url: https://pattyrn.com
  # optional: short paragraph describing the content and/or purpose of the site that will appear in the modal detail view and permalink views for your site
  description: >
    Pattyrn uses advanced machine learning AI to analyze the platform’s your teams use, making it easy to solve performance problems, reduce bottlenecks, and monitor culture health to optimize your ROI and help boost performance without causing burn out.
  categories:
    - Marketing
    - Technology
  built_by: Pattyrn
  built_by_url: https://twitter.com/Pattyrn4
  featured: false
- title: Intranet Italia Day
  main_url: https://www.intranetitaliaday.it/en
  url: https://www.intranetitaliaday.it/en
  description: >
    The Italian event dedicated to the digital workplace that focuses on planning, governance and company intranet management
  categories:
    - Event
    - Conference
  built_by: Ariadne Digital
  built_by_url: https://www.ariadnedigital.it
  featured: false
- title: Textually Stylo
  main_url: https://www.textually.net
  url: https://www.textually.net
  description: >
    Stylo Markdown writing App marketing/documentation website by Textually Inc.
  categories:
    - Marketing
    - Technology
    - Blog
    - Documentation
  built_by: Sébastien Hamel
  built_by_url: https://www.textually.net
  featured: false
- title: OneDeck
  main_url: https://www.onedeck.co
  url: https://www.onedeck.co
  description: >
    OneDeck is a simple yet powerful tool for creating and sharing your one-page investment summary in under 10 minutes.
  categories:
    - Finance
    - Technology
  built_by: William Neill
  built_by_url: https://twitter.com/williamneill
  featured: false
- title: Assortment
  main_url: https://assortment.io
  url: https://assortment.io
  description: >
    Assortment aims to provide detailed tutorials (and more) for developers of all skill levels within the Web Development Industry. Attempting to cut out the fluff and arm you with the facts.
  categories:
    - Blog
    - Web Development
  built_by: Luke Whitehouse
  built_by_url: https://twitter.com/_lukewh
  featured: false
- title: Mission42
  main_url: https://mission42.zauberware.com
  url: https://mission42.zauberware.com
  description: >
    A landing page for the mobile app Mission42. Mission42 wants to help you learn new skills.
  categories:
    - App
    - Learning
    - Education
    - Landing Page
  built_by: Philipp Siegmund, zauberware
  built_by_url: https://www.zauberware.com
- title: Altstadtdomizil Idstein
  main_url: http://www.altstadtdomizil-idstein.de/
  url: http://www.altstadtdomizil-idstein.de/
  description: >
    A landing page for a holiday apartment in Idstein, Germany.
  categories:
    - Landing Page
    - Travel
    - Real Estate
  built_by: Simon Franzen, zauberware
  built_by_url: https://www.zauberware.com
- title: Gerald Martinez Dev
  main_url: https://gmartinez.dev/
  url: https://gmartinez.dev/
  source_url: https://github.com/nephlin7/gmartinez.dev
  description: >
    Personal web site for show my skills and my works.
  categories:
    - Web Development
    - Portfolio
  built_by: Gerald Martinez
  built_by_url: https://twitter.com/GeraldM_92
  featured: false
- title: Becreatives
  main_url: "https://becreatives.com"
  url: "https://becreatives.com"
  featured: false
  description: >
    Digital software house. Enlights ideas. Think smart execute harder.
  categories:
    - Technology
    - Web Development
    - Agency
    - Marketing
  built_by: Becreatives
  built_by_url: "https://becreatives.com"
- title: Paul Clifton Photography
  main_url: https://paulcliftonphotography.com
  url: https://paulcliftonphotography.com
  featured: false
  description: >
    A full migration from WordPress to GatsbyJS and DatoCMS. Includes custom cropping on images as viewport changes size and also an infinity scroll that doesn't preload all of the results.
  categories:
    - Blog
    - Portfolio
    - Gallery
    - Photography
  built_by: Little Wolf Studio
  built_by_url: https://littlewolfstudio.co.uk
- title: Atte Juvonen - Blog
  url: https://www.attejuvonen.fi/
  main_url: https://www.attejuvonen.fi/
  source_url: https://github.com/baobabKoodaa/blog
  description: >
    Tech-oriented personal blog covering topics like AI, data, voting, game theory, infosec and software development.
  categories:
    - Blog
    - Data
    - JavaScript
    - Programming
    - Science
    - Security
    - Technology
    - Web Development
  featured: false
- title: Kibuk Construction
  url: https://kibukconstruction.com/
  main_url: https://kibukconstruction.com/
  description: >
    Kibuk Construction is a fully licensed and insured contractor specializing in Siding, Decks, Windows & Doors!
  categories:
    - Business
  built_by: David Krasniy
  built_by_url: http://dkrasniy.com
- title: RedCarpetUp
  main_url: https://www.redcarpetup.com
  url: https://www.redcarpetup.com/
  description: >
    RedCarpetUp's home page for a predominantly mobile-only customer base in India with major constraints on bandwidth availability
  categories:
    - Finance
  built_by: RedCarpet Dev Team
  built_by_url: https://www.redcarpetup.com
  featured: false
- title: talita traveler
  url: https://talitatraveler.com/
  main_url: https://talitatraveler.com/
  source_url: https://github.com/afuh/talitatraveler
  description: >
    Talita Traveler's personal blog.
  categories:
    - Blog
  built_by: Axel Fuhrmann
  built_by_url: https://axelfuhrmann.com/
  featured: false
- title: Pastelería el Progreso
  url: https://pasteleriaelprogreso.com/
  main_url: https://pasteleriaelprogreso.com/
  source_url: https://github.com/afuh/elprogreso
  description: >
    Famous bakery in Buenos Aires.
  categories:
    - Food
    - Gallery
  built_by: Axel Fuhrmann
  built_by_url: https://axelfuhrmann.com/
  featured: false
- title: Maitrik's Portfolio
  url: https://www.maitrikpatel.com/
  main_url: https://www.maitrikpatel.com/
  source_url: https://github.com/maitrikjpatel/portfolio
  description: >
    Portfolio of a Front-End Developer / UX Designer who designs and develops pixel perfect user interface, experiences and web applications.
  categories:
    - Portfolio
    - Blog
    - Design
    - Web Development
  built_by: Maitrik Patel
  built_by_url: https://www.maitrikpatel.com/
  featured: false
- title: PicPick
  url: https://picpick.app/
  main_url: https://picpick.app/
  description: >
    All-in-one Graphic Design Tool, Screen Capture Software, Image Editor, Color Picker, Pixel Ruler and More
  categories:
    - Productivity
    - App
    - Technology
  built_by: NGWIN
  built_by_url: https://picpick.app/
  featured: false
- title: Ste O'Neill
  main_url: https://www.steoneill.dev
  url: https://www.steoneill.dev
  description: >
    MVP of a portfolio site for a full stack UK based developer.
  categories:
    - Blog
    - Portfolio
  built_by: Ste O'Neill
  built_by_url: https://steoneill.dev
  featured: false
- title: Filipe Santos Correa's Portfolio
  description: >
    Filipe's Personal About Me / Portfolio.
  main_url: "https://filipesantoscorrea.com/"
  url: "https://filipesantoscorrea.com/"
  source_url: "https://github.com/Safi1012/filipesantoscorrea.com"
  featured: false
  categories:
    - Portfolio
- title: Progressive Massachusetts Legislator Scorecard
  main_url: https://scorecard.progressivemass.com
  url: https://scorecard.progressivemass.com
  featured: false
  source_url: https://github.com/progressivemass/legislator-scorecard
  description: >
    Learn about MA state legislators' voting records through a progressive lens
  categories:
    - Government
    - Education
  built_by: Alex Holachek
  built_by_url: "https://alex.holachek.com/"
- title: Jeff Wolff – Portfolio
  main_url: https://www.jeffwolff.net
  url: https://www.jeffwolff.net
  featured: false
  description: >
    A guy from San Diego who makes websites.
  categories:
    - Blog
    - Portfolio
    - Web Development
- title: Jp Valery – Portfolio
  main_url: https://jpvalery.photo
  url: https://jpvalery.photo
  featured: false
  description: >
    Self-taught photographer documenting spaces and people
  categories:
    - Portfolio
    - Photography
- title: Prevue
  main_url: https://www.prevue.io
  url: https://www.prevue.io
  featured: false
  description: >
    All in One Prototyping Tool For Vue Developers
  categories:
    - Open Source
    - Web Development
- title: Gold Medal Flour
  main_url: https://www.goldmedalflour.com
  url: https://www.goldmedalflour.com
  description: >
    Gold Medal Four is a brand of flour products owned by General Mills. The new site was built using Gatsby v2 with data sources from WordPress and an internal recipe API, and features multifaceted recipe filtering and a modified version of Gatsby Image to support art direction images.
  categories:
    - Food
  built_by: General Mills Branded Sites Dev Team
  built_by_url: https://www.generalmills.com
  featured: false
- title: Fifth Gait Technologies
  main_url: https://5thgait.com
  url: https://5thgait.com
  featured: false
  description: >
    Fifth Gait is a small business in the defense and space industry that is run and owned by physicists and engineers that have worked together for decades. The site was built using Gatsby V2.
  categories:
    - Government
    - Science
    - Technology
  built_by: Jonathan Z. Fisher
  built_by_url: "https://jonzfisher.com"
- title: Sal's Pals
  main_url: https://www.sals-pals.net
  url: https://www.sals-pals.net
  featured: false
  description: >
    Sal's Pals is a professional dog walking and pet sitting service based in Westfield, NJ. New site built with gatsby v2.
  categories:
    - Business
- title: Zuyet Awarmatrip
  main_url: https://www.zuyetawarmatrip.com
  url: https://www.zuyetawarmatrip.com
  featured: false
  description: >
    Zuyet Awarmatrip is a subsidiary identity within the personal ecosystem of Zuyet Awarmatik, focusing on travel and photography.
  categories:
    - Travel
    - Photography
  built_by: Zuyet Awarmatik
- title: manuvel.be
  url: https://www.manuvel.be
  main_url: https://www.manuvel.be
  source_url: https://github.com/riencoertjens/manuvelsite
  description: >
    Cycling themed café coming this april in Sint Niklaas, Belgium. One page with funky css-grid and gatsby-image trickery!
  categories:
    - Food
  built_by: WEBhart
  built_by_url: https://www.web-hart.com
  featured: false
- title: WEBhart
  url: https://www.web-hart.com
  main_url: https://www.web-hart.com
  description: >
    Hi, I'm Rien (pronounced Reen) from Belgium but based in Girona, Spain. I'm an autodidact, committed to learning until the end of time.
  categories:
    - Portfolio
    - Design
    - Web Development
    - Freelance
  built_by: WEBhart
  built_by_url: https://www.web-hart.com
  featured: false
- title: nicdougall.com
  url: https://nicdougall.netlify.com/
  main_url: https://nicdougall.netlify.com/
  source_url: https://github.com/riencoertjens/nicdougall.com
  description: >
    Athlete website with Netlify CMS for blog content.
  categories:
    - Blog
  built_by: WEBhart
  built_by_url: https://www.web-hart.com
  featured: false
- title: het Groeiatelier
  url: https://www.hetgroeiatelier.be/
  main_url: https://www.hetgroeiatelier.be/
  description: >
    Workspace for talent development and logopedics. One page site with basic info and small calendar CMS.
  categories:
    - Marketing
  built_by: WEBhart
  built_by_url: https://www.web-hart.com
  featured: false
- title: Lebuin D'Haese
  url: https://www.lebuindhaese.be/
  main_url: https://www.lebuindhaese.be/
  description: >
    Artist portfolio website. Powered by a super simple Netlify CMS to easily add blog posts or new art pieces.
  categories:
    - Portfolio
    - Blog
  built_by: WEBhart
  built_by_url: https://www.web-hart.com
  featured: false
- title: Iefke Molenstra
  url: https://www.iefke.be/
  main_url: https://www.iefke.be/
  description: >
    Artist portfolio website. Powered by a super simple Netlify CMS to easily add blog posts or new art pieces.
  categories:
    - Portfolio
    - Blog
  built_by: WEBhart
  built_by_url: https://www.web-hart.com
  featured: false
- title: The Broomwagon
  url: https://www.thebroomwagongirona.com/
  main_url: https://www.thebroomwagongirona.com/
  description: >
    foodtruck style coffee by pro cyclist Robert Gesink. The site has a webshop with merchandise and coffee beans.
  categories:
    - eCommerce
  built_by: WEBhart
  built_by_url: https://www.web-hart.com
- title: Pella Windows and Doors
  main_url: https://www.pella.com
  url: https://www.pella.com
  featured: false
  description: >
    The Pella Corporation is a privately held window and door manufacturing
  categories:
    - Business
- title: tinney.dev
  url: https://tinney.dev
  main_url: https://tinney.dev
  source_url: https://github.com/cdtinney/tinney.dev
  description: >
    Personal portfolio/blog of Colin Tinney
  categories:
    - Blog
    - Portfolio
    - Open Source
  built_by: Colin Tinney
  built_by_url: https://tinney.dev
  featured: false
- title: Monkeywrench Books
  main_url: https://monkeywrenchbooks.org
  url: https://monkeywrenchbooks.org
  description: >
    Monkeywrench Books is an all-volunteer, collectively-run bookstore and event space in Austin, TX
  categories:
    - Business
    - Community
    - Education
  built_by: Monkeywrench Books
  built_by_url: https://monkeywrenchbooks.org
- title: DeepMay.io
  main_url: https://deepmay.io
  url: https://deepmay.io
  description: >
    DeepMay is an experimental new tech bootcamp in the mountains of North Carolina.
  categories:
    - Event
    - Community
    - Technology
    - Marketing
  built_by: DeepMay
  built_by_url: https://twitter.com/deepmay_io
  featured: false
- title: Liferay.Design
  main_url: https://liferay.design
  url: https://liferay.design
  source_url: https://github.com/liferay-design/liferay.design
  description: >
    Liferay.Design is home to some of the freshest open-source designers who love to share articles and other resources for the Design Community.
  categories:
    - Blog
    - Community
    - Design
    - Marketing
    - Open Source
    - Technology
    - User Experience
  built_by: Liferay Designers
  built_by_url: https://twitter.com/liferaydesign
  featured: false
- title: Front End Remote Jobs
  main_url: https://frontendremotejobs.com
  url: https://frontendremotejobs.com
  source_url: https://github.com/benjamingrobertson/remotefrontend
  description: >
    Front End Remote Jobs features fully remote jobs for front end developers.
  categories:
    - WordPress
    - Web Development
  built_by: Ben Robertson
  built_by_url: https://benrobertson.io
  featured: false
- title: Penrose Grand Del Mar
  main_url: https://penroseatthegrand.com
  url: https://penroseatthegrand.com
  description: >
    Penrose Grand Del Mar is a luxury housing project coming soon.
  categories:
    - Real Estate
    - Design
  built_by: Chase Ohlson
  built_by_url: https://chaseohlson.com
- title: JustGraphQL
  url: https://www.justgraphql.com/
  main_url: https://www.justgraphql.com/
  source_url: https://github.com/Novvum/justgraphql
  description: >
    JustGraphQL helps developers quickly search and filter through GraphQL resources, tools, and articles.
  categories:
    - Open Source
    - Web Development
    - Technology
  built_by: Novvum
  built_by_url: https://www.novvum.io/
  featured: false
- title: Peter Macinkovic Personal Blog
  url: https://peter.macinkovic.id.au/
  main_url: https://peter.macinkovic.id.au/
  source_url: https://github.com/inkovic/peter-macinkovic-static-site
  description: >
    Personal Website and Blog of eCommerce SEO Specilaist and Digital Marketer Peter Macinkovic.
  categories:
    - SEO
    - Marketing
    - Blog
  featured: false
- title: NH Hydraulikzylinder
  main_url: https://nh-hydraulikzylinder.com
  url: https://nh-hydraulikzylinder.com
  description: >
    High quality & high performance hydraulic cylinders manufactured in Austria based on the clients requirements
  categories:
    - Business
  built_by: MangoART
  built_by_url: https://www.mangoart.at
  featured: false
- title: Frauennetzwerk Linz-Land
  main_url: https://frauennetzwerk-linzland.net
  url: https://frauennetzwerk-linzland.net
  description: >
    Homepage for the local women's association providing support to people in need offline and online (Livechat integration)
  categories:
    - Nonprofit
  built_by: MangoART
  built_by_url: https://www.mangoart.at
  featured: false
- title: Mein Traktor
  main_url: http://www.mein-traktor.at/
  url: http://www.mein-traktor.at/
  description: >
    Homepage of a the main importer of SAME and Lamborghini Tractors in Austria with customer support area
  categories:
    - Business
    - App
  built_by: MangoART
  built_by_url: https://www.mangoart.at
  featured: false
- title: Lamborghini Traktoren
  main_url: https://lamborghini-traktor.at
  url: https://lamborghini-traktor.at
  description: >
    Lamborghini Tractors - Landing page for the brand in Austria
  categories:
    - Business
  built_by: MangoART
  built_by_url: https://www.mangoart.at
  featured: false
- title: Holly Lodge Community Centre - Highgate, London
  main_url: https://www.hlcchl.org/
  url: https://www.hlcchl.org/
  source_url: https://github.com/eugelogic/hlcchl-gatsby
  description: >
    The Holly Lodge Community Centre - Highgate, London has a shiny new website built with Gatsby v2 that makes important contributions towards a faster, more secure and environmentally friendly web for everyone.
  categories:
    - Community
    - Event
    - Nonprofit
  built_by: Eugene Molari Developer
  built_by_url: https://twitter.com/EugeneMolari
  featured: false
- title: blackcater's blog
  url: https://www.blackcater.win
  main_url: https://www.blackcater.win
  source_url: https://github.com/blackcater/blog
  description: >
    Blog like Medium, for person and team.
  categories:
    - Blog
    - Web Development
  built_by: blackcater
  built_by_url: https://github.com/blackcater
  featured: false
- title: Kenneth Kwakye-Gyamfi Portfolio Site
  url: https://www.kwakye-gyamfi.com
  main_url: https://www.kwakye-gyamfi.com
  source_url: https://github.com/cr05s19xx/cross-site
  description: >
    Personal portfolio site for Kenneth Kwakye-Gyamfi, a mobile and web full stack applications developer currently based in Accra, Ghana.
  categories:
    - SEO
    - Web Development
    - Open Source
    - Portfolio
  featured: false
- title: Gareth Weaver
  url: https://www.garethweaver.com/
  main_url: https://www.garethweaver.com/
  source_url: https://github.com/garethweaver/public-site-react
  description: >
    A personal portofolio of a London based frontend developer built with Gatsby 2, Redux and Sass
  categories:
    - Portfolio
    - Web Development
  built_by: Gareth Weaver
  built_by_url: https://twitter.com/garethdweaver
  featured: false
- title: Mailjet
  url: https://dev.mailjet.com/
  main_url: https://dev.mailjet.com/
  description: >
    Mailjet is an easy-to-use all-in-one e-mail platform.
  categories:
    - API
    - Documentation
  featured: false
- title: Peintagone
  url: https://www.peintagone.be/
  main_url: https://www.peintagone.be/
  description: >
    Peintagone is a superior quality paint brand with Belgian tones.
  categories:
    - Portfolio
    - Gallery
  built_by: Sebastien Crepin
  built_by_url: https://github.com/opeah
  featured: false
- title: Let's Do Dish!
  url: https://letsdodish.com
  main_url: https://letsdodish.com
  description: >
    A new recipe site for people who enjoy cooking great food in their home kitchen. Find some great meal ideas! Let's do dish!
  categories:
    - Blog
    - Food
  built_by: Connerra
  featured: false
- title: AWS Amplify Community
  url: https://amplify.aws/community/
  main_url: https://amplify.aws/community/
  source_url: https://github.com/aws-amplify/community
  description: >
    Amplify Community is a hub for developers building fullstack serverless applications with Amplify to easily access content (such as events, blog posts, videos, sample projects, and tutorials) created by other members of the Amplify community.
  categories:
    - Blog
    - Directory
    - Education
    - Technology
  built_by: Nikhil Swaminathan
  built_by_url: https://github.com/swaminator
  featured: false
- title: Cal State Monterey Bay
  url: https://csumb.edu
  main_url: https://csumb.edu
  source_url: https://github.com/csumb/csumb-gatsby
  description: >
    A website for the entire campus of California State University, Monterey Bay.
  categories:
    - Education
    - Government
  built_by: CSUMB Web Team
  built_by_url: https://csumb.edu/web/team
  featured: false
- title: BestPricingPages.com
  url: https://bestpricingpages.com
  main_url: https://bestpricingpages.com
  source_url: https://github.com/jpvalery/pricingpages/
  description: >
    A repository of the best pricing pages by the best companies. Built in less than a week.
    Inspired by RGE and since pricingpages.xyz no longer exists, I felt such a resource was missing and could be helpful to many people.
  categories:
    - Business
    - Community
    - Entrepreneurship
    - Open Source
    - Technology
  built_by: Jp Valery
  built_by_url: https://jpvalery.me
  featured: false
- title: Lendo Austria
  url: https://lendo.at
  main_url: https://lendo.at
  description: >
    A Comparison site for best private loan offer from banks in Austria.
  categories:
    - Business
    - Finance
  built_by: Lendo developers
  featured: false
- title: Visual Cloud FX
  url: https://visualcloudfx.com
  main_url: https://visualcloudfx.com
  source_url: https://github.com/jjcav84/visualcloudfx
  description: >
    Basic static site built with MDBootstrap, React, and Gatsby
  categories:
    - Consulting
    - Portfolio
  built_by: Jacob Cavazos
  built_by_url: https://jacobcavazos.com
- title: Matthew Miller (Me4502)
  url: https://matthewmiller.dev
  main_url: https://matthewmiller.dev
  description: >
    The personal site, blog and portfolio of Matthew Miller (Me4502)
  categories:
    - Blog
    - Programming
    - Technology
    - Portfolio
  built_by: Matthew Miller
  featured: false
- title: Årets Kontor
  url: https://aretskontor.newst.se
  main_url: https://aretskontor.newst.se
  description: >
    A swedish competition for "office of the year" in sweden with a focus on design. Built with MDBootstrap and Gatsby.
  categories:
    - Real Estate
    - Marketing
  built_by: Victor Björklund
  built_by_url: https://victorbjorklund.com
  featured: false
- title: Kyma
  url: https://kyma-project.io
  main_url: https://kyma-project.io
  source_url: https://github.com/kyma-project/website
  description: >
    This website holds overview, blog and documentation for Kyma open source project that is a Kubernates based application extensibility framework.
  categories:
    - Documentation
    - Blog
    - Technology
    - Open Source
  built_by: Kyma developers
  built_by_url: https://twitter.com/kymaproject
  featured: false
- title: Verso
  main_url: https://verso.digital
  url: https://verso.digital
  description: >
    Verso is a creative technology studio based in Singapore. Site built with Gatsby and Netlify.
  categories:
    - Agency
    - Consulting
    - Design
    - Technology
  built_by: Verso
  built_by_url: https://verso.digital
  featured: false
- title: Camilo Holguin
  url: https://camiloholguin.me
  main_url: https://camiloholguin.me
  source_url: https://github.com/camiloholguin/gatsby-portfolio
  description: >
    Portfolio site using GatsbyJS and WordPress REST API.
  categories:
    - WordPress
    - Portfolio
    - Web Development
  built_by: Camilo Holguin
  built_by_url: https://camiloholguin.me
  featured: false
- title: Bennett Hardwick
  url: https://bennetthardwick.com
  main_url: https://bennetthardwick.com
  description: >
    The personal website and blog of Bennett Hardwick, an Australian software developer and human being.
  categories:
    - Blog
    - Programming
    - Technology
  source_url: https://github.com/bennetthardwick/website
  built_by: Bennett Hardwick
  built_by_url: https://bennetthardwick.com
  featured: false
- title: Sindhuka
  url: https://sindhuka.org/
  main_url: https://sindhuka.org/
  description: >
    Official website of the Sindhuka initiative, a sustainable farmers' network in Nepal.
  categories:
    - Business
    - Community
    - Government
    - Marketing
  source_url: https://github.com/Polcius/sindhuka-serif
  built_by: Pol Milian
  built_by_url: https://github.com/Polcius/
  featured: false
- title: ERS HCL Open Source Portal
  url: https://ers-hcl.github.io/
  main_url: https://ers-hcl.github.io/
  description: >
    Official site for ERS-HCL GitHub organizational site. This is a hybrid app with static and dynamic content, providing a details of the open source projects, initiatives, innovation ideas within ERS-HCL. It pulls data from various data sources including GitHub APIs, MDX based blog posts, excel files. It also hosts an ideas app that is based on Firebase.
  categories:
    - Open Source
    - Blog
    - Technology
    - Web Development
    - Community
    - Documentation
  source_url: https://github.com/ERS-HCL/gatsby-ershcl-app
  built_by: Tarun Kumar Sukhu
  built_by_url: https://github.com/tsukhu
- title: Sandbox
  url: https://www.sandboxneu.com/
  main_url: https://www.sandboxneu.com/
  source_url: https://github.com/sandboxneu/sandboxneu.com
  description: >
    Official website of Sandbox, a Northeastern University student group that builds software for researchers.
  categories:
    - Marketing
  built_by: Sandbox at Northeastern
  built_by_url: https://github.com/sandboxneu/
  featured: false
- title: Accessible App
  main_url: https://accessible-app.com
  url: https://accessible-app.com
  source_url: https://github.com/accessible-app/accessible-app_com
  description: >
    Learn how to build inclusive web applications and Single Page Apps in modern JavaScript frameworks. This project collects strategies, links, patterns and plugins for React, Vue and Angular.
  categories:
    - Accessibility
    - Web Development
    - JavaScript
  built_by: Marcus Herrmann
  built_by_url: https://marcus.io
  featured: false
- title: PygmalionPolymorph
  url: https://pygmalionpolymorph.com
  main_url: https://pygmalionpolymorph.com
  source_url: https://github.com/PygmalionPolymorph/portfolio
  description: >
    Portfolio of artist, musician and developer PygmalionPolymorph.
  categories:
    - Portfolio
    - Gallery
    - Music
    - Photography
    - Web Development
  built_by: PygmalionPolymorph
  built_by_url: https://pygmalionpolymorph.com
  featured: false
- title: Gonzalo Nuñez Photographer
  main_url: https://www.gonzalonunez.com
  url: https://www.gonzalonunez.com
  description: >
    Website for Cancun based destination wedding photographer Gonzalo Nuñez. Site built with GatsbyJS, WordPress API and Netlify.
  categories:
    - Photography
    - Portfolio
    - WordPress
  built_by: Miguel Mayo
  built_by_url: https://www.miguelmayo.com
  featured: false
- title: Element 84
  main_url: https://www.element84.com
  url: https://www.element84.com
  description: >
    Element 84 is software engineering and design firm that helps companies and government agencies solve problems using remote sensing, life sciences, and transportation data in the cloud.
  categories:
    - Agency
    - Blog
    - Business
    - Consulting
    - Data
    - Design
    - Government
    - Portfolio
    - Programming
    - Science
    - Technology
    - User Experience
    - Web Development
- title: Measures for Justice
  main_url: https://www.measuresforjustice.org
  url: https://www.measuresforjustice.org
  description: >
    Measures for Justice gathers criminal justice data at the county level and makes it available on a free public Data Portal. Site rebuilt from scratch with GatsbyJS.
  categories:
    - Nonprofit
    - Marketing
  featured: false
- title: Raconteur Agency
  main_url: https://www.raconteur.net/agency
  url: https://www.raconteur.net/agency
  description: >
    Raconteur Agency is a London-based content marketing agency for B2B brands. We have rebuilt their site with Gatsby v2 using their existing WordPress backend as the data source. By switching from WordPress to GatsbyJS we have achieved a 200%+ improvement in page load times and went from a Lighthouse performance score of 49 to 100.
  categories:
    - Agency
    - Marketing
    - WordPress
  built_by: Jacob Herper
  built_by_url: https://herper.io
  featured: false
- title: GreenOrbit
  main_url: https://greenorbit.com/
  url: https://greenorbit.com/
  description: >
    Cloud-based intranet software. Get your people going with everything you need, built in.
  categories:
    - Business
    - App
    - Productivity
    - Technology
  built_by: Effective Digital
  built_by_url: https://effective.digital/
- title: Purple11
  main_url: https://purple11.com/
  url: https://purple11.com/
  description: >
    Purple11 is a site for photography and photo retouching tips and tricks.
  categories:
    - Blog
    - Photography
  built_by: Sébastien Noël
  built_by_url: https://blkfuel.com/
  featured: false
- title: PerfReviews
  main_url: https://perf.reviews/
  url: https://perf.reviews/
  source_url: https://github.com/PerfReviews/PerfReviews
  description: >
    The best content about web performance in spanish language.
  categories:
    - Web Development
  built_by: Joan León & José M. Pérez
  built_by_url: https://perf.reviews/nosotros/
  featured: false
- title: Un Backend - Blog
  main_url: https://www.unbackend.pro/
  url: https://www.unbackend.pro/
  description: >
    The personal website and blog of Camilo Ramírez, a backend developer :).
  categories:
    - Blog
    - Programming
    - Technology
  source_url: https://github.com/camilortte/camilortte.github.com
  built_by: Camilo Ramírez
  built_by_url: https://www.unbackend.pro/about
  featured: false
- title: Hitesh Vaghasiya
  main_url: https://hiteshvaghasiya.com/
  url: https://hiteshvaghasiya.com/
  description: >
    This is Hitesh Vaghasiya's blog. This blog is help you an E-Commerce like Magento, Shopify, and BigCommece.
  categories:
    - Blog
    - Programming
    - Technology
    - Web Development
  built_by: Hitesh Vaghasiya
  built_by_url: https://hiteshvaghasiya.com/
  featured: false
- title: Aditus
  main_url: https://www.aditus.io
  url: https://www.aditus.io
  description: >
    Aditus is the accessibility tool for your team. We help teams build accessible websites and products.
  categories:
    - Accessibility
    - Education
  built_by: Aditus
  built_by_url: https://www.aditus.io
  featured: false
- title: Ultra Config
  main_url: https://ultraconfig.com.au/
  url: https://ultraconfig.com.au/ultra-config-generator/
  description: >
    Ultra Config Generator is a software application for Network Engineers to efficiently manage their network infrastructure.
  categories:
    - Blog
    - Technology
  built_by: Ultra Config
  built_by_url: https://ultraconfig.com.au/
  featured: false
- title: Malice
  main_url: https://malice.fr/
  url: https://malice.fr/
  description: >
    Malice is a cyber-training  platform for learning, validating and improving security related skills through simulated scenarios and challenges.
  categories:
    - Security
    - Technology
  built_by: Sysdream
  built_by_url: https://sysdream.com/
  featured: false
- title: Nash
  main_url: https://nash.io/
  url: https://nash.io/
  description: >
    Nash is a decentralized platform for trading, payment and other financial services. Our goal is to bring distributed finance to everyone by making blockchain technology fast and easy to use. We employ an off-chain engine to match trades rapidly, but never take control of customers’ assets. Our intuitive interface offers easy access to a range of trading, payment and investment functions.
  categories:
    - Portfolio
    - Security
    - Technology
  built_by: Andrej Gajdos
  built_by_url: https://andrejgajdos.com/
  featured: false
- title: Axel Fuhrmann
  url: https://axelfuhrmann.com
  main_url: https://axelfuhrmann.com
  source_url: https://github.com/afuh/axelfuhrmann.com
  description: >
    Personal portfolio.
  categories:
    - Portfolio
    - Freelance
    - Web Development
  featured: false
- title: Alaina Viau
  url: https://www.alainaviau.com
  main_url: https://www.alainaviau.com
  description: >
    Official website of Canadian opera director, creator, and producer Alaina Viau. Site designed by Stephen Bell.
  categories:
    - Portfolio
    - Music
  built_by: Michael Uloth
  built_by_url: "https://www.michaeluloth.com"
- title: Alison Moritz
  url: https://www.alisonmoritz.com
  main_url: https://www.alisonmoritz.com
  description: >
    Official website of American stage director Alison Moritz. Site designed by Stephen Bell.
  categories:
    - Portfolio
    - Music
  built_by: Michael Uloth
  built_by_url: "https://www.michaeluloth.com"
- title: Luke Secomb Digital
  url: https://lukesecomb.digital
  main_url: https://lukesecomb.digital
  source_url: https://github.com/lukethacoder/luke-secomb-simple
  description: >
    A simple portfolio site built using TypeScript, Markdown and React Spring.
  categories:
    - Portfolio
    - Web Development
  built_by: Luke Secomb
  built_by_url: https://lukesecomb.digital
  featured: false
- title: We are Brew
  url: https://www.wearebrew.co.uk
  main_url: https://www.wearebrew.co.uk
  description: >
    Official website for Brew, a Birmingham based Digital Marketing Agency.
  categories:
    - Portfolio
    - Web Development
    - Agency
    - Marketing
  built_by: Brew Digital
  built_by_url: https://www.wearebrew.co.uk
- title: Global City Data
  main_url: https://globalcitydata.com
  url: https://globalcitydata.com
  source_url: https://github.com/globalcitydata/globalcitydata
  description: >
    Global City Data is an open, easily browsable platform to showcase peer-reviewed urban datasets and models created by different research groups.
  categories:
    - Education
    - Open Source
  built_by: Rafi Barash
  built_by_url: https://rafibarash.com
  featured: false
- title: Submittable
  url: https://www.submittable.com
  main_url: https://www.submittable.com
  description: >
    Submissions made simple. Submittalbe is a cloud-based submissions manager that lets you accept, review, and make decisions on any kind of digital content.
  categories:
    - Technology
    - Marketing
  built_by: Genevieve Crow
  built_by_url: https://github.com/g-crow
- title: Appmantle
  main_url: https://appmantle.com
  url: https://appmantle.com
  description: >
    Appmantle is a new way of creating apps. A complete modern app that you build yourself quickly & easily, without programming knowledge.
  categories:
    - App
    - Marketing
    - Landing Page
    - Mobile Development
    - Technology
  built_by: Appmantle
  built_by_url: https://appmantle.com
  featured: false
- title: Acto
  main_url: https://www.acto.dk/
  url: https://www.acto.dk/
  description: >
    Tomorrows solutions - today. Acto is an innovative software engineering company, providing your business with high-quality, scalable and maintainable software solutions, to make your business shine.
  categories:
    - Agency
    - Technology
    - Web Development
    - Mobile Development
  built_by: Acto
  built_by_url: https://www.acto.dk/
- title: Gatsby GitHub Stats
  url: https://gatsby-github-stats.netlify.com
  main_url: https://gatsby-github-stats.netlify.com
  source_url: https://github.com/lannonbr/gatsby-github-stats/
  description: >
    Statistics Dashboard for Gatsby GitHub repository
  categories:
    - Data
  built_by: Benjamin Lannon
  built_by_url: https://lannonbr.com
  featured: false
- title: Graphic Intuitions
  url: https://www.graphicintuitions.com/
  main_url: https://www.graphicintuitions.com/
  description: >
    Digital marketing agency located in Morris, Manitoba.
  categories:
    - Agency
    - Web Development
    - Marketing
  featured: false
- title: Smooper
  url: https://www.smooper.com/
  main_url: https://www.smooper.com/
  description: >
    We connect you with digital marketing experts for 1 on 1 consultation sessions
  categories:
    - Marketing
    - Directory
  featured: false
- title: Lesley Barber
  url: https://www.lesleybarber.com/
  main_url: https://www.lesleybarber.com/
  description: >
    Official website of Canadian film composer Lesley Barber.
  categories:
    - Portfolio
    - Music
  built_by: Michael Uloth
  built_by_url: https://www.michaeluloth.com
- title: Timeline of Terror
  main_url: https://timelineofterror.org/
  url: https://timelineofterror.org/
  source_url: https://github.com/Symbitic/timeline-of-terror
  description: >
    Complete guide to the events of September 11, 2001.
  categories:
    - Directory
    - Government
  built_by: Alex Shaw
  built_by_url: https://github.com/Symbitic/
  featured: false
- title: Pill Club
  url: https://thepillclub.com
  main_url: https://thepillclub.com
  description: >
    Zero Copay With Insurance + Free Shipping + Bonus Gifts + Online Delivery – Birth Control Delivery and Prescription
  categories:
    - Marketing
    - Healthcare
  built_by: Pill Club
  built_by_url: https://thepillclub.com
- title: myweekinjs
  url: https://www.myweekinjs.com/
  main_url: https://www.myweekinjs.com/
  source_url: https://github.com/myweekinjs/public-website
  description: >
    Challenge to create and/or learn something new in JavaScript each week.
  categories:
    - Blog
  built_by: Adriaan Janse van Rensburg
  built_by_url: https://github.com/HurricaneInteractive/
  featured: false
- title: The Edit Suite
  main_url: https://www.theeditsuite.com.au/
  url: https://www.theeditsuite.com.au/
  source_url: https://thriveweb.com.au/portfolio/the-edit-suite/
  description: >-
    The Edit Suite is an award winning video production and photography company based out of our Mermaid Beach studio on the Gold Coast of Australia but we also have the ability to work mobile from any location.
  categories:
    - Photography
    - Marketing
  built_by: Thrive Team - Gold Coast
  built_by_url: https://thriveweb.com.au/
  featured: false
- title: CarineRoitfeld
  main_url: https://www.carineroitfeld.com/
  url: https://www.carineroitfeld.com/
  description: >
    Online shop for Carine Roitfeld parfume
  categories:
    - eCommerce
  built_by: Ask Phill
  built_by_url: https://askphill.com
- title: EngineHub.org
  url: https://enginehub.org
  main_url: https://enginehub.org
  source_url: https://github.com/EngineHub/enginehub-website
  description: >
    The landing pages for EngineHub, the organisation behind WorldEdit, WorldGuard, CraftBook, and more
  categories:
    - Landing Page
    - Technology
    - Open Source
  built_by: Matthew Miller
  built_by_url: https://matthewmiller.dev
- title: Goulburn Physiotherapy
  url: https://www.goulburnphysiotherapy.com.au/
  main_url: https://www.goulburnphysiotherapy.com.au/
  description: >
    Goulburn Physiotherapy is a leader in injury prevention, individual and community health, and workplace health solutions across Central Victoria.
  categories:
    - Blog
    - Healthcare
  built_by: KiwiSprout
  built_by_url: https://kiwisprout.nz/
  featured: false
- title: TomTom Traffic Index
  main_url: https://www.tomtom.com/en_gb/traffic-index/
  url: https://www.tomtom.com/en_gb/traffic-index/
  description: >
    The TomTom Traffic Index provides drivers, city planners, auto manufacturers and policy makers with unbiased statistics and information about congestion levels in 403 cities across 56 countries on 6 continents.
  categories:
    - Travel
    - Data
  built_by: TomTom
  built_by_url: https://tomtom.com
  featured: false
- title: PrintAWorld | A 3D Printing and Fabrication Company
  main_url: https://prtwd.com/
  url: https://prtwd.com/
  description: >
    PrintAWorld is a NYC based fabrication and manufacturing company that specializes in 3D printing, 3D scanning, CAD Design,
    laser cutting, and rapid prototyping. We help artists, agencies and engineers turn their ideas into its physical form.
  categories:
    - Business
  featured: false
- title: Asjas
  main_url: https://asjas.co.za
  url: https://asjas.co.za/blog
  source_url: https://github.com/Asjas/Personal-Webpage
  description: >
    This is a website built with Gatsby v2 that uses Netlify CMS and Gatsby-MDX as a blog (incl. portfolio page).
  categories:
    - Web Development
    - Blog
    - Portfolio
  built_by: A-J Roos
  built_by_url: https://twitter.com/_asjas
  featured: false
- title: Glug-Infinite
  main_url: https://gluginfinite.github.io
  url: https://gluginfinite.github.io
  source_url: https://github.com/crstnmac/glug
  description: >
    This is a website built with Gatsby v2 that is deployed on GitHub using GitHub Pages and Netlify.
  categories:
    - Web Development
    - Blog
    - Portfolio
    - Agency
  built_by: Criston Macarenhas
  built_by_url: https://github.com/crstnmac
  featured: false
- title: The State of CSS Survey
  main_url: https://stateofcss.com/
  url: https://stateofcss.com/
  source_url: https://github.com/StateOfJS/state-of-css-2019
  description: >
    Annual CSS survey, brother of The State of JS Survey.
  categories:
    - Web Development
  built_by: Sacha Greif & Contribs
  built_by_url: https://github.com/StateOfJS
  featured: false
- title: Bytom Blockchain
  url: https://bytom.io/
  main_url: https://bytom.io/
  source_url: https://github.com/bytomlabs/bytom.io
  description: >
    Embrace the New Era of Bytom Blockchain
  categories:
    - Finance
    - Open Source
    - Technology
  built_by: Bytom Foundation
  built_by_url: https://bytom.io/
  featured: false
- title: Oerol Festival
  url: https://www.oerol.nl/nl/
  main_url: https://www.oerol.nl/en/
  description: >
    Oerol is a cultural festival on the island of Terschelling in the Netherlands that is held annually in June.
    The ten-day festival is focused on live, public theatre as well as music and visual arts.
  categories:
    - Event
    - Entertainment
  built_by: Oberon
  built_by_url: https://oberon.nl/
  featured: false
- title: Libra
  main_url: "https://libra.org/"
  url: "https://libra.org/"
  description: Libra's mission is to enable a simple global currency and financial infrastructure that empowers billions of people.
  featured: false
  categories:
    - Open Source
    - Technology
    - Finance
- title: Riffy Blog
  main_url: https://blog.rayriffy.com/
  url: https://blog.rayriffy.com/
  source_url: https://github.com/rayriffy/rayriffy-blog
  description: >
    Riffy Blog is async based beautiful highly maintainable site built by using Gatsby v2 with SEO optimized.
  categories:
    - Web Development
    - Blog
    - Open Source
    - Technology
    - Music
    - SEO
  built_by: Phumrapee Limpianchop
  built_by_url: https://rayriffy.com/
  featured: false
- title: The Coffee Collective
  url: https://coffeecollective.dk
  main_url: https://coffeecollective.dk
  description: >
    The Coffee Collective website is a JAM-stack based, multilingual, multi currency website/shop selling coffee, related products and subscriptions.
  categories:
    - eCommerce
    - Food
  built_by: Remotely (Anders Hallundbæk)
  built_by_url: https://remotely.dk
  featured: false
- title: Leadership Development International
  url: https://ldi.global
  main_url: https://ldi.global
  description: >
    A DatoCMS-backed site for an education and training company based in the US, China and the UAE.
  categories:
    - Education
    - Nonprofit
  built_by: Grant Holle
  built_by_url: https://grantholle.com
  featured: false
- title: Canvas 1839
  main_url: "https://www.canvas1839.com/"
  url: "https://www.canvas1839.com/"
  description: >-
    Online store for Canvas 1839 products, including pharmacological-grade CBD oil and relief cream.
  categories:
    - eCommerce
    - Marketing
  built_by: Corey Ward
  built_by_url: "http://www.coreyward.me/"
- title: Sparkle Stories
  main_url: "https://app.sparklestories.com/"
  url: "https://app.sparklestories.com/"
  description: >-
    Sparkle Stories is a streaming audio platform for children with over 1,200 original audio stories.
  categories:
    - App
    - Education
  built_by: Corey Ward
  built_by_url: "http://www.coreyward.me/"
- title: nehalist.io
  main_url: https://nehalist.io
  url: https://nehalist.io
  source_url: https://github.com/nehalist/nehalist.io
  description: >
    nehalist.io is a blog about software development, technology and all that kind of geeky stuff.
  categories:
    - Blog
    - Web Development
    - Open Source
  built_by: Kevin Hirczy
  built_by_url: https://nehalist.io
  featured: false
- title: March and Ash
  main_url: https://marchandash.com/
  url: https://marchandash.com/
  description: >-
    March and Ash is a customer-focused, licensed cannabis dispensary located in Mission Valley.
  categories:
    - eCommerce
    - Business
    - Blog
  built_by: Blueyellow
  built_by_url: https://blueyellow.io/
  featured: false
- title: T Two Industries
  description: >
    T Two Industries is a manufacturing company specializing in building custom truck decks, truck bodies, and trailers.
  main_url: https://www.ttwo.ca
  url: https://www.ttwo.ca
  categories:
    - Business
  built_by: https://www.t2.ca
  built_by_url: https://www.t2.ca
  featured: false
- title: Cali's Finest Landscaping
  url: https://www.calisfinestlandscaping.com/
  main_url: https://www.calisfinestlandscaping.com/
  description: >
    A team of hard-working, quality-obsessed landscaping professionals looking to take dreams and transform them into reality.
  categories:
    - Business
  built_by: David Krasniy
  built_by_url: http://dkrasniy.com
  featured: false
- title: Vazco
  url: https://www.vazco.eu
  main_url: https://www.vazco.eu
  description: >
    Vazco works for clients from all around the world in future-proof technologies and help them build better products.
  categories:
    - Agency
    - Web Development
    - Blog
    - Business
    - Technology
  built_by: Vazco
  built_by_url: https://www.vazco.eu
  featured: false
- title: Major League Eating
  main_url: https://majorleagueeating.com
  url: https://majorleagueeating.com
  description: >
    Major League Eating is the professional competitive eating organization that runs the Nathan’s Famous Coney Island Hot Dog eating contest on July 4th, among other eating events.
  categories:
    - Entertainment
    - Sports
  built_by: Carmen Cincotti
  built_by_url: https://github.com/ccincotti3
  featured: false
- title: APIs You Won't Hate
  url: https://apisyouwonthate.com/blog
  main_url: https://apisyouwonthate.com
  source_url: http://github.com/apisyouwonthate/apisyouwonthate.com
  description: >
    API development is a topic very close to our hearts. APIs You Won't Hate is a team and community dedicated to learning, writing, sharing ideas and bettering understanding of API practices. Together we can erradicate APIs we hate.
  categories:
    - Blog
    - Education
    - eCommerce
    - API
    - Community
    - Learning
    - Open Source
    - Technology
    - Web Development
  built_by: Mike Bifulco
  built_by_url: https://github.com/mbifulco
  featured: false
- title: Sankarsan Kampa
  main_url: "https://traction.one"
  url: "https://traction.one"
  description: Full time programmer, part time gamer, exploring the details of programmable systems and how to stretch their capabilities.
  featured: false
  categories:
    - Portfolio
    - Freelance
- title: AwesomeDocs
  main_url: "https://awesomedocs.traction.one/"
  url: "https://awesomedocs.traction.one/install"
  source_url: "https://github.com/AwesomeDocs/website"
  description: An awesome documentation website generator!
  featured: false
  categories:
    - Open Source
    - Web Development
    - Technology
    - Documentation
  built_by: Sankarsan Kampa
  built_by_url: "https://traction.one"
- title: Prism Programming Language
  main_url: "https://prism.traction.one/"
  url: "https://prism.traction.one/"
  source_url: "https://github.com/PrismLang/website"
  description: Interpreted, high-level, programming language.
  featured: false
  categories:
    - Programming
    - Open Source
    - Technology
    - Documentation
  built_by: Sankarsan Kampa
  built_by_url: "https://traction.one"
- title: Arnondora
  main_url: "https://arnondora.in.th/"
  url: "https://arnondora.in.th/"
  source_url: "https://github.com/arnondora/arnondoraBlog"
  description: Arnondora is a personal blog by Arnon Puitrakul
  categories:
    - Blog
    - Programming
    - Technology
  built_by: Arnon Puitrakul
  built_by_url: "https://arnondora.in.th/"
  featured: false
- title: KingsDesign
  url: "https://www.kingsdesign.com.au/"
  main_url: "https://www.kingsdesign.com.au/"
  description: KingsDesign is a Hobart based web design and development company. KingsDesign creates, designs, measures and improves web based solutions for businesses and organisations across Australia.
  categories:
    - Agency
    - Technology
    - Portfolio
    - Consulting
    - User Experience
  built_by: KingsDesign
  built_by_url: "https://www.kingsdesign.com.au"
- title: EasyFloh | Easy Flows for all
  url: "https://www.easyfloh.com"
  main_url: "https://www.easyfloh.com"
  description: >
    EasyFloh is for creating simple flows for your organisation. An organisation
    can design own flows with own stages.
  categories:
    - Business
    - Landing Page
  built_by: Vikram Aroskar
  built_by_url: "https://medium.com/@vikramaroskar"
  featured: false
- title: Home Alarm Report
  url: https://homealarmreport.com/
  main_url: https://homealarmreport.com/
  description: >
    Home Alarm Report is dedicated to helping consumers make informed decisions
    about home security solutions. The site was easily migrated from a legacy WordPress
    installation and the dev team chose Gatsby for its site speed and SEO capabilities.
  categories:
    - Blog
    - Business
    - SEO
    - Technology
  built_by: Centerfield Media
  built_by_url: https://www.centerfield.com
- title: Just | FX for treasurers
  url: "https://www.gojust.com"
  main_url: "https://www.gojust.com"
  description: >
    Just provides a single centralized view of FX for corporate treasurers. See interbank market prices, and access transaction cost analysis.
  categories:
    - Finance
    - Technology
  built_by: Bejamas
  built_by_url: "https://bejamas.io/"
  featured: false
- title: Bureau for Good | Nonprofit branding, web and print communications
  url: "https://www.bureauforgood.com"
  main_url: "https://www.bureauforgood.com"
  description: >
    Bureau for Good helps nonprofits explain why they matter across digital & print media. Bureau for Good crafts purpose-driven identities, websites & print materials for changemakers.
  categories:
    - Nonprofit
    - Agency
    - Design
  built_by: Bejamas
  built_by_url: "https://bejamas.io/"
  featured: false
- title: Atelier Cartier Blumen
  url: "https://www.ateliercartier.ch"
  main_url: "https://www.ateliercartier.ch"
  description: >
    Im schönen Kreis 6 in Zürich kreiert Nicole Cartier Blumenkompositionen anhand Charaktereigenschaften oder Geschichten zur Person an. Für wen ist Dein Blumenstrauss gedacht? Einzigartige Floristik Blumensträusse, Blumenabos, Events, Shootings. Site designed by https://www.stolfo.co
  categories:
    - eCommerce
    - Design
  built_by: Bejamas
  built_by_url: "https://bejamas.io/"
  featured: false
- title: Veronym – Cloud Security Service Provider
  url: "https://www.veronym.com"
  main_url: "https://www.veronym.com"
  description: >
    Veronym is securing your digital transformation. A comprehensive Internet security solution for business. Stay safe no matter how, where and when you connect.
  categories:
    - Security
    - Technology
    - Business
  built_by: Bejamas
  built_by_url: "https://bejamas.io/"
  featured: false
- title: Devahoy
  url: "https://devahoy.com/"
  main_url: "https://devahoy.com/"
  description: >
    Devahoy is a personal blog written in Thai about software development.
  categories:
    - Blog
    - Programming
  built_by: Chai Phonbopit
  built_by_url: "https://github.com/phonbopit"
  featured: false
- title: Venus Lover
  url: https://venuslover.com
  main_url: https://venuslover.com
  description: >
    Venus Lover is a mobile app for iOS and Android so you can read your daily horoscope and have your natal chart, including the interpretation of the ascendant, planets, houses and aspects.
  categories:
    - App
    - Consulting
    - Education
    - Landing Page
- title: Write/Speak/Code
  url: https://www.writespeakcode.com/
  main_url: https://www.writespeakcode.com/
  description: >
    Write/Speak/Code is a non-profit on a mission to promote the visibility and leadership of technologists with marginalized genders through peer-led professional development.
  categories:
    - Community
    - Nonprofit
    - Open Source
    - Conference
  built_by: Nicola B.
  built_by_url: https://www.linkedin.com/in/nicola-b/
  featured: false
- title: Daniel Spajic
  url: https://danieljs.tech/
  main_url: https://danieljs.tech/
  source_url: https://github.com/dspacejs/portfolio
  description: >
    Passionate front-end developer with a deep, yet diverse skillset.
  categories:
    - Portfolio
    - Programming
    - Freelance
  built_by: Daniel Spajic
  featured: false
- title: Cosmotory
  url: https://cosmotory.netlify.com/
  main_url: https://cosmotory.netlify.com/
  description: >
    This is the educational blog containing various courses,learning materials from various authors from all over the world.
  categories:
    - Blog
    - Community
    - Nonprofit
    - Open Source
    - Education
  built_by: Hanishraj B Rao.
  built_by_url: https://hanishrao.netlify.com/
  featured: false
- title: Armorblox | Security Powered by Understanding
  url: https://www.armorblox.com
  main_url: https://www.armorblox.com
  description: >
    Armorblox is a venture-backed stealth cybersecurity startup, on a mission to build a game-changing enterprise security platform.
  categories:
    - Security
    - Technology
    - Business
  built_by: Bejamas
  built_by_url: https://bejamas.io
  featured: false
- title: Mojo
  url: https://www.mojo.is
  main_url: https://www.mojo.is/
  description: >
    We help companies create beautiful digital experiences
  categories:
    - Agency
    - Technology
    - Consulting
    - User Experience
    - Web Development
  featured: false
- title: Marcel Hauri
  url: https://marcelhauri.ch/
  main_url: https://marcelhauri.ch/
  description: >
    Marcel Hauri is an award-winning Magento developer and e-commerce specialist.
  categories:
    - Portfolio
    - Blog
    - Programming
    - Community
    - Open Source
    - eCommerce
  built_by: Marcel Hauri
  built_by_url: https://marcelhauri.ch
  featured: false
- title: Projektmanagementblog
  url: https://www.projektmanagementblog.de
  main_url: https://www.projektmanagementblog.de/
  source_url: https://github.com/StephanWeinhold/pmblog
  description: >
    Thoughts about modern project management. Built with Gatsby and Tachyons, based on Advanced Starter.
  categories:
    - Blog
  built_by: Stephan Weinhold
  built_by_url: https://stephanweinhold.com/
  featured: false
- title: Anthony Boyd Graphics
  url: https://www.anthonyboyd.graphics/
  main_url: https://www.anthonyboyd.graphics/
  description: >
    Free Graphic Design Resources by Anthony Boyd
  categories:
    - Portfolio
  built_by: Anthony Boyd
  built_by_url: https://www.anthonyboyd.com/
  featured: false
- title: Relocation Hero
  url: https://relocationhero.com
  main_url: https://relocationhero.com
  description: >
    Blog with FAQs related to Germany relocation. Built with Gatsby.
  categories:
    - Blog
    - Consulting
    - Community
  featured: false
- title: Zoe Rodriguez
  url: https://zoerodrgz.com
  main_url: https://zoerodrgz.com
  description: >
    Portfolio for Los Angeles-based designer Zoe Rodriguez. Built with Gatsby.
  categories:
    - Portfolio
    - Design
  built_by: Chase Ohlson
  built_by_url: https://chaseohlson.com
  featured: false
- title: TriActive USA
  url: https://triactiveusa.com
  main_url: https://triactiveusa.com
  description: >
    Website and blog for TriActive USA. Built with Gatsby.
  categories:
    - Landing Page
    - Business
  built_by: Chase Ohlson
  built_by_url: https://chaseohlson.com
- title: LaunchDarkly
  url: https://launchdarkly.com/
  main_url: https://launchdarkly.com/
  description: >
    LaunchDarkly is the feature management platform that software teams use to build better software, faster.
  categories:
    - Technology
    - Marketing
  built_by: LaunchDarkly
  built_by_url: https://launchdarkly.com/
  featured: false
- title: Arpit Goyal
  url: https://arpitgoyal.com
  main_url: https://arpitgoyal.com
  source_url: https://github.com/92arpitgoyal/ag-blog
  description: >
    Blog and portfolio website of a Front-end Developer turned Product Manager.
  categories:
    - Blog
    - Portfolio
    - Technology
    - User Experience
  built_by: Arpit Goyal
  built_by_url: https://twitter.com/_arpitgoyal
  featured: false
- title: Portfolio of Cole Townsend
  url: https://twnsnd.co
  main_url: https://twnsnd.co
  description: Portfolio of Cole Townsend, Product Designer
  categories:
    - Portfolio
    - User Experience
    - Web Development
    - Design
  built_by: Cole Townsend
  built_by_url: https://twitter.com/twnsndco
- title: Jana Desomer
  url: https://www.janadesomer.be/
  main_url: https://www.janadesomer.be/
  description: >
    I'm Jana, a digital product designer with coding skills, based in Belgium
  categories:
    - Portfolio
  built_by: Jana Desomer Designer/Developer
  built_by_url: https://www.janadesomer.be/
  featured: false
- title: Carbon8 Regenerative Agriculture
  url: https://www.carbon8.org.au/
  main_url: https://www.carbon8.org.au/
  description: >
    Carbon8 is a Not for Profit charity that supports Aussie farmers to transition to regenerative agriculture practices and rebuild the carbon (organic matter) in their soil from 1% to 8%.
  categories:
    - Nonprofit
    - eCommerce
  built_by: Little & Big
  built_by_url: "https://www.littleandbig.com.au/"
  featured: false
- title: Reactgo blog
  url: https://reactgo.com/
  main_url: https://reactgo.com/
  description: >
    It provides tutorials & articles about modern open source web technologies such as react,vuejs and gatsby.
  categories:
    - Blog
    - Education
    - Programming
    - Web Development
  built_by: Sai gowtham
  built_by_url: "https://twitter.com/saigowthamr"
  featured: false
- title: City Springs
  url: https://citysprings.com/
  main_url: https://citysprings.com/
  description: >
    Sandy Springs is a city built on creative thinking and determination. They captured a bold vision for a unified platform to bring together new and existing information systems. To get there, the Sandy Springs communications team partnered with Mediacurrent on a new Drupal 8 decoupled platform architecture with a Gatsbyjs front end to power both the City Springs website and its digital signage network. Now, the Sandy Springs team can create content once and publish it everywhere.
  categories:
    - Community
    - Government
  built_by: Mediacurrent
  built_by_url: https://www.mediacurrent.com
  featured: false
- title: Behalf
  url: https://www.behalf.no/
  main_url: https://www.behalf.no/
  description: >
    Behalf is Norwegian based digital design agency.
  categories:
    - Agency
    - Portfolio
    - Business
    - Consulting
    - Design
    - Design System
    - Marketing
    - Web Development
    - User Experience
  built_by: Behalf
  built_by_url: https://www.behalf.no/
  featured: false
- title: Saxenhammer & Co.
  url: https://saxenhammer-co.com/
  main_url: https://saxenhammer-co.com/
  description: >
    Saxenhammer & Co. is a leading boutique investment bank in Continental Europe. The firm’s strong track record is comprised of the execution of 200 successful transactions across all major industries.
  categories:
    - Consulting
    - Finance
    - Business
  built_by: Axel Fuhrmann
  built_by_url: https://axelfuhrmann.com/
  featured: false
- title: UltronEle
  url: http://ultronele.com
  main_url: https://runbytech.github.io/ueofcweb/
  source_url: https://github.com/runbytech/ueofcweb
  description: >
    UltronEle is a light, fast, simple yet interesting serverless e-learning CMS based on GatsbyJS. It aims to provide a easy-use product for tutors, teachers, instructors from all kinks of fields with near-zero efforts to setup their own authoring tool and content publish website.
  categories:
    - Education
    - Consulting
    - Landing Page
    - Web Development
    - Open Source
    - Learning
  built_by: RunbyTech
  built_by_url: http://runbytech.co
  featured: false
- title: Nick Selvaggio
  url: https://nickgs.com/
  main_url: https://nickgs.com/
  description: >
    The personal website of Nick Selvaggio. Long Island based web developer, teacher, and technologist.
  categories:
    - Consulting
    - Programming
    - Web Development
  featured: false
- title: Free & Open Source Gatsby Themes by LekoArts
  main_url: "https://themes.lekoarts.de"
  url: "https://themes.lekoarts.de"
  source_url: "https://github.com/LekoArts/gatsby-themes/tree/master/www"
  built_by: LekoArts
  built_by_url: "https://github.com/LekoArts"
  description: >-
    Get high-quality and customizable Gatsby themes to quickly bootstrap your website! Choose from many professionally created and impressive designs with a wide variety of features and customization options. Use Gatsby Themes to take your project to the next level and let you and your customers take advantage of the many benefits Gatsby has to offer.
  categories:
    - Open Source
    - Directory
    - Marketing
    - Landing Page
  featured: false
- title: Lars Roettig
  url: https://larsroettig.dev/
  main_url: https://larsroettig.dev/
  description: >
    Lars Roettig is a Magento Maintainer and e-commerce specialist. On his Blog, he writes Software Architecture and Magento Development.
  categories:
    - Portfolio
    - Blog
    - Programming
    - Community
    - Open Source
    - eCommerce
  built_by: Lars Roettig
  built_by_url: https://larsroettig.dev/
  featured: false
- title: Cade Kynaston
  url: https://cade.codes
  main_url: https://cade.codes
  source_url: https://github.com/cadekynaston/gatsby-portfolio
  description: >
    Cade Kynaston's Portfolio
  categories:
    - Portfolio
  built_by: Cade Kynaston
  built_by_url: https://github.com/cadekynaston
  featured: false
- title: Growable Meetups
  url: https://www.growable.io/
  main_url: https://www.growable.io/
  description: >
    Growable - Events to Accelerate your career in Tech. Made with <3 with Gatsby, React & Netlify by Talent Point in London.
  categories:
    - Event
    - Technology
    - Education
    - Community
    - Conference
  built_by: Talent Point
  built_by_url: https://github.com/talent-point/
  featured: false
- title: Fantastic Metropolis
  main_url: https://fantasticmetropolis.com
  url: https://fantasticmetropolis.com
  description: >
    Fantastic Metropolis ran between 2001 and 2006, highlighting the potential of literary science fiction and fantasy.
  categories:
    - Entertainment
  built_by: Luis Rodrigues
  built_by_url: https://goblindegook.com
  featured: false
- title: Simon Koelewijn
  main_url: https://simonkoelewijn.nl
  url: https://simonkoelewijn.nl
  description: >
    Personal blog of Simon Koelewijn, where he blogs about UX, analytics and web development (in Dutch). Made awesome and fast by using Gatsby 2.x (naturally) and gratefully using Netlify and Netlify CMS.
  categories:
    - Freelance
    - Blog
    - Web Development
    - User Experience
  built_by: Simon Koelewijn
  built_by_url: https://simonkoelewijn.nl
  featured: false
- title: Raconteur Careers
  main_url: https://careers.raconteur.net
  url: https://careers.raconteur.net
  description: >
    Raconteur is a London-based publishing house and content marketing agency. We have built this careers portal Gatsby v2 with TypeScript, Styled-Components, React-Spring and Contentful.
  categories:
    - Media
    - Marketing
    - Landing Page
  built_by: Jacob Herper
  built_by_url: https://herper.io
  featured: false
- title: Frankly Steve
  url: https://www.franklysteve.com/
  main_url: https://www.franklysteve.com/
  description: >
    Wedding photography with all the hugs, tears, kisses, smiles, laughter, banter, kids up trees, friends in hedges.
  categories:
    - Photography
    - Portfolio
  built_by: Little & Big
  built_by_url: "https://www.littleandbig.com.au/"
  featured: false
- title: Eventos orellana
  description: >-
    We are a company dedicated to providing personalized and professional advice
    for the elaboration and coordination of social and business events.
  main_url: "https://eventosorellana.com/"
  url: "https://eventosorellana.com/"
  featured: false
  categories:
    - Gallery
  built_by: Ramón Chancay
  built_by_url: "https://ramonchancay.me/"
- title: DIA Supermercados
  main_url: https://dia.com.br
  url: https://dia.com.br
  description: >-
    Brazilian retailer subsidiary, with more than 1,100 stores in Brazil, focusing on low prices and exclusive DIA Products.
  categories:
    - Business
  built_by: CloudDog
  built_by_url: https://clouddog.com.br
  featured: false
- title: AntdSite
  main_url: https://antdsite.yvescoding.org
  url: https://antdsite.yvescoding.org
  description: >-
    A static docs generator based on Ant Design and GatsbyJs.
  categories:
    - Documentation
  built_by: Yves Wang
  built_by_url: https://antdsite.yvescoding.org
- title: Fourpost
  url: https://www.fourpost.com
  main_url: https://www.fourpost.com
  description: >
    Fourpost is a shopping destination for today’s family that combines the best brands and experiences under one roof.
  categories:
    - Marketing
  built_by: Fourpost
  built_by_url: https://github.com/fourpost
  featured: false
- title: ReactStudy Blog
  url: https://elated-lewin-51cf0d.netlify.com
  main_url: https://elated-lewin-51cf0d.netlify.com
  description: >
    Belong to your own blog by gatsby
  categories:
    - Blog
  built_by: 97thjingba
  built_by_url: https://github.com/97thjingba
  featured: false
- title: George
  main_url: https://kind-mestorf-5a2bc0.netlify.com
  url: https://kind-mestorf-5a2bc0.netlify.com
  description: >
    shiny new web built with Gatsby
  categories:
    - Blog
    - Portfolio
    - Gallery
    - Landing Page
    - Design
    - Web Development
    - Open Source
    - Science
  built_by: George Davituri
  featured: false

- title: CEO amp
  main_url: https://www.ceoamp.com
  url: https://www.ceoamp.com
  description: >
    CEO amp is an executive training programme to amplify a CEO's voice in the media. This site was built with Gatsby v2, Styled-Components, TypeScript and React Spring.
  categories:
    - Consulting
    - Entrepreneurship
    - Marketing
    - Landing Page
  built_by: Jacob Herper
  built_by_url: https://herper.io
  featured: false
- title: QuantumBlack
  main_url: https://www.quantumblack.com/
  url: https://www.quantumblack.com/
  description: >
    We help companies use data to make distinctive, sustainable and significant improvements to their performance.
  categories:
    - Technology
    - Consulting
    - Data
    - Design
  built_by: Richard Westenra
  built_by_url: https://www.richardwestenra.com/
  featured: false
- title: Coffeeshop Creative
  url: https://www.coffeeshopcreative.ca
  main_url: https://www.coffeeshopcreative.ca
  description: >
    Marketing site for a Toronto web design and videography studio.
  categories:
    - Marketing
    - Agency
    - Design
    - Video
    - Web Development
  built_by: Michael Uloth
  built_by_url: https://www.michaeluloth.com
  featured: false
- title: Daily Hacker News
  url: https://dailyhn.com
  main_url: https://dailyhn.com
  description: >
    Daily Hacker News presents the top five stories from Hacker News daily.
  categories:
    - Entertainment
    - Design
    - Web Development
    - Technology
    - Science
  built_by: Joeri Smits
  built_by_url: https://joeri.dev
  featured: false
- title: Grüne Dresden
  main_url: https://ltw19dresden.de
  url: https://ltw19dresden.de
  description: >
    This site was built for the Green Party in Germany (Bündnis 90/Die Grünen) for their local election in Dresden, Saxony. The site was built with Gatsby v2 and Styled-Components.
  categories:
    - Government
    - Nonprofit
  built_by: Jacob Herper
  built_by_url: https://herper.io
- title: Gratsy
  url: https://gratsy.com/
  main_url: https://gratsy.com/
  description: >
    Gratsy: Feedback To Give Back
  categories:
    - Agency
    - Marketing
    - Landing Page
  built_by: Whalar
  built_by_url: https://whalar.com/
  featured: false
- title: deepThreads
  main_url: https://deepthreads.com
  url: https://deepthreads.com/
  description: >
    deepThreads is a shiny new website built with Gatsby v2.  We make art using deep learning along with print on demand providers to create some cool stuff!
  categories:
    - eCommerce
  built_by: Kyle Kitlinski
  built_by_url: http://github.com/k-kit
  featured: false
- title: Smoopit
  main_url: https://smoopit.com
  url: https://smoopit.com/
  description: >
    Smoopit helps you schedule meetings without the extra effort of checking your availability or back-and-forth emails.
  categories:
    - Business
    - Productivity
  built_by: Chandra Bhushan
  built_by_url: https://github.com/chandu2304
  featured: false
- title: Mill3 Studio
  main_url: https://mill3.studio/en/
  url: https://mill3.studio/en/
  description: >
    Our agency specializes in the analysis, strategy and development of digital products.
  categories:
    - Agency
    - Portfolio
  built_by: Mill3
  built_by_url: https://mill3.studio/en/
  featured: false
- title: Zellement
  main_url: https://www.zellement.com
  url: https://www.zellement.com
  description: >
    Online portfolio of Dan Farrow from Nottingham, UK.
  categories:
    - Portfolio
  built_by: Zellement
  built_by_url: https://www.zellement.com
  featured: false
- title: Fullstack HQ
  url: https://fullstackhq.com/
  main_url: https://fullstackhq.com/
  description: >
    Get immediate access to a battle-tested team of designers and developers on a pay-as-you-go monthly subscription.
  categories:
    - Agency
    - Consulting
    - Freelance
    - Marketing
    - Portfolio
    - Web Development
    - App
    - Business
    - Design
    - JavaScript
    - Technology
    - User Experience
    - Web Development
    - eCommerce
    - WordPress
  built_by: Fullstack HQ
  built_by_url: https://fullstackhq.com/
  featured: false
- title: Cantas
  main_url: https://www.cantas.co.jp
  url: https://www.cantas.co.jp
  description: >
    Cantas is digital marketing company in Japan.
  categories:
    - Business
    - Agency
  built_by: Cantas
  built_by_url: https://www.cantas.co.jp
  featured: false
- title: Sheringham Shantymen
  main_url: https://www.shantymen.com/
  url: https://www.shantymen.com/
  description: >
    The Sheringham Shantymen are a sea shanty singing group that raise money for the RNLI in the UK.
  categories:
    - Music
    - Community
    - Entertainment
    - Nonprofit
  built_by: Zellement
  built_by_url: https://www.zellement.com/
  featured: false
- title: WP Spark
  main_url: https://wpspark.io/
  url: https://wpspark.io/
  description: >
    Create blazing fast website with WordPress and our Gatsby themes.
  categories:
    - Agency
    - Community
    - Blog
    - WordPress
  built_by: wpspark
  built_by_url: https://wpspark.io/
- title: Ronald Langeveld
  description: >
    Ronald Langeveld's blog and Web Development portfolio website.
  main_url: "https://www.ronaldlangeveld.com"
  url: "https://www.ronaldlangeveld.com"
  categories:
    - Blog
    - Web Development
    - Freelance
    - Portfolio
    - Consulting
  featured: false
- title: Golfonaut
  description: >
    Golfonaut - Golf application for Apple Watch
  main_url: https://golfonaut.io
  url: https://golfonaut.io
  categories:
    - App
    - Sports
  featured: false
- title: Anton Sten - UX Lead/Design
  url: https://www.antonsten.com
  main_url: https://www.antonsten.com
  description: Anton Sten leads UX for design-driven companies.
  categories:
    - User Experience
    - Blog
    - Freelance
    - Portfolio
    - Consulting
    - Agency
    - Design
  featured: false
- title: Rashmi AP - Front-end Developer
  main_url: http://rashmiap.me
  url: http://rashmiap.me
  featured: false
  description: >
    Rashmi AP's Personal Portfolio Website
  source_url: https://github.com/rashmiap/personal-website-react
  categories:
    - Portfolio
    - Open Source
  built_by: Rashmi AP
  built_by_url: http://rashmiap.me
- title: OpenSourceRepos - Blogs for open source repositories
  main_url: https://opensourcerepos.com
  url: https://opensourcerepos.com
  featured: false
  description: >
    Open Source Repos is a blog site for explaining the architecture, code-walkthrough and key takeways for the GitHub repository. Out main aim to is to help more developers contribute to open source projects.
  source_url: https://github.com/opensourcerepos/blogs
  categories:
    - Open Source
    - Design
    - Design System
    - Blog
  built_by: OpenSourceRepos Team
  built_by_url: https://opensourcerepos.com
- title: Sheelah Brennan - Front-End/UX Engineer
  main_url: https://sheelahb.com
  url: https://sheelahb.com
  featured: false
  description: >
    Sheelah Brennan's web development blog
  categories:
    - Blog
    - Web Development
    - Design
    - Freelance
    - Portfolio
  built_by: Sheelah Brennan
- title: Delinx.Digital - Web and Mobile Development Agency based in Sofia, Bulgaria
  main_url: https://delinx.digital
  url: https://delinx.digital/solutions
  description: >
    Delinx.digital is a software development oriented digital agency based in Sofia, Bulgaria. We develop bespoke software solutions using  WordPress, WooCommerce, Shopify, eCommerce, React.js, Node.js, PHP, Laravel and many other technologies.
  categories:
    - Agency
    - Web Development
    - Design
    - eCommerce
    - WordPress
  featured: false
- title: Cameron Nuckols - Articles, Book Notes, and More
  main_url: https://nucks.co
  url: https://nucks.co
  description: >
    This site hosts all of Cameron Nuckols's writing on entrepreneurship, startups, money, fitness, self-education, and self-improvement.
  categories:
    - Blog
    - Entrepreneurship
    - Business
    - Productivity
    - Technology
    - Marketing
  featured: false
- title: Hayato KAJIYAMA - Portfolio
  main_url: "https://hyakt.dev"
  url: "https://hyakt.dev"
  source_url: "https://github.com/hyakt/hyakt.github.io"
  featured: false
  categories:
    - Portfolio
- title: Skirtcraft - Unisex Skirts with Large Pockets
  main_url: https://skirtcraft.com
  url: https://skirtcraft.com/products
  source_url: https://github.com/jqrn/skirtcraft-web
  description: >
    Skirtcraft sells unisex skirts with large pockets, made in the USA. Site built with TypeScript and styled-components, with Tumblr-sourced blog posts.
  categories:
    - eCommerce
    - Blog
  built_by: Joe Quarion
  built_by_url: https://github.com/jqrn
  featured: false
- title: Vermarc Sport
  main_url: https://www.vermarcsport.com/
  url: https://www.vermarcsport.com/
  description: >
    Vermarc Sport offers a wide range of cycle clothing, cycling jerseys, bib shorts, rain gear and accessories, as well for the summer, the mid-season (autumn / spring) and the winter.
  categories:
    - eCommerce
  built_by: BrikL
  built_by_url: https://github.com/Brikl
- title: Cole Ruche
  main_url: https://coleruche.com
  url: https://coleruche.com
  source_url: https://github.com/kingingcole/myblog
  description: >
    The personal website and blog for Emeruche "Cole" Ikenna, front-end web developer from Nigeria.
  categories:
    - Blog
    - Portfolio
  built_by: Emeruche "Cole" Ikenna
  built_by_url: https://twitter.com/cole_ruche
  featured: false
- title: Abhith Rajan - Coder, Blogger, Biker, Full Stack Developer
  main_url: https://www.abhith.net/
  url: https://www.abhith.net/
  source_url: https://github.com/Abhith/abhith.net
  description: >
    abhith.net is a portfolio website of Abhith Rajan, a full stack developer. Sharing blog posts, recommended videos, developer stories and services with the world through this site.
  categories:
    - Portfolio
    - Blog
    - Programming
    - Open Source
    - Technology
  built_by: Abhith Rajan
  built_by_url: https://github.com/Abhith
  featured: false
- title: Mr & Mrs Wilkinson
  url: https://thewilkinsons.netlify.com/
  main_url: https://thewilkinsons.netlify.com/
  source_url: https://github.com/davemullenjnr/the-wilkinsons
  description: >
    A one-page wedding photography showcase using Gatsby Image and featuring a lovely hero and intro section.
  categories:
    - Photography
  built_by: Dave Mullen Jnr
  built_by_url: https://davemullenjnr.co.uk
  featured: false
- title: Gopesh Gopinath - Full Stack JavaScript Developer
  url: https://www.gopeshgopinath.com
  main_url: https://www.gopeshgopinath.com
  source_url: https://github.com/GopeshMedayil/gopeshgopinath.com
  description: >
    Gopesh Gopinath's Personal Portfolio Website
  categories:
    - Portfolio
    - Open Source
  built_by: Gopesh Gopinath
  built_by_url: https://www.gopeshgopinath.com
  featured: false
- title: Misael Taveras - FrontEnd Developer
  url: https://taverasmisael.com
  main_url: https://taverasmisael.com
  source_url: https://github.com/taverasmisael/taverasmisael
  description: >
    Personal site and bloging about learning FrontEnd web development in spanish.
  categories:
    - Portfolio
    - Open Source
    - Blog
    - JavaScript
    - Web Development
  built_by: Misael Taveras
  built_by_url: https://taverasmisael.com
  featured: false
- title: Le Reacteur
  url: https://www.lereacteur.io/
  main_url: https://www.lereacteur.io/
  description: >
    Le Reacteur is the first coding bootcamp dedicated to web and mobile apps development (iOS/Android). We offer intensive sessions to train students in a short time (10 weeks). Our goal is to pass on to our students in less than 3 months what they would have learned in 2 years. To achieve this ambitious challenge, our training is based on learning JavaScript (Node.js, Express, ReactJS, React Native).
  categories:
    - JavaScript
    - Learning
    - Mobile Development
    - Web Development
  built_by: Farid Safi
  built_by_url: https://twitter.com/FaridSafi
  featured: false
- title: Cinch
  url: https://www.cinch.co.uk
  main_url: https://www.cinch.co.uk
  description: >
    Cinch is a hub for car supermarkets and dealers to show off their stock. The site only lists second-hand cars that are seven years old or younger, with less than 70,000 miles on the clock.
  categories:
    - Entrepreneurship
    - Business
  built_by: Somo
  built_by_url: https://www.somoglobal.com
  featured: false
- title: Recetas El Universo
  description: >-
    Recipes and videos with the best of Ecuadorian cuisine.
    Collectable recipes from Diario El Universo.
  main_url: "https://recetas-eu.netlify.com/"
  url: "https://recetas-eu.netlify.com/"
  featured: false
  categories:
    - Blog
    - WordPress
    - Food
  built_by: Ramón Chancay
  built_by_url: "https://ramonchancay.me/"
- title: NuBrakes
  url: https://nubrakes.com/
  main_url: https://nubrakes.com/
  description: >
    NuBrakes is the mobile brake repair company that comes to you! We perform brake pad, caliper, and rotor replacement at your office, apartment or home!
  categories:
    - Business
    - Entrepreneurship
  featured: false
- title: Third and Grove
  url: https://www.thirdandgrove.com
  main_url: https://www.thirdandgrove.com
  source_url: https://github.com/thirdandgrove/tagd8_gatsby
  description: >
    A digital agency slaying the mundane one pixel at a time.
  categories:
    - Agency
    - Marketing
    - Open Source
    - Technology
  built_by: Third and Grove
  built_by_url: https://www.thirdandgrove.com
  featured: false
- title: Le Bikini
  url: https://lebikini.com
  main_url: https://lebikini.com
  description: >
    New website for Toulouse's most iconic concert hall.
  categories:
    - Music
  built_by: Antoine Rousseau
  built_by_url: https://antoine.rousseau.im
  featured: false
- title: Jimmy Truong's Portfolio
  url: https://jimmytruong.ca
  main_url: https://jimmytruong.ca
  description: >
    This porfolio is a complication of all projects done during my time at BCIT D3 (Digital Design and Development) program and after graduation.
  categories:
    - Portfolio
    - Web Development
  built_by: Jimmy Truong
  built_by_url: https://jimmytruong.ca
  featured: false
- title: Quick Stop Nicaragua
  main_url: https://quickstopnicaragua.com
  url: https://quickstopnicaragua.com
  description: >
    Convenience Store Website
  categories:
    - Food
  built_by: Gerald Martinez
  built_by_url: https://twitter.com/GeraldM_92
  featured: false
- title: XIEL
  main_url: https://xiel.dev
  url: https://xiel.dev
  source_url: https://github.com/xiel/xiel
  description: >
    I'm a freelance front-end developer from Berlin who creates digital experiences that everyone likes to use.
  categories:
    - Portfolio
    - Blog
  built_by: Felix Leupold
  built_by_url: https://twitter.com/xiel
  featured: false
- title: Nicaragua Best Guides
  main_url: https://www.nicaraguasbestguides.com
  url: https://www.nicaraguasbestguides.com
  description: >
    Full-Service Tour Operator and Destination Management Company (DMC)
  categories:
    - Agency
    - Travel
  built_by: Gerald Martinez
  built_by_url: https://twitter.com/GeraldM_92
  featured: false
- title: Thoughts and Stuff
  main_url: http://thoughtsandstuff.com
  url: http://thoughtsandstuff.com
  source_url: https://github.com/robmarshall/gatsby-tns
  description: >
    A simple easy to read blog. Minimalistic, focusing on content over branding. Includes RSS feed.
  categories:
    - Accessibility
    - Blog
    - WordPress
  built_by: Robert Marshall
  built_by_url: https://robertmarshall.dev
  featured: false
- title: Tracli
  url: https://tracli.rootvan.com/
  main_url: https://tracli.rootvan.com/
  source_url: https://github.com/ridvankaradag/tracli-landing
  description: >
    A command line app that tracks your time
  categories:
    - Productivity
    - Technology
    - Landing Page
  built_by: Ridvan Karadag
  built_by_url: http://www.rootvan.com
  featured: false
- title: spon.io
  url: https://www.spon.io
  main_url: https://www.spon.io
  source_url: https://github.com/magicspon/spon.io
  description: >
    Portfolio for frontend web developer, based in Bristol UK
  categories:
    - Portfolio
  built_by: Dave Stockley
  built_by_url: https://www.spon.io
  featured: false
- title: BBS
  url: https://big-boss-studio.com
  main_url: https://big-boss-studio.com
  description: >
    For 11 years, we help great brands in their digital transformation, offering all our expertise for their needs. Technical consulting, UX, design, technical integration and maintenance.
  categories:
    - Agency
    - JavaScript
    - Web Development
  built_by: BBS
  built_by_url: https://big-boss-studio.com
  featured: false
- title: Appes - Meant to evolve
  main_url: https://appes.co
  url: https://appes.co
  description: >
    Appes is all about apps and evolution. We help companies to build mobile and
    web products.
  categories:
    - Agency
    - Mobile Development
    - Web Development
    - Technology
  built_by: Appes
  built_by_url: https://appes.co
  featured: false
- title: Intern
  url: https://intern.imedadel.me
  main_url: https://intern.imedadel.me
  description: >
    Intern is a job board for getting internships in tech, design, marketing, and more. It's built entirely with Gatsby.
  categories:
    - Directory
    - Technology
  built_by: Imed Adel
  built_by_url: https://imedadel.me
  featured: false
- title: Global Citizen Foundation
  main_url: https://www.globalcitizenfoundation.org
  url: https://www.globalcitizenfoundation.org
  description: >
    In the digital economy, we are Global Citizens and the currency is Personal Data
  categories:
    - Nonprofit
  built_by: The Delta Studio
  built_by_url: https://www.thedelta.io
  featured: false
- title: GatsbyFinds
  main_url: https://gatsbyfinds.netlify.com
  url: https://gatsbyfinds.netlify.com
  source_url: https://github.com/bvlktech/GatsbyFinds
  description: >
    GatsbyFinds is a website built ontop of Gatsby v2 by providing developers with a showcase of all the lastest projects made with the beloved GatsbyJS.
  categories:
    - Portfolio
    - Gallery
  built_by: Bvlktech
  built_by_url: https://twitter.com/bvlktech
  featured: false
- title: AFEX Commodities Exchange
  main_url: https://afexnigeria.com
  url: https://afexnigeria.com
  description: >
    AFEX Nigeria strives to transform Nigerian agriculture by creating more bargaining power to smallholder farmers, access to information, and secure storage.
  categories:
    - Blog
    - Business
    - Finance
    - Food
    - WordPress
  built_by: Mayowa Falade
  built_by_url: http://mayowafalade.com
  featured: false
- title: VIA Data
  main_url: https://viadata.io
  url: https://viadata.io
  description: >
    The future of data management
  categories:
    - Data
  built_by: The Delta Studio
  built_by_url: https://www.thedelta.io
  featured: false
- title: Front End Day Event Website
  main_url: https://frontend-day.com/
  url: https://frontend-day.com/
  description: >
    Performant landing page for a front end workshops recurring event / conference.
  categories:
    - Event
    - Conference
    - Web Development
    - Technology
  built_by: Pagepro
  built_by_url: https://pagepro.co
  featured: false
- title: Mutual
  main_url: https://www.madebymutual.com
  url: https://www.madebymutual.com
  description: >
    Mutual is a web design and development agency. Our new website is powered by Gatsby and Craft CMS.
  categories:
    - Blog
    - Portfolio
    - Agency
    - Design
    - Web Development
  built_by: Mutual
  built_by_url: https://twitter.com/madebymutual
  featured: false
- title: Surge 3
  main_url: https://surge3.com
  url: https://surge3.com/
  description: >
    We’re Surge 3 - a premier web development agency. Our company centers around the principles of quality, speed, and service! We are founded using the latest in web technologies and are dedicated to using those exact tools to help our customers achieve their goals.
  categories:
    - Portfolio
    - Blog
    - Agency
    - Web Development
    - Marketing
  built_by: Dillon Browne
  built_by_url: https://dillonbrowne.com
- title: Adaltas
  main_url: https://www.adaltas.com
  url: https://www.adaltas.com
  description: >
    Adaltas is a team of consultants with a focus on Open Source, Big Data and Cloud Computing based in France, Canada and Morocco.
  categories:
    - Consulting
    - Data
    - Design System
    - Programming
    - Learning
  built_by: Adaltas
  built_by_url: https://www.adaltas.com
- title: Themis Attorneys
  main_url: https://themis-attorneys.com
  url: https://themis-attorneys.com
  description: >
    Themis Attorneys is Chennai based lawyers. Their new complete website is made using Gatsby.
  categories:
    - Agency
    - Consulting
    - Portfolio
    - Law
  built_by: Merbin J Anselm
  built_by_url: https://anselm.in
- title: Runlet
  main_url: https://runlet.app
  url: https://runlet.app
  source_url: https://github.com/runletapp/runlet
  description: >
    Runlet is a cloud-based job manager that offers device synchronization and reliable message delivery in a network of connected devices even after connectivity issues. Available for ARM, Linux, Mac and Windows.
  categories:
    - App
    - Landing Page
    - Productivity
    - Technology
  built_by: Vandre Leal
  built_by_url: https://vandreleal.github.io
  featured: false
- title: tiaan.dev
  main_url: https://tiaan.dev
  url: https://tiaan.dev
  featured: false
  categories:
    - Blog
    - Portfolio
    - Web Development
- title: Praveen Bisht
  main_url: https://www.prvnbist.com/
  url: https://www.prvnbist.com/
  source_url: https://github.com/prvnbist/portfolio
  categories:
    - Portfolio
    - Blog
  built_by: Praveen Bisht
  built_by_url: https://www.prvnbist.com/
  featured: false
- title: Jeff Mills The Outer Limits x NTS Radio
  url: https://www.nts.live/projects/jeff-mills-the-outer-limits/
  main_url: https://www.nts.live/projects/jeff-mills-the-outer-limits/
  source_url: https://github.com/ntslive/the-outer-limits
  description: >
    NTS Radio created a minisite for Jeff Mills' 6 part radio series The Outer Limits, including original music production and imagery curated from the NASA online image archive.
  categories:
    - Music
    - Gallery
    - Science
    - Entertainment
  built_by: NTS Radio
  built_by_url: https://www.nts.live
  featured: false
- title: BALAJIRAO676
  main_url: https://thebalajiraoecommerce.netlify.com/
  url: https://thebalajiraoecommerce.netlify.com/
  featured: false
  categories:
    - Blog
    - eCommerce
    - Web Development
- title: Mentimeter
  url: https://www.mentimeter.com/
  main_url: https://www.mentimeter.com/
  categories:
    - Business
  featured: false
- title: HYFN
  url: https://hyfn.com/
  main_url: https://hyfn.com/
  categories:
    - Business
  featured: false
- title: Mozilla India
  main_url: https://mozillaindia.org/
  url: https://mozillaindia.org/
  categories:
    - Open Source
  featured: false
- title: Primer Labs
  main_url: https://www.primerlabs.io
  url: https://www.primerlabs.io
  featured: false
  categories:
    - Education
    - Learning
- title: AJ on Purr-fect Solutions
  url: https://ajonp.com
  main_url: https://ajonp.com
  description: >
    A Community of developers, creating resources for all to use!
  categories:
    - Education
    - Learning
    - Programming
    - Web Development
    - API
    - Blog
    - SEO
  built_by: AJonP
  built_by_url: http://ajonp.com/authors/alex-patterson
- title: blog.kwst.site
  main_url: https://blog.kwst.site
  url: https://blog.kwst.site
  description: A blog of frontend engineer working in Fukuoka
  source_url: https://github.com/SatoshiKawabata/blog
  featured: false
  categories:
    - Blog
    - Technology
    - Web Development
    - JavaScript
- title: Run Leeds
  main_url: http://www.runleeds.co.uk
  url: http://www.runleeds.co.uk
  description: >
    Community running site based in Leeds,UK. Aiming to support those going through a life crisis.
  categories:
    - Accessibility
    - Blog
    - Community
    - Nonprofit
    - Sports
    - WordPress
  built_by: Robert Marshall
  built_by_url: https://www.robertmarshall.dev
- title: Arvind Kumar
  main_url: https://arvind.io
  url: https://arvind.io
  source_url: https://github.com/EnKrypt/arvind.io
  built_by: Arvind Kumar
  built_by_url: "https://arvind.io/"
  description: >
    A blog about writing code, making music and studying the skies.
  featured: false
  categories:
    - Blog
    - Music
    - Technology
- title: GlobalMoney
  url: https://global24.ua
  main_url: https://global24.ua
  description: >
    Provide payment solution for SMB, eWallet GlobalMoney
  categories:
    - Business
    - Finance
    - Technology
  built_by: NodeArt
  built_by_url: https://NodeArt.io
- title: Women's and Girls' Emergency Centre
  url: https://www.wagec.org.au/
  main_url: https://www.wagec.org.au/
  description: >
    Specialist homelessness service for women and families escaping domestic violence. Based in Redfern, Sydney, Australia.
  categories:
    - Nonprofit
    - Community
  built_by: Little & Big
  built_by_url: "https://www.littleandbig.com.au/"
  featured: false
- title: Guus van de Wal | Drupal Front-end specialist
  url: https://guusvandewal.nl
  main_url: https://guusvandewal.nl
  description: >
    Decoupled portfolio site for guusvandewal.nl, a Drupal and ReactJS front-end developer and designer.
  categories:
    - Open Source
    - Web Development
    - Design
    - Blog
    - Freelance
  built_by: Guus van de Wal
  featured: false
- title: Pixelize Web Design Gold Coast | Web Design and SEO
  url: https://www.pixelize.com.au/
  main_url: https://www.pixelize.com.au/
  description: >
    Pixelize is a tight knit group of professional web developers, graphic designers, and content creators that work together to create high performing, blazing fast, beautiful websites with a strong focus on SEO.
  categories:
    - Agency
    - Web Development
    - Marketing
    - SEO
    - Design
    - Portfolio
    - Blog
  built_by: Pixelize
  built_by_url: https://www.pixelize.com.au
  featured: false
- title: VS Code GitHub Stats
  url: https://vscode-github-stats.netlify.com
  main_url: https://vscode-github-stats.netlify.com
  source_url: https://github.com/lannonbr/vscode-github-stats/
  description: >
    Statistics Dashboard for VS Code GitHub repository
  categories:
    - Data
  built_by: Benjamin Lannon
  built_by_url: https://lannonbr.com
  featured: false
- title: MetaProjection
  main_url: https://www.metaprojection.ca
  url: https://www.metaprojection.ca
  source_url: https://github.com/rosslh/metaprojection
  description: >
    MetaProjection is a website that aggregates multiple Canadian federal electoral projections in order to provide an overview of how the election is playing out, both federally and by district.
  categories:
    - Government
    - Data
    - Open Source
  built_by: Ross Hill
  built_by_url: https://rosshill.ca
  featured: false
- title: Tamarisc VC
  url: https://www.tamarisc.vc
  main_url: https://www.tamarisc.vc
  description: >
    Tamarisc invests in and helps build companies that improve the human habitat through innovating at the intersection of real estate, health, and technology.
  categories:
    - Business
    - Technology
  built_by: Peter Hironaka
  built_by_url: "https://peterhironaka.com"
  featured: false
- title: Roman Kravets
  description: >
    Portfolio of Roman Kravets. Web Developer, HTML & CSS Coder.
  main_url: "https://romkravets.netlify.com/"
  url: "https://romkravets.netlify.com/"
  categories:
    - Portfolio
    - Open Source
    - Web Development
    - Blog
  built_by: Roman Kravets
  built_by_url: "https://github.com/romkravets/dev-page"
  featured: false
- title: Phil Tietjen Portfolio
  url: https://www.philtietjen.dev/
  main_url: https://www.philtietjen.dev/
  source_url: https://github.com/Phizzard/phil-portfolio
  description: >
    Portfolio of Phil Tietjen using Gatsby, TailwindCSS, and Emotion/styled
  categories:
    - Portfolio
    - Open Source
    - Web Development
  built_by: Phil Tietjen
  built_by_url: https://github.com/Phizzard
  featured: false
- title: Gatsby Bomb
  description: >
    A fan made version of the website Giantbomb, fully static and powered by Gatsby JS and the GiantBomb API.
  main_url: "https://gatsbybomb.netlify.com"
  url: "https://gatsbybomb.netlify.com"
  categories:
    - App
    - Entertainment
    - Media
    - Video
  built_by: Phil Tietjen
  built_by_url: "https://github.com/Phizzard"
  featured: false
- title: Divyanshu Maithani
  main_url: https://divyanshu013.dev
  url: https://divyanshu013.dev
  source_url: https://github.com/divyanshu013/blog
  description: >
    Personal blog of Divyanshu Maithani. Life, music, code and things in between...
  categories:
    - Blog
    - JavaScript
    - Open Source
    - Music
    - Programming
    - Technology
    - Web Development
  built_by: Divyanshu Maithani
  built_by_url: https://twitter.com/divyanshu013
- title: TFE Energy
  main_url: https://tfe.energy
  url: https://tfe.energy
  source_url: https://gitlab.com/marcfehrmedia/2019-07-03-tfe-energy
  description: >
    TFE Energy believes in the future. Their new website is programmed with Gatsby, Scrollmagic, Contentful, Cloudify.
  categories:
    - Technology
    - Consulting
    - Video
    - Business
  built_by: Marc Fehr
  built_by_url: https:/www.marcfehr.media
- title: AtomBuild
  url: https://atombuild.github.io/
  main_url: https://atombuild.github.io/
  source_url: https://github.com/AtomBuild/atombuild.github.io
  description: >
    Landing page for the AtomBuild project, offering a curation of Atom packages associated with the project.
  categories:
    - Directory
    - Landing Page
    - Open Source
    - Programming
    - Technology
  built_by: Kepler Sticka-Jones
  built_by_url: https://keplersj.com/
  featured: false
- title: Josh Pensky
  main_url: https://joshpensky.com
  url: https://joshpensky.com
  description: >
    Josh Pensky is an interactive developer based in Boston. He designs and builds refreshing web experiences, packed to the punch with delightful interactions.
  categories:
    - Portfolio
    - Web Development
    - Design
    - SEO
  built_by: Josh Pensky
  built_by_url: https://github.com/joshpensky
  featured: false
- title: AtomLinter
  url: https://atomlinter.github.io/
  main_url: https://atomlinter.github.io/
  source_url: https://github.com/AtomLinter/atomlinter.github.io
  description: >
    Landing page for the AtomLinter project, offering a curation of Atom packages associated with the project.
  categories:
    - Directory
    - Landing Page
    - Open Source
    - Programming
    - Technology
  built_by: Kepler Sticka-Jones
  built_by_url: https://keplersj.com/
  featured: false
- title: Dashbouquet
  url: https://dashbouquet.com/
  main_url: https://dashbouquet.com/
  categories:
    - Agency
    - Blog
    - Business
    - Mobile Development
    - Portfolio
    - Web Development
  built_by: Dashbouquet team
  featured: false
- title: rathes.me
  url: https://rathes.me/
  main_url: https://rathes.me/
  source_url: https://github.com/rathesDot/rathes.me
  description: >
    The Portfolio Website of Rathes Sachchithananthan
  categories:
    - Blog
    - Portfolio
    - Web Development
  built_by: Rathes Sachchithananthan
  built_by_url: https://rathes.me/
- title: viviGuides - Your travel guides
  url: https://vivitravels.com/en/guides/
  main_url: https://vivitravels.com/en/guides/
  description: >
    viviGuides is viviTravels' blog: here you will find travel tips, useful information about the cities and the best guides for your next vacation.
  categories:
    - Travel
    - Blog
  built_by: Kframe Interactive SA
  built_by_url: https://kframeinteractive.com/
  featured: false
- title: KNC Blog
  main_url: https://nagakonada.com
  url: https://nagakonada.com/
  description: >
    Nagakonada is my blogging and portfolio site where I list my projects, experience, capabilities and the blog mostly talks about technical and personal writings.
  categories:
    - Blog
    - Web Development
    - Portfolio
  built_by: Konada, Naga Chaitanya
  built_by_url: https://github.com/ChaituKNag
  featured: false
- title: Vishal Nakum
  url: https://nakum.tech/
  main_url: https://nakum.tech/
  source_url: https://github.com/vishalnakum011/contentful
  description: >
    Portfolio of Vishal Nakum. Made with Gatsby, Contentful. Deployed on Netlify.
  categories:
    - Portfolio
    - Blog
  built_by: Amol Tangade
  built_by_url: https://amoltangade.me/
- title: Sagar Hani Portfolio
  url: http://sagarhani.in/
  main_url: http://sagarhani.in/
  source_url: https://github.com/sagarhani
  description: >
    Sagar Hani is a Software Developer & an Open Source Enthusiast. He blogs about JavaScript, Open Source and his Life experiences.
  categories:
    - Portfolio
    - Blog
    - Web Development
    - Open Source
    - Technology
    - Programming
    - JavaScript
  built_by: Sagar Hani
  built_by_url: http://sagarhani.in/about
- title: Arturo Alviar's Portfolio
  main_url: "https://arturoalviar.com"
  url: "https://arturoalviar.com"
  source_url: "https://github.com/arturoalviar/portfolio"
  categories:
    - Portfolio
    - Open Source
    - Web Development
  built_by: Arturo Alviar
  built_by_url: "https://github.com/arturoalviar"
  featured: false
- title: Pearly
  url: https://www.pearlyplan.com
  main_url: https://www.pearlyplan.com
  description: >
    Dental Membership Growth Platform
  categories:
    - Technology
    - Healthcare
    - App
  built_by: Sean Emmer and Jeff Cole
- title: MarceloNM
  url: https://marcelonm.com
  main_url: https://marcelonm.com
  description: >
    Personal landing page and blog for MarceloNM, a frontend developer based in Brazil.
  categories:
    - Blog
    - JavaScript
    - Landing Page
    - Programming
    - Web Development
  built_by: Marcelo Nascimento Menezes
  built_by_url: https://github.com/mrcelo
  featured: false
- title: Open Source Galaxy
  main_url: https://www.opensourcegalaxy.com
  url: https://www.opensourcegalaxy.com
  description: >
    Explore the Open Source Galaxy and help other earthlings by contributing to open source.
  categories:
    - Open Source
    - Programming
    - Web Development
  built_by: Justin Juno
  built_by_url: https://www.justinjuno.dev
  featured: false
- title: enBonnet Blog
  url: https://enbonnet.me/
  main_url: https://enbonnet.me/
  source_url: https://github.com/enbonnet
  description: >
    Hola, este es mi sitio personal, estare escribiendo sobre Javascript, Frontend y Tecnologia que utilice en mi dia a dia.
  categories:
    - Portfolio
    - Blog
    - Web Development
    - Technology
    - Programming
    - JavaScript
  built_by: Ender Bonnet
  built_by_url: https://enbonnet.me/
- title: Edenspiekermann
  url: "https://www.edenspiekermann.com/eu/"
  main_url: "https://www.edenspiekermann.com/eu/"
  description: >
    Hello. We are Edenspiekermann, an independent global creative agency.
  categories:
    - Featured
    - Agency
    - Design
    - Portfolio
  featured: true
- title: IBM Design
  url: "https://www.ibm.com/design/"
  main_url: "https://www.ibm.com/design/"
  description: >
    At IBM, our design philosophy is to help guide people so they can do their best work. Our human-centered design practices help us deliver on that goal.
  categories:
    - Featured
    - Design
    - Technology
    - Web Development
  built_by: IBM
  featured: true
- title: We Do Plugins
  url: https://wedoplugins.com
  main_url: https://wedoplugins.com
  description: >
    Free & premium WordPress plugins development studio from Wroclaw, Poland.
  categories:
    - Portfolio
    - Agency
    - Open Source
    - Web Development
  built_by: We Do Plugins
  built_by_url: https://wedoplugins.com
- title: Mevish Aslam, business coach
  url: "https://mevishaslam.com/"
  main_url: "https://mevishaslam.com/"
  description: >
    Mevish Aslam helps women build a life they love and coaches women to launch and grow businesses.
  categories:
    - Business
    - Consulting
    - Entrepreneurship
    - Freelance
    - Marketing
    - Portfolio
  built_by: Rou Hun Fan
  built_by_url: "https://flowen.me"
  featured: false
- title: Principles of wealth
  url: "https://principlesofwealth.net"
  main_url: "https://principlesofwealth.net"
  source_url: "https://github.com/flowen/principlesofwealth"
  description: >
    Principles of wealth. How to get rich without being lucky, a summary of Naval Ravikant's tweets and podcast.`
  categories:
    - Business
    - Consulting
    - Education
    - Entrepreneurship
    - Finance
    - Learning
    - Marketing
    - Media
    - Nonprofit
    - Productivity
    - Science
  built_by: Rou Hun Fan
  built_by_url: "https://flowen.me"
  featured: false
- title: North X South
  main_url: https://northxsouth.co
  url: https://northxsouth.co
  description: >
    We work with small businesses and non-profits to develop their brands, build an online identity, create stellar designs, and give a voice to their causes.
  categories:
    - Agency
    - Consulting
    - Business
    - Design
    - Web Development
  built_by: North X South
  built_by_url: https://northxsouth.co
- title: Plenty of Fish
  main_url: https://www.pof.com/
  url: https://pof.com
  description: >
    Plenty of Fish is one of the world's largest dating platforms.
  categories:
    - Community
  featured: true
- title: Bitcoin
  main_url: https://www.bitcoin.com/
  url: https://bitcoin.com
  description: >
    One of the largest crypto-currency platforms in the world.
  categories:
    - Technology
    - Finance
  featured: true
- title: Frame.io
  main_url: https://www.frame.io/
  url: https://frame.io
  description: >
    Frame.io is a cloud-based video collaboration platform that allows its users to easily work on media projects together
  categories:
    - Technology
    - Entertainment
    - Media
  featured: true
- title: Sainsbury’s Homepage
  main_url: https://www.sainsburys.co.uk/
  url: https://www.sainsburys.co.uk
  description: >
    Sainsbury’s is an almost 150 year old supermarket chain in the United Kingdom.
  categories:
    - eCommerce
    - Food
  featured: true
- title: Haxzie, Portfolio and Blog
  url: "https://haxzie.com/"
  main_url: "https://haxzie.com/"
  source_url: "https://github.com/haxzie/haxzie.com"
  description: >
    Haxzie.com is the portfolio and personal blog of Musthaq Ahamad, UX Engineer and Visual Designer
  categories:
    - Blog
    - Portfolio
  built_by: Musthaq Ahamad
  built_by_url: "https://haxzie.com"
  featured: false
- title: GBT
  url: "https://yangmuzi.com/"
  main_url: "https://yangmuzi.com/"
  source_url: "https://github.com/yangnianbing/blog-by-gatsby"
  description: >
    It is a basic Gatsby site project
  categories:
    - Blog
    - Portfolio
  built_by: yangnianbing
  featured: false
- title: Robin Wieruch's Blog
  url: "https://www.robinwieruch.de/"
  main_url: "https://www.robinwieruch.de/"
  categories:
    - Blog
    - Education
  featured: false
<<<<<<< HEAD
- title: Aprende GatsbyJS en español
  description: >
    Free GatsbyJS tutorials in spanish
  url: "https://aprendegatsby.com/"
  main_url: "https://aprendegatsby.com/"
  source_url: "https://github.com/horacioh/aprendegatsby.com"
  categories:
    - Education
    - Web Development
=======
- title: RegexGuide
  main_url: "https://regex.guide"
  url: "https://regex.guide/playground"
  source_url: "https://github.com/pacdiv/regex.guide"
  description: >
    The easiest way to learn regular expressions! The RegexGuide is a playground helping developers to discover regular expressions. Trying it is adopting regular expressions!
  categories:
    - App
    - Education
    - JavaScript
    - Nonprofit
    - Open Source
    - Programming
    - Technology
    - Web Development
  built_by: Loïc J.
  built_by_url: https://growthnotes.dev
- title: re:store
  url: https://www.visitrestore.com
  main_url: https://www.visitrestore.com
  description: >
    This is your chance to discover, connect, and shop beyond your feed and get to know the who, how, and why behind your favorite products.
  categories:
    - Marketing
  built_by: The Couch
  built_by_url: https://thecouch.nyc
>>>>>>> a5750f84
  featured: false<|MERGE_RESOLUTION|>--- conflicted
+++ resolved
@@ -8022,7 +8022,6 @@
     - Blog
     - Education
   featured: false
-<<<<<<< HEAD
 - title: Aprende GatsbyJS en español
   description: >
     Free GatsbyJS tutorials in spanish
@@ -8032,7 +8031,6 @@
   categories:
     - Education
     - Web Development
-=======
 - title: RegexGuide
   main_url: "https://regex.guide"
   url: "https://regex.guide/playground"
@@ -8059,5 +8057,4 @@
     - Marketing
   built_by: The Couch
   built_by_url: https://thecouch.nyc
->>>>>>> a5750f84
   featured: false