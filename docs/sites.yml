- title: ReactJS
  main_url: 'https://reactjs.org/'
  url: 'https://reactjs.org/'
  source_url: 'https://github.com/reactjs/reactjs.org'
  featured: true
  categories:
    - Web Dev
    - Featured
- title: NEON
  main_url: 'http://neonrated.com/'
  url: 'http://neonrated.com/'
  featured: true
  categories:
    - Gallery
    - Cinema
    - Featured
- title: The State of European Tech
  main_url: 'https://2017.stateofeuropeantech.com/'
  url: 'https://2017.stateofeuropeantech.com/'
  featured: true
  categories:
    - Featured
    - Technology
  plugins: 'gatsby-plugin-react-helmet, gatsby-plugin-react-next'
  built_by: Studio Lovelock
  built_by_url: 'http://www.studiolovelock.com/'
- title: Slite
  main_url: 'https://slite.com/'
  url: 'https://slite.com/'
  featured: true
  categories:
    - Landing
    - Marketing
    - Technology
    - Featured
- title: GraphCMS
  main_url: 'https://graphcms.com/'
  url: 'https://graphcms.com/'
  featured: true
  categories:
    - Landing
    - Marketing
    - Technology
- title: Bottender Docs
  main_url: 'https://bottender.js.org/'
  url: 'https://bottender.js.org/'
  source_url: 'https://github.com/bottenderjs/bottenderjs.github.io'
  featured: true
  categories:
    - Documentation
    - Web Dev
    - Open Source
    - Featured
- title: Cardiogram
  main_url: 'https://cardiogr.am/'
  url: 'https://cardiogr.am/'
  featured: true
  categories:
    - Marketing
    - Technology
    - Featured
- title: Etcetera Design
  main_url: 'https://etcetera.design/'
  url: 'https://etcetera.design/'
  source_url: 'https://github.com/etceteradesign/website'
  featured: true
  categories:
    - Portfolio
    - Creative
    - Featured
- title: Hack Club
  main_url: 'https://hackclub.com/'
  url: 'https://hackclub.com/'
  source_url: 'https://github.com/hackclub/site'
  featured: true
  categories:
    - Education
    - Web Dev
    - Featured
- title: Matthias Jordan Portfolio
  main_url: 'https://iammatthias.com/'
  url: 'https://iammatthias.com/'
  source_url: 'https://github.com/iammatthias/net'
  featured: true
  categories:
    - Photography
    - Portfolio
    - Featured
- title: Investment Calculator
  main_url: 'https://investmentcalculator.io/'
  url: 'https://investmentcalculator.io/'
  featured: true
  categories:
    - Education
    - Featured
    - Finance
- title: CSS Grid Playground by MozillaDev
  main_url: 'https://mozilladevelopers.github.io/playground/'
  url: 'https://mozilladevelopers.github.io/playground/'
  source_url: 'https://github.com/MozillaDevelopers/playground'
  featured: true
  categories:
    - Education
    - Web Dev
    - Featured
- title: Piotr Fedorczyk Portfolio
  main_url: 'https://piotrf.pl/'
  url: 'https://piotrf.pl/'
  featured: true
  categories:
    - Portfolio
    - Creative
    - Web Dev
    - Featured
- title: unrealcpp
  main_url: 'https://unrealcpp.com/'
  url: 'https://unrealcpp.com/'
  source_url: 'https://github.com/Harrison1/unrealcpp-com'
  featured: true
  categories:
    - Blog
    - Web Dev
    - Featured
- title: Andy Slezak
  main_url: 'https://www.aslezak.com/'
  url: 'https://www.aslezak.com/'
  source_url: 'https://github.com/amslezak'
  featured: true
  categories:
    - Web Dev
    - Portfolio
    - Featured
- title: Deliveroo.Design
  main_url: 'https://www.deliveroo.design/'
  url: 'https://www.deliveroo.design/'
  featured: true
  categories:
    - Food
    - Marketing
    - Featured
- title: Dona Rita
  main_url: 'https://www.donarita.co.uk/'
  url: 'https://www.donarita.co.uk/'
  source_url: 'https://github.com/peduarte/dona-rita-website'
  featured: true
  categories:
    - Food
    - Marketing
    - Featured
- title: Fröhlich ∧ Frei
  main_url: 'https://www.froehlichundfrei.de/'
  url: 'https://www.froehlichundfrei.de/'
  featured: true
  categories:
    - Web Dev
    - Blog
    - Open Source
- title: How to GraphQL
  main_url: 'https://www.howtographql.com/'
  url: 'https://www.howtographql.com/'
  source_url: 'https://github.com/howtographql/howtographql'
  featured: true
  categories:
    - Documentation
    - Web Dev
    - Open Source
    - Featured
- title: OnCallogy
  main_url: 'https://www.oncallogy.com/'
  url: 'https://www.oncallogy.com/'
  featured: true
  categories:
    - Landing
    - Marketing
    - Featured
    - Healthcare
- title: Ryan Wiemer's Portfolio
  main_url: 'https://www.ryanwiemer.com/'
  url: 'https://www.ryanwiemer.com/knw-photography/'
  source_url: 'https://github.com/ryanwiemer/rw'
  featured: true
  categories:
    - Portfolio
    - Web Dev
    - Featured
- title: Ventura Digitalagentur Köln
  main_url: 'https://www.ventura-digital.de/'
  url: 'https://www.ventura-digital.de/'
  featured: true
  categories:
    - Agency
    - Marketing
    - Featured
- title: Azer Koçulu
  main_url: 'http://azer.bike/'
  url: 'http://azer.bike/photography'
  featured: false
  categories:
    - Portfolio
    - Photography
    - Web Dev
- title: Damir.io
  main_url: 'http://damir.io/'
  url: 'http://damir.io/'
  source_url: 'https://github.com/dvzrd/gatsby-sfiction'
  featured: false
  categories:
    - Creative
- title: Digital Psychology
  main_url: 'http://digitalpsychology.io/'
  url: 'http://digitalpsychology.io/'
  source_url: 'https://github.com/danistefanovic/digitalpsychology.io'
  featured: false
  categories:
    - Education
    - Library
- title: GRANDstack
  main_url: 'http://grandstack.io/'
  url: 'http://grandstack.io/'
  featured: false
  categories:
    - Open Source
    - Web Dev
- title: Théâtres Parisiens
  main_url: 'http://theatres-parisiens.fr/'
  url: 'http://theatres-parisiens.fr/'
  source_url: 'https://github.com/phacks/theatres-parisiens'
  featured: false
  categories:
    - Education
    - Entertainment
- title: William Owen UK Portfolio / Blog
  main_url: 'http://william-owen.co.uk/'
  url: 'http://william-owen.co.uk/'
  featured: false
  description: >-
    Over 20 years experience delivering customer-facing websites, internet-based
    solutions and creative visual design for a wide range of companies and
    organisations.
  categories:
    - Portfolio
    - Blog
  built_by: William Owen
  built_by_url: 'https://twitter.com/twilowen'
- title: A4 纸网
  main_url: 'http://www.a4z.cn/'
  url: 'http://www.a4z.cn/price'
  source_url: 'https://github.com/hiooyUI/hiooyui.github.io'
  featured: false
  categories:
    - Retail
- title: Steve Meredith's Portfolio
  main_url: 'http://www.stevemeredith.com/'
  url: 'http://www.stevemeredith.com/'
  featured: false
  categories:
    - Portfolio
- title: Sourcegraph
  main_url: 'https://about.sourcegraph.com/'
  url: 'https://about.sourcegraph.com/'
  featured: false
  categories:
    - Web Dev
- title: API Platform
  main_url: 'https://api-platform.com/'
  url: 'https://api-platform.com/'
  source_url: 'https://github.com/api-platform/website'
  featured: false
  categories:
    - Documentation
    - Web Dev
    - Open Source
    - Library
- title: Artivest
  main_url: 'https://artivest.co/'
  url: 'https://artivest.co/what-we-do/for-advisors-and-investors/'
  featured: false
  categories:
    - Marketing
    - Blog
    - Documentation
    - Finance
- title: The Audacious Project
  main_url: 'https://audaciousproject.org/'
  url: 'https://audaciousproject.org/'
  featured: false
  categories:
    - Nonprofit
- title: Dustin Schau's Blog
  main_url: 'https://blog.dustinschau.com/'
  url: 'https://blog.dustinschau.com/'
  source_url: 'https://github.com/dschau/blog'
  featured: false
  categories:
    - Blog
    - Web Dev
- title: FloydHub's Blog
  main_url: 'https://blog.floydhub.com/'
  url: 'https://blog.floydhub.com/'
  featured: false
  categories:
    - Technology
    - Blog
- title: iContract Blog
  main_url: 'https://blog.icontract.co.uk/'
  url: 'http://blog.icontract.co.uk/'
  featured: false
  categories:
    - Blog
- title: BRIIM
  main_url: 'https://bri.im/'
  url: 'https://bri.im/'
  featured: false
  description: >-
    BRIIM is a movement to enable JavaScript enthusiasts and web developers in
    machine learning. Learn about artificial intelligence and data science, two
    fields which are governed by machine learning, in JavaScript. Take it right
    to your browser with WebGL.
  categories:
    - Education
    - Web Dev
    - Technology
- title: Caddy Smells Like Trees
  main_url: 'https://caddysmellsliketrees.ru/'
  url: 'https://caddysmellsliketrees.ru/'
  source_url: 'https://github.com/podabed/caddysmellsliketrees.github.io'
  featured: false
  description: >-
    We play soul-searching songs for every day. They are merging in our forests
    in such a way that it is difficult to separate them from each other, and
    between them bellow bold deer poems.
  categories:
    - Music
- title: Calpa's Blog
  main_url: 'https://calpa.me/'
  url: 'https://calpa.me/'
  source_url: 'https://github.com/calpa/blog'
  featured: false
  categories:
    - Blog
    - Web Dev
- title: The Chiedo Companies Website
  main_url: 'https://chiedo.tv/'
  url: 'https://chiedo.tv/'
  featured: false
  categories:
    - Landing
    - Web Dev
- title: Chocolate Free
  main_url: 'https://chocolate-free.com/'
  url: 'https://chocolate-free.com/'
  source_url: 'https://github.com/Khaledgarbaya/chocolate-free-website'
  featured: false
  description: "A full time foodie \U0001F60D a forever Parisian \"patisserie\" lover and \U0001F382 \U0001F369 \U0001F370 \U0001F36A explorer and finally an under construction #foodblogger #foodblog"
  categories:
    - Blog
    - Food
- title: Code Bushi
  main_url: 'https://codebushi.com/'
  url: 'https://codebushi.com/'
  featured: false
  description: >-
    Web development resources, trends, & techniques to elevate your coding journey.
  categories:
    - Web Dev
    - Open Source
    - Blog
  built_by: Hunter Chang
  built_by_url: 'https://hunterchang.com/'
- title: Daniel Hollcraft
  main_url: 'https://danielhollcraft.com/'
  url: 'https://danielhollcraft.com/'
  source_url: 'https://github.com/danielbh/danielhollcraft.com'
  featured: false
  categories:
    - Web Dev
    - Blog
    - Portfolio
- title: Darren Britton's Portfolio
  main_url: 'https://darrenbritton.com/'
  url: 'https://darrenbritton.com/'
  source_url: 'https://github.com/darrenbritton/darrenbritton.github.io'
  featured: false
  categories:
    - Web Dev
    - Portfolio
- title: Design Systems Weekly
  main_url: 'https://designsystems.email/'
  url: 'https://designsystems.email/'
  featured: false
  categories:
    - Education
    - Web Dev
- title: Dalbinaco's Website
  main_url: 'https://dlbn.co/en/'
  url: 'https://dlbn.co/en/'
  source_url: 'https://github.com/dalbinaco/dlbn.co'
  featured: false
  categories:
    - Portfolio
    - Web Dev
- title: mParticle's Documentation
  main_url: 'https://docs.mparticle.com/'
  url: 'https://docs.mparticle.com/'
  featured: false
  categories:
    - Web Dev
    - Documentation
- title: Doopoll
  main_url: 'https://doopoll.co/'
  url: 'https://doopoll.co/'
  featured: false
  categories:
    - Landing
    - Marketing
    - Technology
- title: ERC dEX
  main_url: 'https://ercdex.com/'
  url: 'https://ercdex.com/aqueduct'
  featured: false
  categories:
    - Marketing
- title: Fabian Schultz' Portfolio
  main_url: 'https://fabianschultz.com/'
  url: 'https://fabianschultz.com/'
  source_url: 'https://github.com/fabe/site'
  featured: false
  description: >-
    Hello, I’m Fabian — a product designer and developer based in Potsdam,
    Germany. I’ve been working both as a product designer and frontend developer
    for over 5 years now. I particularly enjoy working with companies that try
    to meet broad and unique user needs.
  categories:
    - Portfolio
    - Web Dev
- title: Formidable
  main_url: 'https://formidable.com/'
  url: 'https://formidable.com/'
  featured: true
  categories:
    - Web Dev
    - Agency
    - Open Source
    - Featured
- title: Gatsby Manor
  main_url: 'https://gatsbymanor.com/'
  url: 'https://gatsbymanor.com/themes'
  featured: false
  categories:
    - Web Dev
- title: The freeCodeCamp Guide
  main_url: 'https://guide.freecodecamp.org/'
  url: 'https://guide.freecodecamp.org/'
  source_url: 'https://github.com/freeCodeCamp/guide'
  featured: false
  categories:
    - Web Dev
    - Documentation
- title: High School Hackathons
  main_url: 'https://hackathons.hackclub.com/'
  url: 'https://hackathons.hackclub.com/'
  source_url: 'https://github.com/hackclub/hackathons'
  featured: false
  categories:
    - Education
    - Web Dev
- title: Hapticmedia
  main_url: 'https://hapticmedia.fr/en/'
  url: 'https://hapticmedia.fr/en/'
  featured: false
  categories:
    - Agency
    - Creative
- title: heml.io
  main_url: 'https://heml.io/'
  url: 'https://heml.io/'
  source_url: 'https://github.com/SparkPost/heml.io'
  featured: false
  categories:
    - Documentation
    - Web Dev
    - Open Source
- title: Juliette Pretot's Portfolio
  main_url: 'https://juliette.sh/'
  url: 'https://juliette.sh/'
  featured: false
  categories:
    - Web Dev
    - Portfolio
    - Blog
- title: Kris Hedstrom's Portfolio
  main_url: 'https://k-create.com/'
  url: 'https://k-create.com/portfolio/'
  source_url: 'https://github.com/kristofferh/kristoffer'
  featured: false
  description: >-
    Hey. I’m Kris. I’m an interactive designer / developer. I grew up in Umeå,
    in northern Sweden, but I now live in Brooklyn, NY. I am currently enjoying
    a hybrid Art Director + Lead Product Engineer role at a small startup called
    Nomad Health. Before that, I was a Product (Engineering) Manager at Tumblr.
    Before that, I worked at agencies. Before that, I was a baby. I like to
    design things, and then I like to build those things. I occasionally take on
    freelance projects. Feel free to get in touch if you have an interesting
    project that you want to collaborate on. Or if you just want to say hello,
    that’s cool too.
  categories:
    - Creative
    - Portfolio
- title: knpw.rs
  main_url: 'https://knpw.rs/'
  url: 'https://knpw.rs/'
  source_url: 'https://github.com/knpwrs/knpw.rs'
  featured: false
  categories:
    - Blog
    - Web Dev
- title: Kostas Bariotis' Blog
  main_url: 'https://kostasbariotis.com/'
  url: 'https://kostasbariotis.com/'
  source_url: 'https://github.com/kbariotis/kostasbariotis.com'
  featured: false
  categories:
    - Blog
    - Portfolio
    - Web Dev
- title: LaserTime Clinic
  main_url: 'https://lasertime.ru/'
  url: 'https://lasertime.ru/'
  source_url: 'https://github.com/oleglegun/lasertime'
  featured: false
  categories:
    - Marketing
- title: Jason Lengstorf
  main_url: 'https://lengstorf.com'
  url: 'https://lengstorf.com'
  source_url: 'https://github.com/jlengstorf/lengstorf.com'
  featured: false
  date_added: Apr 10
  gatsby_version: V1
  categories:
    - Blog
    - Personal
  built_by: Jason Lengstorf
  built_by_url: 'https://github.com/jlengstorf'
- title: Mannequin.io
  main_url: 'https://mannequin.io/'
  url: 'https://mannequin.io/'
  source_url: 'https://github.com/LastCallMedia/Mannequin/tree/master/site'
  featured: false
  categories:
    - Open Source
    - Web Dev
    - Documentation
- title: manu.ninja
  main_url: 'https://manu.ninja/'
  url: 'https://manu.ninja/'
  source_url: 'https://github.com/Lorti/manu.ninja'
  featured: false
  description: >-
    manu.ninja is the personal blog of Manuel Wieser, where he talks about
    front-end development, games and digital art
  categories:
    - Blog
    - Technology
    - Web Dev
- title: Fabric
  main_url: 'https://meetfabric.com/'
  url: 'https://meetfabric.com/'
  featured: true
  categories:
    - Corporate
    - Marketing
    - Featured
    - Insurance
- title: Nexit
  main_url: 'https://nexit.sk/'
  url: 'https://nexit.sk/references'
  featured: false
  categories:
    - Web Dev
- title: Nortcast
  main_url: 'https://nortcast.com/'
  url: 'https://nortcast.com/'
  featured: false
  categories:
    - Technology
    - Entertainment
    - Podcast
- title: openFDA
  main_url: 'https://open.fda.gov/'
  url: 'https://open.fda.gov/'
  source_url: 'https://github.com/FDA/open.fda.gov'
  featured: false
  categories:
    - Government
    - Open Source
    - Web Dev
- title: NYC Planning Labs (New York City Department of City Planning)
  main_url: 'https://planninglabs.nyc/'
  url: 'https://planninglabs.nyc/about/'
  source_url: 'https://github.com/NYCPlanning/'
  featured: false
  description: >-
    We work with New York City's Urban Planners to deliver impactful, modern
    technology tools.
  categories:
    - Open Source
    - Government
- title: Pravdomil
  main_url: 'https://pravdomil.com/'
  url: 'https://pravdomil.com/'
  source_url: 'https://github.com/pravdomil/pravdomil.com'
  featured: false
  description: >-
    I’ve been working both as a product designer and frontend developer for over
    5 years now. I particularly enjoy working with companies that try to meet
    broad and unique user needs.
  categories:
    - Portfolio
    - Personal
- title: Preston Richey Portfolio / Blog
  main_url: 'https://prestonrichey.com/'
  url: 'https://prestonrichey.com/'
  source_url: 'https://github.com/prichey/prestonrichey.com'
  featured: false
  categories:
    - Web Dev
    - Portfolio
    - Blog
- title: Landing page of Put.io
  main_url: 'https://put.io/'
  url: 'https://put.io/'
  featured: false
  categories:
    - eCommerce
    - Technology
- title: The Rick and Morty API
  main_url: 'https://rickandmortyapi.com/'
  url: 'https://rickandmortyapi.com/'
  featured: false
  categories:
    - Web Dev
    - Entertainment
    - Documentation
    - Open Source
- title: Santa Compañía Creativa
  main_url: 'https://santacc.es/'
  url: 'https://santacc.es/'
  source_url: 'https://github.com/DesarrolloWebSantaCC/santacc-web'
  featured: false
  categories:
    - Agency
    - Creative
- title: Sean Coker's Blog
  main_url: 'https://sean.is/'
  url: 'https://sean.is/'
  featured: false
  categories:
    - Blog
    - Portfolio
    - Web Dev
- title: Segment's Blog
  main_url: 'https://segment.com/blog/'
  url: 'https://segment.com/blog/'
  featured: false
  categories:
    - Web Dev
    - Blog
- title: Several Levels
  main_url: 'https://severallevels.io/'
  url: 'https://severallevels.io/'
  source_url: 'https://github.com/Harrison1/several-levels'
  featured: false
  categories:
    - Agency
    - Web Dev
- title: Simply
  main_url: 'https://simply.co.za/'
  url: 'https://simply.co.za/'
  featured: false
  categories:
    - Corporate
    - Marketing
    - Insurance
- title: Storybook
  main_url: 'https://storybook.js.org/'
  url: 'https://storybook.js.org/'
  source_url: 'https://github.com/storybooks/storybook'
  featured: false
  categories:
    - Web Dev
    - Open Source
- title: Vibert Thio's Portfolio
  main_url: 'https://vibertthio.com/portfolio/'
  url: 'https://vibertthio.com/portfolio/projects/'
  source_url: 'https://github.com/vibertthio/portfolio'
  featured: false
  categories:
    - Portfolio
    - Web Dev
    - Creative
- title: VisitGemer
  main_url: 'https://visitgemer.sk/'
  url: 'https://visitgemer.sk/'
  featured: false
  categories:
    - Marketing
- title: Beach Hut Poole
  main_url: 'https://www.beachhutpoole.co.uk/'
  url: 'https://www.beachhutpoole.co.uk/'
  featured: false
  categories:
    - Travel
    - Marketing
- title: Bricolage.io
  main_url: 'https://www.bricolage.io/'
  url: 'https://www.bricolage.io/'
  source_url: 'https://github.com/KyleAMathews/blog'
  featured: false
  categories:
    - Blog
- title: Charles Pinnix Website
  main_url: 'https://www.charlespinnix.com/'
  url: 'https://www.charlespinnix.com/'
  featured: false
  description: >-
    I’m a senior front end engineer with 8 years of experience building websites
    and web applications. I’m interested in leading creative, multidisciplinary
    engineering teams. I’m a creative technologist, merging photography, art,
    and design into engineering and visa versa. I take a pragmatic,
    product-oriented approach to development, allowing me to see the big picture
    and ensuring quality products are completed on time. I have a passion for
    modern front end JavaScript frameworks such as React and Vue, and I have
    substantial experience on the back end with an interest in Node and
    container based deployment with Docker and AWS.
  categories:
    - Portfolio
    - Web Dev
- title: Charlie Harrington's Blog
  main_url: 'https://www.charlieharrington.com/'
  url: 'https://www.charlieharrington.com/'
  source_url: 'https://github.com/whatrocks/blog'
  featured: false
  categories:
    - Blog
    - Web Dev
    - Music
- title: Developer Ecosystem
  main_url: 'https://www.developerecosystem.com/'
  url: 'https://www.developerecosystem.com/'
  featured: false
  categories:
    - Blog
    - Web Dev
- title: Gabriel Adorf's Portfolio
  main_url: 'https://www.gabrieladorf.com/'
  url: 'https://www.gabrieladorf.com/'
  source_url: 'https://github.com/gabdorf/gabriel-adorf-portfolio'
  featured: false
  categories:
    - Portfolio
    - Web Dev
- title: greglobinski.com
  main_url: 'https://www.greglobinski.com/'
  url: 'https://www.greglobinski.com/'
  source_url: 'https://github.com/greglobinski/www.greglobinski.com'
  featured: false
  categories:
    - Portfolio
    - Web Dev
- title: I am Putra
  main_url: 'https://www.iamputra.com/'
  url: 'https://www.iamputra.com/'
  featured: false
  categories:
    - Portfolio
    - Web Dev
    - Blog
- title: In Sowerby Bridge
  main_url: 'https://www.insowerbybridge.co.uk/'
  url: 'https://www.insowerbybridge.co.uk/'
  featured: false
  categories:
    - Marketing
    - Government
- title: JavaScript Stuff
  main_url: 'https://www.javascriptstuff.com/'
  url: 'https://www.javascriptstuff.com/'
  featured: false
  categories:
    - Education
    - Web Dev
    - Library
- title: KNW Photography
  main_url: 'https://www.knw.io/'
  url: 'https://www.knw.io/galleries/'
  source_url: 'https://github.com/ryanwiemer/knw'
  featured: false
  description: >-
    Hi there! I’m Kirsten and I’m currently living in Oakland with my husband
    and fluffy pup Birch. I’ve always been an excessive photo taker and decided
    to turn my love for taking photos into a career.
  categories:
    - Photography
    - Portfolio
- title: Ledgy
  main_url: 'https://www.ledgy.com/'
  url: 'https://github.com/morloy/ledgy.com'
  featured: false
  categories:
    - Marketing
    - Finance
- title: Alec Lomas's Portfolio / Blog
  main_url: 'https://www.lowmess.com/'
  url: 'https://www.lowmess.com/'
  source_url: 'https://github.com/lowmess/lowmess'
  featured: false
  categories:
    - Web Dev
    - Blog
    - Portfolio
- title: Michele Mazzucco's Portfolio
  main_url: 'https://www.michelemazzucco.it/'
  url: 'https://www.michelemazzucco.it/'
  source_url: 'https://github.com/michelemazzucco/michelemazzucco.it'
  featured: false
  categories:
    - Creative
    - Portfolio
- title: Orbit FM Podcasts
  main_url: 'https://www.orbit.fm/'
  url: 'https://www.orbit.fm/'
  source_url: 'https://github.com/agarrharr/orbit.fm'
  featured: false
  categories:
    - Podcast
- title: Prosecco Springs
  main_url: 'https://www.proseccosprings.com/'
  url: 'https://www.proseccosprings.com/'
  featured: false
  categories:
    - Food
    - Blog
    - Marketing
- title: Verious
  main_url: 'https://www.verious.io/'
  url: 'https://www.verious.io/'
  source_url: 'https://github.com/cpinnix/verious'
  featured: false
  categories:
    - Web Dev
- title: Whittle School
  main_url: 'https://www.whittleschool.org/en/'
  url: 'https://www.whittleschool.org/en/'
  featured: false
  categories:
    - Education
- title: Yisela
  main_url: 'https://www.yisela.com/'
  url: 'https://www.yisela.com/tetris-against-trauma-gaming-as-therapy/'
  featured: false
  categories:
    - Blog
- title: YouFoundRon.com
  main_url: 'https://www.youfoundron.com/'
  url: 'https://www.youfoundron.com/'
  source_url: 'https://github.com/rongierlach/yfr-dot-com'
  featured: false
  categories:
    - Portfolio
    - Web Dev
    - Blog
- title: yerevancoder
  main_url: 'https://yerevancoder.com/'
  url: 'https://forum.yerevancoder.com/categories'
  source_url: 'https://github.com/yerevancoder/yerevancoder.github.io'
  featured: false
  categories:
    - Blog
    - Web Dev
- title: EaseCentral
  main_url: 'https://www.easecentral.com/'
  url: 'https://www.easecentral.com/'
  featured: false
  categories:
    - Marketing
    - Healthcare
- title: Policygenius
  main_url: 'https://www.policygenius.com/'
  url: 'https://www.policygenius.com/'
  featured: false
  categories:
    - Marketing
    - Healthcare
- title: Moteefe
  main_url: 'http://www.moteefe.com/'
  url: 'http://www.moteefe.com/'
  featured: false
  categories:
    - Marketing
    - Agency
    - Technology
- title: Athelas
  main_url: 'http://www.athelas.com/'
  url: 'http://www.athelas.com/'
  featured: true
  categories:
    - Marketing
    - Healthcare
    - Featured
- title: Pathwright
  main_url: 'http://www.pathwright.com/'
  url: 'http://www.pathwright.com/'
  featured: false
  categories:
    - Marketing
    - Education
- title: pi-top
  main_url: 'http://www.pi-top.com/'
  url: 'http://www.pi-top.com/'
  featured: false
  categories:
    - Marketing
    - Web Dev
    - Technology
    - eCommerce
- title: Troops
  main_url: 'http://www.troops.ai/'
  url: 'http://www.troops.ai/'
  featured: false
  categories:
    - Marketing
    - Technology
- title: ClearBrain
  main_url: 'https://clearbrain.com/'
  url: 'https://clearbrain.com/'
  featured: false
  categories:
    - Marketing
    - Technology
- title: Lucid
  main_url: 'https://www.golucid.co/'
  url: 'https://www.golucid.co/'
  featured: true
  categories:
    - Marketing
    - Technology
    - Featured
- title: Bench
  main_url: 'http://www.bench.co/'
  url: 'http://www.bench.co/'
  featured: false
  categories:
    - Marketing
- title: Union Plus Credit Card
  main_url: 'http://www.unionpluscard.com'
  url: 'https://unionplus.capitalone.com/'
  featured: false
  categories:
    - Marketing
    - Finance
- title: Gin Lane
  main_url: 'http://www.ginlane.com/'
  url: 'https://www.ginlane.com/'
  featured: false
  categories:
    - Web Dev
    - Creative
    - Agency
- title: Marmelab
  main_url: 'https://marmelab.com/en/'
  url: 'https://marmelab.com/en/'
  featured: false
  categories:
    - Web Dev
    - Agency
- title: Fusion Media Group
  main_url: 'http://thefmg.com/'
  url: 'http://thefmg.com/'
  featured: true
  categories:
    - Creative
    - Entertainment
    - News
    - Featured
- title: Cool Hunting
  main_url: 'http://www.coolhunting.com/'
  url: 'http://www.coolhunting.com/'
  featured: false
  categories:
    - Magazine
- title: Dovetail
  main_url: 'https://dovetailapp.com/'
  url: 'https://dovetailapp.com/'
  featured: false
  categories:
    - Marketing
    - Technology
- title: GraphQL College
  main_url: 'https://www.graphql.college/'
  url: 'https://www.graphql.college/'
  source_url: 'https://github.com/GraphQLCollege/graphql-college'
  featured: false
  categories:
    - Web Dev
    - Education
- title: F1 Vision
  main_url: 'https://www.f1vision.com/'
  url: 'https://www.f1vision.com/'
  featured: false
  categories:
    - Marketing
    - Entertainment
    - Technology
    - eCommerce
- title: Yuuniworks Portfolio / Blog
  main_url: 'https://www.yuuniworks.com/'
  url: 'https://www.yuuniworks.com/'
  source_url: 'https://github.com/junkboy0315/yuuni-web'
  featured: false
  categories:
    - Portfolio
    - Web Dev
    - Blog
- title: Bastion Bot
  main_url: 'https://bastionbot.org/'
  url: 'https://bastionbot.org/'
  featured: false
  categories:
    - Marketing
    - Technology
    - Documentation
    - Web Dev
- title: upGizmo
  main_url: 'https://www.upgizmo.com/'
  url: 'https://www.upgizmo.com/'
  featured: false
  categories:
    - News
    - Technology
- title: Smakosh
  main_url: 'https://smakosh.com/'
  url: 'https://smakosh.com/'
  source_url: 'https://github.com/smakosh/smakosh.com'
  featured: false
  categories:
    - Portfolio
    - Web Dev
    - Creative
- title: Philipp Czernitzki - Blog/Website
  main_url: 'http://philippczernitzki.me/'
  url: 'http://philippczernitzki.me/'
  featured: false
  categories:
    - Portfolio
    - Web Dev
    - Blog
- title: WebGazer
  main_url: 'https://www.webgazer.io/'
  url: 'https://www.webgazer.io/'
  featured: false
  categories:
    - Marketing
    - Web Dev
    - Technology
- title: Joe Seifi's Blog
  main_url: 'http://seifi.org/'
  url: 'http://seifi.org/'
  featured: false
  categories:
    - Portfolio
    - Web Dev
    - Blog
- title: Bartosz Dominiak Blog/Portfolio
  main_url: 'http://bartoszdominiak.com/'
  url: 'http://bartoszdominiak.com/'
  source_url: 'https://github.com/bartdominiak/blog'
  featured: false
  categories:
    - Portfolio
    - Web Dev
    - Blog
- title: HBTU MUN 2018 (source)
  featured: false
- title: Jamie Henson's Blog (source)
  featured: false
- title: Ruben's Blog (source)
  featured: false
- title: Thao Am Private Enterprise
  featured: false
- title: Bakadono
  featured: false
- title: Travellers.cafe
  featured: false
- title: Oliver Benns' Portfolio (source)
  featured: false
- title: angeloocana.com (source)
  featured: false
- title: Overlap.show (source)
  featured: false
- title: smartive Company Website
  featured: false
- title: Haboba Find Jobs at Phu Quoc Island
  featured: false
- title: Song Wang’s website (source)
  featured: false
- title: Magicly's blog (source)
  featured: false
- title: Phu Quoc Works
  featured: false
- title: Kabir Goel's website (source)
  featured: false
- title: David James' Portfolio (source)
  featured: false
- title: Tic Tac Toe AI (source)
  featured: false
- title: Random Screencast
  featured: false
- title: Phu Quoc Tea & Coffee Store
  featured: false
- title: Steven Natera's blog
  featured: false
- title: LekoArts
  main_url: 'https://www.lekoarts.de'
  url: 'https://www.lekoarts.de'
  source_url: 'https://github.com/LeKoArts/portfolio'
  featured: false
  built_by: LekoArts
  built_by_url: 'https://github.com/LeKoArts'
  description: >-
    Hi, I'm Lennart — a self-taught and passionate graphic/web designer & frontend developer based in Darmstadt, Germany. I love it to realize complex projects in a creative manner and face new challenges. Since 6 years I do graphic design, my love for frontend development came up 3 years ago. I enjoy acquiring new skills and cementing this knowledge by writing blogposts and creating tutorials.
  categories:
    - Portfolio
    - Blog
- title: Georgi Yanev (source)
  featured: false
- title: Hallingdata
  featured: false
- title: '@swyx (source)'
  featured: false
- title: 伊撒尔の窝
  featured: false
- title: 杨二小的博客
  main_url: 'https://blog.yangerxiao.com/'
  url: 'https://blog.yangerxiao.com/'
  source_url: 'https://github.com/zerosoul/blog.yangerxiao.com'
  featured: false
  categories:
    - Blog
    - Portfolio
- title: mottox2 blog
  main_url: 'https://mottox2.com'
  url: 'https://mottox2.com'
  featured: false
  categories:
    - Blog
    - Portfolio
- title: Pride of the Meadows
  main_url: 'https://www.prideofthemeadows.com/'
  url: 'https://www.prideofthemeadows.com/'
  featured: false
  categories:
    - Retail
    - Food
    - Blog
- title: Michael Uloth
  main_url: 'https://www.michaeluloth.com'
  url: 'https://www.michaeluloth.com'
  featured: false
  description: >-
    Michael Uloth is an opera singer and web developer based in Toronto.
  categories:
    - Portfolio
    - Music
    - Web Dev
  built_by: Michael Uloth
  built_by_url: 'https://www.michaeluloth.com'
- title: NYC Pride 2019 | WorldPride NYC | Stonewall50
  main_url: 'https://2019-worldpride-stonewall50.nycpride.org/'
  url: 'https://2019-worldpride-stonewall50.nycpride.org/'
  featured: false
  description: >-
    Join us in 2019 for NYC Pride, as we welcome WorldPride and mark the 50th Anniversary of the Stonewall Uprising and a half-century of LGBTQ+ liberation.
  categories:
    - Education
    - Marketing
    - Nonprofit
  built_by: Canvas United
  built_by_url: 'https://www.canvasunited.com/'
- title: Spacetime
  main_url: 'https://www.heyspacetime.com/'
  url: 'https://www.heyspacetime.com/'
  featured: false
  description: >-
    Spacetime is a Dallas-based digital experience agency specializing in web, app, startup, and digital experience creation.
  categories:
    - Marketing
    - Portfolio
    - Agency
    - Creative
    - Featured
  built_by: Spacetime
  built_by_url: 'https://www.heyspacetime.com/'
- title: Eric Jinks
  main_url: 'https://ericjinks.com/'
  url: 'https://ericjinks.com/'
  featured: false
  description: >-
    Software engineer / web developer from the Gold Coast, Australia.
  categories:
    - Portfolio
    - Blog
    - Web Dev
    - Technology
  built_by: Eric Jinks
  built_by_url: 'https://ericjinks.com/'
- title: GaiAma - We are wildlife
  main_url: 'https://www.gaiama.org/'
  url: 'https://www.gaiama.org/'
  featured: false
  description: >-
    We founded the GaiAma conservation organization to protect wildlife in Perú and to create an example of a permaculture neighborhood, living symbiotically with the forest - because reforestation is just the beginning
  categories:
    - Nonprofit
    - Marketing
    - Blog
  source_url: https://github.com/GaiAma/gaiama.org
  built_by: GaiAma
  built_by_url: 'https://www.gaiama.org/'
- title: Rescue Amazonian Rainforest
  main_url: 'https://www.rescue-amazonian-rainforest.com/'
  url: 'https://www.rescue-amazonian-rainforest.com/'
  featured: false
  description: >-
    Germany based nonprofit, dedicated to rainforest conservation in Perú.
  categories:
    - Nonprofit
    - Blog
    - Portfolio
  source_url: https://github.com/GaiAma/rescue-amazonian-rainforest.com
  built_by: GaiAma
  built_by_url: 'https://www.gaiama.org/'
- title: Healthcare Logic
  main_url: 'https://www.healthcarelogic.com/'
  url: 'https://www.healthcarelogic.com/'
  featured: false
  description: >-
    Revolutionary technology that empowers clinical and managerial leaders to collaborate with clarity.
  categories:
    - Marketing
    - Healthcare
    - Technology
  built_by: Thrive
  built_by_url: 'https://thriveweb.com.au/'
- title: Localgov.fyi
  main_url: 'https://localgov.fyi/'
  url: 'https://localgov.fyi/'
  featured: false
  description: >-
     Finding local government services made easier.
  categories:
    - Directory
    - Government
    - Technology
  source_url: https://github.com/WeOpenly/localgov.fyi
  built_by: Openly
  built_by_url: 'https://weopenly.com/'
- title: Kata.ai Documentation
  main_url: 'https://docs.kata.ai/'
  url: 'https://docs.kata.ai/'
  source_url: https://github.com/kata-ai/kata-platform-docs
  featured: false
  description: >-
    Documentation website for the Kata Platform, an all-in-one platform for
    building chatbots using AI technologies.
  categories:
    - Documentation
    - Technology
- title: goalgetters
  main_url: 'https://goalgetters.space/'
  url: 'https://goalgetters.space/'
  featured: false
  description: >-
    goalgetters is a source of inspiration for people who want to change their career.
    We offer articles, success stories and expert interviews on how to find a new passion and how to implement change.
  categories:
    - Blog
    - Education
    - Careers
    - Personal Development
  built_by: Stephanie Langers (content), Adrian Wenke (development)
  built_by_url: 'https://twitter.com/AdrianWenke'
- title: Life Without Barriers | Foster Care
  main_url: 'https://www.lwb.org.au/foster-care'
  url: 'https://www.lwb.org.au/foster-care'
  featured: false
  description: >-
    We are urgently seeking foster carers all across Australia. Can you open your heart and your home to a child in need?
    There are different types of foster care that can suit you. We offer training and 24/7 support.
  categories:
    - Charity
    - Nonprofit
    - Education
    - Documentation
    - Marketing
  built_by: LWB Digital Team
  built_by_url: 'https://twitter.com/LWBAustralia'
- title: Bejamas - JAM Experts for hire
  main_url: 'https://bejamas.io/'
  url: 'https://bejamas.io/'
  featured: false
  description: >-
    We help agencies and companies with JAMStack tools. This includes web development using Static Site Generators, Headless CMS, CI / CD and CDN setup.
  categories:
    - Technology
    - Web Dev
    - Agency
    - Creative
    - Marketing
  built_by: Bejamas.io
  built_by_url: 'https://bejamas.io/'
- title: Zensum
  main_url: 'https://zensum.se/'
  url: 'https://zensum.se/'
  featured: false
  description: >-
    Borrow money quickly and safely through Zensum. We compare Sweden's leading banks and credit institutions. Choose from multiple offers and lower your monthly cost. [Translated from Swedish]
  categories:
    - Technology
    - Finance
    - Corporate
    - Marketing
  built_by: Bejamas.io
  built_by_url: 'https://bejamas.io/'
- title: StatusHub - Easy to use Hosted Status Page Service
  main_url: 'https://statushub.com/'
  url: 'https://statushub.com/'
  featured: false
  description: >-
    Set up your very own service status page in minutes with StatusHub. Allow customers to subscribe to be updated automatically.
  categories:
    - Technology
    - Marketing
  built_by: Bejamas.io
  built_by_url: 'https://bejamas.io/'
- title: Matthias Kretschmann Portfolio
  main_url: 'https://matthiaskretschmann.com/'
  url: 'https://matthiaskretschmann.com/'
  source_url: 'https://github.com/kremalicious/portfolio'
  featured: false
  description: >-
    Portfolio of designer & developer Matthias Kretschmann.
  categories:
    - Portfolio
    - Web Dev
    - Creative
  built_by: Matthias Kretschmann
  built_by_url: 'https://matthiaskretschmann.com/'
- title: Cajun Bowfishing
  main_url: 'https://cajunbowfishing.com/'
  url: 'https://cajunbowfishing.com/'
  featured: false
  categories:
    - eCommerce
    - Sports
  built_by: Escalade Sports
  built_by_url: 'http://escaladesports.com/'
<<<<<<< HEAD
  - title: Moetez Chaabene Portfolio / Blog
  main_url: 'https://moetez.me/'
  url: 'https://moetez.me/'
  source_url: 'https://github.com/moetezch/moetez.me'
  featured: false
  description: >-
    Portfolio of Moetez Chaabene
  categories:
    - Portfolio
    - Web Dev
    - Blog
  built_by: Moetez Chaabene
built_by_url: 'https://twitter.com/moetezch'
=======
- title: Nikita
  description: >-
    Automation of system deployments in Node.js for applications and infrastructures.
  main_url: https://nikita.js.org/
  url: https://nikita.js.org/
  source_url: 'https://github.com/adaltas/node-nikita'
  categories:
    - Documentation
    - Open Source
    - Technology
  built_by: David Worms
  built_by_url: http://www.adaltas.com
  featured: false
- title: Gourav Sood Blog & Portfolio
  main_url: 'https://www.gouravsood.com/'
  url: 'https://www.gouravsood.com/'
  featured: false
  categories:
    - Blog
    - Portfolio
    - Salesforce
  built_by: Gourav Sood
  built_by_url: 'https://www.gouravsood.com/'
>>>>>>> a0dc4423
<|MERGE_RESOLUTION|>--- conflicted
+++ resolved
@@ -1365,7 +1365,6 @@
     - Sports
   built_by: Escalade Sports
   built_by_url: 'http://escaladesports.com/'
-<<<<<<< HEAD
   - title: Moetez Chaabene Portfolio / Blog
   main_url: 'https://moetez.me/'
   url: 'https://moetez.me/'
@@ -1379,7 +1378,6 @@
     - Blog
   built_by: Moetez Chaabene
 built_by_url: 'https://twitter.com/moetezch'
-=======
 - title: Nikita
   description: >-
     Automation of system deployments in Node.js for applications and infrastructures.
@@ -1402,5 +1400,4 @@
     - Portfolio
     - Salesforce
   built_by: Gourav Sood
-  built_by_url: 'https://www.gouravsood.com/'
->>>>>>> a0dc4423
+  built_by_url: 'https://www.gouravsood.com/'