- title: MobileUI
  main_url: https://mobileui.dev
  url: https://mobileui.dev
  description: >
    A java-based framework for cross-platform app development with Java and Kotlin.
  categories:
    - Mobile Development
    - Technology
    - Programming
    - Landing Page
    - Blog
    - WordPress
    - E-commerce
  built_by: NeverNull GmbH
  built_by_url: https://nevernull.io
  featured: false
- title: ReactJS
  main_url: https://reactjs.org/
  url: https://reactjs.org/
  source_url: https://github.com/reactjs/reactjs.org
  featured: true
  categories:
    - Web Development
    - Featured
    - Documentation
- title: Spotify.Design
  main_url: https://spotify.design/
  url: https://spotify.design/
  description: >
    Spotify Design's team site! Read their blog and meet Spotify designers.
  featured: true
  categories:
    - Featured
    - Music
    - Blog
- title: Flamingo
  main_url: https://www.shopflamingo.com/
  url: https://www.shopflamingo.com/
  description: >
    Online shop for women's body care and hair removal products.
  categories:
    - E-commerce
    - Featured
  featured: true
- title: IDEO
  url: https://www.ideo.com
  main_url: https://www.ideo.com/
  description: >
    A Global design company committed to creating positive impact.
  categories:
    - Agency
    - Technology
    - Featured
    - Consulting
    - User Experience
  featured: true
- title: Airbnb Engineering & Data Science
  description: >
    Creative engineers and data scientists building a world where you can belong
    anywhere
  main_url: https://airbnb.io/
  url: https://airbnb.io/
  categories:
    - Blog
    - Gallery
    - Featured
  featured: true
- title: Impossible Foods
  main_url: https://impossiblefoods.com/
  url: https://impossiblefoods.com/
  categories:
    - Food
    - Featured
  featured: true
- title: Braun
  description: >
    Braun offers high performance hair removal and hair care products, including dryers, straighteners, shavers, and more.
  main_url: https://ca.braun.com/en-ca
  url: https://ca.braun.com/en-ca
  categories:
    - E-commerce
    - Featured
  featured: true
- title: NYC Pride 2019 | WorldPride NYC | Stonewall50
  main_url: https://2019-worldpride-stonewall50.nycpride.org/
  url: https://2019-worldpride-stonewall50.nycpride.org/
  featured: true
  description: >-
    Join us in 2019 for NYC Pride, as we welcome WorldPride and mark the 50th
    Anniversary of the Stonewall Uprising and a half-century of LGBTQ+
    liberation.
  categories:
    - Education
    - Marketing
    - Nonprofit
    - Featured
  built_by: Canvas United
  built_by_url: https://www.canvasunited.com/
- title: The State of European Tech
  main_url: https://2017.stateofeuropeantech.com/
  url: https://2017.stateofeuropeantech.com/
  featured: true
  categories:
    - Technology
    - Featured
  built_by: Studio Lovelock
  built_by_url: http://www.studiolovelock.com/
- title: Hopper
  main_url: https://www.hopper.com/
  url: https://www.hopper.com/
  built_by: Narative
  built_by_url: https://www.narative.co/
  featured: true
  categories:
    - Technology
    - App
    - Featured
- title: Theodora Warre
  main_url: https://theodorawarre.eu
  url: https://theodorawarre.eu
  description: >-
    E-commerce site for jewellery designer Theodora Warre, built using Gatsby + 
    + Prismic + Matter.js
  categories:
    - E-commerce
    - Marketing
  built_by: Pierre Nel
  built_by_url: https://pierre.io
  featured: false
- title: Life Without Barriers | Foster Care
  main_url: https://www.lwb.org.au/foster-care
  url: https://www.lwb.org.au/foster-care
  featured: true
  description: >-
    We are urgently seeking foster carers all across Australia. Can you open
    your heart and your home to a child in need? There are different types of
    foster care that can suit you. We offer training and 24/7 support.
  categories:
    - Nonprofit
    - Education
    - Documentation
    - Marketing
    - Featured
  built_by: LWB Digital Team
  built_by_url: https://twitter.com/LWBAustralia
- title: Figma
  main_url: https://www.figma.com/
  url: https://www.figma.com/
  featured: true
  categories:
    - Marketing
    - Design
    - Featured
  built_by: Corey Ward
  built_by_url: http://www.coreyward.me/
- title: Bejamas - JAM Experts for hire
  main_url: https://bejamas.io/
  url: https://bejamas.io/
  featured: true
  description: >-
    We help agencies and companies with JAMStack tools. This includes web
    development using Static Site Generators, Headless CMS, CI / CD and CDN
    setup.
  categories:
    - Technology
    - Web Development
    - Agency
    - Marketing
    - Featured
  built_by: Bejamas
  built_by_url: https://bejamas.io/
- title: The State of JavaScript
  description: >
    Data from over 20,000 developers, asking them questions on topics ranging
    from frontend frameworks and state management, to build tools and testing
    libraries.
  main_url: https://stateofjs.com/
  url: https://stateofjs.com/
  source_url: https://github.com/StateOfJS/StateOfJS
  categories:
    - Data
    - JavaScript
    - Featured
  built_by: StateOfJS
  built_by_url: https://github.com/StateOfJS/StateOfJS/graphs/contributors
  featured: true
- title: DesignSystems.com
  main_url: https://www.designsystems.com/
  url: https://www.designsystems.com/
  description: |
    A resource for learning, creating and evangelizing design systems.
  categories:
    - Design
    - Blog
    - Technology
    - Featured
  built_by: Corey Ward
  built_by_url: http://www.coreyward.me/
  featured: true
- title: Snap Kit
  main_url: https://kit.snapchat.com/
  url: https://kit.snapchat.com/
  description: >
    Snap Kit lets developers integrate some of Snapchat’s best features across
    platforms.
  categories:
    - Technology
    - Documentation
    - Featured
  featured: true
- title: SendGrid
  main_url: https://sendgrid.com/docs/
  url: https://sendgrid.com/docs/
  description: >
    SendGrid delivers your transactional and marketing emails through the
    world's largest cloud-based email delivery platform.
  categories:
    - API
    - Technology
    - Documentation
    - Featured
  featured: true
- title: Kirsten Noelle
  main_url: https://www.kirstennoelle.com/
  url: https://www.kirstennoelle.com/
  featured: true
  description: >
    Digital portfolio for San Francisco Bay Area photographer Kirsten Noelle Wiemer.
  categories:
    - Photography
    - Portfolio
    - Featured
  built_by: Ryan Wiemer
  built_by_url: https://www.ryanwiemer.com/
- title: Cajun Bowfishing
  main_url: https://cajunbowfishing.com/
  url: https://cajunbowfishing.com/
  featured: false
  categories:
    - E-commerce
    - Sports
  built_by: Escalade Sports
  built_by_url: https://www.escaladesports.com/
- title: GraphCMS
  main_url: https://graphcms.com/
  url: https://graphcms.com/
  featured: false
  categories:
    - Marketing
    - Technology
- title: Ghost Documentation
  main_url: https://docs.ghost.org/
  url: https://docs.ghost.org/
  source_url: https://github.com/tryghost/docs
  featured: false
  description: >-
    Ghost is an open source, professional publishing platform built on a modern Node.js technology stack — designed for teams who need power, flexibility and performance.
  categories:
    - Technology
    - Documentation
    - Open Source
  built_by: Ghost Foundation
  built_by_url: https://ghost.org/
- title: Nike - Just Do It
  main_url: https://justdoit.nike.com/
  url: https://justdoit.nike.com/
  featured: true
  categories:
    - E-commerce
    - Featured
- title: AirBnB Cereal
  main_url: https://airbnb.design/cereal
  url: https://airbnb.design/cereal
  featured: false
  categories:
    - Marketing
    - Design
- title: Cardiogram
  main_url: https://cardiogr.am/
  url: https://cardiogr.am/
  featured: false
  categories:
    - Marketing
    - Technology
- title: Matthias Jordan Portfolio
  main_url: https://iammatthias.com/
  url: https://iammatthias.com/
  source_url: https://github.com/iammatthias/.com
  description: >-
    Photography portfolio of content creator and digital marketer Matthias Jordan
  built_by: Matthias Jordan
  built_by_url: https://github.com/iammatthias
  featured: false
  categories:
    - Photography
    - Portfolio
    - Blog
    - Gallery
- title: Investment Calculator
  main_url: https://investmentcalculator.io/
  url: https://investmentcalculator.io/
  featured: false
  categories:
    - Education
    - Finance
- title: CSS Grid Playground by MozillaDev
  main_url: https://mozilladevelopers.github.io/playground/
  url: https://mozilladevelopers.github.io/playground/
  source_url: https://github.com/MozillaDevelopers/playground
  featured: false
  categories:
    - Education
    - Web Development
- title: Piotr Fedorczyk Portfolio
  built_by: Piotr Fedorczyk
  built_by_url: https://piotrf.pl
  categories:
    - Portfolio
    - Web Development
  description: >-
    Portfolio of Piotr Fedorczyk, a digital product designer and full-stack developer specializing in shaping, designing and building news and tools for news.
  featured: false
  main_url: https://piotrf.pl/
  url: https://piotrf.pl/
- title: unrealcpp
  main_url: https://unrealcpp.com/
  url: https://unrealcpp.com/
  source_url: https://github.com/Harrison1/unrealcpp-com
  featured: false
  categories:
    - Blog
    - Web Development
- title: Andy Slezak
  main_url: https://www.aslezak.com/
  url: https://www.aslezak.com/
  source_url: https://github.com/amslezak
  featured: false
  categories:
    - Web Development
    - Portfolio
- title: Deliveroo.Design
  main_url: https://www.deliveroo.design/
  url: https://www.deliveroo.design/
  featured: false
  categories:
    - Food
    - Marketing
- title: Dona Rita
  main_url: https://www.donarita.co.uk/
  url: https://www.donarita.co.uk/
  source_url: https://github.com/peduarte/dona-rita-website
  featured: false
  categories:
    - Food
    - Marketing
- title: Fröhlich ∧ Frei
  main_url: https://www.froehlichundfrei.de/
  url: https://www.froehlichundfrei.de/
  featured: false
  categories:
    - Web Development
    - Blog
    - Open Source
- title: How to GraphQL
  main_url: https://www.howtographql.com/
  url: https://www.howtographql.com/
  source_url: https://github.com/howtographql/howtographql
  featured: false
  categories:
    - Documentation
    - Web Development
    - Open Source
- title: OnCallogy
  main_url: https://www.oncallogy.com/
  url: https://www.oncallogy.com/
  featured: false
  categories:
    - Marketing
    - Healthcare
- title: Ryan Wiemer's Portfolio
  main_url: https://www.ryanwiemer.com/
  url: https://www.ryanwiemer.com/knw-photography/
  source_url: https://github.com/ryanwiemer/rw
  featured: false
  description: >
    Digital portfolio for Oakland, CA based account manager Ryan Wiemer.
  categories:
    - Portfolio
    - Web Development
    - Design
  built_by: Ryan Wiemer
  built_by_url: https://www.ryanwiemer.com/
- title: Ventura Digitalagentur Köln
  main_url: https://www.ventura-digital.de/
  url: https://www.ventura-digital.de/
  featured: false
  built_by: Ventura Digitalagentur
  categories:
    - Agency
    - Marketing
    - Featured
- title: Azer Koçulu
  main_url: https://kodfabrik.com/
  url: https://kodfabrik.com/photography/
  featured: false
  categories:
    - Portfolio
    - Photography
    - Web Development
- title: Damir.io
  main_url: http://damir.io/
  url: http://damir.io/
  source_url: https://github.com/dvzrd/gatsby-sfiction
  featured: false
  categories:
    - Blog
- title: Digital Psychology
  main_url: http://digitalpsychology.io/
  url: http://digitalpsychology.io/
  source_url: https://github.com/danistefanovic/digitalpsychology.io
  featured: false
  categories:
    - Education
    - Library
- title: Théâtres Parisiens
  main_url: http://theatres-parisiens.fr/
  url: http://theatres-parisiens.fr/
  source_url: https://github.com/phacks/theatres-parisiens
  featured: false
  categories:
    - Education
    - Entertainment
- title: A4 纸网
  main_url: http://www.a4z.cn/
  url: http://www.a4z.cn/price
  source_url: https://github.com/hiooyUI/hiooyui.github.io
  featured: false
  categories:
    - E-commerce
- title: Steve Meredith's Portfolio
  main_url: http://www.stevemeredith.com/
  url: http://www.stevemeredith.com/
  featured: false
  categories:
    - Portfolio
- title: API Platform
  main_url: https://api-platform.com/
  url: https://api-platform.com/
  source_url: https://github.com/api-platform/website
  featured: false
  categories:
    - Documentation
    - Web Development
    - Open Source
    - Library
- title: The Audacious Project
  main_url: https://audaciousproject.org/
  url: https://audaciousproject.org/
  featured: false
  categories:
    - Nonprofit
- title: Dustin Schau's Blog
  main_url: https://blog.dustinschau.com/
  url: https://blog.dustinschau.com/
  source_url: https://github.com/dschau/blog
  featured: false
  categories:
    - Blog
    - Web Development
- title: iContract Blog
  main_url: https://blog.icontract.co.uk/
  url: http://blog.icontract.co.uk/
  featured: false
  categories:
    - Blog
- title: BRIIM
  main_url: https://bri.im/
  url: https://bri.im/
  featured: false
  description: >-
    BRIIM is a movement to enable JavaScript enthusiasts and web developers in
    machine learning. Learn about artificial intelligence and data science, two
    fields which are governed by machine learning, in JavaScript. Take it right
    to your browser with WebGL.
  categories:
    - Education
    - Web Development
    - Technology
- title: Calpa's Blog
  main_url: https://calpa.me/
  url: https://calpa.me/
  source_url: https://github.com/calpa/blog
  featured: false
  categories:
    - Blog
    - Web Development
- title: Code Bushi
  main_url: https://codebushi.com/
  url: https://codebushi.com/
  featured: false
  description: >-
    Web development resources, trends, & techniques to elevate your coding
    journey.
  categories:
    - Web Development
    - Open Source
    - Blog
  built_by: Hunter Chang
  built_by_url: https://hunterchang.com/
- title: Daniel Hollcraft
  main_url: https://danielhollcraft.com/
  url: https://danielhollcraft.com/
  source_url: https://github.com/danielbh/danielhollcraft.com
  featured: false
  categories:
    - Web Development
    - Blog
    - Portfolio
- title: Darren Britton's Portfolio
  main_url: https://darrenbritton.com/
  url: https://darrenbritton.com/
  source_url: https://github.com/darrenbritton/darrenbritton.github.io
  featured: false
  categories:
    - Web Development
    - Portfolio
- title: Dave Lindberg Marketing & Design
  url: https://davelindberg.com/
  main_url: https://davelindberg.com/
  source_url: https://github.com/Dave-Lindberg/dl-gatsby
  featured: false
  description: >-
    My work revolves around solving problems for people in business, using
    integrated design and marketing strategies to improve sales, increase brand
    engagement, generate leads and achieve goals.
  categories:
    - Design
    - Marketing
    - Portfolio
- title: Dalbinaco's Website
  main_url: https://dlbn.co/en/
  url: https://dlbn.co/en/
  source_url: https://github.com/dalbinaco/dlbn.co
  featured: false
  categories:
    - Portfolio
    - Web Development
- title: mParticle's Documentation
  main_url: https://docs.mparticle.com/
  url: https://docs.mparticle.com/
  featured: false
  categories:
    - Web Development
    - Documentation
- title: Doopoll
  main_url: https://doopoll.co/
  url: https://doopoll.co/
  featured: false
  categories:
    - Marketing
    - Technology
- title: ERC dEX
  main_url: https://ercdex.com/
  url: https://ercdex.com/aqueduct
  featured: false
  categories:
    - Marketing
- title: CalState House Manager
  description: >
    Home service membership that offers proactive and on-demand maintenance for
    homeowners
  main_url: https://housemanager.calstate.aaa.com/
  url: https://housemanager.calstate.aaa.com/
  categories:
    - Marketing
- title: Hapticmedia
  main_url: https://hapticmedia.fr/en/
  url: https://hapticmedia.fr/en/
  featured: false
  categories:
    - Agency
- title: heml.io
  main_url: https://heml.io/
  url: https://heml.io/
  source_url: https://github.com/SparkPost/heml.io
  featured: false
  categories:
    - Documentation
    - Web Development
    - Open Source
- title: Juliette Pretot's Portfolio
  main_url: https://juliette.sh/
  url: https://juliette.sh/
  featured: false
  categories:
    - Web Development
    - Portfolio
    - Blog
- title: Kris Hedstrom's Portfolio
  main_url: https://k-create.com/
  url: https://k-create.com/portfolio/
  source_url: https://github.com/kristofferh/kristoffer
  featured: false
  description: >-
    Hey. I’m Kris. I’m an interactive designer / developer. I grew up in Umeå,
    in northern Sweden, but I now live in Brooklyn, NY. I am currently enjoying
    a hybrid Art Director + Lead Product Engineer role at a small startup called
    Nomad Health. Before that, I was a Product (Engineering) Manager at Tumblr.
    Before that, I worked at agencies. Before that, I was a baby. I like to
    design things, and then I like to build those things. I occasionally take on
    freelance projects. Feel free to get in touch if you have an interesting
    project that you want to collaborate on. Or if you just want to say hello,
    that’s cool too.
  categories:
    - Portfolio
  built_by: Kris Hedstrom
  built_by_url: https://k-create.com/
- title: knpw.rs
  main_url: https://knpw.rs/
  url: https://knpw.rs/
  source_url: https://github.com/knpwrs/knpw.rs
  featured: false
  categories:
    - Blog
    - Web Development
- title: Kostas Bariotis' Blog
  main_url: https://kostasbariotis.com/
  url: https://kostasbariotis.com/
  source_url: https://github.com/kbariotis/kostasbariotis.com
  featured: false
  categories:
    - Blog
    - Portfolio
    - Web Development
- title: LaserTime Clinic
  main_url: https://lasertime.ru/
  url: https://lasertime.ru/
  source_url: https://github.com/oleglegun/lasertime
  featured: false
  categories:
    - Marketing
- title: Jason Lengstorf
  main_url: https://lengstorf.com
  url: https://lengstorf.com
  source_url: https://github.com/jlengstorf/lengstorf.com
  featured: false
  categories:
    - Blog
  built_by: Jason Lengstorf
  built_by_url: https://github.com/jlengstorf
- title: Mannequin.io
  main_url: https://mannequin.io/
  url: https://mannequin.io/
  source_url: https://github.com/LastCallMedia/Mannequin/tree/master/site
  featured: false
  categories:
    - Open Source
    - Web Development
    - Documentation
- title: Fabric
  main_url: https://meetfabric.com/
  url: https://meetfabric.com/
  featured: false
  categories:
    - Marketing
- title: Nexit
  main_url: https://nexit.sk/
  url: https://nexit.sk/references
  featured: false
  categories:
    - Web Development
- title: Open FDA
  description: >
    Provides APIs and raw download access to a number of high-value, high
    priority and scalable structured datasets, including adverse events, drug
    product labeling, and recall enforcement reports.
  main_url: https://open.fda.gov/
  url: https://open.fda.gov/
  source_url: https://github.com/FDA/open.fda.gov
  featured: false
  categories:
    - Government
    - Open Source
    - Web Development
    - API
    - Data
- title: NYC Planning Labs (New York City Department of City Planning)
  main_url: https://planninglabs.nyc/
  url: https://planninglabs.nyc/about/
  source_url: https://github.com/NYCPlanning/
  featured: false
  description: >-
    We work with New York City's Urban Planners to deliver impactful, modern
    technology tools.
  categories:
    - Open Source
    - Government
- title: Preston Richey Portfolio / Blog
  main_url: https://prestonrichey.com/
  url: https://prestonrichey.com/
  source_url: https://github.com/prichey/prestonrichey.com
  featured: false
  categories:
    - Web Development
    - Portfolio
    - Blog
- title: Landing page of Put.io
  main_url: https://put.io/
  url: https://put.io/
  featured: false
  categories:
    - E-commerce
    - Technology
- title: The Rick and Morty API
  main_url: https://rickandmortyapi.com/
  url: https://rickandmortyapi.com/
  built_by: Axel Fuhrmann
  built_by_url: https://axelfuhrmann.com/
  featured: false
  categories:
    - Web Development
    - Entertainment
    - Documentation
    - Open Source
    - API
- title: Santa Compañía Creativa
  main_url: https://santacc.es/
  url: https://santacc.es/
  source_url: https://github.com/DesarrolloWebSantaCC/santacc-web
  featured: false
  categories:
    - Agency
- title: Sean Coker's Blog
  main_url: https://sean.is/
  url: https://sean.is/
  featured: false
  categories:
    - Blog
    - Portfolio
    - Web Development
- title: Several Levels
  main_url: https://severallevels.io/
  url: https://severallevels.io/
  source_url: https://github.com/Harrison1/several-levels
  featured: false
  categories:
    - Agency
    - Web Development
- title: Simply
  main_url: https://simply.co.za/
  url: https://simply.co.za/
  featured: false
  categories:
    - Marketing
- title: Storybook
  main_url: https://storybook.js.org/
  url: https://storybook.js.org/
  source_url: https://github.com/storybooks/storybook
  featured: false
  categories:
    - Web Development
    - Open Source
- title: Vibert Thio's Portfolio
  main_url: https://vibertthio.com/portfolio/
  url: https://vibertthio.com/portfolio/projects/
  source_url: https://github.com/vibertthio/portfolio
  featured: false
  categories:
    - Portfolio
    - Web Development
- title: VisitGemer
  main_url: https://visitgemer.sk/
  url: https://visitgemer.sk/
  featured: false
  categories:
    - Marketing
- title: Bricolage.io
  main_url: https://www.bricolage.io/
  url: https://www.bricolage.io/
  source_url: https://github.com/KyleAMathews/blog
  featured: false
  categories:
    - Blog
- title: Charles Pinnix Website
  main_url: https://www.charlespinnix.com/
  url: https://www.charlespinnix.com/
  featured: false
  description: >-
    I’m a senior frontend engineer with 8 years of experience building websites
    and web applications. I’m interested in leading creative, multidisciplinary
    engineering teams. I’m a creative technologist, merging photography, art,
    and design into engineering and visa versa. I take a pragmatic,
    product-oriented approach to development, allowing me to see the big picture
    and ensuring quality products are completed on time. I have a passion for
    modern frontend JavaScript frameworks such as React and Vue, and I have
    substantial experience on the backend with an interest in Node and
    container based deployment with Docker and AWS.
  categories:
    - Portfolio
    - Web Development
- title: Charlie Harrington's Blog
  main_url: https://www.charlieharrington.com/
  url: https://www.charlieharrington.com/
  source_url: https://github.com/whatrocks/blog
  featured: false
  categories:
    - Blog
    - Web Development
    - Music
- title: Gabriel Adorf's Portfolio
  main_url: https://www.gabrieladorf.com/
  url: https://www.gabrieladorf.com/
  source_url: https://github.com/gabdorf/gabriel-adorf-portfolio
  featured: false
  categories:
    - Portfolio
    - Web Development
- title: greglobinski.com
  main_url: https://www.greglobinski.com/
  url: https://www.greglobinski.com/
  source_url: https://github.com/greglobinski/www.greglobinski.com
  featured: false
  categories:
    - Portfolio
    - Web Development
- title: I am Putra
  main_url: https://www.iamputra.com/
  url: https://www.iamputra.com/
  featured: false
  categories:
    - Portfolio
    - Web Development
    - Blog
- title: In Sowerby Bridge
  main_url: https://www.insowerbybridge.co.uk/
  url: https://www.insowerbybridge.co.uk/
  featured: false
  categories:
    - Marketing
    - Government
- title: JavaScript Stuff
  main_url: https://www.javascriptstuff.com/
  url: https://www.javascriptstuff.com/
  featured: false
  categories:
    - Education
    - Web Development
    - Library
- title: Ledgy
  main_url: https://www.ledgy.com/
  url: https://github.com/morloy/ledgy.com
  featured: false
  categories:
    - Marketing
    - Finance
- title: Alec Lomas's Portfolio / Blog
  main_url: https://www.lowmess.com/
  url: https://www.lowmess.com/
  source_url: https://github.com/lowmess/lowmess
  featured: false
  categories:
    - Web Development
    - Blog
    - Portfolio
- title: Michele Mazzucco's Portfolio
  main_url: https://www.michelemazzucco.it/
  url: https://www.michelemazzucco.it/
  source_url: https://github.com/michelemazzucco/michelemazzucco.it
  featured: false
  categories:
    - Portfolio
- title: Orbit FM Podcasts
  main_url: https://www.orbit.fm/
  url: https://www.orbit.fm/
  source_url: https://github.com/agarrharr/orbit.fm
  featured: false
  categories:
    - Podcast
- title: Prosecco Springs
  main_url: https://www.proseccosprings.com/
  url: https://www.proseccosprings.com/
  featured: false
  categories:
    - Food
    - Blog
    - Marketing
- title: Verious
  main_url: https://www.verious.io/
  url: https://www.verious.io/
  source_url: https://github.com/cpinnix/verious
  featured: false
  categories:
    - Web Development
- title: Yisela
  main_url: https://www.yisela.com/
  url: https://www.yisela.com/tetris-against-trauma-gaming-as-therapy/
  featured: false
  categories:
    - Blog
- title: YouFoundRon.com
  main_url: https://www.youfoundron.com/
  url: https://www.youfoundron.com/
  source_url: https://github.com/rongierlach/yfr-dot-com
  featured: false
  categories:
    - Portfolio
    - Web Development
    - Blog
- title: Ease
  main_url: https://www.ease.com/
  url: https://www.ease.com/
  featured: false
  categories:
    - Marketing
    - Healthcare
- title: Policygenius
  main_url: https://www.policygenius.com/
  url: https://www.policygenius.com/
  featured: false
  categories:
    - Marketing
    - Healthcare
- title: Moteefe
  main_url: https://www.moteefe.com/
  url: https://www.moteefe.com/
  featured: false
  categories:
    - Marketing
    - Agency
    - Technology
- title: Athelas
  main_url: http://www.athelas.com/
  url: http://www.athelas.com/
  featured: false
  categories:
    - Marketing
    - Healthcare
- title: Pathwright
  main_url: http://www.pathwright.com/
  url: http://www.pathwright.com/
  featured: false
  categories:
    - Marketing
    - Education
- title: Lucid
  main_url: https://www.golucid.co/
  url: https://www.golucid.co/
  featured: false
  categories:
    - Marketing
    - Technology
- title: Bench
  main_url: http://www.bench.co/
  url: http://www.bench.co/
  featured: false
  categories:
    - Marketing
- title: Gin Lane
  main_url: http://www.ginlane.com/
  url: https://www.ginlane.com/
  featured: false
  categories:
    - Web Development
    - Agency
- title: Marmelab
  main_url: https://marmelab.com/en/
  url: https://marmelab.com/en/
  featured: false
  categories:
    - Web Development
    - Agency
- title: Dovetail
  main_url: https://dovetailapp.com/
  url: https://dovetailapp.com/
  featured: false
  categories:
    - Marketing
    - Technology
- title: The Bastion Bot
  main_url: https://bastionbot.org/
  url: https://bastionbot.org/
  description: Give awesome perks to your Discord server!
  featured: false
  categories:
    - Open Source
    - Technology
    - Documentation
    - Community
  built_by: Sankarsan Kampa
  built_by_url: https://traction.one
- title: Smakosh
  main_url: https://smakosh.com/
  url: https://smakosh.com/
  source_url: https://github.com/smakosh/smakosh.com
  featured: false
  categories:
    - Portfolio
    - Web Development
- title: WebGazer
  main_url: https://www.webgazer.io/
  url: https://www.webgazer.io/
  featured: false
  categories:
    - Marketing
    - Web Development
    - Technology
- title: Joe Seifi's Blog
  main_url: http://seifi.org/
  url: http://seifi.org/
  featured: false
  categories:
    - Portfolio
    - Web Development
    - Blog
- title: LekoArts — Graphic Designer & Front-End Developer
  main_url: https://www.lekoarts.de
  url: https://www.lekoarts.de
  source_url: https://github.com/LekoArts/portfolio
  featured: false
  built_by: LekoArts
  built_by_url: https://github.com/LekoArts
  description: >-
    Hi, I'm Lennart — a self-taught and passionate graphic/web designer &
    frontend developer based in Darmstadt, Germany. I love it to realize complex
    projects in a creative manner and face new challenges. Since 6 years I do
    graphic design, my love for frontend development came up 3 years ago. I
    enjoy acquiring new skills and cementing this knowledge by writing blogposts
    and creating tutorials.
  categories:
    - Portfolio
    - Blog
    - Design
    - Web Development
    - Freelance
    - Open Source
- title: 杨二小的博客
  main_url: https://blog.yangerxiao.com/
  url: https://blog.yangerxiao.com/
  source_url: https://github.com/zerosoul/blog.yangerxiao.com
  featured: false
  categories:
    - Blog
    - Portfolio
- title: MOTTO x MOTTO
  main_url: https://mottox2.com
  url: https://mottox2.com
  source_url: https://github.com/mottox2/website
  description: Web developer / UI Designer in Tokyo Japan.
  featured: false
  categories:
    - Blog
    - Portfolio
  built_by: mottox2
  built_by_url: https://mottox2.com
- title: Pride of the Meadows
  main_url: https://www.prideofthemeadows.com/
  url: https://www.prideofthemeadows.com/
  featured: false
  categories:
    - E-commerce
    - Food
    - Blog
  built_by: Caldera Digital
  built_by_url: https://www.calderadigital.com/
- title: Michael Uloth
  main_url: https://www.michaeluloth.com
  url: https://www.michaeluloth.com
  featured: false
  description: Michael Uloth is a web developer, opera singer, and the creator of Up and Running Tutorials.
  categories:
    - Portfolio
    - Web Development
    - Music
  built_by: Michael Uloth
  built_by_url: https://www.michaeluloth.com
- title: Spacetime
  main_url: https://www.heyspacetime.com/
  url: https://www.heyspacetime.com/
  featured: false
  description: >-
    Spacetime is a Dallas-based digital experience agency specializing in web,
    app, startup, and digital experience creation.
  categories:
    - Marketing
    - Portfolio
    - Agency
  built_by: Spacetime
  built_by_url: https://www.heyspacetime.com/
- title: Eric Jinks
  main_url: https://ericjinks.com/
  url: https://ericjinks.com/
  featured: false
  description: Software engineer / web developer from the Gold Coast, Australia.
  categories:
    - Portfolio
    - Blog
    - Web Development
    - Technology
  built_by: Eric Jinks
  built_by_url: https://ericjinks.com/
- title: GaiAma - We are wildlife
  main_url: https://www.gaiama.org/
  url: https://www.gaiama.org/
  featured: false
  description: >-
    We founded the GaiAma conservation organization to protect wildlife in Perú
    and to create an example of a permaculture neighborhood, living
    symbiotically with the forest - because reforestation is just the beginning
  categories:
    - Nonprofit
    - Marketing
    - Blog
  source_url: https://github.com/GaiAma/gaiama.org
  built_by: GaiAma
  built_by_url: https://www.gaiama.org/
- title: Healthcare Logic
  main_url: https://www.healthcarelogic.com/
  url: https://www.healthcarelogic.com/
  featured: false
  description: >-
    Revolutionary technology that empowers clinical and managerial leaders to
    collaborate with clarity.
  categories:
    - Marketing
    - Healthcare
    - Technology
  built_by: Thrive
  built_by_url: https://thriveweb.com.au/
- title: Papergov
  main_url: https://papergov.com/
  url: https://papergov.com/
  featured: false
  description: Manage all your government services in a single place
  categories:
    - Directory
    - Government
    - Technology
  source_url: https://github.com/WeOpenly/localgov.fyi
  built_by: Openly Technologies
  built_by_url: https://papergov.com/about/
- title: Kata.ai Documentation
  main_url: https://docs.kata.ai/
  url: https://docs.kata.ai/
  source_url: https://github.com/kata-ai/kata-platform-docs
  featured: false
  description: >-
    Documentation website for the Kata Platform, an all-in-one platform for
    building chatbots using AI technologies.
  categories:
    - Documentation
    - Technology
- title: goalgetters
  main_url: https://goalgetters.space/
  url: https://goalgetters.space/
  featured: false
  description: >-
    goalgetters is a source of inspiration for people who want to change their
    career. We offer articles, success stories and expert interviews on how to
    find a new passion and how to implement change.
  categories:
    - Blog
    - Education
  built_by: Stephanie Langers (content), Adrian Wenke (development)
  built_by_url: https://twitter.com/AdrianWenke
- title: StatusHub - Easy to use Hosted Status Page Service
  main_url: https://statushub.com/
  url: https://statushub.com/
  featured: false
  description: >-
    Set up your very own service status page in minutes with StatusHub. Allow
    customers to subscribe to be updated automatically.
  categories:
    - Technology
    - Marketing
  built_by: Bejamas
  built_by_url: https://bejamas.io/
- title: Mambu
  main_url: https://www.mambu.com/
  url: https://www.mambu.com/
  featured: false
  description: >-
    Mambu is the cloud platform for banking and lending businesses that
    puts customer relationships first.
  categories:
    - Technology
    - Finance
  built_by: Bejamas
  built_by_url: https://bejamas.io/
- title: Avenues
  main_url: https://www.avenues.org
  url: https://www.avenues.org
  featured: false
  description: >-
    One school with many campuses, providing transformative,
    world-focused learning experiences to students around the globe
  categories:
    - Education
  built_by: Bejamas
  built_by_url: https://bejamas.io/
- title: Multicoin Capital
  main_url: https://multicoin.capital
  url: https://multicoin.capital
  featured: false
  description: >-
    Multicoin Capital is a thesis-driven investment firm that
    invests in cryptocurrencies, tokens, and blockchain
    companies reshaping trillion-dollar markets.
  categories:
    - Technology
    - Finance
  built_by: Bejamas
  built_by_url: https://bejamas.io/
- title: Argent
  main_url: https://www.argent.xyz/
  url: https://www.argent.xyz/
  featured: false
  description: Argent is the simplest and safest Ethereum wallet for DeFi.
  categories:
    - Technology
    - Finance
  built_by: Bejamas
  built_by_url: https://bejamas.io/
- title: Meet Flo
  main_url: https://meetflo.com/
  url: https://meetflo.com/
  featured: false
  description: >-
    The Flo by Moen Smart Water Shutoff is a comprehensive
    water monitoringand shut-off system with leak detection
    and proactive leak prevention technologies.
  categories:
    - E-commerce
  built_by: Bejamas
  built_by_url: https://bejamas.io/
- title: Matthias Kretschmann Portfolio
  main_url: https://matthiaskretschmann.com/
  url: https://matthiaskretschmann.com/
  source_url: https://github.com/kremalicious/portfolio
  featured: false
  description: Portfolio of designer & developer Matthias Kretschmann.
  categories:
    - Portfolio
    - Web Development
  built_by: Matthias Kretschmann
  built_by_url: https://matthiaskretschmann.com/
- title: Iron Cove Solutions
  main_url: https://ironcovesolutions.com/
  url: https://ironcovesolutions.com/
  description: >-
    Iron Cove Solutions is a cloud based consulting firm. We help companies
    deliver a return on cloud usage by applying best practices
  categories:
    - Technology
    - Web Development
  built_by: Iron Cove Solutions
  built_by_url: https://ironcovesolutions.com/
  featured: false
- title: Moetez Chaabene Portfolio / Blog
  main_url: https://moetez.me/
  url: https://moetez.me/
  source_url: https://github.com/moetezch/moetez.me
  featured: false
  description: Portfolio of Moetez Chaabene
  categories:
    - Portfolio
    - Web Development
    - Blog
  built_by: Moetez Chaabene
  built_by_url: https://twitter.com/moetezch
- title: Nikita
  description: >-
    Automation of system deployments in Node.js for applications and
    infrastructures.
  main_url: https://nikita.js.org/
  url: https://nikita.js.org/
  source_url: https://github.com/adaltas/node-nikita
  categories:
    - Documentation
    - Open Source
    - Technology
  built_by: Adaltas
  built_by_url: https://www.adaltas.com
  featured: false
- title: Gourav Sood Blog & Portfolio
  main_url: https://www.gouravsood.com/
  url: https://www.gouravsood.com/
  featured: false
  categories:
    - Blog
    - Portfolio
  built_by: Gourav Sood
  built_by_url: https://www.gouravsood.com/
- title: Jonas Tebbe Portfolio
  description: |
    Hey, I’m Jonas and I create digital products.
  main_url: https://jonastebbe.com
  url: https://jonastebbe.com
  categories:
    - Portfolio
  built_by: Jonas Tebbe
  built_by_url: https://twitter.com/jonastebbe
  featured: false
- title: Parker Sarsfield
  description: |
    I'm Parker, a software engineer.
  main_url: https://sarsfield.io
  url: https://sarsfield.io
  categories:
    - Blog
    - Portfolio
  built_by: Parker Sarsfield
  built_by_url: https://sarsfield.io
- title: Frontend web development with Greg
  description: |
    JavaScript, GatsbyJS, ReactJS, CSS in JS... Let's learn some stuff together.
  main_url: https://dev.greglobinski.com
  url: https://dev.greglobinski.com
  categories:
    - Blog
    - Web Development
  built_by: Greg Lobinski
  built_by_url: https://github.com/greglobinski
- title: Insomnia
  description: |
    Desktop HTTP and GraphQL client for developers
  main_url: https://insomnia.rest/
  url: https://insomnia.rest/
  categories:
    - Blog
  built_by: Gregory Schier
  built_by_url: https://schier.co
  featured: false
- title: Timeline Theme Portfolio
  description: |
    I'm Aman Mittal, a software developer.
  main_url: https://amanhimself.dev/
  url: https://amanhimself.dev/
  categories:
    - Web Development
    - Portfolio
  built_by: Aman Mittal
  built_by_url: https://amanhimself.dev/
- title: Ocean artUp
  description: >
    Science outreach site built using styled-components and Contentful. It
    presents the research project "Ocean artUp" funded by an Advanced Grant of
    the European Research Council to explore the possible benefits of artificial
    uplift of nutrient-rich deep water to the ocean’s sunlit surface layer.
  main_url: https://ocean-artup.eu
  url: https://ocean-artup.eu
  source_url: https://github.com/janosh/ocean-artup
  categories:
    - Science
    - Education
    - Blog
  built_by: Janosh Riebesell
  built_by_url: https://janosh.io
  featured: false
- title: Ryan Fitzgerald
  description: |
    Personal portfolio and blog for Ryan Fitzgerald
  main_url: https://ryanfitzgerald.ca/
  url: https://ryanfitzgerald.ca/
  categories:
    - Web Development
    - Portfolio
  built_by: Ryan Fitzgerald
  built_by_url: https://github.com/RyanFitzgerald
  featured: false
- title: Kaizen
  description: |
    Content Marketing, PR & SEO Agency in London
  main_url: https://www.kaizen.co.uk/
  url: https://www.kaizen.co.uk/
  categories:
    - Agency
    - Blog
    - Design
    - Web Development
    - SEO
  built_by: Bogdan Stanciu
  built_by_url: https://github.com/b0gd4n
  featured: false
- title: HackerOne Platform Documentation
  description: |
    HackerOne's Product Documentation Center!
  url: https://docs.hackerone.com/
  main_url: https://docs.hackerone.com/
  categories:
    - Documentation
    - Security
  featured: false
- title: Mux Video
  description: |
    API to video hosting and streaming
  main_url: https://mux.com/
  url: https://mux.com/
  categories:
    - Video
    - API
  featured: false
- title: Swapcard
  description: >
    The easiest way for event organizers to instantly connect people, build a
    community of attendees and exhibitors, and increase revenue over time
  main_url: https://www.swapcard.com/
  url: https://www.swapcard.com/
  categories:
    - Event
    - Community
    - Marketing
  built_by: Swapcard
  built_by_url: https://www.swapcard.com/
  featured: false
- title: Kalix
  description: >
    Kalix is perfect for healthcare professionals starting out in private
    practice, to those with an established clinic.
  main_url: https://www.kalixhealth.com/
  url: https://www.kalixhealth.com/
  categories:
    - Healthcare
  featured: false
- title: Bad Credit Loans
  description: |
    Get the funds you need, from $250-$5,000
  main_url: https://www.creditloan.com/
  url: https://www.creditloan.com/
  categories:
    - Finance
  featured: false
- title: Financial Center
  description: >
    Member-owned, not-for-profit, co-operative whose members receive financial
    benefits in the form of lower loan rates, higher savings rates, and lower
    fees than banks.
  main_url: https://fcfcu.com/
  url: https://fcfcu.com/
  categories:
    - Finance
    - Nonprofit
    - Business
    - Education
  built_by: https://fcfcu.com/
  built_by_url: https://fcfcu.com/
  featured: false
- title: Office of Institutional Research and Assessment
  description: |
    Good Data, Good Decisions
  main_url: http://oira.ua.edu/
  url: http://oira.ua.edu/
  categories:
    - Data
  featured: false
- title: The Telegraph Premium
  description: |
    Exclusive stories from award-winning journalists
  main_url: https://premium.telegraph.co.uk/
  url: https://premium.telegraph.co.uk/
  categories:
    - Media
  featured: false
- title: html2canvas
  description: |
    Screenshots with JavaScript
  main_url: http://html2canvas.hertzen.com/
  url: http://html2canvas.hertzen.com/
  source_url: https://github.com/niklasvh/html2canvas/tree/master/www
  categories:
    - JavaScript
    - Documentation
  built_by: Niklas von Hertzen
  built_by_url: http://hertzen.com/
  featured: false
- title: Half Electronics
  description: |
    Personal website
  main_url: https://www.halfelectronic.com/
  url: https://www.halfelectronic.com/
  categories:
    - Blog
  built_by: Fernando Poumian
  built_by_url: https://github.com/fpoumian/halfelectronic.com
  featured: false
- title: Frithir Software Development
  main_url: https://frithir.com/
  url: https://frithir.com/
  featured: false
  description: I DRINK COFFEE, WRITE CODE AND IMPROVE MY DEVELOPMENT SKILLS EVERY DAY.
  categories:
    - Design
    - Web Development
  built_by: Frithir
  built_by_url: https://Frithir.com/
- title: Unow
  main_url: https://www.unow.fr/
  url: https://www.unow.fr/
  categories:
    - Education
    - Marketing
  featured: false
- title: Peter Hironaka
  description: |
    Freelance Web Developer based in Los Angeles.
  main_url: https://peterhironaka.com/
  url: https://peterhironaka.com/
  categories:
    - Portfolio
    - Web Development
  built_by: Peter Hironaka
  built_by_url: https://github.com/PHironaka
  featured: false
- title: Michael McQuade
  description: |
    Personal website and blog for Michael McQuade
  main_url: https://giraffesyo.io
  url: https://giraffesyo.io
  categories:
    - Blog
  built_by: Michael McQuade
  built_by_url: https://github.com/giraffesyo
  featured: false
- title: Haacht Brewery
  description: |
    Corporate website for Haacht Brewery. Designed and Developed by Gafas.
  main_url: https://haacht.com/en/
  url: https://haacht.com
  categories:
    - Marketing
  built_by: Gafas
  built_by_url: https://gafas.be
  featured: false
- title: StoutLabs
  description: |
    Portfolio of Daniel Stout, freelance developer in East Tennessee.
  main_url: https://www.stoutlabs.com/
  url: https://www.stoutlabs.com/
  categories:
    - Web Development
    - Portfolio
  built_by: Daniel Stout
  built_by_url: https://github.com/stoutlabs
  featured: false
- title: Chicago Ticket Outcomes By Neighborhood
  description: |
    ProPublica data visualization of traffic ticket court outcomes
  categories:
    - Media
    - Nonprofit
  url: >-
    https://projects.propublica.org/graphics/il/il-city-sticker-tickets-maps/ticket-status/?initialWidth=782
  main_url: >-
    https://projects.propublica.org/graphics/il/il-city-sticker-tickets-maps/ticket-status/?initialWidth=782
  built_by: David Eads
  built_by_url: https://github.com/eads
  featured: false
- title: Chicago South Side Traffic Ticketing rates
  description: |
    ProPublica data visualization of traffic ticket rates by community
  main_url: >-
    https://projects.propublica.org/graphics/il/il-city-sticker-tickets-maps/ticket-rate/?initialWidth=782
  url: >-
    https://projects.propublica.org/graphics/il/il-city-sticker-tickets-maps/ticket-rate/?initialWidth=782
  categories:
    - Media
    - Nonprofit
  built_by: David Eads
  built_by_url: https://github.com/eads
  featured: false
- title: Otsimo
  description: >
    Otsimo is a special education application for children with autism, down
    syndrome and other developmental disabilities.
  main_url: https://otsimo.com/en/
  url: https://otsimo.com/en/
  categories:
    - Blog
    - Education
  featured: false
- title: Matt Bagni Portfolio 2018
  description: >
    Mostly the result of playing with Gatsby and learning about react and
    graphql. Using the screenshot plugin to showcase the work done for my
    company in the last 2 years, and a good amount of other experiments.
  main_url: https://mattbag.github.io
  url: https://mattbag.github.io
  categories:
    - Portfolio
  featured: false
- title: Lisa Ye's Blog
  description: |
    Simple blog/portofolio for a fashion designer. Gatsby_v2 + Netlify cms
  main_url: https://lisaye.netlify.app/
  url: https://lisaye.netlify.app/
  categories:
    - Blog
    - Portfolio
  featured: false
- title: Artem Sapegin
  description: >
    Little homepage of Artem Sapegin, a frontend developer, passionate
    photographer, coffee drinker and crazy dogs’ owner.
  main_url: https://sapegin.me/
  url: https://sapegin.me/
  categories:
    - Portfolio
    - Open Source
    - Web Development
  built_by: Artem Sapegin
  built_by_url: https://github.com/sapegin
  featured: false
- title: SparkPost Developers
  main_url: https://developers.sparkpost.com/
  url: https://developers.sparkpost.com/
  source_url: https://github.com/SparkPost/developers.sparkpost.com
  categories:
    - Documentation
    - API
  featured: false
- title: Malik Browne Portfolio 2018
  description: >
    The portfolio blog of Malik Browne, a full-stack engineer, foodie, and avid
    blogger/YouTuber.
  main_url: https://www.malikbrowne.com/about
  url: https://www.malikbrowne.com
  categories:
    - Blog
    - Portfolio
  built_by: Malik Browne
  built_by_url: https://twitter.com/milkstarz
  featured: false
- title: Novatics
  description: |
    Digital products that inspire and make a difference
  main_url: https://www.novatics.com.br
  url: https://www.novatics.com.br
  categories:
    - Portfolio
    - Technology
    - Web Development
  built_by: Novatics
  built_by_url: https://github.com/Novatics
  featured: false
- title: Max McKinney
  description: >
    I’m a developer and designer with a focus in web technologies. I build cars
    on the side.
  main_url: https://maxmckinney.com/
  url: https://maxmckinney.com/
  categories:
    - Portfolio
    - Web Development
    - Design
  built_by: Max McKinney
  featured: false
- title: Stickyard
  description: |
    Make your React component sticky the easy way
  main_url: https://nihgwu.github.io/stickyard/
  url: https://nihgwu.github.io/stickyard/
  source_url: https://github.com/nihgwu/stickyard/tree/master/website
  categories:
    - Web Development
  built_by: Neo Nie
  featured: false
- title: Agata Milik
  description: |
    Website of a Polish psychologist/psychotherapist based in Gdańsk, Poland.
  main_url: https://agatamilik.pl
  url: https://agatamilik.pl
  categories:
    - Marketing
    - Healthcare
  built_by: Piotr Fedorczyk
  built_by_url: https://piotrf.pl
  featured: false
- title: WebPurple
  main_url: https://www.webpurple.net/
  url: https://www.webpurple.net/
  source_url: https://github.com/WebPurple/site
  description: >-
    Site of local (Russia, Ryazan) frontend community. Main purpose is to show
    info about meetups and keep blog.
  categories:
    - Nonprofit
    - Web Development
    - Community
    - Blog
    - Open Source
  built_by: Nikita Kirsanov
  built_by_url: https://twitter.com/kitos_kirsanov
  featured: false
- title: Papertrail.io
  description: |
    Inspection Management for the 21st Century
  main_url: https://www.papertrail.io/
  url: https://www.papertrail.io/
  categories:
    - Marketing
    - Technology
  built_by: Papertrail.io
  built_by_url: https://www.papertrail.io
  featured: false
- title: Matt Ferderer
  main_url: https://mattferderer.com
  url: https://mattferderer.com
  source_url: https://github.com/mattferderer/gatsbyblog
  description: >
    A blog built with Gatsby that discusses web related tech
    such as JavaScript, .NET, Blazor & security.
  categories:
    - Blog
    - Web Development
  built_by: Matt Ferderer
  built_by_url: https://twitter.com/mattferderer
  featured: false
- title: Sahyadri Open Source Community
  main_url: https://sosc.org.in
  url: https://sosc.org.in
  source_url: https://github.com/haxzie/sosc-website
  description: >
    Official website of Sahyadri Open Source Community for community blog, event
    details and members info.
  categories:
    - Blog
    - Community
    - Open Source
  built_by: Musthaq Ahamad
  built_by_url: https://github.com/haxzie
  featured: false
- title: Tech Confessions
  main_url: https://confessions.tech
  url: https://confessions.tech
  source_url: https://github.com/JonathanSpeek/tech-confessions
  description: A guilt-free place for us to confess our tech sins \U0001F64F\n
  categories:
    - Community
    - Open Source
  built_by: Jonathan Speek
  built_by_url: https://speek.design
  featured: false
- title: Thibault Maekelbergh
  main_url: https://thibmaek.com
  url: https://thibmaek.com
  source_url: https://github.com/thibmaek/thibmaek.github.io
  description: |
    A nice blog about development, Raspberry Pi, plants and probably records.
  categories:
    - Blog
    - Open Source
  built_by: Thibault Maekelbergh
  built_by_url: https://twitter.com/thibmaek
  featured: false
- title: LearnReact.design
  main_url: https://learnreact.design
  url: https://learnreact.design
  description: >
    React Essentials For Designers: A React course tailored for product
    designers, ux designers, ui designers.
  categories:
    - Blog
  built_by: Linton Ye
  built_by_url: https://twitter.com/lintonye
- title: Mega House Creative
  main_url: https://www.megahousecreative.com/
  url: https://www.megahousecreative.com/
  description: >
    Mega House Creative is a digital agency that provides unique goal-oriented
    web marketing solutions.
  categories:
    - Marketing
    - Agency
  built_by: Daniel Robinson
  featured: false
- title: Tobie Marier Robitaille - csc
  main_url: https://tobiemarierrobitaille.com/
  url: https://tobiemarierrobitaille.com/en/
  description: |
    Portfolio site for director of photography Tobie Marier Robitaille
  categories:
    - Portfolio
    - Gallery
  built_by: Mill3 Studio
  built_by_url: https://mill3.studio/en/
  featured: false
- title: Mahipat's Portfolio
  main_url: https://mojaave.com/
  url: https://mojaave.com
  source_url: https://github.com/mhjadav/mojaave
  description: >
    mojaave.com is Mahipat's portfolio, I have developed it using Gatsby v2 and
    Bootstrap, To get in touch with people looking for full-stack developer.
  categories:
    - Portfolio
    - Web Development
  built_by: Mahipat Jadav
  built_by_url: https://mojaave.com/
  featured: false
- title: Mintfort
  main_url: https://mintfort.com/
  url: https://mintfort.com/
  source_url: https://github.com/MintFort/mintfort.com
  description: >
    Mintfort, the first crypto-friendly bank account. Store and manage assets on
    the blockchain.
  categories:
    - Technology
    - Finance
  built_by: Axel Fuhrmann
  built_by_url: https://axelfuhrmann.com/
  featured: false
- title: React Native Explorer
  main_url: https://react-native-explorer.firebaseapp.com
  url: https://react-native-explorer.firebaseapp.com
  description: |
    Explorer React Native packages and examples effortlessly.
  categories:
    - Education
  featured: false
- title: 500Tech
  main_url: https://500tech.com/
  url: https://500tech.com/
  featured: false
  categories:
    - Web Development
    - Agency
    - Open Source
- title: eworld
  main_url: https://eworld.herokuapp.com/
  url: https://eworld.herokuapp.com/
  featured: false
  categories:
    - E-commerce
    - Technology
- title: It's a Date
  description: >
    It's a Date is a dating app that actually involves dating.
  main_url: https://www.itsadate.app/
  url: https://www.itsadate.app/
  featured: false
  categories:
    - App
    - Blog
- title: Node.js HBase
  description: >
    Asynchronous HBase client for NodeJs using REST.
  main_url: https://hbase.js.org/
  url: https://hbase.js.org/
  source_url: https://github.com/adaltas/node-hbase
  categories:
    - Documentation
    - Open Source
    - Technology
  built_by: David Worms
  built_by_url: http://www.adaltas.com
  featured: false
- title: Peter Kroyer - Web Design / Web Development
  main_url: https://www.peterkroyer.at/en/
  url: https://www.peterkroyer.at/en/
  description: >
    Freelance web designer / web developer based in Vienna, Austria (Wien, Österreich).
  categories:
    - Agency
    - Web Development
    - Design
    - Portfolio
    - Freelance
  built_by: Peter Kroyer
  built_by_url: https://www.peterkroyer.at/
  featured: false
- title: Geddski
  main_url: https://gedd.ski
  url: https://gedd.ski
  description: >
    frontend mastery blog - level up your UI game.
  categories:
    - Web Development
    - Education
    - Productivity
    - User Experience
  built_by: Dave Geddes
  built_by_url: https://twitter.com/geddski
  featured: false
- title: Rung
  main_url: https://rung.com.br/
  url: https://rung.com.br/
  description: >
    Rung alerts you about the exceptionalities of your personal and professional life.
  categories:
    - API
    - Technology
    - Travel
  featured: false
- title: Mokkapps
  main_url: https://www.mokkapps.de/
  url: https://www.mokkapps.de/
  source_url: https://github.com/mokkapps/website
  description: >
    Portfolio website from Michael Hoffmann. Passionate software developer with focus on web-based technologies.
  categories:
    - Blog
    - Portfolio
    - Web Development
    - Mobile Development
  featured: false
- title: Premier Octet
  main_url: https://www.premieroctet.com/
  url: https://www.premieroctet.com/
  description: >
    Premier Octet is a React-based agency
  categories:
    - Agency
    - Web Development
    - Mobile Development
  featured: false
- title: Thorium
  main_url: https://www.thoriumsim.com/
  url: https://www.thoriumsim.com/
  source_url: https://github.com/thorium-sim/thoriumsim.com
  description: >
    Thorium - Open-source Starship Simulator Controls for Live Action Role Play
  built_by: Alex Anderson
  built_by_url: https://twitter.com/ralex1993
  categories:
    - Blog
    - Portfolio
    - Documentation
    - Marketing
    - Education
    - Entertainment
    - Open Source
    - Web Development
  featured: false
- title: Cameron Maske
  main_url: https://www.cameronmaske.com/
  url: https://www.cameronmaske.com/courses/introduction-to-pytest/
  source_url: https://github.com/cameronmaske/cameronmaske.com-v2
  description: >
    The homepage of Cameron Maske, a freelance full-stack developer, who is currently working on a free pytest video course
  categories:
    - Education
    - Video
    - Portfolio
    - Freelance
  featured: false
- title: Studenten bilden Schüler
  description: >
    Studenten bilden Schüler e.V. is a German student-run nonprofit initiative that aims to
    contribute to more equal educational opportunities by providing free tutoring to refugees
    and children from underprivileged families. The site is built on Gatsby v2, styled-components
    and Contentful. It supports Google Analytics, fluid typography and Algolia search.
  main_url: https://studenten-bilden-schueler.de
  url: https://studenten-bilden-schueler.de
  source_url: https://github.com/StudentenBildenSchueler/homepage
  categories:
    - Education
    - Nonprofit
    - Blog
  built_by: Janosh Riebesell
  built_by_url: https://janosh.io
  featured: false
- title: Mike's Remote List
  main_url: https://www.mikesremotelist.com
  url: https://www.mikesremotelist.com
  description: >
    A list of remote jobs, updated throughout the day. Built on Gatsby v1 and powered by Contentful, Google Sheets, string and sticky tape.
  categories:
    - Marketing
  featured: false
- title: Madvoid
  main_url: https://madvoid.com/
  url: https://madvoid.com/screenshot/
  featured: false
  description: >
    Madvoid is a team of expert developers dedicated to creating simple, clear, usable and blazing fast web and mobile apps.
    We are coders that help companies and agencies to create social & interactive experiences.
    This includes full-stack development using React, WebGL, Static Site Generators, Ruby On Rails, Phoenix, GraphQL, Chatbots, CI / CD, Docker and more!
  categories:
    - Portfolio
    - Technology
    - Web Development
    - Agency
    - Marketing
  built_by: Jean-Paul Bonnetouche
  built_by_url: https://twitter.com/_jpb
- title: MOMNOTEBOOK.COM
  description: >
    Sharing knowledge and experiences that make childhood and motherhood rich, vibrant and healthy.
  main_url: https://momnotebook.com/
  url: https://momnotebook.com/
  featured: false
  built_by: Aleksander Hansson
  built_by_url: https://www.linkedin.com/in/aleksanderhansson/
  categories:
    - Blog
- title: Pirate Studios
  description: >
    Reinventing music studios with 24/7 self service rehearsal, DJ & production rooms available around the world.
  main_url: https://www.piratestudios.co
  url: https://www.piratestudios.co
  featured: false
  built_by: The Pirate Studios team
  built_by_url: https://github.com/piratestudios/
  categories:
    - Music
- title: Aurora EOS
  main_url: https://www.auroraeos.com/
  url: https://www.auroraeos.com/
  featured: false
  categories:
    - Finance
    - Marketing
    - Blog
  built_by: Corey Ward
  built_by_url: http://www.coreyward.me/
- title: MadeComfy
  main_url: https://madecomfy.com.au/
  url: https://madecomfy.com.au/
  description: >
    Short term rental management startup, using Contentful + Gatsby + CircleCI
  featured: false
  categories:
    - Travel
  built_by: Lucas Vilela
  built_by_url: https://madecomfy.com.au/
- title: Tiger Facility Services
  description: >
    Tiger Facility Services combines facility management expertise with state of the art software to offer a sustainable and customer oriented cleaning and facility service.
  main_url: https://www.tigerfacilityservices.com/de-en/
  url: https://www.tigerfacilityservices.com/de-en/
  featured: false
  categories:
    - Marketing
- title: Luciano Mammino's blog
  description: >
    Tech & programming blog of Luciano Mammino a.k.a. "loige", Full-Stack Web Developer and International Speaker
  main_url: https://loige.co
  url: https://loige.co
  featured: false
  categories:
    - Blog
    - Web Development
  built_by: Luciano Mammino
  built_by_url: https://loige.co
- title: Wire • Secure collaboration platform
  description: >
    Corporate website of Wire, an open source, end-to-end encrypted collaboration platform
  main_url: https://wire.com
  url: https://wire.com
  featured: false
  categories:
    - Open Source
    - Productivity
    - Technology
    - Blog
    - App
  built_by: Wire team
  built_by_url: https://github.com/orgs/wireapp/people
- title: J. Patrick Raftery
  main_url: https://www.jpatrickraftery.com
  url: https://www.jpatrickraftery.com
  description: J. Patrick Raftery is an opera singer and voice teacher based in Vancouver, BC.
  categories:
    - Portfolio
    - Music
  built_by: Michael Uloth
  built_by_url: https://www.michaeluloth.com
  featured: false
- title: Aria Umezawa
  main_url: https://www.ariaumezawa.com
  url: https://www.ariaumezawa.com
  description: Aria Umezawa is a director, producer, and writer currently based in San Francisco. Site designed by Stephen Bell.
  categories:
    - Portfolio
    - Music
    - Entertainment
  built_by: Michael Uloth
  built_by_url: https://www.michaeluloth.com
  featured: false
- title: Pomegranate Opera
  main_url: https://pomegranateopera.netlify.app
  url: https://pomegranateopera.netlify.app
  description: Pomegranate Opera is a lesbian opera written by Amanda Hale & Kye Marshall. Site designed by Stephen Bell.
  categories:
    - Gallery
    - Music
  built_by: Michael Uloth
  built_by_url: https://www.michaeluloth.com
  featured: false
- title: Daniel Cabena
  main_url: https://www.danielcabena.com
  url: https://www.danielcabena.com
  description: Daniel Cabena is a Canadian countertenor highly regarded in both Canada and Europe for prize-winning performances ranging from baroque to contemporary repertoire. Site designed by Stephen Bell.
  categories:
    - Portfolio
    - Music
  built_by: Michael Uloth
  built_by_url: https://www.michaeluloth.com
  featured: false
- title: Artist.Center
  main_url: https://artistcenter.netlify.app
  url: https://artistcenter.netlify.app
  description: The marketing page for Artist.Center, a soon-to-launch platform designed to connect opera singers to opera companies. Site designed by Stephen Bell.
  categories:
    - Music
  built_by: Michael Uloth
  built_by_url: https://www.michaeluloth.com
  featured: false
- title: DG Volo & Company
  main_url: https://www.dgvolo.com
  url: https://www.dgvolo.com
  description: DG Volo & Company is a Toronto-based investment consultancy. Site designed by Stephen Bell.
  categories:
    - Finance
  built_by: Michael Uloth
  built_by_url: https://www.michaeluloth.com
  featured: false
- title: Shawna Lucey
  main_url: https://www.shawnalucey.com
  url: https://www.shawnalucey.com
  description: Shawna Lucey is an American theater and opera director based in New York City. Site designed by Stephen Bell.
  categories:
    - Portfolio
    - Music
    - Entertainment
  built_by: Michael Uloth
  built_by_url: https://www.michaeluloth.com
  featured: false
- title: Leyan Lo
  main_url: https://www.leyanlo.com
  url: https://www.leyanlo.com
  description: >
    Leyan Lo’s personal website
  categories:
    - Portfolio
  built_by: Leyan Lo
  built_by_url: https://www.leyanlo.com
  featured: false
- title: Hawaii National Bank
  url: https://hawaiinational.bank
  main_url: https://hawaiinational.bank
  description: Hawaii National Bank's highly personalized service has helped loyal customers & locally owned businesses achieve their financial dreams for over 50 years.
  categories:
    - Finance
  built_by: Wall-to-Wall Studios
  built_by_url: https://walltowall.com
  featured: false
- title: Coletiv
  url: https://coletiv.com
  main_url: https://coletiv.com
  description: Coletiv teams up with companies of all sizes to design, develop & launch digital products for iOS, Android & the Web.
  categories:
    - Technology
    - Agency
    - Web Development
  built_by: Coletiv
  built_by_url: https://coletiv.com
  featured: false
- title: janosh.io
  description: >
    Personal blog and portfolio of Janosh Riebesell. The site is built with Gatsby v2 and designed
    entirely with styled-components v4. Much of the layout was achieved with CSS grid. It supports
    Google Analytics, fluid typography and Algolia search.
  main_url: https://janosh.io
  url: https://janosh.io
  source_url: https://github.com/janosh/janosh.io
  categories:
    - Portfolio
    - Blog
    - Science
    - Photography
    - Travel
  built_by: Janosh Riebesell
  built_by_url: https://janosh.io
  featured: false
- title: Gold Edge Training
  url: https://www.goldedgetraining.co.uk
  main_url: https://www.goldedgetraining.co.uk
  description: >
    AAT approved online distance learning accountancy training provider. Branded landing page / mini brochure promoting competitor differentiators, student testimonials, offers, service benefits and features. Designed to both inform potential students and encourage visits to company e-commerce site or direct company contact.
  categories:
    - Education
    - Learning
    - Landing Page
    - Business
    - Finance
  built_by: Leo Furze-Waddock
  built_by_url: https://www.linkedin.com/in/lfurzewaddock
- title: Gatsby Manor
  description: >
    We build themes for gatsby. We have themes for all projects including personal,
    portfolio, e-commerce, landing pages and more. We also run an in-house
    web dev and design studio. If you cannot find what you want, we can build it for you!
    Email us at gatsbymanor@gmail.com with questions.
  main_url: https://www.gatsbymanor.com
  url: https://www.gatsbymanor.com
  source_url: https://github.com/gatsbymanor
  categories:
    - Web Development
    - Agency
    - Technology
    - Freelance
  built_by: Steven Natera
  built_by_url: https://stevennatera.com
- title: Ema Suriano's Portfolio
  main_url: https://emasuriano.com/
  url: https://emasuriano.com/
  description: >
    Ema Suriano's portfolio to display information about him, his projects and what he's writing about.
  categories:
    - Portfolio
    - Technology
    - Web Development
  built_by: Ema Suriano
  built_by_url: https://emasuriano.com/
  featured: false
- title: Luan Orlandi
  main_url: https://luanorlandi.github.io
  url: https://luanorlandi.github.io
  source_url: https://github.com/luanorlandi/luanorlandi.github.io
  description: >
    Luan Orlandi's personal website. Brazilian web developer, enthusiast in React and Gatsby.
  categories:
    - Blog
    - Portfolio
    - Web Development
  built_by: Luan Orlandi
  built_by_url: https://github.com/luanorlandi
- title: Mobius Labs
  main_url: https://mobius.ml
  url: https://mobius.ml
  description: >
    Mobius Labs landing page, a Start-up working on Computer Vision
  categories:
    - Landing Page
    - Marketing
    - Technology
  built_by: sktt
  built_by_url: https://github.com/sktt
- title: EZAgrar
  main_url: https://www.ezagrar.at/en/
  url: https://www.ezagrar.at/en/
  description: >
    EZAgrar.at is the homepage of the biggest agricultural machinery dealership in Austria. In total 8 pages will be built for this client reusing a lot of components between them.
  categories:
    - E-commerce
    - Marketing
  built_by: MangoART
  built_by_url: https://www.mangoart.at
  featured: false
- title: OAsome blog
  main_url: https://oasome.blog/
  url: https://oasome.blog/
  source_url: https://github.com/oorestisime/oasome
  description: >
    Paris-based Cypriot adventurers. A and O. Lovers of life and travel. Want to get a glimpse of the OAsome world?
  categories:
    - Blog
    - Photography
    - Travel
  built_by: Orestis Ioannou
  featured: false
- title: Brittany Chiang
  main_url: https://brittanychiang.com/
  url: https://brittanychiang.com/
  source_url: https://github.com/bchiang7/v4
  description: >
    Personal website and portfolio of Brittany Chiang built with Gatsby v2
  categories:
    - Portfolio
  built_by: Brittany Chiang
  built_by_url: https://github.com/bchiang7
  featured: false
- title: Fitekran
  description: >
    One of the most visited Turkish blogs about health, sports and healthy lifestyle, that has been rebuilt with Gatsby v2 using WordPress.
  main_url: https://www.fitekran.com
  url: https://www.fitekran.com
  categories:
    - Science
    - Healthcare
    - Blog
  built_by: Burak Tokak
  built_by_url: https://www.buraktokak.com
- title: Serverless
  main_url: https://serverless.com
  url: https://serverless.com
  description: >
    Serverless.com – Build web, mobile and IoT applications with serverless architectures using AWS Lambda, Azure Functions, Google CloudFunctions & more!
  categories:
    - Technology
    - Web Development
  built_by: Codebrahma
  built_by_url: https://codebrahma.com
  featured: false
- title: Dive Bell
  main_url: https://divebell.band/
  url: https://divebell.band/
  description: >
    Simple site for a band to list shows dates and videos (499 on lighthouse)
  categories:
    - Music
  built_by: Matt Bagni
  built_by_url: https://mattbag.github.io
  featured: false
- title: Mayer Media Co.
  main_url: https://mayermediaco.com/
  url: https://mayermediaco.com/
  description: >
    Freelance Web Development and Digital Marketing
  categories:
    - Web Development
    - Marketing
    - Blog
  source_url: https://github.com/MayerMediaCo/MayerMediaCo2.0
  built_by: Danny Mayer
  built_by_url: https://twitter.com/mayermediaco
  featured: false
- title: Jan Czizikow Portfolio
  main_url: https://www.janczizikow.com/
  url: https://www.janczizikow.com/
  source_url: https://github.com/janczizikow/janczizikow-portfolio
  description: >
    Simple personal portfolio site built with Gatsby
  categories:
    - Portfolio
    - Freelance
    - Web Development
  built_by: Jan Czizikow
  built_by_url: https://github.com/janczizikow
- title: Carbon Design Systems
  main_url: http://www.carbondesignsystem.com/
  url: http://www.carbondesignsystem.com/
  description: >
    The Carbon Design System is integrating the new IBM Design Ethos and Language. It represents a completely fresh approach to the design of all things at IBM.
  categories:
    - Design System
    - Documentation
  built_by: IBM
  built_by_url: https://www.ibm.com/
  featured: false
- title: Mozilla Mixed Reality
  main_url: https://mixedreality.mozilla.org/
  url: https://mixedreality.mozilla.org/
  description: >
    Virtual Reality for the free and open Web.
  categories:
    - Open Source
  built_by: Mozilla
  built_by_url: https://www.mozilla.org/
  featured: false
- title: Uniform Hudl Design System
  main_url: http://uniform.hudl.com/
  url: http://uniform.hudl.com/
  description: >
    A single design system to ensure every interface feels like Hudl. From the colors we use to the size of our buttons and what those buttons say, Uniform has you covered. Check the guidelines, copy the code and get to building.
  categories:
    - Design System
    - Open Source
    - Design
  built_by: Hudl
  built_by_url: https://www.hudl.com/
- title: Subtle UI
  main_url: https://subtle-ui.netlify.app/
  url: https://subtle-ui.netlify.app/
  source_url: https://github.com/ryanwiemer/subtle-ui
  description: >
    A collection of clever yet understated user interactions found on the web.
  categories:
    - Web Development
    - Open Source
    - User Experience
  built_by: Ryan Wiemer
  built_by_url: https://www.ryanwiemer.com/
  featured: false
- title: developer.bitcoin.com
  main_url: https://developer.bitcoin.com/
  url: https://developer.bitcoin.com/
  description: >
    Bitbox based bitcoin.com developer platform and resources.
  categories:
    - Finance
  featured: false
- title: Barmej
  main_url: https://app.barmej.com/
  url: https://app.barmej.com/
  description: >
    An interactive platform to learn different programming languages in Arabic for FREE
  categories:
    - Education
    - Programming
    - Learning
  built_by: Obytes
  built_by_url: https://www.obytes.com/
  featured: false
- title: Emergence
  main_url: https://emcap.com/
  url: https://emcap.com/
  description: >
    Emergence is a top enterprise cloud venture capital firm. We fund early stage ventures focusing on enterprise & SaaS applications. Emergence is one of the top VC firms in Silicon Valley.
  categories:
    - Marketing
    - Blog
  built_by: Upstatement
  built_by_url: https://www.upstatement.com/
  featured: false
- title: FPVtips
  main_url: https://fpvtips.com
  url: https://fpvtips.com
  source_url: https://github.com/jumpalottahigh/fpvtips
  description: >
    FPVtips is all about bringing racing drone pilots closer together, and getting more people into the hobby!
  categories:
    - Community
    - Education
  built_by: Georgi Yanev
  built_by_url: https://twitter.com/jumpalottahigh
  featured: false
- title: Georgi Yanev
  main_url: https://blog.georgi-yanev.com/
  url: https://blog.georgi-yanev.com/
  source_url: https://github.com/jumpalottahigh/blog.georgi-yanev.com
  description: >
    I write articles about FPV quads (building and flying), web development, smart home automation, life-long learning and other topics from my personal experience.
  categories:
    - Blog
  built_by: Georgi Yanev
  built_by_url: https://twitter.com/jumpalottahigh
  featured: false
- title: Bear Archery
  main_url: https://beararchery.com/
  url: https://beararchery.com/
  categories:
    - E-commerce
    - Sports
  built_by: Escalade Sports
  built_by_url: https://www.escaladesports.com/
  featured: false
- title: "attn:"
  main_url: https://www.attn.com/
  url: https://www.attn.com/
  categories:
    - Media
    - Entertainment
  built_by: "attn:"
  built_by_url: https://www.attn.com/
  featured: false
- title: Mirror Conf
  description: >
    Mirror Conf is a conference designed to empower designers and frontend developers who have a thirst for knowledge and want to broaden their horizons.
  main_url: https://www.mirrorconf.com/
  url: https://www.mirrorconf.com/
  categories:
    - Conference
    - Design
    - Web Development
  featured: false
- title: Startarium
  main_url: https://www.startarium.ro
  url: https://www.startarium.ro
  description: >
    Free entrepreneurship educational portal with more than 20000 users, hundreds of resources, crowdfunding, mentoring and investor pitching events facilitated.
  categories:
    - Education
    - Nonprofit
    - Entrepreneurship
  built_by: Cezar Neaga
  built_by_url: https://twitter.com/cezarneaga
  featured: false
- title: Microlink
  main_url: https://microlink.io/
  url: https://microlink.io/
  description: >
    Extract structured data from any website.
  categories:
    - Web Development
    - API
  built_by: Kiko Beats
  built_by_url: https://kikobeats.com/
  featured: false
- title: Kevin Legrand
  url: https://k-legrand.com
  main_url: https://k-legrand.com
  source_url: https://github.com/Manoz/k-legrand.com
  description: >
    Personal website and blog built with love with Gatsby v2
  categories:
    - Blog
    - Portfolio
    - Web Development
  built_by: Kevin Legrand
  built_by_url: https://k-legrand.com
  featured: false
- title: David James Portfolio
  main_url: https://dfjames.com/
  url: https://dfjames.com/
  source_url: https://github.com/daviddeejjames/dfjames-gatsby
  description: >
    Portfolio Site using GatsbyJS and headless WordPress
  categories:
    - WordPress
    - Portfolio
    - Blog
  built_by: David James
  built_by_url: https://twitter.com/daviddeejjames
- title: Hypertext Candy
  url: https://www.hypertextcandy.com/
  main_url: https://www.hypertextcandy.com/
  description: >
    Blog about web development. Laravel, Vue.js, etc.
  categories:
    - Blog
    - Web Development
  built_by: Masahiro Harada
  built_by_url: https://twitter.com/_Masahiro_H_
  featured: false
- title: Maxence Poutord's blog
  description: >
    Tech & programming blog of Maxence Poutord, Software Engineer, Serial Traveler and Public Speaker
  main_url: https://www.maxpou.fr
  url: https://www.maxpou.fr
  featured: false
  categories:
    - Blog
    - Web Development
  built_by: Maxence Poutord
  built_by_url: https://www.maxpou.fr
- title: The Noted Project
  url: https://thenotedproject.org
  main_url: https://thenotedproject.org
  source_url: https://github.com/ianbusko/the-noted-project
  description: >
    Website to showcase the ethnomusicology research for The Noted Project.
  categories:
    - Portfolio
    - Education
    - Gallery
  built_by: Ian Busko
  built_by_url: https://github.com/ianbusko
  featured: false
- title: People For Bikes
  url: https://2017.peopleforbikes.org/
  main_url: https://2017.peopleforbikes.org/
  categories:
    - Community
    - Sports
    - Gallery
    - Nonprofit
  built_by: PeopleForBikes
  built_by_url: https://peopleforbikes.org/about-us/who-we-are/staff/
  featured: false
- title: Wide Eye
  description: >
    Creative agency specializing in interactive design, web development, and digital communications.
  url: https://wideeye.co/
  main_url: https://wideeye.co/
  categories:
    - Design
    - Web Development
  built_by: Wide Eye
  built_by_url: https://wideeye.co/about-us/
  featured: false
- title: CodeSandbox
  description: >
    CodeSandbox is an online editor that helps you create web applications, from prototype to deployment.
  url: https://codesandbox.io/
  main_url: https://codesandbox.io/
  categories:
    - Web Development
  featured: false
- title: Marvel
  description: >
    The all-in-one platform powering design.
  url: https://marvelapp.com/
  main_url: https://marvelapp.com/
  categories:
    - Design
  featured: false
- title: Designcode.io
  description: >
    Learn to design and code React apps.
  url: https://designcode.io
  main_url: https://designcode.io
  categories:
    - Learning
  featured: false
- title: Happy Design
  description: >
    The Brand and Product Team Behind Happy Money
  url: https://design.happymoney.com/
  main_url: https://design.happymoney.com/
  categories:
    - Design
    - Finance
- title: Weihnachtsmarkt.ms
  description: >
    Explore the christmas market in Münster (Westf).
  url: https://weihnachtsmarkt.ms/
  main_url: https://weihnachtsmarkt.ms/
  source_url: https://github.com/codeformuenster/weihnachtsmarkt
  categories:
    - Gallery
    - Food
  built_by: Code for Münster during MSHACK18
  featured: false
- title: Code Championship
  description: >
    Competitive coding competitions for students from 3rd to 8th grade. Code is Sport.
  url: https://www.codechampionship.com
  main_url: https://www.codechampionship.com
  categories:
    - Learning
    - Education
    - Sports
  built_by: Abamath LLC
  built_by_url: https://www.abamath.com
  featured: false
- title: Wieden+Kennedy
  description: >
    Wieden+Kennedy is an independent, global creative company.
  categories:
    - Technology
    - Web Development
    - Agency
    - Marketing
  url: https://www.wk.com
  main_url: https://www.wk.com
  built_by: Wieden Kennedy
  built_by_url: https://www.wk.com/about/
  featured: false
- title: Testing JavaScript
  description: >
    This course will teach you the fundamentals of testing your JavaScript applications using eslint, Flow, Jest, and Cypress.
  url: https://testingjavascript.com/
  main_url: https://testingjavascript.com/
  categories:
    - Learning
    - Education
    - JavaScript
  built_by: Kent C. Dodds
  built_by_url: https://kentcdodds.com/
  featured: false
- title: Use Hooks
  description: >
    One new React Hook recipe every day.
  url: https://usehooks.com/
  main_url: https://usehooks.com/
  categories:
    - Learning
  built_by: Gabe Ragland
  built_by_url: https://twitter.com/gabe_ragland
  featured: false
- title: Ambassador
  url: https://www.getambassador.io
  main_url: https://www.getambassador.io
  description: >
    Open source, Kubernetes-native API Gateway for microservices built on Envoy.
  categories:
    - Open Source
    - Documentation
    - Technology
  built_by: Datawire
  built_by_url: https://www.datawire.io
  featured: false
- title: Clubhouse
  main_url: https://clubhouse.io
  url: https://clubhouse.io
  description: >
    The intuitive and powerful project management platform loved by software teams of all sizes. Built with Gatsby v2 and Prismic
  categories:
    - Technology
    - Blog
    - Productivity
    - Community
    - Design
    - Open Source
  built_by: Ueno.
  built_by_url: https://ueno.co
  featured: false
- title: Asian Art Collection
  url: http://artmuseum.princeton.edu/asian-art/
  main_url: http://artmuseum.princeton.edu/asian-art/
  description: >
    Princeton University has a branch dealing with state of art.They have showcased ore than 6,000 works of Asian art are presented alongside ongoing curatorial and scholarly research
  categories:
    - Marketing
  featured: false
- title: QHacks
  url: https://qhacks.io
  main_url: https://qhacks.io
  source_url: https://github.com/qhacks/qhacks-website
  description: >
    QHacks is Queen’s University’s annual hackathon! QHacks was founded in 2016 with a mission to advocate and incubate the tech community at Queen’s University and throughout Canada.
  categories:
    - Education
    - Technology
    - Podcast
  featured: false
- title: Tyler McGinnis
  url: https://tylermcginnis.com/
  main_url: https://tylermcginnis.com/
  description: >
    The linear, course based approach to learning web technologies.
  categories:
    - Education
    - Technology
    - Podcast
    - Web Development
  featured: false
- title: a11y with Lindsey
  url: https://www.a11ywithlindsey.com/
  main_url: https://www.a11ywithlindsey.com/
  source_url: https://github.com/lkopacz/a11y-with-lindsey
  description: >
    To help developers navigate accessibility jargon, write better code, and to empower them to make their Internet, Everyone's Internet.
  categories:
    - Education
    - Blog
    - Technology
  built_by: Lindsey Kopacz
  built_by_url: https://twitter.com/littlekope0903
  featured: false
- title: DEKEMA
  url: https://www.dekema.com/
  main_url: https://www.dekema.com/
  description: >
    Worldclass crafting: Furnace, fervor, fulfillment. Delivering highest demand for future craftsmanship. Built using Gatsby v2 and Prismic.
  categories:
    - Healthcare
    - Science
    - Technology
  built_by: Crisp Studio
  built_by_url: https://crisp.studio
  featured: false
- title: Ramón Chancay
  description: >-
    Front-end / Back-end Developer in Guayaquil Ecuador.
    Currently at Everymundo, previously at El Universo.
    I enjoy teaching and sharing what I know.
    I give professional advice to developers and companies.
    My wife and my children are everything in my life.
  main_url: https://ramonchancay.me/
  url: https://ramonchancay.me/
  source_url: https://github.com/devrchancay/personal-site
  featured: false
  categories:
    - Blog
    - Technology
    - Web Development
  built_by: Ramón Chancay
  built_by_url: https://ramonchancay.me/
- title: Acclimate Consulting
  main_url: https://www.acclimate.io/
  url: https://www.acclimate.io/
  description: >-
    Acclimate is a consulting firm that puts organizations back in control with data-driven strategies and full-stack applications.
  categories:
    - Technology
    - Consulting
  built_by: Andrew Wilson
  built_by_url: https://github.com/andwilson
  featured: false
- title: Flyright
  url: https://flyright.co/
  main_url: https://flyright.co/
  description: >-
    Flyright curates everything you need for international travel in one tidy place 💜
  categories:
    - Technology
    - App
  built_by: Ty Hopp
  built_by_url: https://github.com/tyhopp
  featured: false
- title: Vets Who Code
  url: https://vetswhocode.io/
  main_url: https://vetswhocode.io/
  description: >-
    VetsWhoCode is a non-profit organization dedicated to training military veterans & giving them the skills they need transition into tech careers.
  categories:
    - Technology
    - Nonprofit
  featured: false
- title: Patreon Blog
  url: https://blog.patreon.com/
  main_url: https://blog.patreon.com/
  description: >-
    Official blog of Patreon.com
  categories:
    - Blog
  featured: false
- title: Full Beaker
  url: https://fullbeaker.com/
  main_url: https://fullbeaker.com/
  description: >-
    Full Beaker provides independent advice online about careers and home ownership, and connect anyone who asks with companies that can help them.
  categories:
    - Consulting
  featured: false
- title: Citywide Holdup
  url: https://citywideholdup.org/
  main_url: https://citywideholdup.org/
  description: >-
    Citywide Holdup is an annual fundraising event held around early November in the city of Austin, TX hosted by the Texas Wranglers benefitting Easter Seals of Central Texas, a non-profit organization that provides exceptional services, education, outreach and advocacy so that people with disabilities can live, learn, work and play in our communities.
  categories:
    - Nonprofit
    - Event
  built_by: Cameron Rison
  built_by_url: https://github.com/killakam3084
  featured: false
- title: Dawn Labs
  url: https://dawnlabs.io
  main_url: https://dawnlabs.io
  description: >-
    Thoughtful products for inspired teams. With a holistic approach to engineering and design, we partner with startups and enterprises to build for the digital era.
  categories:
    - Technology
    - Agency
    - Web Development
  featured: false
- title: COOP by Ryder
  url: https://coop.com/
  main_url: https://coop.com/
  description: >
    COOP is a platform that connects fleet managers that have idle vehicles to businesses that are looking to rent vehicles. COOP simplifies the process and paperwork required to safely share vehicles between business owners.
  categories:
    - Marketing
  built_by: Crispin Porter Bogusky
  built_by_url: http://www.cpbgroup.com/
  featured: false
- title: Propapanda
  url: https://propapanda.eu/
  main_url: https://propapanda.eu/
  description: >
    Is a creative production house based in Tallinn, Estonia. We produce music videos, commercials, films and campaigns – from scratch to finish.
  categories:
    - Video
    - Portfolio
    - Agency
    - Media
  built_by: Henry Kehlmann
  built_by_url: https://github.com/madhenry/
  featured: false
- title: JAMstack.paris
  url: https://jamstack.paris/
  main_url: https://jamstack.paris/
  source_url: https://github.com/JAMstack-paris/jamstack.paris
  description: >
    JAMstack-focused, bi-monthly meetup in Paris
  categories:
    - Web Development
  built_by: Matthieu Auger & Nicolas Goutay
  built_by_url: https://github.com/JAMstack-paris
  featured: false
- title: DexWallet - The only Wallet you need by Dexlab
  main_url: https://www.dexwallet.io/
  url: https://www.dexwallet.io/
  source_url: https://github.com/dexlab-io/DexWallet-website
  featured: false
  description: >-
    DexWallet is a secure, multi-chain, mobile wallet with an upcoming one-click exchange for mobile.
  categories:
    - App
    - Open Source
  built_by: DexLab
  built_by_url: https://github.com/dexlab-io
- title: Kings Valley Paving
  url: https://kingsvalleypaving.com
  main_url: https://kingsvalleypaving.com
  description: >
    Kings Valley Paving is an asphalt, paving and concrete company serving the commercial, residential and industrial sectors in the Greater Toronto Area. Site designed by Stephen Bell.
  categories:
    - Marketing
  built_by: Michael Uloth
  built_by_url: https://www.michaeluloth.com
  featured: false
- title: Peter Barrett
  url: https://www.peterbarrett.ca
  main_url: https://www.peterbarrett.ca
  description: >
    Peter Barrett is a Canadian baritone from Newfoundland and Labrador who performs opera and concert repertoire in Canada, the U.S. and around the world. Site designed by Stephen Bell.
  categories:
    - Portfolio
    - Music
  built_by: Michael Uloth
  built_by_url: https://www.michaeluloth.com
  featured: false
- title: NARCAN
  main_url: https://www.narcan.com
  url: https://www.narcan.com
  description: >
    NARCAN Nasal Spray is the first and only FDA-approved nasal form of naloxone for the emergency treatment of a known or suspected opioid overdose.
  categories:
    - Healthcare
  built_by: NARCAN
  built_by_url: https://www.narcan.com
  featured: false
- title: Ritual
  main_url: https://ritual.com
  url: https://ritual.com
  description: >
    Ritual started with a simple question, what exactly is in women's multivitamins? This is the story of what happened when our founder Kat started searching for answers — the story of Ritual.
  categories:
    - Healthcare
  built_by: Ritual
  built_by_url: https://ritual.com
  featured: false
- title: Truebill
  main_url: https://www.truebill.com
  url: https://www.truebill.com
  description: >
    Truebill empowers you to take control of your money.
  categories:
    - Finance
  built_by: Truebill
  built_by_url: https://www.truebill.com
  featured: false
- title: Smartling
  main_url: https://www.smartling.com
  url: https://www.smartling.com
  description: >
    Smartling enables you to automate, manage, and professionally translate content so that you can do more with less.
  categories:
    - Marketing
  built_by: Smartling
  built_by_url: https://www.smartling.com
  featured: false
- title: Clear
  main_url: https://www.clearme.com
  url: https://www.clearme.com
  description: >
    At clear, we’re working toward a future where you are your ID, enabling you to lead an unstoppable life.
  categories:
    - Security
  built_by: Clear
  built_by_url: https://www.clearme.com
  featured: false
- title: VS Code Rocks
  main_url: https://vscode.rocks
  url: https://vscode.rocks
  source_url: https://github.com/lannonbr/vscode-rocks
  featured: false
  description: >
    VS Code Rocks is a place for weekly news on the newest features and updates to Visual Studio Code as well as trending extensions and neat tricks to continually improve your VS Code skills.
  categories:
    - Open Source
    - Blog
    - Web Development
  built_by: Benjamin Lannon
  built_by_url: https://github.com/lannonbr
- title: Particle
  main_url: https://www.particle.io
  url: https://www.particle.io
  featured: false
  description: Particle is a fully-integrated IoT platform that offers everything you need to deploy an IoT product.
  categories:
    - Marketing
- title: freeCodeCamp curriculum
  main_url: https://learn.freecodecamp.org
  url: https://learn.freecodecamp.org
  featured: false
  description: Learn to code with free online courses, programming projects, and interview preparation for developer jobs.
  categories:
    - Web Development
    - Learning
- title: Tandem
  main_url: https://www.tandem.co.uk
  url: https://www.tandem.co.uk
  description: >
    We're on a mission to free you of money misery. Our app, card and savings account are designed to help you spend less time worrying about money and more time enjoying life.
  categories:
    - Finance
    - App
  built_by: Tandem
  built_by_url: https://github.com/tandembank
  featured: false
- title: Monbanquet.fr
  main_url: https://monbanquet.fr
  url: https://monbanquet.fr
  description: >
    Give your corporate events the food and quality it deserves, thanks to the know-how of the best local artisans.
  categories:
    - E-commerce
    - Food
    - Event
  built_by: Monbanquet.fr
  built_by_url: https://github.com/monbanquet
  featured: false
- title: The Leaky Cauldron Blog
  url: https://theleakycauldronblog.com
  main_url: https://theleakycauldronblog.com
  source_url: https://github.com/v4iv/theleakycauldronblog
  description: >
    A Brew of Awesomeness with a Pinch of Magic...
  categories:
    - Blog
  built_by: Vaibhav Sharma
  built_by_url: https://github.com/v4iv
  featured: false
- title: Wild Drop Surf Camp
  main_url: https://wilddropsurfcamp.com
  url: https://wilddropsurfcamp.com
  description: >
    Welcome to Portugal's best kept secret and be amazed with our nature. Here you can explore, surf, taste the world's best gastronomy and wine, feel the North Canyon's power with the biggest waves in the world and so many other amazing things. Find us, discover yourself!
  categories:
    - Travel
  built_by: Samuel Fialho
  built_by_url: https://samuelfialho.com
  featured: false
- title: JoinUp HR chatbot
  url: https://www.joinup.io
  main_url: https://www.joinup.io
  description: Custom HR chatbot for better candidate experience
  categories:
    - App
    - Technology
  featured: false
- title: JDCastro Web Design & Development
  main_url: https://jacobdcastro.com
  url: https://jacobdcastro.com
  source_url: https://github.com/jacobdcastro/personal-site
  featured: false
  description: >
    A small business site for freelance web designer and developer Jacob D. Castro. Includes professional blog, contact forms, and soon-to-come portfolio of sites for clients. Need a new website or an extra developer to share the workload? Feel free to check out the website!
  categories:
    - Blog
    - Portfolio
    - Business
    - Freelance
  built_by: Jacob D. Castro
  built_by_url: https://twitter.com/jacobdcastro
- title: Gatsby Tutorials
  main_url: https://www.gatsbytutorials.com
  url: https://www.gatsbytutorials.com
  source_url: https://github.com/ooloth/gatsby-tutorials
  featured: false
  description: >
    Gatsby Tutorials is a community-updated list of video, audio and written tutorials to help you learn GatsbyJS.
  categories:
    - Web Development
    - Education
    - Open Source
  built_by: Michael Uloth
  built_by_url: https://www.michaeluloth.com
- title: Grooovinger
  url: https://www.grooovinger.com
  main_url: https://www.grooovinger.com
  description: >
    Martin Grubinger, a web developer from Austria
  categories:
    - Portfolio
    - Web Development
  built_by: Martin Grubinger
  built_by_url: https://www.grooovinger.com
  featured: false
- title: LXDX - the Crypto Derivatives Exchange
  main_url: https://www.lxdx.co/
  url: https://www.lxdx.co/
  description: >
    LXDX is the world's fastest crypto exchange. Our mission is to bring innovative financial products to retail crypto investors, providing access to the same speed and scalability that institutional investors already depend on us to deliver each and every day.
  categories:
    - Marketing
    - Finance
  built_by: Corey Ward
  built_by_url: http://www.coreyward.me/
  featured: false
- title: Kyle McDonald
  url: https://kylemcd.com
  main_url: https://kylemcd.com
  source_url: https://github.com/kylemcd/personal-site-react
  description: >
    Personal site + blog for Kyle McDonald
  categories:
    - Blog
  built_by: Kyle McDonald
  built_by_url: https://kylemcd.com
  featured: false
- title: VSCode Power User Course
  main_url: https://VSCode.pro
  url: https://VSCode.pro
  description: >
    After 10 years with Sublime, I switched to VSCode. Love it. Spent 1000+ hours building a premium video course to help you switch today. 200+ power user tips & tricks turn you into a VSCode.pro
  categories:
    - Education
    - Learning
    - E-commerce
    - Marketing
    - Technology
    - Web Development
  built_by: Ahmad Awais
  built_by_url: https://twitter.com/MrAhmadAwais/
  featured: false
- title: Thijs Koerselman Portfolio
  main_url: https://www.vauxlab.com
  url: https://www.vauxlab.com
  featured: false
  description: >
    Portfolio of Thijs Koerselman. A freelance software engineer, full-stack web developer and sound designer.
  categories:
    - Portfolio
    - Business
    - Freelance
    - Technology
    - Web Development
    - Music
- title: Ad Hoc Homework
  main_url: https://homework.adhoc.team
  url: https://homework.adhoc.team
  description: >
    Ad Hoc builds government digital services that are fast, efficient, and usable by everyone. Ad Hoc Homework is a collection of coding and design challenges for candidates applying to our open positions.
  categories:
    - Web Development
    - Government
    - Healthcare
    - Programming
  built_by_url: https://adhoc.team
  featured: false
- title: Birra Napoli
  main_url: http://www.birranapoli.it
  url: http://www.birranapoli.it
  built_by: Ribrain
  built_by_url: https://www.ribrainstudio.com
  featured: false
  description: >
    Birra Napoli official site
  categories:
    - Landing Page
    - Business
    - Food
- title: Satispay
  url: https://www.satispay.com
  main_url: https://www.satispay.com
  categories:
    - Business
    - Finance
    - Technology
  built_by: Satispay
  built_by_url: https://www.satispay.com
  featured: false
- title: The Movie Database - Gatsby
  url: https://tmdb.lekoarts.de
  main_url: https://tmdb.lekoarts.de
  source_url: https://github.com/LekoArts/gatsby-source-tmdb-example
  categories:
    - Open Source
    - Entertainment
    - Gallery
  featured: false
  built_by: LekoArts
  built_by_url: https://github.com/LekoArts
  description: >
    Source from The Movie Database (TMDb) API (v3) in Gatsby. This example is built with react-spring, React hooks and react-tabs and showcases the gatsby-source-tmdb plugin. It also has some client-only paths and uses gatsby-image.
- title: LANDR - Creative Tools for Musicians
  url: https://www.landr.com/
  main_url: https://www.landr.com/en/
  categories:
    - Music
    - Technology
    - Business
    - Entrepreneurship
    - Freelance
    - Marketing
    - Media
  featured: false
  built_by: LANDR
  built_by_url: https://twitter.com/landr_music
  description: >
    Marketing website built for LANDR. LANDR is a web application that provides tools for musicians to master their music (using artificial intelligence), collaborate with other musicians, and distribute their music to multiple platforms.
- title: ClinicJS
  url: https://clinicjs.org/
  main_url: https://clinicjs.org/
  categories:
    - Technology
    - Documentation
  featured: false
  built_by: NearForm
  built_by_url: https://www.nearform.com/
  description: >
    Tools to help diagnose and pinpoint Node.js performance issues.
- title: KOBIT
  main_url: https://kobit.in
  url: https://kobit.in
  description: Automated Google Analytics Report with everything you need and more
  featured: false
  categories:
    - Marketing
    - Blog
  built_by: mottox2
  built_by_url: https://mottox2.com
- title: Aleksander Hansson
  main_url: https://ahansson.com
  url: https://ahansson.com
  featured: false
  description: >
    Portfolio website for Aleksander Hansson
  categories:
    - Portfolio
    - Business
    - Freelance
    - Technology
    - Web Development
    - Consulting
  built_by: Aleksander Hansson
  built_by_url: https://www.linkedin.com/in/aleksanderhansson/
- title: Surfing Nosara
  main_url: https://www.surfingnosara.com
  url: https://www.surfingnosara.com
  description: Real estate, vacation, and surf report hub for Nosara, Costa Rica
  featured: false
  categories:
    - Business
    - Blog
    - Gallery
    - Marketing
  built_by: Desarol
  built_by_url: https://www.desarol.com
- title: Crispin Porter Bogusky
  url: https://cpbgroup.com/
  main_url: https://cpbgroup.com/
  description: >
    We solve the world’s toughest communications problems with the most quantifiably potent creative assets.
  categories:
    - Agency
    - Design
    - Marketing
  built_by: Crispin Porter Bogusky
  built_by_url: https://cpbgroup.com/
  featured: false
- title: graphene-python
  url: https://graphene-python.org
  main_url: https://graphene-python.org
  description: Graphene is a collaboratively funded project.Graphene-Python is a library for building GraphQL APIs in Python easily.
  categories:
    - Library
    - API
    - Documentation
  featured: false
- title: Engel & Völkers Ibiza Holiday Rentals
  main_url: https://www.ev-ibiza.com/
  url: https://www.ev-ibiza.com/
  featured: false
  built_by: Ventura Digitalagentur
  description: >
    Engel & Völkers, one of the most successful real estate agencies in the world, offers luxury holiday villas to rent in Ibiza.
  categories:
    - Travel
- title: Sylvain Hamann's personal website
  url: https://shamann.fr
  main_url: https://shamann.fr
  source_url: https://github.com/sylvhama/shamann-gatsby/
  description: >
    Sylvain Hamann, web developer from France
  categories:
    - Portfolio
    - Web Development
  built_by: Sylvain Hamann
  built_by_url: https://twitter.com/sylvhama
  featured: false
- title: Luca Crea's portfolio
  main_url: https://lcrea.github.io
  url: https://lcrea.github.io
  description: >
    Portfolio and personal website of Luca Crea, an Italian software engineer.
  categories:
    - Portfolio
  built_by: Luca Crea
  built_by_url: https://github.com/lcrea
  featured: false
- title: Escalade Sports
  main_url: https://www.escaladesports.com/
  url: https://www.escaladesports.com/
  categories:
    - E-commerce
    - Sports
  built_by: Escalade Sports
  built_by_url: https://www.escaladesports.com/
  featured: false
- title: Exposify
  main_url: https://www.exposify.de/
  url: https://www.exposify.de/
  description: >
    This is our German website built with Gatsby 2.0, Emotion and styled-system.
    Exposify is a proptech startup and builds technology for real estate businesses.
    We provide our customers with an elegant agent software in combination
    with beautifully designed and fast websites.
  categories:
    - Web Development
    - Real Estate
    - Agency
    - Marketing
  built_by: Exposify
  built_by_url: https://www.exposify.de/
  featured: false
- title: Steak Point
  main_url: https://www.steakpoint.at/
  url: https://www.steakpoint.at/
  description: >
    Steak Restaurant in Vienna, Austria (Wien, Österreich).
  categories:
    - Food
  built_by: Peter Kroyer
  built_by_url: https://www.peterkroyer.at/
  featured: false
- title: Takumon blog
  main_url: https://takumon.com
  url: https://takumon.com
  source_url: https://github.com/Takumon/blog
  description: Java Engineer's tech blog.
  featured: false
  categories:
    - Blog
  built_by: Takumon
  built_by_url: https://twitter.com/inouetakumon
- title: DayThirty
  main_url: https://daythirty.com
  url: https://daythirty.com
  description: DayThirty - ideas for the new year.
  featured: false
  categories:
    - Marketing
  built_by: Jack Oliver
  built_by_url: https://twitter.com/mrjackolai
- title: TheAgencyProject
  main_url: https://theagencyproject.co
  url: https://theagencyproject.co
  description: Agency model, without agency overhead.
  categories:
    - Agency
  built_by: JV-LA
  built_by_url: https://jv-la.com
- title: Karen Hou's portfolio
  main_url: https://www.karenhou.com/
  url: https://www.karenhou.com/
  categories:
    - Portfolio
  built_by: Karen H. Developer
  built_by_url: https://github.com/karenhou
  featured: false
- title: Jean Luc Ponty
  main_url: https://ponty.com
  url: https://ponty.com
  description: Official site for Jean Luc Ponty, French virtuoso violinist and jazz composer.
  featured: false
  categories:
    - Music
    - Entertainment
  built_by: Othermachines
  built_by_url: https://othermachines.com
- title: Rosewood Family Advisors
  main_url: https://www.rfallp.com/
  url: https://www.rfallp.com/
  description: Rosewood Family Advisors LLP (Palo Alto) provides a diverse range of family office services customized for ultra high net worth individuals.
  featured: false
  categories:
    - Finance
    - Business
  built_by: Othermachines
  built_by_url: https://othermachines.com
- title: Standing By Company
  main_url: https://standingby.company
  url: https://standingby.company
  description: A brand experience design company led by Scott Mackenzie and Trent Barton.
  featured: false
  categories:
    - Design
    - Web Development
  built_by: Standing By Company
  built_by_url: https://standingby.company
- title: Ashley Thouret
  main_url: https://www.ashleythouret.com
  url: https://www.ashleythouret.com
  description: Official website of Canadian soprano Ashley Thouret. Site designed by Stephen Bell.
  categories:
    - Portfolio
    - Music
  built_by: Michael Uloth
  built_by_url: https://www.michaeluloth.com
  featured: false
- title: The AZOOR Society
  main_url: https://www.azoorsociety.org
  url: https://www.azoorsociety.org
  description: The AZOOR Society is a UK-based charity committed to promoting awareness of Acute Zonal Occult Outer Retinopathy and assisting further research. Site designed by Stephen Bell.
  categories:
    - Community
    - Nonprofit
  built_by: Michael Uloth
  built_by_url: https://www.michaeluloth.com
  featured: false
- title: Gábor Fűzy pianist
  main_url: https://pianobar.hu
  url: https://pianobar.hu
  description: Gábor Fűzy pianist's official website built with Gatsby v2.
  categories:
    - Music
  built_by: Zoltán Bedi
  built_by_url: https://github.com/B3zo0
  featured: false
- title: Logicwind
  main_url: https://logicwind.com
  url: https://logicwind.com
  description: Website of Logicwind - JavaScript experts, Technology development agency & consulting.
  featured: false
  categories:
    - Portfolio
    - Agency
    - Web Development
    - Consulting
  built_by: Logicwind
  built_by_url: https://www.logicwind.com
- title: ContactBook.app
  main_url: https://contactbook.app
  url: https://contactbook.app
  description: Seamlessly share Contacts with G Suite team members
  featured: false
  categories:
    - Landing Page
    - Blog
  built_by: Logicwind
  built_by_url: https://www.logicwind.com
- title: Waterscapes
  main_url: https://waterscap.es
  url: https://waterscap.es/lake-monteynard/
  source_url: https://github.com/gaelbillon/Waterscapes-Gatsby-site
  description: Waterscap.es is a directory of bodies of water (creeks, ponds, waterfalls, lakes, etc) with information about each place such as how to get there, hike time, activities and photos and a map displayed with the Mapbox GL SJ npm package. It was developed with the goal of learning Gatsby. This website is based on the gatsby-contentful-starter and uses Contentful as CMS. It is hosted on Netlify. Hooks are setup with Bitbucket and Contentful to trigger a new build upon code or content changes. The data on Waterscap.es is a mix of original content and informations from the internets gathered and put together.
  categories:
    - Directory
    - Photography
    - Travel
  built_by: Gaël Billon
  built_by_url: https://gaelbillon.com
  featured: false
- title: Packrs
  url: https://www.packrs.co/
  main_url: https://www.packrs.co/
  description: >
    Packrs is a local delivery platform, one spot for all your daily requirements. On a single tap get everything you need at your doorstep.
  categories:
    - Marketing
    - Landing Page
    - Entrepreneurship
  built_by: Vipin Kumar Rawat
  built_by_url: https://github.com/aesthytik
  featured: false
- title: HyakuninIsshu
  main_url: https://hyakuninanki.net
  url: https://hyakuninanki.net
  source_url: https://github.com/rei-m/web_hyakuninisshu
  description: >
    HyakuninIsshu is a traditional Japanese card game.
  categories:
    - Education
    - Gallery
    - Entertainment
  built_by: Rei Matsushita
  built_by_url: https://github.com/rei-m/
  featured: false
- title: WQU Partners
  main_url: https://partners.wqu.org/
  url: https://partners.wqu.org/
  featured: false
  categories:
    - Marketing
    - Education
    - Landing Page
  built_by: Corey Ward
  built_by_url: http://www.coreyward.me/
- title: Federico Giacone
  url: https://federico.giac.one/
  main_url: https://federico.giac.one
  source_url: https://github.com/leopuleo/federico.giac.one
  description: >
    Digital portfolio for Italian Architect Federico Giacone.
  categories:
    - Portfolio
    - Gallery
  built_by: Leonardo Giacone
  built_by_url: https://github.com/leopuleo
  featured: false
- title: Station
  url: https://getstation.com/
  main_url: https://getstation.com/
  description: Station is the first smart browser for busy people. A single place for all of your web applications.
  categories:
    - Technology
    - Web Development
    - Productivity
  featured: false
- title: Vyron Vasileiadis
  url: https://fedonman.com/
  main_url: https://fedonman.com
  source_url: https://github.com/fedonman/fedonman-website
  description: Personal space of Vyron Vasileiadis aka fedonman, a Web & IoT Developer, Educator and Entrepreneur based in Athens, Greece.
  categories:
    - Portfolio
    - Technology
    - Web Development
    - Education
  built_by: Vyron Vasileiadis
  built_by_url: https://github.com/fedonman
- title: Fabien Champigny
  url: https://www.champigny.name/
  main_url: https://www.champigny.name/
  built_by_url: https://www.champigny.name/
  description: Fabien Champigny's personal blog. Entrepreneur, hacker and loves street photo.
  categories:
    - Blog
    - Gallery
    - Photography
    - Productivity
    - Entrepreneurship
  featured: false
- title: Alex Xie - Portfolio
  url: https://alexieyizhe.me/
  main_url: https://alexieyizhe.me/
  source_url: https://github.com/alexieyizhe/alexieyizhe.github.io
  description: >
    Personal website of Alex Yizhe Xie, a University of Waterloo Computer Science student and coding enthusiast.
  categories:
    - Blog
    - Portfolio
    - Web Development
  featured: false
- title: Dale Blackburn - Portfolio
  url: https://dakebl.co.uk/
  main_url: https://dakebl.co.uk/
  description: >
    Dale Blackburn's personal website and blog.
  categories:
    - Blog
    - Portfolio
    - Web Development
  featured: false
- title: Portfolio of Anthony Wiktor
  url: https://www.anthonydesigner.com/
  main_url: https://www.anthonydesigner.com/
  description: >
    Anthony Wiktor is a Webby Award-Winning Creative Director and Digital Designer twice named Hot 100 by WebDesigner Magazine. Anthony has over a decade of award-winning experience in design and has worked on projects across a diverse set of industries — from entertainment to consumer products to hospitality to technology. Anthony is a frequent lecturer at USC’s Annenberg School for Communication & Journalism and serves on the board of AIGA Los Angeles.
  categories:
    - Portfolio
    - Marketing
  built_by: Maciej Leszczyński
  built_by_url: https://twitter.com/_maciej
  featured: false
- title: Frame.io Workflow Guide
  main_url: https://workflow.frame.io
  url: https://workflow.frame.io
  description: >
    The web’s most comprehensive post-production resource, written by pro filmmakers, for pro filmmakers. Always expanding, always free.
  categories:
    - Education
  built_by: Frame.io
  built_by_url: https://frame.io
  featured: false
- title: MarcySutton.com
  main_url: https://marcysutton.com
  url: https://marcysutton.com
  description: >
    The personal website of web developer and accessibility advocate Marcy Sutton.
  categories:
    - Blog
    - Accessibility
    - Video
    - Photography
  built_by: Marcy Sutton
  built_by_url: https://marcysutton.com
  featured: true
- title: WPGraphQL Docs
  main_url: https://docs.wpgraphql.com
  url: https://docs.wpgraphql.com
  description: >
    Documentation for WPGraphQL, a free open-source WordPress plugin that provides an extendable GraphQL schema and API for any WordPress site.
  categories:
    - API
    - Documentation
    - Technology
    - Web Development
    - WordPress
  built_by: WPGraphQL
  built_by_url: https://wpgraphql.com
  featured: false
- title: Shine Lawyers
  main_url: https://www.shine.com.au
  url: https://www.shine.com.au
  description: >
    Shine Lawyers is an Australian legal services website built with Gatsby v2, Elasticsearch, Isso, and Geolocation services.
  categories:
    - Business
    - Blog
- title: Parallel Polis Kosice
  url: https://www.paralelnapoliskosice.sk/
  main_url: https://www.paralelnapoliskosice.sk/
  source_url: https://github.com/ParalelnaPolisKE/paralelnapoliskosice.sk
  description: >
    Parallel Polis is a collective of people who want to live in a more opened world. We look for possibilities and technologies (Bitcoin, the blockchain, reputation systems and decentralized technologies in general) that open new ways, make processes easier and remove unnecessary barriers. We want to create an environment that aims at education, discovering and creating better systems for everybody who is interested in freedom and independence.
  categories:
    - Blog
    - Education
    - Technology
  built_by: Roman Vesely
  built_by_url: https://romanvesely.
  featured: false
- title: Unda Solutions
  url: https://unda.com.au
  main_url: https://unda.com.au
  description: >
    A custom web application development company in Perth, WA
  categories:
    - Business
    - Freelance
    - Web Development
    - Technology
  featured: false
- title: BIGBrave
  main_url: https://bigbrave.digital
  url: https://bigbrave.digital
  description: >
    BIGBrave is a strategic design firm. We partner with our clients, big and small, to design & create human-centered brands, products, services and systems that are simple, beautiful and easy to use.
  categories:
    - Agency
    - Web Development
    - Marketing
    - Technology
    - WordPress
  built_by: Francois Brill | BIGBrave
  built_by_url: https://bigbrave.digital
  featured: false
- title: 5th Avenue Properties
  main_url: https://5thavenue.co.za
  url: https://5thavenue.co.za
  description: >
    5th Avenue Properties specializes in the leasing and sales of office space and industrial property. BIGBrave built the website in Gatsby with data from an API server (CRM) for all the property and consultant data, and WordPress for all the website content data and case studies. All forms on the website was also directly integrated into the CRM system to ensure no leads are lost. People cannot stop commenting on the speed of the site and the property search.
  categories:
    - Technology
    - WordPress
    - API
  built_by: Russel Povey and Francois Brill | BIGBrave
  built_by_url: https://bigbrave.digital
  featured: false
- title: Intsha Consulting
  main_url: https://intsha.co.za
  url: https://intsha.co.za
  description: >
    Intsha is a bespoke Human Resources consultancy firm offering expert Recruitment and Talent Management services in today's competitive marketplace. BIGBrave helped Intsha design and develop a bespoke online presense helping them stand out from the crowd.
  categories:
    - Consulting
    - Marketing
    - WordPress
  built_by: Evan Janovsky | BIGBrave
  built_by_url: https://bigbrave.digital
  featured: false
- title: MHW Law
  main_url: https://mhwlaw.ca
  url: https://mhwlaw.ca
  description: >
    MHW is a full service law firm that has offered legal representation and advice to clients locally and throughout British Columbia since 1984. BIGBrave helped MHW bring their website into the 21st century by offering the best and latest Gatsby site to help them stand our from the crowd.
  categories:
    - Law
    - Marketing
    - WordPress
  built_by: Evan Janovsky and Francois Brill | BIGBrave
  built_by_url: https://bigbrave.digital
  featured: false
- title: KegTracker
  main_url: https://www.kegtracker.co.za
  url: https://www.kegtracker.co.za
  description: >
    Keg Tracker is part of the Beverage Insights family and its sole aim is to provide you with the right data about your kegs to make better decisions. In today’s business landscape having the right information at your finger tips is crucial to the agility of your business.
  categories:
    - Food
    - Business
    - Technology
  built_by: Francois Brill | BIGBrave
  built_by_url: https://bigbrave.digital
  featured: false
- title: Mike Nichols
  url: https://www.mikenichols.me
  main_url: https://www.mikenichols.me
  description: >
    Portfolio site of Mike Nichols, a UX designer and product development lead.
  categories:
    - Portfolio
    - Technology
    - Web Development
  built_by: Mike Nichols
  featured: false
- title: Steve Haid
  url: https://www.stevehaid.com
  main_url: https://www.stevehaid.com
  description: >
    Steve Haid is a real estate agent and Professional Financial Planner (PFP) who has been helping clients achieve their investment goals since 2006. Site designed by Stephen Bell.
  categories:
    - Marketing
    - Real Estate
  built_by: Michael Uloth
  built_by_url: https://www.michaeluloth.com
- title: Incremental - Loyalty, Rewards and Incentive Programs
  main_url: https://www.incremental.com.au
  url: https://www.incremental.com.au
  description: >
    Sydney-based digital agency specialising in loyalty, rewards and incentive programs. WordPress backend; Cloudinary, YouTube and Hubspot form integration; query data displayed as animated SVG graphs; video background in the header.
  categories:
    - Agency
    - Portfolio
    - WordPress
  built_by: Incremental
  built_by_url: https://www.incremental.com.au
  featured: false
- title: Technica11y
  main_url: https://www.technica11y.org
  url: https://www.technica11y.org
  description: >
    Discussing challenges in technical accessibility.
  categories:
    - Accessibility
    - Education
    - Video
  built_by: Tenon.io
  built_by_url: https://tenon.io
  featured: false
- title: Matthew Secrist
  main_url: https://www.matthewsecrist.net
  url: https://www.matthewsecrist.net
  source_url: https://github.com/matthewsecrist/v3
  description: >
    Matthew Secrist's personal portfolio using Gatsby, Prismic and Styled-Components.
  categories:
    - Portfolio
    - Technology
    - Web Development
  built_by: Matthew Secrist
  built_by_url: https://www.matthewsecrist.net
  featured: false
- title: Node.js Dev
  main_url: https://nodejs.dev
  url: https://nodejs.dev
  source_url: https://github.com/nodejs/nodejs.dev
  description: >
    Node.js Foundation Website.
  categories:
    - Documentation
    - Web Development
  built_by: Node.js Website Redesign Working Group
  built_by_url: https://github.com/nodejs/website-redesign
  featured: false
- title: Sheffielders
  main_url: https://sheffielders.org
  url: https://sheffielders.org
  source_url: https://github.com/davemullenjnr/sheffielders
  description: >
    A collective of businesses, creatives, and projects based in Sheffield, UK.
  categories:
    - Directory
  built_by: Dave Mullen Jnr
  built_by_url: https://davemullenjnr.co.uk
  featured: false
- title: Stealth Labs
  url: https://stealthlabs.io
  main_url: https://stealthlabs.io
  description: >
    We design and develop for the web, mobile and desktop
  categories:
    - Portfolio
    - Web Development
  built_by: Edvins Antonovs
  built_by_url: https://edvins.io
  featured: false
- title: Constanzia Yurashko
  main_url: https://www.constanziayurashko.com
  url: https://www.constanziayurashko.com
  description: >
    Exclusive women's ready-to-wear fashion by designer Constanzia Yurashko.
  categories:
    - Portfolio
  built_by: Maxim Andries
  featured: false
- title: Algolia
  url: https://algolia.com
  main_url: https://algolia.com
  description: >
    Algolia helps businesses across industries quickly create relevant, scalable, and lightning fast search and discovery experiences.
  categories:
    - Web Development
    - Technology
    - Open Source
    - Featured
  built_by: Algolia
  featured: true
- title: GVD Renovations
  url: https://www.gvdrenovationsinc.com/
  main_url: https://www.gvdrenovationsinc.com/
  description: >
    GVD Renovations is a home improvement contractor with a well known reputation as a professional, quality contractor in California.
  categories:
    - Business
  built_by: David Krasniy
  built_by_url: http://dkrasniy.com
  featured: false
- title: Styled System
  url: https://styled-system.com/
  main_url: https://styled-system.com/
  source_url: https://github.com/styled-system/styled-system/tree/master/docs
  description: >
    Style props for rapid UI development.
  categories:
    - Design System
  built_by: Brent Jackson
  built_by_url: https://jxnblk.com/
- title: Timehacker
  url: https://timehacker.app
  main_url: https://timehacker.app
  description: >
    Procrastination killer, automatic time tracking app to skyrocket your productivity
  categories:
    - Productivity
    - App
    - Technology
    - Marketing
    - Landing Page
  built_by: timehackers
  featured: false
- title: Little & Big
  main_url: https://www.littleandbig.com.au/
  url: https://www.littleandbig.com.au/
  description: >
    Little & Big exists with the aim to create Websites, Apps, E-commerce stores
    that are consistently unique and thoughtfully crafted, every time.
  categories:
    - Agency
    - Design
    - Web Development
    - Portfolio
  built_by: Little & Big
  built_by_url: https://www.littleandbig.com.au/
  featured: false
- title: Cat Knows
  main_url: https://catnose99.com/
  url: https://catnose99.com/
  description: >
    Personal blog built with Gatsby v2.
  categories:
    - Blog
    - Web Development
  built_by: CatNose
  built_by_url: https://twitter.com/catnose99
  featured: false
- title: just some dev
  url: https://www.iamdeveloper.com
  main_url: https://www.iamdeveloper.com
  source_url: https://github.com/nickytonline/www.iamdeveloper.com
  description: >
    Just some software developer writing things ✏️
  categories:
    - Blog
  built_by: Nick Taylor
  built_by_url: https://www.iamdeveloper.com
  featured: false
- title: Keziah Moselle Blog
  url: https://blog.keziahmoselle.fr/
  main_url: https://blog.keziahmoselle.fr/
  source_url: https://github.com/KeziahMoselle/blog.keziahmoselle.fr
  description: >
    ✍️ A place to share my thoughts.
  categories:
    - Blog
  built_by: Keziah Moselle
  built_by_url: https://keziahmoselle.fr/
- title: xfuture's blog
  url: https://www.xfuture-blog.com/
  main_url: https://www.xfuture-blog.com/
  source_url: https://github.com/xFuture603/xfuture-blog
  description: >
    A blog about Devops, Web development, and my insights as a systems engineer.
  categories:
    - Blog
  built_by: Daniel Uhlmann
  built_by_url: https://www.xfuture-blog.com/
- title: Mayne's Blog
  main_url: https://gine.me/
  url: https://gine.me/page/1
  source_url: https://github.com/mayneyao/gine-blog
  featured: false
  categories:
    - Blog
    - Web Development
- title: Bakedbird
  url: https://bakedbird.com
  main_url: https://bakedbird.com
  description: >
    Eleftherios Psitopoulos - A frontend developer from Greece ☕
  categories:
    - Portfolio
    - Blog
  built_by: Eleftherios Psitopoulos
  built_by_url: https://bakedbird.com
- title: Benjamin Lannon
  url: https://lannonbr.com
  main_url: https://lannonbr.com
  source_url: https://github.com/lannonbr/Portfolio-gatsby
  description: >
    Personal portfolio of Benjamin Lannon
  categories:
    - Portfolio
    - Web Development
  built_by: Benjamin Lannon
  built_by_url: https://lannonbr.com
  featured: false
- title: Aravind Balla
  url: https://aravindballa.com
  main_url: https://aravindballa.com
  source_url: https://github.com/aravindballa/website2017
  description: >
    Personal portfolio of Aravind Balla
  categories:
    - Portfolio
    - Blog
    - Web Development
  built_by: Aravind Balla
  built_by_url: https://aravindballa.com
- title: Kaleb McKelvey
  url: https://kalebmckelvey.com
  main_url: https://kalebmckelvey.com
  source_url: https://github.com/avatar-kaleb/kalebmckelvey-site
  description: >
    Personal portfolio of Kaleb McKelvey!
  categories:
    - Blog
    - Portfolio
  built_by: Kaleb McKelvey
  built_by_url: https://kalebmckelvey.com
  featured: false
- title: Michal Czaplinski
  url: https://czaplinski.io
  main_url: https://czaplinski.io
  source_url: https://github.com/michalczaplinski/michalczaplinski.github.io
  description: >
    Michal Czaplinski is a full-stack developer 🚀
  categories:
    - Portfolio
    - Web Development
  built_by: Michal Czaplinski mmczaplinski@gmail.com
  built_by_url: https://czaplinski.io
  featured: false
- title: Interactive Investor (ii)
  url: https://www.ii.co.uk
  main_url: https://www.ii.co.uk
  description: >
    Hybrid (static/dynamic) Gatsby web app for ii's free research, news and analysis, discussion and product marketing site.
  categories:
    - Business
    - Finance
    - Technology
  built_by: Interactive Investor (ii)
  built_by_url: https://www.ii.co.uk
  featured: false
- title: Weingut Goeschl
  url: https://www.weingut-goeschl.at/
  main_url: https://www.weingut-goeschl.at/
  description: >
    Weingut Goeschl is a family winery located in Gols, Burgenland in Austria (Österreich)
  categories:
    - E-commerce
    - Business
  built_by: Peter Kroyer
  built_by_url: https://www.peterkroyer.at/
  featured: false
- title: Hash Tech Guru
  url: https://hashtech.guru
  main_url: https://hashtech.guru
  description: >
    Software Development Training School and Tech Blog
  categories:
    - Blog
    - Education
  built_by: Htet Wai Yan Soe
  built_by_url: https://github.com/johnreginald
- title: AquaGruppen Vattenfilter
  url: https://aquagruppen.se
  main_url: https://aquagruppen.se/
  description: >
    Water filter and water treatment products in Sweden
  categories:
    - Business
    - Technology
  built_by: Johan Eliasson
  built_by_url: https://github.com/elitan
  featured: false
- title: Josef Aidt
  url: https://josefaidt.dev
  main_url: https://josefaidt.dev
  source_url: https://github.com/josefaidt/josefaidt.github.io
  description: >
    Personal website, blog, portfolio for Josef Aidt
  categories:
    - Portfolio
    - Blog
    - Web Development
  built_by: Josef Aidt
  built_by_url: https://twitter.com/garlicbred
- title: How To egghead
  main_url: https://howtoegghead.com/
  url: https://howtoegghead.com/
  source_url: https://github.com/eggheadio/how-to-egghead
  featured: false
  built_by: egghead.io
  built_by_url: https://egghead.io
  description: >
    How to become an egghead instructor or reviewer
  categories:
    - Documentation
    - Education
- title: Sherpalo Ventures
  main_url: https://www.sherpalo.com/
  url: https://www.sherpalo.com/
  featured: false
  categories:
    - Finance
    - Business
    - Technology
  built_by: Othermachines
  built_by_url: https://othermachines.com
- title: WrapCode
  url: https://www.wrapcode.com
  main_url: https://www.wrapcode.com
  description: >
    A full stack blog on Microsoft Azure, JavaScript, DevOps, AI and Bots.
  categories:
    - Blog
    - Technology
    - Web Development
  built_by: Rahul P
  built_by_url: https://twitter.com/_rahulpp
  featured: false
- title: Kirankumar Ambati's Portfolio
  url: https://www.kirankumarambati.me
  main_url: https://www.kirankumarambati.me
  description: >
    Personal website, blog, portfolio of Kirankumar Ambati
  categories:
    - Blog
    - Portfolio
    - Web Development
  built_by: Kirankumar Ambati
  built_by_url: https://github.com/kirankumarambati
  featured: false
- title: Rou Hun Fan's portfolio
  main_url: https://flowen.me
  url: https://flowen.me
  description: >
    Portfolio of creative developer Rou Hun Fan. Built with Gatsby v2 &amp; Greensock drawSVG.
  categories:
    - Portfolio
  built_by: Rou Hun Fan Developer
  built_by_url: https://flowen.me
  featured: false
- title: chadly.net
  url: https://www.chadly.net
  main_url: https://www.chadly.net
  source_url: https://github.com/chadly/chadly.net
  description: >
    Personal tech blog by Chad Lee.
  categories:
    - Blog
    - Technology
    - Web Development
  built_by: Chad Lee
  built_by_url: https://github.com/chadly
  featured: false
- title: CivicSource
  url: https://www.civicsource.com
  main_url: https://www.civicsource.com
  description: >
    Online auction site to purchase tax-distressed properties from local taxing authorities.
  categories:
    - Real Estate
    - Government
  featured: false
- title: SpotYou
  main_url: https://spotyou.joshglazer.com
  url: https://spotyou.joshglazer.com
  source_url: https://github.com/joshglazer/spotyou
  description: >
    SpotYou allows you to watch your favorite music videos on Youtube based on your Spotify Preferences
  categories:
    - Entertainment
    - Music
  built_by: Josh Glazer
  built_by_url: https://linkedin.com/in/joshglazer/
  featured: false
- title: Hesam Kaveh's blog
  description: >
    A blog with great seo that using gatsby-source-wordpress to fetch posts from backend
  main_url: https://hesamkaveh.com/
  url: https://hesamkaveh.com/
  source_url: https://github.com/hesamkaveh/sansi
  featured: false
  categories:
    - Blog
    - WordPress
- title: Oliver Gomes Portfolio
  main_url: https://oliver-gomes.github.io/v4/
  url: https://oliver-gomes.github.io/v4/
  description: >
    As an artist and a web designer/developer, I wanted to find a way to present these two portfolios in a way that made sense.  I felt with new found power of speed, Gatsby helped keep my creativity intact with amazing response and versatility. I felt my butter smooth transition felt much better in user perspective and super happy with the power of Gatsby.
  categories:
    - Portfolio
    - Web Development
    - Blog
  built_by: Oliver Gomes
  built_by_url: https://github.com/oliver-gomes
  featured: false
- title: Patrik Szewczyk
  url: https://www.szewczyk.cz/
  main_url: https://www.szewczyk.cz/
  description: >
    Patrik Szewczyk – JavaScript, TypeScript, React, Node.js developer, Redux, Reason
  categories:
    - Portfolio
  built_by: Patrik Szewczyk
  built_by_url: https://linkedin.com/in/thepatriczek/
  featured: false
- title: Jacob Cofman's Blog
  description: >
    Personal blog / portfolio about Jacob Cofman.
  main_url: https://jcofman.de/
  url: https://jcofman.de/
  source_url: https://github.com/JCofman/jc-website
  featured: false
  categories:
    - Blog
    - Portfolio
- title: re-geo
  description: >
    re-geo is react based geo cities style component.
  main_url: https://re-geo.netlify.app/
  url: https://re-geo.netlify.app/
  source_url: https://github.com/sadnessOjisan/re-geo-lp
  categories:
    - Open Source
  built_by: sadnessOjisan
  built_by_url: https://twitter.com/sadnessOjisan
  featured: false
- title: Luis Cestou Portfolio
  description: >
    Portfolio of graphic + interactive designer Luis Cestou.
  main_url: https://luiscestou.com
  url: https://luiscestou.com
  source_url: https://github.com/lcestou/luiscestou.com
  built_by: Luis Cestou contact@luiscestou.com
  built_by_url: https://luiscestou.com
  featured: false
  categories:
    - Portfolio
    - Web Development
- title: Data Hackers
  url: https://datahackers.com.br/
  main_url: https://datahackers.com.br/
  description: >
    Official website for the biggest portuguese-speaking data science community. Makes use of several data sources such as podcasts from Anchor, messages from Slack, newsletters from MailChimp and blog posts from Medium. The unique visual design also had its hurdles and was quite fun to develop!
  categories:
    - Blog
    - Education
    - Podcast
    - Technology
  built_by: Kaordica
  built_by_url: https://kaordica.design
  featured: false
- title: TROMAQ
  url: https://www.tromaq.com/
  main_url: https://www.tromaq.com/
  description: >
    TROMAQ executes earthmoving services and rents heavy machinery for construction work. Even with the lack of good photography, their new site managed to pass a solid and trustworthy feeling to visitors during testing and they're already seeing the improvement in brand awareness, being the sole player with a modern website in their industry.
  categories:
    - Marketing
  built_by: Kaordica
  built_by_url: https://kaordica.design
  featured: false
- title: Novida Consulting
  url: https://www.novidaconsultoria.com.br
  main_url: https://www.novidaconsultoria.com.br
  description: >
    Novida’s goal was to position itself as a solid, exclusive and trustworthy brand for families looking for a safe financial future… We created a narrative and visual design that highlight their exclusivity.
  categories:
    - Marketing
  built_by: Kaordica
  built_by_url: https://kaordica.design
  featured: false
- title: We Are Clarks
  url: https://www.weareclarks.com
  main_url: https://www.weareclarks.com
  source_url: https://github.com/abeaclark/weareclarks
  description: >
    A family travel blog.
  categories:
    - Blog
    - Travel
  built_by: Abe Clark
  built_by_url: https://www.linkedin.com/in/abrahamclark/
  featured: false
- title: Guillaume Briday's Blog
  main_url: https://guillaumebriday.fr/
  url: https://guillaumebriday.fr/
  source_url: https://github.com/guillaumebriday/guillaumebriday.fr
  description: >
    My personal blog built with Gatsby and Tailwind CSS.
  categories:
    - Blog
    - Web Development
    - Technology
  built_by: Guillaume Briday
  built_by_url: https://guillaumebriday.fr/
  featured: false
- title: Jean Regisser's Portfolio
  main_url: https://jeanregisser.com/
  url: https://jeanregisser.com/
  source_url: https://github.com/jeanregisser/jeanregisser.com
  featured: false
  description: >
    Portfolio of software engineer Jean Regisser.
  categories:
    - Portfolio
    - Mobile Development
  built_by: Jean Regisser
  built_by_url: https://jeanregisser.com/
- title: Chase Ohlson
  url: https://chaseohlson.com
  main_url: https://chaseohlson.com
  description: >
    Portfolio of frontend engineer & web developer Chase Ohlson.
  categories:
    - Portfolio
    - Web Development
  built_by: Chase Ohlson
  built_by_url: https://chaseohlson.com
  featured: false
- title: Zach Schnackel
  url: https://zslabs.com
  main_url: https://zslabs.com
  source_url: https://github.com/zslabs/zslabs.com
  description: >
    Portfolio site for UI/Motion Developer, Zach Schnackel.
  categories:
    - Portfolio
    - Web Development
  built_by: Zach Schnackel
  built_by_url: https://zslabs.com
- title: Gremlin
  url: https://www.gremlin.com
  main_url: https://www.gremlin.com
  description: >
    Gremlin's Failure as a Service finds weaknesses in your system before they cause problems.
  categories:
    - Marketing
- title: Headless.page
  main_url: https://headless.page/
  url: https://headless.page/
  description: >
    Headless.page is a directory of e-commerce sites featuring headless architecture, PWA features and / or the latest JavaScript technology.
  categories:
    - Directory
    - E-commerce
  built_by: Subscribe Pro
  built_by_url: https://www.subscribepro.com/
  featured: false
- title: Ouracademy
  main_url: https://our-academy.org/
  url: https://our-academy.org/
  source_url: https://github.com/ouracademy/website
  description: >
    Ouracademy is an organization that promoves the education in software development through blog posts & videos smiley.
  categories:
    - Open Source
    - Blog
    - Education
  built_by: Ouracademy
  built_by_url: https://github.com/ouracademy
  featured: false
- title: Tenon.io
  main_url: https://tenon.io
  url: https://tenon.io
  description: >
    Tenon.io is an accessibility tooling, services and consulting company.
  categories:
    - API
    - Accessibility
    - Business
    - Consulting
    - Technology
  built_by: Tenon.io
  built_by_url: https://tenon.io
  featured: false
- title: Projectival
  url: https://www.projectival.de/
  main_url: https://www.projectival.de/
  description: >
    Freelancer Online Marketing & Web Development in Cologne, Germany
  categories:
    - Freelance
    - Marketing
    - Web Development
    - Blog
    - Consulting
    - SEO
    - Business
  built_by: Sascha Klapetz
  built_by_url: https://www.projectival.de/
  featured: false
- title: Hetzner Online Community
  main_url: https://community.hetzner.com
  url: https://community.hetzner.com
  description: >
    Hetzner Online Community provides a free collection of high-quality tutorials, which are based on free and open source software, on a variety of topics such as development, system administration, and other web technology.
  categories:
    - Web Development
    - Technology
    - Programming
    - Open Source
    - Community
  built_by: Hetzner Online GmbH
  built_by_url: https://www.hetzner.com/
  featured: false
- title: AGYNAMIX
  url: https://www.agynamix.de/
  main_url: https://www.agynamix.de/
  source_url: https://github.com/tuhlmann/agynamix.de
  description: >
    Full Stack Java, Scala, Clojure, TypeScript, React Developer in Thalheim, Germany
  categories:
    - Freelance
    - Web Development
    - Programming
    - Blog
    - Consulting
    - Portfolio
    - Business
  built_by: Torsten Uhlmann
  built_by_url: https://www.agynamix.de/
  featured: false
- title: syracuse.io
  url: https://syracuse.io
  main_url: https://syracuse.io
  source_url: https://github.com/syracuseio/syracuseio/
  description: >
    Landing page for Syracuse NY Software Development Meetup Groups
  categories:
    - Community
  built_by: Benjamin Lannon
  built_by_url: https://lannonbr.com
- title: Render Documentation
  main_url: https://render.com/docs
  url: https://render.com/docs
  description: >
    Render is the easiest place to host your sites and apps. We use Gatsby for everything on https://render.com, including our documentation. The site is deployed on Render as well! We also have a guide to deploying Gatsby apps on Render: https://render.com/docs/deploy-gatsby.
  categories:
    - Web Development
    - Programming
    - Documentation
    - Technology
  built_by: Render Developers
  built_by_url: https://render.com
  featured: false
- title: prima
  url: https://www.prima.co
  main_url: https://www.prima.co
  description: >
    Discover industry-defining wellness content and trusted organic hemp CBD products safely supporting wellness, stress, mood, skin health, and balance.
  categories:
    - Blog
    - E-commerce
    - Education
  built_by: The Couch
  built_by_url: https://thecouch.nyc
- title: Gatsby Guides
  url: https://gatsbyguides.com/
  main_url: https://gatsbyguides.com/
  description: >
    Free tutorial course about using Gatsby with a CMS.
  categories:
    - Education
    - Documentation
    - Web Development
  built_by: Osio Labs
  built_by_url: https://osiolabs.com/
  featured: false
- title: Architude
  url: https://architudedesign.com
  main_url: https://architudedesign.com
  description: >
    筑冶 Architude International Design Consultants
  categories:
    - Design
    - Landing Page
    - Gallery
  built_by: Neo Nie
  built_by_url: https://github.com/nihgwu
  featured: false
- title: Arctica
  url: https://arctica.io
  main_url: https://arctica.io
  description: >
    Arctica specialises in purpose-built websites and progressive web applications with user optimal experiences, tailored to meet the objectives of your business.
  categories:
    - Portfolio
    - Agency
    - Design
    - Web Development
  built_by: Arctica
  built_by_url: https://arctica.io
  featured: false
- title: David Brookes
  url: https://davidbrookes.me
  main_url: https://davidbrookes.me
  description: >
    Specialising in crafting stylish, high performance websites and applications that get results, using the latest cutting edge web development technologies.
  categories:
    - Portfolio
    - Freelance
    - Web Development
  built_by: Arctica
  built_by_url: https://arctica.io
  featured: false
- title: Dennis Morello
  url: https://morello.dev
  main_url: https://morello.dev
  source_url: https://gitlab.com/dennismorello/dev-blog
  description: >
    morello.dev is a development and technology blog written by Dennis Morello.
  categories:
    - Blog
    - Education
    - Web Development
    - Open Source
    - Technology
  built_by: Dennis Morello
  built_by_url: https://twitter.com/dennismorello
  featured: false
- title: BaseTable
  url: https://autodesk.github.io/react-base-table/
  main_url: https://autodesk.github.io/react-base-table/
  source_url: https://github.com/Autodesk/react-base-table
  description: >
    BaseTable is a react table component to display large data set with high performance and flexibility.
  categories:
    - Web Development
    - Documentation
    - Open Source
  built_by: Neo Nie
  built_by_url: https://github.com/nihgwu
  featured: false
- title: herper.io
  url: https://herper.io/
  main_url: https://herper.io/
  description: >
    Portfolio website for Jacob Herper - a Front End Web Developer with a passion for all things digital. I have more than 10 years experience working in web development.
  categories:
    - Portfolio
    - Web Development
    - Freelance
    - Design
    - SEO
  built_by: Jacob Herper
  built_by_url: https://github.com/jakeherp
  source_url: https://github.com/jakeherp/portfolio
  featured: false
- title: Artem Sapegin Photography
  description: >
    Photography portfolio and blog of Artem Sapegin, an award-losing photographer living in Berlin, Germany. Landscapes, cityscapes and dogs.
  main_url: https://morning.photos/
  url: https://morning.photos/
  source_url: https://github.com/sapegin/morning.photos
  categories:
    - Portfolio
    - Photography
  built_by: Artem Sapegin
  built_by_url: https://github.com/sapegin
- title: Pattyrn
  main_url: https://pattyrn.com
  url: https://pattyrn.com
  description: >
    Pattyrn uses advanced machine learning AI to analyze the platform’s your teams use, making it easy to solve performance problems, reduce bottlenecks, and monitor culture health to optimize your ROI and help boost performance without causing burn out.
  categories:
    - Marketing
    - Technology
  built_by: Pattyrn
  built_by_url: https://twitter.com/Pattyrn4
  featured: false
- title: Intranet Italia Day
  main_url: https://www.intranetitaliaday.it/en
  url: https://www.intranetitaliaday.it/en
  description: >
    The Italian event dedicated to the digital workplace that focuses on planning, governance and company intranet management
  categories:
    - Event
    - Conference
  built_by: Ariadne Digital
  built_by_url: https://www.ariadnedigital.it
  featured: false
- title: Textually Stylo
  main_url: https://www.textually.net
  url: https://www.textually.net
  description: >
    Stylo Markdown writing App marketing/documentation website by Textually Inc.
  categories:
    - Marketing
    - Technology
    - Blog
    - Documentation
  built_by: Sébastien Hamel
  built_by_url: https://www.textually.net
  featured: false
- title: OneDeck
  main_url: https://www.onedeck.co
  url: https://www.onedeck.co
  description: >
    OneDeck is a simple yet powerful tool for creating and sharing your one-page investment summary in under 10 minutes.
  categories:
    - Finance
    - Technology
  built_by: William Neill
  built_by_url: https://twitter.com/williamneill
  featured: false
- title: Assortment
  main_url: https://assortment.io
  url: https://assortment.io
  description: >
    Assortment aims to provide detailed tutorials (and more) for developers of all skill levels within the Web Development Industry. Attempting to cut out the fluff and arm you with the facts.
  categories:
    - Blog
    - Web Development
  built_by: Luke Whitehouse
  built_by_url: https://twitter.com/_lukewh
  featured: false
- title: Mission42
  main_url: https://mission42.zauberware.com
  url: https://mission42.zauberware.com
  description: >
    A landing page for the mobile app Mission42. Mission42 wants to help you learn new skills.
  categories:
    - App
    - Learning
    - Education
    - Landing Page
  built_by: Philipp Siegmund, zauberware
  built_by_url: https://www.zauberware.com
- title: Altstadtdomizil Idstein
  main_url: http://www.altstadtdomizil-idstein.de/
  url: http://www.altstadtdomizil-idstein.de/
  description: >
    A landing page for a holiday apartment in Idstein, Germany.
  categories:
    - Landing Page
    - Travel
    - Real Estate
  built_by: Simon Franzen, zauberware
  built_by_url: https://www.zauberware.com
- title: Gerald Martinez Dev
  main_url: https://gmartinez.dev/
  url: https://gmartinez.dev/
  source_url: https://github.com/nephlin7/gmartinez.dev
  description: >
    Personal website for show my skills and my works.
  categories:
    - Web Development
    - Portfolio
  built_by: Gerald Martinez
  built_by_url: https://twitter.com/GeraldM_92
  featured: false
- title: Becreatives
  main_url: https://becreatives.com
  url: https://becreatives.com
  featured: false
  description: >
    Digital software house. Enlights ideas. Think smart execute harder.
  categories:
    - Technology
    - Web Development
    - Agency
    - Marketing
  built_by: Becreatives
  built_by_url: https://becreatives.com
- title: Paul Clifton Photography
  main_url: https://paulcliftonphotography.com
  url: https://paulcliftonphotography.com
  featured: false
  description: >
    A full migration from WordPress to GatsbyJS and DatoCMS. Includes custom cropping on images as viewport changes size and also an infinity scroll that doesn't preload all of the results.
  categories:
    - Blog
    - Portfolio
    - Gallery
    - Photography
  built_by: Little Wolf Studio
  built_by_url: https://littlewolfstudio.co.uk
- title: Atte Juvonen - Blog
  url: https://www.attejuvonen.fi/
  main_url: https://www.attejuvonen.fi/
  source_url: https://github.com/baobabKoodaa/blog
  description: >
    Tech-oriented personal blog covering topics like AI, data, voting, game theory, infosec and software development.
  categories:
    - Blog
    - Data
    - JavaScript
    - Programming
    - Science
    - Security
    - Technology
    - Web Development
  featured: false
- title: Kibuk Construction
  url: https://kibukconstruction.com/
  main_url: https://kibukconstruction.com/
  description: >
    Kibuk Construction is a fully licensed and insured contractor specializing in Siding, Decks, Windows & Doors!
  categories:
    - Business
  built_by: David Krasniy
  built_by_url: http://dkrasniy.com
- title: RedCarpetUp
  main_url: https://www.redcarpetup.com
  url: https://www.redcarpetup.com/
  description: >
    RedCarpetUp's home page for a predominantly mobile-only customer base in India with major constraints on bandwidth availability
  categories:
    - Finance
  built_by: RedCarpet Dev Team
  built_by_url: https://www.redcarpetup.com
  featured: false
- title: talita traveler
  url: https://talitatraveler.com/
  main_url: https://talitatraveler.com/
  source_url: https://github.com/afuh/talitatraveler
  description: >
    Talita Traveler's personal blog.
  categories:
    - Blog
  built_by: Axel Fuhrmann
  built_by_url: https://axelfuhrmann.com/
  featured: false
- title: Pastelería el Progreso
  url: https://pasteleriaelprogreso.com/
  main_url: https://pasteleriaelprogreso.com/
  source_url: https://github.com/afuh/elprogreso
  description: >
    Famous bakery in Buenos Aires.
  categories:
    - Food
    - Gallery
  built_by: Axel Fuhrmann
  built_by_url: https://axelfuhrmann.com/
  featured: false
- title: Maitrik's Portfolio
  url: https://www.maitrikpatel.com/
  main_url: https://www.maitrikpatel.com/
  source_url: https://github.com/maitrikjpatel/portfolio
  description: >
    Portfolio of a Front-End Developer / UX Designer who designs and develops pixel perfect user interface, experiences and web applications.
  categories:
    - Portfolio
    - Blog
    - Design
    - Web Development
  built_by: Maitrik Patel
  built_by_url: https://www.maitrikpatel.com/
  featured: false
- title: PicPick
  url: https://picpick.app/
  main_url: https://picpick.app/
  description: >
    All-in-one Graphic Design Tool, Screen Capture Software, Image Editor, Color Picker, Pixel Ruler and More
  categories:
    - Productivity
    - App
    - Technology
  built_by: NGWIN
  built_by_url: https://picpick.app/
  featured: false
- title: Ste O'Neill
  main_url: https://www.steoneill.dev
  url: https://www.steoneill.dev
  description: >
    MVP of a portfolio site for a full stack UK based developer.
  categories:
    - Blog
    - Portfolio
  built_by: Ste O'Neill
  built_by_url: https://steoneill.dev
  featured: false
- title: Filipe Santos Correa's Portfolio
  description: >
    Filipe's Personal About Me / Portfolio.
  main_url: https://filipesantoscorrea.com/
  url: https://filipesantoscorrea.com/
  source_url: https://github.com/Safi1012/filipesantoscorrea.com
  featured: false
  categories:
    - Portfolio
- title: Progressive Massachusetts Legislator Scorecard
  main_url: https://scorecard.progressivemass.com
  url: https://scorecard.progressivemass.com
  featured: false
  source_url: https://github.com/progressivemass/legislator-scorecard
  description: >
    Learn about MA state legislators' voting records through a progressive lens
  categories:
    - Government
    - Education
  built_by: Alex Holachek
  built_by_url: https://alex.holachek.com/
- title: Jeff Wolff – Portfolio
  main_url: https://www.jeffwolff.net
  url: https://www.jeffwolff.net
  featured: false
  description: >
    A guy from San Diego who makes websites.
  categories:
    - Blog
    - Portfolio
    - Web Development
- title: Jp Valery – Portfolio
  main_url: https://jpvalery.photo
  url: https://jpvalery.photo
  featured: false
  description: >
    Self-taught photographer documenting spaces and people
  categories:
    - Portfolio
    - Photography
- title: Prevue
  main_url: https://www.prevue.io
  url: https://www.prevue.io
  featured: false
  description: >
    All in One Prototyping Tool For Vue Developers
  categories:
    - Open Source
    - Web Development
- title: Gold Medal Flour
  main_url: https://www.goldmedalflour.com
  url: https://www.goldmedalflour.com
  description: >
    Gold Medal Four is a brand of flour products owned by General Mills. The new site was built using Gatsby v2 with data sources from WordPress and an internal recipe API, and features multifaceted recipe filtering and a modified version of Gatsby Image to support art direction images.
  categories:
    - Food
  built_by: General Mills Branded Sites Dev Team
  built_by_url: https://www.generalmills.com
  featured: false
- title: Fifth Gait Technologies
  main_url: https://5thgait.com
  url: https://5thgait.com
  featured: false
  description: >
    Fifth Gait is a small business in the defense and space industry that is run and owned by physicists and engineers that have worked together for decades. The site was built using Gatsby V2.
  categories:
    - Government
    - Science
    - Technology
  built_by: Jonathan Z. Fisher
  built_by_url: https://jonzfisher.com
- title: Sal's Pals
  main_url: https://www.sals-pals.net
  url: https://www.sals-pals.net
  featured: false
  description: >
    Sal's Pals is a professional dog walking and pet sitting service based in Westfield, NJ. New site built with gatsby v2.
  categories:
    - Business
- title: Zuyet Awarmatrip
  main_url: https://www.zuyetawarmatrip.com
  url: https://www.zuyetawarmatrip.com
  featured: false
  description: >
    Zuyet Awarmatrip is a subsidiary identity within the personal ecosystem of Zuyet Awarmatik, focusing on travel and photography.
  categories:
    - Travel
    - Photography
  built_by: Zuyet Awarmatik
- title: manuvel.be
  url: https://www.manuvel.be
  main_url: https://www.manuvel.be
  source_url: https://github.com/riencoertjens/manuvelsite
  description: >
    Cycling themed café coming this april in Sint Niklaas, Belgium. One page with funky css-grid and gatsby-image trickery!
  categories:
    - Food
  built_by: WEBhart
  built_by_url: https://www.web-hart.com
  featured: false
- title: WEBhart
  url: https://www.web-hart.com
  main_url: https://www.web-hart.com
  description: >
    Hi, I'm Rien (pronounced Reen) from Belgium but based in Girona, Spain. I'm an autodidact, committed to learning until the end of time.
  categories:
    - Portfolio
    - Design
    - Web Development
    - Freelance
  built_by: WEBhart
  built_by_url: https://www.web-hart.com
  featured: false
- title: nicdougall.com
  url: https://nicdougall.netlify.app/
  main_url: https://nicdougall.netlify.app/
  source_url: https://github.com/riencoertjens/nicdougall.com
  description: >
    Athlete website with Netlify CMS for blog content.
  categories:
    - Blog
  built_by: WEBhart
  built_by_url: https://www.web-hart.com
  featured: false
- title: Lebuin D'Haese
  url: https://www.lebuindhaese.be/
  main_url: https://www.lebuindhaese.be/
  description: >
    Artist portfolio website. Powered by a super simple Netlify CMS to easily add blog posts or new art pieces.
  categories:
    - Portfolio
    - Blog
  built_by: WEBhart
  built_by_url: https://www.web-hart.com
  featured: false
- title: Iefke Molenstra
  url: https://www.iefke.be/
  main_url: https://www.iefke.be/
  description: >
    Artist portfolio website. Powered by a super simple Netlify CMS to easily add blog posts or new art pieces.
  categories:
    - Portfolio
    - Blog
  built_by: WEBhart
  built_by_url: https://www.web-hart.com
  featured: false
- title: The Broomwagon
  url: https://www.thebroomwagongirona.com/
  main_url: https://www.thebroomwagongirona.com/
  description: >
    foodtruck style coffee by pro cyclist Robert Gesink. The site has a webshop with merchandise and coffee beans.
  categories:
    - E-commerce
  built_by: WEBhart
  built_by_url: https://www.web-hart.com
- title: Pella Windows and Doors
  main_url: https://www.pella.com
  url: https://www.pella.com
  featured: false
  description: >
    The Pella Corporation is a privately held window and door manufacturing
  categories:
    - Business
- title: tinney.dev
  url: https://tinney.dev
  main_url: https://tinney.dev
  source_url: https://github.com/cdtinney/tinney.dev
  description: >
    Personal portfolio/blog of Colin Tinney
  categories:
    - Blog
    - Portfolio
    - Open Source
  built_by: Colin Tinney
  built_by_url: https://tinney.dev
  featured: false
- title: Monkeywrench Books
  main_url: https://monkeywrenchbooks.org
  url: https://monkeywrenchbooks.org
  description: >
    Monkeywrench Books is an all-volunteer, collectively-run bookstore and event space in Austin, TX
  categories:
    - Business
    - Community
    - Education
  built_by: Monkeywrench Books
  built_by_url: https://monkeywrenchbooks.org
- title: DeepMay.io
  main_url: https://deepmay.io
  url: https://deepmay.io
  description: >
    DeepMay is an experimental new tech bootcamp in the mountains of North Carolina.
  categories:
    - Event
    - Community
    - Technology
    - Marketing
  built_by: DeepMay
  built_by_url: https://twitter.com/deepmay_io
  featured: false
- title: Liferay.Design
  main_url: https://liferay.design
  url: https://liferay.design
  source_url: https://github.com/liferay-design/liferay.design
  description: >
    Liferay.Design is home to some of the freshest open-source designers who love to share articles and other resources for the Design Community.
  categories:
    - Blog
    - Community
    - Design
    - Marketing
    - Open Source
    - Technology
    - User Experience
  built_by: Liferay Designers
  built_by_url: https://twitter.com/liferaydesign
  featured: false
- title: Front End Remote Jobs
  main_url: https://frontendremotejobs.com
  url: https://frontendremotejobs.com
  source_url: https://github.com/benjamingrobertson/remotefrontend
  description: >
    Front End Remote Jobs features fully remote jobs for front end developers.
  categories:
    - WordPress
    - Web Development
  built_by: Ben Robertson
  built_by_url: https://benrobertson.io
  featured: false
- title: Penrose Grand Del Mar
  main_url: https://penroseatthegrand.com
  url: https://penroseatthegrand.com
  description: >
    Penrose Grand Del Mar is a luxury housing project coming soon.
  categories:
    - Real Estate
    - Design
  built_by: Chase Ohlson
  built_by_url: https://chaseohlson.com
- title: JustGraphQL
  url: https://www.justgraphql.com/
  main_url: https://www.justgraphql.com/
  source_url: https://github.com/Novvum/justgraphql
  description: >
    JustGraphQL helps developers quickly search and filter through GraphQL resources, tools, and articles.
  categories:
    - Open Source
    - Web Development
    - Technology
  built_by: Novvum
  built_by_url: https://www.novvum.io/
  featured: false
- title: Peter Macinkovic Personal Blog
  url: https://peter.macinkovic.id.au/
  main_url: https://peter.macinkovic.id.au/
  source_url: https://github.com/inkovic/peter-macinkovic-static-site
  description: >
    Personal Website and Blog of e-commerce SEO Specialist and Digital Marketer Peter Macinkovic.
  categories:
    - SEO
    - Marketing
    - Blog
  featured: false
- title: NH Hydraulikzylinder
  main_url: https://nh-hydraulikzylinder.com
  url: https://nh-hydraulikzylinder.com
  description: >
    High quality & high performance hydraulic cylinders manufactured in Austria based on the clients requirements
  categories:
    - Business
  built_by: MangoART
  built_by_url: https://www.mangoart.at
  featured: false
- title: Frauennetzwerk Linz-Land
  main_url: https://frauennetzwerk-linzland.net
  url: https://frauennetzwerk-linzland.net
  description: >
    Homepage for the local women's association providing support to people in need offline and online (Livechat integration)
  categories:
    - Nonprofit
  built_by: MangoART
  built_by_url: https://www.mangoart.at
  featured: false
- title: Mein Traktor
  main_url: http://www.mein-traktor.at/
  url: http://www.mein-traktor.at/
  description: >
    Homepage of a the main importer of SAME and Lamborghini Tractors in Austria with customer support area
  categories:
    - Business
    - App
  built_by: MangoART
  built_by_url: https://www.mangoart.at
  featured: false
- title: Lamborghini Traktoren
  main_url: https://lamborghini-traktor.at
  url: https://lamborghini-traktor.at
  description: >
    Lamborghini Tractors - Landing page for the brand in Austria
  categories:
    - Business
  built_by: MangoART
  built_by_url: https://www.mangoart.at
  featured: false
- title: Holly Lodge Community Centre - Highgate, London
  main_url: https://www.hlcchl.org/
  url: https://www.hlcchl.org/
  source_url: https://github.com/eugelogic/hlcchl-gatsby
  description: >
    The Holly Lodge Community Centre - Highgate, London has a shiny new website built with Gatsby v2 that makes important contributions towards a faster, more secure and environmentally friendly web for everyone.
  categories:
    - Community
    - Event
    - Nonprofit
  built_by: Eugene Molari Developer
  built_by_url: https://twitter.com/EugeneMolari
  featured: false
- title: blackcater's blog
  url: https://www.blackcater.win
  main_url: https://www.blackcater.win
  source_url: https://github.com/blackcater/blog
  description: >
    Blog like Medium, for person and team.
  categories:
    - Blog
    - Web Development
  built_by: blackcater
  built_by_url: https://github.com/blackcater
  featured: false
- title: Kenneth Kwakye-Gyamfi Portfolio Site
  url: https://www.kwakye-gyamfi.com
  main_url: https://www.kwakye-gyamfi.com
  source_url: https://www.github.com/cross19xx/cross-site
  description: >
    Personal portfolio site for Kenneth Kwakye-Gyamfi, a mobile and web full stack applications developer currently based in Accra, Ghana.
  categories:
    - SEO
    - Web Development
    - Open Source
    - Portfolio
  featured: false
- title: Gareth Weaver
  url: https://www.garethweaver.com/
  main_url: https://www.garethweaver.com/
  source_url: https://github.com/garethweaver/public-site-react
  description: >
    A personal portfolio of a London based frontend developer built with Gatsby 2, Redux and Sass
  categories:
    - Portfolio
    - Web Development
  built_by: Gareth Weaver
  built_by_url: https://twitter.com/garethdweaver
  featured: false
- title: Mailjet
  url: https://dev.mailjet.com/
  main_url: https://dev.mailjet.com/
  description: >
    Mailjet is an easy-to-use all-in-one e-mail platform.
  categories:
    - API
    - Documentation
  featured: false
- title: Peintagone
  url: https://www.peintagone.be/
  main_url: https://www.peintagone.be/
  description: >
    Peintagone is a superior quality paint brand with Belgian tones.
  categories:
    - Portfolio
    - Gallery
  built_by: Sebastien Crepin
  built_by_url: https://github.com/opeah
  featured: false
- title: Let's Do Dish!
  url: https://letsdodish.com
  main_url: https://letsdodish.com
  description: >
    A new recipe site for people who enjoy cooking great food in their home kitchen. Find some great meal ideas! Let's do dish!
  categories:
    - Blog
    - Food
  built_by: Connerra
  featured: false
- title: AWS Amplify Community
  url: https://amplify.aws/community/
  main_url: https://amplify.aws/community/
  source_url: https://github.com/aws-amplify/community
  description: >
    Amplify Community is a hub for developers building fullstack serverless applications with Amplify to easily access content (such as events, blog posts, videos, sample projects, and tutorials) created by other members of the Amplify community.
  categories:
    - Blog
    - Directory
    - Education
    - Technology
  built_by: Nikhil Swaminathan
  built_by_url: https://github.com/swaminator
  featured: false
- title: Cal State Monterey Bay
  url: https://csumb.edu
  main_url: https://csumb.edu
  source_url: https://github.com/csumb/csumb-gatsby
  description: >
    A website for the entire campus of California State University, Monterey Bay.
  categories:
    - Education
    - Government
  built_by: CSUMB Web Team
  built_by_url: https://csumb.edu/web/team
  featured: false
- title: BestPricingPages.com
  url: https://bestpricingpages.com
  main_url: https://bestpricingpages.com
  source_url: https://github.com/jpvalery/pricingpages/
  description: >
    A repository of the best pricing pages by the best companies. Built in less than a week.
    Inspired by RGE and since pricingpages.xyz no longer exists, I felt such a resource was missing and could be helpful to many people.
  categories:
    - Business
    - Community
    - Entrepreneurship
    - Open Source
    - Technology
  built_by: Jp Valery
  built_by_url: https://jpvalery.me
  featured: false
- title: Lendo Austria
  url: https://lendo.at
  main_url: https://lendo.at
  description: >
    A Comparison site for best private loan offer from banks in Austria.
  categories:
    - Business
    - Finance
  built_by: Lendo developers
  featured: false
- title: Visual Cloud FX
  url: https://visualcloudfx.com
  main_url: https://visualcloudfx.com
  source_url: https://github.com/jjcav84/visualcloudfx
  description: >
    Basic static site built with MDBootstrap, React, and Gatsby
  categories:
    - Consulting
    - Portfolio
  built_by: Jacob Cavazos
  built_by_url: https://jacobcavazos.com
- title: Matthew Miller (Me4502)
  url: https://matthewmiller.dev
  main_url: https://matthewmiller.dev
  description: >
    The personal site, blog and portfolio of Matthew Miller (Me4502)
  categories:
    - Blog
    - Programming
    - Technology
    - Portfolio
  built_by: Matthew Miller
  featured: false
- title: Årets Kontor
  url: https://aretskontor.newst.se
  main_url: https://aretskontor.newst.se
  description: >
    A swedish competition for "office of the year" in sweden with a focus on design. Built with MDBootstrap and Gatsby.
  categories:
    - Real Estate
    - Marketing
  built_by: Victor Björklund
  built_by_url: https://victorbjorklund.com
  featured: false
- title: Kyma
  url: https://kyma-project.io
  main_url: https://kyma-project.io
  source_url: https://github.com/kyma-project/website
  description: >
    This website holds overview, blog and documentation for Kyma open source project that is a Kubernates based application extensibility framework.
  categories:
    - Documentation
    - Blog
    - Technology
    - Open Source
  built_by: Kyma developers
  built_by_url: https://twitter.com/kymaproject
  featured: false
- title: Verso
  main_url: https://verso.digital
  url: https://verso.digital
  description: >
    Verso is a creative technology studio based in Singapore. Site built with Gatsby and Netlify.
  categories:
    - Agency
    - Consulting
    - Design
    - Technology
  built_by: Verso
  built_by_url: https://verso.digital
  featured: false
- title: Camilo Holguin
  url: https://camiloholguin.me
  main_url: https://camiloholguin.me
  source_url: https://github.com/camiloholguin/gatsby-portfolio
  description: >
    Portfolio site using GatsbyJS and WordPress REST API.
  categories:
    - WordPress
    - Portfolio
    - Web Development
  built_by: Camilo Holguin
  built_by_url: https://camiloholguin.me
  featured: false
- title: Kodingnesia
  url: https://kodingnesia.com/
  main_url: https://kodingnesia.com/
  description: >
    Kodingnesia is a place for learning programming & linux in Bahasa Indonesia.
  categories:
    - Blog
    - Programming
    - Technology
  built_by: Frisko Mayufid
  built_by_url: https://frisko.space
- title: ERS HCL Open Source Portal
  url: https://ers-hcl.github.io/
  main_url: https://ers-hcl.github.io/
  description: >
    Official site for ERS-HCL GitHub organizational site. This is a hybrid app with static and dynamic content, providing a details of the open source projects, initiatives, innovation ideas within ERS-HCL. It pulls data from various data sources including GitHub APIs, MDX based blog posts, excel files. It also hosts an ideas app that is based on Firebase.
  categories:
    - Open Source
    - Blog
    - Technology
    - Web Development
    - Community
    - Documentation
  source_url: https://github.com/ERS-HCL/gatsby-ershcl-app
  built_by: Tarun Kumar Sukhu
  built_by_url: https://github.com/tsukhu
- title: Ben Shi
  url: https://hbish.com/
  main_url: https://hbish.com/
  source_url: https://github.com/hbish/hbish.com
  description: >
    A personal website of Ben Shi, a technologist from Sydney, Australia.
  categories:
    - Blog
    - Programming
    - Technology
  built_by: Ben Shi
  built_by_url: https://hbish.com/
  featured: false
- title: Sandbox
  url: https://www.sandboxneu.com/
  main_url: https://www.sandboxneu.com/
  source_url: https://github.com/sandboxneu/sandboxneu.com
  description: >
    Official website of Sandbox, a Northeastern University student group that builds software for researchers.
  categories:
    - Marketing
  built_by: Sandbox at Northeastern
  built_by_url: https://github.com/sandboxneu/
  featured: false
- title: Accessible App
  main_url: https://accessible-app.com
  url: https://accessible-app.com
  source_url: https://github.com/accessible-app/accessible-app_com
  description: >
    Learn how to build inclusive web applications and Single Page Apps in modern JavaScript frameworks. This project collects strategies, links, patterns and plugins for React, Vue and Angular.
  categories:
    - Accessibility
    - Web Development
    - JavaScript
  built_by: Marcus Herrmann
  built_by_url: https://marcus.io
  featured: false
- title: PygmalionPolymorph
  url: https://pygmalionpolymorph.com
  main_url: https://pygmalionpolymorph.com
  source_url: https://github.com/PygmalionPolymorph/portfolio
  description: >
    Portfolio of artist, musician and developer PygmalionPolymorph.
  categories:
    - Portfolio
    - Gallery
    - Music
    - Photography
    - Web Development
  built_by: PygmalionPolymorph
  built_by_url: https://pygmalionpolymorph.com
  featured: false
- title: Gonzalo Nuñez Photographer
  main_url: https://www.gonzalonunez.com
  url: https://www.gonzalonunez.com
  description: >
    Website for Cancun based destination wedding photographer Gonzalo Nuñez. Site built with GatsbyJS, WordPress API and Netlify.
  categories:
    - Photography
    - Portfolio
    - WordPress
  built_by: Miguel Mayo
  built_by_url: https://www.miguelmayo.com
  featured: false
- title: Element 84
  main_url: https://www.element84.com
  url: https://www.element84.com
  description: >
    Element 84 is software engineering and design firm that helps companies and government agencies solve problems using remote sensing, life sciences, and transportation data in the cloud.
  categories:
    - Agency
    - Blog
    - Business
    - Consulting
    - Data
    - Design
    - Government
    - Portfolio
    - Programming
    - Science
    - Technology
    - User Experience
    - Web Development
- title: Raconteur Agency
  main_url: https://www.raconteur.net/agency
  url: https://www.raconteur.net/agency
  description: >
    Raconteur Agency is a London-based content marketing agency for B2B brands. We have rebuilt their site with Gatsby v2 using their existing WordPress backend as the data source. By switching from WordPress to GatsbyJS we have achieved a 200%+ improvement in page load times and went from a Lighthouse performance score of 49 to 100.
  categories:
    - Agency
    - Marketing
    - WordPress
  built_by: Jacob Herper
  built_by_url: https://herper.io
  featured: false
- title: Purple11
  main_url: https://purple11.com/
  url: https://purple11.com/
  description: >
    Purple11 is a site for photography and photo retouching tips and tricks.
  categories:
    - Blog
    - Photography
  built_by: Sébastien Noël
  built_by_url: https://blkfuel.com/
  featured: false
- title: PerfReviews
  main_url: https://perf.reviews/
  url: https://perf.reviews/
  source_url: https://github.com/PerfReviews/PerfReviews
  description: >
    The best content about web performance in spanish language.
  categories:
    - Web Development
  built_by: Joan León & José M. Pérez
  built_by_url: https://perf.reviews/nosotros/
  featured: false
- title: Un Backend - Blog
  main_url: https://www.unbackend.pro/
  url: https://www.unbackend.pro/
  description: >
    The personal website and blog of Camilo Ramírez, a backend developer :).
  categories:
    - Blog
    - Programming
    - Technology
  source_url: https://github.com/camilortte/camilortte.github.com
  built_by: Camilo Ramírez
  built_by_url: https://www.unbackend.pro/about
  featured: false
- title: Hitesh Vaghasiya
  main_url: https://hiteshvaghasiya.com/
  url: https://hiteshvaghasiya.com/
  description: >
    This is Hitesh Vaghasiya's blog. This blog is help you an E-Commerce like Magento, Shopify, and BigCommerce.
  categories:
    - Blog
    - Programming
    - Technology
    - Web Development
  built_by: Hitesh Vaghasiya
  built_by_url: https://hiteshvaghasiya.com/
  featured: false
- title: Aditus
  main_url: https://www.aditus.io
  url: https://www.aditus.io
  description: >
    Aditus is the accessibility tool for your team. We help teams build accessible websites and products.
  categories:
    - Accessibility
    - Education
  built_by: Aditus
  built_by_url: https://www.aditus.io
  featured: false
- title: Ultra Config
  main_url: https://ultraconfig.com.au/
  url: https://ultraconfig.com.au/ultra-config-generator/
  description: >
    Ultra Config Generator is a software application for Network Engineers to efficiently manage their network infrastructure.
  categories:
    - Blog
    - Technology
  built_by: Ultra Config
  built_by_url: https://ultraconfig.com.au/
  featured: false
- title: Malice
  main_url: https://malice.fr/
  url: https://malice.fr/
  description: >
    Malice is a cyber-training  platform for learning, validating and improving security related skills through simulated scenarios and challenges.
  categories:
    - Security
    - Technology
  built_by: Sysdream
  built_by_url: https://sysdream.com/
  featured: false
- title: Nash
  main_url: https://nash.io/
  url: https://nash.io/
  description: >
    Nash is a decentralized platform for trading, payment and other financial services. Our goal is to bring distributed finance to everyone by making blockchain technology fast and easy to use. We employ an off-chain engine to match trades rapidly, but never take control of customers’ assets. Our intuitive interface offers easy access to a range of trading, payment and investment functions.
  categories:
    - Portfolio
    - Security
    - Technology
  built_by: Andrej Gajdos
  built_by_url: https://andrejgajdos.com/
  featured: false
- title: Axel Fuhrmann
  url: https://axelfuhrmann.com
  main_url: https://axelfuhrmann.com
  source_url: https://github.com/afuh/axelfuhrmann.com
  description: >
    Personal portfolio.
  categories:
    - Portfolio
    - Freelance
    - Web Development
  featured: false
- title: Alaina Viau
  url: https://www.alainaviau.com
  main_url: https://www.alainaviau.com
  description: >
    Official website of Canadian opera director, creator, and producer Alaina Viau. Site designed by Stephen Bell.
  categories:
    - Portfolio
    - Music
  built_by: Michael Uloth
  built_by_url: https://www.michaeluloth.com
- title: Alison Moritz
  url: https://www.alisonmoritz.com
  main_url: https://www.alisonmoritz.com
  description: >
    Official website of American stage director Alison Moritz. Site designed by Stephen Bell.
  categories:
    - Portfolio
    - Music
  built_by: Michael Uloth
  built_by_url: https://www.michaeluloth.com
- title: Luke Secomb Digital
  url: https://lukesecomb.digital
  main_url: https://lukesecomb.digital
  source_url: https://github.com/lukethacoder/luke-secomb-simple
  description: >
    A simple portfolio site built using TypeScript, Markdown and React Spring.
  categories:
    - Portfolio
    - Web Development
  built_by: Luke Secomb
  built_by_url: https://lukesecomb.digital
  featured: false
- title: We are Brew
  url: https://www.wearebrew.co.uk
  main_url: https://www.wearebrew.co.uk
  description: >
    Official website for Brew, a Birmingham based Digital Marketing Agency.
  categories:
    - Portfolio
    - Web Development
    - Agency
    - Marketing
  built_by: Brew Digital
  built_by_url: https://www.wearebrew.co.uk
- title: Global City Data
  main_url: https://globalcitydata.com
  url: https://globalcitydata.com
  source_url: https://github.com/globalcitydata/globalcitydata
  description: >
    Global City Data is an open, easily browsable platform to showcase peer-reviewed urban datasets and models created by different research groups.
  categories:
    - Education
    - Open Source
  built_by: Rafi Barash
  built_by_url: https://rafibarash.com
  featured: false
- title: Submittable
  url: https://www.submittable.com
  main_url: https://www.submittable.com
  description: >
    Submissions made simple. Submittalbe is a cloud-based submissions manager that lets you accept, review, and make decisions on any kind of digital content.
  categories:
    - Technology
    - Marketing
  built_by: Genevieve Crow
  built_by_url: https://github.com/g-crow
- title: Appmantle
  main_url: https://appmantle.com
  url: https://appmantle.com
  description: >
    Appmantle is a new way of creating apps. A complete modern app that you build yourself quickly & easily, without programming knowledge.
  categories:
    - App
    - Marketing
    - Landing Page
    - Mobile Development
    - Technology
  built_by: Appmantle
  built_by_url: https://appmantle.com
  featured: false
- title: Acto
  main_url: https://www.acto.dk/
  url: https://www.acto.dk/
  description: >
    Tomorrows solutions - today. Acto is an innovative software engineering company, providing your business with high-quality, scalable and maintainable software solutions, to make your business shine.
  categories:
    - Agency
    - Technology
    - Web Development
    - Mobile Development
  built_by: Acto
  built_by_url: https://www.acto.dk/
- title: Gatsby GitHub Stats
  url: https://gatsby-github-stats.netlify.app
  main_url: https://gatsby-github-stats.netlify.app
  source_url: https://github.com/lannonbr/gatsby-github-stats/
  description: >
    Statistics Dashboard for Gatsby GitHub repository
  categories:
    - Data
  built_by: Benjamin Lannon
  built_by_url: https://lannonbr.com
  featured: false
- title: Graphic Intuitions
  url: https://www.graphicintuitions.com/
  main_url: https://www.graphicintuitions.com/
  description: >
    Digital marketing agency located in Morris, Manitoba.
  categories:
    - Agency
    - Web Development
    - Marketing
  featured: false
- title: Smooper
  url: https://www.smooper.com/
  main_url: https://www.smooper.com/
  description: >
    We connect you with digital marketing experts for 1 on 1 consultation sessions
  categories:
    - Marketing
    - Directory
  featured: false
- title: Lesley Barber
  url: https://www.lesleybarber.com/
  main_url: https://www.lesleybarber.com/
  description: >
    Official website of Canadian film composer Lesley Barber.
  categories:
    - Portfolio
    - Music
  built_by: Michael Uloth
  built_by_url: https://www.michaeluloth.com
- title: Timeline of Terror
  main_url: https://timelineofterror.org/
  url: https://timelineofterror.org/
  source_url: https://github.com/Symbitic/timeline-of-terror
  description: >
    Complete guide to the events of September 11, 2001.
  categories:
    - Directory
    - Government
  built_by: Alex Shaw
  built_by_url: https://github.com/Symbitic/
  featured: false
- title: Pill Club
  url: https://thepillclub.com
  main_url: https://thepillclub.com
  description: >
    Zero Copay With Insurance + Free Shipping + Bonus Gifts + Online Delivery – Birth Control Delivery and Prescription
  categories:
    - Marketing
    - Healthcare
  built_by: Pill Club
  built_by_url: https://thepillclub.com
- title: myweekinjs
  url: https://www.myweekinjs.com/
  main_url: https://www.myweekinjs.com/
  source_url: https://github.com/myweekinjs/public-website
  description: >
    Challenge to create and/or learn something new in JavaScript each week.
  categories:
    - Blog
  built_by: Adriaan Janse van Rensburg
  built_by_url: https://github.com/HurricaneInteractive/
  featured: false
- title: The Edit Suite
  main_url: https://www.theeditsuite.com.au/
  url: https://www.theeditsuite.com.au/
  source_url: https://thriveweb.com.au/portfolio/the-edit-suite/
  description: >-
    The Edit Suite is an award winning video production and photography company based out of our Mermaid Beach studio on the Gold Coast of Australia but we also have the ability to work mobile from any location.
  categories:
    - Photography
    - Marketing
  built_by: Thrive Team - Gold Coast
  built_by_url: https://thriveweb.com.au/
  featured: false
- title: CarineRoitfeld
  main_url: https://www.carineroitfeld.com/
  url: https://www.carineroitfeld.com/
  description: >
    Online shop for Carine Roitfeld parfume
  categories:
    - E-commerce
  built_by: Ask Phill
  built_by_url: https://askphill.com
- title: EngineHub.org
  url: https://enginehub.org
  main_url: https://enginehub.org
  source_url: https://github.com/EngineHub/enginehub-website
  description: >
    The landing pages for EngineHub, the organisation behind WorldEdit, WorldGuard, CraftBook, and more
  categories:
    - Landing Page
    - Technology
    - Open Source
  built_by: Matthew Miller
  built_by_url: https://matthewmiller.dev
- title: Goulburn Physiotherapy
  url: https://www.goulburnphysiotherapy.com.au/
  main_url: https://www.goulburnphysiotherapy.com.au/
  description: >
    Goulburn Physiotherapy is a leader in injury prevention, individual and community health, and workplace health solutions across Central Victoria.
  categories:
    - Blog
    - Healthcare
  built_by: KiwiSprout
  built_by_url: https://kiwisprout.nz/
  featured: false
- title: TomTom Traffic Index
  main_url: https://www.tomtom.com/en_gb/traffic-index/
  url: https://www.tomtom.com/en_gb/traffic-index/
  description: >
    The TomTom Traffic Index provides drivers, city planners, auto manufacturers and policy makers with unbiased statistics and information about congestion levels in 403 cities across 56 countries on 6 continents.
  categories:
    - Travel
    - Data
  built_by: TomTom
  built_by_url: https://tomtom.com
  featured: false
- title: PrintAWorld | A 3D Printing and Fabrication Company
  main_url: https://prtwd.com/
  url: https://prtwd.com/
  description: >
    PrintAWorld is a NYC based fabrication and manufacturing company that specializes in 3D printing, 3D scanning, CAD Design,
    laser cutting, and rapid prototyping. We help artists, agencies and engineers turn their ideas into its physical form.
  categories:
    - Business
  featured: false
- title: Glug-Infinite
  main_url: https://gluginfinite.github.io
  url: https://gluginfinite.github.io
  source_url: https://github.com/crstnmac/glug
  description: >
    This is a website built with Gatsby v2 that is deployed on GitHub using GitHub Pages and Netlify.
  categories:
    - Web Development
    - Blog
    - Portfolio
    - Agency
  built_by: Criston Macarenhas
  built_by_url: https://github.com/crstnmac
  featured: false
- title: The State of CSS Survey
  main_url: https://stateofcss.com/
  url: https://stateofcss.com/
  source_url: https://github.com/StateOfJS/state-of-css-2019
  description: >
    Annual CSS survey, brother of The State of JS Survey.
  categories:
    - Web Development
  built_by: Sacha Greif & Contribs
  built_by_url: https://github.com/StateOfJS
  featured: false
- title: Bytom Blockchain
  url: https://bytom.io/
  main_url: https://bytom.io/
  source_url: https://github.com/bytomlabs/bytom.io
  description: >
    Embrace the New Era of Bytom Blockchain
  categories:
    - Finance
    - Open Source
    - Technology
  built_by: Bytom Foundation
  built_by_url: https://bytom.io/
  featured: false
- title: Oerol Festival
  url: https://www.oerol.nl/nl/
  main_url: https://www.oerol.nl/en/
  description: >
    Oerol is a cultural festival on the island of Terschelling in the Netherlands that is held annually in June.
    The ten-day festival is focused on live, public theatre as well as music and visual arts.
  categories:
    - Event
    - Entertainment
  built_by: Oberon
  built_by_url: https://oberon.nl/
  featured: false
- title: Libra
  main_url: https://libra.org/
  url: https://libra.org/
  description: Libra's mission is to enable a simple global currency and financial infrastructure that empowers billions of people.
  featured: false
  categories:
    - Open Source
    - Technology
    - Finance
- title: Riffy Blog
  main_url: https://blog.rayriffy.com/
  url: https://blog.rayriffy.com/
  source_url: https://github.com/rayriffy/rayriffy-blog
  description: >
    Riffy Blog is async based beautiful highly maintainable site built by using Gatsby v2 with SEO optimized.
  categories:
    - Web Development
    - Blog
    - Open Source
    - Technology
    - Music
    - SEO
  built_by: Phumrapee Limpianchop
  built_by_url: https://rayriffy.com/
  featured: false
- title: The Coffee Collective
  url: https://coffeecollective.dk
  main_url: https://coffeecollective.dk
  description: >
    The Coffee Collective website is a JAM-stack based, multilingual, multi currency website/shop selling coffee, related products and subscriptions.
  categories:
    - E-commerce
    - Food
  built_by: Remotely (Anders Hallundbæk)
  built_by_url: https://remotely.dk
  featured: false
- title: Leadership Development International
  url: https://ldi.global
  main_url: https://ldi.global
  description: >
    A DatoCMS-backed site for an education and training company based in the US, China and the UAE.
  categories:
    - Education
    - Nonprofit
  built_by: Grant Holle
  built_by_url: https://grantholle.com
  featured: false
- title: Canvas 1839
  main_url: https://www.canvas1839.com/
  url: https://www.canvas1839.com/
  description: >-
    Online store for Canvas 1839 products, including pharmacological-grade CBD oil and relief cream.
  categories:
    - E-commerce
    - Marketing
  built_by: Corey Ward
  built_by_url: http://www.coreyward.me/
- title: Sparkle Stories
  main_url: https://app.sparklestories.com/
  url: https://app.sparklestories.com/
  description: >-
    Sparkle Stories is a streaming audio platform for children with over 1,200 original audio stories.
  categories:
    - App
    - Education
  built_by: Corey Ward
  built_by_url: http://www.coreyward.me/
- title: nehalist.io
  main_url: https://nehalist.io
  url: https://nehalist.io
  description: >
    nehalist.io is a blog about software development, technology and all that kind of geeky stuff.
  categories:
    - Blog
    - Web Development
    - Open Source
  built_by: Kevin Hirczy
  built_by_url: https://nehalist.io
  featured: false
- title: March and Ash
  main_url: https://marchandash.com/
  url: https://marchandash.com/
  description: >-
    March and Ash is a customer-focused, licensed cannabis dispensary located in Mission Valley.
  categories:
    - E-commerce
    - Business
    - Blog
  built_by: Blueyellow
  built_by_url: https://blueyellow.io/
  featured: false
- title: T Two Industries
  description: >
    T Two Industries is a manufacturing company specializing in building custom truck decks, truck bodies, and trailers.
  main_url: https://www.ttwo.ca
  url: https://www.ttwo.ca
  categories:
    - Business
  built_by: https://www.t2.ca
  built_by_url: https://www.t2.ca
  featured: false
- title: Cali's Finest Landscaping
  url: https://www.calisfinestlandscaping.com/
  main_url: https://www.calisfinestlandscaping.com/
  description: >
    A team of hard-working, quality-obsessed landscaping professionals looking to take dreams and transform them into reality.
  categories:
    - Business
  built_by: David Krasniy
  built_by_url: http://dkrasniy.com
  featured: false
- title: Vazco
  url: https://www.vazco.eu
  main_url: https://www.vazco.eu
  description: >
    Vazco works for clients from all around the world in future-proof technologies and help them build better products.
  categories:
    - Agency
    - Web Development
    - Blog
    - Business
    - Technology
  built_by: Vazco
  built_by_url: https://www.vazco.eu
  featured: false
- title: Major League Eating
  main_url: https://majorleagueeating.com
  url: https://majorleagueeating.com
  description: >
    Major League Eating is the professional competitive eating organization that runs the Nathan’s Famous Coney Island Hot Dog eating contest on July 4th, among other eating events.
  categories:
    - Entertainment
    - Sports
  built_by: Carmen Cincotti
  built_by_url: https://github.com/ccincotti3
  featured: false
- title: APIs You Won't Hate
  url: https://apisyouwonthate.com/blog
  main_url: https://apisyouwonthate.com
  source_url: https://github.com/apisyouwonthate/apisyouwonthate.com
  description: >
    API development is a topic very close to our hearts. APIs You Won't Hate is a team and community dedicated to learning, writing, sharing ideas and bettering understanding of API practices. Together we can eradicate APIs we hate.
  categories:
    - Blog
    - Education
    - E-commerce
    - API
    - Community
    - Learning
    - Open Source
    - Technology
    - Web Development
  built_by: Mike Bifulco
  built_by_url: https://github.com/mbifulco
  featured: false
- title: Sankarsan Kampa
  main_url: https://traction.one
  url: https://traction.one
  description: Full time programmer, part time gamer, exploring the details of programmable systems and how to stretch their capabilities.
  featured: false
  categories:
    - Portfolio
    - Freelance
- title: AwesomeDocs
  main_url: https://awesomedocs.traction.one/
  url: https://awesomedocs.traction.one/install
  source_url: https://github.com/AwesomeDocs/website
  description: An awesome documentation website generator!
  featured: false
  categories:
    - Open Source
    - Web Development
    - Technology
    - Documentation
  built_by: Sankarsan Kampa
  built_by_url: https://traction.one
- title: Prism Programming Language
  main_url: https://prism.traction.one/
  url: https://prism.traction.one/
  source_url: https://github.com/PrismLang/website
  description: Interpreted, high-level, programming language.
  featured: false
  categories:
    - Programming
    - Open Source
    - Technology
    - Documentation
  built_by: Sankarsan Kampa
  built_by_url: https://traction.one
- title: KingsDesign
  url: https://www.kingsdesign.com.au/
  main_url: https://www.kingsdesign.com.au/
  description: KingsDesign is a Hobart based web design and development company. KingsDesign creates, designs, measures and improves web based solutions for businesses and organisations across Australia.
  categories:
    - Agency
    - Technology
    - Portfolio
    - Consulting
    - User Experience
  built_by: KingsDesign
  built_by_url: https://www.kingsdesign.com.au
- title: EasyFloh | Easy Flows for all
  url: https://www.easyfloh.com
  main_url: https://www.easyfloh.com
  description: >
    EasyFloh is for creating simple flows for your organisation. An organisation
    can design own flows with own stages.
  categories:
    - Business
    - Landing Page
  built_by: Vikram Aroskar
  built_by_url: https://medium.com/@vikramaroskar
  featured: false
- title: Home Alarm Report
  url: https://homealarmreport.com/
  main_url: https://homealarmreport.com/
  description: >
    Home Alarm Report is dedicated to helping consumers make informed decisions
    about home security solutions. The site was easily migrated from a legacy WordPress
    installation and the dev team chose Gatsby for its site speed and SEO capabilities.
  categories:
    - Blog
    - Business
    - SEO
    - Technology
  built_by: Centerfield Media
  built_by_url: https://www.centerfield.com
- title: Just | FX for treasurers
  url: https://www.gojust.com
  main_url: https://www.gojust.com
  description: >
    Just provides a single centralized view of FX for corporate treasurers. See interbank market prices, and access transaction cost analysis.
  categories:
    - Finance
    - Technology
  built_by: Bejamas
  built_by_url: https://bejamas.io/
  featured: false
- title: Bureau for Good | Nonprofit branding, web and print communications
  url: https://www.bureauforgood.com
  main_url: https://www.bureauforgood.com
  description: >
    Bureau for Good helps nonprofits explain why they matter across digital & print media. Bureau for Good crafts purpose-driven identities, websites & print materials for changemakers.
  categories:
    - Nonprofit
    - Agency
    - Design
  built_by: Bejamas
  built_by_url: https://bejamas.io/
  featured: false
- title: Atelier Cartier Blumen
  url: https://www.ateliercartier.ch
  main_url: https://www.ateliercartier.ch
  description: >
    Im schönen Kreis 6 in Zürich kreiert Nicole Cartier Blumenkompositionen anhand Charaktereigenschaften oder Geschichten zur Person an. Für wen ist Dein Blumenstrauss gedacht? Einzigartige Floristik Blumensträusse, Blumenabos, Events, Shootings. Site designed by https://www.stolfo.co
  categories:
    - E-commerce
    - Design
  built_by: Bejamas
  built_by_url: https://bejamas.io/
  featured: false
- title: Veronym – Cloud Security Service Provider
  url: https://www.veronym.com
  main_url: https://www.veronym.com
  description: >
    Veronym is securing your digital transformation. A comprehensive Internet security solution for business. Stay safe no matter how, where and when you connect.
  categories:
    - Security
    - Technology
    - Business
  built_by: Bejamas
  built_by_url: https://bejamas.io/
  featured: false
- title: Devahoy
  url: https://devahoy.com/
  main_url: https://devahoy.com/
  description: >
    Devahoy is a personal blog written in Thai about software development.
  categories:
    - Blog
    - Programming
  built_by: Chai Phonbopit
  built_by_url: https://github.com/phonbopit
  featured: false
- title: Venus Lover
  url: https://venuslover.com
  main_url: https://venuslover.com
  description: >
    Venus Lover is a mobile app for iOS and Android so you can read your daily horoscope and have your natal chart, including the interpretation of the ascendant, planets, houses and aspects.
  categories:
    - App
    - Consulting
    - Education
    - Landing Page
- title: Write/Speak/Code
  url: https://www.writespeakcode.com/
  main_url: https://www.writespeakcode.com/
  description: >
    Write/Speak/Code is a non-profit on a mission to promote the visibility and leadership of technologists with marginalized genders through peer-led professional development.
  categories:
    - Community
    - Nonprofit
    - Open Source
    - Conference
  built_by: Nicola B.
  built_by_url: https://www.linkedin.com/in/nicola-b/
  featured: false
- title: Daniel Spajic
  url: https://danieljs.tech/
  main_url: https://danieljs.tech/
  description: >
    Passionate front-end developer with a deep, yet diverse skillset.
  categories:
    - Portfolio
    - Programming
    - Freelance
  built_by: Daniel Spajic
  featured: false
- title: Cosmotory
  url: https://cosmotory.netlify.app/
  main_url: https://cosmotory.netlify.app/
  description: >
    This is the educational blog containing various courses,learning materials from various authors from all over the world.
  categories:
    - Blog
    - Community
    - Nonprofit
    - Open Source
    - Education
  built_by: Hanishraj B Rao.
  built_by_url: https://hanishrao.netlify.app/
  featured: false
- title: Armorblox | Security Powered by Understanding
  url: https://www.armorblox.com
  main_url: https://www.armorblox.com
  description: >
    Armorblox is a venture-backed stealth cybersecurity startup, on a mission to build a game-changing enterprise security platform.
  categories:
    - Security
    - Technology
    - Business
  built_by: Bejamas
  built_by_url: https://bejamas.io
  featured: false
- title: Mojo
  url: https://www.mojo.is
  main_url: https://www.mojo.is/
  description: >
    We help companies create beautiful digital experiences
  categories:
    - Agency
    - Technology
    - Consulting
    - User Experience
    - Web Development
  featured: false
- title: Marcel Hauri
  url: https://marcelhauri.ch/
  main_url: https://marcelhauri.ch/
  description: >
    Marcel Hauri is an award-winning Magento developer and e-commerce specialist.
  categories:
    - Portfolio
    - Blog
    - Programming
    - Community
    - Open Source
    - E-commerce
  built_by: Marcel Hauri
  built_by_url: https://marcelhauri.ch
  featured: false
- title: Projektmanagementblog
  url: https://www.projektmanagementblog.de
  main_url: https://www.projektmanagementblog.de/
  source_url: https://github.com/StephanWeinhold/pmblog
  description: >
    Thoughts about modern project management. Built with Gatsby and Tachyons, based on Advanced Starter.
  categories:
    - Blog
  built_by: Stephan Weinhold
  built_by_url: https://stephanweinhold.com/
  featured: false
- title: Anthony Boyd Graphics
  url: https://www.anthonyboyd.graphics/
  main_url: https://www.anthonyboyd.graphics/
  description: >
    Free Graphic Design Resources by Anthony Boyd
  categories:
    - Portfolio
  built_by: Anthony Boyd
  built_by_url: https://www.anthonyboyd.com/
  featured: false
- title: Relocation Hero
  url: https://relocationhero.com
  main_url: https://relocationhero.com
  description: >
    Blog with FAQs related to Germany relocation. Built with Gatsby.
  categories:
    - Blog
    - Consulting
    - Community
  featured: false
- title: Zoe Rodriguez
  url: https://zoerodrgz.com
  main_url: https://zoerodrgz.com
  description: >
    Portfolio for Los Angeles-based designer Zoe Rodriguez. Built with Gatsby.
  categories:
    - Portfolio
    - Design
  built_by: Chase Ohlson
  built_by_url: https://chaseohlson.com
  featured: false
- title: TriActive USA
  url: https://triactiveusa.com
  main_url: https://triactiveusa.com
  description: >
    Website and blog for TriActive USA. Built with Gatsby.
  categories:
    - Landing Page
    - Business
  built_by: Chase Ohlson
  built_by_url: https://chaseohlson.com
- title: LaunchDarkly
  url: https://launchdarkly.com/
  main_url: https://launchdarkly.com/
  description: >
    LaunchDarkly is the feature management platform that software teams use to build better software, faster.
  categories:
    - Technology
    - Marketing
  built_by: LaunchDarkly
  built_by_url: https://launchdarkly.com/
  featured: false
- title: Arpit Goyal
  url: https://arpitgoyal.com
  main_url: https://arpitgoyal.com
  source_url: https://github.com/92arpitgoyal/ag-blog
  description: >
    Blog and portfolio website of a Front-end Developer turned Product Manager.
  categories:
    - Blog
    - Portfolio
    - Technology
    - User Experience
  built_by: Arpit Goyal
  built_by_url: https://twitter.com/_arpitgoyal
  featured: false
- title: Portfolio of Cole Townsend
  url: https://twnsnd.co
  main_url: https://twnsnd.co
  description: Portfolio of Cole Townsend, Product Designer
  categories:
    - Portfolio
    - User Experience
    - Web Development
    - Design
  built_by: Cole Townsend
  built_by_url: https://twitter.com/twnsndco
- title: Jana Desomer
  url: https://www.janadesomer.be/
  main_url: https://www.janadesomer.be/
  description: >
    I'm Jana, a digital product designer with coding skills, based in Belgium
  categories:
    - Portfolio
  built_by: Jana Desomer Designer/Developer
  built_by_url: https://www.janadesomer.be/
  featured: false
- title: Carbon8 Regenerative Agriculture
  url: https://www.carbon8.org.au/
  main_url: https://www.carbon8.org.au/
  description: >
    Carbon8 is a Not for Profit charity that supports Aussie farmers to transition to regenerative agriculture practices and rebuild the carbon (organic matter) in their soil from 1% to 8%.
  categories:
    - Nonprofit
    - E-commerce
  built_by: Little & Big
  built_by_url: https://www.littleandbig.com.au/
  featured: false
- title: Reactgo blog
  url: https://reactgo.com/
  main_url: https://reactgo.com/
  description: >
    It provides tutorials & articles about modern open source web technologies such as react,vuejs and gatsby.
  categories:
    - Blog
    - Education
    - Programming
    - Web Development
  built_by: Sai gowtham
  built_by_url: https://twitter.com/saigowthamr
  featured: false
- title: City Springs
  url: https://citysprings.com/
  main_url: https://citysprings.com/
  description: >
    Sandy Springs is a city built on creative thinking and determination. They captured a bold vision for a unified platform to bring together new and existing information systems. To get there, the Sandy Springs communications team partnered with Mediacurrent on a new Drupal 8 decoupled platform architecture with a Gatsbyjs front end to power both the City Springs website and its digital signage network. Now, the Sandy Springs team can create content once and publish it everywhere.
  categories:
    - Community
    - Government
  built_by: Mediacurrent
  built_by_url: https://www.mediacurrent.com
  featured: false
- title: Behalf
  url: https://www.behalf.no/
  main_url: https://www.behalf.no/
  description: >
    Behalf is Norwegian based digital design agency.
  categories:
    - Agency
    - Portfolio
    - Business
    - Consulting
    - Design
    - Design System
    - Marketing
    - Web Development
    - User Experience
  built_by: Behalf
  built_by_url: https://www.behalf.no/
  featured: false
- title: Saxenhammer & Co.
  url: https://saxenhammer-co.com/
  main_url: https://saxenhammer-co.com/
  description: >
    Saxenhammer & Co. is a leading boutique investment bank in Continental Europe. The firm’s strong track record is comprised of the execution of 200 successful transactions across all major industries.
  categories:
    - Consulting
    - Finance
    - Business
  built_by: Axel Fuhrmann
  built_by_url: https://axelfuhrmann.com/
  featured: false
- title: UltronEle
  url: http://ultronele.com
  main_url: https://runbytech.github.io/ueofcweb/
  source_url: https://github.com/runbytech/ueofcweb
  description: >
    UltronEle is a light, fast, simple yet interesting serverless e-learning CMS based on GatsbyJS. It aims to provide a easy-use product for tutors, teachers, instructors from all kinks of fields with near-zero efforts to setup their own authoring tool and content publish website.
  categories:
    - Education
    - Consulting
    - Landing Page
    - Web Development
    - Open Source
    - Learning
  built_by: RunbyTech
  built_by_url: http://runbytech.co
  featured: false
- title: Nick Selvaggio
  url: https://nickgs.com/
  main_url: https://nickgs.com/
  description: >
    The personal website of Nick Selvaggio. Long Island based web developer, teacher, and technologist.
  categories:
    - Consulting
    - Programming
    - Web Development
  featured: false
- title: Free & Open Source Gatsby Themes by LekoArts
  main_url: https://themes.lekoarts.de
  url: https://themes.lekoarts.de
  source_url: https://github.com/LekoArts/gatsby-themes/tree/master/www
  built_by: LekoArts
  built_by_url: https://github.com/LekoArts
  description: >-
    Get high-quality and customizable Gatsby themes to quickly bootstrap your website! Choose from many professionally created and impressive designs with a wide variety of features and customization options. Use Gatsby Themes to take your project to the next level and let you and your customers take advantage of the many benefits Gatsby has to offer.
  categories:
    - Open Source
    - Directory
    - Marketing
    - Landing Page
  featured: false
- title: Lars Roettig
  url: https://larsroettig.dev/
  main_url: https://larsroettig.dev/
  description: >
    Lars Roettig is a Magento Maintainer and e-commerce specialist. On his Blog, he writes Software Architecture and Magento Development.
  categories:
    - Portfolio
    - Blog
    - Programming
    - Community
    - Open Source
    - E-commerce
  built_by: Lars Roettig
  built_by_url: https://larsroettig.dev/
  featured: false
- title: Cade Kynaston
  url: https://cade.codes
  main_url: https://cade.codes
  source_url: https://github.com/cadekynaston/gatsby-portfolio
  description: >
    Cade Kynaston's Portfolio
  categories:
    - Portfolio
  built_by: Cade Kynaston
  built_by_url: https://github.com/cadekynaston
  featured: false
- title: Growable Meetups
  url: https://www.growable.io/
  main_url: https://www.growable.io/
  description: >
    Growable - Events to Accelerate your career in Tech. Made with <3 with Gatsby, React & Netlify by Talent Point in London.
  categories:
    - Event
    - Technology
    - Education
    - Community
    - Conference
  built_by: Talent Point
  built_by_url: https://github.com/talent-point/
  featured: false
- title: Fantastic Metropolis
  main_url: https://fantasticmetropolis.com
  url: https://fantasticmetropolis.com
  description: >
    Fantastic Metropolis ran between 2001 and 2006, highlighting the potential of literary science fiction and fantasy.
  categories:
    - Entertainment
  built_by: Luis Rodrigues
  built_by_url: https://goblindegook.com
  featured: false
- title: Simon Koelewijn
  main_url: https://simonkoelewijn.nl
  url: https://simonkoelewijn.nl
  description: >
    Personal blog of Simon Koelewijn, where he blogs about UX, analytics and web development (in Dutch). Made awesome and fast by using Gatsby 2.x (naturally) and gratefully using Netlify and Netlify CMS.
  categories:
    - Freelance
    - Blog
    - Web Development
    - User Experience
  built_by: Simon Koelewijn
  built_by_url: https://simonkoelewijn.nl
  featured: false
- title: Frankly Steve
  url: https://www.franklysteve.com/
  main_url: https://www.franklysteve.com/
  description: >
    Wedding photography with all the hugs, tears, kisses, smiles, laughter, banter, kids up trees, friends in hedges.
  categories:
    - Photography
    - Portfolio
  built_by: Little & Big
  built_by_url: https://www.littleandbig.com.au/
  featured: false
- title: Eventos orellana
  description: >-
    We are a company dedicated to providing personalized and professional advice
    for the elaboration and coordination of social and business events.
  main_url: https://eventosorellana.com/
  url: https://eventosorellana.com/
  featured: false
  categories:
    - Gallery
  built_by: Ramón Chancay
  built_by_url: https://ramonchancay.me/
- title: DIA Supermercados
  main_url: https://dia.com.br
  url: https://dia.com.br
  description: >-
    Brazilian retailer subsidiary, with more than 1,100 stores in Brazil, focusing on low prices and exclusive DIA Products.
  categories:
    - Business
  built_by: CloudDog
  built_by_url: https://clouddog.com.br
  featured: false
- title: AntdSite
  main_url: https://antdsite.yvescoding.org
  url: https://antdsite.yvescoding.org
  description: >-
    A static docs generator based on Ant Design and GatsbyJs.
  categories:
    - Documentation
  built_by: Yves Wang
  built_by_url: https://antdsite.yvescoding.org
- title: AntV
  main_url: https://antv.vision
  url: https://antv.vision
  description: >-
    AntV is a new generation of data visualization technique from Ant Financial
  categories:
    - Documentation
  built_by: afc163
  built_by_url: https://github.com/afc163
- title: ReactStudy Blog
  url: https://elated-lewin-51cf0d.netlify.app
  main_url: https://elated-lewin-51cf0d.netlify.app
  description: >
    Belong to your own blog by gatsby
  categories:
    - Blog
  built_by: 97thjingba
  built_by_url: https://github.com/97thjingba
  featured: false
- title: George
  main_url: https://kind-mestorf-5a2bc0.netlify.app
  url: https://kind-mestorf-5a2bc0.netlify.app
  description: >
    shiny new web built with Gatsby
  categories:
    - Blog
    - Portfolio
    - Gallery
    - Landing Page
    - Design
    - Web Development
    - Open Source
    - Science
  built_by: George Davituri
  featured: false

- title: CEO amp
  main_url: https://www.ceoamp.com
  url: https://www.ceoamp.com
  description: >
    CEO amp is an executive training programme to amplify a CEO's voice in the media. This site was built with Gatsby v2, Styled-Components, TypeScript and React Spring.
  categories:
    - Consulting
    - Entrepreneurship
    - Marketing
    - Landing Page
  built_by: Jacob Herper
  built_by_url: https://herper.io
  featured: false
- title: QuantumBlack
  main_url: https://www.quantumblack.com/
  url: https://www.quantumblack.com/
  description: >
    We help companies use data to make distinctive, sustainable and significant improvements to their performance.
  categories:
    - Technology
    - Consulting
    - Data
    - Design
  built_by: Richard Westenra
  built_by_url: https://www.richardwestenra.com/
  featured: false
- title: Coffeeshop Creative
  url: https://www.coffeeshopcreative.ca
  main_url: https://www.coffeeshopcreative.ca
  description: >
    Marketing site for a Toronto web design and videography studio.
  categories:
    - Marketing
    - Agency
    - Design
    - Video
    - Web Development
  built_by: Michael Uloth
  built_by_url: https://www.michaeluloth.com
  featured: false
- title: Daily Hacker News
  url: https://dailyhn.com
  main_url: https://dailyhn.com
  description: >
    Daily Hacker News presents the top five stories from Hacker News daily.
  categories:
    - Entertainment
    - Design
    - Web Development
    - Technology
    - Science
  built_by: Joeri Smits
  built_by_url: https://joeri.dev
  featured: false
- title: Grüne Dresden
  main_url: https://ltw19dresden.de
  url: https://ltw19dresden.de
  description: >
    This site was built for the Green Party in Germany (Bündnis 90/Die Grünen) for their local election in Dresden, Saxony. The site was built with Gatsby v2 and Styled-Components.
  categories:
    - Government
    - Nonprofit
  built_by: Jacob Herper
  built_by_url: https://herper.io
- title: Mill3 Studio
  main_url: https://mill3.studio/en/
  url: https://mill3.studio/en/
  description: >
    Our agency specializes in the analysis, strategy and development of digital products.
  categories:
    - Agency
    - Portfolio
  built_by: Mill3
  built_by_url: https://mill3.studio/en/
  featured: false
- title: Zellement
  main_url: https://www.zellement.com
  url: https://www.zellement.com
  description: >
    Online portfolio of Dan Farrow from Nottingham, UK.
  categories:
    - Portfolio
  built_by: Zellement
  built_by_url: https://www.zellement.com
  featured: false
- title: Fullstack HQ
  url: https://fullstackhq.com/
  main_url: https://fullstackhq.com/
  description: >
    Get immediate access to a battle-tested team of designers and developers on a pay-as-you-go monthly subscription.
  categories:
    - Agency
    - Consulting
    - Freelance
    - Marketing
    - Portfolio
    - Web Development
    - App
    - Business
    - Design
    - JavaScript
    - Technology
    - User Experience
    - Web Development
    - E-commerce
    - WordPress
  built_by: Fullstack HQ
  built_by_url: https://fullstackhq.com/
  featured: false
- title: Cantas
  main_url: https://www.cantas.co.jp
  url: https://www.cantas.co.jp
  description: >
    Cantas is digital marketing company in Japan.
  categories:
    - Business
    - Agency
  built_by: Cantas
  built_by_url: https://www.cantas.co.jp
  featured: false
- title: Sheringham Shantymen
  main_url: https://www.shantymen.com/
  url: https://www.shantymen.com/
  description: >
    The Sheringham Shantymen are a sea shanty singing group that raise money for the RNLI in the UK.
  categories:
    - Music
    - Community
    - Entertainment
    - Nonprofit
  built_by: Zellement
  built_by_url: https://www.zellement.com/
  featured: false
- title: WP Spark
  main_url: https://wpspark.io/
  url: https://wpspark.io/
  description: >
    Create blazing fast website with WordPress and our Gatsby themes.
  categories:
    - Agency
    - Community
    - Blog
    - WordPress
  built_by: wpspark
  built_by_url: https://wpspark.io/
- title: Ronald Langeveld
  description: >
    Ronald Langeveld's blog and Web Development portfolio website.
  main_url: https://www.ronaldlangeveld.com
  url: https://www.ronaldlangeveld.com
  categories:
    - Blog
    - Web Development
    - Freelance
    - Portfolio
    - Consulting
  featured: false
- title: Golfonaut
  description: >
    Golfonaut - Golf application for Apple Watch
  main_url: https://golfonaut.io
  url: https://golfonaut.io
  categories:
    - App
    - Sports
  featured: false
- title: Anton Sten - UX Lead/Design
  url: https://www.antonsten.com
  main_url: https://www.antonsten.com
  description: Anton Sten leads UX for design-driven companies.
  categories:
    - User Experience
    - Blog
    - Freelance
    - Portfolio
    - Consulting
    - Agency
    - Design
  featured: false
- title: Rashmi AP - Front-end Developer
  main_url: http://rashmiap.me
  url: http://rashmiap.me
  featured: false
  description: >
    Rashmi AP's Personal Portfolio Website
  source_url: https://github.com/rashmiap/personal-website-react
  categories:
    - Portfolio
    - Open Source
  built_by: Rashmi AP
  built_by_url: http://rashmiap.me
- title: OpenSourceRepos - Blogs for open source repositories
  main_url: https://opensourcerepos.com
  url: https://opensourcerepos.com
  featured: false
  description: >
    Open Source Repos is a blog site for explaining the architecture, code-walkthrough and key takeways for the GitHub repository. Out main aim to is to help more developers contribute to open source projects.
  source_url: https://github.com/opensourcerepos/blogs
  categories:
    - Open Source
    - Design
    - Design System
    - Blog
  built_by: OpenSourceRepos Team
  built_by_url: https://opensourcerepos.com
- title: Sheelah Brennan - Front-End/UX Engineer
  main_url: https://sheelahb.com
  url: https://sheelahb.com
  featured: false
  description: >
    Sheelah Brennan's web development blog
  categories:
    - Blog
    - Web Development
    - Design
    - Freelance
    - Portfolio
  built_by: Sheelah Brennan
- title: Delinx.Digital - Web and Mobile Development Agency based in Sofia, Bulgaria
  main_url: https://delinx.digital
  url: https://delinx.digital/solutions
  description: >
    Delinx.digital is a software development oriented digital agency based in Sofia, Bulgaria. We develop bespoke software solutions using  WordPress, WooCommerce, Shopify, e-commerce, React.js, Node.js, PHP, Laravel and many other technologies.
  categories:
    - Agency
    - Web Development
    - Design
    - E-commerce
    - WordPress
  featured: false
- title: Cameron Nuckols - Articles, Book Notes, and More
  main_url: https://nucks.co
  url: https://nucks.co
  description: >
    This site hosts all of Cameron Nuckols's writing on entrepreneurship, startups, money, fitness, self-education, and self-improvement.
  categories:
    - Blog
    - Entrepreneurship
    - Business
    - Productivity
    - Technology
    - Marketing
  featured: false
- title: Hayato KAJIYAMA - Portfolio
  main_url: https://hyakt.dev
  url: https://hyakt.dev
  source_url: https://github.com/hyakt/hyakt.github.io
  featured: false
  categories:
    - Portfolio
- title: Skirtcraft - Unisex Skirts with Large Pockets
  main_url: https://skirtcraft.com
  url: https://skirtcraft.com/products
  source_url: https://github.com/jqrn/skirtcraft-web
  description: >
    Skirtcraft sells unisex skirts with large pockets, made in the USA. Site built with TypeScript and styled-components, with Tumblr-sourced blog posts.
  categories:
    - E-commerce
    - Blog
  built_by: Joe Quarion
  built_by_url: https://github.com/jqrn
  featured: false
- title: Vermarc Sport
  main_url: https://www.vermarcsport.com/
  url: https://www.vermarcsport.com/
  description: >
    Vermarc Sport offers a wide range of cycle clothing, cycling jerseys, bib shorts, rain gear and accessories, as well for the summer, the mid-season (autumn / spring) and the winter.
  categories:
    - E-commerce
  built_by: BrikL
  built_by_url: https://github.com/Brikl
- title: Cole Ruche
  main_url: https://coleruche.com
  url: https://coleruche.com
  source_url: https://github.com/kingingcole/myblog
  description: >
    The personal website and blog for Emeruche "Cole" Ikenna, front-end web developer from Nigeria.
  categories:
    - Blog
    - Portfolio
  built_by: Emeruche "Cole" Ikenna
  built_by_url: https://twitter.com/cole_ruche
  featured: false
- title: Abhith Rajan - Coder, Blogger, Biker, Full Stack Developer
  main_url: https://www.abhith.net/
  url: https://www.abhith.net/
  source_url: https://github.com/Abhith/abhith.net
  description: >
    abhith.net is a portfolio website of Abhith Rajan, a full stack developer. Sharing blog posts, recommended videos, developer stories and services with the world through this site.
  categories:
    - Portfolio
    - Blog
    - Programming
    - Open Source
    - Technology
  built_by: Abhith Rajan
  built_by_url: https://github.com/Abhith
  featured: false
- title: Mr & Mrs Wilkinson
  url: https://thewilkinsons.netlify.app/
  main_url: https://thewilkinsons.netlify.app/
  source_url: https://github.com/davemullenjnr/the-wilkinsons
  description: >
    A one-page wedding photography showcase using Gatsby Image and featuring a lovely hero and intro section.
  categories:
    - Photography
  built_by: Dave Mullen Jnr
  built_by_url: https://davemullenjnr.co.uk
  featured: false
- title: Gopesh Gopinath - Full Stack JavaScript Developer
  url: https://www.gopeshgopinath.com
  main_url: https://www.gopeshgopinath.com
  source_url: https://github.com/GopeshMedayil/gopeshgopinath.com
  description: >
    Gopesh Gopinath's Personal Portfolio Website
  categories:
    - Portfolio
    - Open Source
  built_by: Gopesh Gopinath
  built_by_url: https://www.gopeshgopinath.com
  featured: false
- title: Misael Taveras - FrontEnd Developer
  url: https://taverasmisael.com
  main_url: https://taverasmisael.com
  source_url: https://github.com/taverasmisael/taverasmisael
  description: >
    Personal site and blogging about learning FrontEnd web development in spanish.
  categories:
    - Portfolio
    - Open Source
    - Blog
    - JavaScript
    - Web Development
  built_by: Misael Taveras
  built_by_url: https://taverasmisael.com
  featured: false
- title: Le Reacteur
  url: https://www.lereacteur.io/
  main_url: https://www.lereacteur.io/
  description: >
    Le Reacteur is the first coding bootcamp dedicated to web and mobile apps development (iOS/Android). We offer intensive sessions to train students in a short time (10 weeks). Our goal is to pass on to our students in less than 3 months what they would have learned in 2 years. To achieve this ambitious challenge, our training is based on learning JavaScript (Node.js, Express, ReactJS, React Native).
  categories:
    - JavaScript
    - Learning
    - Mobile Development
    - Web Development
  built_by: Farid Safi
  built_by_url: https://twitter.com/FaridSafi
  featured: false
- title: Cinch
  url: https://www.cinch.co.uk
  main_url: https://www.cinch.co.uk
  description: >
    Cinch is a hub for car supermarkets and dealers to show off their stock. The site only lists second-hand cars that are seven years old or younger, with less than 70,000 miles on the clock.
  categories:
    - Entrepreneurship
    - Business
  built_by: Somo
  built_by_url: https://www.somoglobal.com
  featured: false
- title: Recetas El Universo
  description: >-
    Recipes and videos with the best of Ecuadorian cuisine.
    Collectable recipes from Diario El Universo.
  main_url: https://recetas-eu.now.sh/
  url: https://recetas-eu.now.sh/
  featured: false
  categories:
    - Blog
    - WordPress
    - Food
  built_by: Ramón Chancay
  built_by_url: https://ramonchancay.me/
- title: Third and Grove
  url: https://www.thirdandgrove.com
  main_url: https://www.thirdandgrove.com
  source_url: https://github.com/thirdandgrove/tagd8_gatsby
  description: >
    A digital agency slaying the mundane one pixel at a time.
  categories:
    - Agency
    - Marketing
    - Open Source
    - Technology
  built_by: Third and Grove
  built_by_url: https://www.thirdandgrove.com
  featured: false
- title: Le Bikini
  url: https://lebikini.com
  main_url: https://lebikini.com
  description: >
    New website for Toulouse's most iconic concert hall.
  categories:
    - Music
  built_by: Antoine Rousseau
  built_by_url: https://antoine.rousseau.im
  featured: false
- title: Jimmy Truong's Portfolio
  url: https://jimmytruong.ca
  main_url: https://jimmytruong.ca
  description: >
    This porfolio is a complication of all projects done during my time at BCIT D3 (Digital Design and Development) program and after graduation.
  categories:
    - Portfolio
    - Web Development
  built_by: Jimmy Truong
  built_by_url: https://jimmytruong.ca
  featured: false
- title: Quick Stop Nicaragua
  main_url: https://quickstopnicaragua.com
  url: https://quickstopnicaragua.com
  description: >
    Convenience Store Website
  categories:
    - Food
  built_by: Gerald Martinez
  built_by_url: https://twitter.com/GeraldM_92
  featured: false
- title: XIEL
  main_url: https://xiel.dev
  url: https://xiel.dev
  source_url: https://github.com/xiel/xiel
  description: >
    I'm a freelance front-end developer from Berlin who creates digital experiences that everyone likes to use.
  categories:
    - Portfolio
    - Blog
  built_by: Felix Leupold
  built_by_url: https://twitter.com/xiel
  featured: false
- title: Nicaragua Best Guides
  main_url: https://www.nicaraguasbestguides.com
  url: https://www.nicaraguasbestguides.com
  description: >
    Full-Service Tour Operator and Destination Management Company (DMC)
  categories:
    - Agency
    - Travel
  built_by: Gerald Martinez
  built_by_url: https://twitter.com/GeraldM_92
  featured: false
- title: Thoughts and Stuff
  main_url: http://thoughtsandstuff.com
  url: http://thoughtsandstuff.com
  source_url: https://github.com/robmarshall/gatsby-tns
  description: >
    A simple easy to read blog. Minimalistic, focusing on content over branding. Includes RSS feed.
  categories:
    - Accessibility
    - Blog
    - WordPress
  built_by: Robert Marshall
  built_by_url: https://robertmarshall.dev
  featured: false
- title: Tracli
  url: https://tracli.rootvan.com/
  main_url: https://tracli.rootvan.com/
  source_url: https://github.com/ridvankaradag/tracli-landing
  description: >
    A command line app that tracks your time
  categories:
    - Productivity
    - Technology
    - Landing Page
  built_by: Ridvan Karadag
  built_by_url: http://www.rootvan.com
  featured: false
- title: spon.io
  url: https://www.spon.io
  main_url: https://www.spon.io
  source_url: https://github.com/magicspon/spon.io
  description: >
    Portfolio for frontend web developer, based in Bristol UK
  categories:
    - Portfolio
  built_by: Dave Stockley
  built_by_url: https://www.spon.io
  featured: false
- title: BBS
  url: https://big-boss-studio.com
  main_url: https://big-boss-studio.com
  description: >
    For 11 years, we help great brands in their digital transformation, offering all our expertise for their needs. Technical consulting, UX, design, technical integration and maintenance.
  categories:
    - Agency
    - JavaScript
    - Web Development
  built_by: BBS
  built_by_url: https://big-boss-studio.com
  featured: false
- title: Appes - Meant to evolve
  main_url: https://appes.co
  url: https://appes.co
  description: >
    Appes is all about apps and evolution. We help companies to build mobile and
    web products.
  categories:
    - Agency
    - Mobile Development
    - Web Development
    - Technology
  built_by: Appes
  built_by_url: https://appes.co
  featured: false
- title: Intern
  url: https://intern.imedadel.me
  main_url: https://intern.imedadel.me
  description: >
    Intern is a job board for getting internships in tech, design, marketing, and more. It's built entirely with Gatsby.
  categories:
    - Directory
    - Technology
  built_by: Imed Adel
  built_by_url: https://imedadel.me
  featured: false
- title: Global Citizen Foundation
  main_url: https://www.globalcitizenfoundation.org
  url: https://www.globalcitizenfoundation.org
  description: >
    In the digital economy, we are Global Citizens and the currency is Personal Data
  categories:
    - Nonprofit
  built_by: The Delta Studio
  built_by_url: https://www.thedelta.io
  featured: false
- title: GatsbyFinds
  main_url: https://gatsbyfinds.netlify.app
  url: https://gatsbyfinds.netlify.app
  description: >
    GatsbyFinds is a website built ontop of Gatsby v2 by providing developers with a showcase of all the latest projects made with the beloved GatsbyJS.
  categories:
    - Portfolio
    - Gallery
  built_by: Bvlktech
  built_by_url: https://twitter.com/bvlktech
  featured: false
- title: AFEX Commodities Exchange
  main_url: https://afexnigeria.com
  url: https://afexnigeria.com
  description: >
    AFEX Nigeria strives to transform Nigerian agriculture by creating more bargaining power to smallholder farmers, access to information, and secure storage.
  categories:
    - Blog
    - Business
    - Finance
    - Food
    - WordPress
  built_by: Mayowa Falade
  built_by_url: http://mayowafalade.com
  featured: false
- title: VIA Data
  main_url: https://viadata.io
  url: https://viadata.io
  description: >
    The future of data management
  categories:
    - Data
  built_by: The Delta Studio
  built_by_url: https://www.thedelta.io
  featured: false
- title: Front End Day Event Website
  main_url: https://frontend-day.com/
  url: https://frontend-day.com/
  description: >
    Performant landing page for a front end workshops recurring event / conference.
  categories:
    - Event
    - Conference
    - Web Development
    - Technology
  built_by: Pagepro
  built_by_url: https://pagepro.co
  featured: false
- title: Mutual
  main_url: https://www.madebymutual.com
  url: https://www.madebymutual.com
  description: >
    Mutual is a web design and development agency. Our new website is powered by Gatsby and Craft CMS.
  categories:
    - Blog
    - Portfolio
    - Agency
    - Design
    - Web Development
  built_by: Mutual
  built_by_url: https://twitter.com/madebymutual
  featured: false
- title: Surge 3
  main_url: https://surge3.com
  url: https://surge3.com/
  description: >
    We’re Surge 3 - a premier web development agency. Our company centers around the principles of quality, speed, and service! We are founded using the latest in web technologies and are dedicated to using those exact tools to help our customers achieve their goals.
  categories:
    - Portfolio
    - Blog
    - Agency
    - Web Development
    - Marketing
  built_by: Dillon Browne
  built_by_url: https://dillonbrowne.com
- title: Adaltas
  main_url: https://www.adaltas.com
  url: https://www.adaltas.com
  description: >
    Adaltas is a team of consultants with a focus on Open Source, Big Data and Cloud Computing based in France, Canada and Morocco.
  categories:
    - Consulting
    - Data
    - Design System
    - Programming
    - Learning
  built_by: Adaltas
  built_by_url: https://www.adaltas.com
- title: Themis Attorneys
  main_url: https://themis-attorneys.com
  url: https://themis-attorneys.com
  description: >
    Themis Attorneys is Chennai based lawyers. Their new complete website is made using Gatsby.
  categories:
    - Agency
    - Consulting
    - Portfolio
    - Law
  built_by: Merbin J Anselm
  built_by_url: https://anselm.in
- title: Runlet
  main_url: https://runlet.app
  url: https://runlet.app
  source_url: https://github.com/runletapp/runlet
  description: >
    Runlet is a cloud-based job manager that offers device synchronization and reliable message delivery in a network of connected devices even after connectivity issues. Available for ARM, Linux, Mac and Windows.
  categories:
    - App
    - Landing Page
    - Productivity
    - Technology
  built_by: Vandré Leal
  built_by_url: https://vandreleal.github.io
  featured: false
- title: tiaan.dev
  main_url: https://tiaan.dev
  url: https://tiaan.dev
  featured: false
  categories:
    - Blog
    - Portfolio
    - Web Development
- title: Praveen Bisht
  main_url: https://www.prvnbist.com/
  url: https://www.prvnbist.com/
  source_url: https://github.com/prvnbist/portfolio
  categories:
    - Portfolio
    - Blog
  built_by: Praveen Bisht
  built_by_url: https://www.prvnbist.com/
  featured: false
- title: Jeff Mills The Outer Limits x NTS Radio
  url: https://www.nts.live/projects/jeff-mills-the-outer-limits/
  main_url: https://www.nts.live/projects/jeff-mills-the-outer-limits/
  source_url: https://github.com/ntslive/the-outer-limits
  description: >
    NTS Radio created a minisite for Jeff Mills' 6 part radio series The Outer Limits, including original music production and imagery curated from the NASA online image archive.
  categories:
    - Music
    - Gallery
    - Science
    - Entertainment
  built_by: NTS Radio
  built_by_url: https://www.nts.live
  featured: false
- title: BALAJIRAO676
  main_url: https://thebalajiraoecommerce.netlify.app/
  url: https://thebalajiraoecommerce.netlify.app/
  featured: false
  categories:
    - Blog
    - E-commerce
    - Web Development
- title: Mentimeter
  url: https://www.mentimeter.com/
  main_url: https://www.mentimeter.com/
  categories:
    - Business
  featured: false
- title: HYFN
  url: https://hyfn.com/
  main_url: https://hyfn.com/
  categories:
    - Business
  featured: false
- title: Mozilla India
  main_url: https://mozillaindia.org/
  url: https://mozillaindia.org/
  categories:
    - Open Source
  featured: false
- title: Primer Labs
  main_url: https://www.primerlabs.io
  url: https://www.primerlabs.io
  featured: false
  categories:
    - Education
    - Learning
- title: AJ on Purr-fect Solutions
  url: https://ajonp.com
  main_url: https://ajonp.com
  description: >
    A Community of developers, creating resources for all to use!
  categories:
    - Education
    - Learning
    - Programming
    - Web Development
    - API
    - Blog
    - SEO
  built_by: AJonP
  built_by_url: http://ajonp.com/authors/alex-patterson
- title: blog.kwst.site
  main_url: https://blog.kwst.site
  url: https://blog.kwst.site
  description: A blog of frontend engineer working in Fukuoka
  source_url: https://github.com/SatoshiKawabata/blog
  featured: false
  categories:
    - Blog
    - Technology
    - Web Development
    - JavaScript
- title: Run Leeds
  main_url: http://www.runleeds.co.uk
  url: http://www.runleeds.co.uk
  description: >
    Community running site based in Leeds,UK. Aiming to support those going through a life crisis.
  categories:
    - Accessibility
    - Blog
    - Community
    - Nonprofit
    - Sports
    - WordPress
  built_by: Robert Marshall
  built_by_url: https://www.robertmarshall.dev
- title: Arvind Kumar
  main_url: https://arvind.io
  url: https://arvind.io
  source_url: https://github.com/EnKrypt/arvind.io
  built_by: Arvind Kumar
  built_by_url: https://arvind.io/
  description: >
    A blog about writing code, making music and studying the skies.
  featured: false
  categories:
    - Blog
    - Music
    - Technology
- title: GlobalMoney
  url: https://global24.ua
  main_url: https://global24.ua
  description: >
    Provide payment solution for SMB, eWallet GlobalMoney
  categories:
    - Business
    - Finance
    - Technology
  built_by: NodeArt
  built_by_url: https://NodeArt.io
- title: Women's and Girls' Emergency Centre
  url: https://www.wagec.org.au/
  main_url: https://www.wagec.org.au/
  description: >
    Specialist homelessness service for women and families escaping domestic violence. Based in Redfern, Sydney, Australia.
  categories:
    - Nonprofit
    - Community
    - E-commerce
  built_by: Little & Big
  built_by_url: https://www.littleandbig.com.au/
  featured: false
- title: Guus van de Wal | Drupal Front-end specialist
  url: https://guusvandewal.nl
  main_url: https://guusvandewal.nl
  description: >
    Decoupled portfolio site for guusvandewal.nl, a Drupal and ReactJS front-end developer and designer.
  categories:
    - Open Source
    - Web Development
    - Design
    - Blog
    - Freelance
  built_by: Guus van de Wal
  featured: false
- title: Pixelize Web Design Gold Coast | Web Design and SEO
  url: https://www.pixelize.com.au/
  main_url: https://www.pixelize.com.au/
  description: >
    Pixelize is a tight knit group of professional web developers, graphic designers, and content creators that work together to create high performing, blazing fast, beautiful websites with a strong focus on SEO.
  categories:
    - Agency
    - Web Development
    - Marketing
    - SEO
    - Design
    - Portfolio
    - Blog
  built_by: Pixelize
  built_by_url: https://www.pixelize.com.au
  featured: false
- title: VS Code GitHub Stats
  url: https://vscode-github-stats.netlify.app
  main_url: https://vscode-github-stats.netlify.app
  source_url: https://github.com/lannonbr/vscode-github-stats/
  description: >
    Statistics Dashboard for VS Code GitHub repository
  categories:
    - Data
  built_by: Benjamin Lannon
  built_by_url: https://lannonbr.com
  featured: false
- title: MetaProjection
  main_url: https://www.metaprojection.ca
  url: https://www.metaprojection.ca
  source_url: https://github.com/rosslh/metaprojection
  description: >
    MetaProjection is a website that aggregates multiple Canadian federal electoral projections in order to provide an overview of how the election is playing out, both federally and by district.
  categories:
    - Government
    - Data
    - Open Source
  built_by: Ross Hill
  built_by_url: https://rosshill.ca
  featured: false
- title: Tamarisc VC
  url: https://www.tamarisc.vc
  main_url: https://www.tamarisc.vc
  description: >
    Tamarisc invests in and helps build companies that improve the human habitat through innovating at the intersection of real estate, health, and technology.
  categories:
    - Business
    - Technology
  built_by: Peter Hironaka
  built_by_url: https://peterhironaka.com
  featured: false
- title: Up Your A11y
  url: https://www.upyoura11y.com/
  main_url: https://www.upyoura11y.com/
  source_url: https://www.upyoura11y.com/
  description: >
    A web accessibility toolkit with a React focus, Up Your A11y is a resource for front-end developers to find useful information on how to make your sites more accessible. The topics covered have a React bias, but the principles in each apply to all web development, so please don't be put off if you don't work with React specifically!
  categories:
    - Accessibility
    - Blog
    - Programming
    - JavaScript
    - User Experience
    - Web Development
  built_by: Suzanne Aitchison
  built_by_url: https://twitter.com/s_aitchison
  featured: false
- title: Roman Kravets
  description: >
    Portfolio of Roman Kravets. Web Developer, HTML & CSS Coder.
  main_url: https://romkravets.netlify.app/
  url: https://romkravets.netlify.app/
  categories:
    - Portfolio
    - Open Source
    - Web Development
    - Blog
  built_by: Roman Kravets
  built_by_url: https://github.com/romkravets/dev-page
  featured: false
- title: Phil Tietjen Portfolio
  url: https://www.philtietjen.dev/
  main_url: https://www.philtietjen.dev/
  source_url: https://github.com/Phizzard/phil-portfolio
  description: >
    Portfolio of Phil Tietjen using Gatsby, Tailwind CSS, and Emotion/styled
  categories:
    - Portfolio
    - Open Source
    - Web Development
  built_by: Phil Tietjen
  built_by_url: https://github.com/Phizzard
  featured: false
- title: Gatsby Bomb
  description: >
    A fan made version of the website Giantbomb, fully static and powered by Gatsby JS and the GiantBomb API.
  main_url: https://gatsbybomb.netlify.app
  url: https://gatsbybomb.netlify.app
  categories:
    - App
    - Entertainment
    - Media
    - Video
  built_by: Phil Tietjen
  built_by_url: https://github.com/Phizzard
  featured: false
- title: Divyanshu Maithani
  main_url: https://divyanshu013.dev
  url: https://divyanshu013.dev
  source_url: https://github.com/divyanshu013/blog
  description: >
    Personal blog of Divyanshu Maithani. Life, music, code and things in between...
  categories:
    - Blog
    - JavaScript
    - Open Source
    - Music
    - Programming
    - Technology
    - Web Development
  built_by: Divyanshu Maithani
  built_by_url: https://twitter.com/divyanshu013
- title: TFE Energy
  main_url: https://www.tfe.energy
  url: https://www.tfe.energy
  source_url: https://gitlab.com/marcfehrmedia/2019-07-03-tfe-energy
  description: >
    TFE Energy believes in the future. Their new website is programmed with Gatsby, Scrollmagic, Contentful, Cloudify.
  categories:
    - Technology
    - Consulting
    - Video
    - Business
  built_by: Marc Fehr
  built_by_url: https://www.marcfehr.ch
- title: AtomBuild
  url: https://atombuild.github.io/
  main_url: https://atombuild.github.io/
  source_url: https://github.com/AtomBuild/atombuild.github.io
  description: >
    Landing page for the AtomBuild project, offering a curation of Atom packages associated with the project.
  categories:
    - Directory
    - Landing Page
    - Open Source
    - Programming
    - Technology
  built_by: Kepler Sticka-Jones
  built_by_url: https://keplersj.com/
  featured: false
- title: Josh Pensky
  main_url: https://joshpensky.com
  url: https://joshpensky.com
  description: >
    Josh Pensky is an interactive developer based in Boston. He designs and builds refreshing web experiences, packed to the punch with delightful interactions.
  categories:
    - Portfolio
    - Web Development
    - Design
    - SEO
  built_by: Josh Pensky
  built_by_url: https://github.com/joshpensky
  featured: false
- title: AtomLinter
  url: https://atomlinter.github.io/
  main_url: https://atomlinter.github.io/
  source_url: https://github.com/AtomLinter/atomlinter.github.io
  description: >
    Landing page for the AtomLinter project, offering a curation of Atom packages associated with the project.
  categories:
    - Directory
    - Landing Page
    - Open Source
    - Programming
    - Technology
  built_by: Kepler Sticka-Jones
  built_by_url: https://keplersj.com/
  featured: false
- title: Dashbouquet
  url: https://dashbouquet.com/
  main_url: https://dashbouquet.com/
  categories:
    - Agency
    - Blog
    - Business
    - Mobile Development
    - Portfolio
    - Web Development
  built_by: Dashbouquet team
  featured: false
- title: rathes.me
  url: https://rathes.me/
  main_url: https://rathes.me/
  source_url: https://github.com/rathesDot/rathes.me
  description: >
    The Portfolio Website of Rathes Sachchithananthan
  categories:
    - Blog
    - Portfolio
    - Web Development
  built_by: Rathes Sachchithananthan
  built_by_url: https://rathes.me/
- title: viviGuides - Your travel guides
  url: https://vivitravels.com/en/guides/
  main_url: https://vivitravels.com/en/guides/
  description: >
    viviGuides is viviTravels' blog: here you will find travel tips, useful information about the cities and the best guides for your next vacation.
  categories:
    - Travel
    - Blog
  built_by: Kframe Interactive SA
  built_by_url: https://kframeinteractive.com/
  featured: false
- title: KNC Blog
  main_url: https://nagakonada.com
  url: https://nagakonada.com/
  description: >
    Nagakonada is my blogging and portfolio site where I list my projects, experience, capabilities and the blog mostly talks about technical and personal writings.
  categories:
    - Blog
    - Web Development
    - Portfolio
  built_by: Konada, Naga Chaitanya
  built_by_url: https://github.com/ChaituKNag
  featured: false
- title: Vishal Nakum
  url: https://nakum.tech/
  main_url: https://nakum.tech/
  source_url: https://github.com/vishalnakum011/contentful
  description: >
    Portfolio of Vishal Nakum. Made with Gatsby, Contentful. Deployed on Netlify.
  categories:
    - Portfolio
    - Blog
  built_by: Amol Tangade
  built_by_url: https://amoltangade.me/
- title: Sagar Hani Portfolio
  url: http://sagarhani.in/
  main_url: http://sagarhani.in/
  source_url: https://github.com/sagarhani
  description: >
    Sagar Hani is a Software Developer & an Open Source Enthusiast. He blogs about JavaScript, Open Source and his Life experiences.
  categories:
    - Portfolio
    - Blog
    - Web Development
    - Open Source
    - Technology
    - Programming
    - JavaScript
  built_by: Sagar Hani
  built_by_url: http://sagarhani.in/about
- title: Arturo Alviar's Portfolio
  main_url: https://arturoalviar.com
  url: https://arturoalviar.com
  source_url: https://github.com/arturoalviar/portfolio
  categories:
    - Portfolio
    - Open Source
    - Web Development
  built_by: Arturo Alviar
  built_by_url: https://github.com/arturoalviar
  featured: false
- title: Pearly
  url: https://www.pearlyplan.com
  main_url: https://www.pearlyplan.com
  description: >
    Dental Membership Growth Platform
  categories:
    - Technology
    - Healthcare
    - App
  built_by: Sean Emmer and Jeff Cole
- title: MarceloNM
  url: https://marcelonm.com
  main_url: https://marcelonm.com
  description: >
    Personal landing page and blog for MarceloNM, a frontend developer based in Brazil.
  categories:
    - Blog
    - JavaScript
    - Landing Page
    - Programming
    - Web Development
  built_by: Marcelo Nascimento Menezes
  built_by_url: https://github.com/mrcelo
  featured: false
- title: Open Source Galaxy
  main_url: https://www.opensourcegalaxy.com
  url: https://www.opensourcegalaxy.com
  description: >
    Explore the Open Source Galaxy and help other earthlings by contributing to open source.
  categories:
    - Open Source
    - Programming
    - Web Development
  built_by: Justin Juno
  built_by_url: https://www.justinjuno.dev
  featured: false
- title: enBonnet Blog
  url: https://enbonnet.me/
  main_url: https://enbonnet.me/
  source_url: https://github.com/enbonnet
  description: >
    Hola, este es mi sitio personal, estare escribiendo sobre JavaScript, Frontend y Tecnologia que utilice en mi dia a dia.
  categories:
    - Portfolio
    - Blog
    - Web Development
    - Technology
    - Programming
    - JavaScript
  built_by: Ender Bonnet
  built_by_url: https://enbonnet.me/
- title: Edenspiekermann
  url: https://www.edenspiekermann.com/eu/
  main_url: https://www.edenspiekermann.com/eu/
  description: >
    Hello. We are Edenspiekermann, an independent global creative agency.
  categories:
    - Featured
    - Agency
    - Design
    - Portfolio
  featured: true
- title: IBM Design
  url: https://www.ibm.com/design/
  main_url: https://www.ibm.com/design/
  description: >
    At IBM, our design philosophy is to help guide people so they can do their best work. Our human-centered design practices help us deliver on that goal.
  categories:
    - Featured
    - Design
    - Technology
    - Web Development
  built_by: IBM
  featured: true
- title: We Do Plugins
  url: https://wedoplugins.com
  main_url: https://wedoplugins.com
  description: >
    Free & premium WordPress plugins development studio from Wroclaw, Poland.
  categories:
    - Portfolio
    - Agency
    - Open Source
    - Web Development
  built_by: We Do Plugins
  built_by_url: https://wedoplugins.com
- title: Mevish Aslam, business coach
  url: https://mevishaslam.com/
  main_url: https://mevishaslam.com/
  description: >
    Mevish Aslam helps women build a life they love and coaches women to launch and grow businesses.
  categories:
    - Business
    - Consulting
    - Entrepreneurship
    - Freelance
    - Marketing
    - Portfolio
  built_by: Rou Hun Fan
  built_by_url: https://flowen.me
  featured: false
- title: Principles of wealth
  url: https://principlesofwealth.net
  main_url: https://principlesofwealth.net
  source_url: https://github.com/flowen/principlesofwealth
  description: >
    Principles of wealth. How to get rich without being lucky, a summary of Naval Ravikant's tweets and podcast.`
  categories:
    - Business
    - Consulting
    - Education
    - Entrepreneurship
    - Finance
    - Learning
    - Marketing
    - Media
    - Nonprofit
    - Productivity
    - Science
  built_by: Rou Hun Fan
  built_by_url: https://flowen.me
  featured: false
- title: Problem studio
  url: https://problem.studio
  main_url: https://problem.studio
  description: >
    Problem Studio creates unique and fun web experiences. Our enemy is "boring" if ya know what we mean: overused WordPress templates, the top 10 shopify templates, copy of a copy of a copy of a copy. We love to support design and marketing agencies and help realize their creations into a digital product. `
  categories:
    - Agency
    - Business
    - Consulting
    - Design
    - Education
    - Entrepreneurship
    - Freelance
    - Landing Page
    - Marketing
    - Media
    - Portfolio
    - Productivity
    - Web Development
  built_by: Rou Hun Fan & Sander Visser
  built_by_url: https://flowen.me
- title: North X South
  main_url: https://northxsouth.co
  url: https://northxsouth.co
  description: >
    We work with small businesses and non-profits to develop their brands, build an online identity, create stellar designs, and give a voice to their causes.
  categories:
    - Agency
    - Consulting
    - Business
    - Design
    - Web Development
  built_by: North X South
  built_by_url: https://northxsouth.co
- title: Plenty of Fish
  main_url: https://www.pof.com/
  url: https://pof.com
  description: >
    Plenty of Fish is one of the world's largest dating platforms.
  categories:
    - Community
  featured: true
- title: Bitcoin
  main_url: https://www.bitcoin.com/
  url: https://bitcoin.com
  description: >
    One of the largest crypto-currency platforms in the world.
  categories:
    - Technology
    - Finance
  featured: true
- title: Frame.io
  main_url: https://www.frame.io/
  url: https://frame.io
  description: >
    Frame.io is a cloud-based video collaboration platform that allows its users to easily work on media projects together
  categories:
    - Technology
    - Entertainment
    - Media
  featured: true
- title: Sainsbury’s Homepage
  main_url: https://www.sainsburys.co.uk/
  url: https://www.sainsburys.co.uk
  description: >
    Sainsbury’s is an almost 150 year old supermarket chain in the United Kingdom.
  categories:
    - E-commerce
    - Food
  featured: true
- title: Haxzie, Portfolio and Blog
  url: https://haxzie.com/
  main_url: https://haxzie.com/
  source_url: https://github.com/haxzie/haxzie.com
  description: >
    Haxzie.com is the portfolio and personal blog of Musthaq Ahamad, UX Engineer and Visual Designer
  categories:
    - Blog
    - Portfolio
  built_by: Musthaq Ahamad
  built_by_url: https://haxzie.com
  featured: false
- title: Robin Wieruch's Blog
  url: https://www.robinwieruch.de/
  main_url: https://www.robinwieruch.de/
  categories:
    - Blog
    - Education
  featured: false
- title: Roger Ramos Development Journal
  url: https://rogerramos.me/
  main_url: https://rogerramos.me/
  source_url: https://github.com/rogerramosme/rogerramos.me/
  description: >
    Personal development journal made with Netlify CMS
  categories:
    - Blog
  built_by: Roger Ramos
  built_by_url: https://rogerramos.me/
  featured: false
- title: Global Adviser Alpha
  main_url: https://globaladviseralpha.com
  url: https://globaladviseralpha.com
  description: >
    Lead by David Haintz, Global Adviser Alpha transforms advice business into world class firms.
  categories:
    - Business
    - Blog
    - Finance
  built_by: Handsome Creative
  built_by_url: https://www.hellohandsome.com.au
  featured: false
- title: Alcamine
  url: https://alcamine.com/
  main_url: https://alcamine.com/
  description: >
    Never apply to another job online and receive tons of tech jobs in your inbox everyday — all while keeping your information private.
  categories:
    - Blog
    - Technology
  built_by: Caldera Digital
  built_by_url: https://www.calderadigital.com/
  featured: false
- title: Caldera Digital
  url: https://www.calderadigital.com/
  main_url: https://www.calderadigital.com/
  source_url: https://github.com/caldera-digital/platform
  description: >
    Caldera is a product and application development agency that uses innovative technology to bring your vision, brand, and identity to life through user centered design.
  categories:
    - Blog
    - User Experience
    - Consulting
  built_by: Caldera Digital
  built_by_url: https://www.calderadigital.com/
  featured: false
- title: Keycodes
  url: https://www.keycodes.dev
  main_url: https://www.keycodes.dev
  source_url: https://github.com/justinjunodev/keycodes.dev
  description: >
    A developer resource for getting keyboard key codes.
  categories:
    - Programming
    - Productivity
    - Open Source
    - Web Development
  built_by: Justin Juno
  built_by_url: https://www.justinjuno.dev
  featured: false
- title: Utah Pumpkins
  url: https://www.utahpumpkins.com/
  main_url: https://www.utahpumpkins.com/
  source_url: https://github.com/cadekynaston/utah-pumpkins
  description: >
    An awesome pumpkin gallery built using Gatsby and Contentful.
  categories:
    - Gallery
    - Blog
    - Photography
  built_by: Cade Kynaston
  built_by_url: https://cade.codes
- title: diff001a's blog
  main_url: https://diff001a.netlify.app/
  url: https://diff001a.netlify.app/
  description: >
    This is diff001a's blog which contains blogs related to programming.
  categories:
    - Blog
  built_by: diff001a
- title: Rockwong Blog
  main_url: http://rockwong.com/blog/
  url: http://rockwong.com/blog/
  description: >
    Rockwong is a technical blog containing content related to various web technologies.
  categories:
    - Technology
    - Education
    - Blog
- title: RegexGuide
  main_url: https://regex.guide
  url: https://regex.guide/playground
  source_url: https://github.com/pacdiv/regex.guide
  description: >
    The easiest way to learn regular expressions! The RegexGuide is a playground helping developers to discover regular expressions. Trying it is adopting regular expressions!
  categories:
    - App
    - Education
    - JavaScript
    - Nonprofit
    - Open Source
    - Programming
    - Technology
    - Web Development
  built_by: Loïc J.
  built_by_url: https://growthnotes.dev
- title: re:store
  url: https://www.visitrestore.com
  main_url: https://www.visitrestore.com
  description: >
    This is your chance to discover, connect, and shop beyond your feed and get to know the who, how, and why behind your favorite products.
  categories:
    - Marketing
  built_by: The Couch
  built_by_url: https://thecouch.nyc
  featured: false
- title: MyPrograming Steps
  main_url: https://mysteps.netlify.app/
  url: https://mysteps.netlify.app/
  description: >
    FrontEnd Tutorial Information
  featured: false
  categories:
    - Blog
    - Portfolio
  source_url: https://github.com/IoT-Arduino/Gatsby-MySteps
  built_by: Maruo
  built_by_url: https://twitter.com/DengenT
- title: Brent Runs Marathons
  main_url: https://www.brentrunsmarathons.com/
  url: https://www.brentrunsmarathons.com/
  description: >
    Brent Runs Marathons is about the training and race experience for the Comrades Ultra Marathon
  categories:
    - Blog
  built_by: Brent Ingram
  built_by_url: https://www.brentjingram.com/
  featured: false
- title: Pedro LaTorre
  main_url: https://www.pedrolatorre.com/
  url: https://www.pedrolatorre.com/
  source_url: https://github.com/bingr001/pedro-latorre-site
  description: >
    A really awesome website built for the motivational speaker Pedro LaTorre
  categories:
    - Blog
  built_by: Brent Ingram
  built_by_url: https://www.brentjingram.com/
  featured: false
- title: Veryben
  main_url: https://veryben.com/
  url: https://veryben.com/
  description: >
    be water my friend
  categories:
    - Blog
  built_by: anikijiang
  built_by_url: https://twitter.com/anikijiang
  featured: false
- title: kentarom's portfolio
  main_url: https://kentarom.com/
  url: https://kentarom.com/
  source_url: https://github.com/kentaro-m/portfolio-gatsby
  description: >
    The portfolio of kentarom, frontend developer. This site shows recent activities about him.
  categories:
    - Portfolio
    - Technology
    - Web Development
  built_by: kentarom
  built_by_url: https://twitter.com/_kentaro_m
  featured: false
- title: MotionThat
  main_url: https://motionthat.com.au
  url: https://motionthat.com.au
  description: >
    MotionThat was created to fill a void in Tabletop Product shooting, whereby the need for consistency, repetition and flexibility was required to eliminate the many variables and inaccuracies that slow the filming process down.
  categories:
    - Entertainment
    - Food
    - Media
    - Gallery
  built_by: Handsome Creative
  built_by_url: https://www.hellohandsome.com.au
  featured: false
- title: TEN ALPHAS
  main_url: https://tenalphas.com.au
  url: https://tenalphas.com.au
  description: >
    TEN ALPHAS is a content production company based in Sydney and Wollongong, telling stories through moving image and beautiful design.
  categories:
    - Media
    - Entertainment
    - Video
  built_by: Handsome Creative
  built_by_url: https://www.hellohandsome.com.au
  featured: false
- title: SalesGP
  main_url: https://salesgp.io
  url: https://salesgp.io
  description: >
    SalesGP is a specialist Sales and Operations partner offering expert skill-sets and decades of experience to companies entering the Australia, NZ (ANZ) and South East Asian (SEA) markets.
  categories:
    - Business
    - Marketing
    - Consulting
  built_by: Handsome Creative
  built_by_url: https://www.hellohandsome.com.au
  featured: false
- title: Source Separation Systems
  main_url: https://sourceseparationsystems.com.au
  url: https://sourceseparationsystems.com.au
  description: >
    Innovative waste diversion products, designed to connect Australians to a more sustainable world.
  categories:
    - Business
  built_by: Handsome Creative
  built_by_url: https://www.hellohandsome.com.au
- title: Fuzzy String Matching
  main_url: https://fuzzy-string-matching.netlify.app
  url: https://fuzzy-string-matching.netlify.app
  source_url: https://github.com/jdemieville/fuzzyStringMatching
  description: >
    This site is built to assess the performance of various approximate string matching algorithms aka fuzzy string searching.
  categories:
    - JavaScript
    - Learning
    - Programming
  built_by: Jennifer Demieville
  built_by_url: https://demieville-codes.herokuapp.com/portfolio
  featured: false
- title: Open Techiz
  main_url: https://www.opentechiz.com/
  url: https://www.opentechiz.com/
  featured: false
  description: >
    An agile software development company in Vietnam, providing wide range service from e-commerce development, mobile development, automation testing and cloud deployment with kubernets
  categories:
    - Web Development
    - Mobile Development
    - Technology
  built_by: Open Techiz
  built_by_url: https://www.opentechiz.com/
- title: Leave Me Alone
  url: https://leavemealone.app
  main_url: https://leavemealone.app
  description: >
    Leave Me Alone helps you unsubscribe from unwanted emails easily. It's built with Gatsby v2.
  categories:
    - Landing Page
    - Productivity
  built_by: James Ivings
  built_by_url: https://squarecat.io
  featured: false
- title: Oberion
  main_url: https://oberion.io
  url: https://oberion.io
  description: >
    Oberion analyzes your gaming library and gives you personal recommendations based on what you play
  categories:
    - Entertainment
    - Media
  built_by: Thomas Uta
  built_by_url: https://twitter.com/ThomasJanUta
  featured: false
- title: Yoseph.tech
  main_url: https://www.yoseph.tech
  url: https://www.yoseph.tech/compilers
  source_url: https://github.com/radding/yoseph.tech_gatsby
  description: >
    Yoseph.tech is a personal blog centered around technology and software engineering
  categories:
    - Technology
    - Web Development
    - Open Source
  built_by: Yoseph Radding
  built_by_url: https://github.com/radding
  featured: false
- title: Really Fast Sites
  url: https://reallyfastsites.com
  main_url: https://reallyfastsites.com
  description: >
    Really Fast Sites showcases websites that have a speed score of 85 or higher on Google's Page Speed Insights for both mobile and desktop, along with some of the platforms and technologies those sites use.
  categories:
    - Web Development
    - Programming
  built_by: Peter Brady
  built_by_url: https://www.peterbrady.co.uk
  featured: false
- title: Mieke Frouws
  url: https://www.miekefrouws.nl
  main_url: https://www.miekefrouws.nl
  description: >
    Mieke Frouws is a freelance primary and secondary school theatre teacher based in the Netherlands.
  categories:
    - Freelance
    - Education
  built_by: Laurens Kling
  built_by_url: https://www.goedideemedia.nl
  featured: false
- title: Paul de Vries
  url: https://pauldevries1972.nl
  main_url: https://pauldevries1972.nl
  description: >
    Paul de Vries is founder of #DCDW and Spokesperson for Marktplaats Automotive (eBay) - Making the online automotive better!
  categories:
    - Blog
    - Business
    - Consulting
  built_by: Laurens Kling
  built_by_url: https://www.goedideemedia.nl
  featured: false
- title: The Fabulous Lifestyles 不藏私旅行煮藝
  url: https://thefabulouslifestyles.com/
  main_url: https://thefabulouslifestyles.com/
  description: >
    The Fabulous Lifestyles features content about travel and food. It offers practical travel advice that covers trip planning, logistics, and reviews on destination, resort & hotel...etc. Besides travelling, there are step-by-step homemade gourmet recipes that will appeal to everyone's taste buds.
  categories:
    - Blog
    - Food
    - Travel
  built_by: Kevin C Chen
  built_by_url: https://www.linkedin.com/in/kevincychen/
- title: Salexa - Estetica Venezolana
  url: https://peluqueriavenezolana.cl/
  main_url: https://peluqueriavenezolana.cl/
  source_url: https://github.com/enbonnet/salexa-front
  description: >
    Venezuelan beauty and hairdressing salon in Chile
  categories:
    - Marketing
    - Business
  built_by: Ender Bonnet
  built_by_url: https://enbonnet.me/
- title: Akshay Thakur's Portfolio
  main_url: https://akshaythakur.me
  url: https://akshaythakur.me
  categories:
    - Portfolio
    - Web Development
  built_by: Akshay Thakur
  built_by_url: https://akshaythakur.me
- title: Binaria
  description: >
    Digital product connecting technics & creativity.
  main_url: https://binaria.com/en/
  url: https://binaria.com/en/
  categories:
    - Web Development
    - Agency
    - Technology
    - App
    - Consulting
    - User Experience
  built_by: Binaria
  built_by_url: https://binaria.com/
- title: Quema Labs
  url: https://quemalabs.com/
  main_url: https://quemalabs.com/
  description: >
    WordPress themes for these modern times
  categories:
    - Blog
    - Web Development
    - WordPress
    - Portfolio
  built_by: Nico Andrade
  built_by_url: https://nicoandrade.com/
- title: Century 21 Financial
  url: https://century21financial.co.nz/
  main_url: https://century21financial.co.nz/
  description: Website for Century 21's mortgage broker and insurance broker business in New Zealand.
  categories:
    - Real Estate
    - Finance
    - Business
  built_by: Shannon Smith
  built_by_url: https://www.powerboard.co.nz/clients
  featured: false
- title: Base Backpackers
  url: https://www.stayatbase.com/
  main_url: https://www.stayatbase.com/
  description: Base Backpackers is one of Australasia's biggest youth adventure tourism brands. They are super stoked to have one of the fastest websites in the tourism industry.
  categories:
    - Travel
    - Business
  built_by: Shannon Smith
  built_by_url: https://www.powerboard.co.nz/clients
  featured: false
- title: Wealthsimple
  url: https://www.wealthsimple.com/
  main_url: https://www.wealthsimple.com/en-us/
  description: >
    The simple way to grow your money like the world's most sophisticated investors. Zero-maintenance portfolios, expert advisors and low fees.
  categories:
    - App
    - Business
    - Finance
  featured: false
- title: To Be Created
  description: >
    tbc is a London based styling agency that champions a modernised minimal aesthetic for both personal clients and brands.
  main_url: https://to-be-created.com
  url: https://to-be-created.com
  categories:
    - Web Development
    - Agency
    - Portfolio
    - Freelance
  built_by: Sam Goddard
  built_by_url: https://samgoddard.dev/
- title: Kosmos Platform
  main_url: https://kosmosplatform.com
  url: https://kosmosplatform.com
  description: >
    Explore the Kosmos - A new world is here, where every clinician now has the ability to improve cardiothoracic and abdominal assessment, in just a few minutes.
  categories:
    - Marketing
    - Science
    - Video
    - Landing Page
    - Healthcare
    - Technology
  built_by: Bryce Benson via Turnstyle Studio
  built_by_url: https://github.com/brycebenson
- title: B-Engaged
  url: https://b-engaged.se/
  main_url: https://b-engaged.se/
  description: >
    B-Engaged gives a clear picture of the organization and helps you implement the measures that makes difference for the employees. The results of our employee surveys are easily transformed into concrete improvement measures using AI technology.
  categories:
    - Business
    - Human Resources
  featured: false
- title: Rollbar
  url: https://rollbar.com/
  main_url: https://rollbar.com/
  description: >
    Rollbar automates error monitoring and triaging, so developers can fix errors that matter within minutes, and build software quickly and painlessly.
  categories:
    - Programming
    - Web Development
  featured: false
- title: EQX
  url: https://digitalexperience.equinox.com/
  main_url: https://digitalexperience.equinox.com/
  description: >
    The Equinox app, personalized to unlock your full potential.
  categories:
    - Sports
    - App
  featured: false
- title: WagWalking
  url: https://wagwalking.com/
  main_url: https://wagwalking.com/
  description: >
    Paws on the move
  categories:
    - App
  featured: false
- title: FirstBorn
  url: https://www.firstborn.com/
  main_url: https://www.firstborn.com/
  description: >
    We shape modern brands for a connected future.
  categories:
    - Agency
    - Design
- title: Pix4D
  url: https://www.pix4d.com
  main_url: https://www.pix4d.com
  description: >
    A unique suite of photogrammetry software for drone mapping. Capture images with our app, process on desktop or cloud and create maps and 3D models.
  categories:
    - Business
    - Productivity
    - Technology
  featured: false
- title: Bakken & Bæck
  url: https://bakkenbaeck.com
  main_url: https://bakkenbaeck.com
  description: >
    We’re Bakken & Bæck, a digital studio based in Oslo, Bonn and Amsterdam. Ambitious companies call us when they need an experienced team that can transform interesting ideas into powerful products.
  categories:
    - Agency
    - Design
    - Technology
  featured: false
- title: Figma Config
  url: https://config.figma.com/
  main_url: https://config.figma.com/
  description: A one-day conference where Figma users come together to learn from each other.
  categories:
    - Conference
    - Design
    - Event
    - Community
    - Learning
  built_by: Corey Ward
  built_by_url: http://www.coreyward.me/
  featured: false
- title: Anurag Hazra's Portfolio
  url: https://anuraghazra.github.io/
  main_url: https://anuraghazra.github.io/
  source_url: https://github.com/anuraghazra/anuraghazra.github.io
  description: >
    Anurag Hazra's portfolio & personal blog, Creative FrontEnd web developer from india.
  categories:
    - Portfolio
    - Blog
    - Open Source
    - JavaScript
  built_by: Anurag Hazra
  built_by_url: https://github.com/anuraghazra
- title: VeganWorks
  url: https://veganworks.com/
  main_url: https://veganworks.com/
  description: We make delicious vegan snack boxes.
  categories:
    - Food
- title: codesundar
  url: https://codesundar.com
  main_url: https://codesundar.com
  description: >
    Learn PhoneGap, Ionic, Flutter
  categories:
    - Education
    - Technology
    - Web Development
    - Blog
  built_by: codesundar
  built_by_url: https://codesundar.com
  featured: false
- title: Nordic Microfinance Initiative
  url: https://www.nmimicro.no/
  main_url: https://www.nmimicro.no/
  description: Nordic Microfinance Initiative's (NMI) vision is to contribute to the empowerment of poor people in developing countries and to the creation of jobs and wealth on a sustainable basis.
  featured: false
  categories:
    - Finance
    - Business
  built_by: Othermachines
  built_by_url: https://othermachines.com
- title: Subscribe Pro Documentation
  url: https://docs.subscribepro.com/
  main_url: https://docs.subscribepro.com/
  description: >
    Subscribe Pro is a subscription commerce solution that enables brands to quickly add subscription commerce models such as box, subscribe-and-save, autoship and similar to their existing e-commerce websites.
  categories:
    - Documentation
    - E-commerce
    - API
    - Technology
    - Web Development
  built_by: Subscribe Pro
  built_by_url: https://www.subscribepro.com/
- title: Software.com
  main_url: https://www.software.com
  url: https://www.software.com
  description: Our data platform helps developers learn from their data, increase productivity, and code smarter.
  categories:
    - Data
    - Productivity
    - Programming
  built_by: Brett Stevens, Joshua Cheng, Geoff Stevens
  built_by_url: https://github.com/swdotcom/
  featured: false
- title: WTL Studio Website Builder
  main_url: https://wtlstudio.com/
  url: https://wtlstudio.com/
  description: >
    Cloud-based, SEO focused website builder - helping local businesses and startups reach audiences faster.
  featured: false
  categories:
    - E-commerce
    - SEO
    - Business
- title: ToolsDB
  main_url: https://toolsdb.dev
  url: https://toolsdb.dev
  description: List of tools for better software development.
  featured: false
  categories:
    - Technology
    - Web Development
    - Programming
    - Productivity
- title: Eastman Strings
  url: https://www.eastmanstrings.com
  main_url: https://www.eastmanstrings.com
  description: >
    Site was built using GatsbyJS, Cosmic CMS, and Netlify.
  categories:
    - Business
    - Music
  built_by: Tekhaus
  built_by_url: https://www.tekha.us
  featured: false
- title: Lesley Lai
  main_url: https://lesleylai.info
  url: https://lesleylai.info
  source_url: https://github.com/LesleyLai/blog
  description: >
    lesleylai.info is the personal website of Lesley Lai, where he talks mainly about C++ and Computer Graphics.
  categories:
    - Blog
    - Open Source
    - Portfolio
    - Programming
    - Technology
  built_by: Lesley Lai
  built_by_url: https://github.com/LesleyLai
  featured: false
- title: Whipstitch Webwork
  url: https://www.whipstitchwebwork.com
  main_url: https://www.whipstitchwebwork.com
  description: >
    Websites for smart people.
  categories:
    - Agency
    - Web Development
  built_by: Matthew Russell
  featured: false
- title: Vandré Leal
  main_url: https://vandreleal.github.io
  url: https://vandreleal.github.io
  source_url: https://github.com/vandreleal/vandreleal.github.io
  description: >
    Portfolio of Vandré Leal.
  categories:
    - Portfolio
    - Web Development
  built_by: Vandré Leal
  built_by_url: https://vandreleal.github.io
  featured: false
- title: Tarokenlog
  url: https://taroken.dev/
  main_url: https://taroken.dev/
  description: >
    Blog and Gallery
  categories:
    - Blog
    - Portfolio
    - Web Development
    - Photography
  built_by: Kentaro Koga
  built_by_url: https://twitter.com/kentaro_koga
  featured: false
- title: OwlyPixel Blog
  main_url: https://owlypixel.com
  url: https://owlypixel.com
  description: >
    Notes and tutorials on coding, web development, design and other stuff.
  categories:
    - Web Development
    - Blog
    - Education
  built_by: Owlypixel
  built_by_url: https://twitter.com/owlypixel
  featured: false
- title: talkoverflow
  main_url: https://talkoverflow.com
  url: https://talkoverflow.com
  description: Blog on software engineering built with Gatsby themes and theme-ui
  categories:
    - Blog
    - Web Development
    - Technology
  built_by: Patryk Jeziorowski
  built_by_url: https://twitter.com/pjeziorowski
- title: HISTORYTalks
  main_url: https://www.history-talks.com/
  url: https://www.history-talks.com/
  description: Built using Gatsby, JSS and Contentful
  categories:
    - Conference
    - Media
  built_by: A+E Networks
  built_by_url: https://www.aenetworks.com/
- title: HISTORYCon
  main_url: https://www.historycon.com/
  url: https://www.historycon.com/
  description: Built using Gatsby, JSS and Contentful
  categories:
    - Conference
    - Media
  built_by: A+E Networks
  built_by_url: https://www.aenetworks.com/
- title: Kölliker Immobilien
  url: https://koelliker-immobilien.ch/
  main_url: https://koelliker-immobilien.ch/
  description: >
    Built using Gatsby, Netlify and Contentful
  categories:
    - Real Estate
    - Marketing
  built_by: Matthias Gemperli
  built_by_url: https://matthiasgemperli.ch
- title: Lessmess Agency website
  url: https://lessmess.agency/
  main_url: https://lessmess.agency/
  description: >
    Website of Lessmess Agency
  categories:
    - Agency
    - Web Development
  built_by: Ilya Lesik
  built_by_url: https://github.com/ilyalesik
- title: Ezekiel Ekunola Portfolio
  main_url: http://ezekielekunola.com/
  url: http://ezekielekunola.com/
  description: Built using Gatsby, Styled-Components
  categories:
    - Web Development
    - Portfolio
  built_by: Ezekiel Ekunola
  built_by_url: https://github.com/easybuoy/
  featured: false
- title: Gearbox Development
  main_url: https://gearboxbuilt.com
  url: https://gearboxbuilt.com/?no-load-in
  description: >
    Gearbox is a performance website development & optimization company based out of Canada. Built using Gatsby/WordPress.
  categories:
    - Agency
    - Web Development
    - WordPress
    - Portfolio
    - Programming
    - Technology
    - Business
  built_by: Gearbox Development
  built_by_url: https://gearboxbuilt.com
  featured: false
- title: UXWorks
  main_url: https://uxworks.org
  url: https://uxworks.org
  description: Built with Gatsby, Netlify and Markdown
  categories:
    - Web Development
    - Blog
  built_by: Amrish Kushwaha
  built_by_url: https://github.com/isamrish
  featured: false
- title: Jarod Peachey
  main_url: https://jarodpeachey.netlify.app
  url: https://jarodpeachey.netlify.app
  source_url: https://github.com/jarodpeachey/portfolio
  description: >
    Jarod Peachey is a front-end developer focused on building modern and fast websites for everyone.
  categories:
    - Blog
    - JavaScript
    - Mobile Development
    - Portfolio
  built_by: Jarod Peachey
  built_by_url: https://github.com/jarodpeachey
  featured: false
- title: Thomas Maximini
  main_url: https://www.thomasmaximini.com/
  url: https://www.thomasmaximini.com/
  source_url: https://github.com/tmaximini/maxi.io
  description: >
    Thomas Maximini is a full stack web developer from Germany
  categories:
    - Blog
    - JavaScript
    - Photography
    - Portfolio
    - Web Development
  built_by: Thomas Maximini
  built_by_url: https://github.com/tmaximini
  featured: false
- title: Aretha Iskandar
  main_url: https://arethaiskandar.com/
  url: https://arethaiskandar.com/
  source_url: https://github.com/tmaximini/arethaiskandar.com
  description: >
    Aretha Iskandar is a Jazz and Soul Singer / Songwriter from Paris
  categories:
    - Music
  built_by: Thomas Maximini
  built_by_url: https://github.com/tmaximini
  featured: false
- title: Harshil Shah
  url: https://harshil.net
  main_url: https://harshil.net
  description: >
    Harshil Shah is an iOS engineer from Mumbai, India
  categories:
    - Blog
    - Mobile Development
  built_by: Harshil Shah
  built_by_url: https://twitter.com/_HarshilShah
  featured: false
- title: Code Examples
  url: https://codeexamples.dev/
  main_url: https://codeexamples.dev/
  description: >
    Examples about various programming languages like JavaScript, Python, Rust, Angular, React, Vue.js etc.
  categories:
    - Blog
    - Education
    - Programming
    - Web Development
  built_by: Sai gowtham
  built_by_url: https://twitter.com/saigowthamr
  featured: false
- title: Samir Mujanovic
  main_url: https://www.samirmujanovic.com/
  url: https://www.samirmujanovic.com/
  description: >
    I'm a Frontend Developer with 3 years of experience. I describe myself as a developer who loves coding, open-source and web platform.
  categories:
    - Portfolio
    - Web Development
    - Design
  built_by: Samir Mujanovic
  built_by_url: https://github.com/sameerrM
- title: Yearlyglot - Fluent Every Year
  url: https://www.yearlyglot.com/blog
  main_url: https://www.yearlyglot.com
  description: >
    A popular blog on languages, second language acquisition and polyglottery.
  categories:
    - Blog
    - Education
    - Learning
    - Travel
  built_by: Donovan Nagel
  built_by_url: https://www.donovannagel.com
  featured: false
- title: 8fit.com
  url: https://8fit.com/
  main_url: https://8fit.com/
  description: >
    Get personalized workouts, custom meal plans, and nutrition guidance, right in the palm of your hand. Prioritize progress over perfection with the 8fit app!
  categories:
    - App
    - Food
    - Sports
  featured: false
- title: Dispel - Remote Access for Industrial Control Systems
  url: https://dispel.io
  main_url: https://dispel.io
  description: >
    Dispel provides secure, moving target defense networks through which your teams can remotely access industrial control systems in seconds, replacing static-defense products that take 5 to 15 minutes to work through.
  categories:
    - Business
    - Technology
    - Security
  built_by: Anton Aberg
  built_by_url: https://github.com/aaaberg
  featured: false
- title: Geothermal Heat Pump DIY Project
  url: https://diyheatpump.net/
  main_url: https://diyheatpump.net/
  description: Personal project by Yuriy Logvin that demonstrates how you can switch to heating with electricity at a minimal cost. The goal here is to show that everyone can build a geothermal heat pump and start saving money.
  categories:
    - Blog
    - Education
    - Technology
  built_by: Yuriy Logvin
  built_by_url: https://powerwatcher.net
- title: Catalyst Network - Cryptocurrency
  url: https://www.cryptocatalyst.net/
  main_url: https://www.cryptocatalyst.net/
  source_url: https://github.com/n8tb1t/gatsby-starter-cryptocurrency
  description: >
    An All-in-One solution for Modern Transactions.
  categories:
    - Business
    - Technology
  built_by: n8tb1t
  built_by_url: https://github.com/n8tb1t/
  featured: false
- title: SaoBear's-Blog
  main_url: https://saobear.xyz/
  url: https://saobear.xyz/
  source_url: https://github.com/PiccoloYu/SaoBear-is-Blog
  featured: false
  categories:
    - Blog
    - Web Development
- title: Rumaan Khalander - Portfolio
  url: https://rumaan.tech/
  main_url: https://rumaan.tech/
  description: >
    Rumaan Khalander is a Full-Stack Dev from Bengaluru who loves to develop for mobile and web.
  categories:
    - Portfolio
  built_by: rumaan
  built_by_url: https://github.com/rumaan/
  featured: false
- title: DigiGov
  main_url: https://digigov.grnet.gr/
  url: https://digigov.grnet.gr/
  description: >
    DigiGov is an initiative for the Digital Transformation of the Greek Public Sector
  categories:
    - Government
  built_by: GRNET
  built_by_url: https://grnet.gr/
  featured: false
- title: Zeek Interactive
  main_url: https://zeek.com
  url: https://zeek.com
  description: >
    Business site for Zeek Interactive. Using WordPress as a data store via the WPGraphQL plugin.
  categories:
    - Blog
    - Web Development
    - Mobile Development
    - WordPress
    - Agency
    - Business
  built_by: Zeek Interactive
  built_by_url: https://zeek.com
  featured: false
- title: Bare Advertising & Communications
  url: https://bare.ca/
  main_url: https://bare.ca/
  description: >
    Bare is a full-service branding and production agency in Vancouver BC with deep experience in digital/traditional communications and strategy. We specialize in building headless WordPress sites with Gatsby.
  categories:
    - WordPress
    - Agency
    - Business
  built_by: Bare Advertising & Communications
  built_by_url: https://www.bare.ca/
  featured: false
- title: The Decking Superstore
  url: https://www.thedeckingsuperstore.com/
  main_url: https://www.thedeckingsuperstore.com/
  description: >
    One of Northern California's largest outdoor decking and siding providers.
  categories:
    - WordPress
    - Business
  built_by: Bare Advertising & Communications
  built_by_url: https://www.bare.ca/
  featured: false
- title: Precision Cedar Products
  url: https://www.precisioncedar.com/
  main_url: https://www.precisioncedar.com/
  description: >
    Western Red Cedar Distributor in Vancouver Canada.
  categories:
    - WordPress
    - Business
  built_by: Bare Advertising & Communications
  built_by_url: https://www.bare.ca/
  featured: false
- title: Circle Restoration
  url: https://www.circlerestoration.com/
  main_url: https://www.circlerestoration.com/
  description: >
    Restoration Services Provider in Vancouver Canada.
  categories:
    - WordPress
    - Business
  built_by: Bare Advertising & Communications
  built_by_url: https://www.bare.ca/
  featured: false
- title: ALS Rally
  url: https://www.alsrally.com/
  main_url: https://www.alsrally.com/
  description: >
    Non profit fundraiser for ALS Research.
  categories:
    - WordPress
    - Nonprofit
    - Event
  built_by: Bare Advertising & Communications
  built_by_url: https://www.bare.ca/
  featured: false
- title: Vancouver Welsh Men's Choir
  url: https://vancouverchoir.ca/
  main_url: https://vancouverchoir.ca/
  description: >
    Vancouver Welsh Men's Choir website for upcoming shows, ticket purchases and online merchandise.
  categories:
    - WordPress
    - Entertainment
    - Event
    - E-commerce
  built_by: Bare Advertising & Communications
  built_by_url: https://www.bare.ca/
  featured: false
- title: Paul Scanlon - Blog
  main_url: https://paulie.dev/
  url: https://paulie.dev/
  source_url: https://github.com/PaulieScanlon/paulie-dev-2019
  description: >
    I'm a React UI developer / UX Engineer. React, GatsbyJs, JavaScript, TypeScript/Flow, StyledComponents, Storybook, TDD (Jest/Enzyme) and a tiny bit of Node.js.
  categories:
    - Blog
    - Web Development
  built_by: Paul Scanlon
  built_by_url: http://www.pauliescanlon.io
  featured: false
- title: EF Design
  main_url: https://ef.design
  url: https://ef.design
  description: >
    Home of everything creative, digital and brand at EF.
  featured: false
  categories:
    - Marketing
    - Design
  built_by: João Matos (Global Creative Studio - Education First)
- title: Codica
  main_url: https://www.codica.com/
  url: https://www.codica.com/
  description: >
    We help startups and established brands with JAMStack, Progressive Web Apps and Marketplaces development.
  categories:
    - Agency
    - Web Development
  built_by: Codica
  built_by_url: https://www.codica.com/
- title: Bhavani Ravi's Portfolio
  url: https://bhavaniravi.com
  main_url: https://bhavaniravi.com
  description: >
    Showcase of Bhavani Ravi's skillset and blogs
  categories:
    - Blog
    - Portfolio
  built_by: Bhavani Ravi
  built_by_url: https://twitter.com/geeky_bhavani
- title: Kotoriyama
  main_url: https://kotoriyama.com/
  url: https://kotoriyama.com/
  description: >
    Japanese Indie Game Creator.
  featured: false
  categories:
    - App
    - Entertainment
    - Mobile Development
  built_by: Motoyoshi Shiine (Kotoriyama)
- title: PWA Shields
  url: https://www.pwa-shields.com
  main_url: https://www.pwa-shields.com
  source_url: https://github.com/richardtaylordawson/pwa-shields
  description: >
    Personalize your app's README with custom, fun, PWA shields in SVG
  categories:
    - Documentation
    - App
    - API
  built_by: Richard Taylor Dawson
  built_by_url: https://richardtaylordawson.com
- title: Zatsuzen
  url: https://zatsuzen.com
  main_url: https://zatsuzen.com
  description: >
    Web developer's portfolio
  categories:
    - Portfolio
  built_by: Akane
  built_by_url: https://twitter.com/akanewz
  featured: false
- title: Reeemoter
  description: >-
    Join thousands of developers from everywhere and access to job
    offers from hundreds of companies worldwide right
    at your inbox for free.
  main_url: https://reeemoter.com/
  url: https://reeemoter.com/
  featured: false
  categories:
    - Technology
    - Web Development
  built_by: Ramón Chancay
  built_by_url: https://ramonchancay.me/
- title: Ananya Neogi
  main_url: https://ananyaneogi.com
  url: https://ananyaneogi.com
  description: >
    Showcases Ananya's work as a frontend developer and comprises of a collection of written articles on web development, programming and, user experience.
  categories:
    - Portfolio
    - Blog
  built_by: Ananya Neogi
  built_by_url: https://ananyaneogi.com
- title: webman.pro
  main_url: https://webman.pro/
  url: https://webman.pro/
  description: >
    webman.pro is an awesome portfolio and technical blog where
    professional Front End engineer Dmytro Chumak shares his thoughts
    and experience to inspire other developers.
  featured: false
  categories:
    - Blog
    - Web Development
    - JavaScript
  built_by: Dmytro Chumak
  built_by_url: https://github.com/wwwebman
- title: borderless
  url: https://junhobaik.github.io
  main_url: https://junhobaik.github.io
  source_url: https://github.com/junhobaik/junhobaik.github.io/tree/develop
  description: >
    Junho Baik's Development Blog
  categories:
    - Blog
    - Web Development
  built_by: Junho Baik
  built_by_url: https://github.com/junhobaik
  featured: false
- title: React Resume Generator
  main_url: https://nimahkh.github.io/nima_habibkhoda
  url: https://nimahkh.github.io/nima_habibkhoda
  source_url: https://github.com/nimahkh/resume_generator
  description: >
    The resume generator is a project to create your own resume web page easily with Gatsby.
  categories:
    - Portfolio
  built_by: Nima Habibkhoda
  featured: false
- title: Thomas Wang's Blog
  main_url: https://www.thomaswang.io
  url: https://www.thomaswang.io
  description: >-
    Technical blog by Thomas Wang
  built_by: Thomas Wang
  built_by_url: https://github.com/thomaswang
  featured: false
  categories:
    - Blog
    - Web Development
- title: The Rebigulator
  main_url: https://www.rebigulator.org/
  source_url: https://github.com/Me4502/Rebigulator/
  url: https://rebigulator.org/
  description: A quote-based via game powered by Frinkiac
  built_by: Matthew Miller
  built_by_url: https://matthewmiller.dev/
  featured: false
  categories:
    - Open Source
    - Entertainment
    - App
- title: madewithlove
  main_url: https://madewithlove.com
  url: https://madewithlove.com
  description: >-
    We build digital products and create the teams around them. We can help with software engineering, product management, managing technical teams, audits and technical consulting.
  built_by: madewithlove
  built_by_url: https://madewithlove.com
  featured: false
  categories:
    - Web Development
    - Blog
    - Agency
    - Business
- title: Sprucehill
  url: https://sprucehill.ca/
  main_url: https://sprucehill.ca/
  description: >
    Sprucehill is a North Vancouver based custom home builder and renovator.
  categories:
    - WordPress
    - Business
  built_by: Bare Advertising & Communications
  built_by_url: https://www.bare.ca/
  featured: false
- title: Nathaniel Ryan Mathew
  url: https://nathanielmathew.me
  main_url: https://nathanielmathew.me
  source_url: https://github.com/nathanielmathew/MyPortfolio
  description: >
    A personal online Portfolio built using GatsbyJS, that showcases Achievements, Projects and Additional information.
  categories:
    - Portfolio
    - Open Source
    - Blog
  built_by: Nathaniel Ryan Mathew
  built_by_url: https://github.com/nathanielmathew
  featured: false
- title: Kanazawa.js Community Page
  main_url: https://kanazawajs.now.sh/
  url: https://kanazawajs.now.sh/
  source_url: https://github.com/kanazawa-js/community-page
  description: >
    Kanazawa.js is a local community for the JSer around Kanazawa to share knowledge about JavaScript.
  categories:
    - Community
    - Programming
    - Web Development
  built_by: Kanazawa.js
  built_by_url: https://twitter.com/knzw_js
  featured: false
- title: monica*dev
  url: https://www.aboutmonica.com/
  main_url: https://www.aboutmonica.com/
  description: >
    Personal site for Monica Powell, a software engineer who is passionate about making open-source more accessible and building community, online & offline.
  categories:
    - Web Development
    - Blog
    - Programming
    - Portfolio
  built_by: Monica Powell
  built_by_url: https://www.aboutmonica.com/
  featured: false
- title: Shivam Sinha
  url: https://www.helloshivam.com/
  main_url: https://www.helloshivam.com/
  description: >
    Portfolio of Shivam Sinha, Graphic Designer and Creative Coder based in New York.
  categories:
    - Portfolio
  built_by: Shivam Sinha
  built_by_url: https://www.helloshivam.com/
  featured: false
- title: Brianna Sharpe - Writer
  main_url: https://www.briannasharpe.com/
  url: https://www.briannasharpe.com/
  source_url: https://github.com/ehowey/briannasharpe
  description: >
    Brianna Sharpe is an Alberta, Canada based freelance writer and journalist focused on health, LGBTQ2S+, parenting, and the environment.
  categories:
    - Portfolio
    - Media
  built_by: Eric Howey
  built_by_url: https://www.erichowey.dev/
  featured: false
- title: Eric Howey Web Development
  main_url: https://www.erichowey.dev/
  url: https://www.erichowey.dev/
  source_url: https://github.com/ehowey/erichoweydev
  description: >
    Personal website and blog for Eric Howey. I am a freelance web developer based in Alberta, Canada specializing in Gatsby, React, WordPress and Theme-UI.
  categories:
    - Portfolio
    - Web Development
    - Freelance
    - Blog
  built_by: Eric Howey
  built_by_url: https://www.erichowey.dev/
- title: Solfej Chord Search
  url: https://www.solfej.io/chords
  main_url: https://www.solfej.io/chords
  description: >
    Solfej Chord Search helps you master every chord imaginable. It shows you notes, intervals, guitar and piano fingerings for 1000s of chords.
  categories:
    - Education
    - Music
  built_by: Shayan Javadi
  built_by_url: https://www.instagram.com/shawnjavadi/
- title: a+ Saúde
  url: https://www.amaissaude.com.br/sp/
  main_url: https://www.amaissaude.com.br/sp/
  description: >
    An even better experience in using health services.
  categories:
    - Healthcare
    - Marketing
    - Blog
  built_by: Grupo Fleury
  built_by_url: http://www.grupofleury.com.br/
  featured: false
- title: Mallikarjun Katakol Photography
  main_url: https://mallik.in
  url: https://mallik.in
  built_by: Arvind Kumar
  built_by_url: https://arvind.io/
  description: >
    Mallikarjun Katakol is an Advertising, Architecture, Editorial, Fashion and Lifestyle Photographer based in Bangalore, India.
    Shoots Corporate & Business headshots, Portfolios for Models and Actors, Documents Projects for Architects, Fashion & Interior Designers
  featured: false
  categories:
    - Gallery
    - Photography
    - Portfolio
- title: gatsby-animate-blog
  url: https://gatsby-animate-blog.luffyzh.now.sh/
  main_url: https://gatsby-animate-blog.luffyzh.now.sh/home
  source_url: https://github.com/luffyZh/gatsby-animate-blog
  description: >
    A simple && cool blog site starter kit by Gatsby.
  categories:
    - Blog
    - Open Source
    - Web Development
  built_by: luffyZh
  built_by_url: https://github.com/luffyZh
  featured: false
- title: LBI Financial
  main_url: https://lbifinancial.com/
  url: https://lbifinancial.com/
  description: >
    We help individuals and businesses with life insurance, disability, long-term care and annuities.
  categories:
    - Business
    - Consulting
    - Finance
  built_by: Pagepro
  built_by_url: https://pagepro.co
  featured: false
- title: GIS-Netzwerk
  url: https://www.gis-netzwerk.com/
  main_url: https://www.gis-netzwerk.com/
  description: >
    Multilingual (i18n) Blog with different URLs for categories, tags and posts depending on the language.
  categories:
    - Blog
    - Data
    - Technology
  built_by: Max Dietrich
  built_by_url: https://www.gis-netzwerk.com/
  featured: false
- title: Krishna Gopinath
  main_url: https://krishnagopinath.me
  url: https://krishnagopinath.me
  source_url: https://github.com/krishnagopinath/website
  description: >
    Website of Krishna Gopinath, software engineer and budding teacher.
  categories:
    - Portfolio
  built_by: Krishna Gopinath
  built_by_url: https://twitter.com/krishwader
  featured: false
- title: Curology
  main_url: https://curology.com
  url: https://curology.com
  description: >
    Curology's mission is to make effective skincare accessible to everyone. We provide customized prescription skincare for our acne and anti-aging patients.
  categories:
    - Healthcare
    - Community
    - Landing Page
  built_by: Curology
  built_by_url: https://curology.com
- title: labelmake.jp
  main_url: https://labelmake.jp/
  url: https://labelmake.jp/
  description: >
    Web Application of Variable Data Printing and Blog.
  categories:
    - App
    - Data
    - Blog
  built_by: hand-dot
  built_by_url: https://twitter.com/hand_dot
  featured: false
- title: Personal website of Maarten Afink
  main_url: https://www.maarten.im/
  url: https://www.maarten.im/
  source_url: https://github.com/maartenafink/personal-website
  description: >
    Personal website of Maarten Afink, digital product designer.
  categories:
    - Portfolio
    - Open Source
    - Blog
    - Music
    - Design
- title: Adam Bowen
  main_url: https://adamcbowen.com/
  url: https://adamcbowen.com/
  source_url: https://github.com/bowenac/my-website
  description: >
    Personal website for Adam Bowen. I am a freelance web developer based in Tacoma, WA specializing in WordPress, Craft CMS, plus a lot more and recently fell in love with Gatsby.
  categories:
    - Portfolio
    - Web Development
    - Freelance
  built_by: Adam Bowen
  built_by_url: https://adamcbowen.com
  featured: false
- title: tqCoders
  main_url: https://tqcoders.com
  url: https://tqcoders.com
  description: >
    tqCoders is a software development company that focuses on the development of the most advanced websites and mobile apps. We use the most advanced technologies to make websites blazing fast, SEO-friendly and responsive for each screen resolution.
  categories:
    - Web Development
    - Mobile Development
    - SEO
    - Design
    - Programming
    - Technology
    - Business
  built_by: tqCoders
  built_by_url: https://tqcoders.com
  featured: false
- title: ErudiCAT
  main_url: https://www.erudicat.com
  url: https://www.erudicat.com
  description: >
    ErudiCAT is an educational platform created to help PMP certification candidates to prepare for the exam. There are 1k+ sample questions and PMP Exam Simulator. Upon completion, there are statistics and performance chart available. Performance reports are saved in users' accounts and may be used later to review questions. The PMP Exam Simulator has a unique feature of Time Acceleration. It makes the Mock Exam even tougher and makes training even more advanced.
  categories:
    - Education
    - Web Development
    - Learning
  built_by: tqCoders
  built_by_url: https://tqcoders.com
  featured: false
- title: Qri.io Website and Docs
  main_url: https://qri.io
  url: https://qri.io/docs
  source_url: https://github.com/qri-io/website
  description: >
    Website and Documentation for Qri, an open source version control system for datasets
  categories:
    - Open Source
    - Community
    - Data
    - Technology
  built_by: Qri, Inc.
  built_by_url: https://qri.io
  featured: false
- title: Jellypepper
  main_url: https://jellypepper.com/
  url: https://jellypepper.com/
  description: >
    Award-winning creative studio for disrupters. We design and build beautiful brands, apps, websites and videos for startups and tech companies.
  categories:
    - Portfolio
    - Agency
  built_by: Jellypepper
  built_by_url: https://jellypepper.com/
- title: Miyamado Jinja
  main_url: https://www.miyamadojinja.com
  url: https://www.miyamadojinja.com
  source_url: https://github.com/mnishiguchi/miyamadojinja
  description: >
    Miyamado Jinja is a Japanese Shinto Shrine in Yokkaichi, Mie, Japan.
  categories:
    - Nonprofit
    - Travel
  built_by: mnishiguchi
  built_by_url: https://mnishiguchi.com
  featured: false
- title: Hear This Idea
  main_url: https://hearthisidea.com
  url: https://hearthisidea.com/episodes/victoria
  source_url: https://github.com/finmoorhouse/podcast
  description: >
    A podcast showcasing new thinking from top academics.
  categories:
    - Podcast
    - Open Source
  built_by: Fin Moorhouse
  built_by_url: https://finmoorhouse.com
  featured: false
- title: Calisthenics Skills
  main_url: https://www.calisthenicsskills.com
  url: https://www.calisthenicsskills.com
  description: >
    A beautiful fitness progress tracker built on Gatsby.
  categories:
    - Sports
  built_by: Andrico Karoulla
  built_by_url: https://andri.co
  featured: false
- title: AutoloadIT
  main_url: https://autoloadit.com/
  url: https://autoloadit.com/
  description: >
    The world's leading Enterprise Automotive imaging solution
  categories:
    - Business
    - Landing Page
  built_by: Pagepro
  built_by_url: https://pagepro.co
  featured: false
- title: Tools of Golf
  main_url: https://thetoolsofgolf.com/
  url: https://thetoolsofgolf.com//titleist-915-d2-driver
  description: >
    Tools of Golf is a community dedicated to golf nerds and gear heads.
  categories:
    - Sports
    - Data
    - Documentation
  built_by: Peter Hironaka
  built_by_url: https://peterhironaka.com
  featured: false
- title: sung.codes
  main_url: https://sung.codes/
  source_url: https://github.com/dance2die/sung.codes
  url: https://sung.codes/
  description: >
    Blog by Sung M. Kim (a.k.a. dance2die)
  categories:
    - Blog
    - Landing Page
  built_by: Sung M. Kim
  built_by_url: https://github.com/dance2die
  featured: false
- title: Choose Tap
  main_url: https://www.choosetap.com.au/
  url: https://www.choosetap.com.au/
  featured: false
  description: >
    Choose Tap aims to improve the health and wellbeing of communities and the environment by promoting tap water as the best choice of hydration for all Australians.
  built_by: Hardhat
  built_by_url: https://www.hardhat.com.au
  categories:
    - Nonprofit
    - Community
- title: Akash Rajpurohit
  main_url: https://akashwho.codes/
  url: https://akashwho.codes/
  description: >
    Personal portfolio website of Akash Rajpurohit made using Gatsby v2, where I  write short blogs related to software development and share my experiences.
  categories:
    - Portfolio
    - Blog
  built_by: Akash Rajpurohit
  built_by_url: https://github.com/AkashRajpurohit
  featured: false
- title: See Kids Dream
  url: https://seekidsdream.org/
  main_url: https://seekidsdream.org/
  description: >
    A not-for-profit organization dedicated to empower youth with the skills, motivation and confidence.
  categories:
    - Nonprofit
    - Education
    - Learning
  built_by: CapTech Consulting
  built_by_url: https://www.captechconsulting.com/
  featured: false
- title: Locale Central
  url: https://localecentral.io/
  main_url: https://localecentral.io/
  description: >
    Locale Central is a web & mobile data collection app that makes it easy to record accurate data out on the field.
  categories:
    - Technology
  built_by: KiwiSprout
  built_by_url: https://kiwisprout.nz/
  featured: false
- title: Cathy O'Shea
  url: https://cathyoshea.co.nz/
  main_url: https://cathyoshea.co.nz/
  categories:
    - Portfolio
    - Real Estate
  built_by: KiwiSprout
  built_by_url: https://kiwisprout.nz/
  featured: false
- title: DG Recruit
  url: https://dgrecruit.com
  main_url: https://dgrecruit.com
  description: >
    DG Recruit is a NYC recruitment agency
  categories:
    - Agency
    - WordPress
  built_by: Waverly Lab
  built_by_url: https://waverlylab.com
  featured: false
- title: Smile
  url: https://reasontosmile.com
  main_url: https://reasontosmile.com
  description: >
    Smile is an online store for buying CBD products that keep you balanced and happy
  categories:
    - E-commerce
    - WordPress
  built_by: Waverly Lab
  built_by_url: https://waverlylab.com
- title: Bold Oak Design
  url: https://boldoak.design/
  main_url: https://boldoak.design/
  description: >
    A Milwaukee-based web design and development studio.
  categories:
    - Blog
    - Business
    - Freelance
    - Portfolio
    - Programming
    - Technology
    - Web Development
  featured: false
- title: Lydia Rose Eiche
  url: https://lydiaroseeiche.com/
  main_url: https://lydiaroseeiche.com/
  description: >
    Lydia Rose Eiche is a soprano, opera singer, and actress based in Milwaukee.
  categories:
    - Music
    - Portfolio
  built_by: Bold Oak Design
  built_by_url: https://boldoak.design/
  featured: false
- title: Chris Otto
  url: https://chrisotto.dev/
  main_url: https://chrisotto.dev/
  source_url: https://github.com/chrisotto6/chrisottodev
  description: >
    Blog, portfolio and website for Chris Otto.
  categories:
    - Blog
    - JavaScript
    - Landing Page
    - Portfolio
    - Programming
    - Technology
    - Web Development
  built_by: Chris Otto
  built_by_url: https://github.com/chrisotto6
  featured: false
- title: Roboto Studio
  url: https://roboto.studio
  main_url: https://roboto.studio
  description: >
    Faster than a speeding bullet Website Development based in sunny old Nottingham
  categories:
    - Agency
    - Blog
    - Business
    - Design
    - Featured
    - Freelance
    - Web Development
  featured: true
- title: Viraj Chavan | Full Stack Software Engineer
  url: http://virajc.tech
  main_url: http://virajc.tech
  source_url: https://github.com/virajvchavan/portfolio
  description: >
    Portfolio and blog of a full stack software engineer from India
  categories:
    - Portfolio
    - Blog
    - Web Development
  built_by: Viraj V Chavan
  built_by_url: https://twitter.com/VirajVChavan
  featured: false
- title: Nexweave
  url: https://www.nexweave.com
  main_url: https://www.nexweave.com
  description: >
    Nexweave is a SaaS platform built by a team of experienced product, design & technology professionals in India. Nexweave allows brands to create personalized & interactive video experiences at scale. We would love for our site to be featured at the gatsby showcase since we have long been appreciating the flexibility and speed of the sites we have created using the same.
  categories:
    - Video
    - API
    - User Experience
    - Marketing
    - Design
    - Data
    - Technology
    - Media
    - Consulting
  built_by: Kashaf S
  built_by_url: https://www.linkedin.com/in/kashaf-shaikh-925117178
  featured: false
- title: Daniel Balloch
  url: https://danielballoch.com
  main_url: https://danielballoch.com
  source_url: https://github.com/danielballoch/danielballoch
  description: >
    Hey, I'm Daniel and this is my portfolio site. Made with Gatsby, React, GraphQL, Styled Emotion & Netlify. Install & local host instructions: 1. git clone https://github.com/danielballoch/danielballoch.git 2. npm install. 3. gatsby develop. Keep in mind I'm still learning myself, so these may not be best practises. If anyone's curious as to how something works flick me a message or if you have advice for me I'd love to hear it, otherwise happy coding!
  categories:
    - Portfolio
    - Business
    - Design
    - Freelance
    - Web Development
  built_by: Daniel Balloch
  built_by_url: https://danielballoch.com
- title: The Rift Metz
  url: http://theriftmetz.com/
  main_url: http://theriftmetz.com/
  description: >
    The Rift is a gaming bar based in Metz (France).
  categories:
    - Landing Page
    - Entertainment
    - Design
    - Blog
    - Food
  built_by: Hugo Torzuoli
  built_by_url: https://github.com/HZooly
  featured: false
- title: Built with Workers
  url: https://workers.cloudflare.com/built-with/
  main_url: https://workers.cloudflare.com/built-with/
  description: >
    Showcasing websites & projects built with Cloudflare Workers
  categories:
    - Portfolio
    - JavaScript
    - Web Development
  built_by: Workers who work at Cloudflare
  built_by_url: https://github.com/cloudflare/built-with-workers/graphs/contributors
- title: WebAnaya Solutions
  url: https://www.webanaya.com
  main_url: https://www.webanaya.com
  description: >
    Full Stack Web Solutions Provider.
  categories:
    - Agency
    - Web Development
    - API
    - Blog
  built_by: Durgesh Gupta
  built_by_url: https://durgeshgupta.com
  featured: false
- title: Artem Sapegin’s Blog
  description: >
    Blog of a Berlin based coffee first frontend engineer who works at Omio, makes photos and hangs out with his dogs.
  main_url: https://blog.sapegin.me/
  url: https://blog.sapegin.me/
  source_url: https://github.com/sapegin/blog.sapegin.me
  categories:
    - Blog
    - Open Source
    - Web Development
    - JavaScript
    - Programming
    - Technology
  built_by: Artem Sapegin
  built_by_url: https://github.com/sapegin
- title: adam.ai
  url: https://adam.ai/
  main_url: https://adam.ai/
  description: >
    Are you ready to make your meetings more productive? Our intelligent meeting management tool can help!
  categories:
    - Business
    - Landing Page
    - Productivity
    - Technology
  built_by: Hazem Osama
  built_by_url: https://github.com/hazem3500
  featured: false
- title: Indra Kusuma Profile Page
  url: https://indrakusuma.web.id/me/
  main_url: https://indrakusuma.web.id/me/
  description: >
    Hi! I'm Indra Kusuma. I am an optimistic and type of person of learn by doing who have an interest in Software Engineering, specifically about Web Development.
  categories:
    - Landing Page
    - Blog
  built_by: Indra Kusuma
  built_by_url: https://github.com/idindrakusuma/me
  featured: false
- title: Lukas Horak
  main_url: https://lukashorak.com
  url: https://lukashorak.com
  description: >
    Lukas Horak's personal website. Full stack JavaScript Developer, working in React on front end and Node.js on back end.
  categories:
    - Blog
    - Portfolio
    - Web Development
  built_by: Lukas Horak
  built_by_url: https://github.com/lhorak
  featured: false
- title: Alexandra Thomas
  main_url: https://alexandracthomas.com/
  url: https://alexandracthomas.com/
  description: >
    A portfolio site for Alexandra Thomas, a front-end developer with creative super powers based in Charlotte, NC.
  categories:
    - Portfolio
    - Blog
    - Web Development
  featured: false
- title: Storto Productions
  main_url: https://www.storto-productions.com/
  url: https://www.storto-productions.com/about/
  featured: false
  description: >
    A portfolio site for a video production company based out of Phoenix, AZ.
  categories:
    - Video
    - Blog
    - Portfolio
    - Business
  built_by: Alexandra Thomas
  built_by_url: https://alexandracthomas.com/
- title: Zatsuzen Blog
  url: https://blog.zatsuzen.com
  main_url: https://blog.zatsuzen.com
  description: >
    Web developer's tech blog
  categories:
    - Blog
  built_by: Akane
  built_by_url: https://twitter.com/akanewz
- title: Matthew Mesa
  url: https://matthewmesa.com
  main_url: https://matthewmesa.com
  description: >
    Portfolio website for freelance digital specialist Matthew Mesa.
  categories:
    - Portfolio
  built_by: Matthew Mesa
  built_by_url: https://matthewmesa.com
- title: Taskade
  main_url: https://taskade.com
  url: https://taskade.com
  description: >
    Taskade is the unified workspace for distributed teams. Collaborate and organize in real-time to get things done, faster and smarter.
  categories:
    - App
    - Business
    - Productivity
  built_by: Taskade
  built_by_url: https://github.com/taskade
  featured: false
- title: PWD
  url: https://pwd.com.au
  main_url: https://pwd.com.au
  description: >
    PWD is a full service web marketing, design, and development agency in Perth, Western Australia.
  categories:
    - Blog
    - Portfolio
    - WordPress
    - Business
  built_by: Alex Moon
  built_by_url: https://moonmeister.net
  featured: false
- title: ramonak.io
  url: https://ramonak.io/
  main_url: https://ramonak.io/
  source_url: https://github.com/KaterinaLupacheva/ramonak.io
  description: >
    Tech blog and portfolio site of a full stack web developer Katsiaryna (Kate) Lupachova
  categories:
    - Blog
    - Portfolio
  built_by: Katsiaryna Lupachova
  built_by_url: https://ramonak.io/
  featured: false
- title: React JS Developer
  main_url: https://reacter.dev/
  url: https://reacter.dev/
  featured: false
  categories:
    - App
    - Web Development
    - Web Development
    - Agency
  built_by: App Design
  built_by_url: https://appdesign.dev/
- title: Guillermo Gómez-Peña
  url: https://www.guillermogomezpena.com/
  main_url: https://www.guillermogomezpena.com/
  description: >
    Personal website for the work of Guillermo Gómez-Peña: performance artist, writer, activist, radical pedagogue and artistic director of the performance troupe La Pocha Nostra. Recipient of the MacArthur Fellow, USA Artists Fellow, and a winner of the Bessie, Guggenheim, and American Book awards.
  categories:
    - Portfolio
    - Gallery
  built_by: Aveling Ray
  built_by_url: https://avelingray.com/
  featured: false
- title: Clinka
  url: https://www.clinka.com.au/
  main_url: https://www.clinka.com.au/
  description: >
    B2B website for an Australian manufacturer of environmentally friendly construction materials.
  categories:
    - Business
  built_by: Aveling Ray
  built_by_url: https://avelingray.com/
- title: Chris Vogt's Blog
  main_url: https://www.chrisvogt.me
  url: https://www.chrisvogt.me
  source_url: https://github.com/chrisvogt/gatsby-theme-private-sphere
  description: >-
    Personal blog of Chris Vogt, a software developer in San Francisco. Showcases
    my latest activity on Instagram, Goodreads, and Spotify using original widgets.
  categories:
    - Blog
    - Open Source
    - Photography
    - Portfolio
  built_by: Chris Vogt
  built_by_url: https://github.com/chrisvogt
- title: Trolley Travel
  main_url: http://trolleytravel.org/
  url: http://trolleytravel.org/
  description: >
    Travel blog website to give tips and informations for many destinations, built with Novella theme
  categories:
    - Blog
    - Travel
  built_by: Pierre Beard
  built_by_url: https://github.com/PBRT
  featured: false
- title: Playlist Detective
  main_url: https://www.playlistdetective.com/
  url: https://www.playlistdetective.com/
  source_url: https://github.com/bobylito/playlistFinder
  description: >
    Playlist Detective is an attempt to ease music discovery with playlists. Back in the days, people were sharing mixtapes - some songs we knew and others we didn't, therefore expanding our musical horizons.

    Playlists are the same, and playlist detective lets you search for songs or artists you like in order to stumble on your new favorite songs.

    It uses Algolia for the search.
  categories:
    - Media
    - Music
  built_by: Alexandre Valsamou-Stanislawski
  built_by_url: https://www.noima.xyz
- title: ProjectManager.tools
  main_url: https://projectmanager.tools/
  url: https://projectmanager.tools/
  featured: false
  categories:
    - App
    - Web Development
    - Design
    - Agency
  built_by: App Design
  built_by_url: https://appdesign.dev/
- title: 1902 Software
  url: https://1902software.com/
  main_url: https://1902software.com/
  description: >
    We are an IT company that specializes in e-commerce and website development on different platforms such as Magento, WordPress, and Umbraco. We are also known for custom software development, web design and mobile app solutions for iOS and Android.
  categories:
    - E-commerce
    - Web Development
    - Programming
    - Mobile Development
    - WordPress
    - Design
    - Business
    - Agency
  built_by: 1902 Software Development Corporation
  built_by_url: https://1902software.com/
  featured: false
- title: Codeful
  url: https://www.codeful.fi/
  main_url: https://www.codeful.fi/
  categories:
    - Agency
    - Consulting
  featured: false
- title: Noima
  url: https://www.noima.xyz
  main_url: https://www.noima.xyz
  categories:
    - Agency
    - Consulting
    - Blog
  featured: false
  built_by: Alexandre Valsamou-Stanislawski
  built_by_url: https://www.noima.xyz
- title: Talent Point
  url: https://talentpoint.co
  main_url: https://talentpoint.co
  description: >
    Talent Point provide the tools that companies need to scale quickly and effectively, bridging the gap between employer brand, HR, and hiring to build teams from within.
  categories:
    - Business
    - Technology
    - Blog
    - Consulting
    - Human Resources
  built_by: Talent Point
  built_by_url: https://talentpoint.co
  featured: false
- title: Marathon Oil
  main_url: https://www.marathonoil.com/
  url: https://www.marathonoil.com/
  featured: false
  categories:
    - Business
    - Marketing
  built_by: Corey Ward
  built_by_url: http://www.coreyward.me/
- title: Gene
  url: https://www.geneglobal.com/work
  main_url: https://www.geneglobal.com
  description: >
    We’re an experience design agency, focused on the future of health
  categories:
    - Agency
    - Technology
    - Healthcare
    - Consulting
    - User Experience
  featured: false
- title: medignition – healthcare innovations
  url: https://medignition.com/
  main_url: https://medignition.com/
  description: >
    medignition builds digital innovations in healthcare.
  categories:
    - Healthcare
    - Education
    - Technology
    - Design
    - Business
    - Portfolio
    - Entrepreneurship
    - Agency
  built_by: medignition
  built_by_url: https://medignition.com/
- title: Dynobase
  url: https://dynobase.dev/
  main_url: https://dynobase.dev/
  description: >
    Professional GUI Client for DynamoDB.
  categories:
    - Data
    - Programming
    - Web Development
  built_by: Rafal Wilinski
  built_by_url: https://rwilinski.me/
  featured: false
- title: Vaktija.eu
  url: https://vaktija.eu
  main_url: https://vaktija.eu
  description: >
    Vaktija.eu gives information about prayer times in germany. (Built with GatsbyJS. Fast in every way that matters.)
  categories:
    - App
    - Community
    - Nonprofit
    - SEO
    - Web Development
  built_by: Rašid Redžić
  built_by_url: https://rasidre.com/
  featured: false
- title: Creative code daily
  main_url: https://www.bobylito.dev/
  url: https://www.bobylito.dev/
  source_url: https://github.com/bobylito/sketches
  description: >
    Creative code daily (CCD) is a personal project for which I build a new animation made out of code every day.
  categories:
    - Blog
    - Programming
    - Gallery
    - Portfolio
  built_by: Alexandre Valsamou-Stanislawski
  built_by_url: https://www.noima.xyz
- title: Messi vs Ronaldo
  description: >
    The biggest debate in football - but who is the best, Messi or Ronaldo? This website provides all the goals and stats to help you reach your own conclusion.
  main_url: https://www.messivsronaldo.app/
  url: https://www.messivsronaldo.app/
  categories:
    - Sports
    - Data
    - App
  built_by: Stephen Greig
  built_by_url: http://ste.digital/
- title: Em Em Recipes
  url: https://ememrecipes.com
  main_url: https://ememrecipes.com
  description: >
    Finally, a recipe website that gets straight to the point.
  categories:
    - Blog
    - Food
  built_by: Matthew Mesa
  built_by_url: https://matthewmesa.com
- title: Yuuniworks Portfolio / Blog
  main_url: https://www.yuuniworks.com/
  url: https://www.yuuniworks.com/
  source_url: https://github.com/junkboy0315/gatsby-portfolio-blog
  featured: false
  categories:
    - Portfolio
    - Web Development
    - Blog
- title: Jun Chen Portfolio
  url: https://www.junchenjun.me
  main_url: https://www.junchenjun.me
  source_url: https://github.com/junchenjun/junchenjun.me
  description: >
    Get to know Jun.
  categories:
    - Portfolio
    - Blog
    - Web Development
  built_by: Jun Chen
  built_by_url: https://www.junchenjun.me
- title: Xavier Mirabelli-Montan
  url: https://xavie.mirmon.co.uk
  main_url: https://xavie.mirmon.co.uk
  source_url: https://github.com/xaviemirmon/xavier-developer-site
  description: >
    The developer portfolio and blog for Xavier Mirabelli-Montan.  Built using TinaCMS Grande hosted on Gatsby Cloud.
  categories:
    - Blog
    - Portfolio
    - Programming
  featured: false
- title: MPG Calculator
  url: https://www.mpg-calculator.co.uk
  main_url: https://www.mpg-calculator.co.uk
  description: >
    A website which allows you to calculate the MPG of your vehicle.
  categories:
    - SEO
    - Accessibility
    - Blog
  built_by: PJ
  built_by_url: https://pjsachdev.me
- title: Softblues
  main_url: https://softblues.io
  url: https://softblues.io
  description: >
    We optimize your project costs and deliver outstanding results by applying relevant technology. Plus, we create our own effective products for businesses and developers all over the world.
  categories:
    - WordPress
    - Portfolio
    - Agency
  built_by: Softblues
  built_by_url: https://softblues.io
- title: Clipchamp
  main_url: https://clipchamp.com/
  url: https://clipchamp.com/en/
  description: >
    Clipchamp is an online video editor, compressor, and converter. The Clipchamp website and blog are powered by Gatsby, Contentful, and Smartling.
  categories:
    - App
    - Blog
    - Landing Page
    - Marketing
    - Video
  featured: false
- title: Mob HQ
  main_url: https://hq.yt-mob.com/
  url: https://hq.yt-mob.com/
  description: >
    Mob HQ is the Headquarters for the World Cup winning Downhill Mountain Bike Race Team, and also a full-time Ride Center for YT bikes.
  categories:
    - Sports
    - Travel
  built_by: Built by Rebels Ltd.
  built_by_url: https://builtbyrebels.com/
  featured: false
- title: OCIUS
  url: https://www.ocius.com.au/
  main_url: https://www.ocius.com.au/
  source_url: https://github.com/ocius/website
  description: >
    Ocius Technology Ltd (formerly Solar Sailor Holdings Ltd) is an Australian public unlisted company with Research and Development facilities at the University of NSW.
  categories:
    - Business
    - Technology
    - Science
  built_by: Sergey Monin
  built_by_url: https://build-in-saratov.com/
- title: Kosmos & Kaos
  main_url: https://www.kosmosogkaos.is/
  url: https://www.kosmosogkaos.is/
  description: >
    A carefully designed user experience is good business.
  categories:
    - Design
    - Consulting
    - Agency
    - Web Development
    - JavaScript
  built_by: Kosmos & Kaos
  built_by_url: https://www.kosmosogkaos.is/
  featured: false
- title: Design Portfolio of Richard Bruskowski
  main_url: https://bruskowski.design/
  url: https://bruskowski.design/
  description: >
    My freelance design portfolio: Visual design, digital products, interactive prototypes, design systems, brand design. Uses MDX, Styled Components, Framer Motion. Started with Gatsby Starter Emilia by LekoArts.
  categories:
    - Design
    - Portfolio
    - User Experience
    - Freelance
    - Photography
  built_by: Richard Bruskowski
  built_by_url: https://github.com/richardbruskowski
- title: Kelvin DeCosta's Website
  url: https://kelvindecosta.com
  main_url: https://kelvindecosta.com
  categories:
    - Blog
    - Portfolio
  built_by: Kelvin DeCosta
  built_by_url: https://github.com/kelvindecosta
  featured: false
- title: Coronavirus (COVID-19) Tracker
  url: https://coronavirus.traction.one/
  main_url: https://coronavirus.traction.one/
  description: >
    This application shows the near real-time status based on data from JHU CSSE.
  categories:
    - Data
    - Directory
  built_by: Sankarsan Kampa
  built_by_url: https://traction.one
  featured: false
- title: Coronavirus COVID-19 Statistics Worldwide
  url: https://maxmaxinechen.github.io/COVID19-Worldwide-Stats/
  main_url: https://maxmaxinechen.github.io/COVID19-Worldwide-Stats/
  source_url: https://github.com/maxMaxineChen/COVID19-Worldwide-Stats
  description: >
    A Coronavirus COVID-19 global data statistics application built by Gatsby + Material UI + Recharts
  categories:
    - Data
    - Open Source
  built_by: Maxine Chen
  built_by_url: https://github.com/maxMaxineChen
  featured: false
- title: Folding@Home Stats
  url: https://folding.traction.one/team?id=246252
  main_url: https://folding.traction.one
  description: >
    Folding@Home Stats Report for Teams.
  categories:
    - Data
    - Science
    - Directory
  built_by: Sankarsan Kampa
  built_by_url: https://traction.one
  featured: false
- title: COVID-19 Tracking and Projections
  url: https://flattenthecurve.co.nz/
  main_url: https://flattenthecurve.co.nz/
  source_url: https://github.com/carlaiau/flatten-the-curve
  description: >
    Allowing non technical users to compare their country with other situations around the world. We present configurable cumulative graph curves. We compare your countries current status with other countries who have already been at your level and show you where they’ve ended up. Data via JHU. Further functionality added daily.
  categories:
    - Data
    - Open Source
  built_by: Carl Aiau
  built_by_url: https://github.com/carlaiau
  featured: false
- title: Takeout Tracker
  main_url: https://www.takeouttracker.com/
  url: https://www.takeouttracker.com/
  featured: false
  categories:
    - Data
    - Open Source
    - Food
    - Directory
    - Nonprofit
  built_by: Corey Ward
  built_by_url: http://www.coreyward.me/
- title: Illustration Hunt
  main_url: https://illustrationhunt.com/
  url: https://illustrationhunt.com/
  featured: false
  categories:
    - Data
    - Design
    - Entertainment
    - Productivity
    - User Experience
    - Programming
    - Gallery
    - Human Resources
    - Library
  built_by: Gilbish Kosma
  built_by_url: https://www.gil20.me/
- title: Monolit
  url: https://monolit.hr
  main_url: https://monolit.hr
  description: >
    Standard business website with sliders and contact form.
  categories:
    - Business
  built_by: Devnet
  built_by_url: https://devnet.hr
  featured: false
- title: Andrew Zeller
  main_url: https://zeller.io
  source_url: https://github.com/ajzeller/zellerio_gatsby
  url: https://zeller.io
  featured: false
  categories:
    - Portfolio
    - Blog
    - Web Development
  built_by: Andrew Zeller
  built_by_url: https://zeller.io
- title: Crushing WFH
  url: https://crushingwfh.com/
  main_url: https://crushingwfh.com/
  source_url: https://github.com/tiagofsanchez/wfh-tools
  description: >
    A directory of tools to help anyone to work from home in a productive manner
  categories:
    - Directory
    - Open Source
  built_by: Tiago Sanchez
  built_by_url: https://www.tiagofsanchez.com/
  featured: false
- title: Martin Container
  main_url: https://www.container.com/
  url: https://www.container.com/
  featured: false
  categories:
    - Business
  built_by: Vincit California
  built_by_url: https://www.vincit.com/
- title: Urban Armor Gear
  main_url: https://www.urbanarmorgear.com/
  url: https://www.urbanarmorgear.com/
  featured: false
  categories:
    - E-commerce
  built_by: Vincit California
  built_by_url: https://www.vincit.com/
- title: Jason Zheng's Portfolio
  main_url: https://jasonzy.com
  url: https://jasonzy.com
  source_url: https://github.com/bilafish/portfolio-site
  description: >
    Hey there, I'm Jason! I'm a front-end web developer from the sunny island
    of Singapore. This is my first Gatsby site developed using Gatsby and
    Netlify CMS. Feel free to get in touch if you're interested to collaborate
    or engage me on any projects. If you just want to say hello, that's cool
    too.
  featured: false
  categories:
    - Portfolio
    - Web Development
  built_by: Jason Zheng
  built_by_url: https://github.com/bilafish
- title: Fluiditype
  url: https://www.fluiditype.com/
  main_url: https://www.fluiditype.com/
  description: >
    Fluditype is small CSS library focusing on pure typographic fluidity. Recommend to be used for blogs, portfolios, documentation & and simplistic text websites.
  categories:
    - Open Source
    - Design
  built_by: Boris Kirov
  built_by_url: https://www.boriskirov.com
  featured: false
- title: Bonsaiilabs
  main_url: https://bonsaiilabs.com/
  url: https://bonsaiilabs.com/
  description: >
    We are a team of two, creating software for startups and enabling learners with our visualize, break, and solve approach.
  featured: false
  categories:
    - Education
    - Consulting
  built_by: Bonsaiilabs Team
  built_by_url: https://bonsaiilabs.com/team
- title: Tyson
  main_url: https://www.tyson.com
  url: https://www.tyson.com
  featured: false
  categories:
    - Food
    - Marketing
  built_by: Tyson Foods, Inc.
- title: Hillshire Farm
  main_url: https://www.hillshirefarm.com
  url: https://www.hillshirefarm.com
  featured: false
  categories:
    - Food
    - Marketing
  built_by: Tyson Foods, Inc.
- title: Hillshire Snacking
  main_url: https://www.hillshiresnacking.com
  url: https://www.hillshiresnacking.com
  featured: false
  categories:
    - Food
    - Marketing
  built_by: Tyson Foods, Inc.
- title: Jimmy Dean
  main_url: https://www.jimmydean.com
  url: https://www.jimmydean.com
  featured: false
  categories:
    - Food
    - Marketing
  built_by: Tyson Foods, Inc.
- title: Aidells
  main_url: https://www.aidells.com
  url: https://www.aidells.com
  featured: false
  categories:
    - Food
    - Marketing
  built_by: Tyson Foods, Inc.
- title: State Fair
  main_url: https://www.corndogs.com
  url: https://www.corndogs.com
  featured: false
  categories:
    - Food
    - Marketing
  built_by: Tyson Foods, Inc.
- title: Nudges
  main_url: https://www.nudgesdogtreats.com
  url: https://www.nudgesdogtreats.com
  featured: false
  categories:
    - Food
    - Marketing
  built_by: Tyson Foods, Inc.
- title: Tyson Ingredient Solutions
  main_url: https://www.tysoningredientsolutions.com
  url: https://www.tysoningredientsolutions.com
  featured: false
  categories:
    - Food
    - Marketing
  built_by: Tyson Foods, Inc.
- title: Wright Brand
  main_url: https://www.wrightbrand.com
  url: https://www.wrightbrand.com
  featured: false
  categories:
    - Food
    - Marketing
  built_by: Tyson Foods, Inc.
- title: TSUKUTTEMITA LAB
  main_url: https://create.kayac.com/
  url: https://create.kayac.com/
  description: KAYAC private works
  featured: false
  categories:
    - Portfolio
    - Technology
    - Entertainment
  built_by: KAYAC inc.
- title: Brad Garropy
  url: https://bradgarropy.com
  main_url: https://bradgarropy.com
  source_url: https://github.com/bradgarropy/bradgarropy.com
  categories:
    - Blog
    - Education
    - Entertainment
    - JavaScript
    - Open Source
    - Portfolio
    - Programming
    - SEO
    - Technology
    - Web Development
  built_by: Brad Garropy
  built_by_url: https://twitter.com/bradgarropy
- title: mrkaluzny
  main_url: https://mrkaluzny.com
  url: https://mrkaluzny.com
  description: >
    Web designer and web developer specializing in providing services for SME sector.
  featured: false
  categories:
    - Web Development
    - Programming
    - Business
    - Portfolio
    - Freelance
  built_by: Wojciech Kaluzny
- title: The COVID Tracking Project
  url: https://covidtracking.com/
  main_url: https://covidtracking.com/
  source_url: https://github.com/COVID19Tracking/website
  description: >
    The COVID Tracking Project collects and publishes the most complete testing data available for US states and territories.
  categories:
    - Media
    - Healthcare
  built_by: The COVID Tracking Project Web Team
  built_by_url: https://github.com/COVID19Tracking/website/graphs/contributors
- title: The Gauntlet Coverage of COVID-19 in Canada
  url: https://covid19.thegauntlet.ca
  main_url: https://covid19.thegauntlet.ca
  description: >
    Tracking The Spread of Coronavirus in Canada
  categories:
    - Media
    - Education
  built_by: Masoud Karimi
  built_by_url: https://github.com/masoudkarimif
- title: Zestard Technologies
  main_url: https://www.zestard.com
  url: https://www.zestard.com
  description: >
    Zestard Technologies is an eCommerce Specialist company focusing on Magento & Shopify as a core expertise.
  categories:
    - Web Development
    - WordPress
    - Technology
    - Agency
    - E-commerce
  built_by: Zestard Technologies
  built_by_url: https://www.zestard.com
- title: Kostas Vrouvas
  main_url: https://kosvrouvas.com
  url: https://kosvrouvas.com
  featured: false
  categories:
    - Blog
    - Portfolio
  built_by: Kostas Vrouvas
- title: Hanare Cafe in Toshijima, Toba, Japan
  main_url: https://hanarecafe.com
  url: https://hanarecafe.com
  source_url: https://github.com/mnishiguchi/hanarecafe-gatsby
  description: >
    A website for a cafe/bakery located in Toshijima, a beautiful sightseeing spot just a 20-minutes ferry ride from downtown Toba, Japan.
  categories:
    - Food
    - Travel
  built_by: Masatoshi Nishiguchi
  built_by_url: https://mnishiguchi.com
  featured: false
- title: WhileNext
  url: https://whilenext.com
  main_url: https://whilenext.com
  description: >
    A Blog on Software Development
  categories:
    - Blog
    - Learning
    - Programming
    - Web Development
  built_by: Masoud Karimi
  built_by_url: https://github.com/masoudkarimif
- title: Jamify.me
  description: >
    We build websites & PWAs with JAMstack. Delivering faster, more secure web.
  main_url: https://jamify.me
  url: https://jamify.me
  categories:
    - Agency
    - Web Development
  featured: false
- title: Shrey Sachdeva
  url: https://www.shreysachdeva.tech/
  main_url: https://www.shreysachdeva.tech/
  source_url: https://github.com/shrey-sachdeva2000/Shrey-Sachdeva
  description: >
    Personal website for Shrey Sachdeva. An abstract thinker who writes code and designs pixel-perfect user-interfaces with industry experience.
  categories:
    - Portfolio
    - Web Development
  built_by: Shrey Sachdeva
  built_by_url: https://www.shreysachdeva.tech/
- title: The Cares Family
  main_url: https://thecaresfamily.org.uk/home
  url: https://thecaresfamily.org.uk/home
  description: >
    The Cares Family helps people find connection and community in a disconnected age. They relaunched their website in Gatsby during the COVID-19 outbreak of 2020 to help connect neighbours.
  categories:
    - Nonprofit
    - Blog
    - Community
  built_by: Mutual
  built_by_url: https://www.madebymutual.com
- title: "Due to COVID-19: Documenting the Signs of the Pandemic"
  url: https://duetocovid19.com
  main_url: https://duetocovid19.com
  description: >
    A project to document all the signs that have gone up on the storefronts of our cities in response to the coronavirus pandemic.
  categories:
    - Photography
    - Community
  built_by: Andrew Louis
  built_by_url: https://hyfen.net
  featured: false
- title: "Besoegsvenner - Visiting Friends for the Elderly"
  main_url: https://www.xn--besgsvenner-igb.dk
  url: https://www.xn--besgsvenner-igb.dk/ruths-historie
  description: >
    50.000 elderly people in Denmark feel lonely. This project seeks to inform people to become visitor friends ("Besøgsven" in Danish) to help fight loneliness and bring new friendships in to the world.
  categories:
    - Marketing
    - Nonprofit
    - Landing Page
  built_by: Hello Great Works
  built_by_url: https://hellogreatworks.com
- title: Interficie Internet Services
  main_url: https://www.interficie.com
  url: https://www.interficie.com/our-work/
  description: >
    Located in Barcelona, we develop innovative websites, ecommerce solutions and software platforms for global brands, startups and organizations.
  categories:
    - E-commerce
    - Web Development
    - Consulting
    - JavaScript
    - Agency
    - Business
  built_by: Interficie Internet Services
  built_by_url: https://github.com/InterficieIS
- title: SofaScore Corporate
  url: https://corporate.sofascore.com
  main_url: https://corporate.sofascore.com
  description: >
    SofaScore is a leading provider of advanced sports insights and content with global coverage of 20+ sports.
  categories:
    - App
    - Data
    - Sports
    - Technology
  built_by: SofaScore
  built_by_url: https://www.sofascore.com
- title: "#compraaospequenos: buy local during Covid-19"
  url: https://compraaospequenos.pt/
  main_url: https://compraaospequenos.pt/
  source_url: https://github.com/marzeelabs/compraaospequenos
  description: >
    Helping local stores survive and thrive during the Covid-19 crisis (Portugal).
  categories:
    - Community
    - Food
    - Data
    - Directory
  built_by: Marzee Labs
  built_by_url: https://marzeelabs.org
  featured: false
- title: Inventia
  main_url: https://inventia.life/
  url: https://inventia.life/
  description: >
    We have developed unique digital bioprinting technology and unleashed it in a complete platform designed to make complex 3D cell biology simple.
  categories:
    - Business
    - Science
  built_by: Jellypepper
  built_by_url: https://jellypepper.com/
- title: Hasura
  url: https://hasura.io
  main_url: https://hasura.io
  description: >
    Hasura is an open source engine that connects to your databases & microservices and auto-generates a production-ready GraphQL backend.
  categories:
    - API
    - Web Development
    - Technology
    - Open Source
  featured: false
- title: Jimdo.com
  description: >
    Jimdo is an international tech company and one of the world's leading providers of online services for small and medium businesses (SMBs). The company empowers entrepreneurs to create their own website or store without coding and to digitize their business ideas.
  main_url: https://www.jimdo.com/
  url: https://www.jimdo.com/
  categories:
    - Marketing
    - Technology
    - E-commerce
    - Web Development
    - Business
  built_by: Jimdo GmbH
- title: Resume on the Web
  main_url: https://amruthpillai.com
  url: https://amruthpillai.com
  source_url: https://github.com/AmruthPillai/ResumeOnTheWeb-Gatsby
  description: >
    Everyone needs their own little spot on the interwebs, and this is mine. Welcome to my resume, on the web!
  categories:
    - Blog
    - Design
    - Freelance
    - Gallery
    - JavaScript
    - Landing Page
    - Mobile Development
    - Open Source
    - Photography
    - Portfolio
    - Technology
    - Web Development
  built_by: Amruth Pillai
  built_by_url: https://amruthpillai.com
  featured: false
- title: Landmarks.ro
  main_url: https://landmarks.ro/
  url: https://landmarks.ro/
  description: >
    Lead generation technology for real estate developers
  categories:
    - Real Estate
    - Marketing
    - Technology
    - Web Development
    - Landing Page
  built_by: Horia Miron
  built_by_url: https://github.com/ancashoria
  featured: false
- title: GeneOS
  url: https://geneos.me/
  main_url: https://geneos.me/
  description: >
    GeneOS is a privacy-preserving data monetization protocol for genetic, activity, and medical data.
  categories:
    - Landing Page
    - Business
  built_by: GeneOS Team
- title: COVID KPI
  url: https://covidkpi.com/
  main_url: https://covidkpi.com/
  description: >
    COVID KPI aggregates COVID-19 data from numerous official sources then displays the Key Performance Indicators.
  categories:
    - Data
    - Media
    - Healthcare
  built_by: Albert Chen
  built_by_url: https://github.com/mralbertchen
- title: Most Recommended Books
  url: http://mostrecommendedbooks.com/
  main_url: http://mostrecommendedbooks.com/
  description: >
    Discover credibly powerful books recommendations by billionaires, icons, and world-class performers.
  categories:
    - Blog
    - Entrepreneurship
    - Books
- title: theAnubhav.com
  main_url: https://theanubhav.com/
  url: https://theanubhav.com/
  categories:
    - Web Development
    - Blog
    - Portfolio
  built_by: Anubhav Srivastava
  built_by_url: https://theanubhav.com
- title: WatchKeeper
  url: https://www.watchkeeperintl.com
  main_url: https://www.watchkeeperintl.com
  description: >
    WatchKeeper helps organisations to manage global security risks such as natural disasters, extreme weather and violent incidents.
  categories:
    - Data
    - Business
    - Technology
    - Consulting
    - Security
  built_by: WatchKeeper Engineering
  built_by_url: https://twitter.com/watchkeeper
  featured: false
- title: Sztuka Programowania
  built_by: Piotr Fedorczyk
  built_by_url: https://piotrf.pl
  categories:
    - Event
    - Learning
    - Web Development
  description: >
    Landing page of a series of web development workshops held in Gdańsk, Poland.
  featured: false
  main_url: https://sztuka-programowania.pl/
  url: https://sztuka-programowania.pl/
- title: Rivers Casino
  built_by: WILDLIFE.LA
  built_by_url: https://www.wildlife.la
  categories:
    - Entertainment
    - Food
    - Blog
    - Travel
  description: >
    Rivers Casino offers the very best in casinos, hotels, restaurants, concerts, and entertainment. Visit us in Des Plaines, IL, Philadelphia, PA, Pittsburgh, PA and Schenectady, NY.
  featured: false
  main_url: https://www.riverscasino.com/desplaines/
  url: https://www.riverscasino.com/desplaines/
- title: Mishal Shah
  built_by: Mishal Shah
  built_by_url: https://mishal23.github.io
  categories:
    - Blog
    - Portfolio
    - Open Source
    - Web Development
  description: >
    Hey, I'm Mishal Shah, a passionate developer with interests in Networks, Databases and Web Security. This website is my personal portfolio and blog with the Fresh theme. I love reading engineering articles, contributing to open-source and interacting with communities. Feel free to get in touch if you have an interesting project that you want to collaborate on.
  featured: false
  main_url: https://mishal23.github.io/
  url: https://mishal23.github.io/
- title: Chris Nager
  main_url: https://chrisnager.com
  url: https://chrisnager.com
  source_url: https://github.com/chrisnager/chrisnager-dot-com
  description: >
    Developer and designer in Brooklyn, NY passionate about performance, accessibility, and systematic design.
  categories:
    - Accessibility
    - Blog
    - Design
    - Portfolio
    - User Experience
    - Web Development
  built_by: Chris Nager
  built_by_url: https://twitter.com/chrisnager
- title: Resistbot
  url: https://resist.bot
  main_url: https://resist.bot
  description: >
    A chatbot that helps you contact your representatives, and be an informed citizen.
  categories:
    - Blog
    - Government
    - Nonprofit
- title: SVG to PNG
  url: https://www.svgtopng.me/
  main_url: https://www.svgtopng.me/
  description: >
    Online SVG to PNG batch converter. Upload and convert your SVG files to PNG with the desired size and background color for free, fast and secure.
  categories:
    - App
    - Technology
    - Productivity
    - Design
    - Web Development
  built_by: Illia Achour
  built_by_url: https://github.com/dummyco
- title: St. Jude Cloud
  url: https://www.stjude.cloud
  main_url: https://www.stjude.cloud
  description: >
    Pediatric cancer data sharing ecosystem by St. Jude Children's Research Hospital.
  categories:
    - Science
    - Technology
    - Nonprofit
    - Data
    - Healthcare
  featured: false
- title: Philip Domingo
  url: https://www.prtdomingo.com
  main_url: https://www.prtdomingo.com
  description: >
    Personal website built on top of GatsbyJS, Ghost, and Azure.
  categories:
    - Technology
    - Blog
  featured: false
- title: Vinicius Dias
  built_by: Vinicius Dias
  built_by_url: https://viniciusdias.works/
  categories:
    - Blog
    - Portfolio
    - Open Source
    - Web Development
  description: >
    Hi, I'm Vinicius Dias, a Front-End developer with focus on performance and UX. This is my personal portfolio developed with Gatsby. I'm always learning different things and I consider myself a very curious guy. I feel that it keeps me motivated and creative to solve problems.
  featured: false
  main_url: https://viniciusdias.works/
  url: https://viniciusdias.works/
- title: Cognifide Tech
  url: https://tech.cognifide.com/
  main_url: https://tech.cognifide.com/
  description: >
    Technology HUB that provides useful and specialized technical knowledge created for fellow engineers by engineers from Cognifide.
  categories:
    - Blog
    - Programming
    - Technology
  built_by: Cognifide
  built_by_url: https://www.cognifide.com/
- title: Chandraveena by S Balachander
  url: https://www.chandraveena.com
  main_url: https://www.chandraveena.com
  description: >
    Chandraveena is a contemporary Indian string instrument designed from the traditional Saraswati Veena.
    S Balachander, an Indian classical musician, is the creator and performing artist of Chandraveena.
    Chandraveena has been designed to support a systematic and contemplative exploration of Indian Ragas.
    It is endowed with a deep sustain and a rich sound allowing the artist to create elaborate musical phrases
    and subtle intonations. Visit the website to listen and learn more!
  categories:
    - Music
    - Portfolio
    - Blog
  built_by: Sadharani Music Works
  built_by_url: https://www.sadharani.com
  featured: false
- title: Anong Network
  main_url: https://anong.network
  url: https://anong.network
  description: >
    An app used to quickly identify a network provider in Philippines
  categories:
    - App
    - Directory
  built_by: Jan Harold Diaz
  built_by_url: https://janharold.com
  featured: false
- title: PayMongo
  main_url: https://paymongo.com
  url: https://paymongo.com
  description: >
    The official website of PayMongo Philippines
  categories:
    - Marketing
    - Finance
  built_by: PayMongo
  built_by_url: https://paymongo.com
- title: Zona Digital
  url: https://zonadigital.pt
  main_url: https://zonadigital.pt
  description: >
    We work with startups and small businesses building effective strategies through digital platforms. Based in Porto, Portugal.
  categories:
    - Web Development
    - Programming
    - Technology
    - Design
    - Business
  built_by: Zona Digital
  built_by_url: https://zonadigital.pt
  featured: false
- title: Ofri Lifshitz Design
  url: https://www.ofrilifshitz.com
  main_url: https://www.ofrilifshitz.com
  categories:
    - Portfolio
    - Design
  built_by: Raz Lifshitz
  built_by_url: https://www.linkedin.com/in/raz-lifshitz
- title: Runly
  url: https://www.runly.io/
  main_url: https://www.runly.io/
  description: >
    The easiest way to run background jobs with .NET Core. It's more than background jobs —
    it's an all-in-one platform to create great user experiences.
  categories:
    - API
    - App
    - Landing Page
    - Technology
    - Programming
  built_by: Chad Lee
  built_by_url: https://github.com/chadly
  featured: false
- title: Ajith's blog
  url: https://ajith.blog
  main_url: https://ajith.blog
  source_url: https://github.com/ajithrnayak/ajith_blog
  description: >
    I build apps and sometimes write about the observations and frustrations at work here.
  categories:
    - Blog
    - Mobile Development
    - Open Source
    - Programming
    - Technology
  built_by: Ajith R Nayak
  built_by_url: https://ajith.xyz
- title: I Love You Infinity
  url: https://iloveyouinfinity.com
  main_url: https://iloveyouinfinity.com
  description: >
    An infinite sound experiment to help raise awareness about autism and love.
  categories:
    - Nonprofit
    - Healthcare
  built_by: Good Praxis
  built_by_url: https://goodpraxis.coop
  featured: false
- title: KAIGO in JAPAN
  main_url: https://kaigo-in-japan.jp
  url: https://kaigo-in-japan.jp
  description: >
    KAIGO in JAPAN is a website for those who are planning to work in the care work field in Japan. We built a multilingual site on Gatsby. One of them is a special language called Easy-Japanese with various ruby tags.
  categories:
    - Healthcare
    - Nonprofit
    - Web Development
    - Programming
  built_by: hgw
  built_by_url: https://shunyahagiwara.com/
- title: Dondoko Susumu Website
  url: https://xn--28jma5da5l6e.com/en/
  main_url: https://xn--28jma5da5l6e.com/en/
  source_url: https://github.com/dondoko-susumu/website-v2
  description: >
    The Website of Dondoko Susumu, a Japanese cartoonist. His cartoons have been posted. It is internationalized into 12 languages.
  categories:
    - Blog
    - Entertainment
    - Gallery
    - Landing Page
  built_by: Dondoko Susumu
  built_by_url: https://xn--28jma5da5l6e.com/en/
- title: Raymond Ware
  url: https://www.raymondware.com
  main_url: https://www.raymondware.com
  description: >
    Seattle web developer portfolio site.
  categories:
    - Portfolio
    - Design
    - Freelance
    - Web Development
  built_by: Raymond Ware
  built_by_url: https://github.com/raymondware
  featured: false
- title: Formula One Gym
  url: https://www.formulaonegym.co.uk/
  main_url: https://www.formulaonegym.co.uk/
  source_url: https://github.com/Zellement/formula1gym
  description: A UK based fitness gym in the heart of Nottingham, built with Gatsby v2
  categories:
    - Sports
  built_by: Dan Farrow
  built_by_url: https://github.com/Zellement
  featured: false
- title: Blog - Thanawat Gulati
  main_url: https://testing.thanawatgulati.com
  url: https://testing.thanawatgulati.com
  source_url: https://github.com/thanawatgulati/thanawatgulati-blog
  description: >
    Thanawat Gulati - Blog , Work experience portfolio and more.
  categories:
    - Blog
  built_by: Thanawat Gulati
  built_by_url: https://twitter.com/mjamesvevo
  featured: false
- title: Effico Ltd
  main_url: https://www.effico.ltd
  url: https://www.effico.ltd
  source_url: https://github.com/Zellement/effico
  description: >
    Commercial and domestic electrical contractors.
  categories:
    - Business
  built_by: Dan Farrow
  built_by_url: https://www.zellement.com
  featured: false
- title: Sheringham Flooring
  main_url: https://www.sheringhamflooring.com
  url: https://www.sheringhamflooring.com
  source_url: https://github.com/Zellement/sheringham-flooring-2019
  description: >
    Sheringham Flooring - commercial and domestic flooring solutions
  categories:
    - Business
  built_by: Dan Farrow
  built_by_url: https://www.zellement.com
  featured: false
- title: Que Jamear
  description: >-
    A directory with a map of food delivery services
    to be used during the health emergency caused by covid 19.
  main_url: https://quejamear.com/encebollados
  url: https://quejamear.com/encebollados
  featured: false
  categories:
    - Food
  built_by: Ramón Chancay
  built_by_url: https://ramonchancay.me/
- title: Vim Training
  description: >
    Bite sized video tutorials for Vim
  main_url: https://vimtraining.com
  url: https://vimtraining.com
  featured: false
  categories:
    - Education
    - Programming
  built_by: Nishant Dania
  built_by_url: https://nishantdania.com
- title: CodeTisans
  url: https://codetisans.com
  main_url: https://codetisans.com
  description: >-
    Website of an agency specialized in creating Laravel and Vue apps
  categories:
    - Agency
  built_by: Przemysław Przyłucki
  built_by_url: https://twitter.com/przylucki_p
  featured: false
- title: Mox Bank
  main_url: https://mox.com/
  url: https://mox.com/
  description: >
    Mox is the new virtual bank backed by Standard Chartered in partnership with HKT, PCCW and Trip.com; created to deliver a new banking experience in Hong Kong.
  categories:
    - Business
    - Design
    - Technology
    - Finance
    - User Experience
  built_by: Mox Bank
  built_by_url: https://mox.com/
- title: Pittica
  url: https://pittica.com
  main_url: https://pittica.com
  source_url: https://github.com/pittica/site
  description: >
    Digital agency site.
  categories:
    - Design
    - Web Development
    - Agency
  built_by: Lucio Benini
  built_by_url: https://pittica.com
  featured: false
- title: MyHumus
  url: https://myhumus.com
  main_url: https://myhumus.com
  source_url: https://github.com/my-humus/site
  description: >
    Digital agency site.
  categories:
    - Blog
    - Food
  built_by: Lucio Benini
  built_by_url: https://pittica.com
- title: Wanaboat.fr
  main_url: https://www.wanaboat.fr
  url: https://www.wanaboat.fr
  description: >
    This a boating classifieds website. It presents dinghys, catamarans and anything that floats or goes on the water and is for sale in France and Europe.
  categories:
    - Directory
  built_by: Olivier L. Developer
  built_by_url: https://www.olivierlivet.net/
- title: maxemitchell.com
  url: https://www.maxemitchell.com/
  main_url: https://www.maxemitchell.com/
  source_url: https://github.com/maxemitchell/portfolio
  description: >
    This is a personal portfolio website to highlight my photography, videography, coding projects, and work/education experience.
  categories:
    - Portfolio
    - Gallery
    - Portfolio
    - Open Source
    - Design
  built_by: Max Mitchell
  built_by_url: https://github.com/maxemitchell
- title: Nick Offerman
  url: https://nickofferman.co/
  main_url: https://nickofferman.co/
  description: >
    The official website of Nick Offerman: Actor, Author, Humorist, & Woodworker.
  categories:
    - E-commerce
    - Entertainment
    - Video
  built_by: Aveling Ray
  built_by_url: https://avelingray.com/
- title: Rudra Narayan
  url: https://rudra.dev
  main_url: https://rudra.dev
  source_url: https://github.com/mrprofessor/rudra.dev
  description: >
    Rudra Narayan | Thoughts, obsessions and rants
  categories:
    - Blog
    - Portfolio
    - SEO
    - Programming
    - Landing Page
    - Technology
  built_by: Rudra Narayan
  built_by_url: https://github.com/mrprofessor
  featured: false
- title: Stackrole
  main_url: https://stackrole.com
  url: https://stackrole.com
  description: >
    We help Startups and Individuals launch their blazing fast JAMstack website with GatsbyJS and Netlify CMS, Deployed on Netlify
  categories:
    - Agency
    - Blog
    - User Experience
    - Web Development
    - Portfolio
    - JavaScript
  built_by: Stackrole
  built_by_url: https://stackrole.com
  featured: false
- title: Aparna Joshi
  url: https://aparnajoshi.netlify.app/
  main_url: https://aparnajoshi.netlify.app/
  description: >
    Hi, I`m a Software Engineer working in Citrix, Bangalore. I spend my free time learning stuff that interests me. I write articles that educates me.
  categories:
    - Blog
    - Science
    - Technology
    - Programming
  built_by: Aparna Joshi
  built_by_url: https://github.com/AparnaJoshi007/explained/
  featured: false
- title: CodeWithLinda
  url: https://www.codewithlinda.com/
  main_url: https://www.codewithlinda.com/
  source_url: https://github.com/Linda-Ikechukwu/Personal-Site
  description: >
    CodeWithLinda is the personal portfolio and blog site of Linda Ikechukwu, a Frontend developer based in Lagos, Nigeria.
  categories:
    - Portfolio
    - Blog
    - Technology
    - Programming
    - Web Development
  built_by: Linda Ikechukwu
  built_by_url: https://twitter.com/_MsLinda
  featured: false
- title: Headless WordPress Blog and Portfolio by Simon Halimonov
  url: https://simonhalimonov.com/
  main_url: https://simonhalimonov.com/
  description: >
    An open source portfolio about UI/UX design and development. This is my personal website that I use to promote my work. It uses TypeScript and a headless WordPress CMS. Supports i18n and Gutenberg. I open source this site to help everyone make a nice WordPress site faster.
  categories:
    - Blog
    - Portfolio
    - Programming
    - Open Source
    - Design
    - Freelance
    - Web Development
    - WordPress
  built_by: Simon Halimonov
  built_by_url: https://simonhalimonov.com/
  featured: false
<<<<<<< HEAD
- title: Clarke Harris
  url: https://www.clarkeharris.com/
  main_url: https://www.clarkeharris.com/
  description: >
    Brooklyn based designer portfolio. Uses pretty advance animations. Content is pulled from the contentful.
  categories:
    - Portfolio
    - Design
    - Freelance
    - Web Development
  built_by: Daniel Husar
  built_by_url: https://www.danielhusar.sk/
  featured: false
- title: Daniel Husar
  url: https://www.danielhusar.sk/
  main_url: https://www.danielhusar.sk/
  source_url: https://github.com/danielhusar/danielhusar.sk
  description: >
    An open source portfolio and blog.
  categories:
    - Blog
    - Portfolio
    - JavaScript
    - Open Source
  built_by: Daniel Husar
  built_by_url: https://www.danielhusar.sk/
  featured: false
=======
- title: SANDALBOYZ
  main_url: https://sandalboyz.com
  url: https://sandalboyz.com
  description: >
    The official website of SANDALBOYZ – home to coziness and comfort. Built in conjunction with https://planetary.co/.
  categories:
    - Retail
    - E-commerce
    - Blog
  built_by: SANDALBOYZ
  built_by_url: https://sandalboyz.com
  featured: false
- title: Tim Phillips
  url: https://www.tim-phillips.com/
  main_url: https://www.tim-phillips.com/
  source_url: https://github.com/timphillips/tim-phillips.com
  description: >
    Personal website for Tim Phillips, a software engineer and web developer.
  categories:
    - Open Source
    - Portfolio
    - Web Development
  featured: false
- title: Nagarjun Palavalli
  main_url: https://nagarjun.co/
  url: https://nagarjun.co/
  description: >
    My personal website built with Gatsby. I am a full-stack web developer and designer based in Bangalore, India.
  categories:
    - Portfolio
    - Blog
  built_by: Nagarjun Palavalli
  built_by_url: https://twitter.com/palavalli
  featured: false
- title: Honeycomb Creative
  main_url: https://www.honeycombcreative.com/
  url: https://www.honeycombcreative.com/
  description: >
    Honeycomb Creative has been producing websites and other print and electronic communications material since 1991. Website built with Gatsby v2 and headless WordPress.
  categories:
    - Agency
    - Web Development
    - Design
    - SEO
    - Portfolio
    - Marketing
    - Blog
    - WordPress
  built_by: Honeycomb Creative
  built_by_url: https://www.honeycombcreative.com/
- title: Personal Website of Suganthan Mohanadasan
  main_url: https://suganthan.com/
  url: https://suganthan.com/
  description: >
    Suganthan is a digital marketing consultant who works with medium and large businesses. This Gatsby site uses Contentful as the CMS and Tailwind CSS for the styling. It also uses i18n plugins to provide a site for Suganthan's Norwegian visitors.
  categories:
    - Blog
    - Business
    - Consulting
    - Entrepreneurship
    - Portfolio
    - SEO
  built_by: Shane Jones
  built_by_url: https://shanejones.co.uk/
- title: Bold.org
  url: https://bold.org/
  main_url: https://bold.org/
  description: >
    Fighting Student Debt. Create or apply to exclusive scholarships, fellowships, and grants, in minutes.
  categories:
    - Education
  built_by: Bold.org
  featured: false
- title: Petite & Minimal
  url: https://www.petiteandminimal.com/
  main_url: https://www.petiteandminimal.com/
  description: >-
    Eco-friendly lifestyle website. Green, sustainable, minimal. Covering food,
    style, travel, living and featuring several eco-friendly directories.
  categories:
    - Blog
    - Food
    - Travel
    - Photography
    - Directory
  built_by: Annie Taylor Chen
  built_by_url: https://www.annietaylorchen.com/
  featured: false
- title: Petite & Minimal Concept Store DEMO
  url: https://petiteandminimalstore.netlify.app/
  main_url: https://petiteandminimalstore.netlify.app/
  source_url: https://github.com/AnnieTaylorCHEN/PetiteandMinimalStore
  description: >-
    A JAMstack e-commerce solution built with Gatsby, Contentful and
    CommerceLayer.
  categories:
    - E-commerce
  built_by: Annie Taylor Chen
  built_by_url: https://www.annietaylorchen.com/
>>>>>>> f366abb1
<|MERGE_RESOLUTION|>--- conflicted
+++ resolved
@@ -10902,7 +10902,6 @@
   built_by: Simon Halimonov
   built_by_url: https://simonhalimonov.com/
   featured: false
-<<<<<<< HEAD
 - title: Clarke Harris
   url: https://www.clarkeharris.com/
   main_url: https://www.clarkeharris.com/
@@ -10930,7 +10929,6 @@
   built_by: Daniel Husar
   built_by_url: https://www.danielhusar.sk/
   featured: false
-=======
 - title: SANDALBOYZ
   main_url: https://sandalboyz.com
   url: https://sandalboyz.com
@@ -11029,5 +11027,4 @@
   categories:
     - E-commerce
   built_by: Annie Taylor Chen
-  built_by_url: https://www.annietaylorchen.com/
->>>>>>> f366abb1
+  built_by_url: https://www.annietaylorchen.com/