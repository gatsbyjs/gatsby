--- conflicted
+++ resolved
@@ -6640,9 +6640,21 @@
   built_by: Little & Big
   built_by_url: "https://www.littleandbig.com.au/"
   featured: false
-<<<<<<< HEAD
+- title: Reactgo blog
+  url: https://reactgo.com/
+  main_url: https://reactgo.com/
+  description: >
+    It provides tutorials & articles about modern open source web technologies such as react,vuejs and gatsby.
+  categories:
+    - Blog
+    - Education
+    - Programming
+    - Web Development
+  built_by: Sai gowtham
+  built_by_url: "https://twitter.com/saigowthamr"
+  featured: false
 - title: City Springs
-  url: https://publish.mediacurrent.com/sites/default/files/styles/16_9_1700x956/public/2019-05/Anastasia%20-%20CitySprings.com_.jpg
+  url: https://citysprings.com/
   main_url: https://citysprings.com/
   description: >
     Sandy Springs is a city built on creative thinking and determination. They captured a bold vision for a unified platform to bring together new and existing information systems. To get there, the Sandy Springs communications team partnered with Mediacurrent on a new Drupal 8 decoupled platform architecture with a Gatsbyjs front end to power both the City Springs website and its digital signage network. Now, the Sandy Springs team can create content once and publish it everywhere.
@@ -6651,18 +6663,4 @@
     - Government
   built_by: Mediacurrent
   built_by_url: https://www.mediacurrent.com
-=======
-- title: Reactgo blog
-  url: https://reactgo.com/
-  main_url: https://reactgo.com/
-  description: >
-    It provides tutorials & articles about modern open source web technologies such as react,vuejs and gatsby.
-  categories:
-    - Blog
-    - Education
-    - Programming
-    - Web Development
-  built_by: Sai gowtham
-  built_by_url: "https://twitter.com/saigowthamr"
->>>>>>> e098798c
   featured: false