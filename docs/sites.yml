--- conflicted
+++ resolved
@@ -7483,14 +7483,12 @@
   built_by: Praveen Bisht
   built_by_url: https://www.prvnbist.com/
   featured: false
-<<<<<<< HEAD
 - title: Mentimeter
   url: https://www.mentimeter.com/
   main_url: https://www.mentimeter.com/
   categories:
     - Business
   featured: false
-=======
 - title: HYFN
   url: https://hyfn.com/
   main_url: https://hyfn.com/
@@ -7509,5 +7507,4 @@
   featured: false
   categories:
     - Education
-    - Learning
->>>>>>> 261eb624
+    - Learning