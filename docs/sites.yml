- title: ReactJS
  main_url: "https://reactjs.org/"
  url: "https://reactjs.org/"
  source_url: "https://github.com/reactjs/reactjs.org"
  featured: true
  categories:
    - Web Development
    - Featured
    - Documentation
- title: Flamingo
  main_url: https://www.shopflamingo.com/
  url: https://www.shopflamingo.com/
  description: >
    Online shop for women's body care and hair removal products.
  categories:
    - eCommerce
    - Featured
  featured: true
- title: IDEO
  url: https://www.ideo.com
  main_url: https://www.ideo.com/
  description: >
    A Global design company committed to creating positive impact.
  categories:
    - Agency
    - Technology
    - Featured
    - Consulting
    - User Experience
  featured: true
- title: Airbnb Engineering & Data Science
  description: >
    Creative engineers and data scientists building a world where you can belong
    anywhere
  main_url: "https://airbnb.io/"
  url: "https://airbnb.io/"
  categories:
    - Blog
    - Gallery
    - Featured
  featured: true
- title: Impossible Foods
  main_url: "https://impossiblefoods.com/"
  url: "https://impossiblefoods.com/"
  categories:
    - Food
    - Featured
  featured: true
- title: Braun
  description: >
    Braun offers high performance hair removal and hair care products, including dryers, straighteners, shavers, and more.
  main_url: "https://ca.braun.com/en-ca"
  url: "https://ca.braun.com/en-ca"
  categories:
    - eCommerce
    - Featured
  featured: true
- title: NYC Pride 2019 | WorldPride NYC | Stonewall50
  main_url: "https://2019-worldpride-stonewall50.nycpride.org/"
  url: "https://2019-worldpride-stonewall50.nycpride.org/"
  featured: true
  description: >-
    Join us in 2019 for NYC Pride, as we welcome WorldPride and mark the 50th
    Anniversary of the Stonewall Uprising and a half-century of LGBTQ+
    liberation.
  categories:
    - Education
    - Marketing
    - Nonprofit
    - Featured
  built_by: Canvas United
  built_by_url: "https://www.canvasunited.com/"
- title: The State of European Tech
  main_url: "https://2017.stateofeuropeantech.com/"
  url: "https://2017.stateofeuropeantech.com/"
  featured: true
  categories:
    - Technology
    - Featured
  built_by: Studio Lovelock
  built_by_url: "http://www.studiolovelock.com/"
- title: Hopper
  main_url: "https://www.hopper.com/"
  url: "https://www.hopper.com/"
  built_by: Narative
  built_by_url: "https://www.narative.co/"
  featured: true
  categories:
    - Technology
    - App
    - Featured
- title: GM Capital One
  description: |
    Introducing the new online experience for your GM Rewards Credit Card
  main_url: "https://gm.capitalone.com/"
  url: "https://gm.capitalone.com/"
  categories:
    - Featured
  featured: true
- title: Theodora Warre
  main_url: "https://theodorawarre.eu"
  url: "https://theodorawarre.eu"
  description: >-
    E-commerce site for jewellery designer Theodora Warre, built using Gatsby + Shopify + Prismic + Matter.js
  categories:
    - eCommerce
    - Marketing
  built_by: Pierre Nel
  built_by_url: "https://pierre.io"
  featured: false
- title: Life Without Barriers | Foster Care
  main_url: "https://www.lwb.org.au/foster-care"
  url: "https://www.lwb.org.au/foster-care"
  featured: true
  description: >-
    We are urgently seeking foster carers all across Australia. Can you open
    your heart and your home to a child in need? There are different types of
    foster care that can suit you. We offer training and 24/7 support.
  categories:
    - Nonprofit
    - Education
    - Documentation
    - Marketing
    - Featured
  built_by: LWB Digital Team
  built_by_url: "https://twitter.com/LWBAustralia"
- title: Figma
  main_url: "https://www.figma.com/"
  url: "https://www.figma.com/"
  featured: true
  categories:
    - Marketing
    - Design
    - Featured
  built_by: Corey Ward
  built_by_url: "http://www.coreyward.me/"
- title: Bejamas - JAM Experts for hire
  main_url: "https://bejamas.io/"
  url: "https://bejamas.io/"
  featured: true
  description: >-
    We help agencies and companies with JAMStack tools. This includes web
    development using Static Site Generators, Headless CMS, CI / CD and CDN
    setup.
  categories:
    - Technology
    - Web Development
    - Agency
    - Marketing
    - Featured
  built_by: Bejamas
  built_by_url: "https://bejamas.io/"
- title: The State of JavaScript
  description: >
    Data from over 20,000 developers, asking them questions on topics ranging
    from frontend frameworks and state management, to build tools and testing
    libraries.
  main_url: "https://stateofjs.com/"
  url: "https://stateofjs.com/"
  source_url: "https://github.com/StateOfJS/StateOfJS"
  categories:
    - Data
    - JavaScript
    - Featured
  built_by: StateOfJS
  built_by_url: "https://github.com/StateOfJS/StateOfJS/graphs/contributors"
  featured: true
- title: DesignSystems.com
  main_url: "https://www.designsystems.com/"
  url: "https://www.designsystems.com/"
  description: |
    A resource for learning, creating and evangelizing design systems.
  categories:
    - Design
    - Blog
    - Technology
    - Featured
  built_by: Corey Ward
  built_by_url: "http://www.coreyward.me/"
  featured: true
- title: Timely
  main_url: "https://timelyapp.com/"
  url: "https://timelyapp.com/"
  description: |
    Fully automatic time tracking. For those who trade in time.
  categories:
    - Productivity
    - Featured
  built_by: Timm Stokke
  built_by_url: "https://timm.stokke.me"
  featured: true
- title: Snap Kit
  main_url: "https://kit.snapchat.com/"
  url: "https://kit.snapchat.com/"
  description: >
    Snap Kit lets developers integrate some of Snapchat’s best features across
    platforms.
  categories:
    - Technology
    - Documentation
    - Featured
  featured: true
- title: SendGrid
  main_url: "https://sendgrid.com/docs/"
  url: "https://sendgrid.com/docs/"
  description: >
    SendGrid delivers your transactional and marketing emails through the
    world's largest cloud-based email delivery platform.
  categories:
    - API
    - Technology
    - Documentation
    - Featured
  featured: true
- title: Kirsten Noelle
  main_url: "https://www.kirstennoelle.com/"
  url: "https://www.kirstennoelle.com/"
  featured: true
  description: >
    Digital portfolio for San Francisco Bay Area photographer Kirsten Noelle Wiemer.
  categories:
    - Photography
    - Portfolio
    - Featured
  built_by: Ryan Wiemer
  built_by_url: "https://www.ryanwiemer.com/"
- title: Cajun Bowfishing
  main_url: "https://cajunbowfishing.com/"
  url: "https://cajunbowfishing.com/"
  featured: false
  categories:
    - eCommerce
    - Sports
  built_by: Escalade Sports
  built_by_url: "https://www.escaladesports.com/"
- title: NEON
  main_url: "http://neonrated.com/"
  url: "http://neonrated.com/"
  featured: false
  categories:
    - Gallery
- title: GraphCMS
  main_url: "https://graphcms.com/"
  url: "https://graphcms.com/"
  featured: false
  categories:
    - Marketing
    - Technology
- title: Ghost Documentation
  main_url: https://docs.ghost.org/
  url: https://docs.ghost.org/
  source_url: "https://github.com/tryghost/docs"
  featured: false
  description: >-
    Ghost is an open source, professional publishing platform built on a modern Node.js technology stack — designed for teams who need power, flexibility and performance.
  categories:
    - Technology
    - Documentation
    - Open Source
  built_by: Ghost Foundation
  built_by_url: https://ghost.org/
- title: Nike - Just Do It
  main_url: "https://justdoit.nike.com/"
  url: "https://justdoit.nike.com/"
  featured: true
  categories:
    - eCommerce
    - Featured
- title: AirBnB Cereal
  main_url: "https://airbnb.design/cereal"
  url: "https://airbnb.design/cereal"
  featured: false
  categories:
    - Marketing
    - Design
- title: Cardiogram
  main_url: "https://cardiogr.am/"
  url: "https://cardiogr.am/"
  featured: false
  categories:
    - Marketing
    - Technology
- title: Hack Club
  main_url: "https://hackclub.com/"
  url: "https://hackclub.com/"
  source_url: "https://github.com/hackclub/site"
  featured: false
  categories:
    - Education
    - Web Development
- title: Matthias Jordan Portfolio
  main_url: "https://iammatthias.com/"
  url: "https://iammatthias.com/"
  source_url: "https://github.com/iammatthias/.com"
  description: >-
    Photography portfolio of content creator and digital marketer Matthias Jordan
  built_by: Matthias Jordan
  built_by_url: https://github.com/iammatthias
  featured: false
  categories:
    - Photography
    - Portfolio
    - Blog
    - Gallery
- title: Investment Calculator
  main_url: "https://investmentcalculator.io/"
  url: "https://investmentcalculator.io/"
  featured: false
  categories:
    - Education
    - Finance
- title: CSS Grid Playground by MozillaDev
  main_url: "https://mozilladevelopers.github.io/playground/"
  url: "https://mozilladevelopers.github.io/playground/"
  source_url: "https://github.com/MozillaDevelopers/playground"
  featured: false
  categories:
    - Education
    - Web Development
- title: Piotr Fedorczyk Portfolio
  built_by: Piotr Fedorczyk
  built_by_url: "https://piotrf.pl"
  categories:
    - Portfolio
    - Web Development
  description: >-
    Portfolio of Piotr Fedorczyk, a digital product designer and full-stack developer specializing in shaping, designing and building news and tools for news.
  featured: false
  main_url: "https://piotrf.pl/"
  url: "https://piotrf.pl/"
- title: unrealcpp
  main_url: "https://unrealcpp.com/"
  url: "https://unrealcpp.com/"
  source_url: "https://github.com/Harrison1/unrealcpp-com"
  featured: false
  categories:
    - Blog
    - Web Development
- title: Andy Slezak
  main_url: "https://www.aslezak.com/"
  url: "https://www.aslezak.com/"
  source_url: "https://github.com/amslezak"
  featured: false
  categories:
    - Web Development
    - Portfolio
- title: Deliveroo.Design
  main_url: "https://www.deliveroo.design/"
  url: "https://www.deliveroo.design/"
  featured: false
  categories:
    - Food
    - Marketing
- title: Dona Rita
  main_url: "https://www.donarita.co.uk/"
  url: "https://www.donarita.co.uk/"
  source_url: "https://github.com/peduarte/dona-rita-website"
  featured: false
  categories:
    - Food
    - Marketing
- title: Fröhlich ∧ Frei
  main_url: "https://www.froehlichundfrei.de/"
  url: "https://www.froehlichundfrei.de/"
  featured: false
  categories:
    - Web Development
    - Blog
    - Open Source
- title: How to GraphQL
  main_url: "https://www.howtographql.com/"
  url: "https://www.howtographql.com/"
  source_url: "https://github.com/howtographql/howtographql"
  featured: false
  categories:
    - Documentation
    - Web Development
    - Open Source
- title: OnCallogy
  main_url: "https://www.oncallogy.com/"
  url: "https://www.oncallogy.com/"
  featured: false
  categories:
    - Marketing
    - Healthcare
- title: Ryan Wiemer's Portfolio
  main_url: "https://www.ryanwiemer.com/"
  url: "https://www.ryanwiemer.com/knw-photography/"
  source_url: "https://github.com/ryanwiemer/rw"
  featured: false
  description: >
    Digital portfolio for Oakland, CA based account manager Ryan Wiemer.
  categories:
    - Portfolio
    - Web Development
    - Design
  built_by: Ryan Wiemer
  built_by_url: "https://www.ryanwiemer.com/"
- title: Ventura Digitalagentur Köln
  main_url: "https://www.ventura-digital.de/"
  url: "https://www.ventura-digital.de/"
  featured: false
  built_by: Ventura Digitalagentur
  categories:
    - Agency
    - Marketing
    - Featured
- title: Azer Koçulu
  main_url: "https://kodfabrik.com/"
  url: "https://kodfabrik.com/photography/"
  featured: false
  categories:
    - Portfolio
    - Photography
    - Web Development
- title: Damir.io
  main_url: "http://damir.io/"
  url: "http://damir.io/"
  source_url: "https://github.com/dvzrd/gatsby-sfiction"
  featured: false
  categories:
    - Blog
- title: Digital Psychology
  main_url: "http://digitalpsychology.io/"
  url: "http://digitalpsychology.io/"
  source_url: "https://github.com/danistefanovic/digitalpsychology.io"
  featured: false
  categories:
    - Education
    - Library
- title: Théâtres Parisiens
  main_url: "http://theatres-parisiens.fr/"
  url: "http://theatres-parisiens.fr/"
  source_url: "https://github.com/phacks/theatres-parisiens"
  featured: false
  categories:
    - Education
    - Entertainment
- title: William Owen UK Portfolio / Blog
  main_url: "http://william-owen.co.uk/"
  url: "http://william-owen.co.uk/"
  featured: false
  description: >-
    Over 20 years experience delivering customer-facing websites, internet-based
    solutions and creative visual design for a wide range of companies and
    organisations.
  categories:
    - Portfolio
    - Blog
  built_by: William Owen
  built_by_url: "https://twitter.com/twilowen"
- title: A4 纸网
  main_url: "http://www.a4z.cn/"
  url: "http://www.a4z.cn/price"
  source_url: "https://github.com/hiooyUI/hiooyui.github.io"
  featured: false
  categories:
    - eCommerce
- title: Steve Meredith's Portfolio
  main_url: "http://www.stevemeredith.com/"
  url: "http://www.stevemeredith.com/"
  featured: false
  categories:
    - Portfolio
- title: API Platform
  main_url: "https://api-platform.com/"
  url: "https://api-platform.com/"
  source_url: "https://github.com/api-platform/website"
  featured: false
  categories:
    - Documentation
    - Web Development
    - Open Source
    - Library
- title: The Audacious Project
  main_url: "https://audaciousproject.org/"
  url: "https://audaciousproject.org/"
  featured: false
  categories:
    - Nonprofit
- title: Dustin Schau's Blog
  main_url: "https://blog.dustinschau.com/"
  url: "https://blog.dustinschau.com/"
  source_url: "https://github.com/dschau/blog"
  featured: false
  categories:
    - Blog
    - Web Development
- title: iContract Blog
  main_url: "https://blog.icontract.co.uk/"
  url: "http://blog.icontract.co.uk/"
  featured: false
  categories:
    - Blog
- title: BRIIM
  main_url: "https://bri.im/"
  url: "https://bri.im/"
  featured: false
  description: >-
    BRIIM is a movement to enable JavaScript enthusiasts and web developers in
    machine learning. Learn about artificial intelligence and data science, two
    fields which are governed by machine learning, in JavaScript. Take it right
    to your browser with WebGL.
  categories:
    - Education
    - Web Development
    - Technology
- title: Calpa's Blog
  main_url: "https://calpa.me/"
  url: "https://calpa.me/"
  source_url: "https://github.com/calpa/blog"
  featured: false
  categories:
    - Blog
    - Web Development
- title: Code Bushi
  main_url: "https://codebushi.com/"
  url: "https://codebushi.com/"
  featured: false
  description: >-
    Web development resources, trends, & techniques to elevate your coding
    journey.
  categories:
    - Web Development
    - Open Source
    - Blog
  built_by: Hunter Chang
  built_by_url: "https://hunterchang.com/"
- title: Daniel Hollcraft
  main_url: "https://danielhollcraft.com/"
  url: "https://danielhollcraft.com/"
  source_url: "https://github.com/danielbh/danielhollcraft.com"
  featured: false
  categories:
    - Web Development
    - Blog
    - Portfolio
- title: Darren Britton's Portfolio
  main_url: "https://darrenbritton.com/"
  url: "https://darrenbritton.com/"
  source_url: "https://github.com/darrenbritton/darrenbritton.github.io"
  featured: false
  categories:
    - Web Development
    - Portfolio
- title: Dave Lindberg Marketing & Design
  url: "https://davelindberg.com/"
  main_url: "https://davelindberg.com/"
  source_url: "https://github.com/Dave-Lindberg/dl-gatsby"
  featured: false
  description: >-
    My work revolves around solving problems for people in business, using
    integrated design and marketing strategies to improve sales, increase brand
    engagement, generate leads and achieve goals.
  categories:
    - Design
    - Marketing
    - Portfolio
- title: Dalbinaco's Website
  main_url: "https://dlbn.co/en/"
  url: "https://dlbn.co/en/"
  source_url: "https://github.com/dalbinaco/dlbn.co"
  featured: false
  categories:
    - Portfolio
    - Web Development
- title: mParticle's Documentation
  main_url: "https://docs.mparticle.com/"
  url: "https://docs.mparticle.com/"
  featured: false
  categories:
    - Web Development
    - Documentation
- title: Doopoll
  main_url: "https://doopoll.co/"
  url: "https://doopoll.co/"
  featured: false
  categories:
    - Marketing
    - Technology
- title: ERC dEX
  main_url: "https://ercdex.com/"
  url: "https://ercdex.com/aqueduct"
  featured: false
  categories:
    - Marketing
- title: Fabian Schultz' Portfolio
  main_url: "https://fabianschultz.com/"
  url: "https://fabianschultz.com/"
  source_url: "https://github.com/fabe/site"
  featured: false
  description: >-
    Hello, I’m Fabian — a product designer and developer based in Potsdam,
    Germany. I’ve been working both as a product designer and frontend developer
    for over 5 years now. I particularly enjoy working with companies that try
    to meet broad and unique user needs.
  categories:
    - Portfolio
    - Web Development
  built_by: Fabian Schultz
  built_by_url: "https://fabianschultz.com/"
- title: CalState House Manager
  description: >
    Home service membership that offers proactive and on-demand maintenance for
    homeowners
  main_url: "https://housemanager.calstate.aaa.com/"
  url: "https://housemanager.calstate.aaa.com/"
  categories:
    - Marketing
- title: The freeCodeCamp Guide
  main_url: "https://guide.freecodecamp.org/"
  url: "https://guide.freecodecamp.org/"
  source_url: "https://github.com/freeCodeCamp/guide"
  featured: false
  categories:
    - Web Development
    - Documentation
- title: High School Hackathons
  main_url: "https://hackathons.hackclub.com/"
  url: "https://hackathons.hackclub.com/"
  source_url: "https://github.com/hackclub/hackathons"
  featured: false
  categories:
    - Education
    - Web Development
- title: Hapticmedia
  main_url: "https://hapticmedia.fr/en/"
  url: "https://hapticmedia.fr/en/"
  featured: false
  categories:
    - Agency
- title: heml.io
  main_url: "https://heml.io/"
  url: "https://heml.io/"
  source_url: "https://github.com/SparkPost/heml.io"
  featured: false
  categories:
    - Documentation
    - Web Development
    - Open Source
- title: Juliette Pretot's Portfolio
  main_url: "https://juliette.sh/"
  url: "https://juliette.sh/"
  featured: false
  categories:
    - Web Development
    - Portfolio
    - Blog
- title: Kris Hedstrom's Portfolio
  main_url: "https://k-create.com/"
  url: "https://k-create.com/portfolio/"
  source_url: "https://github.com/kristofferh/kristoffer"
  featured: false
  description: >-
    Hey. I’m Kris. I’m an interactive designer / developer. I grew up in Umeå,
    in northern Sweden, but I now live in Brooklyn, NY. I am currently enjoying
    a hybrid Art Director + Lead Product Engineer role at a small startup called
    Nomad Health. Before that, I was a Product (Engineering) Manager at Tumblr.
    Before that, I worked at agencies. Before that, I was a baby. I like to
    design things, and then I like to build those things. I occasionally take on
    freelance projects. Feel free to get in touch if you have an interesting
    project that you want to collaborate on. Or if you just want to say hello,
    that’s cool too.
  categories:
    - Portfolio
  built_by: Kris Hedstrom
  built_by_url: "https://k-create.com/"
- title: knpw.rs
  main_url: "https://knpw.rs/"
  url: "https://knpw.rs/"
  source_url: "https://github.com/knpwrs/knpw.rs"
  featured: false
  categories:
    - Blog
    - Web Development
- title: Kostas Bariotis' Blog
  main_url: "https://kostasbariotis.com/"
  url: "https://kostasbariotis.com/"
  source_url: "https://github.com/kbariotis/kostasbariotis.com"
  featured: false
  categories:
    - Blog
    - Portfolio
    - Web Development
- title: LaserTime Clinic
  main_url: "https://lasertime.ru/"
  url: "https://lasertime.ru/"
  source_url: "https://github.com/oleglegun/lasertime"
  featured: false
  categories:
    - Marketing
- title: Jason Lengstorf
  main_url: "https://lengstorf.com"
  url: "https://lengstorf.com"
  source_url: "https://github.com/jlengstorf/lengstorf.com"
  featured: false
  categories:
    - Blog
  built_by: Jason Lengstorf
  built_by_url: "https://github.com/jlengstorf"
- title: Mannequin.io
  main_url: "https://mannequin.io/"
  url: "https://mannequin.io/"
  source_url: "https://github.com/LastCallMedia/Mannequin/tree/master/site"
  featured: false
  categories:
    - Open Source
    - Web Development
    - Documentation
- title: manu.ninja
  main_url: "https://manu.ninja/"
  url: "https://manu.ninja/"
  source_url: "https://github.com/Lorti/manu.ninja"
  featured: false
  description: >-
    manu.ninja is the personal blog of Manuel Wieser, where he talks about
    frontend development, games and digital art
  categories:
    - Blog
    - Technology
    - Web Development
- title: Fabric
  main_url: "https://meetfabric.com/"
  url: "https://meetfabric.com/"
  featured: false
  categories:
    - Marketing
- title: Nexit
  main_url: "https://nexit.sk/"
  url: "https://nexit.sk/references"
  featured: false
  categories:
    - Web Development
- title: Open FDA
  description: >
    Provides APIs and raw download access to a number of high-value, high
    priority and scalable structured datasets, including adverse events, drug
    product labeling, and recall enforcement reports.
  main_url: "https://open.fda.gov/"
  url: "https://open.fda.gov/"
  source_url: "https://github.com/FDA/open.fda.gov"
  featured: false
  categories:
    - Government
    - Open Source
    - Web Development
    - API
    - Data
- title: NYC Planning Labs (New York City Department of City Planning)
  main_url: "https://planninglabs.nyc/"
  url: "https://planninglabs.nyc/about/"
  source_url: "https://github.com/NYCPlanning/"
  featured: false
  description: >-
    We work with New York City's Urban Planners to deliver impactful, modern
    technology tools.
  categories:
    - Open Source
    - Government
- title: Pravdomil
  main_url: "https://pravdomil.com/"
  url: "https://pravdomil.com/"
  source_url: "https://github.com/pravdomil/pravdomil.com"
  featured: false
  description: >-
    I’ve been working both as a product designer and frontend developer for over
    5 years now. I particularly enjoy working with companies that try to meet
    broad and unique user needs.
  categories:
    - Portfolio
- title: Preston Richey Portfolio / Blog
  main_url: "https://prestonrichey.com/"
  url: "https://prestonrichey.com/"
  source_url: "https://github.com/prichey/prestonrichey.com"
  featured: false
  categories:
    - Web Development
    - Portfolio
    - Blog
- title: Landing page of Put.io
  main_url: "https://put.io/"
  url: "https://put.io/"
  featured: false
  categories:
    - eCommerce
    - Technology
- title: The Rick and Morty API
  main_url: "https://rickandmortyapi.com/"
  url: "https://rickandmortyapi.com/"
  built_by: Axel Fuhrmann
  built_by_url: "https://axelfuhrmann.com/"
  featured: false
  categories:
    - Web Development
    - Entertainment
    - Documentation
    - Open Source
    - API
- title: Santa Compañía Creativa
  main_url: "https://santacc.es/"
  url: "https://santacc.es/"
  source_url: "https://github.com/DesarrolloWebSantaCC/santacc-web"
  featured: false
  categories:
    - Agency
- title: Sean Coker's Blog
  main_url: "https://sean.is/"
  url: "https://sean.is/"
  featured: false
  categories:
    - Blog
    - Portfolio
    - Web Development
- title: Several Levels
  main_url: "https://severallevels.io/"
  url: "https://severallevels.io/"
  source_url: "https://github.com/Harrison1/several-levels"
  featured: false
  categories:
    - Agency
    - Web Development
- title: Simply
  main_url: "https://simply.co.za/"
  url: "https://simply.co.za/"
  featured: false
  categories:
    - Marketing
- title: Storybook
  main_url: "https://storybook.js.org/"
  url: "https://storybook.js.org/"
  source_url: "https://github.com/storybooks/storybook"
  featured: false
  categories:
    - Web Development
    - Open Source
- title: Vibert Thio's Portfolio
  main_url: "https://vibertthio.com/portfolio/"
  url: "https://vibertthio.com/portfolio/projects/"
  source_url: "https://github.com/vibertthio/portfolio"
  featured: false
  categories:
    - Portfolio
    - Web Development
- title: VisitGemer
  main_url: "https://visitgemer.sk/"
  url: "https://visitgemer.sk/"
  featured: false
  categories:
    - Marketing
- title: Bricolage.io
  main_url: "https://www.bricolage.io/"
  url: "https://www.bricolage.io/"
  source_url: "https://github.com/KyleAMathews/blog"
  featured: false
  categories:
    - Blog
- title: Charles Pinnix Website
  main_url: "https://www.charlespinnix.com/"
  url: "https://www.charlespinnix.com/"
  featured: false
  description: >-
    I’m a senior frontend engineer with 8 years of experience building websites
    and web applications. I’m interested in leading creative, multidisciplinary
    engineering teams. I’m a creative technologist, merging photography, art,
    and design into engineering and visa versa. I take a pragmatic,
    product-oriented approach to development, allowing me to see the big picture
    and ensuring quality products are completed on time. I have a passion for
    modern frontend JavaScript frameworks such as React and Vue, and I have
    substantial experience on the backend with an interest in Node and
    container based deployment with Docker and AWS.
  categories:
    - Portfolio
    - Web Development
- title: Charlie Harrington's Blog
  main_url: "https://www.charlieharrington.com/"
  url: "https://www.charlieharrington.com/"
  source_url: "https://github.com/whatrocks/blog"
  featured: false
  categories:
    - Blog
    - Web Development
    - Music
- title: Gabriel Adorf's Portfolio
  main_url: "https://www.gabrieladorf.com/"
  url: "https://www.gabrieladorf.com/"
  source_url: "https://github.com/gabdorf/gabriel-adorf-portfolio"
  featured: false
  categories:
    - Portfolio
    - Web Development
- title: greglobinski.com
  main_url: "https://www.greglobinski.com/"
  url: "https://www.greglobinski.com/"
  source_url: "https://github.com/greglobinski/www.greglobinski.com"
  featured: false
  categories:
    - Portfolio
    - Web Development
- title: I am Putra
  main_url: "https://www.iamputra.com/"
  url: "https://www.iamputra.com/"
  featured: false
  categories:
    - Portfolio
    - Web Development
    - Blog
- title: In Sowerby Bridge
  main_url: "https://www.insowerbybridge.co.uk/"
  url: "https://www.insowerbybridge.co.uk/"
  featured: false
  categories:
    - Marketing
    - Government
- title: JavaScript Stuff
  main_url: "https://www.javascriptstuff.com/"
  url: "https://www.javascriptstuff.com/"
  featured: false
  categories:
    - Education
    - Web Development
    - Library
- title: Ledgy
  main_url: "https://www.ledgy.com/"
  url: "https://github.com/morloy/ledgy.com"
  featured: false
  categories:
    - Marketing
    - Finance
- title: Alec Lomas's Portfolio / Blog
  main_url: "https://www.lowmess.com/"
  url: "https://www.lowmess.com/"
  source_url: "https://github.com/lowmess/lowmess"
  featured: false
  categories:
    - Web Development
    - Blog
    - Portfolio
- title: Michele Mazzucco's Portfolio
  main_url: "https://www.michelemazzucco.it/"
  url: "https://www.michelemazzucco.it/"
  source_url: "https://github.com/michelemazzucco/michelemazzucco.it"
  featured: false
  categories:
    - Portfolio
- title: Orbit FM Podcasts
  main_url: "https://www.orbit.fm/"
  url: "https://www.orbit.fm/"
  source_url: "https://github.com/agarrharr/orbit.fm"
  featured: false
  categories:
    - Podcast
- title: Prosecco Springs
  main_url: "https://www.proseccosprings.com/"
  url: "https://www.proseccosprings.com/"
  featured: false
  categories:
    - Food
    - Blog
    - Marketing
- title: Verious
  main_url: "https://www.verious.io/"
  url: "https://www.verious.io/"
  source_url: "https://github.com/cpinnix/verious"
  featured: false
  categories:
    - Web Development
- title: Yisela
  main_url: "https://www.yisela.com/"
  url: "https://www.yisela.com/tetris-against-trauma-gaming-as-therapy/"
  featured: false
  categories:
    - Blog
- title: YouFoundRon.com
  main_url: "https://www.youfoundron.com/"
  url: "https://www.youfoundron.com/"
  source_url: "https://github.com/rongierlach/yfr-dot-com"
  featured: false
  categories:
    - Portfolio
    - Web Development
    - Blog
- title: yerevancoder
  main_url: "https://yerevancoder.com/"
  url: "https://forum.yerevancoder.com/categories"
  source_url: "https://github.com/yerevancoder/yerevancoder.github.io"
  featured: false
  categories:
    - Blog
    - Web Development
- title: Ease
  main_url: "https://www.ease.com/"
  url: "https://www.ease.com/"
  featured: false
  categories:
    - Marketing
    - Healthcare
- title: Policygenius
  main_url: "https://www.policygenius.com/"
  url: "https://www.policygenius.com/"
  featured: false
  categories:
    - Marketing
    - Healthcare
- title: Moteefe
  main_url: "https://www.moteefe.com/"
  url: "https://www.moteefe.com/"
  featured: false
  categories:
    - Marketing
    - Agency
    - Technology
- title: Athelas
  main_url: "http://www.athelas.com/"
  url: "http://www.athelas.com/"
  featured: false
  categories:
    - Marketing
    - Healthcare
- title: Pathwright
  main_url: "http://www.pathwright.com/"
  url: "http://www.pathwright.com/"
  featured: false
  categories:
    - Marketing
    - Education
- title: Lucid
  main_url: "https://www.golucid.co/"
  url: "https://www.golucid.co/"
  featured: false
  categories:
    - Marketing
    - Technology
- title: Bench
  main_url: "http://www.bench.co/"
  url: "http://www.bench.co/"
  featured: false
  categories:
    - Marketing
- title: Gin Lane
  main_url: "http://www.ginlane.com/"
  url: "https://www.ginlane.com/"
  featured: false
  categories:
    - Web Development
    - Agency
- title: Marmelab
  main_url: "https://marmelab.com/en/"
  url: "https://marmelab.com/en/"
  featured: false
  categories:
    - Web Development
    - Agency
- title: Dovetail
  main_url: "https://dovetailapp.com/"
  url: "https://dovetailapp.com/"
  featured: false
  categories:
    - Marketing
    - Technology
- title: Yuuniworks Portfolio / Blog
  main_url: "https://www.yuuniworks.com/"
  url: "https://www.yuuniworks.com/"
  source_url: "https://github.com/junkboy0315/yuuni-web"
  featured: false
  categories:
    - Portfolio
    - Web Development
    - Blog
- title: The Bastion Bot
  main_url: "https://bastionbot.org/"
  url: "https://bastionbot.org/"
  source_url: "https://github.com/TheBastionBot/Bastion-Website"
  description: Give awesome perks to your Discord server!
  featured: false
  categories:
    - Open Source
    - Technology
    - Documentation
    - Community
  built_by: Sankarsan Kampa
  built_by_url: "https://traction.one"
- title: Smakosh
  main_url: "https://smakosh.com/"
  url: "https://smakosh.com/"
  source_url: "https://github.com/smakosh/smakosh.com"
  featured: false
  categories:
    - Portfolio
    - Web Development
- title: WebGazer
  main_url: "https://www.webgazer.io/"
  url: "https://www.webgazer.io/"
  featured: false
  categories:
    - Marketing
    - Web Development
    - Technology
- title: Joe Seifi's Blog
  main_url: "http://seifi.org/"
  url: "http://seifi.org/"
  featured: false
  categories:
    - Portfolio
    - Web Development
    - Blog
- title: LekoArts — Graphic Designer & Front-End Developer
  main_url: "https://www.lekoarts.de"
  url: "https://www.lekoarts.de"
  source_url: "https://github.com/LekoArts/portfolio"
  featured: false
  built_by: LekoArts
  built_by_url: "https://github.com/LekoArts"
  description: >-
    Hi, I'm Lennart — a self-taught and passionate graphic/web designer &
    frontend developer based in Darmstadt, Germany. I love it to realize complex
    projects in a creative manner and face new challenges. Since 6 years I do
    graphic design, my love for frontend development came up 3 years ago. I
    enjoy acquiring new skills and cementing this knowledge by writing blogposts
    and creating tutorials.
  categories:
    - Portfolio
    - Blog
    - Design
    - Web Development
    - Freelance
    - Open Source
- title: 杨二小的博客
  main_url: "https://blog.yangerxiao.com/"
  url: "https://blog.yangerxiao.com/"
  source_url: "https://github.com/zerosoul/blog.yangerxiao.com"
  featured: false
  categories:
    - Blog
    - Portfolio
- title: MOTTO x MOTTO
  main_url: "https://mottox2.com"
  url: "https://mottox2.com"
  source_url: "https://github.com/mottox2/website"
  description: Web developer / UI Designer in Tokyo Japan.
  featured: false
  categories:
    - Blog
    - Portfolio
  built_by: mottox2
  built_by_url: "https://mottox2.com"
- title: Pride of the Meadows
  main_url: "https://www.prideofthemeadows.com/"
  url: "https://www.prideofthemeadows.com/"
  featured: false
  categories:
    - eCommerce
    - Food
    - Blog
  built_by: Caldera Digital
  built_by_url: https://www.calderadigital.com/
- title: Michael Uloth
  main_url: "https://www.michaeluloth.com"
  url: "https://www.michaeluloth.com"
  featured: false
  description: Michael Uloth is a web developer, opera singer, and the creator of Up and Running Tutorials.
  categories:
    - Portfolio
    - Web Development
    - Music
  built_by: Michael Uloth
  built_by_url: "https://www.michaeluloth.com"
- title: Spacetime
  main_url: "https://www.heyspacetime.com/"
  url: "https://www.heyspacetime.com/"
  featured: false
  description: >-
    Spacetime is a Dallas-based digital experience agency specializing in web,
    app, startup, and digital experience creation.
  categories:
    - Marketing
    - Portfolio
    - Agency
  built_by: Spacetime
  built_by_url: "https://www.heyspacetime.com/"
- title: Eric Jinks
  main_url: "https://ericjinks.com/"
  url: "https://ericjinks.com/"
  featured: false
  description: "Software engineer / web developer from the Gold Coast, Australia."
  categories:
    - Portfolio
    - Blog
    - Web Development
    - Technology
  built_by: Eric Jinks
  built_by_url: "https://ericjinks.com/"
- title: GaiAma - We are wildlife
  main_url: "https://www.gaiama.org/"
  url: "https://www.gaiama.org/"
  featured: false
  description: >-
    We founded the GaiAma conservation organization to protect wildlife in Perú
    and to create an example of a permaculture neighborhood, living
    symbiotically with the forest - because reforestation is just the beginning
  categories:
    - Nonprofit
    - Marketing
    - Blog
  source_url: "https://github.com/GaiAma/gaiama.org"
  built_by: GaiAma
  built_by_url: "https://www.gaiama.org/"
- title: Healthcare Logic
  main_url: "https://www.healthcarelogic.com/"
  url: "https://www.healthcarelogic.com/"
  featured: false
  description: >-
    Revolutionary technology that empowers clinical and managerial leaders to
    collaborate with clarity.
  categories:
    - Marketing
    - Healthcare
    - Technology
  built_by: Thrive
  built_by_url: "https://thriveweb.com.au/"
- title: Papergov
  main_url: "https://papergov.com/"
  url: "https://papergov.com/"
  featured: false
  description: Manage all your government services in a single place
  categories:
    - Directory
    - Government
    - Technology
  source_url: "https://github.com/WeOpenly/localgov.fyi"
  built_by: Openly Technologies
  built_by_url: "https://papergov.com/about/"
- title: Kata.ai Documentation
  main_url: "https://docs.kata.ai/"
  url: "https://docs.kata.ai/"
  source_url: "https://github.com/kata-ai/kata-platform-docs"
  featured: false
  description: >-
    Documentation website for the Kata Platform, an all-in-one platform for
    building chatbots using AI technologies.
  categories:
    - Documentation
    - Technology
- title: goalgetters
  main_url: "https://goalgetters.space/"
  url: "https://goalgetters.space/"
  featured: false
  description: >-
    goalgetters is a source of inspiration for people who want to change their
    career. We offer articles, success stories and expert interviews on how to
    find a new passion and how to implement change.
  categories:
    - Blog
    - Education
  built_by: "Stephanie Langers (content), Adrian Wenke (development)"
  built_by_url: "https://twitter.com/AdrianWenke"
- title: Zensum
  main_url: "https://zensum.se/"
  url: "https://zensum.se/"
  featured: false
  description: >-
    Borrow money quickly and safely through Zensum. We compare Sweden's leading
    banks and credit institutions. Choose from multiple offers and lower your
    monthly cost. [Translated from Swedish]
  categories:
    - Technology
    - Finance
    - Marketing
  built_by: Bejamas
  built_by_url: "https://bejamas.io/"
- title: StatusHub - Easy to use Hosted Status Page Service
  main_url: "https://statushub.com/"
  url: "https://statushub.com/"
  featured: false
  description: >-
    Set up your very own service status page in minutes with StatusHub. Allow
    customers to subscribe to be updated automatically.
  categories:
    - Technology
    - Marketing
  built_by: Bejamas
  built_by_url: "https://bejamas.io/"
- title: Matthias Kretschmann Portfolio
  main_url: "https://matthiaskretschmann.com/"
  url: "https://matthiaskretschmann.com/"
  source_url: "https://github.com/kremalicious/portfolio"
  featured: false
  description: Portfolio of designer & developer Matthias Kretschmann.
  categories:
    - Portfolio
    - Web Development
  built_by: Matthias Kretschmann
  built_by_url: "https://matthiaskretschmann.com/"
- title: Iron Cove Solutions
  main_url: "https://ironcovesolutions.com/"
  url: "https://ironcovesolutions.com/"
  description: >-
    Iron Cove Solutions is a cloud based consulting firm. We help companies
    deliver a return on cloud usage by applying best practices
  categories:
    - Technology
    - Web Development
  built_by: Iron Cove Solutions
  built_by_url: "https://ironcovesolutions.com/"
  featured: false
- title: Moetez Chaabene Portfolio / Blog
  main_url: "https://moetez.me/"
  url: "https://moetez.me/"
  source_url: "https://github.com/moetezch/moetez.me"
  featured: false
  description: Portfolio of Moetez Chaabene
  categories:
    - Portfolio
    - Web Development
    - Blog
  built_by: Moetez Chaabene
  built_by_url: "https://twitter.com/moetezch"
- title: Nikita
  description: >-
    Automation of system deployments in Node.js for applications and
    infrastructures.
  main_url: "https://nikita.js.org/"
  url: "https://nikita.js.org/"
  source_url: "https://github.com/adaltas/node-nikita"
  categories:
    - Documentation
    - Open Source
    - Technology
  built_by: Adaltas
  built_by_url: "https://www.adaltas.com"
  featured: false
- title: Gourav Sood Blog & Portfolio
  main_url: "https://www.gouravsood.com/"
  url: "https://www.gouravsood.com/"
  featured: false
  categories:
    - Blog
    - Portfolio
  built_by: Gourav Sood
  built_by_url: "https://www.gouravsood.com/"
- title: Jonas Tebbe Portfolio
  description: |
    Hey, I’m Jonas and I create digital products.
  main_url: "https://jonastebbe.com"
  url: "https://jonastebbe.com"
  categories:
    - Portfolio
  built_by: Jonas Tebbe
  built_by_url: "http://twitter.com/jonastebbe"
  featured: false
- title: Parker Sarsfield Portfolio
  description: |
    I'm Parker, a software engineer and sneakerhead.
  main_url: "https://parkersarsfield.com"
  url: "https://parkersarsfield.com"
  categories:
    - Blog
    - Portfolio
  built_by: Parker Sarsfield
  built_by_url: "https://parkersarsfield.com"
- title: Frontend web development with Greg
  description: |
    JavaScript, GatsbyJS, ReactJS, CSS in JS... Let's learn some stuff together.
  main_url: "https://dev.greglobinski.com"
  url: "https://dev.greglobinski.com"
  categories:
    - Blog
    - Web Development
  built_by: Greg Lobinski
  built_by_url: "https://github.com/greglobinski"
- title: Insomnia
  description: |
    Desktop HTTP and GraphQL client for developers
  main_url: "https://insomnia.rest/"
  url: "https://insomnia.rest/"
  categories:
    - Blog
  built_by: Gregory Schier
  built_by_url: "https://schier.co"
  featured: false
- title: Timeline Theme Portfolio
  description: |
    I'm Aman Mittal, a software developer.
  main_url: "https://amanhimself.dev/"
  url: "https://amanhimself.dev/"
  categories:
    - Web Development
    - Portfolio
  built_by: Aman Mittal
  built_by_url: "https://amanhimself.dev/"
- title: Ocean artUp
  description: >
    Science outreach site built using styled-components and Contentful. It
    presents the research project "Ocean artUp" funded by an Advanced Grant of
    the European Research Council to explore the possible benefits of artificial
    uplift of nutrient-rich deep water to the ocean’s sunlit surface layer.
  main_url: "https://ocean-artup.eu"
  url: "https://ocean-artup.eu"
  source_url: "https://github.com/janosh/ocean-artup"
  categories:
    - Science
    - Education
    - Blog
  built_by: Janosh Riebesell
  built_by_url: "https://janosh.io"
  featured: false
- title: Ryan Fitzgerald
  description: |
    Personal portfolio and blog for Ryan Fitzgerald
  main_url: "https://ryanfitzgerald.ca/"
  url: "https://ryanfitzgerald.ca/"
  categories:
    - Web Development
    - Portfolio
  built_by: Ryan Fitzgerald
  built_by_url: "https://github.com/RyanFitzgerald"
  featured: false
- title: Kaizen
  description: |
    Content Marketing, PR & SEO Agency in London
  main_url: "https://www.kaizen.co.uk/"
  url: "https://www.kaizen.co.uk/"
  categories:
    - Agency
    - Blog
    - Design
    - Web Development
    - SEO
  built_by: Bogdan Stanciu
  built_by_url: "https://github.com/b0gd4n"
  featured: false
- title: HackerOne Platform Documentation
  description: |
    HackerOne's Product Documentation Center!
  url: "https://docs.hackerone.com/"
  main_url: "https://docs.hackerone.com/"
  categories:
    - Documentation
    - Security
  featured: false
- title: Mux Video
  description: |
    API to video hosting and streaming
  main_url: "https://mux.com/"
  url: "https://mux.com/"
  categories:
    - Video
    - API
  featured: false
- title: Swapcard
  description: >
    The easiest way for event organizers to instantly connect people, build a
    community of attendees and exhibitors, and increase revenue over time
  main_url: "https://www.swapcard.com/"
  url: "https://www.swapcard.com/"
  categories:
    - Event
    - Community
    - Marketing
  built_by: Swapcard
  built_by_url: "https://www.swapcard.com/"
  featured: false
- title: Kalix
  description: >
    Kalix is perfect for healthcare professionals starting out in private
    practice, to those with an established clinic.
  main_url: "https://www.kalixhealth.com/"
  url: "https://www.kalixhealth.com/"
  categories:
    - Healthcare
  featured: false
- title: Hubba
  description: |
    Buy wholesale products from thousands of independent, verified Brands.
  main_url: "https://join.hubba.com/"
  url: "https://join.hubba.com/"
  categories:
    - eCommerce
  featured: false
- title: HyperPlay
  description: |
    In Asean's 1st Ever LOL Esports X Music Festival
  main_url: "https://hyperplay.leagueoflegends.com/"
  url: "https://hyperplay.leagueoflegends.com/"
  categories:
    - Music
  featured: false
- title: Bad Credit Loans
  description: |
    Get the funds you need, from $250-$5,000
  main_url: "https://www.creditloan.com/"
  url: "https://www.creditloan.com/"
  categories:
    - Finance
  featured: false
- title: Financial Center
  description: >
    Member-owned, not-for-profit, co-operative whose members receive financial
    benefits in the form of lower loan rates, higher savings rates, and lower
    fees than banks.
  main_url: "https://fcfcu.com/"
  url: "https://fcfcu.com/"
  categories:
    - Finance
    - Nonprofit
    - Business
    - Education
  built_by: "https://fcfcu.com/"
  built_by_url: "https://fcfcu.com/"
  featured: false
- title: Office of Institutional Research and Assessment
  description: |
    Good Data, Good Decisions
  main_url: "http://oira.ua.edu/"
  url: "http://oira.ua.edu/"
  categories:
    - Data
  featured: false
- title: The Telegraph Premium
  description: |
    Exclusive stories from award-winning journalists
  main_url: "https://premium.telegraph.co.uk/"
  url: "https://premium.telegraph.co.uk/"
  categories:
    - Media
  featured: false
- title: html2canvas
  description: |
    Screenshots with JavaScript
  main_url: "http://html2canvas.hertzen.com/"
  url: "http://html2canvas.hertzen.com/"
  source_url: "https://github.com/niklasvh/html2canvas/tree/master/www"
  categories:
    - JavaScript
    - Documentation
  built_by: Niklas von Hertzen
  built_by_url: "http://hertzen.com/"
  featured: false
- title: Dato CMS
  description: |
    The API-based CMS your editors will love
  main_url: "https://www.datocms.com/"
  url: "https://www.datocms.com/"
  categories:
    - API
  featured: false
- title: Half Electronics
  description: |
    Personal website
  main_url: "https://www.halfelectronic.com/"
  url: "https://www.halfelectronic.com/"
  categories:
    - Blog
  built_by: Fernando Poumian
  built_by_url: "https://github.com/fpoumian/halfelectronic.com"
  featured: false
- title: Frithir Software Development
  main_url: "https://frithir.com/"
  url: "https://frithir.com/"
  featured: false
  description: "I DRINK COFFEE, WRITE CODE AND IMPROVE MY DEVELOPMENT SKILLS EVERY DAY."
  categories:
    - Design
    - Web Development
  built_by: Frithir
  built_by_url: "https://Frithir.com/"
- title: Unow
  main_url: "https://www.unow.fr/"
  url: "https://www.unow.fr/"
  categories:
    - Education
    - Marketing
  featured: false
- title: Peter Hironaka
  description: |
    Freelance Web Developer based in Los Angeles.
  main_url: "https://peterhironaka.com/"
  url: "https://peterhironaka.com/"
  categories:
    - Portfolio
    - Web Development
  built_by: Peter Hironaka
  built_by_url: "https://github.com/PHironaka"
  featured: false
- title: Michael McQuade
  description: |
    Personal website and blog for Michael McQuade
  main_url: "https://giraffesyo.io"
  url: "https://giraffesyo.io"
  categories:
    - Blog
  built_by: Michael McQuade
  built_by_url: "https://github.com/giraffesyo"
  featured: false
- title: Haacht Brewery
  description: |
    Corporate website for Haacht Brewery. Designed and Developed by Gafas.
  main_url: "https://haacht.com/en/"
  url: "https://haacht.com"
  categories:
    - Marketing
  built_by: Gafas
  built_by_url: "https://gafas.be"
  featured: false
- title: StoutLabs
  description: |
    Portfolio of Daniel Stout, freelance developer in East Tennessee.
  main_url: "https://www.stoutlabs.com/"
  url: "https://www.stoutlabs.com/"
  categories:
    - Web Development
    - Portfolio
  built_by: Daniel Stout
  built_by_url: "https://github.com/stoutlabs"
  featured: false
- title: Chicago Ticket Outcomes By Neighborhood
  description: |
    ProPublica data visualization of traffic ticket court outcomes
  categories:
    - Media
    - Nonprofit
  url: >-
    https://projects.propublica.org/graphics/il/il-city-sticker-tickets-maps/ticket-status/?initialWidth=782
  main_url: >-
    https://projects.propublica.org/graphics/il/il-city-sticker-tickets-maps/ticket-status/?initialWidth=782
  built_by: David Eads
  built_by_url: "https://github.com/eads"
  featured: false
- title: Chicago South Side Traffic Ticketing rates
  description: |
    ProPublica data visualization of traffic ticket rates by community
  main_url: >-
    https://projects.propublica.org/graphics/il/il-city-sticker-tickets-maps/ticket-rate/?initialWidth=782
  url: >-
    https://projects.propublica.org/graphics/il/il-city-sticker-tickets-maps/ticket-rate/?initialWidth=782
  categories:
    - Media
    - Nonprofit
  built_by: David Eads
  built_by_url: "https://github.com/eads"
  featured: false
- title: Otsimo
  description: >
    Otsimo is a special education application for children with autism, down
    syndrome and other developmental disabilities.
  main_url: "https://otsimo.com/en/"
  url: "https://otsimo.com/en/"
  categories:
    - Blog
    - Education
  featured: false
- title: Matt Bagni Portfolio 2018
  description: >
    Mostly the result of playing with Gatsby and learning about react and
    graphql. Using the screenshot plugin to showcase the work done for my
    company in the last 2 years, and a good amount of other experiments.
  main_url: "https://mattbag.github.io"
  url: "https://mattbag.github.io"
  categories:
    - Portfolio
  featured: false
- title: Lisa Ye's Blog
  description: |
    Simple blog/portofolio for a fashion designer. Gatsby_v2 + Netlify cms
  main_url: "https://lisaye.netlify.com/"
  url: "https://lisaye.netlify.com/"
  categories:
    - Blog
    - Portfolio
  featured: false
- title: Artem Sapegin
  description: >
    Little homepage of Artem Sapegin, a frontend developer, passionate
    photographer, coffee drinker and crazy dogs’ owner.
  main_url: "https://sapegin.me/"
  url: "https://sapegin.me/"
  categories:
    - Portfolio
    - Open Source
    - Web Development
  built_by: Artem Sapegin
  built_by_url: "https://github.com/sapegin"
  featured: false
- title: SparkPost Developers
  main_url: "https://developers.sparkpost.com/"
  url: "https://developers.sparkpost.com/"
  source_url: "https://github.com/SparkPost/developers.sparkpost.com"
  categories:
    - Documentation
    - API
  featured: false
- title: Malik Browne Portfolio 2018
  description: >
    The portfolio blog of Malik Browne, a full-stack engineer, foodie, and avid
    blogger/YouTuber.
  main_url: "https://www.malikbrowne.com/about"
  url: "https://www.malikbrowne.com"
  categories:
    - Blog
    - Portfolio
  built_by: Malik Browne
  built_by_url: "https://twitter.com/milkstarz"
  featured: false
- title: Novatics
  description: |
    Digital products that inspire and make a difference
  main_url: "https://www.novatics.com.br"
  url: "https://www.novatics.com.br"
  categories:
    - Portfolio
    - Technology
    - Web Development
  built_by: Novatics
  built_by_url: "https://github.com/Novatics"
  featured: false
- title: Max McKinney
  description: >
    I’m a developer and designer with a focus in web technologies. I build cars
    on the side.
  main_url: "https://maxmckinney.com/"
  url: "https://maxmckinney.com/"
  categories:
    - Portfolio
    - Web Development
    - Design
  built_by: Max McKinney
  featured: false
- title: Stickyard
  description: |
    Make your React component sticky the easy way
  main_url: "https://nihgwu.github.io/stickyard/"
  url: "https://nihgwu.github.io/stickyard/"
  source_url: "https://github.com/nihgwu/stickyard/tree/master/website"
  categories:
    - Web Development
  built_by: Neo Nie
  featured: false
- title: Agata Milik
  description: |
    Website of a Polish psychologist/psychotherapist based in Gdańsk, Poland.
  main_url: "https://agatamilik.pl"
  url: "https://agatamilik.pl"
  categories:
    - Marketing
    - Healthcare
  built_by: Piotr Fedorczyk
  built_by_url: "https://piotrf.pl"
  featured: false
- title: WebPurple
  main_url: "https://www.webpurple.net/"
  url: "https://www.webpurple.net/"
  source_url: "https://github.com/WebPurple/site"
  description: >-
    Site of local (Russia, Ryazan) frontend community. Main purpose is to show
    info about meetups and keep blog.
  categories:
    - Nonprofit
    - Web Development
    - Community
    - Blog
    - Open Source
  built_by: Nikita Kirsanov
  built_by_url: "https://twitter.com/kitos_kirsanov"
  featured: false
- title: Papertrail.io
  description: |
    Inspection Management for the 21st Century
  main_url: "https://www.papertrail.io/"
  url: "https://www.papertrail.io/"
  categories:
    - Marketing
    - Technology
  built_by: Papertrail.io
  built_by_url: "https://www.papertrail.io"
  featured: false
- title: Matt Ferderer
  main_url: "https://mattferderer.com"
  url: "https://mattferderer.com"
  source_url: "https://github.com/mattferderer/gatsbyblog"
  description: >
    A blog built with Gatsby that discusses web related tech
    such as JavaScript, .NET, Blazor & security.
  categories:
    - Blog
    - Web Development
  built_by: Matt Ferderer
  built_by_url: "https://twitter.com/mattferderer"
  featured: false
- title: Sahyadri Open Source Community
  main_url: "https://sosc.org.in"
  url: "https://sosc.org.in"
  source_url: "https://github.com/haxzie/sosc-website"
  description: >
    Official website of Sahyadri Open Source Community for community blog, event
    details and members info.
  categories:
    - Blog
    - Community
    - Open Source
  built_by: Musthaq Ahamad
  built_by_url: "https://github.com/haxzie"
  featured: false
- title: Tech Confessions
  main_url: "https://confessions.tech"
  url: "https://confessions.tech"
  source_url: "https://github.com/JonathanSpeek/tech-confessions"
  description: "A guilt-free place for us to confess our tech sins \U0001F64F\n"
  categories:
    - Community
    - Open Source
  built_by: Jonathan Speek
  built_by_url: "https://speek.design"
  featured: false
- title: Thibault Maekelbergh
  main_url: "https://thibmaek.com"
  url: "https://thibmaek.com"
  source_url: "https://github.com/thibmaek/thibmaek.github.io"
  description: |
    A nice blog about development, Raspberry Pi, plants and probably records.
  categories:
    - Blog
    - Open Source
  built_by: Thibault Maekelbergh
  built_by_url: "https://twitter.com/thibmaek"
  featured: false
- title: LearnReact.design
  main_url: "https://learnreact.design"
  url: "https://learnreact.design"
  description: >
    React Essentials For Designers: A React course tailored for product
    designers, ux designers, ui designers.
  categories:
    - Blog
  built_by: Linton Ye
  built_by_url: "https://twitter.com/lintonye"
- title: Mega House Creative
  main_url: "https://www.megahousecreative.com/"
  url: "https://www.megahousecreative.com/"
  description: >
    Mega House Creative is a digital agency that provides unique goal-oriented
    web marketing solutions.
  categories:
    - Marketing
    - Agency
  built_by: Daniel Robinson
  featured: false
- title: Tobie Marier Robitaille - csc
  main_url: "https://tobiemarierrobitaille.com/"
  url: "https://tobiemarierrobitaille.com/en/"
  description: |
    Portfolio site for director of photography Tobie Marier Robitaille
  categories:
    - Portfolio
    - Gallery
  built_by: Mill3 Studio
  built_by_url: "https://mill3.studio/en/"
  featured: false
- title: Bestvideogame.deals
  main_url: "https://bestvideogame.deals/"
  url: "https://bestvideogame.deals/"
  description: |
    Video game comparison website for the UK, build with GatsbyJS.
  categories:
    - eCommerce
  built_by: Koen Kamphuis
  built_by_url: "https://koenkamphuis.com/"
  featured: false
- title: Mahipat's Portfolio
  main_url: "https://mojaave.com/"
  url: "https://mojaave.com"
  source_url: "https://github.com/mhjadav/mojaave"
  description: >
    mojaave.com is Mahipat's portfolio, I have developed it using Gatsby v2 and
    Bootstrap, To get in touch with people looking for full-stack developer.
  categories:
    - Portfolio
    - Web Development
  built_by: Mahipat Jadav
  built_by_url: "https://mojaave.com/"
  featured: false
- title: Insights
  main_url: "https://justaskusers.com/"
  url: "https://justaskusers.com/"
  description: >
    Insights helps user experience (UX) researchers conduct their research and
    make sense of the findings.
  categories:
    - User Experience
    - Design
  built_by: Just Ask Users
  built_by_url: "https://justaskusers.com/"
  featured: false
- title: Tensiq
  main_url: "https://tensiq.com"
  url: "https://tensiq.com"
  source_url: "https://github.com/Tensiq/tensiq-site"
  description: >
    Tensiq is an e-Residency startup, that provides development in cutting-edge
    technology while delivering secure, resilient, performant solutions.
  categories:
    - Web Development
    - Mobile Development
    - Agency
    - Open Source
  built_by: Jens
  built_by_url: "https://github.com/arrkiin"
  featured: false
- title: Mintfort
  main_url: "https://mintfort.com/"
  url: "https://mintfort.com/"
  source_url: "https://github.com/MintFort/mintfort.com"
  description: >
    Mintfort, the first crypto-friendly bank account. Store and manage assets on
    the blockchain.
  categories:
    - Technology
    - Finance
  built_by: Axel Fuhrmann
  built_by_url: "https://axelfuhrmann.com/"
  featured: false
- title: React Native Explorer
  main_url: "https://react-native-explorer.firebaseapp.com"
  url: "https://react-native-explorer.firebaseapp.com"
  description: |
    Explorer React Native packages and examples effortlessly.
  categories:
    - Education
  featured: false
- title: 500Tech
  main_url: "https://500tech.com/"
  url: "https://500tech.com/"
  featured: false
  categories:
    - Web Development
    - Agency
    - Open Source
- title: eworld
  main_url: "http://eworld.herokuapp.com/"
  url: "http://eworld.herokuapp.com/"
  featured: false
  categories:
    - eCommerce
    - Technology
- title: It's a Date
  description: >
    It's a Date is a dating app that actually involves dating.
  main_url: "https://www.itsadate.app/"
  url: "https://www.itsadate.app/"
  featured: false
  categories:
    - App
    - Blog
- title: Node.js HBase
  description: >
    Asynchronous HBase client for NodeJs using REST.
  main_url: https://hbase.js.org/
  url: https://hbase.js.org/
  source_url: "https://github.com/adaltas/node-hbase"
  categories:
    - Documentation
    - Open Source
    - Technology
  built_by: David Worms
  built_by_url: http://www.adaltas.com
  featured: false
- title: Peter Kroyer - Web Design / Web Development
  main_url: https://www.peterkroyer.at/en/
  url: https://www.peterkroyer.at/en/
  description: >
    Freelance web designer / web developer based in Vienna, Austria (Wien, Österreich).
  categories:
    - Agency
    - Web Development
    - Design
    - Portfolio
    - Freelance
  built_by: Peter Kroyer
  built_by_url: https://www.peterkroyer.at/
  featured: false
- title: Geddski
  main_url: https://gedd.ski
  url: https://gedd.ski
  description: >
    frontend mastery blog - level up your UI game.
  categories:
    - Web Development
    - Education
    - Productivity
    - User Experience
  built_by: Dave Geddes
  built_by_url: https://twitter.com/geddski
  featured: false
- title: Rung
  main_url: "https://rung.com.br/"
  url: "https://rung.com.br/"
  description: >
    Rung alerts you about the exceptionalities of your personal and professional life.
  categories:
    - API
    - Technology
    - Travel
  featured: false
- title: Mokkapps
  main_url: "https://www.mokkapps.de/"
  url: "https://www.mokkapps.de/"
  source_url: "https://github.com/mokkapps/website"
  description: >
    Portfolio website from Michael Hoffmann. Passionate software developer with focus on web-based technologies.
  categories:
    - Blog
    - Portfolio
    - Web Development
    - Mobile Development
  featured: false
- title: Premier Octet
  main_url: "https://www.premieroctet.com/"
  url: "https://www.premieroctet.com/"
  description: >
    Premier Octet is a React-based agency
  categories:
    - Agency
    - Web Development
    - Mobile Development
  featured: false
- title: Thorium
  main_url: "https://www.thoriumsim.com/"
  url: "https://www.thoriumsim.com/"
  source_url: "https://github.com/thorium-sim/thoriumsim.com"
  description: >
    Thorium - Open-source Starship Simulator Controls for Live Action Role Play
  built_by: Alex Anderson
  built_by_url: https://twitter.com/ralex1993
  categories:
    - Blog
    - Portfolio
    - Documentation
    - Marketing
    - Education
    - Entertainment
    - Open Source
    - Web Development
  featured: false
- title: Cameron Maske
  main_url: "https://www.cameronmaske.com/"
  url: "https://www.cameronmaske.com/courses/introduction-to-pytest/"
  source_url: "https://github.com/cameronmaske/cameronmaske.com-v2"
  description: >
    The homepage of Cameron Maske, a freelance full-stack developer, who is currently working on a free pytest video course
  categories:
    - Education
    - Video
    - Portfolio
    - Freelance
  featured: false
- title: Studenten bilden Schüler
  description: >
    Studenten bilden Schüler e.V. is a German student-run nonprofit initiative that aims to
    contribute to more equal educational opportunities by providing free tutoring to refugees
    and children from underprivileged families. The site is built on Gatsby v2, styled-components
    and Contentful. It supports Google Analytics, fluid typography and Algolia search.
  main_url: "https://studenten-bilden-schueler.de"
  url: "https://studenten-bilden-schueler.de"
  source_url: "https://github.com/StudentenBildenSchueler/homepage"
  categories:
    - Education
    - Nonprofit
    - Blog
  built_by: Janosh Riebesell
  built_by_url: "https://janosh.io"
  featured: false
- title: Mike's Remote List
  main_url: "https://www.mikesremotelist.com"
  url: "https://www.mikesremotelist.com"
  description: >
    A list of remote jobs, updated throughout the day. Built on Gatsby v1 and powered by Contentful, Google Sheets, string and sticky tape.
  categories:
    - Marketing
  featured: false
- title: Madvoid
  main_url: "https://madvoid.com/"
  url: "https://madvoid.com/screenshot/"
  featured: false
  description: >
    Madvoid is a team of expert developers dedicated to creating simple, clear, usable and blazing fast web and mobile apps.
    We are coders that help companies and agencies to create social & interactive experiences.
    This includes full-stack development using React, WebGL, Static Site Generators, Ruby On Rails, Phoenix, GraphQL, Chatbots, CI / CD, Docker and more!
  categories:
    - Portfolio
    - Technology
    - Web Development
    - Agency
    - Marketing
  built_by: Jean-Paul Bonnetouche
  built_by_url: https://twitter.com/_jpb
- title: MOMNOTEBOOK.COM
  description: >
    Sharing knowledge and experiences that make childhood and motherhood rich, vibrant and healthy.
  main_url: "https://momnotebook.com/"
  url: "https://momnotebook.com/"
  featured: false
  built_by: Aleksander Hansson
  built_by_url: https://www.linkedin.com/in/aleksanderhansson/
  categories:
    - Blog
- title: Pirate Studios
  description: >
    Reinventing music studios with 24/7 self service rehearsal, DJ & production rooms available around the world.
  main_url: "https://www.piratestudios.co"
  url: "https://www.piratestudios.co"
  featured: false
  built_by: The Pirate Studios team
  built_by_url: https://github.com/piratestudios/
  categories:
    - Music
- title: Aurora EOS
  main_url: "https://www.auroraeos.com/"
  url: "https://www.auroraeos.com/"
  featured: false
  categories:
    - Finance
    - Marketing
    - Blog
  built_by: Corey Ward
  built_by_url: "http://www.coreyward.me/"
- title: MadeComfy
  main_url: "https://madecomfy.com.au/"
  url: "https://madecomfy.com.au/"
  description: >
    Short term rental management startup, using Contentful + Gatsby + CicleCI
  featured: false
  categories:
    - Travel
  built_by: Lucas Vilela
  built_by_url: "https://madecomfy.com.au/"
- title: Tiger Facility Services
  description: >
    Tiger Facility Services combines facility management expertise with state of the art software to offer a sustainable and customer oriented cleaning and facility service.
  main_url: https://www.tigerfacilityservices.com/de-en/
  url: https://www.tigerfacilityservices.com/de-en/
  featured: false
  categories:
    - Marketing
- title: "Luciano Mammino's blog"
  description: >
    Tech & programming blog of Luciano Mammino a.k.a. "loige", Full-Stack Web Developer and International Speaker
  main_url: https://loige.co
  url: https://loige.co
  featured: false
  categories:
    - Blog
    - Web Development
  built_by: Luciano Mammino
  built_by_url: https://loige.co
- title: Wire • Secure collaboration platform
  description: >
    Corporate website of Wire, an open source, end-to-end encrypted collaboration platform
  main_url: "https://wire.com"
  url: "https://wire.com"
  featured: false
  categories:
    - Open Source
    - Productivity
    - Technology
    - Blog
    - App
  built_by: Wire team
  built_by_url: "https://github.com/orgs/wireapp/people"
- title: J. Patrick Raftery
  main_url: "https://www.jpatrickraftery.com"
  url: "https://www.jpatrickraftery.com"
  description: J. Patrick Raftery is an opera singer and voice teacher based in Vancouver, BC.
  categories:
    - Portfolio
    - Music
  built_by: Michael Uloth
  built_by_url: "https://www.michaeluloth.com"
  featured: false
- title: Aria Umezawa
  main_url: "https://www.ariaumezawa.com"
  url: "https://www.ariaumezawa.com"
  description: Aria Umezawa is a director, producer, and writer currently based in San Francisco. Site designed by Stephen Bell.
  categories:
    - Portfolio
    - Music
    - Entertainment
  built_by: Michael Uloth
  built_by_url: "https://www.michaeluloth.com"
  featured: false
- title: Pomegranate Opera
  main_url: "https://pomegranateopera.netlify.com"
  url: "https://pomegranateopera.netlify.com"
  description: Pomegranate Opera is a lesbian opera written by Amanda Hale & Kye Marshall. Site designed by Stephen Bell.
  categories:
    - Gallery
    - Music
  built_by: Michael Uloth
  built_by_url: "https://www.michaeluloth.com"
  featured: false
- title: Daniel Cabena
  main_url: "https://www.danielcabena.com"
  url: "https://www.danielcabena.com"
  description: Daniel Cabena is a Canadian countertenor highly regarded in both Canada and Europe for prize-winning performances ranging from baroque to contemporary repertoire. Site designed by Stephen Bell.
  categories:
    - Portfolio
    - Music
  built_by: Michael Uloth
  built_by_url: "https://www.michaeluloth.com"
  featured: false
- title: Artist.Center
  main_url: "https://artistcenter.netlify.com"
  url: "https://artistcenter.netlify.com"
  description: The marketing page for Artist.Center, a soon-to-launch platform designed to connect opera singers to opera companies. Site designed by Stephen Bell.
  categories:
    - Music
  built_by: Michael Uloth
  built_by_url: "https://www.michaeluloth.com"
  featured: false
- title: DG Volo & Company
  main_url: "https://www.dgvolo.com"
  url: "https://www.dgvolo.com"
  description: DG Volo & Company is a Toronto-based investment consultancy. Site designed by Stephen Bell.
  categories:
    - Finance
  built_by: Michael Uloth
  built_by_url: "https://www.michaeluloth.com"
  featured: false
- title: Shawna Lucey
  main_url: "https://www.shawnalucey.com"
  url: "https://www.shawnalucey.com"
  description: Shawna Lucey is an American theater and opera director based in New York City. Site designed by Stephen Bell.
  categories:
    - Portfolio
    - Music
    - Entertainment
  built_by: Michael Uloth
  built_by_url: "https://www.michaeluloth.com"
  featured: false
- title: Leyan Lo
  main_url: https://www.leyanlo.com
  url: https://www.leyanlo.com
  description: >
    Leyan Lo’s personal website
  categories:
    - Portfolio
  built_by: Leyan Lo
  built_by_url: https://www.leyanlo.com
  featured: false
- title: Hawaii National Bank
  url: https://hawaiinational.bank
  main_url: https://hawaiinational.bank
  description: Hawaii National Bank's highly personalized service has helped loyal customers & locally owned businesses achieve their financial dreams for over 50 years.
  categories:
    - Finance
  built_by: Wall-to-Wall Studios
  built_by_url: https://walltowall.com
  featured: false
- title: Coletiv
  url: https://coletiv.com
  main_url: https://coletiv.com
  description: Coletiv teams up with companies of all sizes to design, develop & launch digital products for iOS, Android & the Web.
  categories:
    - Technology
    - Agency
    - Web Development
  built_by: Coletiv
  built_by_url: https://coletiv.com
  featured: false
- title: janosh.io
  description: >
    Personal blog and portfolio of Janosh Riebesell. The site is built with Gatsby v2 and designed
    entirely with styled-components v4. Much of the layout was achieved with CSS grid. It supports
    Google Analytics, fluid typography and Algolia search.
  main_url: "https://janosh.io"
  url: "https://janosh.io"
  source_url: "https://github.com/janosh/janosh.io"
  categories:
    - Portfolio
    - Blog
    - Science
    - Photography
    - Travel
  built_by: Janosh Riebesell
  built_by_url: "https://janosh.io"
  featured: false
- title: Gold Edge Training
  url: "https://www.goldedgetraining.co.uk"
  main_url: "https://www.goldedgetraining.co.uk"
  description: >
    AAT approved online distance learning accountancy training provider. Branded landing page / mini brochure promoting competitor differentiators, student testimonials, offers, service benefits and features. Designed to both inform potential students and encourage visits to company eCommerce site or direct company contact.
  categories:
    - Education
    - Learning
    - Landing Page
    - Business
    - Finance
  built_by: Leo Furze-Waddock
  built_by_url: "https://www.linkedin.com/in/lfurzewaddock"
- title: Gatsby Manor
  description: >
    We build themes for gatsby. We have themes for all projects including personal,
    portfolio, ecommerce, landing pages and more. We also run an in-house
    web dev and design studio. If you cannot find what you want, we can build it for you!
    Email us at gatsbymanor@gmail.com with questions.
  main_url: "https://www.gatsbymanor.com"
  url: "https://www.gatsbymanor.com"
  source_url: "https://github.com/gatsbymanor"
  categories:
    - Web Development
    - Agency
    - Technology
    - Freelance
  built_by: Steven Natera
  built_by_url: "https://stevennatera.com"
- title: Ema Suriano's Portfolio
  main_url: https://emasuriano.com/
  url: https://emasuriano.com/
  description: >
    Ema Suriano's portfolio to display information about him, his projects and what he's writing about.
  categories:
    - Portfolio
    - Technology
    - Web Development
  built_by: Ema Suriano
  built_by_url: https://emasuriano.com/
  featured: false
- title: Luan Orlandi
  main_url: https://luanorlandi.github.io
  url: https://luanorlandi.github.io
  source_url: https://github.com/luanorlandi/luanorlandi.github.io
  description: >
    Luan Orlandi's personal website. Brazilian web developer, enthusiast in React and Gatsby.
  categories:
    - Blog
    - Portfolio
    - Web Development
  built_by: Luan Orlandi
  built_by_url: https://github.com/luanorlandi
- title: Mobius Labs
  main_url: https://mobius.ml
  url: https://mobius.ml
  description: >
    Mobius Labs landing page, a Start-up working on Computer Vision
  categories:
    - Landing Page
    - Marketing
    - Technology
  built_by: sktt
  built_by_url: https://github.com/sktt
- title: EZAgrar
  main_url: https://www.ezagrar.at/en/
  url: https://www.ezagrar.at/en/
  description: >
    EZAgrar.at is the homepage of the biggest agricultural machinery dealership in Austria. In total 8 pages will be built for this client reusing a lot of components between them.
  categories:
    - eCommerce
    - Marketing
  built_by: MangoART
  built_by_url: https://www.mangoart.at
  featured: false
- title: OAsome blog
  main_url: https://oasome.blog/
  url: https://oasome.blog/
  source_url: https://github.com/oorestisime/oasome
  description: >
    Paris-based Cypriot adventurers. A and O. Lovers of life and travel. Want to get a glimpse of the OAsome world?
  categories:
    - Blog
    - Photography
    - Travel
  built_by: Orestis Ioannou
  featured: false
- title: Brittany Chiang
  main_url: https://brittanychiang.com/
  url: https://brittanychiang.com/
  source_url: https://github.com/bchiang7/v4
  description: >
    Personal website and portfolio of Brittany Chiang built with Gatsby v2
  categories:
    - Portfolio
  built_by: Brittany Chiang
  built_by_url: https://github.com/bchiang7
  featured: false
- title: Fitekran
  description: >
    One of the most visited Turkish blogs about health, sports and healthy lifestyle, that has been rebuilt with Gatsby v2 using WordPress.
  main_url: "https://www.fitekran.com"
  url: "https://www.fitekran.com"
  categories:
    - Science
    - Healthcare
    - Blog
  built_by: Burak Tokak
  built_by_url: "https://www.buraktokak.com"
- title: Serverless
  main_url: https://serverless.com
  url: https://serverless.com
  source_url: https://github.com/serverless/site
  description: >
    Serverless.com – Build web, mobile and IoT applications with serverless architectures using AWS Lambda, Azure Functions, Google CloudFunctions & more!
  categories:
    - Technology
    - Web Development
  built_by: Codebrahma
  built_by_url: https://codebrahma.com
  featured: false
- title: Dive Bell
  main_url: https://divebell.band/
  url: https://divebell.band/
  description: >
    Simple site for a band to list shows dates and videos (499 on lighthouse)
  categories:
    - Music
  built_by: Matt Bagni
  built_by_url: https://mattbag.github.io
  featured: false
- title: Mayer Media Co.
  main_url: https://mayermediaco.com/
  url: https://mayermediaco.com/
  description: >
    Freelance Web Development and Digital Marketing
  categories:
    - Web Development
    - Marketing
    - Blog
  source_url: https://github.com/MayerMediaCo/MayerMediaCo2.0
  built_by: Danny Mayer
  built_by_url: https://twitter.com/mayermediaco
  featured: false
- title: Jan Czizikow Portfolio
  main_url: https://www.janczizikow.com/
  url: https://www.janczizikow.com/
  source_url: https://github.com/janczizikow/janczizikow-portfolio
  description: >
    Simple personal portfolio site built with Gatsby
  categories:
    - Portfolio
    - Freelance
    - Web Development
  built_by: Jan Czizikow
  built_by_url: https://github.com/janczizikow
- title: Carbon Design Systems
  main_url: http://www.carbondesignsystem.com/
  url: http://www.carbondesignsystem.com/
  description: >
    The Carbon Design System is integrating the new IBM Design Ethos and Language. It represents a completely fresh approach to the design of all things at IBM.
  categories:
    - Design System
    - Documentation
  built_by: IBM
  built_by_url: https://www.ibm.com/
  featured: false
- title: Mozilla Mixed Reality
  main_url: https://mixedreality.mozilla.org/
  url: https://mixedreality.mozilla.org/
  description: >
    Virtual Reality for the free and open Web.
  categories:
    - Open Source
  built_by: Mozilla
  built_by_url: https://www.mozilla.org/
  featured: false
- title: Uniform Hudl Design System
  main_url: http://uniform.hudl.com/
  url: http://uniform.hudl.com/
  description: >
    A single design system to ensure every interface feels like Hudl. From the colors we use to the size of our buttons and what those buttons say, Uniform has you covered. Check the guidelines, copy the code and get to building.
  categories:
    - Design System
    - Open Source
    - Design
  built_by: Hudl
  built_by_url: https://www.hudl.com/
- title: Subtle UI
  main_url: "https://subtle-ui.netlify.com/"
  url: "https://subtle-ui.netlify.com/"
  source_url: "https://github.com/ryanwiemer/subtle-ui"
  description: >
    A collection of clever yet understated user interactions found on the web.
  categories:
    - Web Development
    - Open Source
    - User Experience
  built_by: Ryan Wiemer
  built_by_url: "https://www.ryanwiemer.com/"
  featured: false
- title: developer.bitcoin.com
  main_url: "https://developer.bitcoin.com/"
  url: "https://developer.bitcoin.com/"
  description: >
    Bitbox based bitcoin.com developer platform and resources.
  categories:
    - Finance
  featured: false
- title: Barmej
  main_url: "https://app.barmej.com/"
  url: "https://app.barmej.com/"
  description: >
    An interactive platform to learn different programming languages in Arabic for FREE
  categories:
    - Education
    - Programming
    - Learning
  built_by: Obytes
  built_by_url: "https://www.obytes.com/"
  featured: false
- title: Vote Save America
  main_url: "https://votesaveamerica.com"
  url: "https://votesaveamerica.com"
  description: >
    Be a voter. Save America.
  categories:
    - Education
    - Government
  featured: false
  built_by: Jeremy E. Miller
  built_by_url: "https://jeremyemiller.com/"
- title: Emergence
  main_url: https://emcap.com/
  url: https://emcap.com/
  description: >
    Emergence is a top enterprise cloud venture capital firm. We fund early stage ventures focusing on enterprise & SaaS applications. Emergence is one of the top VC firms in Silicon Valley.
  categories:
    - Marketing
    - Blog
  built_by: Upstatement
  built_by_url: https://www.upstatement.com/
  featured: false
- title: FPVtips
  main_url: https://fpvtips.com
  url: https://fpvtips.com
  source_url: https://github.com/jumpalottahigh/fpvtips
  description: >
    FPVtips is all about bringing racing drone pilots closer together, and getting more people into the hobby!
  categories:
    - Community
    - Education
  built_by: Georgi Yanev
  built_by_url: https://twitter.com/jumpalottahigh
  featured: false
- title: Georgi Yanev
  main_url: https://blog.georgi-yanev.com/
  url: https://blog.georgi-yanev.com/
  source_url: https://github.com/jumpalottahigh/blog.georgi-yanev.com
  description: >
    I write articles about FPV quads (building and flying), web development, smart home automation, life-long learning and other topics from my personal experience.
  categories:
    - Blog
  built_by: Georgi Yanev
  built_by_url: https://twitter.com/jumpalottahigh
  featured: false
- title: Bear Archery
  main_url: "https://beararchery.com/"
  url: "https://beararchery.com/"
  categories:
    - eCommerce
    - Sports
  built_by: Escalade Sports
  built_by_url: "https://www.escaladesports.com/"
  featured: false
- title: "attn:"
  main_url: "https://www.attn.com/"
  url: "https://www.attn.com/"
  categories:
    - Media
    - Entertainment
  built_by: "attn:"
  built_by_url: "https://www.attn.com/"
  featured: false
- title: Mirror Conf
  description: >
    Mirror Conf is a conference designed to empower designers and frontend developers who have a thirst for knowledge and want to broaden their horizons.
  main_url: "https://www.mirrorconf.com/"
  url: "https://www.mirrorconf.com/"
  categories:
    - Conference
    - Design
    - Web Development
  featured: false
- title: Startarium
  main_url: https://www.startarium.ro
  url: https://www.startarium.ro
  description: >
    Free entrepreneurship educational portal with more than 20000 users, hundreds of resources, crowdfunding, mentoring and investor pitching events facilitated.
  categories:
    - Education
    - Nonprofit
    - Entrepreneurship
  built_by: Cezar Neaga
  built_by_url: https://twitter.com/cezarneaga
  featured: false
- title: Microlink
  main_url: https://microlink.io/
  url: https://microlink.io/
  description: >
    Extract structured data from any website.
  categories:
    - Web Development
    - API
  built_by: Kiko Beats
  built_by_url: https://kikobeats.com/
  featured: false
- title: Markets.com
  main_url: "https://www.markets.com/"
  url: "https://www.markets.com/"
  featured: false
  categories:
    - Finance
- title: Kevin Legrand
  url: "https://k-legrand.com"
  main_url: "https://k-legrand.com"
  source_url: "https://github.com/Manoz/k-legrand.com"
  description: >
    Personal website and blog built with love with Gatsby v2
  categories:
    - Blog
    - Portfolio
    - Web Development
  built_by: Kevin Legrand
  built_by_url: https://k-legrand.com
  featured: false
- title: David James Portfolio
  main_url: https://dfjames.com/
  url: https://dfjames.com/
  source_url: https://github.com/daviddeejjames/dfjames-gatsby
  description: >
    Portfolio Site using GatsbyJS and headless WordPress
  categories:
    - WordPress
    - Portfolio
    - Blog
  built_by: David James
  built_by_url: https://twitter.com/daviddeejjames
- title: Hypertext Candy
  url: https://www.hypertextcandy.com/
  main_url: https://www.hypertextcandy.com/
  description: >
    Blog about web development. Laravel, Vue.js, etc.
  categories:
    - Blog
    - Web Development
  built_by: Masahiro Harada
  built_by_url: https://twitter.com/_Masahiro_H_
  featured: false
- title: "Maxence Poutord's blog"
  description: >
    Tech & programming blog of Maxence Poutord, Software Engineer, Serial Traveler and Public Speaker
  main_url: https://www.maxpou.fr
  url: https://www.maxpou.fr
  featured: false
  categories:
    - Blog
    - Web Development
  built_by: Maxence Poutord
  built_by_url: https://www.maxpou.fr
- title: "The Noted Project"
  url: https://thenotedproject.org
  main_url: https://thenotedproject.org
  source_url: https://github.com/ianbusko/the-noted-project
  description: >
    Website to showcase the ethnomusicology research for The Noted Project.
  categories:
    - Portfolio
    - Education
    - Gallery
  built_by: Ian Busko
  built_by_url: https://github.com/ianbusko
  featured: false
- title: People For Bikes
  url: "https://2017.peopleforbikes.org/"
  main_url: "https://2017.peopleforbikes.org/"
  categories:
    - Community
    - Sports
    - Gallery
    - Nonprofit
  built_by: PeopleForBikes
  built_by_url: "https://peopleforbikes.org/about-us/who-we-are/staff/"
  featured: false
- title: Wide Eye
  description: >
    Creative agency specializing in interactive design, web development, and digital communications.
  url: https://wideeye.co/
  main_url: https://wideeye.co/
  categories:
    - Design
    - Web Development
  built_by: Wide Eye
  built_by_url: https://wideeye.co/about-us/
  featured: false
- title: CodeSandbox
  description: >
    CodeSandbox is an online editor that helps you create web applications, from prototype to deployment.
  url: https://codesandbox.io/
  main_url: https://codesandbox.io/
  categories:
    - Web Development
  featured: false
- title: Marvel
  description: >
    The all-in-one platform powering design.
  url: https://marvelapp.com/
  main_url: https://marvelapp.com/
  categories:
    - Design
  featured: false
- title: Designcode.io
  description: >
    Learn to design and code React apps.
  url: https://designcode.io
  main_url: https://designcode.io
  categories:
    - Learning
  featured: false
- title: Happy Design
  description: >
    The Brand and Product Team Behind Happy Money
  url: https://design.happymoney.com/
  main_url: https://design.happymoney.com/
  categories:
    - Design
    - Finance
- title: Weihnachtsmarkt.ms
  description: >
    Explore the christmas market in Münster (Westf).
  url: https://weihnachtsmarkt.ms/
  main_url: https://weihnachtsmarkt.ms/
  source_url: https://github.com/codeformuenster/weihnachtsmarkt
  categories:
    - Gallery
    - Food
  built_by: "Code for Münster during #MSHACK18"
  featured: false
- title: Code Championship
  description: >
    Competitive coding competitions for students from 3rd to 8th grade. Code is Sport.
  url: https://www.codechampionship.com
  main_url: https://www.codechampionship.com
  categories:
    - Learning
    - Education
    - Sports
  built_by: Abamath LLC
  built_by_url: https://www.abamath.com
  featured: false
- title: Wieden+Kennedy
  description: >
    Wieden+Kennedy is an independent, global creative company.
  categories:
    - Technology
    - Web Development
    - Agency
    - Marketing
  url: https://www.wk.com
  main_url: https://www.wk.com
  built_by: Wieden Kennedy
  built_by_url: https://www.wk.com/about/
  featured: false
- title: Testing JavaScript
  description: >
    This course will teach you the fundamentals of testing your JavaScript applications using eslint, Flow, Jest, and Cypress.
  url: https://testingjavascript.com/
  main_url: https://testingjavascript.com/
  categories:
    - Learning
    - Education
    - JavaScript
  built_by: Kent C. Dodds
  built_by_url: https://kentcdodds.com/
  featured: false
- title: Use Hooks
  description: >
    One new React Hook recipe every day.
  url: https://usehooks.com/
  main_url: https://usehooks.com/
  categories:
    - Learning
  built_by: Gabe Ragland
  built_by_url: https://twitter.com/gabe_ragland
  featured: false
- title: Ambassador
  url: https://www.getambassador.io
  main_url: https://www.getambassador.io
  description: >
    Open source, Kubernetes-native API Gateway for microservices built on Envoy.
  categories:
    - Open Source
    - Documentation
    - Technology
  built_by: Datawire
  built_by_url: https://www.datawire.io
  featured: false
- title: Clubhouse
  main_url: https://clubhouse.io
  url: https://clubhouse.io
  description: >
    The intuitive and powerful project management platform loved by software teams of all sizes. Built with Gatsby v2 and Prismic
  categories:
    - Technology
    - Blog
    - Productivity
    - Community
    - Design
    - Open Source
  built_by: Ueno.
  built_by_url: https://ueno.co
  featured: false
- title: Asian Art Collection
  url: http://artmuseum.princeton.edu/asian-art/
  main_url: http://artmuseum.princeton.edu/asian-art/
  description: >
    Princeton University has a branch dealing with state of art.They have showcased ore than 6,000 works of Asian art are presented alongside ongoing curatorial and scholarly research
  categories:
    - Marketing
  featured: false
- title: QHacks
  url: https://qhacks.io
  main_url: https://qhacks.io
  source_url: https://github.com/qhacks/qhacks-website
  description: >
    QHacks is Queen’s University’s annual hackathon! QHacks was founded in 2016 with a mission to advocate and incubate the tech community at Queen’s University and throughout Canada.
  categories:
    - Education
    - Technology
    - Podcast
  featured: false
- title: Tyler McGinnis
  url: https://tylermcginnis.com/
  main_url: https://tylermcginnis.com/
  description: >
    The linear, course based approach to learning web technologies.
  categories:
    - Education
    - Technology
    - Podcast
    - Web Development
  featured: false
- title: a11y with Lindsey
  url: https://www.a11ywithlindsey.com/
  main_url: https://www.a11ywithlindsey.com/
  source_url: https://github.com/lkopacz/a11y-with-lindsey
  description: >
    To help developers navigate accessibility jargon, write better code, and to empower them to make their Internet, Everyone's Internet.
  categories:
    - Education
    - Blog
    - Technology
  built_by: Lindsey Kopacz
  built_by_url: https://twitter.com/littlekope0903
  featured: false
- title: DEKEMA
  url: https://www.dekema.com/
  main_url: https://www.dekema.com/
  description: >
    Worldclass crafting: Furnace, fervor, fulfillment. Delivering highest demand for future craftsmanship. Built using Gatsby v2 and Prismic.
  categories:
    - Healthcare
    - Science
    - Technology
  built_by: Crisp Studio
  built_by_url: https://crisp.studio
  featured: false
- title: Ramón Chancay
  description: >-
    Front-end / Back-end Developer in Guayaquil Ecuador.
    Currently at Everymundo, previously at El Universo.
    I enjoy teaching and sharing what I know.
    I give professional advice to developers and companies.
    My wife and my children are everything in my life.
  main_url: "https://ramonchancay.me/"
  url: "https://ramonchancay.me/"
  source_url: "https://github.com/devrchancay/personal-site"
  featured: false
  categories:
    - Blog
    - Technology
    - Web Development
  built_by: Ramón Chancay
  built_by_url: "https://ramonchancay.me/"
- title: BELLHOPS
  main_url: https://www.getbellhops.com/
  url: https://www.getbellhops.com/
  description: >-
    Whether you’re moving someplace new or just want to complete a few projects around your current home, BellHops can arrange the moving services you need—at simple, straightforward rates.
  categories:
    - Business
  built_by: Bellhops, Inc.
  built_by_url: https://www.getbellhops.com/
  featured: false
- title: Acclimate Consulting
  main_url: https://www.acclimate.io/
  url: https://www.acclimate.io/
  description: >-
    Acclimate is a consulting firm that puts organizations back in control with data-driven strategies and full-stack applications.
  categories:
    - Technology
    - Consulting
  built_by: Andrew Wilson
  built_by_url: https://github.com/andwilson
  featured: false
- title: Flyright
  url: https://flyright.co/
  main_url: https://flyright.co/
  description: >-
    Flyright curates everything you need for international travel in one tidy place 💜
  categories:
    - Technology
    - App
  built_by: Ty Hopp
  built_by_url: https://github.com/tyhopp
  featured: false
- title: Vets Who Code
  url: https://vetswhocode.io/
  main_url: https://vetswhocode.io/
  description: >-
    VetsWhoCode is a non-profit organization dedicated to training military veterans & giving them the skills they need transition into tech careers.
  categories:
    - Technology
    - Nonprofit
  featured: false
- title: Patreon Blog
  url: https://blog.patreon.com/
  main_url: https://blog.patreon.com/
  description: >-
    Official blog of Patreon.com
  categories:
    - Blog
  featured: false
- title: Full Beaker
  url: https://fullbeaker.com/
  main_url: https://fullbeaker.com/
  description: >-
    Full Beaker provides independent advice online about careers and home ownership, and connect anyone who asks with companies that can help them.
  categories:
    - Consulting
  featured: false
- title: Citywide Holdup
  url: https://citywideholdup.org/
  main_url: https://citywideholdup.org/
  description: >-
    Citywide Holdup is an annual fundraising event held around early November in the city of Austin, TX hosted by the Texas Wranglers benefitting Easter Seals of Central Texas, a non-profit organization that provides exceptional services, education, outreach and advocacy so that people with disabilities can live, learn, work and play in our communities.
  categories:
    - Nonprofit
    - Event
  built_by: Cameron Rison
  built_by_url: https://github.com/killakam3084
  featured: false
- title: Dawn Labs
  url: https://dawnlabs.io
  main_url: https://dawnlabs.io
  description: >-
    Thoughtful products for inspired teams. With a holistic approach to engineering and design, we partner with startups and enterprises to build for the digital era.
  categories:
    - Technology
    - Agency
    - Web Development
  featured: false
- title: COOP by Ryder
  url: https://coop.com/
  main_url: https://coop.com/
  description: >
    COOP is a platform that connects fleet managers that have idle vehicles to businesses that are looking to rent vehicles. COOP simplifies the process and paperwork required to safely share vehicles between business owners.
  categories:
    - Marketing
  built_by: Crispin Porter Bogusky
  built_by_url: http://www.cpbgroup.com/
  featured: false
- title: Domino's Paving for Pizza
  url: https://www.pavingforpizza.com/
  main_url: https://www.pavingforpizza.com/
  description: >
    Nominate your town for a chance to have your rough drive home from Domino's fixed to pizza perfection.
  categories:
    - Marketing
  built_by: Crispin Porter Bogusky
  built_by_url: http://www.cpbgroup.com/
  featured: false
- title: Propapanda
  url: https://propapanda.eu/
  main_url: https://propapanda.eu/
  description: >
    Is a creative production house based in Tallinn, Estonia. We produce music videos, commercials, films and campaigns – from scratch to finish.
  categories:
    - Video
    - Portfolio
    - Agency
    - Media
  built_by: Henry Kehlmann
  built_by_url: https://github.com/madhenry/
  featured: false
- title: JAMstack.paris
  url: https://jamstack.paris/
  main_url: https://jamstack.paris/
  source_url: https://github.com/JAMstack-paris/jamstack.paris
  description: >
    JAMstack-focused, bi-monthly meetup in Paris
  categories:
    - Web Development
  built_by: Matthieu Auger & Nicolas Goutay
  built_by_url: https://github.com/JAMstack-paris
  featured: false
- title: DexWallet - The only Wallet you need by Dexlab
  main_url: "https://www.dexwallet.io/"
  url: "https://www.dexwallet.io/"
  source_url: "https://github.com/dexlab-io/DexWallet-website"
  featured: false
  description: >-
    DexWallet is a secure, multi-chain, mobile wallet with an upcoming one-click exchange for mobile.
  categories:
    - App
    - Open Source
  built_by: DexLab
  built_by_url: "https://github.com/dexlab-io"
- title: Kings Valley Paving
  url: https://kingsvalleypaving.com
  main_url: https://kingsvalleypaving.com
  description: >
    Kings Valley Paving is an asphalt, paving and concrete company serving the commercial, residential and industrial sectors in the Greater Toronto Area. Site designed by Stephen Bell.
  categories:
    - Marketing
  built_by: Michael Uloth
  built_by_url: https://www.michaeluloth.com
  featured: false
- title: Peter Barrett
  url: "https://peterbarrett.netlify.com"
  main_url: "https://peterbarrett.netlify.com"
  description: >
    Peter Barrett is a Canadian baritone from Newfoundland and Labrador who performs opera and concert repertoire in Canada, the U.S. and around the world. Site designed by Stephen Bell.
  categories:
    - Portfolio
    - Music
  built_by: Michael Uloth
  built_by_url: https://www.michaeluloth.com
  featured: false
- title: NARCAN
  main_url: https://www.narcan.com
  url: https://www.narcan.com
  description: >
    NARCAN Nasal Spray is the first and only FDA-approved nasal form of naloxone for the emergency treatment of a known or suspected opioid overdose.
  categories:
    - Healthcare
  built_by: NARCAN
  built_by_url: https://www.narcan.com
  featured: false
- title: Ritual
  main_url: https://ritual.com
  url: https://ritual.com
  description: >
    Ritual started with a simple question, what exactly is in women's multivitamins? This is the story of what happened when our founder Kat started searching for answers — the story of Ritual.
  categories:
    - Healthcare
  built_by: Ritual
  built_by_url: https://ritual.com
  featured: false
- title: Truebill
  main_url: https://www.truebill.com
  url: https://www.truebill.com
  description: >
    Truebill empowers you to take control of your money.
  categories:
    - Finance
  built_by: Truebill
  built_by_url: https://www.truebill.com
  featured: false
- title: Smartling
  main_url: https://www.smartling.com
  url: https://www.smartling.com
  description: >
    Smartling enables you to automate, manage, and professionally translate content so that you can do more with less.
  categories:
    - Marketing
  built_by: Smartling
  built_by_url: https://www.smartling.com
  featured: false
- title: Clear
  main_url: https://www.clearme.com
  url: https://www.clearme.com
  description: >
    At clear, we’re working toward a future where you are your ID, enabling you to lead an unstoppable life.
  categories:
    - Security
  built_by: Clear
  built_by_url: https://www.clearme.com
  featured: false
- title: VS Code Rocks
  main_url: "https://vscode.rocks"
  url: "https://vscode.rocks"
  source_url: "https://github.com/lannonbr/vscode-rocks"
  featured: false
  description: >
    VS Code Rocks is a place for weekly news on the newest features and updates to Visual Studio Code as well as trending extensions and neat tricks to continually improve your VS Code skills.
  categories:
    - Open Source
    - Blog
    - Web Development
  built_by: Benjamin Lannon
  built_by_url: "https://github.com/lannonbr"
- title: Particle
  main_url: "https://www.particle.io"
  url: "https://www.particle.io"
  featured: false
  description: Particle is a fully-integrated IoT platform that offers everything you need to deploy an IoT product.
  categories:
    - Marketing
- title: freeCodeCamp curriculum
  main_url: "https://learn.freecodecamp.org"
  url: "https://learn.freecodecamp.org"
  featured: false
  description: Learn to code with free online courses, programming projects, and interview preparation for developer jobs.
  categories:
    - Web Development
    - Learning
- title: Tandem
  main_url: "https://www.tandem.co.uk"
  url: "https://www.tandem.co.uk"
  description: >
    We're on a mission to free you of money misery. Our app, card and savings account are designed to help you spend less time worrying about money and more time enjoying life.
  categories:
    - Finance
    - App
  built_by: Tandem
  built_by_url: https://github.com/tandembank
  featured: false
- title: Monbanquet.fr
  main_url: "https://monbanquet.fr"
  url: "https://monbanquet.fr"
  description: >
    Give your corporate events the food and quality it deserves, thanks to the know-how of the best local artisans.
  categories:
    - eCommerce
    - Food
    - Event
  built_by: Monbanquet.fr
  built_by_url: https://github.com/monbanquet
  featured: false
- title: The Leaky Cauldron Blog
  url: https://theleakycauldronblog.com
  main_url: https://theleakycauldronblog.com
  source_url: https://github.com/v4iv/theleakycauldronblog
  description: >
    A Brew of Awesomeness with a Pinch of Magic...
  categories:
    - Blog
  built_by: Vaibhav Sharma
  built_by_url: https://github.com/v4iv
  featured: false
- title: Wild Drop Surf Camp
  main_url: "https://wilddropsurfcamp.com"
  url: "https://wilddropsurfcamp.com"
  description: >
    Welcome to Portugal's best kept secret and be amazed with our nature. Here you can explore, surf, taste the world's best gastronomy and wine, feel the North Canyon's power with the biggest waves in the world and so many other amazing things. Find us, discover yourself!
  categories:
    - Travel
  built_by: Samuel Fialho
  built_by_url: https://samuelfialho.com
  featured: false
- title: JoinUp HR chatbot
  url: https://www.joinup.io
  main_url: https://www.joinup.io
  description: Custom HR chatbot for better candidate experience
  categories:
    - App
    - Technology
  featured: false
- title: JDCastro Web Design & Development
  main_url: https://jacobdcastro.com
  url: https://jacobdcastro.com
  source_url: https://github.com/jacobdcastro/personal-site
  featured: false
  description: >
    A small business site for freelance web designer and developer Jacob D. Castro. Includes professional blog, contact forms, and soon-to-come portfolio of sites for clients. Need a new website or an extra developer to share the workload? Feel free to check out the website!
  categories:
    - Blog
    - Portfolio
    - Business
    - Freelance
  built_by: Jacob D. Castro
  built_by_url: https://twitter.com/jacobdcastro
- title: Gatsby Tutorials
  main_url: https://www.gatsbytutorials.com
  url: https://www.gatsbytutorials.com
  source_url: https://github.com/ooloth/gatsby-tutorials
  featured: false
  description: >
    Gatsby Tutorials is a community-updated list of video, audio and written tutorials to help you learn GatsbyJS.
  categories:
    - Web Development
    - Education
    - Open Source
  built_by: Michael Uloth
  built_by_url: "https://www.michaeluloth.com"
- title: Up & Running Tutorials
  main_url: https://www.upandrunningtutorials.com
  url: https://www.upandrunningtutorials.com
  featured: false
  description: >
    Free coding tutorials for web developers. Get your web development career up and running by learning to build better, faster websites.
  categories:
    - Web Development
    - Education
  built_by: Michael Uloth
  built_by_url: "https://www.michaeluloth.com"
- title: Grooovinger
  url: https://www.grooovinger.com
  main_url: https://www.grooovinger.com
  description: >
    Martin Grubinger, a web developer from Austria
  categories:
    - Portfolio
    - Web Development
  built_by: Martin Grubinger
  built_by_url: https://www.grooovinger.com
  featured: false
- title: LXDX - the Crypto Derivatives Exchange
  main_url: https://www.lxdx.co/
  url: https://www.lxdx.co/
  description: >
    LXDX is the world's fastest crypto exchange. Our mission is to bring innovative financial products to retail crypto investors, providing access to the same speed and scalability that institutional investors already depend on us to deliver each and every day.
  categories:
    - Marketing
    - Finance
  built_by: Corey Ward
  built_by_url: http://www.coreyward.me/
  featured: false
- title: Kyle McDonald
  url: https://kylemcd.com
  main_url: https://kylemcd.com
  source_url: https://github.com/kylemcd/personal-site-react
  description: >
    Personal site + blog for Kyle McDonald
  categories:
    - Blog
  built_by: Kyle McDonald
  built_by_url: https://kylemcd.com
  featured: false
- title: VSCode Power User Course
  main_url: https://VSCode.pro
  url: https://VSCode.pro
  description: >
    After 10 years with Sublime, I switched to VSCode. Love it. Spent 1000+ hours building a premium video course to help you switch today. 200+ power user tips & tricks turn you into a VSCode.pro
  categories:
    - Education
    - Learning
    - eCommerce
    - Marketing
    - Technology
    - Web Development
  built_by: Ahmad Awais
  built_by_url: https://twitter.com/MrAhmadAwais/
  featured: false
- title: Thijs Koerselman Portfolio
  main_url: https://www.vauxlab.com
  url: https://www.vauxlab.com
  featured: false
  description: >
    Portfolio of Thijs Koerselman. A freelance software engineer, full-stack web developer and sound designer.
  categories:
    - Portfolio
    - Business
    - Freelance
    - Technology
    - Web Development
    - Music
- title: Ad Hoc Homework
  main_url: https://homework.adhoc.team
  url: https://homework.adhoc.team
  description: >
    Ad Hoc builds government digital services that are fast, efficient, and usable by everyone. Ad Hoc Homework is a collection of coding and design challenges for candidates applying to our open positions.
  categories:
    - Web Development
    - Government
    - Healthcare
    - Programming
  built_by_url: https://adhoc.team
  featured: false
- title: Birra Napoli
  main_url: http://www.birranapoli.it
  url: http://www.birranapoli.it
  built_by: Ribrain
  built_by_url: https://www.ribrainstudio.com
  featured: false
  description: >
    Birra Napoli official site
  categories:
    - Landing Page
    - Business
    - Food
- title: Satispay
  url: https://www.satispay.com
  main_url: https://www.satispay.com
  categories:
    - Business
    - Finance
    - Technology
  built_by: Satispay
  built_by_url: https://www.satispay.com
  featured: false
- title: The Movie Database - Gatsby
  url: https://tmdb.lekoarts.de
  main_url: https://tmdb.lekoarts.de
  source_url: https://github.com/LekoArts/gatsby-source-tmdb-example
  categories:
    - Open Source
    - Entertainment
    - Gallery
  featured: false
  built_by: LekoArts
  built_by_url: "https://github.com/LekoArts"
  description: >
    Source from The Movie Database (TMDb) API (v3) in Gatsby. This example is built with react-spring, React hooks and react-tabs and showcases the gatsby-source-tmdb plugin. It also has some client-only paths and uses gatsby-image.
- title: LANDR - Creative Tools for Musicians
  url: https://www.landr.com/
  main_url: https://www.landr.com/en/
  categories:
    - Music
    - Technology
    - Business
    - Entrepreneurship
    - Freelance
    - Marketing
    - Media
  featured: false
  built_by: LANDR
  built_by_url: https://twitter.com/landr_music
  description: >
    Marketing website built for LANDR. LANDR is a web application that provides tools for musicians to master their music (using artificial intelligence), collaborate with other musicians, and distribute their music to multiple platforms.
- title: ClinicJS
  url: https://clinicjs.org/
  main_url: https://clinicjs.org/
  categories:
    - Technology
    - Documentation
  featured: false
  built_by: NearForm
  built_by_url: "https://www.nearform.com/"
  description: >
    Tools to help diagnose and pinpoint Node.js performance issues.
- title: KOBIT
  main_url: "https://kobit.in"
  url: "https://kobit.in"
  description: Automated Google Analytics Report with everything you need and more
  featured: false
  categories:
    - Marketing
    - Blog
  built_by: mottox2
  built_by_url: "https://mottox2.com"
- title: Aleksander Hansson
  main_url: https://ahansson.com
  url: https://ahansson.com
  featured: false
  description: >
    Portfolio website for Aleksander Hansson
  categories:
    - Portfolio
    - Business
    - Freelance
    - Technology
    - Web Development
    - Consulting
  built_by: Aleksander Hansson
  built_by_url: https://www.linkedin.com/in/aleksanderhansson/
- title: Surfing Nosara
  main_url: "https://www.surfingnosara.com"
  url: "https://www.surfingnosara.com"
  description: Real estate, vacation, and surf report hub for Nosara, Costa Rica
  featured: false
  categories:
    - Business
    - Blog
    - Gallery
    - Marketing
  built_by: Desarol
  built_by_url: "https://www.desarol.com"
- title: Crispin Porter Bogusky
  url: https://cpbgroup.com/
  main_url: https://cpbgroup.com/
  description: >
    We solve the world’s toughest communications problems with the most quantifiably potent creative assets.
  categories:
    - Agency
    - Design
    - Marketing
  built_by: Crispin Porter Bogusky
  built_by_url: https://cpbgroup.com/
  featured: false
- title: graphene-python
  url: https://graphene-python.org
  main_url: https://graphene-python.org
  description: Graphene is a collaboratively funded project.Graphene-Python is a library for building GraphQL APIs in Python easily.
  categories:
    - Library
    - API
    - Documentation
  featured: false
- title: Engel & Völkers Ibiza Holiday Rentals
  main_url: "https://www.ev-ibiza.com/"
  url: "https://www.ev-ibiza.com/"
  featured: false
  built_by: Ventura Digitalagentur
  description: >
    Engel & Völkers, one of the most successful real estate agencies in the world, offers luxury holiday villas to rent in Ibiza.
  categories:
    - Travel
- title: Sylvain Hamann's personal website
  url: "https://shamann.fr"
  main_url: "https://shamann.fr"
  source_url: "https://github.com/sylvhama/shamann-gatsby/"
  description: >
    Sylvain Hamann, web developer from France
  categories:
    - Portfolio
    - Web Development
  built_by: Sylvain Hamann
  built_by_url: "https://twitter.com/sylvhama"
  featured: false
- title: Luca Crea's portfolio
  main_url: https://lcrea.github.io
  url: https://lcrea.github.io
  description: >
    Portfolio and personal website of Luca Crea, an Italian software engineer.
  categories:
    - Portfolio
  built_by: Luca Crea
  built_by_url: https://github.com/lcrea
  featured: false
- title: Escalade Sports
  main_url: "https://www.escaladesports.com/"
  url: "https://www.escaladesports.com/"
  categories:
    - eCommerce
    - Sports
  built_by: Escalade Sports
  built_by_url: "https://www.escaladesports.com/"
  featured: false
- title: Exposify
  main_url: "https://www.exposify.de/"
  url: "https://www.exposify.de/"
  description: >
    This is our German website built with Gatsby 2.0, Emotion and styled-system.
    Exposify is a proptech startup and builds technology for real estate businesses.
    We provide our customers with an elegant agent software in combination
    with beautifully designed and fast websites.
  categories:
    - Web Development
    - Real Estate
    - Agency
    - Marketing
  built_by: Exposify
  built_by_url: "https://www.exposify.de/"
  featured: false
- title: Steak Point
  main_url: https://www.steakpoint.at/
  url: https://www.steakpoint.at/
  description: >
    Steak Restaurant in Vienna, Austria (Wien, Österreich).
  categories:
    - Food
  built_by: Peter Kroyer
  built_by_url: https://www.peterkroyer.at/
  featured: false
- title: Takumon blog
  main_url: "https://takumon.com"
  url: "https://takumon.com"
  source_url: "https://github.com/Takumon/blog"
  description: Java Engineer's tech blog.
  featured: false
  categories:
    - Blog
  built_by: Takumon
  built_by_url: "https://twitter.com/inouetakumon"
- title: DayThirty
  main_url: "https://daythirty.com"
  url: "https://daythirty.com"
  description: DayThirty - ideas for the new year.
  featured: false
  categories:
    - Marketing
  built_by: Jack Oliver
  built_by_url: "https://twitter.com/mrjackolai"
- title: TheAgencyProject
  main_url: "https://theagencyproject.co"
  url: "https://theagencyproject.co"
  description: Agency model, without agency overhead.
  categories:
    - Agency
  built_by: JV-LA
  built_by_url: https://jv-la.com
- title: Karen Hou's portfolio
  main_url: https://www.karenhou.com/
  url: https://www.karenhou.com/
  categories:
    - Portfolio
  built_by: Karen H. Developer
  built_by_url: https://github.com/karenhou
  featured: false
- title: Jean Luc Ponty
  main_url: "https://ponty.com"
  url: "https://ponty.com"
  description: Official site for Jean Luc Ponty, French virtuoso violinist and jazz composer.
  featured: false
  categories:
    - Music
    - Entertainment
  built_by: Othermachines
  built_by_url: "https://othermachines.com"
- title: Rosewood Family Advisors
  main_url: "https://www.rfallp.com/"
  url: "https://www.rfallp.com/"
  description: Rosewood Family Advisors LLP (Palo Alto) provides a diverse range of family office services customized for ultra high net worth individuals.
  featured: false
  categories:
    - Finance
    - Business
  built_by: Othermachines
  built_by_url: "https://othermachines.com"
- title: Cole Walker's Portfolio
  main_url: "https://www.walkermakes.com"
  url: "https://www.walkermakes.com"
  source_url: "https://github.com/ColeWalker/portfolio"
  description: The portfolio of web developer Cole Walker, built with the help of Gatsby v2, React-Spring, and SASS.
  featured: false
  categories:
    - Portfolio
    - Web Development
  built_by: Cole Walker
  built_by_url: "https://www.walkermakes.com"
- title: Standing By Company
  main_url: "https://standingby.company"
  url: "https://standingby.company"
  description: A brand experience design company led by Scott Mackenzie and Trent Barton.
  featured: false
  categories:
    - Design
    - Web Development
  built_by: Standing By Company
  built_by_url: "https://standingby.company"
- title: Ashley Thouret
  main_url: "https://www.ashleythouret.com"
  url: "https://www.ashleythouret.com"
  description: Official website of Canadian soprano Ashley Thouret. Site designed by Stephen Bell.
  categories:
    - Portfolio
    - Music
  built_by: Michael Uloth
  built_by_url: "https://www.michaeluloth.com"
  featured: false
- title: The AZOOR Society
  main_url: "https://theazoorsociety.netlify.com"
  url: "https://theazoorsociety.netlify.com"
  description: The AZOOR Society is a UK-based charity committed to promoting awareness of Acute Zonal Occult Outer Retinopathy and assisting further research. Site designed by Stephen Bell.
  categories:
    - Community
    - Nonprofit
  built_by: Michael Uloth
  built_by_url: "https://www.michaeluloth.com"
  featured: false
- title: Gábor Fűzy pianist
  main_url: "https://pianobar.hu"
  url: "https://pianobar.hu"
  description: Gábor Fűzy pianist's official website built with Gatsby v2.
  categories:
    - Music
  built_by: Zoltán Bedi
  built_by_url: "https://github.com/B3zo0"
  featured: false
- title: Logicwind
  main_url: "https://logicwind.com"
  url: "https://logicwind.com"
  description: Website of Logicwind - JavaScript experts, Technology development agency & consulting.
  featured: false
  categories:
    - Portfolio
    - Agency
    - Web Development
    - Consulting
  built_by: Logicwind
  built_by_url: "https://www.logicwind.com"
- title: ContactBook.app
  main_url: "https://contactbook.app"
  url: "https://contactbook.app"
  description: Seamlessly share Contacts with G Suite team members
  featured: false
  categories:
    - Landing Page
    - Blog
  built_by: Logicwind
  built_by_url: "https://www.logicwind.com"
- title: Waterscapes
  main_url: "https://waterscap.es"
  url: "https://waterscap.es/lake-monteynard/"
  source_url: "https://github.com/gaelbillon/Waterscapes-Gatsby-site"
  description: Waterscap.es is a directory of bodies of water (creeks, ponds, waterfalls, lakes, etc) with information about each place such as how to get there, hike time, activities and photos and a map displayed with the Mapbox GL SJ npm package. It was developed with the goal of learning Gatsby. This website is based on the gatsby-contentful-starter and uses Contentful as CMS. It is hosted on Netlify. Hooks are setup with Bitbucket and Contentful to trigger a new build upon code or content changes. The data on Waterscap.es is a mix of original content and informations from the internets gathered and put together.
  categories:
    - Directory
    - Photography
    - Travel
  built_by: Gaël Billon
  built_by_url: "https://gaelbillon.com"
  featured: false
- title: Packrs
  url: "https://www.packrs.co/"
  main_url: "https://www.packrs.co/"
  description: >
    Packrs is a local delivery platform, one spot for all your daily requirements. On a single tap get everything you need at your doorstep.
  categories:
    - Marketing
    - Landing Page
    - Entrepreneurship
  built_by: Vipin Kumar Rawat
  built_by_url: "https://github.com/aesthytik"
  featured: false
- title: HyakuninIsshu
  main_url: "https://hyakuninanki.net"
  url: "https://hyakuninanki.net"
  source_url: "https://github.com/rei-m/web_hyakuninisshu"
  description: >
    HyakuninIsshu is a traditional Japanese card game.
  categories:
    - Education
    - Gallery
    - Entertainment
  built_by: Rei Matsushita
  built_by_url: "https://github.com/rei-m/"
  featured: false
- title: WQU Partners
  main_url: "https://partners.wqu.org/"
  url: "https://partners.wqu.org/"
  featured: false
  categories:
    - Marketing
    - Education
    - Landing Page
  built_by: Corey Ward
  built_by_url: "http://www.coreyward.me/"
- title: Federico Giacone
  url: "https://federico.giac.one/"
  main_url: "https://federico.giac.one"
  source_url: "https://github.com/leopuleo/federico.giac.one"
  description: >
    Digital portfolio for Italian Architect Federico Giacone.
  categories:
    - Portfolio
    - Gallery
  built_by: Leonardo Giacone
  built_by_url: "https://github.com/leopuleo"
  featured: false
- title: Station
  url: "https://getstation.com/"
  main_url: "https://getstation.com/"
  description: Station is the first smart browser for busy people. A single place for all of your web applications.
  categories:
    - Technology
    - Web Development
    - Productivity
  featured: false
- title: Vyron Vasileiadis
  url: "https://fedonman.com/"
  main_url: "https://fedonman.com"
  source_url: "https://github.com/fedonman/fedonman-website"
  description: Personal space of Vyron Vasileiadis aka fedonman, a Web & IoT Developer, Educator and Entrepreneur based in Athens, Greece.
  categories:
    - Portfolio
    - Technology
    - Web Development
    - Education
  built_by: Vyron Vasileiadis
  built_by_url: "https://github.com/fedonman"
- title: Fabien Champigny
  url: "https://www.champigny.name/"
  main_url: "https://www.champigny.name/"
  built_by_url: "https://www.champigny.name/"
  description: Fabien Champigny's personal blog. Entrepreneur, hacker and loves street photo.
  categories:
    - Blog
    - Gallery
    - Photography
    - Productivity
    - Entrepreneurship
  featured: false
- title: Alex Xie - Portfolio
  url: https://alexieyizhe.me/
  main_url: https://alexieyizhe.me/
  source_url: https://github.com/alexieyizhe/alexieyizhe.github.io
  description: >
    Personal website of Alex Yizhe Xie, a University of Waterloo Computer Science student and coding enthusiast.
  categories:
    - Blog
    - Portfolio
    - Web Development
  featured: false
- title: Equithon
  url: https://equithon.org/
  main_url: https://equithon.org/
  source_url: https://github.com/equithon/site-main/
  built_by: Alex Xie
  built_by_url: https://alexieyizhe.me/
  description: >
    Equithon is the largest social innovation hackathon in Waterloo, Canada. It was founded in 2016 to tackle social equity issues and create change.
  categories:
    - Education
    - Event
    - Learning
    - Open Source
    - Nonprofit
    - Technology
  featured: false
- title: Dale Blackburn - Portfolio
  url: https://dakebl.co.uk/
  main_url: https://dakebl.co.uk/
  description: >
    Dale Blackburn's personal website and blog.
  categories:
    - Blog
    - Portfolio
    - Web Development
  featured: false
- title: Portfolio of Anthony Wiktor
  url: https://www.anthonydesigner.com/
  main_url: https://www.anthonydesigner.com/
  description: >
    Anthony Wiktor is a Webby Award-Winning Creative Director and Digital Designer twice named Hot 100 by WebDesigner Magazine. Anthony has over a decade of award-winning experience in design and has worked on projects across a diverse set of industries — from entertainment to consumer products to hospitality to technology. Anthony is a frequent lecturer at USC’s Annenberg School for Communication & Journalism and serves on the board of AIGA Los Angeles.
  categories:
    - Portfolio
    - Marketing
  built_by: Maciej Leszczyński
  built_by_url: http://twitter.com/_maciej
  featured: false
- title: Frame.io Workflow Guide
  main_url: https://workflow.frame.io
  url: https://workflow.frame.io
  description: >
    The web’s most comprehensive post-production resource, written by pro filmmakers, for pro filmmakers. Always expanding, always free.
  categories:
    - Education
  built_by: Frame.io
  built_by_url: https://frame.io
  featured: false
- title: MarcySutton.com
  main_url: https://marcysutton.com
  url: https://marcysutton.com
  description: >
    The personal website of web developer and accessibility advocate Marcy Sutton.
  categories:
    - Blog
    - Accessibility
    - Video
    - Photography
  built_by: Marcy Sutton
  built_by_url: https://marcysutton.com
  featured: true
- title: WPGraphQL Docs
  main_url: https://docs.wpgraphql.com
  url: https://docs.wpgraphql.com
  description: >
    Documentation for WPGraphQL, a free open-source WordPress plugin that provides an extendable GraphQL schema and API for any WordPress site.
  categories:
    - API
    - Documentation
    - Technology
    - Web Development
    - WordPress
  built_by: WPGraphQL
  built_by_url: https://wpgraphql.com
  featured: false
- title: Shine Lawyers
  main_url: https://www.shine.com.au
  url: https://www.shine.com.au
  description: >
    Shine Lawyers is an Australian legal services website built with Gatsby v2, Elasticsearch, Isso, and Geolocation services.
  categories:
    - Business
    - Blog
- title: Parallel Polis Kosice
  url: https://www.paralelnapoliskosice.sk/
  main_url: https://www.paralelnapoliskosice.sk/
  source_url: https://github.com/ParalelnaPolisKE/paralelnapoliskosice.sk
  description: >
    Parallel Polis is a collective of people who want to live in a more opened world. We look for possibilities and technologies (Bitcoin, the blockchain, reputation systems and decentralized technologies in general) that open new ways, make processes easier and remove unnecessary barriers. We want to create an environment that aims at education, discovering and creating better systems for everybody who is interested in freedom and independence.
  categories:
    - Blog
    - Education
    - Technology
  built_by: Roman Vesely
  built_by_url: https://romanvesely.
  featured: false
- title: Unda Solutions
  url: https://unda.com.au
  main_url: https://unda.com.au
  description: >
    A custom web application development company in Perth, WA
  categories:
    - Business
    - Freelance
    - Web Development
    - Technology
  featured: false
- title: BIGBrave
  main_url: https://bigbrave.digital
  url: https://bigbrave.digital
  description: >
    BIGBrave is a strategic design firm. We partner with our clients, big and small, to design & create human-centered brands, products, services and systems that are simple, beautiful and easy to use.
  categories:
    - Agency
    - Web Development
    - Marketing
    - Technology
    - WordPress
  built_by: Francois Brill | BIGBrave
  built_by_url: https://bigbrave.digital
  featured: false
- title: 5th Avenue Properties
  main_url: https://5thavenue.co.za
  url: https://5thavenue.co.za
  description: >
    5th Avenue Properties specializes in the leasing and sales of office space and industrial property. BIGBrave built the website in Gatsby with data from an API server (CRM) for all the property and consultant data, and WordPress for all the website content data and case studies. All forms on the website was also directly integrated into the CRM system to ensure no leads are lost. People cannot stop commenting on the speed of the site and the property search.
  categories:
    - Technology
    - WordPress
    - API
  built_by: Russel Povey and Francois Brill | BIGBrave
  built_by_url: https://bigbrave.digital
  featured: false
- title: Intsha Consulting
  main_url: https://intsha.co.za
  url: https://intsha.co.za
  description: >
    Intsha is a bespoke Human Resources consultancy firm offering expert Recruitment and Talent Management services in today's competitive marketplace. BIGBrave helped Intsha design and develop a bespoke online presense helping them stand out from the crowd.
  categories:
    - Consulting
    - Marketing
    - WordPress
  built_by: Evan Janovsky | BIGBrave
  built_by_url: https://bigbrave.digital
  featured: false
- title: MHW Law
  main_url: https://mhwlaw.ca
  url: https://mhwlaw.ca
  description: >
    MHW is a full service law firm that has offered legal representation and advice to clients locally and throughout British Columbia since 1984. BIGBrave helped MHW bring their website into the 21st century by offering the best and latest Gatsby site to help them stand our from the crowd.
  categories:
    - Law
    - Marketing
    - WordPress
  built_by: Evan Janovsky and Francois Brill | BIGBrave
  built_by_url: https://bigbrave.digital
  featured: false
- title: KegTracker
  main_url: https://www.kegtracker.co.za
  url: https://www.kegtracker.co.za
  description: >
    Keg Tracker is part of the Beverage Insights family and its sole aim is to provide you with the right data about your kegs to make better decisions. In today’s business landscape having the right information at your finger tips is crucial to the agility of your business.
  categories:
    - Food
    - Business
    - Technology
  built_by: Francois Brill | BIGBrave
  built_by_url: https://bigbrave.digital
  featured: false
- title: Mike Nichols
  url: https://www.mikenichols.me
  main_url: https://www.mikenichols.me
  description: >
    Portfolio site of Mike Nichols, a UX designer and product development lead.
  categories:
    - Portfolio
    - Technology
    - Web Development
  built_by: Mike Nichols
  featured: false
- title: Steve Haid
  url: https://www.stevehaid.com
  main_url: https://www.stevehaid.com
  description: >
    Steve Haid is a real estate agent and Professional Financial Planner (PFP) who has been helping clients achieve their investment goals since 2006. Site designed by Stephen Bell.
  categories:
    - Marketing
    - Real Estate
  built_by: Michael Uloth
  built_by_url: "https://www.michaeluloth.com"
- title: Incremental - Loyalty, Rewards and Incentive Programs
  main_url: https://www.incremental.com.au
  url: https://www.incremental.com.au
  description: >
    Sydney-based digital agency specialising in loyalty, rewards and incentive programs. WordPress backend; Cloudinary, YouTube and Hubspot form integration; query data displayed as animated SVG graphs; video background in the header.
  categories:
    - Agency
    - Portfolio
    - WordPress
  built_by: Incremental
  built_by_url: https://www.incremental.com.au
  featured: false
- title: Technica11y
  main_url: https://www.technica11y.org
  url: https://www.technica11y.org
  description: >
    Discussing challenges in technical accessibility.
  categories:
    - Accessibility
    - Education
    - Video
  built_by: Tenon.io
  built_by_url: https://tenon.io
  featured: false
- title: Tenon-UI Documentation
  main_url: https://www.tenon-ui.info
  url: https://www.tenon-ui.info
  description: >
    Documentation site for Tenon-UI: Tenon.io's accessible components library.
  categories:
    - Accessibility
    - Documentation
    - Library
    - Web Development
  built_by: Tenon.io
  built_by_url: https://tenon.io
  featured: false
- title: Matthew Secrist
  main_url: https://www.matthewsecrist.net
  url: https://www.matthewsecrist.net
  source_url: https://github.com/matthewsecrist/v3
  description: >
    Matthew Secrist's personal portfolio using Gatsby, Prismic and Styled-Components.
  categories:
    - Portfolio
    - Technology
    - Web Development
  built_by: Matthew Secrist
  built_by_url: https://www.matthewsecrist.net
  featured: false
- title: Node.js Dev
  main_url: https://nodejs.dev
  url: https://nodejs.dev
  source_url: https://github.com/nodejs/nodejs.dev
  description: >
    Node.js Foundation Website.
  categories:
    - Documentation
    - Web Development
  built_by: Node.js Website Redesign Working Group
  built_by_url: https://github.com/nodejs/website-redesign
  featured: false
- title: Sheffielders
  main_url: https://sheffielders.org
  url: https://sheffielders.org
  source_url: https://github.com/davemullenjnr/sheffielders
  description: >
    A collective of businesses, creatives, and projects based in Sheffield, UK.
  categories:
    - Directory
  built_by: Dave Mullen Jnr
  built_by_url: https://davemullenjnr.co.uk
  featured: false
- title: Stealth Labs
  url: https://stealthlabs.io
  main_url: https://stealthlabs.io
  description: >
    We design and develop for the web, mobile and desktop
  categories:
    - Portfolio
    - Web Development
  built_by: Edvins Antonovs
  built_by_url: https://edvins.io
  featured: false
- title: Constanzia Yurashko
  main_url: https://www.constanziayurashko.com
  url: https://www.constanziayurashko.com
  description: >
    Exclusive women's ready-to-wear fashion by designer Constanzia Yurashko.
  categories:
    - Portfolio
  built_by: Maxim Andries
  featured: false
- title: Algolia
  url: https://algolia.com
  main_url: https://algolia.com
  description: >
    Algolia helps businesses across industries quickly create relevant, scalable, and lightning fast search and discovery experiences.
  categories:
    - Web Development
    - Technology
    - Open Source
    - Featured
  built_by: Algolia
  featured: true
- title: GVD Renovations
  url: https://www.gvdrenovationsinc.com/
  main_url: https://www.gvdrenovationsinc.com/
  description: >
    GVD Renovations is a home improvement contractor with a well known reputation as a professional, quality contractor in California.
  categories:
    - Business
  built_by: David Krasniy
  built_by_url: http://dkrasniy.com
  featured: false
- title: Styled System
  url: https://styled-system.com/
  main_url: https://styled-system.com/
  source_url: https://github.com/styled-system/styled-system/tree/master/docs
  description: >
    Style props for rapid UI development.
  categories:
    - Design System
  built_by: Brent Jackson
  built_by_url: https://jxnblk.com/
- title: Timehacker
  url: https://timehacker.app
  main_url: https://timehacker.app
  description: >
    Procrastination killer, automatic time tracking app to skyrocket your productivity
  categories:
    - Productivity
    - App
    - Technology
    - Marketing
    - Landing Page
  built_by: timehackers
  featured: false
- title: Little & Big
  main_url: "https://www.littleandbig.com.au/"
  url: "https://www.littleandbig.com.au/"
  description: >
    Little & Big exists with the aim to create Websites, Apps, E-commerce stores
    that are consistently unique and thoughtfully crafted, every time.
  categories:
    - Agency
    - Design
    - Web Development
    - Portfolio
  built_by: Little & Big
  built_by_url: "https://www.littleandbig.com.au/"
  featured: false
- title: Cat Knows
  main_url: "https://catnose99.com/"
  url: "https://catnose99.com/"
  description: >
    Personal blog built with Gatsby v2.
  categories:
    - Blog
    - Web Development
  built_by: CatNose
  built_by_url: "https://twitter.com/catnose99"
  featured: false
- title: just some dev
  url: https://www.iamdeveloper.com
  main_url: https://www.iamdeveloper.com
  source_url: https://github.com/nickytonline/www.iamdeveloper.com
  description: >
    Just some software developer writing things ✏️
  categories:
    - Blog
  built_by: Nick Taylor
  built_by_url: https://www.iamdeveloper.com
  featured: false
- title: Keziah Moselle Blog
  url: https://blog.keziahmoselle.fr/
  main_url: https://blog.keziahmoselle.fr/
  source_url: https://github.com/KeziahMoselle/blog.keziahmoselle.fr
  description: >
    ✍️ A place to share my thoughts.
  categories:
    - Blog
  built_by: Keziah Moselle
  built_by_url: https://keziahmoselle.fr/
- title: xfuture's blog
  url: https://www.xfuture-blog.com/
  main_url: https://www.xfuture-blog.com/
  source_url: https://github.com/xFuture603/xfuture-blog
  description: >
    A blog about Devops, Web development, and my insights as a systems engineer.
  categories:
    - Blog
  built_by: Daniel Uhlmann
  built_by_url: https://www.xfuture-blog.com/
- title: Mayne's Blog
  main_url: "https://gine.me/"
  url: "https://gine.me/page/1"
  source_url: "https://github.com/mayneyao/gine-blog"
  featured: false
  categories:
    - Blog
    - Web Development
- title: Bakedbird
  url: https://bakedbird.com
  main_url: https://bakedbird.com
  description: >
    Eleftherios Psitopoulos - A frontend developer from Greece ☕
  categories:
    - Portfolio
    - Blog
  built_by: Eleftherios Psitopoulos
  built_by_url: https://bakedbird.com
- title: Benjamin Lannon
  url: https://lannonbr.com
  main_url: https://lannonbr.com
  source_url: https://github.com/lannonbr/Portfolio-gatsby
  description: >
    Personal portfolio of Benjamin Lannon
  categories:
    - Portfolio
    - Web Development
  built_by: Benjamin Lannon
  built_by_url: https://lannonbr.com
  featured: false
- title: Aravind Balla
  url: https://aravindballa.com
  main_url: https://aravindballa.com
  source_url: https://github.com/aravindballa/website2017
  description: >
    Personal portfolio of Aravind Balla
  categories:
    - Portfolio
    - Blog
    - Web Development
  built_by: Aravind Balla
  built_by_url: https://aravindballa.com
- title: Kaleb McKelvey
  url: https://kalebmckelvey.com
  main_url: https://kalebmckelvey.com
  source_url: https://github.com/avatar-kaleb/kalebmckelvey-site
  description: >
    Personal portfolio of Kaleb McKelvey!
  categories:
    - Blog
    - Portfolio
  built_by: Kaleb McKelvey
  built_by_url: https://kalebmckelvey.com
  featured: false
- title: Michal Czaplinski
  url: https://czaplinski.io
  main_url: https://czaplinski.io
  source_url: https://github.com/michalczaplinski/michalczaplinski.github.io
  description: >
    Michal Czaplinski is a full-stack developer 🚀
  categories:
    - Portfolio
    - Web Development
  built_by: Michal Czaplinski mmczaplinski@gmail.com
  built_by_url: https://czaplinski.io
  featured: false
- title: Interactive Investor (ii)
  url: https://www.ii.co.uk
  main_url: https://www.ii.co.uk
  description: >
    Hybrid (static/dynamic) Gatsby web app for ii's free research, news and analysis, discussion and product marketing site.
  categories:
    - Business
    - Finance
    - Technology
  built_by: Interactive Investor (ii)
  built_by_url: https://www.ii.co.uk
  featured: false
- title: Weingut Goeschl
  url: https://www.weingut-goeschl.at/
  main_url: https://www.weingut-goeschl.at/
  description: >
    Weingut Goeschl is a family winery located in Gols, Burgenland in Austria (Österreich)
  categories:
    - eCommerce
    - Business
  built_by: Peter Kroyer
  built_by_url: https://www.peterkroyer.at/
  featured: false
- title: Hash Tech Guru
  url: https://hashtech.guru
  main_url: https://hashtech.guru
  description: >
    Software Development Training School and Tech Blog
  categories:
    - Blog
    - Education
  built_by: Htet Wai Yan Soe
  built_by_url: https://github.com/johnreginald
- title: AquaGruppen Vattenfilter
  url: https://aquagruppen.se
  main_url: https://aquagruppen.se/
  description: >
    Water filter and water treatment products in Sweden
  categories:
    - Business
    - Technology
  built_by: Johan Eliasson
  built_by_url: https://github.com/elitan
  featured: false
- title: Josef Aidt
  url: https://josefaidt.dev
  main_url: https://josefaidt.dev
  source_url: https://github.com/josefaidt/josefaidt.github.io
  description: >
    Personal website, blog, portfolio for Josef Aidt
  categories:
    - Portfolio
    - Blog
    - Web Development
  built_by: Josef Aidt
  built_by_url: https://twitter.com/garlicbred
- title: How To egghead
  main_url: https://howtoegghead.com/
  url: https://howtoegghead.com/
  source_url: https://github.com/eggheadio/how-to-egghead
  featured: false
  built_by: egghead.io
  built_by_url: https://egghead.io
  description: >
    How to become an egghead instructor or reviewer
  categories:
    - Documentation
    - Education
- title: Sherpalo Ventures
  main_url: "https://www.sherpalo.com/"
  url: "https://www.sherpalo.com/"
  featured: false
  categories:
    - Finance
    - Business
    - Technology
  built_by: Othermachines
  built_by_url: "https://othermachines.com"
- title: WrapCode
  url: https://www.wrapcode.com
  main_url: https://www.wrapcode.com
  description: >
    A full stack blog on Microsoft Azure, JavaScript, DevOps, AI and Bots.
  categories:
    - Blog
    - Technology
    - Web Development
  built_by: Rahul P
  built_by_url: https://twitter.com/_rahulpp
  featured: false
- title: Kirankumar Ambati's Portfolio
  url: https://www.kirankumarambati.me
  main_url: https://www.kirankumarambati.me
  description: >
    Personal website, blog, portfolio of Kirankumar Ambati
  categories:
    - Blog
    - Portfolio
    - Web Development
  built_by: Kirankumar Ambati
  built_by_url: https://github.com/kirankumarambati
  featured: false
- title: Rou Hun Fan's portfolio
  main_url: https://flowen.me
  url: https://flowen.me
  description: >
    Portfolio of creative developer Rou Hun Fan. Built with Gatsby v2 &amp; Greensock drawSVG.
  categories:
    - Portfolio
  built_by: Rou Hun Fan Developer
  built_by_url: https://flowen.me
  featured: false
- title: chadly.net
  url: https://www.chadly.net
  main_url: https://www.chadly.net
  source_url: https://github.com/chadly/chadly.net
  description: >
    Personal tech blog by Chad Lee.
  categories:
    - Blog
    - Technology
    - Web Development
  built_by: Chad Lee
  built_by_url: https://github.com/chadly
  featured: false
- title: CivicSource
  url: https://www.civicsource.com
  main_url: https://www.civicsource.com
  description: >
    Online auction site to purchase tax-distressed properties from local taxing authorities.
  categories:
    - Real Estate
    - Government
  featured: false
- title: SpotYou
  main_url: "https://spotyou.joshglazer.com"
  url: "https://spotyou.joshglazer.com"
  source_url: "https://github.com/joshglazer/spotyou"
  description: >
    SpotYou allows you to watch your favorite music videos on Youtube based on your Spotify Preferences
  categories:
    - Entertainment
    - Music
  built_by: Josh Glazer
  built_by_url: https://linkedin.com/in/joshglazer/
  featured: false
- title: Hesam Kaveh's blog
  description: >
    A blog with great seo that using gatsby-source-wordpress to fetch posts from backend
  main_url: "https://hesamkaveh.com/"
  url: "https://hesamkaveh.com/"
  source_url: "https://github.com/hesamkaveh/sansi"
  featured: false
  categories:
    - Blog
    - WordPress
- title: Oliver Gomes Portfolio
  main_url: https://oliver-gomes.github.io/v4/
  url: https://oliver-gomes.github.io/v4/
  description: >
    As an artist and a web designer/developer, I wanted to find a way to present these two portfolios in a way that made sense.  I felt with new found power of speed, Gatsby helped keep my creativity intact with amazing response and versatility. I felt my butter smooth transition felt much better in user perspective and super happy with the power of Gatsby.
  categories:
    - Portfolio
    - Web Development
    - Blog
  built_by: Oliver Gomes
  built_by_url: https://github.com/oliver-gomes
  featured: false
- title: Patrik Szewczyk
  url: https://www.szewczyk.cz/
  main_url: https://www.szewczyk.cz/
  description: >
    Patrik Szewczyk – JavaScript, TypeScript, React, Node.js developer, Redux, Reason
  categories:
    - Portfolio
  built_by: Patrik Szewczyk
  built_by_url: https://linkedin.com/in/thepatriczek/
  featured: false
- title: Patrik Arvidsson's portfolio
  url: https://www.patrikarvidsson.com
  main_url: https://www.patrikarvidsson.com
  source_url: https://github.com/patrikarvidsson/portfolio-gatsby-contentful
  description: >
    Personal portfolio site of Swedish interaction designer Patrik Arvidsson. Built with Gatsby, Tailwind CSS, Emotion JS and Contentful.
  categories:
    - Blog
    - Design
    - Portfolio
    - Web Development
    - Technology
  built_by: Patrik Arvidsson
  built_by_url: https://www.patrikarvidsson.com
  featured: false
- title: Jacob Cofman's Blog
  description: >
    Personal blog / portfolio about Jacob Cofman.
  main_url: "https://jcofman.de/"
  url: "https://jcofman.de/"
  source_url: "https://github.com/JCofman/jc-website"
  featured: false
  categories:
    - Blog
    - Portfolio
- title: re-geo
  description: >
    re-geo is react based geo cities style component.
  main_url: "https://re-geo.netlify.com/"
  url: "https://re-geo.netlify.com/"
  source_url: "https://github.com/sadnessOjisan/re-geo-lp"
  categories:
    - Open Source
  built_by: sadnessOjisan
  built_by_url: https://twitter.com/sadnessOjisan
  featured: false
- title: Luis Cestou Portfolio
  description: >
    Portfolio of graphic + interactive designer Luis Cestou.
  main_url: "https://luiscestou.com"
  url: "https://luiscestou.com"
  source_url: "https://github.com/lcestou/luiscestou.com"
  built_by: Luis Cestou contact@luiscestou.com
  built_by_url: https://luiscestou.com
  featured: false
  categories:
    - Portfolio
    - Web Development
- title: Data Hackers
  url: https://datahackers.com.br/
  main_url: https://datahackers.com.br/
  description: >
    Official website for the biggest portuguese-speaking data science community. Makes use of several data sources such as podcasts from Anchor, messages from Slack, newsletters from MailChimp and blog posts from Medium. The unique visual design also had its hurdles and was quite fun to develop!
  categories:
    - Blog
    - Education
    - Podcast
    - Technology
  built_by: Kaordica
  built_by_url: https://kaordica.design
  featured: false
- title: TROMAQ
  url: https://www.tromaq.com/
  main_url: https://www.tromaq.com/
  description: >
    TROMAQ executes earthmoving services and rents heavy machinery for construction work. Even with the lack of good photography, their new site managed to pass a solid and trustworthy feeling to visitors during testing and they're already seeing the improvement in brand awareness, being the sole player with a modern website in their industry.
  categories:
    - Marketing
  built_by: Kaordica
  built_by_url: https://kaordica.design
  featured: false
- title: Novida Consulting
  url: https://www.novidaconsultoria.com.br
  main_url: https://www.novidaconsultoria.com.br
  description: >
    Novida’s goal was to position itself as a solid, exclusive and trustworthy brand for families looking for a safe financial future… We created a narrative and visual design that highlight their exclusivity.
  categories:
    - Marketing
  built_by: Kaordica
  built_by_url: https://kaordica.design
  featured: false
- title: We Are Clarks
  url: "https://www.weareclarks.com"
  main_url: "https://www.weareclarks.com"
  source_url: "https://github.com/abeaclark/weareclarks"
  description: >
    A family travel blog.
  categories:
    - Blog
    - Travel
  built_by: Abe Clark
  built_by_url: https://www.linkedin.com/in/abrahamclark/
  featured: false
- title: Guillaume Briday's Blog
  main_url: "https://guillaumebriday.fr/"
  url: "https://guillaumebriday.fr/"
  source_url: "https://github.com/guillaumebriday/guillaumebriday.fr"
  description: >
    My personal blog built with Gatsby and Tailwind CSS.
  categories:
    - Blog
    - Web Development
    - Technology
  built_by: Guillaume Briday
  built_by_url: https://guillaumebriday.fr/
  featured: false
- title: SEOmonitor
  main_url: "https://www.seomonitor.com"
  url: "https://www.seomonitor.com"
  description: >
    SEOmonitor is a suite of SEO tools dedicated to agencies.
  categories:
    - Blog
    - Portfolio
    - Agency
  built_by: Bejamas
  built_by_url: https://bejamas.io/
  featured: false
- title: Jean Regisser's Portfolio
  main_url: "https://jeanregisser.com/"
  url: "https://jeanregisser.com/"
  source_url: "https://github.com/jeanregisser/jeanregisser.com"
  featured: false
  description: >
    Portfolio of software engineer Jean Regisser.
  categories:
    - Portfolio
    - Mobile Development
  built_by: Jean Regisser
  built_by_url: "https://jeanregisser.com/"
- title: Axcept - Visual Screenshot Testing
  url: https://axcept.io
  main_url: https://axcept.io
  description: >
    Visual Testing for everyone
  categories:
    - Documentation
    - Web Development
  built_by: d:code:it
  built_by_url: https://dcodeit.com
  featured: false
- title: Chase Ohlson
  url: https://chaseohlson.com
  main_url: https://chaseohlson.com
  description: >
    Portfolio of frontend engineer & web developer Chase Ohlson.
  categories:
    - Portfolio
    - Web Development
  built_by: Chase Ohlson
  built_by_url: https://chaseohlson.com
  featured: false
- title: Zach Schnackel
  url: https://zslabs.com
  main_url: https://zslabs.com
  source_url: "https://github.com/zslabs/zslabs.com"
  description: >
    Portfolio site for UI/Motion Developer, Zach Schnackel.
  categories:
    - Portfolio
    - Web Development
  built_by: Zach Schnackel
  built_by_url: "https://zslabs.com"
- title: Gremlin
  url: https://www.gremlin.com
  main_url: https://www.gremlin.com
  description: >
    Gremlin's Failure as a Service finds weaknesses in your system before they cause problems.
  categories:
    - Marketing
- title: Headless.page
  main_url: https://headless.page/
  url: https://headless.page/
  description: >
    Headless.page is a directory of eCommerce sites featuring headless architecture, PWA features and / or the latest JavaScript technology.
  categories:
    - Directory
    - eCommerce
  built_by: Subscribe Pro
  built_by_url: https://www.subscribepro.com/
  featured: false
- title: Ouracademy
  main_url: https://our-academy.org/
  url: https://our-academy.org/
  source_url: "https://github.com/ouracademy/website"
  description: >
    Ouracademy is an organization that promoves the education in software development through blog posts & videos smiley.
  categories:
    - Open Source
    - Blog
    - Education
  built_by: Ouracademy
  built_by_url: https://github.com/ouracademy
  featured: false
- title: Tenon.io
  main_url: https://tenon.io
  url: https://tenon.io
  description: >
    Tenon.io is an accessibility tooling, services and consulting company.
  categories:
    - API
    - Accessibility
    - Business
    - Consulting
    - Technology
  built_by: Tenon.io
  built_by_url: https://tenon.io
  featured: false
- title: Projectival
  url: https://www.projectival.de/
  main_url: https://www.projectival.de/
  description: >
    Freelancer Online Marketing & Web Development in Cologne, Germany
  categories:
    - Freelance
    - Marketing
    - Web Development
    - Blog
    - Consulting
    - SEO
    - Business
  built_by: Sascha Klapetz
  built_by_url: https://www.projectival.de/
  featured: false
- title: Hetzner Online Community
  main_url: https://community.hetzner.com
  url: https://community.hetzner.com
  description: >
    Hetzner Online Community provides a free collection of high-quality tutorials, which are based on free and open source software, on a variety of topics such as development, system administration, and other web technology.
  categories:
    - Web Development
    - Technology
    - Programming
    - Open Source
    - Community
  built_by: Hetzner Online GmbH
  built_by_url: https://www.hetzner.com/
  featured: false
- title: AGYNAMIX
  url: https://www.agynamix.de/
  main_url: https://www.agynamix.de/
  source_url: https://github.com/tuhlmann/agynamix.de
  description: >
    Full Stack Java, Scala, Clojure, TypeScript, React Developer in Thalheim, Germany
  categories:
    - Freelance
    - Web Development
    - Programming
    - Blog
    - Consulting
    - Portfolio
    - Business
  built_by: Torsten Uhlmann
  built_by_url: https://www.agynamix.de/
  featured: false
- title: syracuse.io
  url: https://syracuse.io
  main_url: https://syracuse.io
  source_url: https://github.com/syracuseio/syracuseio/
  description: >
    Landing page for Syracuse NY Software Development Meetup Groups
  categories:
    - Community
  built_by: Benjamin Lannon
  built_by_url: https://lannonbr.com
- title: Render Documentation
  main_url: https://render.com/docs
  url: https://render.com/docs
  description: >
    Render is the easiest place to host your sites and apps. We use Gatsby for everything on https://render.com, including our documentation. The site is deployed on Render as well! We also have a guide to deploying Gatsby apps on Render: https://render.com/docs/deploy-gatsby.
  categories:
    - Web Development
    - Programming
    - Documentation
    - Technology
  built_by: Render Developers
  built_by_url: https://render.com
  featured: false
- title: prima
  url: https://www.prima.co
  main_url: https://www.prima.co
  description: >
    Discover industry-defining wellness content and trusted organic hemp CBD products safely supporting wellness, stress, mood, skin health, and balance.
  categories:
    - Blog
    - eCommerce
    - Education
  built_by: The Couch
  built_by_url: https://thecouch.nyc
- title: Gatsby Guides
  url: https://gatsbyguides.com/
  main_url: https://gatsbyguides.com/
  description: >
    Free tutorial course about using Gatsby with a CMS.
  categories:
    - Education
    - Documentation
    - Web Development
  built_by: Osio Labs
  built_by_url: https://osiolabs.com/
  featured: false
- title: Architude
  url: https://architudedesign.com
  main_url: https://architudedesign.com
  description: >
    筑冶 Architude International Design Consultants
  categories:
    - Design
    - Landing Page
    - Gallery
  built_by: Neo Nie
  built_by_url: https://github.com/nihgwu
  featured: false
- title: Arctica
  url: https://arctica.io
  main_url: https://arctica.io
  description: >
    Arctica specialises in purpose-built web sites and progressive web applications with user optimal experiences, tailored to meet the objectives of your business.
  categories:
    - Portfolio
    - Agency
    - Design
    - Web Development
  built_by: Arctica
  built_by_url: https://arctica.io
  featured: false
- title: Shard Ventures
  url: https://shard.vc
  main_url: https://shard.vc
  description: >
    Shard is building new online companies from scratch, partnering with other like-minded founders to start and invest in technology companies.
  categories:
    - Finance
    - Technology
    - Portfolio
  built_by: Arctica
  built_by_url: https://arctica.io
  featured: false
- title: David Brookes
  url: https://davidbrookes.me
  main_url: https://davidbrookes.me
  description: >
    Specialising in crafting stylish, high performance websites and applications that get results, using the latest cutting edge web development technologies.
  categories:
    - Portfolio
    - Freelance
    - Web Development
  built_by: Arctica
  built_by_url: https://arctica.io
  featured: false
- title: Dennis Morello
  url: https://morello.dev
  main_url: https://morello.dev
  source_url: https://gitlab.com/dennismorello/dev-blog
  description: >
    morello.dev is a development and techology blog written by Dennis Morello.
  categories:
    - Blog
    - Education
    - Web Development
    - Open Source
    - Technology
  built_by: Dennis Morello
  built_by_url: https://twitter.com/dennismorello
  featured: false
- title: BaseTable
  url: https://autodesk.github.io/react-base-table/
  main_url: https://autodesk.github.io/react-base-table/
  source_url: https://github.com/Autodesk/react-base-table
  description: >
    BaseTable is a react table component to display large data set with high performance and flexibility.
  categories:
    - Web Development
    - Documentation
    - Open Source
  built_by: Neo Nie
  built_by_url: https://github.com/nihgwu
  featured: false
- title: herper.io
  url: https://herper.io
  main_url: https://herper.io
  description: >
    Portfolio website for Jacob Herper - a Front End Web Developer with a passion for all things digital. I have more than 10 years experience working in web development.
  categories:
    - Portfolio
    - Web Development
    - Freelance
    - Design
    - SEO
  built_by: Jacob Herper
  built_by_url: https://github.com/jakeherp
  featured: false
- title: Artem Sapegin Photography
  description: >
    Photography portfolio and blog of Artem Sapegin, an award-losing photographer living in Berlin, Germany. Landscapes, cityscapes and dogs.
  main_url: "https://morning.photos/"
  url: "https://morning.photos/"
  source_url: "https://github.com/sapegin/morning.photos"
  categories:
    - Portfolio
    - Photography
  built_by: Artem Sapegin
  built_by_url: "https://github.com/sapegin"
- title: Pattyrn
  main_url: https://pattyrn.com
  url: https://pattyrn.com
  description: >
    Pattyrn uses advanced machine learning AI to analyze the platform’s your teams use, making it easy to solve performance problems, reduce bottlenecks, and monitor culture health to optimize your ROI and help boost performance without causing burn out.
  categories:
    - Marketing
    - Technology
  built_by: Pattyrn
  built_by_url: https://twitter.com/Pattyrn4
  featured: false
- title: Intranet Italia Day
  main_url: https://www.intranetitaliaday.it/en
  url: https://www.intranetitaliaday.it/en
  description: >
    The Italian event dedicated to the digital workplace that focuses on planning, governance and company intranet management
  categories:
    - Event
    - Conference
  built_by: Ariadne Digital
  built_by_url: https://www.ariadnedigital.it
  featured: false
- title: Textually Stylo
  main_url: https://www.textually.net
  url: https://www.textually.net
  description: >
    Stylo Markdown writing App marketing/documentation website by Textually Inc.
  categories:
    - Marketing
    - Technology
    - Blog
    - Documentation
  built_by: Sébastien Hamel
  built_by_url: https://www.textually.net
  featured: false
- title: OneDeck
  main_url: https://www.onedeck.co
  url: https://www.onedeck.co
  description: >
    OneDeck is a simple yet powerful tool for creating and sharing your one-page investment summary in under 10 minutes.
  categories:
    - Finance
    - Technology
  built_by: William Neill
  built_by_url: https://twitter.com/williamneill
  featured: false
- title: Assortment
  main_url: https://assortment.io
  url: https://assortment.io
  description: >
    Assortment aims to provide detailed tutorials (and more) for developers of all skill levels within the Web Development Industry. Attempting to cut out the fluff and arm you with the facts.
  categories:
    - Blog
    - Web Development
  built_by: Luke Whitehouse
  built_by_url: https://twitter.com/_lukewh
  featured: false
- title: Mission42
  main_url: https://mission42.zauberware.com
  url: https://mission42.zauberware.com
  description: >
    A landing page for the mobile app Mission42. Mission42 wants to help you learn new skills.
  categories:
    - App
    - Learning
    - Education
    - Landing Page
  built_by: Philipp Siegmund, zauberware
  built_by_url: https://www.zauberware.com
- title: Altstadtdomizil Idstein
  main_url: http://www.altstadtdomizil-idstein.de/
  url: http://www.altstadtdomizil-idstein.de/
  description: >
    A landing page for a holiday apartment in Idstein, Germany.
  categories:
    - Landing Page
    - Travel
    - Real Estate
  built_by: Simon Franzen, zauberware
  built_by_url: https://www.zauberware.com
- title: Gerald Martinez Dev
  main_url: https://gmartinez.dev/
  url: https://gmartinez.dev/
  source_url: https://github.com/nephlin7/gmartinez.dev
  description: >
    Personal web site for show my skills and my works.
  categories:
    - Web Development
    - Portfolio
  built_by: Gerald Martinez
  built_by_url: https://twitter.com/GeraldM_92
  featured: false
- title: Becreatives
  main_url: "https://becreatives.com"
  url: "https://becreatives.com"
  featured: false
  description: >
    Digital software house. Enlights ideas. Think smart execute harder.
  categories:
    - Technology
    - Web Development
    - Agency
    - Marketing
  built_by: Becreatives
  built_by_url: "https://becreatives.com"
- title: Paul Clifton Photography
  main_url: https://paulcliftonphotography.com
  url: https://paulcliftonphotography.com
  featured: false
  description: >
    A full migration from WordPress to GatsbyJS and DatoCMS. Includes custom cropping on images as viewport changes size and also an infinity scroll that doesn't preload all of the results.
  categories:
    - Blog
    - Portfolio
    - Gallery
    - Photography
  built_by: Little Wolf Studio
  built_by_url: https://littlewolfstudio.co.uk
- title: Atte Juvonen - Blog
  url: https://www.attejuvonen.fi/
  main_url: https://www.attejuvonen.fi/
  source_url: https://github.com/baobabKoodaa/blog
  description: >
    Tech-oriented personal blog covering topics like AI, data, voting, game theory, infosec and software development.
  categories:
    - Blog
    - Data
    - JavaScript
    - Programming
    - Science
    - Security
    - Technology
    - Web Development
  featured: false
- title: Kibuk Construction
  url: https://kibukconstruction.com/
  main_url: https://kibukconstruction.com/
  description: >
    Kibuk Construction is a fully licensed and insured contractor specializing in Siding, Decks, Windows & Doors!
  categories:
    - Business
  built_by: David Krasniy
  built_by_url: http://dkrasniy.com
- title: RedCarpetUp
  main_url: https://www.redcarpetup.com
  url: https://www.redcarpetup.com/
  description: >
    RedCarpetUp's home page for a predominantly mobile-only customer base in India with major constraints on bandwidth availability
  categories:
    - Finance
  built_by: RedCarpet Dev Team
  built_by_url: https://www.redcarpetup.com
  featured: false
- title: talita traveler
  url: https://talitatraveler.com/
  main_url: https://talitatraveler.com/
  source_url: https://github.com/afuh/talitatraveler
  description: >
    Talita Traveler's personal blog.
  categories:
    - Blog
  built_by: Axel Fuhrmann
  built_by_url: https://axelfuhrmann.com/
  featured: false
- title: Pastelería el Progreso
  url: https://pasteleriaelprogreso.com/
  main_url: https://pasteleriaelprogreso.com/
  source_url: https://github.com/afuh/elprogreso
  description: >
    Famous bakery in Buenos Aires.
  categories:
    - Food
    - Gallery
  built_by: Axel Fuhrmann
  built_by_url: https://axelfuhrmann.com/
  featured: false
- title: Maitrik's Portfolio
  url: https://www.maitrikpatel.com/
  main_url: https://www.maitrikpatel.com/
  source_url: https://github.com/maitrikjpatel/portfolio
  description: >
    Portfolio of a Front-End Developer / UX Designer who designs and develops pixel perfect user interface, experiences and web applications.
  categories:
    - Portfolio
    - Blog
    - Design
    - Web Development
  built_by: Maitrik Patel
  built_by_url: https://www.maitrikpatel.com/
  featured: false
- title: PicPick
  url: https://picpick.app/
  main_url: https://picpick.app/
  description: >
    All-in-one Graphic Design Tool, Screen Capture Software, Image Editor, Color Picker, Pixel Ruler and More
  categories:
    - Productivity
    - App
    - Technology
  built_by: NGWIN
  built_by_url: https://picpick.app/
  featured: false
- title: Ste O'Neill
  main_url: https://www.steoneill.dev
  url: https://www.steoneill.dev
  description: >
    MVP of a portfolio site for a full stack UK based developer.
  categories:
    - Blog
    - Portfolio
  built_by: Ste O'Neill
  built_by_url: https://steoneill.dev
  featured: false
- title: Filipe Santos Correa's Portfolio
  description: >
    Filipe's Personal About Me / Portfolio.
  main_url: "https://filipesantoscorrea.com/"
  url: "https://filipesantoscorrea.com/"
  source_url: "https://github.com/Safi1012/filipesantoscorrea.com"
  featured: false
  categories:
    - Portfolio
- title: Progressive Massachusetts Legislator Scorecard
  main_url: https://scorecard.progressivemass.com
  url: https://scorecard.progressivemass.com
  featured: false
  source_url: https://github.com/progressivemass/legislator-scorecard
  description: >
    Learn about MA state legislators' voting records through a progressive lens
  categories:
    - Government
    - Education
  built_by: Alex Holachek
  built_by_url: "https://alex.holachek.com/"
- title: Jeff Wolff – Portfolio
  main_url: https://www.jeffwolff.net
  url: https://www.jeffwolff.net
  featured: false
  description: >
    A guy from San Diego who makes websites.
  categories:
    - Blog
    - Portfolio
    - Web Development
- title: Jp Valery – Portfolio
  main_url: https://jpvalery.photo
  url: https://jpvalery.photo
  featured: false
  description: >
    Self-taught photographer documenting spaces and people
  categories:
    - Portfolio
    - Photography
- title: Prevue
  main_url: https://www.prevue.io
  url: https://www.prevue.io
  featured: false
  description: >
    All in One Prototyping Tool For Vue Developers
  categories:
    - Open Source
    - Web Development
- title: Gold Medal Flour
  main_url: https://www.goldmedalflour.com
  url: https://www.goldmedalflour.com
  description: >
    Gold Medal Four is a brand of flour products owned by General Mills. The new site was built using Gatsby v2 with data sources from WordPress and an internal recipe API, and features multifaceted recipe filtering and a modified version of Gatsby Image to support art direction images.
  categories:
    - Food
  built_by: General Mills Branded Sites Dev Team
  built_by_url: https://www.generalmills.com
  featured: false
- title: Fifth Gait Technologies
  main_url: https://5thgait.com
  url: https://5thgait.com
  featured: false
  description: >
    Fifth Gait is a small business in the defense and space industry that is run and owned by physicists and engineers that have worked together for decades. The site was built using Gatsby V2.
  categories:
    - Government
    - Science
    - Technology
  built_by: Jonathan Z. Fisher
  built_by_url: "https://jonzfisher.com"
- title: Sal's Pals
  main_url: https://www.sals-pals.net
  url: https://www.sals-pals.net
  featured: false
  description: >
    Sal's Pals is a professional dog walking and pet sitting service based in Westfield, NJ. New site built with gatsby v2.
  categories:
    - Business
- title: Zuyet Awarmatrip
  main_url: https://www.zuyetawarmatrip.com
  url: https://www.zuyetawarmatrip.com
  featured: false
  description: >
    Zuyet Awarmatrip is a subsidiary identity within the personal ecosystem of Zuyet Awarmatik, focusing on travel and photography.
  categories:
    - Travel
    - Photography
  built_by: Zuyet Awarmatik
- title: manuvel.be
  url: https://www.manuvel.be
  main_url: https://www.manuvel.be
  source_url: https://github.com/riencoertjens/manuvelsite
  description: >
    Cycling themed café coming this april in Sint Niklaas, Belgium. One page with funky css-grid and gatsby-image trickery!
  categories:
    - Food
  built_by: WEBhart
  built_by_url: https://www.web-hart.com
  featured: false
- title: WEBhart
  url: https://www.web-hart.com
  main_url: https://www.web-hart.com
  description: >
    Hi, I'm Rien (pronounced Reen) from Belgium but based in Girona, Spain. I'm an autodidact, committed to learning until the end of time.
  categories:
    - Portfolio
    - Design
    - Web Development
    - Freelance
  built_by: WEBhart
  built_by_url: https://www.web-hart.com
  featured: false
- title: nicdougall.com
  url: https://nicdougall.netlify.com/
  main_url: https://nicdougall.netlify.com/
  source_url: https://github.com/riencoertjens/nicdougall.com
  description: >
    Athlete website with Netlify CMS for blog content.
  categories:
    - Blog
  built_by: WEBhart
  built_by_url: https://www.web-hart.com
  featured: false
- title: het Groeiatelier
  url: https://www.hetgroeiatelier.be/
  main_url: https://www.hetgroeiatelier.be/
  description: >
    Workspace for talent development and logopedics. One page site with basic info and small calendar CMS.
  categories:
    - Marketing
  built_by: WEBhart
  built_by_url: https://www.web-hart.com
  featured: false
- title: Lebuin D'Haese
  url: https://www.lebuindhaese.be/
  main_url: https://www.lebuindhaese.be/
  description: >
    Artist portfolio website. Powered by a super simple Netlify CMS to easily add blog posts or new art pieces.
  categories:
    - Portfolio
    - Blog
  built_by: WEBhart
  built_by_url: https://www.web-hart.com
  featured: false
- title: Iefke Molenstra
  url: https://www.iefke.be/
  main_url: https://www.iefke.be/
  description: >
    Artist portfolio website. Powered by a super simple Netlify CMS to easily add blog posts or new art pieces.
  categories:
    - Portfolio
    - Blog
  built_by: WEBhart
  built_by_url: https://www.web-hart.com
  featured: false
- title: The Broomwagon
  url: https://www.thebroomwagongirona.com/
  main_url: https://www.thebroomwagongirona.com/
  description: >
    foodtruck style coffee by pro cyclist Robert Gesink. The site has a webshop with merchandise and coffee beans.
  categories:
    - eCommerce
  built_by: WEBhart
  built_by_url: https://www.web-hart.com
- title: Pella Windows and Doors
  main_url: https://www.pella.com
  url: https://www.pella.com
  featured: false
  description: >
    The Pella Corporation is a privately held window and door manufacturing
  categories:
    - Business
- title: tinney.dev
  url: https://tinney.dev
  main_url: https://tinney.dev
  source_url: https://github.com/cdtinney/tinney.dev
  description: >
    Personal portfolio/blog of Colin Tinney
  categories:
    - Blog
    - Portfolio
    - Open Source
  built_by: Colin Tinney
  built_by_url: https://tinney.dev
  featured: false
- title: Monkeywrench Books
  main_url: https://monkeywrenchbooks.org
  url: https://monkeywrenchbooks.org
  description: >
    Monkeywrench Books is an all-volunteer, collectively-run bookstore and event space in Austin, TX
  categories:
    - Business
    - Community
    - Education
  built_by: Monkeywrench Books
  built_by_url: https://monkeywrenchbooks.org
- title: DeepMay.io
  main_url: https://deepmay.io
  url: https://deepmay.io
  description: >
    DeepMay is an experimental new tech bootcamp in the mountains of North Carolina.
  categories:
    - Event
    - Community
    - Technology
    - Marketing
  built_by: DeepMay
  built_by_url: https://twitter.com/deepmay_io
  featured: false
- title: Liferay.Design
  main_url: https://liferay.design
  url: https://liferay.design
  source_url: https://github.com/liferay-design/liferay.design
  description: >
    Liferay.Design is home to some of the freshest open-source designers who love to share articles and other resources for the Design Community.
  categories:
    - Blog
    - Community
    - Design
    - Marketing
    - Open Source
    - Technology
    - User Experience
  built_by: Liferay Designers
  built_by_url: https://twitter.com/liferaydesign
  featured: false
- title: Front End Remote Jobs
  main_url: https://frontendremotejobs.com
  url: https://frontendremotejobs.com
  source_url: https://github.com/benjamingrobertson/remotefrontend
  description: >
    Front End Remote Jobs features fully remote jobs for front end developers.
  categories:
    - WordPress
    - Web Development
  built_by: Ben Robertson
  built_by_url: https://benrobertson.io
  featured: false
- title: Penrose Grand Del Mar
  main_url: https://penroseatthegrand.com
  url: https://penroseatthegrand.com
  description: >
    Penrose Grand Del Mar is a luxury housing project coming soon.
  categories:
    - Real Estate
    - Design
  built_by: Chase Ohlson
  built_by_url: https://chaseohlson.com
- title: JustGraphQL
  url: https://www.justgraphql.com/
  main_url: https://www.justgraphql.com/
  source_url: https://github.com/Novvum/justgraphql
  description: >
    JustGraphQL helps developers quickly search and filter through GraphQL resources, tools, and articles.
  categories:
    - Open Source
    - Web Development
    - Technology
  built_by: Novvum
  built_by_url: https://www.novvum.io/
  featured: false
- title: Peter Macinkovic Personal Blog
  url: https://peter.macinkovic.id.au/
  main_url: https://peter.macinkovic.id.au/
  source_url: https://github.com/inkovic/peter-macinkovic-static-site
  description: >
    Personal Website and Blog of eCommerce SEO Specilaist and Digital Marketer Peter Macinkovic.
  categories:
    - SEO
    - Marketing
    - Blog
  featured: false
- title: NH Hydraulikzylinder
  main_url: https://nh-hydraulikzylinder.com
  url: https://nh-hydraulikzylinder.com
  description: >
    High quality & high performance hydraulic cylinders manufactured in Austria based on the clients requirements
  categories:
    - Business
  built_by: MangoART
  built_by_url: https://www.mangoart.at
  featured: false
- title: Frauennetzwerk Linz-Land
  main_url: https://frauennetzwerk-linzland.net
  url: https://frauennetzwerk-linzland.net
  description: >
    Homepage for the local women's association providing support to people in need offline and online (Livechat integration)
  categories:
    - Nonprofit
  built_by: MangoART
  built_by_url: https://www.mangoart.at
  featured: false
- title: Mein Traktor
  main_url: http://www.mein-traktor.at/
  url: http://www.mein-traktor.at/
  description: >
    Homepage of a the main importer of SAME and Lamborghini Tractors in Austria with customer support area
  categories:
    - Business
    - App
  built_by: MangoART
  built_by_url: https://www.mangoart.at
  featured: false
- title: Lamborghini Traktoren
  main_url: https://lamborghini-traktor.at
  url: https://lamborghini-traktor.at
  description: >
    Lamborghini Tractors - Landing page for the brand in Austria
  categories:
    - Business
  built_by: MangoART
  built_by_url: https://www.mangoart.at
  featured: false
- title: Holly Lodge Community Centre - Highgate, London
  main_url: https://www.hlcchl.org/
  url: https://www.hlcchl.org/
  source_url: https://github.com/eugelogic/hlcchl-gatsby
  description: >
    The Holly Lodge Community Centre - Highgate, London has a shiny new website built with Gatsby v2 that makes important contributions towards a faster, more secure and environmentally friendly web for everyone.
  categories:
    - Community
    - Event
    - Nonprofit
  built_by: Eugene Molari Developer
  built_by_url: https://twitter.com/EugeneMolari
  featured: false
- title: blackcater's blog
  url: https://www.blackcater.win
  main_url: https://www.blackcater.win
  source_url: https://github.com/blackcater/blog
  description: >
    Blog like Medium, for person and team.
  categories:
    - Blog
    - Web Development
  built_by: blackcater
  built_by_url: https://github.com/blackcater
  featured: false
- title: Kenneth Kwakye-Gyamfi Portfolio Site
  url: https://www.kwakye-gyamfi.com
  main_url: https://www.kwakye-gyamfi.com
  description: >
    Personal portfolio site for Kenneth Kwakye-Gyamfi, a mobile and web full stack applications developer currently based in Accra, Ghana.
  categories:
    - SEO
    - Web Development
    - Open Source
    - Portfolio
  featured: false
- title: Gareth Weaver
  url: https://www.garethweaver.com/
  main_url: https://www.garethweaver.com/
  source_url: https://github.com/garethweaver/public-site-react
  description: >
    A personal portofolio of a London based frontend developer built with Gatsby 2, Redux and Sass
  categories:
    - Portfolio
    - Web Development
  built_by: Gareth Weaver
  built_by_url: https://twitter.com/garethdweaver
  featured: false
- title: Mailjet
  url: https://dev.mailjet.com/
  main_url: https://dev.mailjet.com/
  description: >
    Mailjet is an easy-to-use all-in-one e-mail platform.
  categories:
    - API
    - Documentation
  featured: false
- title: Peintagone
  url: https://www.peintagone.be/
  main_url: https://www.peintagone.be/
  description: >
    Peintagone is a superior quality paint brand with Belgian tones.
  categories:
    - Portfolio
    - Gallery
  built_by: Sebastien Crepin
  built_by_url: https://github.com/opeah
  featured: false
- title: Let's Do Dish!
  url: https://letsdodish.com
  main_url: https://letsdodish.com
  description: >
    A new recipe site for people who enjoy cooking great food in their home kitchen. Find some great meal ideas! Let's do dish!
  categories:
    - Blog
    - Food
  built_by: Connerra
  featured: false
- title: AWS Amplify Community
  url: https://amplify.aws/community/
  main_url: https://amplify.aws/community/
  source_url: https://github.com/aws-amplify/community
  description: >
    Amplify Community is a hub for developers building fullstack serverless applications with Amplify to easily access content (such as events, blog posts, videos, sample projects, and tutorials) created by other members of the Amplify community.
  categories:
    - Blog
    - Directory
    - Education
    - Technology
  built_by: Nikhil Swaminathan
  built_by_url: https://github.com/swaminator
  featured: false
- title: Cal State Monterey Bay
  url: https://csumb.edu
  main_url: https://csumb.edu
  source_url: https://github.com/csumb/csumb-gatsby
  description: >
    A website for the entire campus of California State University, Monterey Bay.
  categories:
    - Education
    - Government
  built_by: CSUMB Web Team
  built_by_url: https://csumb.edu/web/team
  featured: false
- title: BestPricingPages.com
  url: https://bestpricingpages.com
  main_url: https://bestpricingpages.com
  source_url: https://github.com/jpvalery/pricingpages/
  description: >
    A repository of the best pricing pages by the best companies. Built in less than a week.
    Inspired by RGE and since pricingpages.xyz no longer exists, I felt such a resource was missing and could be helpful to many people.
  categories:
    - Business
    - Community
    - Entrepreneurship
    - Open Source
    - Technology
  built_by: Jp Valery
  built_by_url: https://jpvalery.me
  featured: false
- title: Lendo Austria
  url: https://lendo.at
  main_url: https://lendo.at
  description: >
    A Comparison site for best private loan offer from banks in Austria.
  categories:
    - Business
    - Finance
  built_by: Lendo developers
  featured: false
- title: Visual Cloud FX
  url: https://visualcloudfx.com
  main_url: https://visualcloudfx.com
  source_url: https://github.com/jjcav84/visualcloudfx
  description: >
    Basic static site built with MDBootstrap, React, and Gatsby
  categories:
    - Consulting
    - Portfolio
  built_by: Jacob Cavazos
  built_by_url: https://jacobcavazos.com
- title: Matthew Miller (Me4502)
  url: https://matthewmiller.dev
  main_url: https://matthewmiller.dev
  description: >
    The personal site, blog and portfolio of Matthew Miller (Me4502)
  categories:
    - Blog
    - Programming
    - Technology
    - Portfolio
  built_by: Matthew Miller
  featured: false
- title: Årets Kontor
  url: https://aretskontor.newst.se
  main_url: https://aretskontor.newst.se
  description: >
    A swedish competition for "office of the year" in sweden with a focus on design. Built with MDBootstrap and Gatsby.
  categories:
    - Real Estate
    - Marketing
  built_by: Victor Björklund
  built_by_url: https://victorbjorklund.com
  featured: false
- title: Kyma
  url: https://kyma-project.io
  main_url: https://kyma-project.io
  source_url: https://github.com/kyma-project/website
  description: >
    This website holds overview, blog and documentation for Kyma open source project that is a Kubernates based application extensibility framework.
  categories:
    - Documentation
    - Blog
    - Technology
    - Open Source
  built_by: Kyma developers
  built_by_url: https://twitter.com/kymaproject
  featured: false
- title: Verso
  main_url: https://verso.digital
  url: https://verso.digital
  description: >
    Verso is a creative technology studio based in Singapore. Site built with Gatsby and Netlify.
  categories:
    - Agency
    - Consulting
    - Design
    - Technology
  built_by: Verso
  built_by_url: https://verso.digital
  featured: false
- title: Camilo Holguin
  url: https://camiloholguin.me
  main_url: https://camiloholguin.me
  source_url: https://github.com/camiloholguin/gatsby-portfolio
  description: >
    Portfolio site using GatsbyJS and WordPress REST API.
  categories:
    - WordPress
    - Portfolio
    - Web Development
  built_by: Camilo Holguin
  built_by_url: https://camiloholguin.me
  featured: false
- title: Bennett Hardwick
  url: https://bennetthardwick.com
  main_url: https://bennetthardwick.com
  description: >
    The personal website and blog of Bennett Hardwick, an Australian software developer and human being.
  categories:
    - Blog
    - Programming
    - Technology
  source_url: https://github.com/bennetthardwick/website
  built_by: Bennett Hardwick
  built_by_url: https://bennetthardwick.com
  featured: false
- title: Sindhuka
  url: https://sindhuka.org/
  main_url: https://sindhuka.org/
  description: >
    Official website of the Sindhuka initiative, a sustainable farmers' network in Nepal.
  categories:
    - Business
    - Community
    - Government
    - Marketing
  source_url: https://github.com/Polcius/sindhuka-serif
  built_by: Pol Milian
  built_by_url: https://github.com/Polcius/
  featured: false
- title: ERS HCL Open Source Portal
  url: https://ers-hcl.github.io/
  main_url: https://ers-hcl.github.io/
  description: >
    Official site for ERS-HCL GitHub organizational site. This is a hybrid app with static and dynamic content, providing a details of the open source projects, initiatives, innovation ideas within ERS-HCL. It pulls data from various data sources including GitHub APIs, MDX based blog posts, excel files. It also hosts an ideas app that is based on Firebase.
  categories:
    - Open Source
    - Blog
    - Technology
    - Web Development
    - Community
    - Documentation
  source_url: https://github.com/ERS-HCL/gatsby-ershcl-app
  built_by: Tarun Kumar Sukhu
  built_by_url: https://github.com/tsukhu
- title: Sandbox
  url: https://www.sandboxneu.com/
  main_url: https://www.sandboxneu.com/
  source_url: https://github.com/sandboxneu/sandboxneu.com
  description: >
    Official website of Sandbox, a Northeastern University student group that builds software for researchers.
  categories:
    - Marketing
  built_by: Sandbox at Northeastern
  built_by_url: https://github.com/sandboxneu/
  featured: false
- title: Accessible App
  main_url: https://accessible-app.com
  url: https://accessible-app.com
  source_url: https://github.com/accessible-app/accessible-app_com
  description: >
    Learn how to build inclusive web applications and Single Page Apps in modern JavaScript frameworks. This project collects strategies, links, patterns and plugins for React, Vue and Angular.
  categories:
    - Accessibility
    - Web Development
    - JavaScript
  built_by: Marcus Herrmann
  built_by_url: https://marcus.io
  featured: false
- title: PygmalionPolymorph
  url: https://pygmalionpolymorph.com
  main_url: https://pygmalionpolymorph.com
  source_url: https://github.com/PygmalionPolymorph/portfolio
  description: >
    Portfolio of artist, musician and developer PygmalionPolymorph.
  categories:
    - Portfolio
    - Gallery
    - Music
    - Photography
    - Web Development
  built_by: PygmalionPolymorph
  built_by_url: https://pygmalionpolymorph.com
  featured: false
- title: Gonzalo Nuñez Photographer
  main_url: https://www.gonzalonunez.com
  url: https://www.gonzalonunez.com
  description: >
    Website for Cancun based destination wedding photographer Gonzalo Nuñez. Site built with GatsbyJS, WordPress API and Netlify.
  categories:
    - Photography
    - Portfolio
    - WordPress
  built_by: Miguel Mayo
  built_by_url: https://www.miguelmayo.com
  featured: false
- title: Element 84
  main_url: https://www.element84.com
  url: https://www.element84.com
  description: >
    Element 84 is software engineering and design firm that helps companies and government agencies solve problems using remote sensing, life sciences, and transportation data in the cloud.
  categories:
    - Agency
    - Blog
    - Business
    - Consulting
    - Data
    - Design
    - Government
    - Portfolio
    - Programming
    - Science
    - Technology
    - User Experience
    - Web Development
- title: Measures for Justice
  main_url: https://www.measuresforjustice.org
  url: https://www.measuresforjustice.org
  description: >
    Measures for Justice gathers criminal justice data at the county level and makes it available on a free public Data Portal. Site rebuilt from scratch with GatsbyJS.
  categories:
    - Nonprofit
    - Marketing
  featured: false
- title: Raconteur Agency
  main_url: https://www.raconteur.net/agency
  url: https://www.raconteur.net/agency
  description: >
    Raconteur Agency is a London-based content marketing agency for B2B brands. We have rebuilt their site with Gatsby v2 using their existing WordPress backend as the data source. By switching from WordPress to GatsbyJS we have achieved a 200%+ improvement in page load times and went from a Lighthouse performance score of 49 to 100.
  categories:
    - Agency
    - Marketing
    - WordPress
  built_by: Jacob Herper
  built_by_url: https://herper.io
  featured: false
- title: GreenOrbit
  main_url: https://greenorbit.com/
  url: https://greenorbit.com/
  description: >
    Cloud-based intranet software. Get your people going with everything you need, built in.
  categories:
    - Business
    - App
    - Productivity
    - Technology
  built_by: Effective Digital
  built_by_url: https://effective.digital/
- title: Purple11
  main_url: https://purple11.com/
  url: https://purple11.com/
  description: >
    Purple11 is a site for photography and photo retouching tips and tricks.
  categories:
    - Blog
    - Photography
  built_by: Sébastien Noël
  built_by_url: https://blkfuel.com/
  featured: false
- title: PerfReviews
  main_url: https://perf.reviews/
  url: https://perf.reviews/
  source_url: https://github.com/PerfReviews/PerfReviews
  description: >
    The best content about web performance in spanish language.
  categories:
    - Web Development
  built_by: Joan León & José M. Pérez
  built_by_url: https://perf.reviews/nosotros/
  featured: false
- title: Un Backend - Blog
  main_url: https://www.unbackend.pro/
  url: https://www.unbackend.pro/
  description: >
    The personal website and blog of Camilo Ramírez, a backend developer :).
  categories:
    - Blog
    - Programming
    - Technology
  source_url: https://github.com/camilortte/camilortte.github.com
  built_by: Camilo Ramírez
  built_by_url: https://www.unbackend.pro/about
  featured: false
- title: Hitesh Vaghasiya
  main_url: https://hiteshvaghasiya.com/
  url: https://hiteshvaghasiya.com/
  description: >
    This is Hitesh Vaghasiya's blog. This blog is help you an E-Commerce like Magento, Shopify, and BigCommece.
  categories:
    - Blog
    - Programming
    - Technology
    - Web Development
  built_by: Hitesh Vaghasiya
  built_by_url: https://hiteshvaghasiya.com/
  featured: false
- title: Aditus
  main_url: https://www.aditus.io
  url: https://www.aditus.io
  description: >
    Aditus is the accessibility tool for your team. We help teams build accessible websites and products.
  categories:
    - Accessibility
    - Education
  built_by: Aditus
  built_by_url: https://www.aditus.io
  featured: false
- title: Ultra Config
  main_url: https://ultraconfig.com.au/
  url: https://ultraconfig.com.au/ultra-config-generator/
  description: >
    Ultra Config Generator is a software application for Network Engineers to efficiently manage their network infrastructure.
  categories:
    - Blog
    - Technology
  built_by: Ultra Config
  built_by_url: https://ultraconfig.com.au/
  featured: false
- title: Malice
  main_url: https://malice.fr/
  url: https://malice.fr/
  description: >
    Malice is a cyber-training  platform for learning, validating and improving security related skills through simulated scenarios and challenges.
  categories:
    - Security
    - Technology
  built_by: Sysdream
  built_by_url: https://sysdream.com/
  featured: false
- title: Nash
  main_url: https://nash.io/
  url: https://nash.io/
  description: >
    Nash is a decentralized platform for trading, payment and other financial services. Our goal is to bring distributed finance to everyone by making blockchain technology fast and easy to use. We employ an off-chain engine to match trades rapidly, but never take control of customers’ assets. Our intuitive interface offers easy access to a range of trading, payment and investment functions.
  categories:
    - Portfolio
    - Security
    - Technology
  built_by: Andrej Gajdos
  built_by_url: https://andrejgajdos.com/
  featured: false
- title: Axel Fuhrmann
  url: https://axelfuhrmann.com
  main_url: https://axelfuhrmann.com
  source_url: https://github.com/afuh/axelfuhrmann.com
  description: >
    Personal portfolio.
  categories:
    - Portfolio
    - Freelance
    - Web Development
  featured: false
- title: Alaina Viau
  url: https://www.alainaviau.com
  main_url: https://www.alainaviau.com
  description: >
    Official website of Canadian opera director, creator, and producer Alaina Viau. Site designed by Stephen Bell.
  categories:
    - Portfolio
    - Music
  built_by: Michael Uloth
  built_by_url: "https://www.michaeluloth.com"
- title: Alison Moritz
  url: https://www.alisonmoritz.com
  main_url: https://www.alisonmoritz.com
  description: >
    Official website of American stage director Alison Moritz. Site designed by Stephen Bell.
  categories:
    - Portfolio
    - Music
  built_by: Michael Uloth
  built_by_url: "https://www.michaeluloth.com"
- title: Luke Secomb Digital
  url: https://lukesecomb.digital
  main_url: https://lukesecomb.digital
  source_url: https://github.com/lukethacoder/luke-secomb-simple
  description: >
    A simple portfolio site built using TypeScript, Markdown and React Spring.
  categories:
    - Portfolio
    - Web Development
  built_by: Luke Secomb
  built_by_url: https://lukesecomb.digital
  featured: false
- title: We are Brew
  url: https://www.wearebrew.co.uk
  main_url: https://www.wearebrew.co.uk
  description: >
    Official website for Brew, a Birmingham based Digital Marketing Agency.
  categories:
    - Portfolio
    - Web Development
    - Agency
    - Marketing
  built_by: Brew Digital
  built_by_url: https://www.wearebrew.co.uk
- title: Global City Data
  main_url: https://globalcitydata.com
  url: https://globalcitydata.com
  source_url: https://github.com/globalcitydata/globalcitydata
  description: >
    Global City Data is an open, easily browsable platform to showcase peer-reviewed urban datasets and models created by different research groups.
  categories:
    - Education
    - Open Source
  built_by: Rafi Barash
  built_by_url: https://rafibarash.com
  featured: false
- title: Submittable
  url: https://www.submittable.com
  main_url: https://www.submittable.com
  description: >
    Submissions made simple. Submittalbe is a cloud-based submissions manager that lets you accept, review, and make decisions on any kind of digital content.
  categories:
    - Technology
    - Marketing
  built_by: Genevieve Crow
  built_by_url: https://github.com/g-crow
- title: Appmantle
  main_url: https://appmantle.com
  url: https://appmantle.com
  description: >
    Appmantle is a new way of creating apps. A complete modern app that you build yourself quickly & easily, without programming knowledge.
  categories:
    - App
    - Marketing
    - Landing Page
    - Mobile Development
    - Technology
  built_by: Appmantle
  built_by_url: https://appmantle.com
  featured: false
- title: Acto
  main_url: https://www.acto.dk/
  url: https://www.acto.dk/
  description: >
    Tomorrows solutions - today. Acto is an innovative software engineering company, providing your business with high-quality, scalable and maintainable software solutions, to make your business shine.
  categories:
    - Agency
    - Technology
    - Web Development
    - Mobile Development
  built_by: Acto
  built_by_url: https://www.acto.dk/
- title: Gatsby GitHub Stats
  url: https://gatsby-github-stats.netlify.com
  main_url: https://gatsby-github-stats.netlify.com
  source_url: https://github.com/lannonbr/gatsby-github-stats/
  description: >
    Statistics Dashboard for Gatsby GitHub repository
  categories:
    - Data
  built_by: Benjamin Lannon
  built_by_url: https://lannonbr.com
  featured: false
- title: Graphic Intuitions
  url: https://www.graphicintuitions.com/
  main_url: https://www.graphicintuitions.com/
  description: >
    Digital marketing agency located in Morris, Manitoba.
  categories:
    - Agency
    - Web Development
    - Marketing
  featured: false
- title: Smooper
  url: https://www.smooper.com/
  main_url: https://www.smooper.com/
  description: >
    We connect you with digital marketing experts for 1 on 1 consultation sessions
  categories:
    - Marketing
    - Directory
  featured: false
- title: Lesley Barber
  url: https://www.lesleybarber.com/
  main_url: https://www.lesleybarber.com/
  description: >
    Official website of Canadian film composer Lesley Barber.
  categories:
    - Portfolio
    - Music
  built_by: Michael Uloth
  built_by_url: https://www.michaeluloth.com
- title: Timeline of Terror
  main_url: https://timelineofterror.org/
  url: https://timelineofterror.org/
  source_url: https://github.com/Symbitic/timeline-of-terror
  description: >
    Complete guide to the events of September 11, 2001.
  categories:
    - Directory
    - Government
  built_by: Alex Shaw
  built_by_url: https://github.com/Symbitic/
  featured: false
- title: Pill Club
  url: https://thepillclub.com
  main_url: https://thepillclub.com
  description: >
    Zero Copay With Insurance + Free Shipping + Bonus Gifts + Online Delivery – Birth Control Delivery and Prescription
  categories:
    - Marketing
    - Healthcare
  built_by: Pill Club
  built_by_url: https://thepillclub.com
- title: myweekinjs
  url: https://www.myweekinjs.com/
  main_url: https://www.myweekinjs.com/
  source_url: https://github.com/myweekinjs/public-website
  description: >
    Challenge to create and/or learn something new in JavaScript each week.
  categories:
    - Blog
  built_by: Adriaan Janse van Rensburg
  built_by_url: https://github.com/HurricaneInteractive/
  featured: false
- title: The Edit Suite
  main_url: https://www.theeditsuite.com.au/
  url: https://www.theeditsuite.com.au/
  source_url: https://thriveweb.com.au/portfolio/the-edit-suite/
  description: >-
    The Edit Suite is an award winning video production and photography company based out of our Mermaid Beach studio on the Gold Coast of Australia but we also have the ability to work mobile from any location.
  categories:
    - Photography
    - Marketing
  built_by: Thrive Team - Gold Coast
  built_by_url: https://thriveweb.com.au/
  featured: false
- title: CarineRoitfeld
  main_url: https://www.carineroitfeld.com/
  url: https://www.carineroitfeld.com/
  description: >
    Online shop for Carine Roitfeld parfume
  categories:
    - eCommerce
  built_by: Ask Phill
  built_by_url: https://askphill.com
- title: EngineHub.org
  url: https://enginehub.org
  main_url: https://enginehub.org
  source_url: https://github.com/EngineHub/enginehub-website
  description: >
    The landing pages for EngineHub, the organisation behind WorldEdit, WorldGuard, CraftBook, and more
  categories:
    - Landing Page
    - Technology
    - Open Source
  built_by: Matthew Miller
  built_by_url: https://matthewmiller.dev
- title: Goulburn Physiotherapy
  url: https://www.goulburnphysiotherapy.com.au/
  main_url: https://www.goulburnphysiotherapy.com.au/
  description: >
    Goulburn Physiotherapy is a leader in injury prevention, individual and community health, and workplace health solutions across Central Victoria.
  categories:
    - Blog
    - Healthcare
  built_by: KiwiSprout
  built_by_url: https://kiwisprout.nz/
  featured: false
- title: TomTom Traffic Index
  main_url: https://www.tomtom.com/en_gb/traffic-index/
  url: https://www.tomtom.com/en_gb/traffic-index/
  description: >
    The TomTom Traffic Index provides drivers, city planners, auto manufacturers and policy makers with unbiased statistics and information about congestion levels in 403 cities across 56 countries on 6 continents.
  categories:
    - Travel
    - Data
  built_by: TomTom
  built_by_url: https://tomtom.com
  featured: false
- title: PrintAWorld | A 3D Printing and Fabrication Company
  main_url: https://prtwd.com/
  url: https://prtwd.com/
  description: >
    PrintAWorld is a NYC based fabrication and manufacturing company that specializes in 3D printing, 3D scanning, CAD Design,
    laser cutting, and rapid prototyping. We help artists, agencies and engineers turn their ideas into its physical form.
  categories:
    - Business
  featured: false
- title: Asjas
  main_url: https://asjas.co.za
  url: https://asjas.co.za/blog
  source_url: https://github.com/Asjas/Personal-Webpage
  description: >
    This is a website built with Gatsby v2 that uses Netlify CMS and Gatsby-MDX as a blog (incl. portfolio page).
  categories:
    - Web Development
    - Blog
    - Portfolio
  built_by: A-J Roos
  built_by_url: https://twitter.com/_asjas
  featured: false
- title: Glug-Infinite
  main_url: https://gluginfinite.github.io
  url: https://gluginfinite.github.io
  source_url: https://github.com/crstnmac/glug
  description: >
    This is a website built with Gatsby v2 that is deployed on GitHub using GitHub Pages and Netlify.
  categories:
    - Web Development
    - Blog
    - Portfolio
    - Agency
  built_by: Criston Macarenhas
  built_by_url: https://github.com/crstnmac
  featured: false
- title: The State of CSS Survey
  main_url: https://stateofcss.com/
  url: https://stateofcss.com/
  source_url: https://github.com/StateOfJS/state-of-css-2019
  description: >
    Annual CSS survey, brother of The State of JS Survey.
  categories:
    - Web Development
  built_by: Sacha Greif & Contribs
  built_by_url: https://github.com/StateOfJS
  featured: false
- title: Bytom Blockchain
  url: https://bytom.io/
  main_url: https://bytom.io/
  source_url: https://github.com/bytomlabs/bytom.io
  description: >
    Embrace the New Era of Bytom Blockchain
  categories:
    - Finance
    - Open Source
    - Technology
  built_by: Bytom Foundation
  built_by_url: https://bytom.io/
  featured: false
- title: Oerol Festival
  url: https://www.oerol.nl/nl/
  main_url: https://www.oerol.nl/en/
  description: >
    Oerol is a cultural festival on the island of Terschelling in the Netherlands that is held annually in June.
    The ten-day festival is focused on live, public theatre as well as music and visual arts.
  categories:
    - Event
    - Entertainment
  built_by: Oberon
  built_by_url: https://oberon.nl/
  featured: false
- title: Libra
  main_url: "https://libra.org/"
  url: "https://libra.org/"
  description: Libra's mission is to enable a simple global currency and financial infrastructure that empowers billions of people.
  featured: false
  categories:
    - Open Source
    - Technology
    - Finance
- title: Riffy Blog
  main_url: https://blog.rayriffy.com/
  url: https://blog.rayriffy.com/
  source_url: https://github.com/rayriffy/rayriffy-blog
  description: >
    Riffy Blog is async based beautiful highly maintainable site built by using Gatsby v2 with SEO optimized.
  categories:
    - Web Development
    - Blog
    - Open Source
    - Technology
    - Music
    - SEO
  built_by: Phumrapee Limpianchop
  built_by_url: https://rayriffy.com/
  featured: false
- title: The Coffee Collective
  url: https://coffeecollective.dk
  main_url: https://coffeecollective.dk
  description: >
    The Coffee Collective website is a JAM-stack based, multilingual, multi currency website/shop selling coffee, related products and subscriptions.
  categories:
    - eCommerce
    - Food
  built_by: Remotely (Anders Hallundbæk)
  built_by_url: https://remotely.dk
  featured: false
- title: Leadership Development International
  url: https://ldi.global
  main_url: https://ldi.global
  description: >
    A DatoCMS-backed site for an education and training company based in the US, China and the UAE.
  categories:
    - Education
    - Nonprofit
  built_by: Grant Holle
  built_by_url: https://grantholle.com
  featured: false
- title: Canvas 1839
  main_url: "https://www.canvas1839.com/"
  url: "https://www.canvas1839.com/"
  description: >-
    Online store for Canvas 1839 products, including pharmacological-grade CBD oil and relief cream.
  categories:
    - eCommerce
    - Marketing
  built_by: Corey Ward
  built_by_url: "http://www.coreyward.me/"
- title: Sparkle Stories
  main_url: "https://app.sparklestories.com/"
  url: "https://app.sparklestories.com/"
  description: >-
    Sparkle Stories is a streaming audio platform for children with over 1,200 original audio stories.
  categories:
    - App
    - Education
  built_by: Corey Ward
  built_by_url: "http://www.coreyward.me/"
- title: nehalist.io
  main_url: https://nehalist.io
  url: https://nehalist.io
  description: >
    nehalist.io is a blog about software development, technology and all that kind of geeky stuff.
  categories:
    - Blog
    - Web Development
    - Open Source
  built_by: Kevin Hirczy
  built_by_url: https://nehalist.io
  featured: false
- title: March and Ash
  main_url: https://marchandash.com/
  url: https://marchandash.com/
  description: >-
    March and Ash is a customer-focused, licensed cannabis dispensary located in Mission Valley.
  categories:
    - eCommerce
    - Business
    - Blog
  built_by: Blueyellow
  built_by_url: https://blueyellow.io/
  featured: false
- title: T Two Industries
  description: >
    T Two Industries is a manufacturing company specializing in building custom truck decks, truck bodies, and trailers.
  main_url: https://www.ttwo.ca
  url: https://www.ttwo.ca
  categories:
    - Business
  built_by: https://www.t2.ca
  built_by_url: https://www.t2.ca
  featured: false
- title: Cali's Finest Landscaping
  url: https://www.calisfinestlandscaping.com/
  main_url: https://www.calisfinestlandscaping.com/
  description: >
    A team of hard-working, quality-obsessed landscaping professionals looking to take dreams and transform them into reality.
  categories:
    - Business
  built_by: David Krasniy
  built_by_url: http://dkrasniy.com
  featured: false
- title: Vazco
  url: https://www.vazco.eu
  main_url: https://www.vazco.eu
  description: >
    Vazco works for clients from all around the world in future-proof technologies and help them build better products.
  categories:
    - Agency
    - Web Development
    - Blog
    - Business
    - Technology
  built_by: Vazco
  built_by_url: https://www.vazco.eu
  featured: false
- title: Major League Eating
  main_url: https://majorleagueeating.com
  url: https://majorleagueeating.com
  description: >
    Major League Eating is the professional competitive eating organization that runs the Nathan’s Famous Coney Island Hot Dog eating contest on July 4th, among other eating events.
  categories:
    - Entertainment
    - Sports
  built_by: Carmen Cincotti
  built_by_url: https://github.com/ccincotti3
  featured: false
- title: APIs You Won't Hate
  url: https://apisyouwonthate.com/blog
  main_url: https://apisyouwonthate.com
  source_url: http://github.com/apisyouwonthate/apisyouwonthate.com
  description: >
    API development is a topic very close to our hearts. APIs You Won't Hate is a team and community dedicated to learning, writing, sharing ideas and bettering understanding of API practices. Together we can erradicate APIs we hate.
  categories:
    - Blog
    - Education
    - eCommerce
    - API
    - Community
    - Learning
    - Open Source
    - Technology
    - Web Development
  built_by: Mike Bifulco
  built_by_url: https://github.com/mbifulco
  featured: false
- title: Sankarsan Kampa
  main_url: "https://traction.one"
  url: "https://traction.one"
  description: Full time programmer, part time gamer, exploring the details of programmable systems and how to stretch their capabilities.
  featured: false
  categories:
    - Portfolio
    - Freelance
- title: AwesomeDocs
  main_url: "https://awesomedocs.traction.one/"
  url: "https://awesomedocs.traction.one/install"
  source_url: "https://github.com/AwesomeDocs/website"
  description: An awesome documentation website generator!
  featured: false
  categories:
    - Open Source
    - Web Development
    - Technology
    - Documentation
  built_by: Sankarsan Kampa
  built_by_url: "https://traction.one"
- title: Prism Programming Language
  main_url: "https://prism.traction.one/"
  url: "https://prism.traction.one/"
  source_url: "https://github.com/PrismLang/website"
  description: Interpreted, high-level, programming language.
  featured: false
  categories:
    - Programming
    - Open Source
    - Technology
    - Documentation
  built_by: Sankarsan Kampa
  built_by_url: "https://traction.one"
- title: Arnondora
  main_url: "https://arnondora.in.th/"
  url: "https://arnondora.in.th/"
  source_url: "https://github.com/arnondora/arnondoraBlog"
  description: Arnondora is a personal blog by Arnon Puitrakul
  categories:
    - Blog
    - Programming
    - Technology
  built_by: Arnon Puitrakul
  built_by_url: "https://arnondora.in.th/"
  featured: false
- title: KingsDesign
  url: "https://www.kingsdesign.com.au/"
  main_url: "https://www.kingsdesign.com.au/"
  description: KingsDesign is a Hobart based web design and development company. KingsDesign creates, designs, measures and improves web based solutions for businesses and organisations across Australia.
  categories:
    - Agency
    - Technology
    - Portfolio
    - Consulting
    - User Experience
  built_by: KingsDesign
  built_by_url: "https://www.kingsdesign.com.au"
- title: EasyFloh | Easy Flows for all
  url: "https://www.easyfloh.com"
  main_url: "https://www.easyfloh.com"
  description: >
    EasyFloh is for creating simple flows for your organisation. An organisation
    can design own flows with own stages.
  categories:
    - Business
    - Landing Page
  built_by: Vikram Aroskar
  built_by_url: "https://medium.com/@vikramaroskar"
  featured: false
- title: Home Alarm Report
  url: https://homealarmreport.com/
  main_url: https://homealarmreport.com/
  description: >
    Home Alarm Report is dedicated to helping consumers make informed decisions
    about home security solutions. The site was easily migrated from a legacy WordPress
    installation and the dev team chose Gatsby for its site speed and SEO capabilities.
  categories:
    - Blog
    - Business
    - SEO
    - Technology
  built_by: Centerfield Media
  built_by_url: https://www.centerfield.com
- title: Just | FX for treasurers
  url: "https://www.gojust.com"
  main_url: "https://www.gojust.com"
  description: >
    Just provides a single centralized view of FX for corporate treasurers. See interbank market prices, and access transaction cost analysis.
  categories:
    - Finance
    - Technology
  built_by: Bejamas
  built_by_url: "https://bejamas.io/"
  featured: false
- title: Bureau for Good | Nonprofit branding, web and print communications
  url: "https://www.bureauforgood.com"
  main_url: "https://www.bureauforgood.com"
  description: >
    Bureau for Good helps nonprofits explain why they matter across digital & print media. Bureau for Good crafts purpose-driven identities, websites & print materials for changemakers.
  categories:
    - Nonprofit
    - Agency
    - Design
  built_by: Bejamas
  built_by_url: "https://bejamas.io/"
  featured: false
- title: Atelier Cartier Blumen
  url: "https://www.ateliercartier.ch"
  main_url: "https://www.ateliercartier.ch"
  description: >
    Im schönen Kreis 6 in Zürich kreiert Nicole Cartier Blumenkompositionen anhand Charaktereigenschaften oder Geschichten zur Person an. Für wen ist Dein Blumenstrauss gedacht? Einzigartige Floristik Blumensträusse, Blumenabos, Events, Shootings. Site designed by https://www.stolfo.co
  categories:
    - eCommerce
    - Design
  built_by: Bejamas
  built_by_url: "https://bejamas.io/"
  featured: false
- title: Veronym – Cloud Security Service Provider
  url: "https://www.veronym.com"
  main_url: "https://www.veronym.com"
  description: >
    Veronym is securing your digital transformation. A comprehensive Internet security solution for business. Stay safe no matter how, where and when you connect.
  categories:
    - Security
    - Technology
    - Business
  built_by: Bejamas
  built_by_url: "https://bejamas.io/"
  featured: false
- title: Devahoy
  url: "https://devahoy.com/"
  main_url: "https://devahoy.com/"
  description: >
    Devahoy is a personal blog written in Thai about software development.
  categories:
    - Blog
    - Programming
  built_by: Chai Phonbopit
  built_by_url: "https://github.com/phonbopit"
  featured: false
- title: Venus Lover
  url: https://venuslover.com
  main_url: https://venuslover.com
  description: >
    Venus Lover is a mobile app for iOS and Android so you can read your daily horoscope and have your natal chart, including the interpretation of the ascendant, planets, houses and aspects.
  categories:
    - App
    - Consulting
    - Education
    - Landing Page
- title: Write/Speak/Code
  url: https://www.writespeakcode.com/
  main_url: https://www.writespeakcode.com/
  description: >
    Write/Speak/Code is a non-profit on a mission to promote the visibility and leadership of technologists with marginalized genders through peer-led professional development.
  categories:
    - Community
    - Nonprofit
    - Open Source
    - Conference
  built_by: Nicola B.
  built_by_url: https://www.linkedin.com/in/nicola-b/
  featured: false
- title: Daniel Spajic
  url: https://danieljs.tech/
  main_url: https://danieljs.tech/
  source_url: https://github.com/dspacejs/portfolio
  description: >
    Passionate front-end developer with a deep, yet diverse skillset.
  categories:
    - Portfolio
    - Programming
    - Freelance
  built_by: Daniel Spajic
  featured: false
- title: Cosmotory
  url: https://cosmotory.netlify.com/
  main_url: https://cosmotory.netlify.com/
  description: >
    This is the educational blog containing various courses,learning materials from various authors from all over the world.
  categories:
    - Blog
    - Community
    - Nonprofit
    - Open Source
    - Education
  built_by: Hanishraj B Rao.
  built_by_url: https://hanishrao.netlify.com/
  featured: false
- title: Armorblox | Security Powered by Understanding
  url: https://www.armorblox.com
  main_url: https://www.armorblox.com
  description: >
    Armorblox is a venture-backed stealth cybersecurity startup, on a mission to build a game-changing enterprise security platform.
  categories:
    - Security
    - Technology
    - Business
  built_by: Bejamas
  built_by_url: https://bejamas.io
  featured: false
- title: Mojo
  url: https://www.mojo.is
  main_url: https://www.mojo.is/
  description: >
    We help companies create beautiful digital experiences
  categories:
    - Agency
    - Technology
    - Consulting
    - User Experience
    - Web Development
  featured: false
- title: Marcel Hauri
  url: https://marcelhauri.ch/
  main_url: https://marcelhauri.ch/
  description: >
    Marcel Hauri is an award-winning Magento developer and e-commerce specialist.
  categories:
    - Portfolio
    - Blog
    - Programming
    - Community
    - Open Source
    - eCommerce
  built_by: Marcel Hauri
  built_by_url: https://marcelhauri.ch
  featured: false
- title: Projektmanagementblog
  url: https://www.projektmanagementblog.de
  main_url: https://www.projektmanagementblog.de/
  source_url: https://github.com/StephanWeinhold/pmblog
  description: >
    Thoughts about modern project management. Built with Gatsby and Tachyons, based on Advanced Starter.
  categories:
    - Blog
  built_by: Stephan Weinhold
  built_by_url: https://stephanweinhold.com/
  featured: false
- title: Anthony Boyd Graphics
  url: https://www.anthonyboyd.graphics/
  main_url: https://www.anthonyboyd.graphics/
  description: >
    Free Graphic Design Resources by Anthony Boyd
  categories:
    - Portfolio
  built_by: Anthony Boyd
  built_by_url: https://www.anthonyboyd.com/
  featured: false
- title: Relocation Hero
  url: https://relocationhero.com
  main_url: https://relocationhero.com
  description: >
    Blog with FAQs related to Germany relocation. Built with Gatsby.
  categories:
    - Blog
    - Consulting
    - Community
  featured: false
- title: Zoe Rodriguez
  url: https://zoerodrgz.com
  main_url: https://zoerodrgz.com
  description: >
    Portfolio for Los Angeles-based designer Zoe Rodriguez. Built with Gatsby.
  categories:
    - Portfolio
    - Design
  built_by: Chase Ohlson
  built_by_url: https://chaseohlson.com
  featured: false
- title: TriActive USA
  url: https://triactiveusa.com
  main_url: https://triactiveusa.com
  description: >
    Website and blog for TriActive USA. Built with Gatsby.
  categories:
    - Landing Page
    - Business
  built_by: Chase Ohlson
  built_by_url: https://chaseohlson.com
- title: LaunchDarkly
  url: https://launchdarkly.com/
  main_url: https://launchdarkly.com/
  description: >
    LaunchDarkly is the feature management platform that software teams use to build better software, faster.
  categories:
    - Technology
    - Marketing
  built_by: LaunchDarkly
  built_by_url: https://launchdarkly.com/
  featured: false
- title: Arpit Goyal
  url: https://arpitgoyal.com
  main_url: https://arpitgoyal.com
  source_url: https://github.com/92arpitgoyal/ag-blog
  description: >
    Blog and portfolio website of a Front-end Developer turned Product Manager.
  categories:
    - Blog
    - Portfolio
    - Technology
    - User Experience
  built_by: Arpit Goyal
  built_by_url: https://twitter.com/_arpitgoyal
  featured: false
- title: Portfolio of Cole Townsend
  url: https://twnsnd.co
  main_url: https://twnsnd.co
  description: Portfolio of Cole Townsend, Product Designer
  categories:
    - Portfolio
    - User Experience
    - Web Development
    - Design
  built_by: Cole Townsend
  built_by_url: https://twitter.com/twnsndco
- title: Jana Desomer
  url: https://www.janadesomer.be/
  main_url: https://www.janadesomer.be/
  description: >
    I'm Jana, a digital product designer with coding skills, based in Belgium
  categories:
    - Portfolio
  built_by: Jana Desomer Designer/Developer
  built_by_url: https://www.janadesomer.be/
  featured: false
- title: Carbon8 Regenerative Agriculture
  url: https://www.carbon8.org.au/
  main_url: https://www.carbon8.org.au/
  description: >
    Carbon8 is a Not for Profit charity that supports Aussie farmers to transition to regenerative agriculture practices and rebuild the carbon (organic matter) in their soil from 1% to 8%.
  categories:
    - Nonprofit
    - eCommerce
  built_by: Little & Big
  built_by_url: "https://www.littleandbig.com.au/"
  featured: false
- title: Reactgo blog
  url: https://reactgo.com/
  main_url: https://reactgo.com/
  description: >
    It provides tutorials & articles about modern open source web technologies such as react,vuejs and gatsby.
  categories:
    - Blog
    - Education
    - Programming
    - Web Development
  built_by: Sai gowtham
  built_by_url: "https://twitter.com/saigowthamr"
  featured: false
- title: City Springs
  url: https://citysprings.com/
  main_url: https://citysprings.com/
  description: >
    Sandy Springs is a city built on creative thinking and determination. They captured a bold vision for a unified platform to bring together new and existing information systems. To get there, the Sandy Springs communications team partnered with Mediacurrent on a new Drupal 8 decoupled platform architecture with a Gatsbyjs front end to power both the City Springs website and its digital signage network. Now, the Sandy Springs team can create content once and publish it everywhere.
  categories:
    - Community
    - Government
  built_by: Mediacurrent
  built_by_url: https://www.mediacurrent.com
  featured: false
- title: Behalf
  url: https://www.behalf.no/
  main_url: https://www.behalf.no/
  description: >
    Behalf is Norwegian based digital design agency.
  categories:
    - Agency
    - Portfolio
    - Business
    - Consulting
    - Design
    - Design System
    - Marketing
    - Web Development
    - User Experience
  built_by: Behalf
  built_by_url: https://www.behalf.no/
  featured: false
- title: Saxenhammer & Co.
  url: https://saxenhammer-co.com/
  main_url: https://saxenhammer-co.com/
  description: >
    Saxenhammer & Co. is a leading boutique investment bank in Continental Europe. The firm’s strong track record is comprised of the execution of 200 successful transactions across all major industries.
  categories:
    - Consulting
    - Finance
    - Business
  built_by: Axel Fuhrmann
  built_by_url: https://axelfuhrmann.com/
  featured: false
- title: UltronEle
  url: http://ultronele.com
  main_url: https://runbytech.github.io/ueofcweb/
  source_url: https://github.com/runbytech/ueofcweb
  description: >
    UltronEle is a light, fast, simple yet interesting serverless e-learning CMS based on GatsbyJS. It aims to provide a easy-use product for tutors, teachers, instructors from all kinks of fields with near-zero efforts to setup their own authoring tool and content publish website.
  categories:
    - Education
    - Consulting
    - Landing Page
    - Web Development
    - Open Source
    - Learning
  built_by: RunbyTech
  built_by_url: http://runbytech.co
  featured: false
- title: Nick Selvaggio
  url: https://nickgs.com/
  main_url: https://nickgs.com/
  description: >
    The personal website of Nick Selvaggio. Long Island based web developer, teacher, and technologist.
  categories:
    - Consulting
    - Programming
    - Web Development
  featured: false
- title: Free & Open Source Gatsby Themes by LekoArts
  main_url: "https://themes.lekoarts.de"
  url: "https://themes.lekoarts.de"
  source_url: "https://github.com/LekoArts/gatsby-themes/tree/master/www"
  built_by: LekoArts
  built_by_url: "https://github.com/LekoArts"
  description: >-
    Get high-quality and customizable Gatsby themes to quickly bootstrap your website! Choose from many professionally created and impressive designs with a wide variety of features and customization options. Use Gatsby Themes to take your project to the next level and let you and your customers take advantage of the many benefits Gatsby has to offer.
  categories:
    - Open Source
    - Directory
    - Marketing
    - Landing Page
  featured: false
- title: Lars Roettig
  url: https://larsroettig.dev/
  main_url: https://larsroettig.dev/
  description: >
    Lars Roettig is a Magento Maintainer and e-commerce specialist. On his Blog, he writes Software Architecture and Magento Development.
  categories:
    - Portfolio
    - Blog
    - Programming
    - Community
    - Open Source
    - eCommerce
  built_by: Lars Roettig
  built_by_url: https://larsroettig.dev/
  featured: false
- title: Cade Kynaston
  url: https://cade.codes
  main_url: https://cade.codes
  source_url: https://github.com/cadekynaston/gatsby-portfolio
  description: >
    Cade Kynaston's Portfolio
  categories:
    - Portfolio
  built_by: Cade Kynaston
  built_by_url: https://github.com/cadekynaston
  featured: false
- title: Growable Meetups
  url: https://www.growable.io/
  main_url: https://www.growable.io/
  description: >
    Growable - Events to Accelerate your career in Tech. Made with <3 with Gatsby, React & Netlify by Talent Point in London.
  categories:
    - Event
    - Technology
    - Education
    - Community
    - Conference
  built_by: Talent Point
  built_by_url: https://github.com/talent-point/
  featured: false
- title: Fantastic Metropolis
  main_url: https://fantasticmetropolis.com
  url: https://fantasticmetropolis.com
  description: >
    Fantastic Metropolis ran between 2001 and 2006, highlighting the potential of literary science fiction and fantasy.
  categories:
    - Entertainment
  built_by: Luis Rodrigues
  built_by_url: https://goblindegook.com
  featured: false
- title: Simon Koelewijn
  main_url: https://simonkoelewijn.nl
  url: https://simonkoelewijn.nl
  description: >
    Personal blog of Simon Koelewijn, where he blogs about UX, analytics and web development (in Dutch). Made awesome and fast by using Gatsby 2.x (naturally) and gratefully using Netlify and Netlify CMS.
  categories:
    - Freelance
    - Blog
    - Web Development
    - User Experience
  built_by: Simon Koelewijn
  built_by_url: https://simonkoelewijn.nl
  featured: false
- title: Raconteur Careers
  main_url: https://careers.raconteur.net
  url: https://careers.raconteur.net
  description: >
    Raconteur is a London-based publishing house and content marketing agency. We have built this careers portal Gatsby v2 with TypeScript, Styled-Components, React-Spring and Contentful.
  categories:
    - Media
    - Marketing
    - Landing Page
  built_by: Jacob Herper
  built_by_url: https://herper.io
  featured: false
- title: Frankly Steve
  url: https://www.franklysteve.com/
  main_url: https://www.franklysteve.com/
  description: >
    Wedding photography with all the hugs, tears, kisses, smiles, laughter, banter, kids up trees, friends in hedges.
  categories:
    - Photography
    - Portfolio
  built_by: Little & Big
  built_by_url: "https://www.littleandbig.com.au/"
  featured: false
- title: Eventos orellana
  description: >-
    We are a company dedicated to providing personalized and professional advice
    for the elaboration and coordination of social and business events.
  main_url: "https://eventosorellana.com/"
  url: "https://eventosorellana.com/"
  featured: false
  categories:
    - Gallery
  built_by: Ramón Chancay
  built_by_url: "https://ramonchancay.me/"
- title: DIA Supermercados
  main_url: https://dia.com.br
  url: https://dia.com.br
  description: >-
    Brazilian retailer subsidiary, with more than 1,100 stores in Brazil, focusing on low prices and exclusive DIA Products.
  categories:
    - Business
  built_by: CloudDog
  built_by_url: https://clouddog.com.br
  featured: false
- title: AntdSite
  main_url: https://antdsite.yvescoding.org
  url: https://antdsite.yvescoding.org
  description: >-
    A static docs generator based on Ant Design and GatsbyJs.
  categories:
    - Documentation
  built_by: Yves Wang
  built_by_url: https://antdsite.yvescoding.org
- title: AntV
  main_url: https://antv.vision
  url: https://antv.vision
  description: >-
    AntV is a new generation of data visualization technique from Ant Financial
  categories:
    - Documentation
  built_by: afc163
  built_by_url: https://github.com/afc163
- title: Fourpost
  url: https://www.fourpost.com
  main_url: https://www.fourpost.com
  description: >
    Fourpost is a shopping destination for today’s family that combines the best brands and experiences under one roof.
  categories:
    - Marketing
  built_by: Fourpost
  built_by_url: https://github.com/fourpost
  featured: false
- title: ReactStudy Blog
  url: https://elated-lewin-51cf0d.netlify.com
  main_url: https://elated-lewin-51cf0d.netlify.com
  description: >
    Belong to your own blog by gatsby
  categories:
    - Blog
  built_by: 97thjingba
  built_by_url: https://github.com/97thjingba
  featured: false
- title: George
  main_url: https://kind-mestorf-5a2bc0.netlify.com
  url: https://kind-mestorf-5a2bc0.netlify.com
  description: >
    shiny new web built with Gatsby
  categories:
    - Blog
    - Portfolio
    - Gallery
    - Landing Page
    - Design
    - Web Development
    - Open Source
    - Science
  built_by: George Davituri
  featured: false

- title: CEO amp
  main_url: https://www.ceoamp.com
  url: https://www.ceoamp.com
  description: >
    CEO amp is an executive training programme to amplify a CEO's voice in the media. This site was built with Gatsby v2, Styled-Components, TypeScript and React Spring.
  categories:
    - Consulting
    - Entrepreneurship
    - Marketing
    - Landing Page
  built_by: Jacob Herper
  built_by_url: https://herper.io
  featured: false
- title: QuantumBlack
  main_url: https://www.quantumblack.com/
  url: https://www.quantumblack.com/
  description: >
    We help companies use data to make distinctive, sustainable and significant improvements to their performance.
  categories:
    - Technology
    - Consulting
    - Data
    - Design
  built_by: Richard Westenra
  built_by_url: https://www.richardwestenra.com/
  featured: false
- title: Coffeeshop Creative
  url: https://www.coffeeshopcreative.ca
  main_url: https://www.coffeeshopcreative.ca
  description: >
    Marketing site for a Toronto web design and videography studio.
  categories:
    - Marketing
    - Agency
    - Design
    - Video
    - Web Development
  built_by: Michael Uloth
  built_by_url: https://www.michaeluloth.com
  featured: false
- title: Daily Hacker News
  url: https://dailyhn.com
  main_url: https://dailyhn.com
  description: >
    Daily Hacker News presents the top five stories from Hacker News daily.
  categories:
    - Entertainment
    - Design
    - Web Development
    - Technology
    - Science
  built_by: Joeri Smits
  built_by_url: https://joeri.dev
  featured: false
- title: Grüne Dresden
  main_url: https://ltw19dresden.de
  url: https://ltw19dresden.de
  description: >
    This site was built for the Green Party in Germany (Bündnis 90/Die Grünen) for their local election in Dresden, Saxony. The site was built with Gatsby v2 and Styled-Components.
  categories:
    - Government
    - Nonprofit
  built_by: Jacob Herper
  built_by_url: https://herper.io
- title: Gratsy
  url: https://gratsy.com/
  main_url: https://gratsy.com/
  description: >
    Gratsy: Feedback To Give Back
  categories:
    - Agency
    - Marketing
    - Landing Page
  built_by: Whalar
  built_by_url: https://whalar.com/
  featured: false
- title: deepThreads
  main_url: https://deepthreads.com
  url: https://deepthreads.com/
  description: >
    deepThreads is a shiny new website built with Gatsby v2.  We make art using deep learning along with print on demand providers to create some cool stuff!
  categories:
    - eCommerce
  built_by: Kyle Kitlinski
  built_by_url: http://github.com/k-kit
  featured: false
- title: Mill3 Studio
  main_url: https://mill3.studio/en/
  url: https://mill3.studio/en/
  description: >
    Our agency specializes in the analysis, strategy and development of digital products.
  categories:
    - Agency
    - Portfolio
  built_by: Mill3
  built_by_url: https://mill3.studio/en/
  featured: false
- title: Zellement
  main_url: https://www.zellement.com
  url: https://www.zellement.com
  description: >
    Online portfolio of Dan Farrow from Nottingham, UK.
  categories:
    - Portfolio
  built_by: Zellement
  built_by_url: https://www.zellement.com
  featured: false
- title: Fullstack HQ
  url: https://fullstackhq.com/
  main_url: https://fullstackhq.com/
  description: >
    Get immediate access to a battle-tested team of designers and developers on a pay-as-you-go monthly subscription.
  categories:
    - Agency
    - Consulting
    - Freelance
    - Marketing
    - Portfolio
    - Web Development
    - App
    - Business
    - Design
    - JavaScript
    - Technology
    - User Experience
    - Web Development
    - eCommerce
    - WordPress
  built_by: Fullstack HQ
  built_by_url: https://fullstackhq.com/
  featured: false
- title: Cantas
  main_url: https://www.cantas.co.jp
  url: https://www.cantas.co.jp
  description: >
    Cantas is digital marketing company in Japan.
  categories:
    - Business
    - Agency
  built_by: Cantas
  built_by_url: https://www.cantas.co.jp
  featured: false
- title: Sheringham Shantymen
  main_url: https://www.shantymen.com/
  url: https://www.shantymen.com/
  description: >
    The Sheringham Shantymen are a sea shanty singing group that raise money for the RNLI in the UK.
  categories:
    - Music
    - Community
    - Entertainment
    - Nonprofit
  built_by: Zellement
  built_by_url: https://www.zellement.com/
  featured: false
- title: WP Spark
  main_url: https://wpspark.io/
  url: https://wpspark.io/
  description: >
    Create blazing fast website with WordPress and our Gatsby themes.
  categories:
    - Agency
    - Community
    - Blog
    - WordPress
  built_by: wpspark
  built_by_url: https://wpspark.io/
- title: Ronald Langeveld
  description: >
    Ronald Langeveld's blog and Web Development portfolio website.
  main_url: "https://www.ronaldlangeveld.com"
  url: "https://www.ronaldlangeveld.com"
  categories:
    - Blog
    - Web Development
    - Freelance
    - Portfolio
    - Consulting
  featured: false
- title: Golfonaut
  description: >
    Golfonaut - Golf application for Apple Watch
  main_url: https://golfonaut.io
  url: https://golfonaut.io
  categories:
    - App
    - Sports
  featured: false
- title: Anton Sten - UX Lead/Design
  url: https://www.antonsten.com
  main_url: https://www.antonsten.com
  description: Anton Sten leads UX for design-driven companies.
  categories:
    - User Experience
    - Blog
    - Freelance
    - Portfolio
    - Consulting
    - Agency
    - Design
  featured: false
- title: Rashmi AP - Front-end Developer
  main_url: http://rashmiap.me
  url: http://rashmiap.me
  featured: false
  description: >
    Rashmi AP's Personal Portfolio Website
  source_url: https://github.com/rashmiap/personal-website-react
  categories:
    - Portfolio
    - Open Source
  built_by: Rashmi AP
  built_by_url: http://rashmiap.me
- title: OpenSourceRepos - Blogs for open source repositories
  main_url: https://opensourcerepos.com
  url: https://opensourcerepos.com
  featured: false
  description: >
    Open Source Repos is a blog site for explaining the architecture, code-walkthrough and key takeways for the GitHub repository. Out main aim to is to help more developers contribute to open source projects.
  source_url: https://github.com/opensourcerepos/blogs
  categories:
    - Open Source
    - Design
    - Design System
    - Blog
  built_by: OpenSourceRepos Team
  built_by_url: https://opensourcerepos.com
- title: Sheelah Brennan - Front-End/UX Engineer
  main_url: https://sheelahb.com
  url: https://sheelahb.com
  featured: false
  description: >
    Sheelah Brennan's web development blog
  categories:
    - Blog
    - Web Development
    - Design
    - Freelance
    - Portfolio
  built_by: Sheelah Brennan
- title: Delinx.Digital - Web and Mobile Development Agency based in Sofia, Bulgaria
  main_url: https://delinx.digital
  url: https://delinx.digital/solutions
  description: >
    Delinx.digital is a software development oriented digital agency based in Sofia, Bulgaria. We develop bespoke software solutions using  WordPress, WooCommerce, Shopify, eCommerce, React.js, Node.js, PHP, Laravel and many other technologies.
  categories:
    - Agency
    - Web Development
    - Design
    - eCommerce
    - WordPress
  featured: false
- title: Cameron Nuckols - Articles, Book Notes, and More
  main_url: https://nucks.co
  url: https://nucks.co
  description: >
    This site hosts all of Cameron Nuckols's writing on entrepreneurship, startups, money, fitness, self-education, and self-improvement.
  categories:
    - Blog
    - Entrepreneurship
    - Business
    - Productivity
    - Technology
    - Marketing
  featured: false
- title: Hayato KAJIYAMA - Portfolio
  main_url: "https://hyakt.dev"
  url: "https://hyakt.dev"
  source_url: "https://github.com/hyakt/hyakt.github.io"
  featured: false
  categories:
    - Portfolio
- title: Skirtcraft - Unisex Skirts with Large Pockets
  main_url: https://skirtcraft.com
  url: https://skirtcraft.com/products
  source_url: https://github.com/jqrn/skirtcraft-web
  description: >
    Skirtcraft sells unisex skirts with large pockets, made in the USA. Site built with TypeScript and styled-components, with Tumblr-sourced blog posts.
  categories:
    - eCommerce
    - Blog
  built_by: Joe Quarion
  built_by_url: https://github.com/jqrn
  featured: false
- title: Vermarc Sport
  main_url: https://www.vermarcsport.com/
  url: https://www.vermarcsport.com/
  description: >
    Vermarc Sport offers a wide range of cycle clothing, cycling jerseys, bib shorts, rain gear and accessories, as well for the summer, the mid-season (autumn / spring) and the winter.
  categories:
    - eCommerce
  built_by: BrikL
  built_by_url: https://github.com/Brikl
- title: Cole Ruche
  main_url: https://coleruche.com
  url: https://coleruche.com
  source_url: https://github.com/kingingcole/myblog
  description: >
    The personal website and blog for Emeruche "Cole" Ikenna, front-end web developer from Nigeria.
  categories:
    - Blog
    - Portfolio
  built_by: Emeruche "Cole" Ikenna
  built_by_url: https://twitter.com/cole_ruche
  featured: false
- title: Abhith Rajan - Coder, Blogger, Biker, Full Stack Developer
  main_url: https://www.abhith.net/
  url: https://www.abhith.net/
  source_url: https://github.com/Abhith/abhith.net
  description: >
    abhith.net is a portfolio website of Abhith Rajan, a full stack developer. Sharing blog posts, recommended videos, developer stories and services with the world through this site.
  categories:
    - Portfolio
    - Blog
    - Programming
    - Open Source
    - Technology
  built_by: Abhith Rajan
  built_by_url: https://github.com/Abhith
  featured: false
- title: Mr & Mrs Wilkinson
  url: https://thewilkinsons.netlify.com/
  main_url: https://thewilkinsons.netlify.com/
  source_url: https://github.com/davemullenjnr/the-wilkinsons
  description: >
    A one-page wedding photography showcase using Gatsby Image and featuring a lovely hero and intro section.
  categories:
    - Photography
  built_by: Dave Mullen Jnr
  built_by_url: https://davemullenjnr.co.uk
  featured: false
- title: Gopesh Gopinath - Full Stack JavaScript Developer
  url: https://www.gopeshgopinath.com
  main_url: https://www.gopeshgopinath.com
  source_url: https://github.com/GopeshMedayil/gopeshgopinath.com
  description: >
    Gopesh Gopinath's Personal Portfolio Website
  categories:
    - Portfolio
    - Open Source
  built_by: Gopesh Gopinath
  built_by_url: https://www.gopeshgopinath.com
  featured: false
- title: Misael Taveras - FrontEnd Developer
  url: https://taverasmisael.com
  main_url: https://taverasmisael.com
  source_url: https://github.com/taverasmisael/taverasmisael
  description: >
    Personal site and bloging about learning FrontEnd web development in spanish.
  categories:
    - Portfolio
    - Open Source
    - Blog
    - JavaScript
    - Web Development
  built_by: Misael Taveras
  built_by_url: https://taverasmisael.com
  featured: false
- title: Le Reacteur
  url: https://www.lereacteur.io/
  main_url: https://www.lereacteur.io/
  description: >
    Le Reacteur is the first coding bootcamp dedicated to web and mobile apps development (iOS/Android). We offer intensive sessions to train students in a short time (10 weeks). Our goal is to pass on to our students in less than 3 months what they would have learned in 2 years. To achieve this ambitious challenge, our training is based on learning JavaScript (Node.js, Express, ReactJS, React Native).
  categories:
    - JavaScript
    - Learning
    - Mobile Development
    - Web Development
  built_by: Farid Safi
  built_by_url: https://twitter.com/FaridSafi
  featured: false
- title: Cinch
  url: https://www.cinch.co.uk
  main_url: https://www.cinch.co.uk
  description: >
    Cinch is a hub for car supermarkets and dealers to show off their stock. The site only lists second-hand cars that are seven years old or younger, with less than 70,000 miles on the clock.
  categories:
    - Entrepreneurship
    - Business
  built_by: Somo
  built_by_url: https://www.somoglobal.com
  featured: false
- title: Recetas El Universo
  description: >-
    Recipes and videos with the best of Ecuadorian cuisine. 
    Collectable recipes from Diario El Universo.
  main_url: "https://recetas-eu.netlify.com/"
  url: "https://recetas-eu.netlify.com/"
  featured: false
  categories:
    - Blog
    - WordPress
    - Food
  built_by: Ramón Chancay
  built_by_url: "https://ramonchancay.me/"
- title: NuBrakes
  url: https://nubrakes.com/
  main_url: https://nubrakes.com/
  description: >
    NuBrakes is the mobile brake repair company that comes to you! We perform brake pad, caliper, and rotor replacement at your office, apartment or home!
  categories:
    - Business
    - Entrepreneurship
  featured: false
- title: Third and Grove
  url: https://www.thirdandgrove.com
  main_url: https://www.thirdandgrove.com
  source_url: https://github.com/thirdandgrove/tagd8_gatsby
  description: >
    A digital agency slaying the mundane one pixel at a time.
  categories:
    - Agency
    - Marketing
    - Open Source
    - Technology
  built_by: Third and Grove
  built_by_url: https://www.thirdandgrove.com
  featured: false
- title: Le Bikini
  url: https://lebikini.com
  main_url: https://lebikini.com
  description: >
    New website for Toulouse's most iconic concert hall.
  categories:
    - Music
  built_by: Antoine Rousseau
  built_by_url: https://antoine.rousseau.im
  featured: false
- title: Jimmy Truong's Portfolio
  url: https://jimmytruong.ca
  main_url: https://jimmytruong.ca
  description: >
    This porfolio is a complication of all projects done during my time at BCIT D3 (Digital Design and Development) program and after graduation.
  categories:
    - Portfolio
    - Web Development
  built_by: Jimmy Truong
  built_by_url: https://jimmytruong.ca
  featured: false
- title: Quick Stop Nicaragua
  main_url: https://quickstopnicaragua.com
  url: https://quickstopnicaragua.com
  description: >
    Convenience Store Website
  categories:
    - Food
  built_by: Gerald Martinez
  built_by_url: https://twitter.com/GeraldM_92
  featured: false
- title: XIEL
  main_url: https://xiel.dev
  url: https://xiel.dev
  source_url: https://github.com/xiel/xiel
  description: >
    I'm a freelance front-end developer from Berlin who creates digital experiences that everyone likes to use.
  categories:
    - Portfolio
    - Blog
  built_by: Felix Leupold
  built_by_url: https://twitter.com/xiel
  featured: false
- title: Nicaragua Best Guides
  main_url: https://www.nicaraguasbestguides.com
  url: https://www.nicaraguasbestguides.com
  description: >
    Full-Service Tour Operator and Destination Management Company (DMC)
  categories:
    - Agency
    - Travel
  built_by: Gerald Martinez
  built_by_url: https://twitter.com/GeraldM_92
  featured: false
- title: Thoughts and Stuff
  main_url: http://thoughtsandstuff.com
  url: http://thoughtsandstuff.com
  source_url: https://github.com/robmarshall/gatsby-tns
  description: >
    A simple easy to read blog. Minimalistic, focusing on content over branding. Includes RSS feed.
  categories:
    - Accessibility
    - Blog
    - WordPress
  built_by: Robert Marshall
  built_by_url: https://robertmarshall.dev
  featured: false
- title: Tracli
  url: https://tracli.rootvan.com/
  main_url: https://tracli.rootvan.com/
  source_url: https://github.com/ridvankaradag/tracli-landing
  description: >
    A command line app that tracks your time
  categories:
    - Productivity
    - Technology
    - Landing Page
  built_by: Ridvan Karadag
  built_by_url: http://www.rootvan.com
  featured: false
- title: spon.io
  url: https://www.spon.io
  main_url: https://www.spon.io
  source_url: https://github.com/magicspon/spon.io
  description: >
    Portfolio for frontend web developer, based in Bristol UK
  categories:
    - Portfolio
  built_by: Dave Stockley
  built_by_url: https://www.spon.io
  featured: false
- title: BBS
  url: https://big-boss-studio.com
  main_url: https://big-boss-studio.com
  description: >
    For 11 years, we help great brands in their digital transformation, offering all our expertise for their needs. Technical consulting, UX, design, technical integration and maintenance.
  categories:
    - Agency
    - JavaScript
    - Web Development
  built_by: BBS
  built_by_url: https://big-boss-studio.com
  featured: false
- title: Appes - Meant to evolve
  main_url: https://appes.co
  url: https://appes.co
  description: >
    Appes is all about apps and evolution. We help companies to build mobile and
    web products.
  categories:
    - Agency
    - Mobile Development
    - Web Development
    - Technology
  built_by: Appes
  built_by_url: https://appes.co
  featured: false
- title: Intern
  url: https://intern.imedadel.me
  main_url: https://intern.imedadel.me
  description: >
    Intern is a job board for getting internships in tech, design, marketing, and more. It's built entirely with Gatsby.
  categories:
    - Directory
    - Technology
  built_by: Imed Adel
  built_by_url: https://imedadel.me
  featured: false
- title: Global Citizen Foundation
  main_url: https://www.globalcitizenfoundation.org
  url: https://www.globalcitizenfoundation.org
  description: >
    In the digital economy, we are Global Citizens and the currency is Personal Data
  categories:
    - Nonprofit
  built_by: The Delta Studio
  built_by_url: https://www.thedelta.io
  featured: false
- title: GatsbyFinds
  main_url: https://gatsbyfinds.netlify.com
  url: https://gatsbyfinds.netlify.com
  description: >
    GatsbyFinds is a website built ontop of Gatsby v2 by providing developers with a showcase of all the lastest projects made with the beloved GatsbyJS.
  categories:
    - Portfolio
    - Gallery
  built_by: Bvlktech
  built_by_url: https://twitter.com/bvlktech
  featured: false
- title: AFEX Commodities Exchange
  main_url: https://afexnigeria.com
  url: https://afexnigeria.com
  description: >
    AFEX Nigeria strives to transform Nigerian agriculture by creating more bargaining power to smallholder farmers, access to information, and secure storage.
  categories:
    - Blog
    - Business
    - Finance
    - Food
    - WordPress
  built_by: Mayowa Falade
  built_by_url: http://mayowafalade.com
  featured: false
- title: VIA Data
  main_url: https://viadata.io
  url: https://viadata.io
  description: >
    The future of data management
  categories:
    - Data
  built_by: The Delta Studio
  built_by_url: https://www.thedelta.io
  featured: false
- title: Front End Day Event Website
  main_url: https://frontend-day.com/
  url: https://frontend-day.com/
  description: >
    Performant landing page for a front end workshops recurring event / conference.
  categories:
    - Event
    - Conference
    - Web Development
    - Technology
  built_by: Pagepro
  built_by_url: https://pagepro.co
  featured: false
- title: Mutual
  main_url: https://www.madebymutual.com
  url: https://www.madebymutual.com
  description: >
    Mutual is a web design and development agency. Our new website is powered by Gatsby and Craft CMS.
  categories:
    - Blog
    - Portfolio
    - Agency
    - Design
    - Web Development
  built_by: Mutual
  built_by_url: https://twitter.com/madebymutual
  featured: false
- title: Surge 3
  main_url: https://surge3.com
  url: https://surge3.com/
  description: >
    We’re Surge 3 - a premier web development agency. Our company centers around the principles of quality, speed, and service! We are founded using the latest in web technologies and are dedicated to using those exact tools to help our customers achieve their goals.
  categories:
    - Portfolio
    - Blog
    - Agency
    - Web Development
    - Marketing
  built_by: Dillon Browne
  built_by_url: https://dillonbrowne.com
- title: Adaltas
  main_url: https://www.adaltas.com
  url: https://www.adaltas.com
  description: >
    Adaltas is a team of consultants with a focus on Open Source, Big Data and Cloud Computing based in France, Canada and Morocco.
  categories:
    - Consulting
    - Data
    - Design System
    - Programming
    - Learning
  built_by: Adaltas
  built_by_url: https://www.adaltas.com
- title: Themis Attorneys
  main_url: https://themis-attorneys.com
  url: https://themis-attorneys.com
  description: >
    Themis Attorneys is Chennai based lawyers. Their new complete website is made using Gatsby.
  categories:
    - Agency
    - Consulting
    - Portfolio
    - Law
  built_by: Merbin J Anselm
  built_by_url: https://anselm.in
- title: Runlet
  main_url: https://runlet.app
  url: https://runlet.app
  source_url: https://github.com/runletapp/runlet
  description: >
    Runlet is a cloud-based job manager that offers device synchronization and reliable message delivery in a network of connected devices even after connectivity issues. Available for ARM, Linux, Mac and Windows.
  categories:
    - App
    - Landing Page
    - Productivity
    - Technology
  built_by: Vandré Leal
  built_by_url: https://vandreleal.github.io
  featured: false
- title: tiaan.dev
  main_url: https://tiaan.dev
  url: https://tiaan.dev
  featured: false
  categories:
    - Blog
    - Portfolio
    - Web Development
- title: Praveen Bisht
  main_url: https://www.prvnbist.com/
  url: https://www.prvnbist.com/
  source_url: https://github.com/prvnbist/portfolio
  categories:
    - Portfolio
    - Blog
  built_by: Praveen Bisht
  built_by_url: https://www.prvnbist.com/
  featured: false
- title: Jeff Mills The Outer Limits x NTS Radio
  url: https://www.nts.live/projects/jeff-mills-the-outer-limits/
  main_url: https://www.nts.live/projects/jeff-mills-the-outer-limits/
  source_url: https://github.com/ntslive/the-outer-limits
  description: >
    NTS Radio created a minisite for Jeff Mills' 6 part radio series The Outer Limits, including original music production and imagery curated from the NASA online image archive.
  categories:
    - Music
    - Gallery
    - Science
    - Entertainment
  built_by: NTS Radio
  built_by_url: https://www.nts.live
  featured: false
- title: BALAJIRAO676
  main_url: https://thebalajiraoecommerce.netlify.com/
  url: https://thebalajiraoecommerce.netlify.com/
  featured: false
  categories:
    - Blog
    - eCommerce
    - Web Development
- title: Mentimeter
  url: https://www.mentimeter.com/
  main_url: https://www.mentimeter.com/
  categories:
    - Business
  featured: false
- title: HYFN
  url: https://hyfn.com/
  main_url: https://hyfn.com/
  categories:
    - Business
  featured: false
- title: Mozilla India
  main_url: https://mozillaindia.org/
  url: https://mozillaindia.org/
  categories:
    - Open Source
  featured: false
- title: Primer Labs
  main_url: https://www.primerlabs.io
  url: https://www.primerlabs.io
  featured: false
  categories:
    - Education
    - Learning
- title: AJ on Purr-fect Solutions
  url: https://ajonp.com
  main_url: https://ajonp.com
  description: >
    A Community of developers, creating resources for all to use!
  categories:
    - Education
    - Learning
    - Programming
    - Web Development
    - API
    - Blog
    - SEO
  built_by: AJonP
  built_by_url: http://ajonp.com/authors/alex-patterson
- title: blog.kwst.site
  main_url: https://blog.kwst.site
  url: https://blog.kwst.site
  description: A blog of frontend engineer working in Fukuoka
  source_url: https://github.com/SatoshiKawabata/blog
  featured: false
  categories:
    - Blog
    - Technology
    - Web Development
    - JavaScript
- title: Run Leeds
  main_url: http://www.runleeds.co.uk
  url: http://www.runleeds.co.uk
  description: >
    Community running site based in Leeds,UK. Aiming to support those going through a life crisis.
  categories:
    - Accessibility
    - Blog
    - Community
    - Nonprofit
    - Sports
    - WordPress
  built_by: Robert Marshall
  built_by_url: https://www.robertmarshall.dev
- title: Arvind Kumar
  main_url: https://arvind.io
  url: https://arvind.io
  source_url: https://github.com/EnKrypt/arvind.io
  built_by: Arvind Kumar
  built_by_url: "https://arvind.io/"
  description: >
    A blog about writing code, making music and studying the skies.
  featured: false
  categories:
    - Blog
    - Music
    - Technology
- title: GlobalMoney
  url: https://global24.ua
  main_url: https://global24.ua
  description: >
    Provide payment solution for SMB, eWallet GlobalMoney
  categories:
    - Business
    - Finance
    - Technology
  built_by: NodeArt
  built_by_url: https://NodeArt.io
- title: Women's and Girls' Emergency Centre
  url: https://www.wagec.org.au/
  main_url: https://www.wagec.org.au/
  description: >
    Specialist homelessness service for women and families escaping domestic violence. Based in Redfern, Sydney, Australia.
  categories:
    - Nonprofit
    - Community
    - eCommerce
  built_by: Little & Big
  built_by_url: "https://www.littleandbig.com.au/"
  featured: false
- title: Guus van de Wal | Drupal Front-end specialist
  url: https://guusvandewal.nl
  main_url: https://guusvandewal.nl
  description: >
    Decoupled portfolio site for guusvandewal.nl, a Drupal and ReactJS front-end developer and designer.
  categories:
    - Open Source
    - Web Development
    - Design
    - Blog
    - Freelance
  built_by: Guus van de Wal
  featured: false
- title: Pixelize Web Design Gold Coast | Web Design and SEO
  url: https://www.pixelize.com.au/
  main_url: https://www.pixelize.com.au/
  description: >
    Pixelize is a tight knit group of professional web developers, graphic designers, and content creators that work together to create high performing, blazing fast, beautiful websites with a strong focus on SEO.
  categories:
    - Agency
    - Web Development
    - Marketing
    - SEO
    - Design
    - Portfolio
    - Blog
  built_by: Pixelize
  built_by_url: https://www.pixelize.com.au
  featured: false
- title: VS Code GitHub Stats
  url: https://vscode-github-stats.netlify.com
  main_url: https://vscode-github-stats.netlify.com
  source_url: https://github.com/lannonbr/vscode-github-stats/
  description: >
    Statistics Dashboard for VS Code GitHub repository
  categories:
    - Data
  built_by: Benjamin Lannon
  built_by_url: https://lannonbr.com
  featured: false
- title: MetaProjection
  main_url: https://www.metaprojection.ca
  url: https://www.metaprojection.ca
  source_url: https://github.com/rosslh/metaprojection
  description: >
    MetaProjection is a website that aggregates multiple Canadian federal electoral projections in order to provide an overview of how the election is playing out, both federally and by district.
  categories:
    - Government
    - Data
    - Open Source
  built_by: Ross Hill
  built_by_url: https://rosshill.ca
  featured: false
- title: Tamarisc VC
  url: https://www.tamarisc.vc
  main_url: https://www.tamarisc.vc
  description: >
    Tamarisc invests in and helps build companies that improve the human habitat through innovating at the intersection of real estate, health, and technology.
  categories:
    - Business
    - Technology
  built_by: Peter Hironaka
  built_by_url: "https://peterhironaka.com"
  featured: false
- title: Up Your A11y
  url: https://www.upyoura11y.com/
  main_url: https://www.upyoura11y.com/
  source_url: https://www.upyoura11y.com/
  description: >
    A web accessibility toolkit with a React focus, Up Your A11y is a resource for front-end developers to find useful information on how to make your sites more accessible. The topics covered have a React bias, but the principles in each apply to all web development, so please don't be put off if you don't work with React specifically!
  categories:
    - Accessibility
    - Blog
    - Programming
    - JavaScript
    - User Experience
    - Web Development
  built_by: Suzanne Aitchison
  built_by_url: https://twitter.com/s_aitchison
  featured: false
- title: Roman Kravets
  description: >
    Portfolio of Roman Kravets. Web Developer, HTML & CSS Coder.
  main_url: "https://romkravets.netlify.com/"
  url: "https://romkravets.netlify.com/"
  categories:
    - Portfolio
    - Open Source
    - Web Development
    - Blog
  built_by: Roman Kravets
  built_by_url: "https://github.com/romkravets/dev-page"
  featured: false
- title: Phil Tietjen Portfolio
  url: https://www.philtietjen.dev/
  main_url: https://www.philtietjen.dev/
  source_url: https://github.com/Phizzard/phil-portfolio
  description: >
    Portfolio of Phil Tietjen using Gatsby, TailwindCSS, and Emotion/styled
  categories:
    - Portfolio
    - Open Source
    - Web Development
  built_by: Phil Tietjen
  built_by_url: https://github.com/Phizzard
  featured: false
- title: Gatsby Bomb
  description: >
    A fan made version of the website Giantbomb, fully static and powered by Gatsby JS and the GiantBomb API.
  main_url: "https://gatsbybomb.netlify.com"
  url: "https://gatsbybomb.netlify.com"
  categories:
    - App
    - Entertainment
    - Media
    - Video
  built_by: Phil Tietjen
  built_by_url: "https://github.com/Phizzard"
  featured: false
- title: Divyanshu Maithani
  main_url: https://divyanshu013.dev
  url: https://divyanshu013.dev
  source_url: https://github.com/divyanshu013/blog
  description: >
    Personal blog of Divyanshu Maithani. Life, music, code and things in between...
  categories:
    - Blog
    - JavaScript
    - Open Source
    - Music
    - Programming
    - Technology
    - Web Development
  built_by: Divyanshu Maithani
  built_by_url: https://twitter.com/divyanshu013
- title: TFE Energy
  main_url: https://tfe.energy
  url: https://tfe.energy
  source_url: https://gitlab.com/marcfehrmedia/2019-07-03-tfe-energy
  description: >
    TFE Energy believes in the future. Their new website is programmed with Gatsby, Scrollmagic, Contentful, Cloudify.
  categories:
    - Technology
    - Consulting
    - Video
    - Business
  built_by: Marc Fehr
  built_by_url: https:/www.marcfehr.media
- title: AtomBuild
  url: https://atombuild.github.io/
  main_url: https://atombuild.github.io/
  source_url: https://github.com/AtomBuild/atombuild.github.io
  description: >
    Landing page for the AtomBuild project, offering a curation of Atom packages associated with the project.
  categories:
    - Directory
    - Landing Page
    - Open Source
    - Programming
    - Technology
  built_by: Kepler Sticka-Jones
  built_by_url: https://keplersj.com/
  featured: false
- title: Josh Pensky
  main_url: https://joshpensky.com
  url: https://joshpensky.com
  description: >
    Josh Pensky is an interactive developer based in Boston. He designs and builds refreshing web experiences, packed to the punch with delightful interactions.
  categories:
    - Portfolio
    - Web Development
    - Design
    - SEO
  built_by: Josh Pensky
  built_by_url: https://github.com/joshpensky
  featured: false
- title: AtomLinter
  url: https://atomlinter.github.io/
  main_url: https://atomlinter.github.io/
  source_url: https://github.com/AtomLinter/atomlinter.github.io
  description: >
    Landing page for the AtomLinter project, offering a curation of Atom packages associated with the project.
  categories:
    - Directory
    - Landing Page
    - Open Source
    - Programming
    - Technology
  built_by: Kepler Sticka-Jones
  built_by_url: https://keplersj.com/
  featured: false
- title: Dashbouquet
  url: https://dashbouquet.com/
  main_url: https://dashbouquet.com/
  categories:
    - Agency
    - Blog
    - Business
    - Mobile Development
    - Portfolio
    - Web Development
  built_by: Dashbouquet team
  featured: false
- title: rathes.me
  url: https://rathes.me/
  main_url: https://rathes.me/
  source_url: https://github.com/rathesDot/rathes.me
  description: >
    The Portfolio Website of Rathes Sachchithananthan
  categories:
    - Blog
    - Portfolio
    - Web Development
  built_by: Rathes Sachchithananthan
  built_by_url: https://rathes.me/
- title: viviGuides - Your travel guides
  url: https://vivitravels.com/en/guides/
  main_url: https://vivitravels.com/en/guides/
  description: >
    viviGuides is viviTravels' blog: here you will find travel tips, useful information about the cities and the best guides for your next vacation.
  categories:
    - Travel
    - Blog
  built_by: Kframe Interactive SA
  built_by_url: https://kframeinteractive.com/
  featured: false
- title: KNC Blog
  main_url: https://nagakonada.com
  url: https://nagakonada.com/
  description: >
    Nagakonada is my blogging and portfolio site where I list my projects, experience, capabilities and the blog mostly talks about technical and personal writings.
  categories:
    - Blog
    - Web Development
    - Portfolio
  built_by: Konada, Naga Chaitanya
  built_by_url: https://github.com/ChaituKNag
  featured: false
- title: Vishal Nakum
  url: https://nakum.tech/
  main_url: https://nakum.tech/
  source_url: https://github.com/vishalnakum011/contentful
  description: >
    Portfolio of Vishal Nakum. Made with Gatsby, Contentful. Deployed on Netlify.
  categories:
    - Portfolio
    - Blog
  built_by: Amol Tangade
  built_by_url: https://amoltangade.me/
- title: Sagar Hani Portfolio
  url: http://sagarhani.in/
  main_url: http://sagarhani.in/
  source_url: https://github.com/sagarhani
  description: >
    Sagar Hani is a Software Developer & an Open Source Enthusiast. He blogs about JavaScript, Open Source and his Life experiences.
  categories:
    - Portfolio
    - Blog
    - Web Development
    - Open Source
    - Technology
    - Programming
    - JavaScript
  built_by: Sagar Hani
  built_by_url: http://sagarhani.in/about
- title: Arturo Alviar's Portfolio
  main_url: "https://arturoalviar.com"
  url: "https://arturoalviar.com"
  source_url: "https://github.com/arturoalviar/portfolio"
  categories:
    - Portfolio
    - Open Source
    - Web Development
  built_by: Arturo Alviar
  built_by_url: "https://github.com/arturoalviar"
  featured: false
- title: Pearly
  url: https://www.pearlyplan.com
  main_url: https://www.pearlyplan.com
  description: >
    Dental Membership Growth Platform
  categories:
    - Technology
    - Healthcare
    - App
  built_by: Sean Emmer and Jeff Cole
- title: MarceloNM
  url: https://marcelonm.com
  main_url: https://marcelonm.com
  description: >
    Personal landing page and blog for MarceloNM, a frontend developer based in Brazil.
  categories:
    - Blog
    - JavaScript
    - Landing Page
    - Programming
    - Web Development
  built_by: Marcelo Nascimento Menezes
  built_by_url: https://github.com/mrcelo
  featured: false
- title: Open Source Galaxy
  main_url: https://www.opensourcegalaxy.com
  url: https://www.opensourcegalaxy.com
  description: >
    Explore the Open Source Galaxy and help other earthlings by contributing to open source.
  categories:
    - Open Source
    - Programming
    - Web Development
  built_by: Justin Juno
  built_by_url: https://www.justinjuno.dev
  featured: false
- title: enBonnet Blog
  url: https://enbonnet.me/
  main_url: https://enbonnet.me/
  source_url: https://github.com/enbonnet
  description: >
    Hola, este es mi sitio personal, estare escribiendo sobre JavaScript, Frontend y Tecnologia que utilice en mi dia a dia.
  categories:
    - Portfolio
    - Blog
    - Web Development
    - Technology
    - Programming
    - JavaScript
  built_by: Ender Bonnet
  built_by_url: https://enbonnet.me/
- title: Edenspiekermann
  url: "https://www.edenspiekermann.com/eu/"
  main_url: "https://www.edenspiekermann.com/eu/"
  description: >
    Hello. We are Edenspiekermann, an independent global creative agency.
  categories:
    - Featured
    - Agency
    - Design
    - Portfolio
  featured: true
- title: IBM Design
  url: "https://www.ibm.com/design/"
  main_url: "https://www.ibm.com/design/"
  description: >
    At IBM, our design philosophy is to help guide people so they can do their best work. Our human-centered design practices help us deliver on that goal.
  categories:
    - Featured
    - Design
    - Technology
    - Web Development
  built_by: IBM
  featured: true
- title: We Do Plugins
  url: https://wedoplugins.com
  main_url: https://wedoplugins.com
  description: >
    Free & premium WordPress plugins development studio from Wroclaw, Poland.
  categories:
    - Portfolio
    - Agency
    - Open Source
    - Web Development
  built_by: We Do Plugins
  built_by_url: https://wedoplugins.com
- title: Mevish Aslam, business coach
  url: "https://mevishaslam.com/"
  main_url: "https://mevishaslam.com/"
  description: >
    Mevish Aslam helps women build a life they love and coaches women to launch and grow businesses.
  categories:
    - Business
    - Consulting
    - Entrepreneurship
    - Freelance
    - Marketing
    - Portfolio
  built_by: Rou Hun Fan
  built_by_url: "https://flowen.me"
  featured: false
- title: Principles of wealth
  url: "https://principlesofwealth.net"
  main_url: "https://principlesofwealth.net"
  source_url: "https://github.com/flowen/principlesofwealth"
  description: >
    Principles of wealth. How to get rich without being lucky, a summary of Naval Ravikant's tweets and podcast.`
  categories:
    - Business
    - Consulting
    - Education
    - Entrepreneurship
    - Finance
    - Learning
    - Marketing
    - Media
    - Nonprofit
    - Productivity
    - Science
  built_by: Rou Hun Fan
  built_by_url: "https://flowen.me"
  featured: false
- title: North X South
  main_url: https://northxsouth.co
  url: https://northxsouth.co
  description: >
    We work with small businesses and non-profits to develop their brands, build an online identity, create stellar designs, and give a voice to their causes.
  categories:
    - Agency
    - Consulting
    - Business
    - Design
    - Web Development
  built_by: North X South
  built_by_url: https://northxsouth.co
- title: Plenty of Fish
  main_url: https://www.pof.com/
  url: https://pof.com
  description: >
    Plenty of Fish is one of the world's largest dating platforms.
  categories:
    - Community
  featured: true
- title: Bitcoin
  main_url: https://www.bitcoin.com/
  url: https://bitcoin.com
  description: >
    One of the largest crypto-currency platforms in the world.
  categories:
    - Technology
    - Finance
  featured: true
- title: Frame.io
  main_url: https://www.frame.io/
  url: https://frame.io
  description: >
    Frame.io is a cloud-based video collaboration platform that allows its users to easily work on media projects together
  categories:
    - Technology
    - Entertainment
    - Media
  featured: true
- title: Sainsbury’s Homepage
  main_url: https://www.sainsburys.co.uk/
  url: https://www.sainsburys.co.uk
  description: >
    Sainsbury’s is an almost 150 year old supermarket chain in the United Kingdom.
  categories:
    - eCommerce
    - Food
  featured: true
- title: Haxzie, Portfolio and Blog
  url: "https://haxzie.com/"
  main_url: "https://haxzie.com/"
  source_url: "https://github.com/haxzie/haxzie.com"
  description: >
    Haxzie.com is the portfolio and personal blog of Musthaq Ahamad, UX Engineer and Visual Designer
  categories:
    - Blog
    - Portfolio
  built_by: Musthaq Ahamad
  built_by_url: "https://haxzie.com"
  featured: false
- title: GBT
  url: "https://yangmuzi.com/"
  main_url: "https://yangmuzi.com/"
  source_url: "https://github.com/yangnianbing/blog-by-gatsby"
  description: >
    It is a basic Gatsby site project
  categories:
    - Blog
    - Portfolio
  built_by: yangnianbing
  featured: false
- title: Robin Wieruch's Blog
  url: "https://www.robinwieruch.de/"
  main_url: "https://www.robinwieruch.de/"
  categories:
    - Blog
    - Education
  featured: false
- title: Roger Ramos Development Journal
  url: "https://rogerramos.me/"
  main_url: "https://rogerramos.me/"
  source_url: "https://github.com/rogerramosme/rogerramos.me/"
  description: >
    Personal development journal made with Netlify CMS
  categories:
    - Blog
  built_by: Roger Ramos
  built_by_url: https://rogerramos.me/
  featured: false
- title: Global Adviser Alpha
  main_url: "https://globaladviseralpha.com"
  url: "https://globaladviseralpha.com"
  description: >
    Lead by David Haintz, Global Adviser Alpha transforms advice business into world class firms.
  categories:
    - Business
    - Blog
    - Finance
  built_by: Handsome Creative
  built_by_url: https://www.hellohandsome.com.au
  featured: false
- title: Alcamine
  url: https://alcamine.com/
  main_url: https://alcamine.com/
  description: >
    Never apply to another job online and receive tons of tech jobs in your inbox everyday — all while keeping your information private.
  categories:
    - Blog
    - Technology
  built_by: Caldera Digital
  built_by_url: https://www.calderadigital.com/
  featured: false
- title: Caldera Digital
  url: https://www.calderadigital.com/
  main_url: https://www.calderadigital.com/
  source_url: https://github.com/caldera-digital/platform
  description: >
    Caldera is a product and application development agency that uses innovative technology to bring your vision, brand, and identity to life through user centered design.
  categories:
    - Blog
    - User Experience
    - Consulting
  built_by: Caldera Digital
  built_by_url: https://www.calderadigital.com/
  featured: false
- title: Keycodes
  url: https://www.keycodes.dev
  main_url: https://www.keycodes.dev
  source_url: https://github.com/justinjunodev/keycodes.dev
  description: >
    A developer resource for getting keyboard key codes.
  categories:
    - Programming
    - Productivity
    - Open Source
    - Web Development
  built_by: Justin Juno
  built_by_url: https://www.justinjuno.dev
  featured: false
- title: Utah Pumpkins
  url: https://www.utahpumpkins.com/
  main_url: https://www.utahpumpkins.com/
  source_url: https://github.com/cadekynaston/utah-pumpkins
  description: >
    An awesome pumpkin gallery built using Gatsby and Contentful.
  categories:
    - Gallery
    - Blog
    - Photography
  built_by: Cade Kynaston
  built_by_url: https://cade.codes
- title: diff001a's blog
  main_url: https://diff001a.netlify.com/
  url: https://diff001a.netlify.com/
  description: >
    This is diff001a's blog which contains blogs realted to programming.
  categories:
    - Blog
  built_by: diff001a
- title: Rockwong Blog
  main_url: http://rockwong.com/blog/
  url: http://rockwong.com/blog/
  description: >
    Rockwong is a techncal blog containing content realted to various web technologies.
  categories:
    - Technology
    - Education
    - Blog
- title: RegexGuide
  main_url: "https://regex.guide"
  url: "https://regex.guide/playground"
  source_url: "https://github.com/pacdiv/regex.guide"
  description: >
    The easiest way to learn regular expressions! The RegexGuide is a playground helping developers to discover regular expressions. Trying it is adopting regular expressions!
  categories:
    - App
    - Education
    - JavaScript
    - Nonprofit
    - Open Source
    - Programming
    - Technology
    - Web Development
  built_by: Loïc J.
  built_by_url: https://growthnotes.dev
- title: re:store
  url: https://www.visitrestore.com
  main_url: https://www.visitrestore.com
  description: >
    This is your chance to discover, connect, and shop beyond your feed and get to know the who, how, and why behind your favorite products.
  categories:
    - Marketing
  built_by: The Couch
  built_by_url: https://thecouch.nyc
  featured: false
- title: Bululu Eventos
  url: https://bululueventos.cl/
  main_url: https://bululueventos.cl/
  source_url: https://github.com/enBonnet/bululu-front
  description: >
    Sitio de organizadores de eventos
  categories:
    - Marketing
  built_by: Ender Bonnet
  built_by_url: https://enbonnet.me/
- title: MyPrograming Steps
  main_url: https://mysteps.netlify.com/
  url: https://mysteps.netlify.com/
  description: >
    FrontEnd Tutorial Information
  featured: false
  categories:
    - Blog
    - Portfolio
  source_url: https://github.com/IoT-Arduino/Gatsby-MySteps
  built_by: Maruo
  built_by_url: https://twitter.com/DengenT
- title: Brent Runs Marathons
  main_url: https://www.brentrunsmarathons.com/
  url: https://www.brentrunsmarathons.com/
  source_url: https://github.com/bingr001/brentrunsmarathonsv2
  description: >
    Brent Runs Marathons is about the training and race experience for the Comrades Ultra Marathon
  categories:
    - Blog
  built_by: Brent Ingram
  built_by_url: https://www.brentjingram.com/
  featured: false
- title: Pedro LaTorre
  main_url: https://www.pedrolatorre.com/
  url: https://www.pedrolatorre.com/
  source_url: https://github.com/bingr001/pedro-latorre-site
  description: >
    A really awesome website built for the motivational speaker Pedro LaTorre
  categories:
    - Blog
  built_by: Brent Ingram
  built_by_url: https://www.brentjingram.com/
  featured: false
- title: Veryben
  main_url: https://veryben.com/
  url: https://veryben.com/
  description: >
    be water my friend
  categories:
    - Blog
  built_by: anikijiang
  built_by_url: https://twitter.com/anikijiang
  featured: false
- title: kentarom's portfolio
  main_url: https://kentarom.com/
  url: https://kentarom.com/
  source_url: https://github.com/kentaro-m/portfolio-gatsby
  description: >
    The portfolio of kentarom, frontend developer. This site shows recent activities about him.
  categories:
    - Portfolio
    - Technology
    - Web Development
  built_by: kentarom
  built_by_url: https://twitter.com/_kentaro_m
  featured: false
- title: MotionThat
  main_url: "https://motionthat.com.au"
  url: "https://motionthat.com.au"
  description: >
    MotionThat was created to fill a void in Tabletop Product shooting, whereby the need for consistency, repetition and flexibility was required to eliminate the many variables and inaccuracies that slow the filming process down.
  categories:
    - Entertainment
    - Food
    - Media
    - Gallery
  built_by: Handsome Creative
  built_by_url: https://www.hellohandsome.com.au
  featured: false
- title: TEN ALPHAS
  main_url: "https://tenalphas.com.au"
  url: "https://tenalphas.com.au"
  description: >
    TEN ALPHAS is a content production company based in Sydney and Wollongong, telling stories through moving image and beautiful design.
  categories:
    - Media
    - Entertainment
    - Video
  built_by: Handsome Creative
  built_by_url: https://www.hellohandsome.com.au
  featured: false
- title: SalesGP
  main_url: "https://salesgp.io"
  url: "https://salesgp.io"
  description: >
    SalesGP is a specialist Sales and Operations partner offering expert skill-sets and decades of experience to companies entering the Australia, NZ (ANZ) and South East Asian (SEA) markets.
  categories:
    - Business
    - Marketing
    - Consulting
  built_by: Handsome Creative
  built_by_url: https://www.hellohandsome.com.au
  featured: false
- title: Source Separation Systems
  main_url: "https://sourceseparationsystems.com.au"
  url: "https://sourceseparationsystems.com.au"
  description: >
    Innovative waste diversion products, designed to connect Australians to a more sustainable world.
  categories:
    - Business
  built_by: Handsome Creative
  built_by_url: https://www.hellohandsome.com.au
- title: Fuzzy String Matching
  main_url: https://fuzzy-string-matching.netlify.com
  url: https://fuzzy-string-matching.netlify.com
  source_url: https://github.com/jdemieville/fuzzyStringMatching
  description: >
    This site is built to assess the performance of various approximate string matching algorithms aka fuzzy string searching.
  categories:
    - JavaScript
    - Learning
    - Programming
  built_by: Jennifer Demieville
  built_by_url: https://demieville-codes.herokuapp.com/portfolio
  featured: false
- title: Open Techiz
  main_url: "https://www.opentechiz.com/"
  url: "https://www.opentechiz.com/"
  featured: false
  description: >
    An agile software development company in Vietnam, providing wide range service from ecommerce development, mobile development, automation testing and cloud deployment with kubernets
  categories:
    - Web Development
    - Mobile Development
    - Technology
  built_by: Open Techiz
  built_by_url: "https://www.opentechiz.com/"
- title: Leave Me Alone
  url: https://leavemealone.app
  main_url: https://leavemealone.app
  description: >
    Leave Me Alone helps you unsubscribe from unwanted emails easily. It's built with Gatsby v2.
  categories:
    - Landing Page
    - Productivity
  built_by: James Ivings
  built_by_url: https://squarecat.io
  featured: false
- title: Oberion
  main_url: https://oberion.io
  url: https://oberion.io
  description: >
    Oberion analyzes your gaming library and gives you personal recommendations based on what you play
  categories:
    - Entertainment
    - Media
  built_by: Thomas Uta
  built_by_url: https://twitter.com/ThomasJanUta
  featured: false
- title: Lusta Hair
  url: https://www.lustahair.com
  main_url: https://www.lustahair.com
  description: >
    Luxury 100% Remy Human Hair Toppers. The perfect solution for volume, coverage and style. Online retailer based in Australia.
  categories:
    - eCommerce
  built_by: Jason Di Benedetto
  built_by_url: https://jason.dibenedetto.fyi
  featured: false
- title: Yoseph.tech
  main_url: https://www.yoseph.tech
  url: https://www.yoseph.tech/compilers
  source_url: https://github.com/radding/yoseph.tech_gatsby
  description: >
    Yoseph.tech is a personal blog centered around technology and software engineering
  categories:
    - Technology
    - Web Development
    - Open Source
  built_by: Yoseph Radding
  built_by_url: https://github.com/radding
  featured: false
- title: Really Fast Sites
  url: https://reallyfastsites.com
  main_url: https://reallyfastsites.com
  description: >
    Really Fast Sites showcases websites that have a speed score of 85 or higher on Google's Page Speed Insights for both mobile and desktop, along with some of the platforms and technologies those sites use.
  categories:
    - Web Development
    - Programming
  built_by: Peter Brady
  built_by_url: https://www.peterbrady.co.uk
  featured: false
- title: Mieke Frouws
  url: https://www.miekefrouws.nl
  main_url: https://www.miekefrouws.nl
  description: >
    Mieke Frouws is a freelance primary school theater teacher based in the Netherlands.
  categories:
    - Freelance
    - Education
  built_by: Laurens Kling
  built_by_url: https://www.goedideemedia.nl
  featured: false
- title: The Fabulous Lifestyles 不藏私旅行煮藝
  url: https://thefabulouslifestyles.com/
  main_url: https://thefabulouslifestyles.com/
  description: >
    The Fabulous Lifestyles features content about travel and food. It offers practical travel advice that covers trip planning, logistics, and reviews on destination, resort & hotel...etc. Besides travelling, there are step-by-step homemade gourmet recipes that will appeal to everyone's taste buds.
  categories:
    - Blog
    - Food
    - Travel
  built_by: Kevin C Chen
  built_by_url: https://www.linkedin.com/in/kevincychen/
- title: Salexa - Estetica Venezolana
  url: https://peluqueriavenezolana.cl/
  main_url: https://peluqueriavenezolana.cl/
  source_url: https://github.com/enbonnet/salexa-front
  description: >
    Venezuelan beauty and hairdressing salon in Chile
  categories:
    - Marketing
    - Business
  built_by: Ender Bonnet
  built_by_url: https://enbonnet.me/
- title: Akshay Thakur's Portfolio
  main_url: https://akshaythakur.me
  url: https://akshaythakur.me
  categories:
    - Portfolio
    - Web Development
  built_by: Akshay Thakur
  built_by_url: https://akshaythakur.me
- title: Binaria
  description: >
    Digital product connecting technics & creativity.
  main_url: "https://binaria.com/en/"
  url: "https://binaria.com/en/"
  categories:
    - Web Development
    - Agency
    - Technology
    - App
    - Consulting
    - User Experience
  built_by: Binaria
  built_by_url: "https://binaria.com/"
- title: Quema Labs
  url: https://quemalabs.com/
  main_url: https://quemalabs.com/
  description: >
    WordPress themes for these moedern times
  categories:
    - Blog
    - Web Development
    - WordPress
    - Portfolio
  built_by: Nico Andrade
  built_by_url: https://nicoandrade.com/
- title: Century 21 Financial
  url: https://century21financial.co.nz/
  main_url: https://century21financial.co.nz/
  description: Website for Century 21's mortgage broker and insurance broker business in New Zealand.
  categories:
    - Real Estate
    - Finance
    - Business
  built_by: Shannon Smith
  built_by_url: https://www.powerboard.co.nz/clients
  featured: false
- title: Base Backpackers
  url: https://www.stayatbase.com/
  main_url: https://www.stayatbase.com/
  description: Base Backpackers is one of Australasia's biggest youth adventure tourism brands. They are super stoked to have one of the fastest websites in the tourism industry.
  categories:
    - Travel
    - Business
  built_by: Shannon Smith
  built_by_url: https://www.powerboard.co.nz/clients
  featured: false
- title: Wealthsimple
  url: "https://www.wealthsimple.com/"
  main_url: "https://www.wealthsimple.com/en-us/"
  description: >
    The simple way to grow your money like the world's most sophisticated investors. Zero-maintenance portfolios, expert advisors and low fees.
  categories:
    - App
    - Business
    - Finance
  featured: false
- title: To Be Created
  description: >
    tbc is a London based styling agency that champions a modernised minimal aesthetic for both personal clients and brands.
  main_url: "https://to-be-created.com"
  url: "https://to-be-created.com"
  categories:
    - Web Development
    - Agency
    - Portfolio
    - Freelance
  built_by: Sam Goddard
  built_by_url: "https://samgoddard.dev/"
- title: Kosmos Platform
  main_url: https://kosmosplatform.com
  url: https://kosmosplatform.com
  description: >
    Explore the Kosmos - A new world is here, where every clinician now has the ability to improve cardiothoracic and abdominal assessment, in just a few minutes.
  categories:
    - Marketing
    - Science
    - Video
    - Landing Page
    - Healthcare
    - Technology
  built_by: Bryce Benson via Turnstyle Studio
  built_by_url: https://github.com/brycebenson
- title: B-Engaged
  url: https://b-engaged.se/
  main_url: https://b-engaged.se/
  description: >
    B-Engaged gives a clear picture of the organization and helps you implement the measures that makes difference for the employees. The results of our employee surveys are easily transformed into concrete improvement measures using AI technology.
  categories:
    - Business
    - Human Resources
  featured: false
- title: Rollbar
  url: https://rollbar.com/
  main_url: https://rollbar.com/
  description: >
    Rollbar automates error monitoring and triaging, so developers can fix errors that matter within minutes, and build software quickly and painlessly.
  categories:
    - Programming
    - Web Development
  featured: false
- title: EQX
  url: https://digitalexperience.equinox.com/
  main_url: https://digitalexperience.equinox.com/
  description: >
    The Equinox app, personalized to unlock your full potential.
  categories:
    - Sports
    - App
  featured: false
- title: WagWalking
  url: https://wagwalking.com/
  main_url: https://wagwalking.com/
  description: >
    Paws on the move
  categories:
    - App
  featured: false
- title: FirstBorn
  url: https://www.firstborn.com/
  main_url: https://www.firstborn.com/
  description: >
    We shape modern brands for a connected future.
  categories:
    - Agency
    - Design
- title: Pix4D
  url: https://www.pix4d.com
  main_url: https://www.pix4d.com
  description: >
    A unique suite of photogrammetry software for drone mapping. Capture images with our app, process on desktop or cloud and create maps and 3D models.
  categories:
    - Business
    - Productivity
    - Technology
  featured: false
- title: Bakken & Bæck
  url: https://bakkenbaeck.com
  main_url: https://bakkenbaeck.com
  description: >
    We’re Bakken & Bæck, a digital studio based in Oslo, Bonn and Amsterdam. Ambitious companies call us when they need an experienced team that can transform interesting ideas into powerful products.
  categories:
    - Agency
    - Design
    - Technology
  featured: false
- title: Figma Config
  url: https://config.figma.com/
  main_url: https://config.figma.com/
  description: A one-day conference where Figma users come together to learn from each other.
  categories:
    - Conference
    - Design
    - Event
    - Community
    - Learning
  built_by: Corey Ward
  built_by_url: "http://www.coreyward.me/"
  featured: false
- title: Anurag Hazra's Portfolio
  url: https://anuraghazra.github.io/
  main_url: https://anuraghazra.github.io/
  source_url: https://github.com/anuraghazra/anuraghazra.github.io
  description: >
    Anurag Hazra's portfolio & personal blog, Creative FrontEnd web developer from india.
  categories:
    - Portfolio
    - Blog
    - Open Source
    - JavaScript
  built_by: Anurag Hazra
  built_by_url: "https://github.com/anuraghazra"
- title: VeganWorks
  url: https://veganworks.com/
  main_url: https://veganworks.com/
  description: We make delicious vegan snack boxes.
  categories:
    - Food
- title: codesundar
  url: https://codesundar.com
  main_url: https://codesundar.com
  description: >
    Learn PhoneGap, Ionic, Flutter
  categories:
    - Education
    - Technology
    - Web Development
    - Blog
  built_by: codesundar
  built_by_url: https://codesundar.com
  featured: false
- title: Nordic Microfinance Initiative
  url: "https://www.nmimicro.no/"
  main_url: "https://www.nmimicro.no/"
  description: Nordic Microfinance Initiative's (NMI) vision is to contribute to the empowerment of poor people in developing countries and to the creation of jobs and wealth on a sustainable basis.
  featured: false
  categories:
    - Finance
    - Business
  built_by: Othermachines
  built_by_url: "https://othermachines.com"
- title: Subscribe Pro Documentation
  url: https://docs.subscribepro.com/
  main_url: https://docs.subscribepro.com/
  description: >
    Subscribe Pro is a subscription commerce solution that enables brands to quickly add subscription commerce models such as box, subscribe-and-save, autoship and similar to their existing eCommerce websites.
  categories:
    - Documentation
    - eCommerce
    - API
    - Technology
    - Web Development
  built_by: Subscribe Pro
  built_by_url: https://www.subscribepro.com/
- title: Software.com
  main_url: https://www.software.com
  url: https://www.software.com
  description: Our data platform helps developers learn from their data, increase productivity, and code smarter.
  categories:
    - Data
    - Productivity
    - Programming
  built_by: Brett Stevens, Joshua Cheng, Geoff Stevens
  built_by_url: https://github.com/swdotcom/
  featured: false
- title: WTL Studio Website Builder
  main_url: "https://wtlstudio.com/"
  url: "https://wtlstudio.com/"
  description: >
    Cloud-based, SEO focused website builder - helping local businesses and startups reach audiences faster.
  featured: false
  categories:
    - eCommerce
    - SEO
    - Business
- title: ToolsDB
  main_url: https://toolsdb.dev
  url: https://toolsdb.dev
  description: List of tools for better software development.
  featured: false
  categories:
    - Technology
    - Web Development
    - Programming
    - Productivity
- title: Eastman Strings
  url: https://www.eastmanstrings.com
  main_url: https://www.eastmanstrings.com
  description: >
    Site was built using GatsbyJS, Cosmic CMS, and Netlify.
  categories:
    - Business
    - Music
  built_by: Tekhaus
  built_by_url: https://www.tekha.us
  featured: false
- title: Lesley Lai
  main_url: https://lesleylai.info
  url: https://lesleylai.info
  source_url: https://github.com/LesleyLai/blog
  description: >
    lesleylai.info is the personal website of Lesley Lai, where he talks mainly about C++ and Computer Graphics.
  categories:
    - Blog
    - Open Source
    - Portfolio
    - Programming
    - Technology
  built_by: Lesley Lai
  built_by_url: https://github.com/LesleyLai
  featured: false
- title: Whipstitch Webwork
  url: https://www.whipstitchwebwork.com
  main_url: https://www.whipstitchwebwork.com
  description: >
    Websites for smart people.
  categories:
    - Agency
    - Web Development
  built_by: Matthew Russell
  featured: false
- title: Vandré Leal
  main_url: https://vandreleal.github.io
  url: https://vandreleal.github.io
  source_url: https://github.com/vandreleal/vandreleal.github.io
  description: >
    Portfolio of Vandré Leal.
  categories:
    - Portfolio
    - Web Development
  built_by: Vandré Leal
  built_by_url: https://vandreleal.github.io
  featured: false
- title: Tarokenlog
  url: https://taroken.dev/
  main_url: https://taroken.dev/
  description: >
    Blog and Gallery
  categories:
    - Blog
    - Portfolio
    - Web Development
    - Photography
  built_by: Kentaro Koga
  built_by_url: https://twitter.com/kentaro_koga
  featured: false
- title: OwlyPixel Blog
  main_url: https://owlypixel.com
  url: https://owlypixel.com
  description: >
    Notes and tutorials on coding, web development, design and other stuff.
  categories:
    - Web Development
    - Blog
    - Education
  built_by: Owlypixel
  built_by_url: https://twitter.com/owlypixel
  featured: false
- title: talkoverflow
  main_url: https://talkoverflow.com
  url: https://talkoverflow.com
  description: Blog on software engineering built with Gatsby themes and theme-ui
  categories:
    - Blog
    - Web Development
    - Technology
  built_by: Patryk Jeziorowski
  built_by_url: https://twitter.com/pjeziorowski
- title: HISTORYTalks
  main_url: https://www.history-talks.com/
  url: https://www.history-talks.com/
  description: Built using Gatsby, JSS and Contentful
  categories:
    - Conference
    - Media
  built_by: A+E Networks
  built_by_url: https://www.aenetworks.com/
- title: HISTORYCon
  main_url: https://www.historycon.com/
  url: https://www.historycon.com/
  description: Built using Gatsby, JSS and Contentful
  categories:
    - Conference
    - Media
  built_by: A+E Networks
  built_by_url: https://www.aenetworks.com/
- title: Kölliker Immobilien
  url: https://koelliker-immobilien.ch/
  main_url: https://koelliker-immobilien.ch/
  description: >
    Built using Gatsby, Netlify and Contentful
  categories:
    - Real Estate
    - Marketing
  built_by: Matthias Gemperli
  built_by_url: https://matthiasgemperli.ch
- title: Lessmess Agency website
  url: https://lessmess.agency/
  main_url: https://lessmess.agency/
  description: >
    Website of Lessmess Agency
  categories:
    - Agency
    - Web Development
  built_by: Ilya Lesik
  built_by_url: https://github.com/ilyalesik
- title: Ezekiel Ekunola Portfolio
  main_url: http://ezekielekunola.com/
  url: http://ezekielekunola.com/
  description: Built using Gatsby, Styled-Components
  categories:
    - Web Development
    - Portfolio
  built_by: Ezekiel Ekunola
  built_by_url: https://github.com/easybuoy/
  featured: false
- title: Gearbox Development
  main_url: https://gearboxbuilt.com
  url: https://gearboxbuilt.com/?no-load-in
  description: >
    Gearbox is a performance website development & optimization company based out of Canada. Built using Gatsby/WordPress.
  categories:
    - Agency
    - Web Development
    - WordPress
    - Portfolio
    - Programming
    - Technology
    - Business
  built_by: Gearbox Development
  built_by_url: https://gearboxbuilt.com
  featured: false
- title: UXWorks
  main_url: https://uxworks.org
  url: https://uxworks.org
  description: Built with Gatsby, Netlify and Markdown
  categories:
    - Web Development
    - Blog
  built_by: Amrish Kushwaha
  built_by_url: https://github.com/isamrish
  featured: false
- title: Jarod Peachey
  main_url: https://jarodpeachey.netlify.com
  url: https://jarodpeachey.netlify.com
  source_url: https://github.com/jarodpeachey/portfolio
  description: >
    Jarod Peachey is a front-end developer focused on building modern and fast websites for everyone.
  categories:
    - Blog
    - JavaScript
    - Mobile Development
    - Portfolio
  built_by: Jarod Peachey
  built_by_url: https://github.com/jarodpeachey
  featured: false
- title: Thomas Maximini
  main_url: https://www.thomasmaximini.com/
  url: https://www.thomasmaximini.com/
  source_url: https://github.com/tmaximini/maxi.io
  description: >
    Thomas Maximini is a full stack web developer from Germany
  categories:
    - Blog
    - JavaScript
    - Photography
    - Portfolio
    - Web Development
  built_by: Thomas Maximini
  built_by_url: https://github.com/tmaximini
  featured: false
- title: Aretha Iskandar
  main_url: https://arethaiskandar.com/
  url: https://arethaiskandar.com/
  source_url: https://github.com/tmaximini/arethaiskandar.com
  description: >
    Aretha Iskandar is a Jazz and Soul Singer / Songwriter from Paris
  categories:
    - Music
  built_by: Thomas Maximini
  built_by_url: https://github.com/tmaximini
  featured: false
- title: Harshil Shah
  url: https://harshil.net
  main_url: https://harshil.net
  description: >
    Harshil Shah is an iOS engineer from Mumbai, India
  categories:
    - Blog
    - Mobile Development
  built_by: Harshil Shah
  built_by_url: https://twitter.com/_HarshilShah
  featured: false
- title: Code Examples
  url: https://codeexamples.dev/
  main_url: https://codeexamples.dev/
  description: >
    Examples about various programming languages like JavaScript, Python, Rust, Angular, React, Vue.js etc.
  categories:
    - Blog
    - Education
    - Programming
    - Web Development
  built_by: Sai gowtham
  built_by_url: https://twitter.com/saigowthamr
  featured: false
- title: Samir Mujanovic
  main_url: https://www.samirmujanovic.com/
  url: https://www.samirmujanovic.com/
  description: >
    I'm a Frontend Developer with 3 years of experience. I describe myself as a developer who loves coding, open-source and web platform.
  categories:
    - Portfolio
    - Web Development
    - Design
  built_by: Samir Mujanovic
  built_by_url: https://github.com/sameerrM
- title: Yearlyglot - Fluent Every Year
  url: https://www.yearlyglot.com/blog
  main_url: https://www.yearlyglot.com
  description: >
    A popular blog on languages, second language acquisition and polyglottery.
  categories:
    - Blog
    - Education
    - Learning
    - Travel
  built_by: Donovan Nagel
  built_by_url: https://www.donovannagel.com
  featured: false
- title: Bearer - API Monitoring & Protection for your app
  url: https://www.bearer.sh/
  main_url: https://www.bearer.sh/
  description: >
    Bearer helps developers monitor API usage in real-time, protect their app against API limits and failures, and integrate APIs faster.
  categories:
    - API
    - Technology
    - Web Development
    - Open Source
  built_by: Bearer
  featured: false
- title: 8fit.com
  url: https://8fit.com/
  main_url: https://8fit.com/
  description: >
    Get personalized workouts, custom meal plans, and nutrition guidance, right in the palm of your hand. Prioritize progress over perfection with the 8fit app!
  categories:
    - App
    - Food
    - Sports
  featured: false
- title: Dispel - Remote Access for Industrial Control Systems
  url: https://dispel.io
  main_url: https://dispel.io
  description: >
    Dispel provides secure, moving target defense networks through which your teams can remotely access industrial control systems in seconds, replacing static-defense products that take 5 to 15 minutes to work through.
  categories:
    - Business
    - Technology
    - Security
  built_by: Anton Aberg
  built_by_url: https://github.com/aaaberg
  featured: false
- title: Geothermal Heat Pump DIY Project
  url: https://diyheatpump.net/
  main_url: https://diyheatpump.net/
  description: Personal project by Yuriy Logvin that demonstrates how you can switch to heating with electricity at a minimal cost. The goal here is to show that everyone can build a geothermal heat pump and start saving money.
  categories:
    - Blog
    - Education
    - Technology
  built_by: Yuriy Logvin
  built_by_url: https://powerwatcher.net
- title: Catalyst Network - Cryptocurrency
  url: https://www.cryptocatalyst.net/
  main_url: https://www.cryptocatalyst.net/
  source_url: https://github.com/n8tb1t/gatsby-starter-cryptocurrency
  description: >
    An All-in-One solution for Modern Transactions.
  categories:
    - Business
    - Technology
  built_by: n8tb1t
  built_by_url: https://github.com/n8tb1t/
  featured: false
- title: SaoBear's-Blog
  main_url: https://saobear.xyz/
  url: https://saobear.xyz/
  source_url: https://github.com/PiccoloYu/SaoBear-is-Blog
  featured: false
  categories:
    - Blog
    - Web Development
- title: Rumaan Khalander - Portfolio
  url: https://www.rumaan.me/
  main_url: https://www.rumaan.me/
  description: >
    Rumaan Khalander is a Full-Stack Dev from Bengaluru who loves to develop for mobile and web.
  categories:
    - Portfolio
  built_by: rumaan
  built_by_url: https://github.com/rumaan/
  featured: false
- title: DigiGov
  main_url: https://digigov.grnet.gr/
  url: https://digigov.grnet.gr/
  description: >
    DigiGov is an initiative for the Digital Transformation of the Greek Public Sector
  categories:
    - Government
  built_by: GRNET
  built_by_url: https://grnet.gr/
  featured: false
- title: Zeek Interactive
  main_url: https://zeek.com
  url: https://zeek.com
  description: >
    Business site for Zeek Interactive. Using WordPress as a data store via the WPGraphQL plugin.
  categories:
    - Blog
    - Web Development
    - Mobile Development
    - WordPress
    - Agency
    - Business
  built_by: Zeek Interactive
  built_by_url: https://zeek.com
  featured: false
- title: Bare Advertising & Communications
  url: https://bare.ca/
  main_url: https://bare.ca/
  description: >
    Bare is a full-service branding and production agency in Vancouver BC with deep experience in digital/traditional communications and strategy. We specialize in building headless WordPress sites with Gatsby.
  categories:
    - WordPress
    - Agency
    - Business
  built_by: Bare Advertising & Communications
  built_by_url: https://www.bare.ca/
  featured: false
- title: The Decking Superstore
  url: https://www.thedeckingsuperstore.com/
  main_url: https://www.thedeckingsuperstore.com/
  description: >
    One of Northern California's largest outdoor decking and siding providers.
  categories:
    - WordPress
    - Business
  built_by: Bare Advertising & Communications
  built_by_url: https://www.bare.ca/
  featured: false
- title: Precision Cedar Products
  url: https://www.precisioncedar.com/
  main_url: https://www.precisioncedar.com/
  description: >
    Western Red Cedar Distributor in Vancouver Canada.
  categories:
    - WordPress
    - Business
  built_by: Bare Advertising & Communications
  built_by_url: https://www.bare.ca/
  featured: false
- title: Circle Restoration
  url: https://www.circlerestoration.com/
  main_url: https://www.circlerestoration.com/
  description: >
    Restoration Services Provider in Vancouver Canada.
  categories:
    - WordPress
    - Business
  built_by: Bare Advertising & Communications
  built_by_url: https://www.bare.ca/
  featured: false
- title: ALS Rally
  url: https://www.alsrally.com/
  main_url: https://www.alsrally.com/
  description: >
    Non profit fundraiser for ALS Research.
  categories:
    - WordPress
    - Nonprofit
    - Event
  built_by: Bare Advertising & Communications
  built_by_url: https://www.bare.ca/
  featured: false
- title: Vancouver Welsh Men's Choir
  url: https://vancouverchoir.ca/
  main_url: https://vancouverchoir.ca/
  description: >
    Vancouver Welsh Men's Choir website for upcoming shows, ticket purchases and online merchandise.
  categories:
    - WordPress
    - Entertainment
    - Event
    - eCommerce
  built_by: Bare Advertising & Communications
  built_by_url: https://www.bare.ca/
  featured: false
- title: Paul Scanlon - Blog
  main_url: https://paulie.dev/
  url: https://paulie.dev/
  source_url: https://github.com/PaulieScanlon/paulie-dev-2019
  description: >
    I'm a React UI developer / UX Engineer. React, GatsbyJs, JavaScript, TypeScript/Flow, StyledComponents, Storybook, TDD (Jest/Enzyme) and a tiny bit of Node.js.
  categories:
    - Blog
    - Web Development
  built_by: Paul Scanlon
  built_by_url: http://www.pauliescanlon.io
  featured: false
- title: EF Design
  main_url: https://ef.design
  url: https://ef.design
  description: >
    Home of everything creative, digital and brand at EF.
  featured: false
  categories:
    - Marketing
    - Design
  built_by: João Matos (Global Creative Studio - Education First)
- title: Codica
  main_url: https://www.codica.com/
  url: https://www.codica.com/
  description: >
    We help startups and established brands with JAMStack, Progressive Web Apps and Marketplaces development.
  categories:
    - Agency
    - Web Development
  built_by: Codica
  built_by_url: https://www.codica.com/
- title: Bhavani Ravi's Portfolio
  url: https://bhavaniravi.com
  main_url: https://bhavaniravi.com
  description: >
    Showcase of Bhavani Ravi's skillset and blogs
  categories:
    - Blog
    - Portfolio
  built_by: Bhavani Ravi
  built_by_url: https://twitter.com/geeky_bhavani
- title: Kotoriyama
  main_url: https://kotoriyama.com/
  url: https://kotoriyama.com/
  description: >
    Japanese Indie Game Creator.
  featured: false
  categories:
    - App
    - Entertainment
    - Mobile Development
  built_by: Motoyoshi Shiine (Kotoriyama)
- title: PWA Shields
  url: https://www.pwa-shields.com
  main_url: https://www.pwa-shields.com
  source_url: https://github.com/richardtaylordawson/pwa-shields
  description: >
    Personalize your app's README with custom, fun, PWA shields in SVG
  categories:
    - Documentation
    - App
    - API
  built_by: Richard Taylor Dawson
  built_by_url: https://richardtaylordawson.com
- title: Zatsuzen
  url: https://zatsuzen.com
  main_url: https://zatsuzen.com
  description: >
    Web developer's portfolio
  categories:
    - Portfolio
  built_by: Akane
  built_by_url: https://twitter.com/akanewz
  featured: false
- title: Reeemoter
  description: >-
    Join thousands of developers from everywhere and access to job 
    offers from hundreds of companies worldwide right 
    at your inbox for free.
  main_url: "https://reeemoter.com/"
  url: "https://reeemoter.com/"
  featured: false
  categories:
    - Technology
    - Web Development
  built_by: Ramón Chancay
  built_by_url: "https://ramonchancay.me/"
- title: Ananya Neogi
  main_url: https://ananyaneogi.com
  url: https://ananyaneogi.com
  description: >
    Showcases Ananya's work as a frontend developer and comprises of a collection of written articles on web development, programming and, user experience.
  categories:
    - Portfolio
    - Blog
  built_by: Ananya Neogi
  built_by_url: https://ananyaneogi.com
- title: webman.pro
  main_url: https://webman.pro/
  url: https://webman.pro/
  description: >
    webman.pro is an awesome portfolio and technical blog where
    professional Front End engineer Dmytro Chumak shares his thoughts
    and experience to inspire other developers.
  featured: false
  categories:
    - Blog
    - Web Development
    - JavaScript
  built_by: Dmytro Chumak
  built_by_url: https://github.com/wwwebman
- title: borderless
  url: https://junhobaik.github.io
  main_url: https://junhobaik.github.io
  source_url: https://github.com/junhobaik/junhobaik.github.io/tree/develop
  description: >
    Junho Baik's Development Blog
  categories:
    - Blog
    - Web Development
  built_by: Junho Baik
  built_by_url: https://github.com/junhobaik
  featured: false
- title: React Resume Generator
  main_url: https://nimahkh.github.io/nima_habibkhoda
  url: https://nimahkh.github.io/nima_habibkhoda
  source_url: https://github.com/nimahkh/resume_generator
  description: >
    The resume generator is a project to create your own resume web page easyly with Gatsby.
  categories:
    - Portfolio
  built_by: Nima Habibkhoda
  featured: false
- title: Thomas Wang's Blog
  main_url: "https://www.thomaswang.io"
  url: "https://www.thomaswang.io"
  description: >-
    Technical blog by Thomas Wang
  built_by: Thomas Wang
  built_by_url: https://github.com/thomaswang
  featured: false
  categories:
    - Blog
    - Web Development
- title: Engleezi
  main_url: "https://www.myengleezi.com"
  url: "https://myengleezi.com/teachers/"
  description: >-
    Affordable, accessible and fun, Engleezi is an English tutoring service that aims to make your child a better and more fluent English speaker. Our unique online approach gets your children learning English one-on-one from a native English teacher from the comfort of your home.
  built_by: Suleiman Mayow
  built_by_url: https://github.com/sullom101
  featured: false
  categories:
    - Education
    - Learning
    - Technology
- title: The Rebigulator
  main_url: "https://www.rebigulator.org/"
  source_url: "https://github.com/Me4502/Rebigulator/"
  url: "https://rebigulator.org/"
  description: A quote-based via game powered by Frinkiac
  built_by: Matthew Miller
  built_by_url: https://matthewmiller.dev/
  featured: false
  categories:
    - Open Source
    - Entertainment
    - App
- title: madewithlove
  main_url: https://www.madewithlove.be
  url: https://www.madewithlove.be
  description: >-
    We build digital products and create the teams around them. We can help with software engineering, product management, managing technical teams, audits and technical consulting.
  built_by: madewithlove
  built_by_url: https://www.madewithlove.be
  featured: false
  categories:
    - Web Development
    - Blog
    - Agency
    - Business
- title: Sprucehill
  url: https://sprucehill.ca/
  main_url: https://sprucehill.ca/
  description: >
    Sprucehill is a North Vancouver based custom home builder and renovator.
  categories:
    - WordPress
    - Business
  built_by: Bare Advertising & Communications
  built_by_url: https://www.bare.ca/
  featured: false
<<<<<<< HEAD
- title: Nathaniel Ryan Mathew
  url: https://nathanielmathew.me
  main_url: https://nathanielmathew.me
  source_url: https://github.com/nathanielmathew/MyPortfolio
  description: >
    A personal online Portfolio built using GatsbyJS, that showcases Achievements, Projects and Additional information.
  categories:
    - Portfolio
    - Open Source
    - Blog
  built_by: Nathaniel Ryan Mathew
  built_by_url: https://github.com/nathanielmathew
=======
- title: monica*dev
  url: https://www.aboutmonica.com/
  main_url: https://www.aboutmonica.com/
  description: >
    Personal site for Monica Powell, a software engineer who is passionate about making open-source more accessible and building community, online & offline.
  categories:
    - Web Development
    - Blog
    - Programming
    - Portfolio
  built_by: Monica Powell
  built_by_url: https://www.aboutmonica.com/
- title: Shivam Sinha
  url: https://www.helloshivam.com/
  main_url: https://www.helloshivam.com/
  description: >
    Portfolio of Shivam Sinha, Graphic Designer and Creative Coder based in New York.
  categories:
    - Portfolio
  built_by: Shivam Sinha
  built_by_url: https://www.helloshivam.com/
>>>>>>> 7e06f951
  featured: false<|MERGE_RESOLUTION|>--- conflicted
+++ resolved
@@ -9230,7 +9230,6 @@
   built_by: Bare Advertising & Communications
   built_by_url: https://www.bare.ca/
   featured: false
-<<<<<<< HEAD
 - title: Nathaniel Ryan Mathew
   url: https://nathanielmathew.me
   main_url: https://nathanielmathew.me
@@ -9243,7 +9242,6 @@
     - Blog
   built_by: Nathaniel Ryan Mathew
   built_by_url: https://github.com/nathanielmathew
-=======
 - title: monica*dev
   url: https://www.aboutmonica.com/
   main_url: https://www.aboutmonica.com/
@@ -9265,5 +9263,4 @@
     - Portfolio
   built_by: Shivam Sinha
   built_by_url: https://www.helloshivam.com/
->>>>>>> 7e06f951
   featured: false