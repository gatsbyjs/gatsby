--- conflicted
+++ resolved
@@ -4566,18 +4566,6 @@
   built_by: Benjamin Lannon
   built_by_url: https://lannonbr.com
   featured: false
-<<<<<<< HEAD
-- title: Sherpalo Ventures
-  main_url: "https://www.sherpalo.com/"
-  url: "https://www.sherpalo.com/"
-  featured: false
-  categories:
-    - Finance
-    - Business
-    - Technology
-  built_by: Othermachines
-  built_by_url: "https://othermachines.com"
-=======
 - title: Aravind Balla
   url: https://aravindballa.com
   main_url: https://aravindballa.com
@@ -4681,4 +4669,13 @@
   categories:
     - Documentation
     - Education
->>>>>>> 8601aaf3
+- title: Sherpalo Ventures
+  main_url: "https://www.sherpalo.com/"
+  url: "https://www.sherpalo.com/"
+  featured: false
+  categories:
+    - Finance
+    - Business
+    - Technology
+  built_by: Othermachines
+  built_by_url: "https://othermachines.com"