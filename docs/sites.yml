--- conflicted
+++ resolved
@@ -8334,7 +8334,6 @@
   built_by: Peter Brady
   built_by_url: https://www.peterbrady.co.uk
   featured: false
-<<<<<<< HEAD
 - title: Mieke Frouws
   url: https://www.miekefrouws.nl
   main_url: https://www.miekefrouws.nl
@@ -8346,7 +8345,6 @@
   built_by: Laurens Kling
   built_by_url: https://www.goedideemedia.nl
   featured: false
-=======
 - title: The Fabulous Lifestyles 不藏私旅行煮藝
   url: https://thefabulouslifestyles.com/
   main_url: https://thefabulouslifestyles.com/
@@ -8382,5 +8380,4 @@
     - Consulting
     - User Experience
   built_by: Binaria
-  built_by_url: "https://binaria.com/"
->>>>>>> d4b02a0c
+  built_by_url: "https://binaria.com/"