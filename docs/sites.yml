--- conflicted
+++ resolved
@@ -11671,12 +11671,10 @@
     - Business
   built_by: leaniercode
   featured: false
-<<<<<<< HEAD
 - title: KuliahSG
   url: https://kuliah.sg
   main_url: https://kuliah.sg
   description: Online Islamic content in Singapore
-=======
 - title: Ámbito Dólar
   url: https://ambito-dolar.app
   main_url: https://ambito-dolar.app
@@ -11742,7 +11740,6 @@
   url: https://fatihatv.com
   main_url: https://fatihatv.com
   description: A distaction-free platform to consume Islamic content from reputable Youtube Channels
->>>>>>> e362ccda
   categories:
     - Community
     - Library
@@ -11750,9 +11747,7 @@
     - Nonprofit
     - SEO
   built_by: TengkuHafidz
-<<<<<<< HEAD
   built_by_url: https://fidz.dev
-=======
 - title: WebSheets Generator
   url: https://my.websheets.co
   main_url: https://demo.websheets.co
@@ -11767,7 +11762,6 @@
     - Documentation
   built_by: Tengku Hafidz
   built_by_url: https://twitter.com/sohafidz
->>>>>>> e362ccda
 - title: The Mezzofanti Guild - Language Learning Made Simple
   url: https://www.mezzoguild.com
   main_url: https://www.mezzoguild.com
