- title: ReactJS
  main_url: https://reactjs.org/
  url: https://reactjs.org/
  source_url: https://github.com/reactjs/reactjs.org
  featured: true
  categories:
    - Web Development
    - Featured
    - Documentation
- title: Flamingo
  main_url: https://www.shopflamingo.com/
  url: https://www.shopflamingo.com/
  description: >
    Online shop for women's body care and hair removal products.
  categories:
    - eCommerce
    - Featured
  featured: true
- title: IDEO
  url: https://www.ideo.com
  main_url: https://www.ideo.com/
  description: >
    A Global design company committed to creating positive impact.
  categories:
    - Agency
    - Technology
    - Featured
    - Consulting
    - User Experience
  featured: true
- title: Airbnb Engineering & Data Science
  description: >
    Creative engineers and data scientists building a world where you can belong
    anywhere
  main_url: https://airbnb.io/
  url: https://airbnb.io/
  categories:
    - Blog
    - Gallery
    - Featured
  featured: true
- title: Impossible Foods
  main_url: https://impossiblefoods.com/
  url: https://impossiblefoods.com/
  categories:
    - Food
    - Featured
  featured: true
- title: Braun
  description: >
    Braun offers high performance hair removal and hair care products, including dryers, straighteners, shavers, and more.
  main_url: https://ca.braun.com/en-ca
  url: https://ca.braun.com/en-ca
  categories:
    - eCommerce
    - Featured
  featured: true
- title: NYC Pride 2019 | WorldPride NYC | Stonewall50
  main_url: https://2019-worldpride-stonewall50.nycpride.org/
  url: https://2019-worldpride-stonewall50.nycpride.org/
  featured: true
  description: >-
    Join us in 2019 for NYC Pride, as we welcome WorldPride and mark the 50th
    Anniversary of the Stonewall Uprising and a half-century of LGBTQ+
    liberation.
  categories:
    - Education
    - Marketing
    - Nonprofit
    - Featured
  built_by: Canvas United
  built_by_url: https://www.canvasunited.com/
- title: The State of European Tech
  main_url: https://2017.stateofeuropeantech.com/
  url: https://2017.stateofeuropeantech.com/
  featured: true
  categories:
    - Technology
    - Featured
  built_by: Studio Lovelock
  built_by_url: http://www.studiolovelock.com/
- title: Hopper
  main_url: https://www.hopper.com/
  url: https://www.hopper.com/
  built_by: Narative
  built_by_url: https://www.narative.co/
  featured: true
  categories:
    - Technology
    - App
    - Featured
- title: GM Capital One
  description: |
    Introducing the new online experience for your GM Rewards Credit Card
  main_url: https://gm.capitalone.com/
  url: https://gm.capitalone.com/
  categories:
    - Featured
  featured: true
- title: Theodora Warre
  main_url: https://theodorawarre.eu
  url: https://theodorawarre.eu
  description: >-
    E-commerce site for jewellery designer Theodora Warre, built using Gatsby + Shopify + Prismic + Matter.js
  categories:
    - eCommerce
    - Marketing
  built_by: Pierre Nel
  built_by_url: https://pierre.io
  featured: false
- title: Life Without Barriers | Foster Care
  main_url: https://www.lwb.org.au/foster-care
  url: https://www.lwb.org.au/foster-care
  featured: true
  description: >-
    We are urgently seeking foster carers all across Australia. Can you open
    your heart and your home to a child in need? There are different types of
    foster care that can suit you. We offer training and 24/7 support.
  categories:
    - Nonprofit
    - Education
    - Documentation
    - Marketing
    - Featured
  built_by: LWB Digital Team
  built_by_url: https://twitter.com/LWBAustralia
- title: Figma
  main_url: https://www.figma.com/
  url: https://www.figma.com/
  featured: true
  categories:
    - Marketing
    - Design
    - Featured
  built_by: Corey Ward
  built_by_url: http://www.coreyward.me/
- title: Bejamas - JAM Experts for hire
  main_url: https://bejamas.io/
  url: https://bejamas.io/
  featured: true
  description: >-
    We help agencies and companies with JAMStack tools. This includes web
    development using Static Site Generators, Headless CMS, CI / CD and CDN
    setup.
  categories:
    - Technology
    - Web Development
    - Agency
    - Marketing
    - Featured
  built_by: Bejamas
  built_by_url: https://bejamas.io/
- title: The State of JavaScript
  description: >
    Data from over 20,000 developers, asking them questions on topics ranging
    from frontend frameworks and state management, to build tools and testing
    libraries.
  main_url: https://stateofjs.com/
  url: https://stateofjs.com/
  source_url: https://github.com/StateOfJS/StateOfJS
  categories:
    - Data
    - JavaScript
    - Featured
  built_by: StateOfJS
  built_by_url: https://github.com/StateOfJS/StateOfJS/graphs/contributors
  featured: true
- title: DesignSystems.com
  main_url: https://www.designsystems.com/
  url: https://www.designsystems.com/
  description: |
    A resource for learning, creating and evangelizing design systems.
  categories:
    - Design
    - Blog
    - Technology
    - Featured
  built_by: Corey Ward
  built_by_url: http://www.coreyward.me/
  featured: true
- title: Snap Kit
  main_url: https://kit.snapchat.com/
  url: https://kit.snapchat.com/
  description: >
    Snap Kit lets developers integrate some of Snapchat’s best features across
    platforms.
  categories:
    - Technology
    - Documentation
    - Featured
  featured: true
- title: SendGrid
  main_url: https://sendgrid.com/docs/
  url: https://sendgrid.com/docs/
  description: >
    SendGrid delivers your transactional and marketing emails through the
    world's largest cloud-based email delivery platform.
  categories:
    - API
    - Technology
    - Documentation
    - Featured
  featured: true
- title: Kirsten Noelle
  main_url: https://www.kirstennoelle.com/
  url: https://www.kirstennoelle.com/
  featured: true
  description: >
    Digital portfolio for San Francisco Bay Area photographer Kirsten Noelle Wiemer.
  categories:
    - Photography
    - Portfolio
    - Featured
  built_by: Ryan Wiemer
  built_by_url: https://www.ryanwiemer.com/
- title: Cajun Bowfishing
  main_url: https://cajunbowfishing.com/
  url: https://cajunbowfishing.com/
  featured: false
  categories:
    - eCommerce
    - Sports
  built_by: Escalade Sports
  built_by_url: https://www.escaladesports.com/
- title: NEON
  main_url: http://neonrated.com/
  url: http://neonrated.com/
  featured: false
  categories:
    - Gallery
- title: GraphCMS
  main_url: https://graphcms.com/
  url: https://graphcms.com/
  featured: false
  categories:
    - Marketing
    - Technology
- title: Ghost Documentation
  main_url: https://docs.ghost.org/
  url: https://docs.ghost.org/
  source_url: https://github.com/tryghost/docs
  featured: false
  description: >-
    Ghost is an open source, professional publishing platform built on a modern Node.js technology stack — designed for teams who need power, flexibility and performance.
  categories:
    - Technology
    - Documentation
    - Open Source
  built_by: Ghost Foundation
  built_by_url: https://ghost.org/
- title: Nike - Just Do It
  main_url: https://justdoit.nike.com/
  url: https://justdoit.nike.com/
  featured: true
  categories:
    - eCommerce
    - Featured
- title: AirBnB Cereal
  main_url: https://airbnb.design/cereal
  url: https://airbnb.design/cereal
  featured: false
  categories:
    - Marketing
    - Design
- title: Cardiogram
  main_url: https://cardiogr.am/
  url: https://cardiogr.am/
  featured: false
  categories:
    - Marketing
    - Technology
- title: Hack Club
  main_url: https://hackclub.com/
  url: https://hackclub.com/
  source_url: https://github.com/hackclub/site
  featured: false
  categories:
    - Education
    - Web Development
- title: Matthias Jordan Portfolio
  main_url: https://iammatthias.com/
  url: https://iammatthias.com/
  source_url: https://github.com/iammatthias/.com
  description: >-
    Photography portfolio of content creator and digital marketer Matthias Jordan
  built_by: Matthias Jordan
  built_by_url: https://github.com/iammatthias
  featured: false
  categories:
    - Photography
    - Portfolio
    - Blog
    - Gallery
- title: Investment Calculator
  main_url: https://investmentcalculator.io/
  url: https://investmentcalculator.io/
  featured: false
  categories:
    - Education
    - Finance
- title: CSS Grid Playground by MozillaDev
  main_url: https://mozilladevelopers.github.io/playground/
  url: https://mozilladevelopers.github.io/playground/
  source_url: https://github.com/MozillaDevelopers/playground
  featured: false
  categories:
    - Education
    - Web Development
- title: Piotr Fedorczyk Portfolio
  built_by: Piotr Fedorczyk
  built_by_url: https://piotrf.pl
  categories:
    - Portfolio
    - Web Development
  description: >-
    Portfolio of Piotr Fedorczyk, a digital product designer and full-stack developer specializing in shaping, designing and building news and tools for news.
  featured: false
  main_url: https://piotrf.pl/
  url: https://piotrf.pl/
- title: unrealcpp
  main_url: https://unrealcpp.com/
  url: https://unrealcpp.com/
  source_url: https://github.com/Harrison1/unrealcpp-com
  featured: false
  categories:
    - Blog
    - Web Development
- title: Andy Slezak
  main_url: https://www.aslezak.com/
  url: https://www.aslezak.com/
  source_url: https://github.com/amslezak
  featured: false
  categories:
    - Web Development
    - Portfolio
- title: Deliveroo.Design
  main_url: https://www.deliveroo.design/
  url: https://www.deliveroo.design/
  featured: false
  categories:
    - Food
    - Marketing
- title: Dona Rita
  main_url: https://www.donarita.co.uk/
  url: https://www.donarita.co.uk/
  source_url: https://github.com/peduarte/dona-rita-website
  featured: false
  categories:
    - Food
    - Marketing
- title: Fröhlich ∧ Frei
  main_url: https://www.froehlichundfrei.de/
  url: https://www.froehlichundfrei.de/
  featured: false
  categories:
    - Web Development
    - Blog
    - Open Source
- title: How to GraphQL
  main_url: https://www.howtographql.com/
  url: https://www.howtographql.com/
  source_url: https://github.com/howtographql/howtographql
  featured: false
  categories:
    - Documentation
    - Web Development
    - Open Source
- title: OnCallogy
  main_url: https://www.oncallogy.com/
  url: https://www.oncallogy.com/
  featured: false
  categories:
    - Marketing
    - Healthcare
- title: Ryan Wiemer's Portfolio
  main_url: https://www.ryanwiemer.com/
  url: https://www.ryanwiemer.com/knw-photography/
  source_url: https://github.com/ryanwiemer/rw
  featured: false
  description: >
    Digital portfolio for Oakland, CA based account manager Ryan Wiemer.
  categories:
    - Portfolio
    - Web Development
    - Design
  built_by: Ryan Wiemer
  built_by_url: https://www.ryanwiemer.com/
- title: Ventura Digitalagentur Köln
  main_url: https://www.ventura-digital.de/
  url: https://www.ventura-digital.de/
  featured: false
  built_by: Ventura Digitalagentur
  categories:
    - Agency
    - Marketing
    - Featured
- title: Azer Koçulu
  main_url: https://kodfabrik.com/
  url: https://kodfabrik.com/photography/
  featured: false
  categories:
    - Portfolio
    - Photography
    - Web Development
- title: Damir.io
  main_url: http://damir.io/
  url: http://damir.io/
  source_url: https://github.com/dvzrd/gatsby-sfiction
  featured: false
  categories:
    - Blog
- title: Digital Psychology
  main_url: http://digitalpsychology.io/
  url: http://digitalpsychology.io/
  source_url: https://github.com/danistefanovic/digitalpsychology.io
  featured: false
  categories:
    - Education
    - Library
- title: Théâtres Parisiens
  main_url: http://theatres-parisiens.fr/
  url: http://theatres-parisiens.fr/
  source_url: https://github.com/phacks/theatres-parisiens
  featured: false
  categories:
    - Education
    - Entertainment
- title: William Owen UK Portfolio / Blog
  main_url: http://william-owen.co.uk/
  url: http://william-owen.co.uk/
  featured: false
  description: >-
    Over 20 years experience delivering customer-facing websites, internet-based
    solutions and creative visual design for a wide range of companies and
    organisations.
  categories:
    - Portfolio
    - Blog
  built_by: William Owen
  built_by_url: https://twitter.com/twilowen
- title: A4 纸网
  main_url: http://www.a4z.cn/
  url: http://www.a4z.cn/price
  source_url: https://github.com/hiooyUI/hiooyui.github.io
  featured: false
  categories:
    - eCommerce
- title: Steve Meredith's Portfolio
  main_url: http://www.stevemeredith.com/
  url: http://www.stevemeredith.com/
  featured: false
  categories:
    - Portfolio
- title: API Platform
  main_url: https://api-platform.com/
  url: https://api-platform.com/
  source_url: https://github.com/api-platform/website
  featured: false
  categories:
    - Documentation
    - Web Development
    - Open Source
    - Library
- title: The Audacious Project
  main_url: https://audaciousproject.org/
  url: https://audaciousproject.org/
  featured: false
  categories:
    - Nonprofit
- title: Dustin Schau's Blog
  main_url: https://blog.dustinschau.com/
  url: https://blog.dustinschau.com/
  source_url: https://github.com/dschau/blog
  featured: false
  categories:
    - Blog
    - Web Development
- title: iContract Blog
  main_url: https://blog.icontract.co.uk/
  url: http://blog.icontract.co.uk/
  featured: false
  categories:
    - Blog
- title: BRIIM
  main_url: https://bri.im/
  url: https://bri.im/
  featured: false
  description: >-
    BRIIM is a movement to enable JavaScript enthusiasts and web developers in
    machine learning. Learn about artificial intelligence and data science, two
    fields which are governed by machine learning, in JavaScript. Take it right
    to your browser with WebGL.
  categories:
    - Education
    - Web Development
    - Technology
- title: Calpa's Blog
  main_url: https://calpa.me/
  url: https://calpa.me/
  source_url: https://github.com/calpa/blog
  featured: false
  categories:
    - Blog
    - Web Development
- title: Code Bushi
  main_url: https://codebushi.com/
  url: https://codebushi.com/
  featured: false
  description: >-
    Web development resources, trends, & techniques to elevate your coding
    journey.
  categories:
    - Web Development
    - Open Source
    - Blog
  built_by: Hunter Chang
  built_by_url: https://hunterchang.com/
- title: Daniel Hollcraft
  main_url: https://danielhollcraft.com/
  url: https://danielhollcraft.com/
  source_url: https://github.com/danielbh/danielhollcraft.com
  featured: false
  categories:
    - Web Development
    - Blog
    - Portfolio
- title: Darren Britton's Portfolio
  main_url: https://darrenbritton.com/
  url: https://darrenbritton.com/
  source_url: https://github.com/darrenbritton/darrenbritton.github.io
  featured: false
  categories:
    - Web Development
    - Portfolio
- title: Dave Lindberg Marketing & Design
  url: https://davelindberg.com/
  main_url: https://davelindberg.com/
  source_url: https://github.com/Dave-Lindberg/dl-gatsby
  featured: false
  description: >-
    My work revolves around solving problems for people in business, using
    integrated design and marketing strategies to improve sales, increase brand
    engagement, generate leads and achieve goals.
  categories:
    - Design
    - Marketing
    - Portfolio
- title: Dalbinaco's Website
  main_url: https://dlbn.co/en/
  url: https://dlbn.co/en/
  source_url: https://github.com/dalbinaco/dlbn.co
  featured: false
  categories:
    - Portfolio
    - Web Development
- title: mParticle's Documentation
  main_url: https://docs.mparticle.com/
  url: https://docs.mparticle.com/
  featured: false
  categories:
    - Web Development
    - Documentation
- title: Doopoll
  main_url: https://doopoll.co/
  url: https://doopoll.co/
  featured: false
  categories:
    - Marketing
    - Technology
- title: ERC dEX
  main_url: https://ercdex.com/
  url: https://ercdex.com/aqueduct
  featured: false
  categories:
    - Marketing
- title: Fabian Schultz' Portfolio
  main_url: https://fabianschultz.com/
  url: https://fabianschultz.com/
  source_url: https://github.com/fabe/site
  featured: false
  description: >-
    Hello, I’m Fabian — a product designer and developer based in Potsdam,
    Germany. I’ve been working both as a product designer and frontend developer
    for over 5 years now. I particularly enjoy working with companies that try
    to meet broad and unique user needs.
  categories:
    - Portfolio
    - Web Development
  built_by: Fabian Schultz
  built_by_url: https://fabianschultz.com/
- title: CalState House Manager
  description: >
    Home service membership that offers proactive and on-demand maintenance for
    homeowners
  main_url: https://housemanager.calstate.aaa.com/
  url: https://housemanager.calstate.aaa.com/
  categories:
    - Marketing
- title: The freeCodeCamp Guide
  main_url: https://guide.freecodecamp.org/
  url: https://guide.freecodecamp.org/
  source_url: https://github.com/freeCodeCamp/guide
  featured: false
  categories:
    - Web Development
    - Documentation
- title: Hapticmedia
  main_url: https://hapticmedia.fr/en/
  url: https://hapticmedia.fr/en/
  featured: false
  categories:
    - Agency
- title: heml.io
  main_url: https://heml.io/
  url: https://heml.io/
  source_url: https://github.com/SparkPost/heml.io
  featured: false
  categories:
    - Documentation
    - Web Development
    - Open Source
- title: Juliette Pretot's Portfolio
  main_url: https://juliette.sh/
  url: https://juliette.sh/
  featured: false
  categories:
    - Web Development
    - Portfolio
    - Blog
- title: Kris Hedstrom's Portfolio
  main_url: https://k-create.com/
  url: https://k-create.com/portfolio/
  source_url: https://github.com/kristofferh/kristoffer
  featured: false
  description: >-
    Hey. I’m Kris. I’m an interactive designer / developer. I grew up in Umeå,
    in northern Sweden, but I now live in Brooklyn, NY. I am currently enjoying
    a hybrid Art Director + Lead Product Engineer role at a small startup called
    Nomad Health. Before that, I was a Product (Engineering) Manager at Tumblr.
    Before that, I worked at agencies. Before that, I was a baby. I like to
    design things, and then I like to build those things. I occasionally take on
    freelance projects. Feel free to get in touch if you have an interesting
    project that you want to collaborate on. Or if you just want to say hello,
    that’s cool too.
  categories:
    - Portfolio
  built_by: Kris Hedstrom
  built_by_url: https://k-create.com/
- title: knpw.rs
  main_url: https://knpw.rs/
  url: https://knpw.rs/
  source_url: https://github.com/knpwrs/knpw.rs
  featured: false
  categories:
    - Blog
    - Web Development
- title: Kostas Bariotis' Blog
  main_url: https://kostasbariotis.com/
  url: https://kostasbariotis.com/
  source_url: https://github.com/kbariotis/kostasbariotis.com
  featured: false
  categories:
    - Blog
    - Portfolio
    - Web Development
- title: LaserTime Clinic
  main_url: https://lasertime.ru/
  url: https://lasertime.ru/
  source_url: https://github.com/oleglegun/lasertime
  featured: false
  categories:
    - Marketing
- title: Jason Lengstorf
  main_url: https://lengstorf.com
  url: https://lengstorf.com
  source_url: https://github.com/jlengstorf/lengstorf.com
  featured: false
  categories:
    - Blog
  built_by: Jason Lengstorf
  built_by_url: https://github.com/jlengstorf
- title: Mannequin.io
  main_url: https://mannequin.io/
  url: https://mannequin.io/
  source_url: https://github.com/LastCallMedia/Mannequin/tree/master/site
  featured: false
  categories:
    - Open Source
    - Web Development
    - Documentation
- title: manu.ninja
  main_url: https://manu.ninja/
  url: https://manu.ninja/
  source_url: https://github.com/Lorti/manu.ninja
  featured: false
  description: >-
    manu.ninja is the personal blog of Manuel Wieser, where he talks about
    frontend development, games and digital art
  categories:
    - Blog
    - Technology
    - Web Development
- title: Fabric
  main_url: https://meetfabric.com/
  url: https://meetfabric.com/
  featured: false
  categories:
    - Marketing
- title: Nexit
  main_url: https://nexit.sk/
  url: https://nexit.sk/references
  featured: false
  categories:
    - Web Development
- title: Open FDA
  description: >
    Provides APIs and raw download access to a number of high-value, high
    priority and scalable structured datasets, including adverse events, drug
    product labeling, and recall enforcement reports.
  main_url: https://open.fda.gov/
  url: https://open.fda.gov/
  source_url: https://github.com/FDA/open.fda.gov
  featured: false
  categories:
    - Government
    - Open Source
    - Web Development
    - API
    - Data
- title: NYC Planning Labs (New York City Department of City Planning)
  main_url: https://planninglabs.nyc/
  url: https://planninglabs.nyc/about/
  source_url: https://github.com/NYCPlanning/
  featured: false
  description: >-
    We work with New York City's Urban Planners to deliver impactful, modern
    technology tools.
  categories:
    - Open Source
    - Government
- title: Pravdomil
  main_url: https://pravdomil.com/
  url: https://pravdomil.com/
  source_url: https://github.com/pravdomil/pravdomil.com
  featured: false
  description: >-
    I’ve been working both as a product designer and frontend developer for over
    5 years now. I particularly enjoy working with companies that try to meet
    broad and unique user needs.
  categories:
    - Portfolio
- title: Preston Richey Portfolio / Blog
  main_url: https://prestonrichey.com/
  url: https://prestonrichey.com/
  source_url: https://github.com/prichey/prestonrichey.com
  featured: false
  categories:
    - Web Development
    - Portfolio
    - Blog
- title: Landing page of Put.io
  main_url: https://put.io/
  url: https://put.io/
  featured: false
  categories:
    - eCommerce
    - Technology
- title: The Rick and Morty API
  main_url: https://rickandmortyapi.com/
  url: https://rickandmortyapi.com/
  built_by: Axel Fuhrmann
  built_by_url: https://axelfuhrmann.com/
  featured: false
  categories:
    - Web Development
    - Entertainment
    - Documentation
    - Open Source
    - API
- title: Santa Compañía Creativa
  main_url: https://santacc.es/
  url: https://santacc.es/
  source_url: https://github.com/DesarrolloWebSantaCC/santacc-web
  featured: false
  categories:
    - Agency
- title: Sean Coker's Blog
  main_url: https://sean.is/
  url: https://sean.is/
  featured: false
  categories:
    - Blog
    - Portfolio
    - Web Development
- title: Several Levels
  main_url: https://severallevels.io/
  url: https://severallevels.io/
  source_url: https://github.com/Harrison1/several-levels
  featured: false
  categories:
    - Agency
    - Web Development
- title: Simply
  main_url: https://simply.co.za/
  url: https://simply.co.za/
  featured: false
  categories:
    - Marketing
- title: Storybook
  main_url: https://storybook.js.org/
  url: https://storybook.js.org/
  source_url: https://github.com/storybooks/storybook
  featured: false
  categories:
    - Web Development
    - Open Source
- title: Vibert Thio's Portfolio
  main_url: https://vibertthio.com/portfolio/
  url: https://vibertthio.com/portfolio/projects/
  source_url: https://github.com/vibertthio/portfolio
  featured: false
  categories:
    - Portfolio
    - Web Development
- title: VisitGemer
  main_url: https://visitgemer.sk/
  url: https://visitgemer.sk/
  featured: false
  categories:
    - Marketing
- title: Bricolage.io
  main_url: https://www.bricolage.io/
  url: https://www.bricolage.io/
  source_url: https://github.com/KyleAMathews/blog
  featured: false
  categories:
    - Blog
- title: Charles Pinnix Website
  main_url: https://www.charlespinnix.com/
  url: https://www.charlespinnix.com/
  featured: false
  description: >-
    I’m a senior frontend engineer with 8 years of experience building websites
    and web applications. I’m interested in leading creative, multidisciplinary
    engineering teams. I’m a creative technologist, merging photography, art,
    and design into engineering and visa versa. I take a pragmatic,
    product-oriented approach to development, allowing me to see the big picture
    and ensuring quality products are completed on time. I have a passion for
    modern frontend JavaScript frameworks such as React and Vue, and I have
    substantial experience on the backend with an interest in Node and
    container based deployment with Docker and AWS.
  categories:
    - Portfolio
    - Web Development
- title: Charlie Harrington's Blog
  main_url: https://www.charlieharrington.com/
  url: https://www.charlieharrington.com/
  source_url: https://github.com/whatrocks/blog
  featured: false
  categories:
    - Blog
    - Web Development
    - Music
- title: Gabriel Adorf's Portfolio
  main_url: https://www.gabrieladorf.com/
  url: https://www.gabrieladorf.com/
  source_url: https://github.com/gabdorf/gabriel-adorf-portfolio
  featured: false
  categories:
    - Portfolio
    - Web Development
- title: greglobinski.com
  main_url: https://www.greglobinski.com/
  url: https://www.greglobinski.com/
  source_url: https://github.com/greglobinski/www.greglobinski.com
  featured: false
  categories:
    - Portfolio
    - Web Development
- title: I am Putra
  main_url: https://www.iamputra.com/
  url: https://www.iamputra.com/
  featured: false
  categories:
    - Portfolio
    - Web Development
    - Blog
- title: In Sowerby Bridge
  main_url: https://www.insowerbybridge.co.uk/
  url: https://www.insowerbybridge.co.uk/
  featured: false
  categories:
    - Marketing
    - Government
- title: JavaScript Stuff
  main_url: https://www.javascriptstuff.com/
  url: https://www.javascriptstuff.com/
  featured: false
  categories:
    - Education
    - Web Development
    - Library
- title: Ledgy
  main_url: https://www.ledgy.com/
  url: https://github.com/morloy/ledgy.com
  featured: false
  categories:
    - Marketing
    - Finance
- title: Alec Lomas's Portfolio / Blog
  main_url: https://www.lowmess.com/
  url: https://www.lowmess.com/
  source_url: https://github.com/lowmess/lowmess
  featured: false
  categories:
    - Web Development
    - Blog
    - Portfolio
- title: Michele Mazzucco's Portfolio
  main_url: https://www.michelemazzucco.it/
  url: https://www.michelemazzucco.it/
  source_url: https://github.com/michelemazzucco/michelemazzucco.it
  featured: false
  categories:
    - Portfolio
- title: Orbit FM Podcasts
  main_url: https://www.orbit.fm/
  url: https://www.orbit.fm/
  source_url: https://github.com/agarrharr/orbit.fm
  featured: false
  categories:
    - Podcast
- title: Prosecco Springs
  main_url: https://www.proseccosprings.com/
  url: https://www.proseccosprings.com/
  featured: false
  categories:
    - Food
    - Blog
    - Marketing
- title: Verious
  main_url: https://www.verious.io/
  url: https://www.verious.io/
  source_url: https://github.com/cpinnix/verious
  featured: false
  categories:
    - Web Development
- title: Yisela
  main_url: https://www.yisela.com/
  url: https://www.yisela.com/tetris-against-trauma-gaming-as-therapy/
  featured: false
  categories:
    - Blog
- title: YouFoundRon.com
  main_url: https://www.youfoundron.com/
  url: https://www.youfoundron.com/
  source_url: https://github.com/rongierlach/yfr-dot-com
  featured: false
  categories:
    - Portfolio
    - Web Development
    - Blog
- title: yerevancoder
  main_url: https://yerevancoder.com/
  url: https://forum.yerevancoder.com/categories
  source_url: https://github.com/yerevancoder/yerevancoder.github.io
  featured: false
  categories:
    - Blog
    - Web Development
- title: Ease
  main_url: https://www.ease.com/
  url: https://www.ease.com/
  featured: false
  categories:
    - Marketing
    - Healthcare
- title: Policygenius
  main_url: https://www.policygenius.com/
  url: https://www.policygenius.com/
  featured: false
  categories:
    - Marketing
    - Healthcare
- title: Moteefe
  main_url: https://www.moteefe.com/
  url: https://www.moteefe.com/
  featured: false
  categories:
    - Marketing
    - Agency
    - Technology
- title: Athelas
  main_url: http://www.athelas.com/
  url: http://www.athelas.com/
  featured: false
  categories:
    - Marketing
    - Healthcare
- title: Pathwright
  main_url: http://www.pathwright.com/
  url: http://www.pathwright.com/
  featured: false
  categories:
    - Marketing
    - Education
- title: Lucid
  main_url: https://www.golucid.co/
  url: https://www.golucid.co/
  featured: false
  categories:
    - Marketing
    - Technology
- title: Bench
  main_url: http://www.bench.co/
  url: http://www.bench.co/
  featured: false
  categories:
    - Marketing
- title: Gin Lane
  main_url: http://www.ginlane.com/
  url: https://www.ginlane.com/
  featured: false
  categories:
    - Web Development
    - Agency
- title: Marmelab
  main_url: https://marmelab.com/en/
  url: https://marmelab.com/en/
  featured: false
  categories:
    - Web Development
    - Agency
- title: Dovetail
  main_url: https://dovetailapp.com/
  url: https://dovetailapp.com/
  featured: false
  categories:
    - Marketing
    - Technology
- title: The Bastion Bot
  main_url: https://bastionbot.org/
  url: https://bastionbot.org/
  source_url: https://github.com/TheBastionBot/Bastion-Website
  description: Give awesome perks to your Discord server!
  featured: false
  categories:
    - Open Source
    - Technology
    - Documentation
    - Community
  built_by: Sankarsan Kampa
  built_by_url: https://traction.one
- title: Smakosh
  main_url: https://smakosh.com/
  url: https://smakosh.com/
  source_url: https://github.com/smakosh/smakosh.com
  featured: false
  categories:
    - Portfolio
    - Web Development
- title: WebGazer
  main_url: https://www.webgazer.io/
  url: https://www.webgazer.io/
  featured: false
  categories:
    - Marketing
    - Web Development
    - Technology
- title: Joe Seifi's Blog
  main_url: http://seifi.org/
  url: http://seifi.org/
  featured: false
  categories:
    - Portfolio
    - Web Development
    - Blog
- title: LekoArts — Graphic Designer & Front-End Developer
  main_url: https://www.lekoarts.de
  url: https://www.lekoarts.de
  source_url: https://github.com/LekoArts/portfolio
  featured: false
  built_by: LekoArts
  built_by_url: https://github.com/LekoArts
  description: >-
    Hi, I'm Lennart — a self-taught and passionate graphic/web designer &
    frontend developer based in Darmstadt, Germany. I love it to realize complex
    projects in a creative manner and face new challenges. Since 6 years I do
    graphic design, my love for frontend development came up 3 years ago. I
    enjoy acquiring new skills and cementing this knowledge by writing blogposts
    and creating tutorials.
  categories:
    - Portfolio
    - Blog
    - Design
    - Web Development
    - Freelance
    - Open Source
- title: 杨二小的博客
  main_url: https://blog.yangerxiao.com/
  url: https://blog.yangerxiao.com/
  source_url: https://github.com/zerosoul/blog.yangerxiao.com
  featured: false
  categories:
    - Blog
    - Portfolio
- title: MOTTO x MOTTO
  main_url: https://mottox2.com
  url: https://mottox2.com
  source_url: https://github.com/mottox2/website
  description: Web developer / UI Designer in Tokyo Japan.
  featured: false
  categories:
    - Blog
    - Portfolio
  built_by: mottox2
  built_by_url: https://mottox2.com
- title: Pride of the Meadows
  main_url: https://www.prideofthemeadows.com/
  url: https://www.prideofthemeadows.com/
  featured: false
  categories:
    - eCommerce
    - Food
    - Blog
  built_by: Caldera Digital
  built_by_url: https://www.calderadigital.com/
- title: Michael Uloth
  main_url: https://www.michaeluloth.com
  url: https://www.michaeluloth.com
  featured: false
  description: Michael Uloth is a web developer, opera singer, and the creator of Up and Running Tutorials.
  categories:
    - Portfolio
    - Web Development
    - Music
  built_by: Michael Uloth
  built_by_url: https://www.michaeluloth.com
- title: Spacetime
  main_url: https://www.heyspacetime.com/
  url: https://www.heyspacetime.com/
  featured: false
  description: >-
    Spacetime is a Dallas-based digital experience agency specializing in web,
    app, startup, and digital experience creation.
  categories:
    - Marketing
    - Portfolio
    - Agency
  built_by: Spacetime
  built_by_url: https://www.heyspacetime.com/
- title: Eric Jinks
  main_url: https://ericjinks.com/
  url: https://ericjinks.com/
  featured: false
  description: "Software engineer / web developer from the Gold Coast, Australia."
  categories:
    - Portfolio
    - Blog
    - Web Development
    - Technology
  built_by: Eric Jinks
  built_by_url: https://ericjinks.com/
- title: GaiAma - We are wildlife
  main_url: https://www.gaiama.org/
  url: https://www.gaiama.org/
  featured: false
  description: >-
    We founded the GaiAma conservation organization to protect wildlife in Perú
    and to create an example of a permaculture neighborhood, living
    symbiotically with the forest - because reforestation is just the beginning
  categories:
    - Nonprofit
    - Marketing
    - Blog
  source_url: https://github.com/GaiAma/gaiama.org
  built_by: GaiAma
  built_by_url: https://www.gaiama.org/
- title: Healthcare Logic
  main_url: https://www.healthcarelogic.com/
  url: https://www.healthcarelogic.com/
  featured: false
  description: >-
    Revolutionary technology that empowers clinical and managerial leaders to
    collaborate with clarity.
  categories:
    - Marketing
    - Healthcare
    - Technology
  built_by: Thrive
  built_by_url: https://thriveweb.com.au/
- title: Papergov
  main_url: https://papergov.com/
  url: https://papergov.com/
  featured: false
  description: Manage all your government services in a single place
  categories:
    - Directory
    - Government
    - Technology
  source_url: https://github.com/WeOpenly/localgov.fyi
  built_by: Openly Technologies
  built_by_url: https://papergov.com/about/
- title: Kata.ai Documentation
  main_url: https://docs.kata.ai/
  url: https://docs.kata.ai/
  source_url: https://github.com/kata-ai/kata-platform-docs
  featured: false
  description: >-
    Documentation website for the Kata Platform, an all-in-one platform for
    building chatbots using AI technologies.
  categories:
    - Documentation
    - Technology
- title: goalgetters
  main_url: https://goalgetters.space/
  url: https://goalgetters.space/
  featured: false
  description: >-
    goalgetters is a source of inspiration for people who want to change their
    career. We offer articles, success stories and expert interviews on how to
    find a new passion and how to implement change.
  categories:
    - Blog
    - Education
  built_by: "Stephanie Langers (content), Adrian Wenke (development)"
  built_by_url: https://twitter.com/AdrianWenke
- title: Zensum
  main_url: https://zensum.se/
  url: https://zensum.se/
  featured: false
  description: >-
    Borrow money quickly and safely through Zensum. We compare Sweden's leading
    banks and credit institutions. Choose from multiple offers and lower your
    monthly cost. [Translated from Swedish]
  categories:
    - Technology
    - Finance
    - Marketing
  built_by: Bejamas
  built_by_url: https://bejamas.io/
- title: StatusHub - Easy to use Hosted Status Page Service
  main_url: https://statushub.com/
  url: https://statushub.com/
  featured: false
  description: >-
    Set up your very own service status page in minutes with StatusHub. Allow
    customers to subscribe to be updated automatically.
  categories:
    - Technology
    - Marketing
  built_by: Bejamas
  built_by_url: https://bejamas.io/
- title: Matthias Kretschmann Portfolio
  main_url: https://matthiaskretschmann.com/
  url: https://matthiaskretschmann.com/
  source_url: https://github.com/kremalicious/portfolio
  featured: false
  description: Portfolio of designer & developer Matthias Kretschmann.
  categories:
    - Portfolio
    - Web Development
  built_by: Matthias Kretschmann
  built_by_url: https://matthiaskretschmann.com/
- title: Iron Cove Solutions
  main_url: https://ironcovesolutions.com/
  url: https://ironcovesolutions.com/
  description: >-
    Iron Cove Solutions is a cloud based consulting firm. We help companies
    deliver a return on cloud usage by applying best practices
  categories:
    - Technology
    - Web Development
  built_by: Iron Cove Solutions
  built_by_url: https://ironcovesolutions.com/
  featured: false
- title: Moetez Chaabene Portfolio / Blog
  main_url: https://moetez.me/
  url: https://moetez.me/
  source_url: https://github.com/moetezch/moetez.me
  featured: false
  description: Portfolio of Moetez Chaabene
  categories:
    - Portfolio
    - Web Development
    - Blog
  built_by: Moetez Chaabene
  built_by_url: https://twitter.com/moetezch
- title: Nikita
  description: >-
    Automation of system deployments in Node.js for applications and
    infrastructures.
  main_url: https://nikita.js.org/
  url: https://nikita.js.org/
  source_url: https://github.com/adaltas/node-nikita
  categories:
    - Documentation
    - Open Source
    - Technology
  built_by: Adaltas
  built_by_url: https://www.adaltas.com
  featured: false
- title: Gourav Sood Blog & Portfolio
  main_url: https://www.gouravsood.com/
  url: https://www.gouravsood.com/
  featured: false
  categories:
    - Blog
    - Portfolio
  built_by: Gourav Sood
  built_by_url: https://www.gouravsood.com/
- title: Jonas Tebbe Portfolio
  description: |
    Hey, I’m Jonas and I create digital products.
  main_url: https://jonastebbe.com
  url: https://jonastebbe.com
  categories:
    - Portfolio
  built_by: Jonas Tebbe
  built_by_url: https://twitter.com/jonastebbe
  featured: false
- title: Parker Sarsfield Portfolio
  description: |
    I'm Parker, a software engineer and sneakerhead.
  main_url: https://parkersarsfield.com
  url: https://parkersarsfield.com
  categories:
    - Blog
    - Portfolio
  built_by: Parker Sarsfield
  built_by_url: https://parkersarsfield.com
- title: Frontend web development with Greg
  description: |
    JavaScript, GatsbyJS, ReactJS, CSS in JS... Let's learn some stuff together.
  main_url: https://dev.greglobinski.com
  url: https://dev.greglobinski.com
  categories:
    - Blog
    - Web Development
  built_by: Greg Lobinski
  built_by_url: https://github.com/greglobinski
- title: Insomnia
  description: |
    Desktop HTTP and GraphQL client for developers
  main_url: https://insomnia.rest/
  url: https://insomnia.rest/
  categories:
    - Blog
  built_by: Gregory Schier
  built_by_url: https://schier.co
  featured: false
- title: Timeline Theme Portfolio
  description: |
    I'm Aman Mittal, a software developer.
  main_url: https://amanhimself.dev/
  url: https://amanhimself.dev/
  categories:
    - Web Development
    - Portfolio
  built_by: Aman Mittal
  built_by_url: https://amanhimself.dev/
- title: Ocean artUp
  description: >
    Science outreach site built using styled-components and Contentful. It
    presents the research project "Ocean artUp" funded by an Advanced Grant of
    the European Research Council to explore the possible benefits of artificial
    uplift of nutrient-rich deep water to the ocean’s sunlit surface layer.
  main_url: https://ocean-artup.eu
  url: https://ocean-artup.eu
  source_url: https://github.com/janosh/ocean-artup
  categories:
    - Science
    - Education
    - Blog
  built_by: Janosh Riebesell
  built_by_url: https://janosh.io
  featured: false
- title: Ryan Fitzgerald
  description: |
    Personal portfolio and blog for Ryan Fitzgerald
  main_url: https://ryanfitzgerald.ca/
  url: https://ryanfitzgerald.ca/
  categories:
    - Web Development
    - Portfolio
  built_by: Ryan Fitzgerald
  built_by_url: https://github.com/RyanFitzgerald
  featured: false
- title: Kaizen
  description: |
    Content Marketing, PR & SEO Agency in London
  main_url: https://www.kaizen.co.uk/
  url: https://www.kaizen.co.uk/
  categories:
    - Agency
    - Blog
    - Design
    - Web Development
    - SEO
  built_by: Bogdan Stanciu
  built_by_url: https://github.com/b0gd4n
  featured: false
- title: HackerOne Platform Documentation
  description: |
    HackerOne's Product Documentation Center!
  url: https://docs.hackerone.com/
  main_url: https://docs.hackerone.com/
  categories:
    - Documentation
    - Security
  featured: false
- title: Mux Video
  description: |
    API to video hosting and streaming
  main_url: https://mux.com/
  url: https://mux.com/
  categories:
    - Video
    - API
  featured: false
- title: Swapcard
  description: >
    The easiest way for event organizers to instantly connect people, build a
    community of attendees and exhibitors, and increase revenue over time
  main_url: https://www.swapcard.com/
  url: https://www.swapcard.com/
  categories:
    - Event
    - Community
    - Marketing
  built_by: Swapcard
  built_by_url: https://www.swapcard.com/
  featured: false
- title: Kalix
  description: >
    Kalix is perfect for healthcare professionals starting out in private
    practice, to those with an established clinic.
  main_url: https://www.kalixhealth.com/
  url: https://www.kalixhealth.com/
  categories:
    - Healthcare
  featured: false
- title: Hubba
  description: |
    Buy wholesale products from thousands of independent, verified Brands.
  main_url: https://join.hubba.com/
  url: https://join.hubba.com/
  categories:
    - eCommerce
  featured: false
- title: HyperPlay
  description: |
    In Asean's 1st Ever LOL Esports X Music Festival
  main_url: https://hyperplay.leagueoflegends.com/
  url: https://hyperplay.leagueoflegends.com/
  categories:
    - Music
  featured: false
- title: Bad Credit Loans
  description: |
    Get the funds you need, from $250-$5,000
  main_url: https://www.creditloan.com/
  url: https://www.creditloan.com/
  categories:
    - Finance
  featured: false
- title: Financial Center
  description: >
    Member-owned, not-for-profit, co-operative whose members receive financial
    benefits in the form of lower loan rates, higher savings rates, and lower
    fees than banks.
  main_url: https://fcfcu.com/
  url: https://fcfcu.com/
  categories:
    - Finance
    - Nonprofit
    - Business
    - Education
  built_by: https://fcfcu.com/
  built_by_url: https://fcfcu.com/
  featured: false
- title: Office of Institutional Research and Assessment
  description: |
    Good Data, Good Decisions
  main_url: http://oira.ua.edu/
  url: http://oira.ua.edu/
  categories:
    - Data
  featured: false
- title: The Telegraph Premium
  description: |
    Exclusive stories from award-winning journalists
  main_url: https://premium.telegraph.co.uk/
  url: https://premium.telegraph.co.uk/
  categories:
    - Media
  featured: false
- title: html2canvas
  description: |
    Screenshots with JavaScript
  main_url: http://html2canvas.hertzen.com/
  url: http://html2canvas.hertzen.com/
  source_url: https://github.com/niklasvh/html2canvas/tree/master/www
  categories:
    - JavaScript
    - Documentation
  built_by: Niklas von Hertzen
  built_by_url: http://hertzen.com/
  featured: false
- title: Dato CMS
  description: |
    The API-based CMS your editors will love
  main_url: https://www.datocms.com/
  url: https://www.datocms.com/
  categories:
    - API
  featured: false
- title: Half Electronics
  description: |
    Personal website
  main_url: https://www.halfelectronic.com/
  url: https://www.halfelectronic.com/
  categories:
    - Blog
  built_by: Fernando Poumian
  built_by_url: https://github.com/fpoumian/halfelectronic.com
  featured: false
- title: Frithir Software Development
  main_url: https://frithir.com/
  url: https://frithir.com/
  featured: false
  description: "I DRINK COFFEE, WRITE CODE AND IMPROVE MY DEVELOPMENT SKILLS EVERY DAY."
  categories:
    - Design
    - Web Development
  built_by: Frithir
  built_by_url: https://Frithir.com/
- title: Unow
  main_url: https://www.unow.fr/
  url: https://www.unow.fr/
  categories:
    - Education
    - Marketing
  featured: false
- title: Peter Hironaka
  description: |
    Freelance Web Developer based in Los Angeles.
  main_url: https://peterhironaka.com/
  url: https://peterhironaka.com/
  categories:
    - Portfolio
    - Web Development
  built_by: Peter Hironaka
  built_by_url: https://github.com/PHironaka
  featured: false
- title: Michael McQuade
  description: |
    Personal website and blog for Michael McQuade
  main_url: https://giraffesyo.io
  url: https://giraffesyo.io
  categories:
    - Blog
  built_by: Michael McQuade
  built_by_url: https://github.com/giraffesyo
  featured: false
- title: Haacht Brewery
  description: |
    Corporate website for Haacht Brewery. Designed and Developed by Gafas.
  main_url: https://haacht.com/en/
  url: https://haacht.com
  categories:
    - Marketing
  built_by: Gafas
  built_by_url: https://gafas.be
  featured: false
- title: StoutLabs
  description: |
    Portfolio of Daniel Stout, freelance developer in East Tennessee.
  main_url: https://www.stoutlabs.com/
  url: https://www.stoutlabs.com/
  categories:
    - Web Development
    - Portfolio
  built_by: Daniel Stout
  built_by_url: https://github.com/stoutlabs
  featured: false
- title: Chicago Ticket Outcomes By Neighborhood
  description: |
    ProPublica data visualization of traffic ticket court outcomes
  categories:
    - Media
    - Nonprofit
  url: >-
    https://projects.propublica.org/graphics/il/il-city-sticker-tickets-maps/ticket-status/?initialWidth=782
  main_url: >-
    https://projects.propublica.org/graphics/il/il-city-sticker-tickets-maps/ticket-status/?initialWidth=782
  built_by: David Eads
  built_by_url: https://github.com/eads
  featured: false
- title: Chicago South Side Traffic Ticketing rates
  description: |
    ProPublica data visualization of traffic ticket rates by community
  main_url: >-
    https://projects.propublica.org/graphics/il/il-city-sticker-tickets-maps/ticket-rate/?initialWidth=782
  url: >-
    https://projects.propublica.org/graphics/il/il-city-sticker-tickets-maps/ticket-rate/?initialWidth=782
  categories:
    - Media
    - Nonprofit
  built_by: David Eads
  built_by_url: https://github.com/eads
  featured: false
- title: Otsimo
  description: >
    Otsimo is a special education application for children with autism, down
    syndrome and other developmental disabilities.
  main_url: https://otsimo.com/en/
  url: https://otsimo.com/en/
  categories:
    - Blog
    - Education
  featured: false
- title: Matt Bagni Portfolio 2018
  description: >
    Mostly the result of playing with Gatsby and learning about react and
    graphql. Using the screenshot plugin to showcase the work done for my
    company in the last 2 years, and a good amount of other experiments.
  main_url: https://mattbag.github.io
  url: https://mattbag.github.io
  categories:
    - Portfolio
  featured: false
- title: Lisa Ye's Blog
  description: |
    Simple blog/portofolio for a fashion designer. Gatsby_v2 + Netlify cms
  main_url: https://lisaye.netlify.com/
  url: https://lisaye.netlify.com/
  categories:
    - Blog
    - Portfolio
  featured: false
- title: Artem Sapegin
  description: >
    Little homepage of Artem Sapegin, a frontend developer, passionate
    photographer, coffee drinker and crazy dogs’ owner.
  main_url: https://sapegin.me/
  url: https://sapegin.me/
  categories:
    - Portfolio
    - Open Source
    - Web Development
  built_by: Artem Sapegin
  built_by_url: https://github.com/sapegin
  featured: false
- title: SparkPost Developers
  main_url: https://developers.sparkpost.com/
  url: https://developers.sparkpost.com/
  source_url: https://github.com/SparkPost/developers.sparkpost.com
  categories:
    - Documentation
    - API
  featured: false
- title: Malik Browne Portfolio 2018
  description: >
    The portfolio blog of Malik Browne, a full-stack engineer, foodie, and avid
    blogger/YouTuber.
  main_url: https://www.malikbrowne.com/about
  url: https://www.malikbrowne.com
  categories:
    - Blog
    - Portfolio
  built_by: Malik Browne
  built_by_url: https://twitter.com/milkstarz
  featured: false
- title: Novatics
  description: |
    Digital products that inspire and make a difference
  main_url: https://www.novatics.com.br
  url: https://www.novatics.com.br
  categories:
    - Portfolio
    - Technology
    - Web Development
  built_by: Novatics
  built_by_url: https://github.com/Novatics
  featured: false
- title: Max McKinney
  description: >
    I’m a developer and designer with a focus in web technologies. I build cars
    on the side.
  main_url: https://maxmckinney.com/
  url: https://maxmckinney.com/
  categories:
    - Portfolio
    - Web Development
    - Design
  built_by: Max McKinney
  featured: false
- title: Stickyard
  description: |
    Make your React component sticky the easy way
  main_url: https://nihgwu.github.io/stickyard/
  url: https://nihgwu.github.io/stickyard/
  source_url: https://github.com/nihgwu/stickyard/tree/master/website
  categories:
    - Web Development
  built_by: Neo Nie
  featured: false
- title: Agata Milik
  description: |
    Website of a Polish psychologist/psychotherapist based in Gdańsk, Poland.
  main_url: https://agatamilik.pl
  url: https://agatamilik.pl
  categories:
    - Marketing
    - Healthcare
  built_by: Piotr Fedorczyk
  built_by_url: https://piotrf.pl
  featured: false
- title: WebPurple
  main_url: https://www.webpurple.net/
  url: https://www.webpurple.net/
  source_url: https://github.com/WebPurple/site
  description: >-
    Site of local (Russia, Ryazan) frontend community. Main purpose is to show
    info about meetups and keep blog.
  categories:
    - Nonprofit
    - Web Development
    - Community
    - Blog
    - Open Source
  built_by: Nikita Kirsanov
  built_by_url: https://twitter.com/kitos_kirsanov
  featured: false
- title: Papertrail.io
  description: |
    Inspection Management for the 21st Century
  main_url: https://www.papertrail.io/
  url: https://www.papertrail.io/
  categories:
    - Marketing
    - Technology
  built_by: Papertrail.io
  built_by_url: https://www.papertrail.io
  featured: false
- title: Matt Ferderer
  main_url: https://mattferderer.com
  url: https://mattferderer.com
  source_url: https://github.com/mattferderer/gatsbyblog
  description: >
    A blog built with Gatsby that discusses web related tech
    such as JavaScript, .NET, Blazor & security.
  categories:
    - Blog
    - Web Development
  built_by: Matt Ferderer
  built_by_url: https://twitter.com/mattferderer
  featured: false
- title: Sahyadri Open Source Community
  main_url: https://sosc.org.in
  url: https://sosc.org.in
  source_url: https://github.com/haxzie/sosc-website
  description: >
    Official website of Sahyadri Open Source Community for community blog, event
    details and members info.
  categories:
    - Blog
    - Community
    - Open Source
  built_by: Musthaq Ahamad
  built_by_url: https://github.com/haxzie
  featured: false
- title: Tech Confessions
  main_url: https://confessions.tech
  url: https://confessions.tech
  source_url: https://github.com/JonathanSpeek/tech-confessions
  description: "A guilt-free place for us to confess our tech sins \U0001F64F\n"
  categories:
    - Community
    - Open Source
  built_by: Jonathan Speek
  built_by_url: https://speek.design
  featured: false
- title: Thibault Maekelbergh
  main_url: https://thibmaek.com
  url: https://thibmaek.com
  source_url: https://github.com/thibmaek/thibmaek.github.io
  description: |
    A nice blog about development, Raspberry Pi, plants and probably records.
  categories:
    - Blog
    - Open Source
  built_by: Thibault Maekelbergh
  built_by_url: https://twitter.com/thibmaek
  featured: false
- title: LearnReact.design
  main_url: https://learnreact.design
  url: https://learnreact.design
  description: >
    React Essentials For Designers: A React course tailored for product
    designers, ux designers, ui designers.
  categories:
    - Blog
  built_by: Linton Ye
  built_by_url: https://twitter.com/lintonye
- title: Mega House Creative
  main_url: https://www.megahousecreative.com/
  url: https://www.megahousecreative.com/
  description: >
    Mega House Creative is a digital agency that provides unique goal-oriented
    web marketing solutions.
  categories:
    - Marketing
    - Agency
  built_by: Daniel Robinson
  featured: false
- title: Tobie Marier Robitaille - csc
  main_url: https://tobiemarierrobitaille.com/
  url: https://tobiemarierrobitaille.com/en/
  description: |
    Portfolio site for director of photography Tobie Marier Robitaille
  categories:
    - Portfolio
    - Gallery
  built_by: Mill3 Studio
  built_by_url: https://mill3.studio/en/
  featured: false
- title: Bestvideogame.deals
  main_url: https://bestvideogame.deals/
  url: https://bestvideogame.deals/
  description: |
    Video game comparison website for the UK, build with GatsbyJS.
  categories:
    - eCommerce
  built_by: Koen Kamphuis
  built_by_url: https://koenkamphuis.com/
  featured: false
- title: Mahipat's Portfolio
  main_url: https://mojaave.com/
  url: https://mojaave.com
  source_url: https://github.com/mhjadav/mojaave
  description: >
    mojaave.com is Mahipat's portfolio, I have developed it using Gatsby v2 and
    Bootstrap, To get in touch with people looking for full-stack developer.
  categories:
    - Portfolio
    - Web Development
  built_by: Mahipat Jadav
  built_by_url: https://mojaave.com/
  featured: false
- title: Insights
  main_url: https://justaskusers.com/
  url: https://justaskusers.com/
  description: >
    Insights helps user experience (UX) researchers conduct their research and
    make sense of the findings.
  categories:
    - User Experience
    - Design
  built_by: Just Ask Users
  built_by_url: https://justaskusers.com/
  featured: false
- title: Mintfort
  main_url: https://mintfort.com/
  url: https://mintfort.com/
  source_url: https://github.com/MintFort/mintfort.com
  description: >
    Mintfort, the first crypto-friendly bank account. Store and manage assets on
    the blockchain.
  categories:
    - Technology
    - Finance
  built_by: Axel Fuhrmann
  built_by_url: https://axelfuhrmann.com/
  featured: false
- title: React Native Explorer
  main_url: https://react-native-explorer.firebaseapp.com
  url: https://react-native-explorer.firebaseapp.com
  description: |
    Explorer React Native packages and examples effortlessly.
  categories:
    - Education
  featured: false
- title: 500Tech
  main_url: https://500tech.com/
  url: https://500tech.com/
  featured: false
  categories:
    - Web Development
    - Agency
    - Open Source
- title: eworld
  main_url: https://eworld.herokuapp.com/
  url: https://eworld.herokuapp.com/
  featured: false
  categories:
    - eCommerce
    - Technology
- title: It's a Date
  description: >
    It's a Date is a dating app that actually involves dating.
  main_url: https://www.itsadate.app/
  url: https://www.itsadate.app/
  featured: false
  categories:
    - App
    - Blog
- title: Node.js HBase
  description: >
    Asynchronous HBase client for NodeJs using REST.
  main_url: https://hbase.js.org/
  url: https://hbase.js.org/
  source_url: https://github.com/adaltas/node-hbase
  categories:
    - Documentation
    - Open Source
    - Technology
  built_by: David Worms
  built_by_url: http://www.adaltas.com
  featured: false
- title: Peter Kroyer - Web Design / Web Development
  main_url: https://www.peterkroyer.at/en/
  url: https://www.peterkroyer.at/en/
  description: >
    Freelance web designer / web developer based in Vienna, Austria (Wien, Österreich).
  categories:
    - Agency
    - Web Development
    - Design
    - Portfolio
    - Freelance
  built_by: Peter Kroyer
  built_by_url: https://www.peterkroyer.at/
  featured: false
- title: Geddski
  main_url: https://gedd.ski
  url: https://gedd.ski
  description: >
    frontend mastery blog - level up your UI game.
  categories:
    - Web Development
    - Education
    - Productivity
    - User Experience
  built_by: Dave Geddes
  built_by_url: https://twitter.com/geddski
  featured: false
- title: Rung
  main_url: https://rung.com.br/
  url: https://rung.com.br/
  description: >
    Rung alerts you about the exceptionalities of your personal and professional life.
  categories:
    - API
    - Technology
    - Travel
  featured: false
- title: Mokkapps
  main_url: https://www.mokkapps.de/
  url: https://www.mokkapps.de/
  source_url: https://github.com/mokkapps/website
  description: >
    Portfolio website from Michael Hoffmann. Passionate software developer with focus on web-based technologies.
  categories:
    - Blog
    - Portfolio
    - Web Development
    - Mobile Development
  featured: false
- title: Premier Octet
  main_url: https://www.premieroctet.com/
  url: https://www.premieroctet.com/
  description: >
    Premier Octet is a React-based agency
  categories:
    - Agency
    - Web Development
    - Mobile Development
  featured: false
- title: Thorium
  main_url: https://www.thoriumsim.com/
  url: https://www.thoriumsim.com/
  source_url: https://github.com/thorium-sim/thoriumsim.com
  description: >
    Thorium - Open-source Starship Simulator Controls for Live Action Role Play
  built_by: Alex Anderson
  built_by_url: https://twitter.com/ralex1993
  categories:
    - Blog
    - Portfolio
    - Documentation
    - Marketing
    - Education
    - Entertainment
    - Open Source
    - Web Development
  featured: false
- title: Cameron Maske
  main_url: https://www.cameronmaske.com/
  url: https://www.cameronmaske.com/courses/introduction-to-pytest/
  source_url: https://github.com/cameronmaske/cameronmaske.com-v2
  description: >
    The homepage of Cameron Maske, a freelance full-stack developer, who is currently working on a free pytest video course
  categories:
    - Education
    - Video
    - Portfolio
    - Freelance
  featured: false
- title: Studenten bilden Schüler
  description: >
    Studenten bilden Schüler e.V. is a German student-run nonprofit initiative that aims to
    contribute to more equal educational opportunities by providing free tutoring to refugees
    and children from underprivileged families. The site is built on Gatsby v2, styled-components
    and Contentful. It supports Google Analytics, fluid typography and Algolia search.
  main_url: https://studenten-bilden-schueler.de
  url: https://studenten-bilden-schueler.de
  source_url: https://github.com/StudentenBildenSchueler/homepage
  categories:
    - Education
    - Nonprofit
    - Blog
  built_by: Janosh Riebesell
  built_by_url: https://janosh.io
  featured: false
- title: Mike's Remote List
  main_url: https://www.mikesremotelist.com
  url: https://www.mikesremotelist.com
  description: >
    A list of remote jobs, updated throughout the day. Built on Gatsby v1 and powered by Contentful, Google Sheets, string and sticky tape.
  categories:
    - Marketing
  featured: false
- title: Madvoid
  main_url: https://madvoid.com/
  url: https://madvoid.com/screenshot/
  featured: false
  description: >
    Madvoid is a team of expert developers dedicated to creating simple, clear, usable and blazing fast web and mobile apps.
    We are coders that help companies and agencies to create social & interactive experiences.
    This includes full-stack development using React, WebGL, Static Site Generators, Ruby On Rails, Phoenix, GraphQL, Chatbots, CI / CD, Docker and more!
  categories:
    - Portfolio
    - Technology
    - Web Development
    - Agency
    - Marketing
  built_by: Jean-Paul Bonnetouche
  built_by_url: https://twitter.com/_jpb
- title: MOMNOTEBOOK.COM
  description: >
    Sharing knowledge and experiences that make childhood and motherhood rich, vibrant and healthy.
  main_url: https://momnotebook.com/
  url: https://momnotebook.com/
  featured: false
  built_by: Aleksander Hansson
  built_by_url: https://www.linkedin.com/in/aleksanderhansson/
  categories:
    - Blog
- title: Pirate Studios
  description: >
    Reinventing music studios with 24/7 self service rehearsal, DJ & production rooms available around the world.
  main_url: https://www.piratestudios.co
  url: https://www.piratestudios.co
  featured: false
  built_by: The Pirate Studios team
  built_by_url: https://github.com/piratestudios/
  categories:
    - Music
- title: Aurora EOS
  main_url: https://www.auroraeos.com/
  url: https://www.auroraeos.com/
  featured: false
  categories:
    - Finance
    - Marketing
    - Blog
  built_by: Corey Ward
  built_by_url: http://www.coreyward.me/
- title: MadeComfy
  main_url: https://madecomfy.com.au/
  url: https://madecomfy.com.au/
  description: >
    Short term rental management startup, using Contentful + Gatsby + CircleCI
  featured: false
  categories:
    - Travel
  built_by: Lucas Vilela
  built_by_url: https://madecomfy.com.au/
- title: Tiger Facility Services
  description: >
    Tiger Facility Services combines facility management expertise with state of the art software to offer a sustainable and customer oriented cleaning and facility service.
  main_url: https://www.tigerfacilityservices.com/de-en/
  url: https://www.tigerfacilityservices.com/de-en/
  featured: false
  categories:
    - Marketing
- title: "Luciano Mammino's blog"
  description: >
    Tech & programming blog of Luciano Mammino a.k.a. "loige", Full-Stack Web Developer and International Speaker
  main_url: https://loige.co
  url: https://loige.co
  featured: false
  categories:
    - Blog
    - Web Development
  built_by: Luciano Mammino
  built_by_url: https://loige.co
- title: Wire • Secure collaboration platform
  description: >
    Corporate website of Wire, an open source, end-to-end encrypted collaboration platform
  main_url: https://wire.com
  url: https://wire.com
  featured: false
  categories:
    - Open Source
    - Productivity
    - Technology
    - Blog
    - App
  built_by: Wire team
  built_by_url: https://github.com/orgs/wireapp/people
- title: J. Patrick Raftery
  main_url: https://www.jpatrickraftery.com
  url: https://www.jpatrickraftery.com
  description: J. Patrick Raftery is an opera singer and voice teacher based in Vancouver, BC.
  categories:
    - Portfolio
    - Music
  built_by: Michael Uloth
  built_by_url: https://www.michaeluloth.com
  featured: false
- title: Aria Umezawa
  main_url: https://www.ariaumezawa.com
  url: https://www.ariaumezawa.com
  description: Aria Umezawa is a director, producer, and writer currently based in San Francisco. Site designed by Stephen Bell.
  categories:
    - Portfolio
    - Music
    - Entertainment
  built_by: Michael Uloth
  built_by_url: https://www.michaeluloth.com
  featured: false
- title: Pomegranate Opera
  main_url: https://pomegranateopera.netlify.com
  url: https://pomegranateopera.netlify.com
  description: Pomegranate Opera is a lesbian opera written by Amanda Hale & Kye Marshall. Site designed by Stephen Bell.
  categories:
    - Gallery
    - Music
  built_by: Michael Uloth
  built_by_url: https://www.michaeluloth.com
  featured: false
- title: Daniel Cabena
  main_url: https://www.danielcabena.com
  url: https://www.danielcabena.com
  description: Daniel Cabena is a Canadian countertenor highly regarded in both Canada and Europe for prize-winning performances ranging from baroque to contemporary repertoire. Site designed by Stephen Bell.
  categories:
    - Portfolio
    - Music
  built_by: Michael Uloth
  built_by_url: https://www.michaeluloth.com
  featured: false
- title: Artist.Center
  main_url: https://artistcenter.netlify.com
  url: https://artistcenter.netlify.com
  description: The marketing page for Artist.Center, a soon-to-launch platform designed to connect opera singers to opera companies. Site designed by Stephen Bell.
  categories:
    - Music
  built_by: Michael Uloth
  built_by_url: https://www.michaeluloth.com
  featured: false
- title: DG Volo & Company
  main_url: https://www.dgvolo.com
  url: https://www.dgvolo.com
  description: DG Volo & Company is a Toronto-based investment consultancy. Site designed by Stephen Bell.
  categories:
    - Finance
  built_by: Michael Uloth
  built_by_url: https://www.michaeluloth.com
  featured: false
- title: Shawna Lucey
  main_url: https://www.shawnalucey.com
  url: https://www.shawnalucey.com
  description: Shawna Lucey is an American theater and opera director based in New York City. Site designed by Stephen Bell.
  categories:
    - Portfolio
    - Music
    - Entertainment
  built_by: Michael Uloth
  built_by_url: https://www.michaeluloth.com
  featured: false
- title: Leyan Lo
  main_url: https://www.leyanlo.com
  url: https://www.leyanlo.com
  description: >
    Leyan Lo’s personal website
  categories:
    - Portfolio
  built_by: Leyan Lo
  built_by_url: https://www.leyanlo.com
  featured: false
- title: Hawaii National Bank
  url: https://hawaiinational.bank
  main_url: https://hawaiinational.bank
  description: Hawaii National Bank's highly personalized service has helped loyal customers & locally owned businesses achieve their financial dreams for over 50 years.
  categories:
    - Finance
  built_by: Wall-to-Wall Studios
  built_by_url: https://walltowall.com
  featured: false
- title: Coletiv
  url: https://coletiv.com
  main_url: https://coletiv.com
  description: Coletiv teams up with companies of all sizes to design, develop & launch digital products for iOS, Android & the Web.
  categories:
    - Technology
    - Agency
    - Web Development
  built_by: Coletiv
  built_by_url: https://coletiv.com
  featured: false
- title: janosh.io
  description: >
    Personal blog and portfolio of Janosh Riebesell. The site is built with Gatsby v2 and designed
    entirely with styled-components v4. Much of the layout was achieved with CSS grid. It supports
    Google Analytics, fluid typography and Algolia search.
  main_url: https://janosh.io
  url: https://janosh.io
  source_url: https://github.com/janosh/janosh.io
  categories:
    - Portfolio
    - Blog
    - Science
    - Photography
    - Travel
  built_by: Janosh Riebesell
  built_by_url: https://janosh.io
  featured: false
- title: Gold Edge Training
  url: https://www.goldedgetraining.co.uk
  main_url: https://www.goldedgetraining.co.uk
  description: >
    AAT approved online distance learning accountancy training provider. Branded landing page / mini brochure promoting competitor differentiators, student testimonials, offers, service benefits and features. Designed to both inform potential students and encourage visits to company eCommerce site or direct company contact.
  categories:
    - Education
    - Learning
    - Landing Page
    - Business
    - Finance
  built_by: Leo Furze-Waddock
  built_by_url: https://www.linkedin.com/in/lfurzewaddock
- title: Gatsby Manor
  description: >
    We build themes for gatsby. We have themes for all projects including personal,
    portfolio, ecommerce, landing pages and more. We also run an in-house
    web dev and design studio. If you cannot find what you want, we can build it for you!
    Email us at gatsbymanor@gmail.com with questions.
  main_url: https://www.gatsbymanor.com
  url: https://www.gatsbymanor.com
  source_url: https://github.com/gatsbymanor
  categories:
    - Web Development
    - Agency
    - Technology
    - Freelance
  built_by: Steven Natera
  built_by_url: https://stevennatera.com
- title: Ema Suriano's Portfolio
  main_url: https://emasuriano.com/
  url: https://emasuriano.com/
  description: >
    Ema Suriano's portfolio to display information about him, his projects and what he's writing about.
  categories:
    - Portfolio
    - Technology
    - Web Development
  built_by: Ema Suriano
  built_by_url: https://emasuriano.com/
  featured: false
- title: Luan Orlandi
  main_url: https://luanorlandi.github.io
  url: https://luanorlandi.github.io
  source_url: https://github.com/luanorlandi/luanorlandi.github.io
  description: >
    Luan Orlandi's personal website. Brazilian web developer, enthusiast in React and Gatsby.
  categories:
    - Blog
    - Portfolio
    - Web Development
  built_by: Luan Orlandi
  built_by_url: https://github.com/luanorlandi
- title: Mobius Labs
  main_url: https://mobius.ml
  url: https://mobius.ml
  description: >
    Mobius Labs landing page, a Start-up working on Computer Vision
  categories:
    - Landing Page
    - Marketing
    - Technology
  built_by: sktt
  built_by_url: https://github.com/sktt
- title: EZAgrar
  main_url: https://www.ezagrar.at/en/
  url: https://www.ezagrar.at/en/
  description: >
    EZAgrar.at is the homepage of the biggest agricultural machinery dealership in Austria. In total 8 pages will be built for this client reusing a lot of components between them.
  categories:
    - eCommerce
    - Marketing
  built_by: MangoART
  built_by_url: https://www.mangoart.at
  featured: false
- title: OAsome blog
  main_url: https://oasome.blog/
  url: https://oasome.blog/
  source_url: https://github.com/oorestisime/oasome
  description: >
    Paris-based Cypriot adventurers. A and O. Lovers of life and travel. Want to get a glimpse of the OAsome world?
  categories:
    - Blog
    - Photography
    - Travel
  built_by: Orestis Ioannou
  featured: false
- title: Brittany Chiang
  main_url: https://brittanychiang.com/
  url: https://brittanychiang.com/
  source_url: https://github.com/bchiang7/v4
  description: >
    Personal website and portfolio of Brittany Chiang built with Gatsby v2
  categories:
    - Portfolio
  built_by: Brittany Chiang
  built_by_url: https://github.com/bchiang7
  featured: false
- title: Fitekran
  description: >
    One of the most visited Turkish blogs about health, sports and healthy lifestyle, that has been rebuilt with Gatsby v2 using WordPress.
  main_url: https://www.fitekran.com
  url: https://www.fitekran.com
  categories:
    - Science
    - Healthcare
    - Blog
  built_by: Burak Tokak
  built_by_url: https://www.buraktokak.com
- title: Serverless
  main_url: https://serverless.com
  url: https://serverless.com
  description: >
    Serverless.com – Build web, mobile and IoT applications with serverless architectures using AWS Lambda, Azure Functions, Google CloudFunctions & more!
  categories:
    - Technology
    - Web Development
  built_by: Codebrahma
  built_by_url: https://codebrahma.com
  featured: false
- title: Dive Bell
  main_url: https://divebell.band/
  url: https://divebell.band/
  description: >
    Simple site for a band to list shows dates and videos (499 on lighthouse)
  categories:
    - Music
  built_by: Matt Bagni
  built_by_url: https://mattbag.github.io
  featured: false
- title: Mayer Media Co.
  main_url: https://mayermediaco.com/
  url: https://mayermediaco.com/
  description: >
    Freelance Web Development and Digital Marketing
  categories:
    - Web Development
    - Marketing
    - Blog
  source_url: https://github.com/MayerMediaCo/MayerMediaCo2.0
  built_by: Danny Mayer
  built_by_url: https://twitter.com/mayermediaco
  featured: false
- title: Jan Czizikow Portfolio
  main_url: https://www.janczizikow.com/
  url: https://www.janczizikow.com/
  source_url: https://github.com/janczizikow/janczizikow-portfolio
  description: >
    Simple personal portfolio site built with Gatsby
  categories:
    - Portfolio
    - Freelance
    - Web Development
  built_by: Jan Czizikow
  built_by_url: https://github.com/janczizikow
- title: Carbon Design Systems
  main_url: http://www.carbondesignsystem.com/
  url: http://www.carbondesignsystem.com/
  description: >
    The Carbon Design System is integrating the new IBM Design Ethos and Language. It represents a completely fresh approach to the design of all things at IBM.
  categories:
    - Design System
    - Documentation
  built_by: IBM
  built_by_url: https://www.ibm.com/
  featured: false
- title: Mozilla Mixed Reality
  main_url: https://mixedreality.mozilla.org/
  url: https://mixedreality.mozilla.org/
  description: >
    Virtual Reality for the free and open Web.
  categories:
    - Open Source
  built_by: Mozilla
  built_by_url: https://www.mozilla.org/
  featured: false
- title: Uniform Hudl Design System
  main_url: http://uniform.hudl.com/
  url: http://uniform.hudl.com/
  description: >
    A single design system to ensure every interface feels like Hudl. From the colors we use to the size of our buttons and what those buttons say, Uniform has you covered. Check the guidelines, copy the code and get to building.
  categories:
    - Design System
    - Open Source
    - Design
  built_by: Hudl
  built_by_url: https://www.hudl.com/
- title: Subtle UI
  main_url: https://subtle-ui.netlify.com/
  url: https://subtle-ui.netlify.com/
  source_url: https://github.com/ryanwiemer/subtle-ui
  description: >
    A collection of clever yet understated user interactions found on the web.
  categories:
    - Web Development
    - Open Source
    - User Experience
  built_by: Ryan Wiemer
  built_by_url: https://www.ryanwiemer.com/
  featured: false
- title: developer.bitcoin.com
  main_url: https://developer.bitcoin.com/
  url: https://developer.bitcoin.com/
  description: >
    Bitbox based bitcoin.com developer platform and resources.
  categories:
    - Finance
  featured: false
- title: Barmej
  main_url: https://app.barmej.com/
  url: https://app.barmej.com/
  description: >
    An interactive platform to learn different programming languages in Arabic for FREE
  categories:
    - Education
    - Programming
    - Learning
  built_by: Obytes
  built_by_url: https://www.obytes.com/
  featured: false
- title: Emergence
  main_url: https://emcap.com/
  url: https://emcap.com/
  description: >
    Emergence is a top enterprise cloud venture capital firm. We fund early stage ventures focusing on enterprise & SaaS applications. Emergence is one of the top VC firms in Silicon Valley.
  categories:
    - Marketing
    - Blog
  built_by: Upstatement
  built_by_url: https://www.upstatement.com/
  featured: false
- title: FPVtips
  main_url: https://fpvtips.com
  url: https://fpvtips.com
  source_url: https://github.com/jumpalottahigh/fpvtips
  description: >
    FPVtips is all about bringing racing drone pilots closer together, and getting more people into the hobby!
  categories:
    - Community
    - Education
  built_by: Georgi Yanev
  built_by_url: https://twitter.com/jumpalottahigh
  featured: false
- title: Georgi Yanev
  main_url: https://blog.georgi-yanev.com/
  url: https://blog.georgi-yanev.com/
  source_url: https://github.com/jumpalottahigh/blog.georgi-yanev.com
  description: >
    I write articles about FPV quads (building and flying), web development, smart home automation, life-long learning and other topics from my personal experience.
  categories:
    - Blog
  built_by: Georgi Yanev
  built_by_url: https://twitter.com/jumpalottahigh
  featured: false
- title: Bear Archery
  main_url: https://beararchery.com/
  url: https://beararchery.com/
  categories:
    - eCommerce
    - Sports
  built_by: Escalade Sports
  built_by_url: https://www.escaladesports.com/
  featured: false
- title: "attn:"
  main_url: https://www.attn.com/
  url: https://www.attn.com/
  categories:
    - Media
    - Entertainment
  built_by: "attn:"
  built_by_url: https://www.attn.com/
  featured: false
- title: Mirror Conf
  description: >
    Mirror Conf is a conference designed to empower designers and frontend developers who have a thirst for knowledge and want to broaden their horizons.
  main_url: https://www.mirrorconf.com/
  url: https://www.mirrorconf.com/
  categories:
    - Conference
    - Design
    - Web Development
  featured: false
- title: Startarium
  main_url: https://www.startarium.ro
  url: https://www.startarium.ro
  description: >
    Free entrepreneurship educational portal with more than 20000 users, hundreds of resources, crowdfunding, mentoring and investor pitching events facilitated.
  categories:
    - Education
    - Nonprofit
    - Entrepreneurship
  built_by: Cezar Neaga
  built_by_url: https://twitter.com/cezarneaga
  featured: false
- title: Microlink
  main_url: https://microlink.io/
  url: https://microlink.io/
  description: >
    Extract structured data from any website.
  categories:
    - Web Development
    - API
  built_by: Kiko Beats
  built_by_url: https://kikobeats.com/
  featured: false
- title: Markets.com
  main_url: https://www.markets.com/
  url: https://www.markets.com/
  featured: false
  categories:
    - Finance
- title: Kevin Legrand
  url: https://k-legrand.com
  main_url: https://k-legrand.com
  source_url: https://github.com/Manoz/k-legrand.com
  description: >
    Personal website and blog built with love with Gatsby v2
  categories:
    - Blog
    - Portfolio
    - Web Development
  built_by: Kevin Legrand
  built_by_url: https://k-legrand.com
  featured: false
- title: David James Portfolio
  main_url: https://dfjames.com/
  url: https://dfjames.com/
  source_url: https://github.com/daviddeejjames/dfjames-gatsby
  description: >
    Portfolio Site using GatsbyJS and headless WordPress
  categories:
    - WordPress
    - Portfolio
    - Blog
  built_by: David James
  built_by_url: https://twitter.com/daviddeejjames
- title: Hypertext Candy
  url: https://www.hypertextcandy.com/
  main_url: https://www.hypertextcandy.com/
  description: >
    Blog about web development. Laravel, Vue.js, etc.
  categories:
    - Blog
    - Web Development
  built_by: Masahiro Harada
  built_by_url: https://twitter.com/_Masahiro_H_
  featured: false
- title: "Maxence Poutord's blog"
  description: >
    Tech & programming blog of Maxence Poutord, Software Engineer, Serial Traveler and Public Speaker
  main_url: https://www.maxpou.fr
  url: https://www.maxpou.fr
  featured: false
  categories:
    - Blog
    - Web Development
  built_by: Maxence Poutord
  built_by_url: https://www.maxpou.fr
- title: "The Noted Project"
  url: https://thenotedproject.org
  main_url: https://thenotedproject.org
  source_url: https://github.com/ianbusko/the-noted-project
  description: >
    Website to showcase the ethnomusicology research for The Noted Project.
  categories:
    - Portfolio
    - Education
    - Gallery
  built_by: Ian Busko
  built_by_url: https://github.com/ianbusko
  featured: false
- title: People For Bikes
  url: https://2017.peopleforbikes.org/
  main_url: https://2017.peopleforbikes.org/
  categories:
    - Community
    - Sports
    - Gallery
    - Nonprofit
  built_by: PeopleForBikes
  built_by_url: https://peopleforbikes.org/about-us/who-we-are/staff/
  featured: false
- title: Wide Eye
  description: >
    Creative agency specializing in interactive design, web development, and digital communications.
  url: https://wideeye.co/
  main_url: https://wideeye.co/
  categories:
    - Design
    - Web Development
  built_by: Wide Eye
  built_by_url: https://wideeye.co/about-us/
  featured: false
- title: CodeSandbox
  description: >
    CodeSandbox is an online editor that helps you create web applications, from prototype to deployment.
  url: https://codesandbox.io/
  main_url: https://codesandbox.io/
  categories:
    - Web Development
  featured: false
- title: Marvel
  description: >
    The all-in-one platform powering design.
  url: https://marvelapp.com/
  main_url: https://marvelapp.com/
  categories:
    - Design
  featured: false
- title: Designcode.io
  description: >
    Learn to design and code React apps.
  url: https://designcode.io
  main_url: https://designcode.io
  categories:
    - Learning
  featured: false
- title: Happy Design
  description: >
    The Brand and Product Team Behind Happy Money
  url: https://design.happymoney.com/
  main_url: https://design.happymoney.com/
  categories:
    - Design
    - Finance
- title: Weihnachtsmarkt.ms
  description: >
    Explore the christmas market in Münster (Westf).
  url: https://weihnachtsmarkt.ms/
  main_url: https://weihnachtsmarkt.ms/
  source_url: https://github.com/codeformuenster/weihnachtsmarkt
  categories:
    - Gallery
    - Food
  built_by: "Code for Münster during #MSHACK18"
  featured: false
- title: Code Championship
  description: >
    Competitive coding competitions for students from 3rd to 8th grade. Code is Sport.
  url: https://www.codechampionship.com
  main_url: https://www.codechampionship.com
  categories:
    - Learning
    - Education
    - Sports
  built_by: Abamath LLC
  built_by_url: https://www.abamath.com
  featured: false
- title: Wieden+Kennedy
  description: >
    Wieden+Kennedy is an independent, global creative company.
  categories:
    - Technology
    - Web Development
    - Agency
    - Marketing
  url: https://www.wk.com
  main_url: https://www.wk.com
  built_by: Wieden Kennedy
  built_by_url: https://www.wk.com/about/
  featured: false
- title: Testing JavaScript
  description: >
    This course will teach you the fundamentals of testing your JavaScript applications using eslint, Flow, Jest, and Cypress.
  url: https://testingjavascript.com/
  main_url: https://testingjavascript.com/
  categories:
    - Learning
    - Education
    - JavaScript
  built_by: Kent C. Dodds
  built_by_url: https://kentcdodds.com/
  featured: false
- title: Use Hooks
  description: >
    One new React Hook recipe every day.
  url: https://usehooks.com/
  main_url: https://usehooks.com/
  categories:
    - Learning
  built_by: Gabe Ragland
  built_by_url: https://twitter.com/gabe_ragland
  featured: false
- title: Ambassador
  url: https://www.getambassador.io
  main_url: https://www.getambassador.io
  description: >
    Open source, Kubernetes-native API Gateway for microservices built on Envoy.
  categories:
    - Open Source
    - Documentation
    - Technology
  built_by: Datawire
  built_by_url: https://www.datawire.io
  featured: false
- title: Clubhouse
  main_url: https://clubhouse.io
  url: https://clubhouse.io
  description: >
    The intuitive and powerful project management platform loved by software teams of all sizes. Built with Gatsby v2 and Prismic
  categories:
    - Technology
    - Blog
    - Productivity
    - Community
    - Design
    - Open Source
  built_by: Ueno.
  built_by_url: https://ueno.co
  featured: false
- title: Asian Art Collection
  url: http://artmuseum.princeton.edu/asian-art/
  main_url: http://artmuseum.princeton.edu/asian-art/
  description: >
    Princeton University has a branch dealing with state of art.They have showcased ore than 6,000 works of Asian art are presented alongside ongoing curatorial and scholarly research
  categories:
    - Marketing
  featured: false
- title: QHacks
  url: https://qhacks.io
  main_url: https://qhacks.io
  source_url: https://github.com/qhacks/qhacks-website
  description: >
    QHacks is Queen’s University’s annual hackathon! QHacks was founded in 2016 with a mission to advocate and incubate the tech community at Queen’s University and throughout Canada.
  categories:
    - Education
    - Technology
    - Podcast
  featured: false
- title: Tyler McGinnis
  url: https://tylermcginnis.com/
  main_url: https://tylermcginnis.com/
  description: >
    The linear, course based approach to learning web technologies.
  categories:
    - Education
    - Technology
    - Podcast
    - Web Development
  featured: false
- title: a11y with Lindsey
  url: https://www.a11ywithlindsey.com/
  main_url: https://www.a11ywithlindsey.com/
  source_url: https://github.com/lkopacz/a11y-with-lindsey
  description: >
    To help developers navigate accessibility jargon, write better code, and to empower them to make their Internet, Everyone's Internet.
  categories:
    - Education
    - Blog
    - Technology
  built_by: Lindsey Kopacz
  built_by_url: https://twitter.com/littlekope0903
  featured: false
- title: DEKEMA
  url: https://www.dekema.com/
  main_url: https://www.dekema.com/
  description: >
    Worldclass crafting: Furnace, fervor, fulfillment. Delivering highest demand for future craftsmanship. Built using Gatsby v2 and Prismic.
  categories:
    - Healthcare
    - Science
    - Technology
  built_by: Crisp Studio
  built_by_url: https://crisp.studio
  featured: false
- title: Ramón Chancay
  description: >-
    Front-end / Back-end Developer in Guayaquil Ecuador.
    Currently at Everymundo, previously at El Universo.
    I enjoy teaching and sharing what I know.
    I give professional advice to developers and companies.
    My wife and my children are everything in my life.
  main_url: https://ramonchancay.me/
  url: https://ramonchancay.me/
  source_url: https://github.com/devrchancay/personal-site
  featured: false
  categories:
    - Blog
    - Technology
    - Web Development
  built_by: Ramón Chancay
  built_by_url: https://ramonchancay.me/
- title: BELLHOPS
  main_url: https://www.getbellhops.com/
  url: https://www.getbellhops.com/
  description: >-
    Whether you’re moving someplace new or just want to complete a few projects around your current home, BellHops can arrange the moving services you need—at simple, straightforward rates.
  categories:
    - Business
  built_by: Bellhops, Inc.
  built_by_url: https://www.getbellhops.com/
  featured: false
- title: Acclimate Consulting
  main_url: https://www.acclimate.io/
  url: https://www.acclimate.io/
  description: >-
    Acclimate is a consulting firm that puts organizations back in control with data-driven strategies and full-stack applications.
  categories:
    - Technology
    - Consulting
  built_by: Andrew Wilson
  built_by_url: https://github.com/andwilson
  featured: false
- title: Flyright
  url: https://flyright.co/
  main_url: https://flyright.co/
  description: >-
    Flyright curates everything you need for international travel in one tidy place 💜
  categories:
    - Technology
    - App
  built_by: Ty Hopp
  built_by_url: https://github.com/tyhopp
  featured: false
- title: Vets Who Code
  url: https://vetswhocode.io/
  main_url: https://vetswhocode.io/
  description: >-
    VetsWhoCode is a non-profit organization dedicated to training military veterans & giving them the skills they need transition into tech careers.
  categories:
    - Technology
    - Nonprofit
  featured: false
- title: Patreon Blog
  url: https://blog.patreon.com/
  main_url: https://blog.patreon.com/
  description: >-
    Official blog of Patreon.com
  categories:
    - Blog
  featured: false
- title: Full Beaker
  url: https://fullbeaker.com/
  main_url: https://fullbeaker.com/
  description: >-
    Full Beaker provides independent advice online about careers and home ownership, and connect anyone who asks with companies that can help them.
  categories:
    - Consulting
  featured: false
- title: Citywide Holdup
  url: https://citywideholdup.org/
  main_url: https://citywideholdup.org/
  description: >-
    Citywide Holdup is an annual fundraising event held around early November in the city of Austin, TX hosted by the Texas Wranglers benefitting Easter Seals of Central Texas, a non-profit organization that provides exceptional services, education, outreach and advocacy so that people with disabilities can live, learn, work and play in our communities.
  categories:
    - Nonprofit
    - Event
  built_by: Cameron Rison
  built_by_url: https://github.com/killakam3084
  featured: false
- title: Dawn Labs
  url: https://dawnlabs.io
  main_url: https://dawnlabs.io
  description: >-
    Thoughtful products for inspired teams. With a holistic approach to engineering and design, we partner with startups and enterprises to build for the digital era.
  categories:
    - Technology
    - Agency
    - Web Development
  featured: false
- title: COOP by Ryder
  url: https://coop.com/
  main_url: https://coop.com/
  description: >
    COOP is a platform that connects fleet managers that have idle vehicles to businesses that are looking to rent vehicles. COOP simplifies the process and paperwork required to safely share vehicles between business owners.
  categories:
    - Marketing
  built_by: Crispin Porter Bogusky
  built_by_url: http://www.cpbgroup.com/
  featured: false
- title: Domino's Paving for Pizza
  url: https://www.pavingforpizza.com/
  main_url: https://www.pavingforpizza.com/
  description: >
    Nominate your town for a chance to have your rough drive home from Domino's fixed to pizza perfection.
  categories:
    - Marketing
  built_by: Crispin Porter Bogusky
  built_by_url: http://www.cpbgroup.com/
  featured: false
- title: Propapanda
  url: https://propapanda.eu/
  main_url: https://propapanda.eu/
  description: >
    Is a creative production house based in Tallinn, Estonia. We produce music videos, commercials, films and campaigns – from scratch to finish.
  categories:
    - Video
    - Portfolio
    - Agency
    - Media
  built_by: Henry Kehlmann
  built_by_url: https://github.com/madhenry/
  featured: false
- title: JAMstack.paris
  url: https://jamstack.paris/
  main_url: https://jamstack.paris/
  source_url: https://github.com/JAMstack-paris/jamstack.paris
  description: >
    JAMstack-focused, bi-monthly meetup in Paris
  categories:
    - Web Development
  built_by: Matthieu Auger & Nicolas Goutay
  built_by_url: https://github.com/JAMstack-paris
  featured: false
- title: DexWallet - The only Wallet you need by Dexlab
  main_url: https://www.dexwallet.io/
  url: https://www.dexwallet.io/
  source_url: https://github.com/dexlab-io/DexWallet-website
  featured: false
  description: >-
    DexWallet is a secure, multi-chain, mobile wallet with an upcoming one-click exchange for mobile.
  categories:
    - App
    - Open Source
  built_by: DexLab
  built_by_url: https://github.com/dexlab-io
- title: Kings Valley Paving
  url: https://kingsvalleypaving.com
  main_url: https://kingsvalleypaving.com
  description: >
    Kings Valley Paving is an asphalt, paving and concrete company serving the commercial, residential and industrial sectors in the Greater Toronto Area. Site designed by Stephen Bell.
  categories:
    - Marketing
  built_by: Michael Uloth
  built_by_url: https://www.michaeluloth.com
  featured: false
- title: Peter Barrett
  url: https://www.peterbarrett.ca
  main_url: https://www.peterbarrett.ca
  description: >
    Peter Barrett is a Canadian baritone from Newfoundland and Labrador who performs opera and concert repertoire in Canada, the U.S. and around the world. Site designed by Stephen Bell.
  categories:
    - Portfolio
    - Music
  built_by: Michael Uloth
  built_by_url: https://www.michaeluloth.com
  featured: false
- title: NARCAN
  main_url: https://www.narcan.com
  url: https://www.narcan.com
  description: >
    NARCAN Nasal Spray is the first and only FDA-approved nasal form of naloxone for the emergency treatment of a known or suspected opioid overdose.
  categories:
    - Healthcare
  built_by: NARCAN
  built_by_url: https://www.narcan.com
  featured: false
- title: Ritual
  main_url: https://ritual.com
  url: https://ritual.com
  description: >
    Ritual started with a simple question, what exactly is in women's multivitamins? This is the story of what happened when our founder Kat started searching for answers — the story of Ritual.
  categories:
    - Healthcare
  built_by: Ritual
  built_by_url: https://ritual.com
  featured: false
- title: Truebill
  main_url: https://www.truebill.com
  url: https://www.truebill.com
  description: >
    Truebill empowers you to take control of your money.
  categories:
    - Finance
  built_by: Truebill
  built_by_url: https://www.truebill.com
  featured: false
- title: Smartling
  main_url: https://www.smartling.com
  url: https://www.smartling.com
  description: >
    Smartling enables you to automate, manage, and professionally translate content so that you can do more with less.
  categories:
    - Marketing
  built_by: Smartling
  built_by_url: https://www.smartling.com
  featured: false
- title: Clear
  main_url: https://www.clearme.com
  url: https://www.clearme.com
  description: >
    At clear, we’re working toward a future where you are your ID, enabling you to lead an unstoppable life.
  categories:
    - Security
  built_by: Clear
  built_by_url: https://www.clearme.com
  featured: false
- title: VS Code Rocks
  main_url: https://vscode.rocks
  url: https://vscode.rocks
  source_url: https://github.com/lannonbr/vscode-rocks
  featured: false
  description: >
    VS Code Rocks is a place for weekly news on the newest features and updates to Visual Studio Code as well as trending extensions and neat tricks to continually improve your VS Code skills.
  categories:
    - Open Source
    - Blog
    - Web Development
  built_by: Benjamin Lannon
  built_by_url: https://github.com/lannonbr
- title: Particle
  main_url: https://www.particle.io
  url: https://www.particle.io
  featured: false
  description: Particle is a fully-integrated IoT platform that offers everything you need to deploy an IoT product.
  categories:
    - Marketing
- title: freeCodeCamp curriculum
  main_url: https://learn.freecodecamp.org
  url: https://learn.freecodecamp.org
  featured: false
  description: Learn to code with free online courses, programming projects, and interview preparation for developer jobs.
  categories:
    - Web Development
    - Learning
- title: Tandem
  main_url: https://www.tandem.co.uk
  url: https://www.tandem.co.uk
  description: >
    We're on a mission to free you of money misery. Our app, card and savings account are designed to help you spend less time worrying about money and more time enjoying life.
  categories:
    - Finance
    - App
  built_by: Tandem
  built_by_url: https://github.com/tandembank
  featured: false
- title: Monbanquet.fr
  main_url: https://monbanquet.fr
  url: https://monbanquet.fr
  description: >
    Give your corporate events the food and quality it deserves, thanks to the know-how of the best local artisans.
  categories:
    - eCommerce
    - Food
    - Event
  built_by: Monbanquet.fr
  built_by_url: https://github.com/monbanquet
  featured: false
- title: The Leaky Cauldron Blog
  url: https://theleakycauldronblog.com
  main_url: https://theleakycauldronblog.com
  source_url: https://github.com/v4iv/theleakycauldronblog
  description: >
    A Brew of Awesomeness with a Pinch of Magic...
  categories:
    - Blog
  built_by: Vaibhav Sharma
  built_by_url: https://github.com/v4iv
  featured: false
- title: Wild Drop Surf Camp
  main_url: https://wilddropsurfcamp.com
  url: https://wilddropsurfcamp.com
  description: >
    Welcome to Portugal's best kept secret and be amazed with our nature. Here you can explore, surf, taste the world's best gastronomy and wine, feel the North Canyon's power with the biggest waves in the world and so many other amazing things. Find us, discover yourself!
  categories:
    - Travel
  built_by: Samuel Fialho
  built_by_url: https://samuelfialho.com
  featured: false
- title: JoinUp HR chatbot
  url: https://www.joinup.io
  main_url: https://www.joinup.io
  description: Custom HR chatbot for better candidate experience
  categories:
    - App
    - Technology
  featured: false
- title: JDCastro Web Design & Development
  main_url: https://jacobdcastro.com
  url: https://jacobdcastro.com
  source_url: https://github.com/jacobdcastro/personal-site
  featured: false
  description: >
    A small business site for freelance web designer and developer Jacob D. Castro. Includes professional blog, contact forms, and soon-to-come portfolio of sites for clients. Need a new website or an extra developer to share the workload? Feel free to check out the website!
  categories:
    - Blog
    - Portfolio
    - Business
    - Freelance
  built_by: Jacob D. Castro
  built_by_url: https://twitter.com/jacobdcastro
- title: Gatsby Tutorials
  main_url: https://www.gatsbytutorials.com
  url: https://www.gatsbytutorials.com
  source_url: https://github.com/ooloth/gatsby-tutorials
  featured: false
  description: >
    Gatsby Tutorials is a community-updated list of video, audio and written tutorials to help you learn GatsbyJS.
  categories:
    - Web Development
    - Education
    - Open Source
  built_by: Michael Uloth
  built_by_url: https://www.michaeluloth.com
- title: Grooovinger
  url: https://www.grooovinger.com
  main_url: https://www.grooovinger.com
  description: >
    Martin Grubinger, a web developer from Austria
  categories:
    - Portfolio
    - Web Development
  built_by: Martin Grubinger
  built_by_url: https://www.grooovinger.com
  featured: false
- title: LXDX - the Crypto Derivatives Exchange
  main_url: https://www.lxdx.co/
  url: https://www.lxdx.co/
  description: >
    LXDX is the world's fastest crypto exchange. Our mission is to bring innovative financial products to retail crypto investors, providing access to the same speed and scalability that institutional investors already depend on us to deliver each and every day.
  categories:
    - Marketing
    - Finance
  built_by: Corey Ward
  built_by_url: http://www.coreyward.me/
  featured: false
- title: Kyle McDonald
  url: https://kylemcd.com
  main_url: https://kylemcd.com
  source_url: https://github.com/kylemcd/personal-site-react
  description: >
    Personal site + blog for Kyle McDonald
  categories:
    - Blog
  built_by: Kyle McDonald
  built_by_url: https://kylemcd.com
  featured: false
- title: VSCode Power User Course
  main_url: https://VSCode.pro
  url: https://VSCode.pro
  description: >
    After 10 years with Sublime, I switched to VSCode. Love it. Spent 1000+ hours building a premium video course to help you switch today. 200+ power user tips & tricks turn you into a VSCode.pro
  categories:
    - Education
    - Learning
    - eCommerce
    - Marketing
    - Technology
    - Web Development
  built_by: Ahmad Awais
  built_by_url: https://twitter.com/MrAhmadAwais/
  featured: false
- title: Thijs Koerselman Portfolio
  main_url: https://www.vauxlab.com
  url: https://www.vauxlab.com
  featured: false
  description: >
    Portfolio of Thijs Koerselman. A freelance software engineer, full-stack web developer and sound designer.
  categories:
    - Portfolio
    - Business
    - Freelance
    - Technology
    - Web Development
    - Music
- title: Ad Hoc Homework
  main_url: https://homework.adhoc.team
  url: https://homework.adhoc.team
  description: >
    Ad Hoc builds government digital services that are fast, efficient, and usable by everyone. Ad Hoc Homework is a collection of coding and design challenges for candidates applying to our open positions.
  categories:
    - Web Development
    - Government
    - Healthcare
    - Programming
  built_by_url: https://adhoc.team
  featured: false
- title: Birra Napoli
  main_url: http://www.birranapoli.it
  url: http://www.birranapoli.it
  built_by: Ribrain
  built_by_url: https://www.ribrainstudio.com
  featured: false
  description: >
    Birra Napoli official site
  categories:
    - Landing Page
    - Business
    - Food
- title: Satispay
  url: https://www.satispay.com
  main_url: https://www.satispay.com
  categories:
    - Business
    - Finance
    - Technology
  built_by: Satispay
  built_by_url: https://www.satispay.com
  featured: false
- title: The Movie Database - Gatsby
  url: https://tmdb.lekoarts.de
  main_url: https://tmdb.lekoarts.de
  source_url: https://github.com/LekoArts/gatsby-source-tmdb-example
  categories:
    - Open Source
    - Entertainment
    - Gallery
  featured: false
  built_by: LekoArts
  built_by_url: https://github.com/LekoArts
  description: >
    Source from The Movie Database (TMDb) API (v3) in Gatsby. This example is built with react-spring, React hooks and react-tabs and showcases the gatsby-source-tmdb plugin. It also has some client-only paths and uses gatsby-image.
- title: LANDR - Creative Tools for Musicians
  url: https://www.landr.com/
  main_url: https://www.landr.com/en/
  categories:
    - Music
    - Technology
    - Business
    - Entrepreneurship
    - Freelance
    - Marketing
    - Media
  featured: false
  built_by: LANDR
  built_by_url: https://twitter.com/landr_music
  description: >
    Marketing website built for LANDR. LANDR is a web application that provides tools for musicians to master their music (using artificial intelligence), collaborate with other musicians, and distribute their music to multiple platforms.
- title: ClinicJS
  url: https://clinicjs.org/
  main_url: https://clinicjs.org/
  categories:
    - Technology
    - Documentation
  featured: false
  built_by: NearForm
  built_by_url: https://www.nearform.com/
  description: >
    Tools to help diagnose and pinpoint Node.js performance issues.
- title: KOBIT
  main_url: https://kobit.in
  url: https://kobit.in
  description: Automated Google Analytics Report with everything you need and more
  featured: false
  categories:
    - Marketing
    - Blog
  built_by: mottox2
  built_by_url: https://mottox2.com
- title: Aleksander Hansson
  main_url: https://ahansson.com
  url: https://ahansson.com
  featured: false
  description: >
    Portfolio website for Aleksander Hansson
  categories:
    - Portfolio
    - Business
    - Freelance
    - Technology
    - Web Development
    - Consulting
  built_by: Aleksander Hansson
  built_by_url: https://www.linkedin.com/in/aleksanderhansson/
- title: Surfing Nosara
  main_url: https://www.surfingnosara.com
  url: https://www.surfingnosara.com
  description: Real estate, vacation, and surf report hub for Nosara, Costa Rica
  featured: false
  categories:
    - Business
    - Blog
    - Gallery
    - Marketing
  built_by: Desarol
  built_by_url: https://www.desarol.com
- title: Crispin Porter Bogusky
  url: https://cpbgroup.com/
  main_url: https://cpbgroup.com/
  description: >
    We solve the world’s toughest communications problems with the most quantifiably potent creative assets.
  categories:
    - Agency
    - Design
    - Marketing
  built_by: Crispin Porter Bogusky
  built_by_url: https://cpbgroup.com/
  featured: false
- title: graphene-python
  url: https://graphene-python.org
  main_url: https://graphene-python.org
  description: Graphene is a collaboratively funded project.Graphene-Python is a library for building GraphQL APIs in Python easily.
  categories:
    - Library
    - API
    - Documentation
  featured: false
- title: Engel & Völkers Ibiza Holiday Rentals
  main_url: https://www.ev-ibiza.com/
  url: https://www.ev-ibiza.com/
  featured: false
  built_by: Ventura Digitalagentur
  description: >
    Engel & Völkers, one of the most successful real estate agencies in the world, offers luxury holiday villas to rent in Ibiza.
  categories:
    - Travel
- title: Sylvain Hamann's personal website
  url: https://shamann.fr
  main_url: https://shamann.fr
  source_url: https://github.com/sylvhama/shamann-gatsby/
  description: >
    Sylvain Hamann, web developer from France
  categories:
    - Portfolio
    - Web Development
  built_by: Sylvain Hamann
  built_by_url: https://twitter.com/sylvhama
  featured: false
- title: Luca Crea's portfolio
  main_url: https://lcrea.github.io
  url: https://lcrea.github.io
  description: >
    Portfolio and personal website of Luca Crea, an Italian software engineer.
  categories:
    - Portfolio
  built_by: Luca Crea
  built_by_url: https://github.com/lcrea
  featured: false
- title: Escalade Sports
  main_url: https://www.escaladesports.com/
  url: https://www.escaladesports.com/
  categories:
    - eCommerce
    - Sports
  built_by: Escalade Sports
  built_by_url: https://www.escaladesports.com/
  featured: false
- title: Exposify
  main_url: https://www.exposify.de/
  url: https://www.exposify.de/
  description: >
    This is our German website built with Gatsby 2.0, Emotion and styled-system.
    Exposify is a proptech startup and builds technology for real estate businesses.
    We provide our customers with an elegant agent software in combination
    with beautifully designed and fast websites.
  categories:
    - Web Development
    - Real Estate
    - Agency
    - Marketing
  built_by: Exposify
  built_by_url: https://www.exposify.de/
  featured: false
- title: Steak Point
  main_url: https://www.steakpoint.at/
  url: https://www.steakpoint.at/
  description: >
    Steak Restaurant in Vienna, Austria (Wien, Österreich).
  categories:
    - Food
  built_by: Peter Kroyer
  built_by_url: https://www.peterkroyer.at/
  featured: false
- title: Takumon blog
  main_url: https://takumon.com
  url: https://takumon.com
  source_url: https://github.com/Takumon/blog
  description: Java Engineer's tech blog.
  featured: false
  categories:
    - Blog
  built_by: Takumon
  built_by_url: https://twitter.com/inouetakumon
- title: DayThirty
  main_url: https://daythirty.com
  url: https://daythirty.com
  description: DayThirty - ideas for the new year.
  featured: false
  categories:
    - Marketing
  built_by: Jack Oliver
  built_by_url: https://twitter.com/mrjackolai
- title: TheAgencyProject
  main_url: https://theagencyproject.co
  url: https://theagencyproject.co
  description: Agency model, without agency overhead.
  categories:
    - Agency
  built_by: JV-LA
  built_by_url: https://jv-la.com
- title: Karen Hou's portfolio
  main_url: https://www.karenhou.com/
  url: https://www.karenhou.com/
  categories:
    - Portfolio
  built_by: Karen H. Developer
  built_by_url: https://github.com/karenhou
  featured: false
- title: Jean Luc Ponty
  main_url: https://ponty.com
  url: https://ponty.com
  description: Official site for Jean Luc Ponty, French virtuoso violinist and jazz composer.
  featured: false
  categories:
    - Music
    - Entertainment
  built_by: Othermachines
  built_by_url: https://othermachines.com
- title: Rosewood Family Advisors
  main_url: https://www.rfallp.com/
  url: https://www.rfallp.com/
  description: Rosewood Family Advisors LLP (Palo Alto) provides a diverse range of family office services customized for ultra high net worth individuals.
  featured: false
  categories:
    - Finance
    - Business
  built_by: Othermachines
  built_by_url: https://othermachines.com
- title: Standing By Company
  main_url: https://standingby.company
  url: https://standingby.company
  description: A brand experience design company led by Scott Mackenzie and Trent Barton.
  featured: false
  categories:
    - Design
    - Web Development
  built_by: Standing By Company
  built_by_url: https://standingby.company
- title: Ashley Thouret
  main_url: https://www.ashleythouret.com
  url: https://www.ashleythouret.com
  description: Official website of Canadian soprano Ashley Thouret. Site designed by Stephen Bell.
  categories:
    - Portfolio
    - Music
  built_by: Michael Uloth
  built_by_url: https://www.michaeluloth.com
  featured: false
- title: The AZOOR Society
  main_url: https://www.azoorsociety.org
  url: https://www.azoorsociety.org
  description: The AZOOR Society is a UK-based charity committed to promoting awareness of Acute Zonal Occult Outer Retinopathy and assisting further research. Site designed by Stephen Bell.
  categories:
    - Community
    - Nonprofit
  built_by: Michael Uloth
  built_by_url: https://www.michaeluloth.com
  featured: false
- title: Gábor Fűzy pianist
  main_url: https://pianobar.hu
  url: https://pianobar.hu
  description: Gábor Fűzy pianist's official website built with Gatsby v2.
  categories:
    - Music
  built_by: Zoltán Bedi
  built_by_url: https://github.com/B3zo0
  featured: false
- title: Logicwind
  main_url: https://logicwind.com
  url: https://logicwind.com
  description: Website of Logicwind - JavaScript experts, Technology development agency & consulting.
  featured: false
  categories:
    - Portfolio
    - Agency
    - Web Development
    - Consulting
  built_by: Logicwind
  built_by_url: https://www.logicwind.com
- title: ContactBook.app
  main_url: https://contactbook.app
  url: https://contactbook.app
  description: Seamlessly share Contacts with G Suite team members
  featured: false
  categories:
    - Landing Page
    - Blog
  built_by: Logicwind
  built_by_url: https://www.logicwind.com
- title: Waterscapes
  main_url: https://waterscap.es
  url: https://waterscap.es/lake-monteynard/
  source_url: https://github.com/gaelbillon/Waterscapes-Gatsby-site
  description: Waterscap.es is a directory of bodies of water (creeks, ponds, waterfalls, lakes, etc) with information about each place such as how to get there, hike time, activities and photos and a map displayed with the Mapbox GL SJ npm package. It was developed with the goal of learning Gatsby. This website is based on the gatsby-contentful-starter and uses Contentful as CMS. It is hosted on Netlify. Hooks are setup with Bitbucket and Contentful to trigger a new build upon code or content changes. The data on Waterscap.es is a mix of original content and informations from the internets gathered and put together.
  categories:
    - Directory
    - Photography
    - Travel
  built_by: Gaël Billon
  built_by_url: https://gaelbillon.com
  featured: false
- title: Packrs
  url: https://www.packrs.co/
  main_url: https://www.packrs.co/
  description: >
    Packrs is a local delivery platform, one spot for all your daily requirements. On a single tap get everything you need at your doorstep.
  categories:
    - Marketing
    - Landing Page
    - Entrepreneurship
  built_by: Vipin Kumar Rawat
  built_by_url: https://github.com/aesthytik
  featured: false
- title: HyakuninIsshu
  main_url: https://hyakuninanki.net
  url: https://hyakuninanki.net
  source_url: https://github.com/rei-m/web_hyakuninisshu
  description: >
    HyakuninIsshu is a traditional Japanese card game.
  categories:
    - Education
    - Gallery
    - Entertainment
  built_by: Rei Matsushita
  built_by_url: https://github.com/rei-m/
  featured: false
- title: WQU Partners
  main_url: https://partners.wqu.org/
  url: https://partners.wqu.org/
  featured: false
  categories:
    - Marketing
    - Education
    - Landing Page
  built_by: Corey Ward
  built_by_url: http://www.coreyward.me/
- title: Federico Giacone
  url: https://federico.giac.one/
  main_url: https://federico.giac.one
  source_url: https://github.com/leopuleo/federico.giac.one
  description: >
    Digital portfolio for Italian Architect Federico Giacone.
  categories:
    - Portfolio
    - Gallery
  built_by: Leonardo Giacone
  built_by_url: https://github.com/leopuleo
  featured: false
- title: Station
  url: https://getstation.com/
  main_url: https://getstation.com/
  description: Station is the first smart browser for busy people. A single place for all of your web applications.
  categories:
    - Technology
    - Web Development
    - Productivity
  featured: false
- title: Vyron Vasileiadis
  url: https://fedonman.com/
  main_url: https://fedonman.com
  source_url: https://github.com/fedonman/fedonman-website
  description: Personal space of Vyron Vasileiadis aka fedonman, a Web & IoT Developer, Educator and Entrepreneur based in Athens, Greece.
  categories:
    - Portfolio
    - Technology
    - Web Development
    - Education
  built_by: Vyron Vasileiadis
  built_by_url: https://github.com/fedonman
- title: Fabien Champigny
  url: https://www.champigny.name/
  main_url: https://www.champigny.name/
  built_by_url: https://www.champigny.name/
  description: Fabien Champigny's personal blog. Entrepreneur, hacker and loves street photo.
  categories:
    - Blog
    - Gallery
    - Photography
    - Productivity
    - Entrepreneurship
  featured: false
- title: Alex Xie - Portfolio
  url: https://alexieyizhe.me/
  main_url: https://alexieyizhe.me/
  source_url: https://github.com/alexieyizhe/alexieyizhe.github.io
  description: >
    Personal website of Alex Yizhe Xie, a University of Waterloo Computer Science student and coding enthusiast.
  categories:
    - Blog
    - Portfolio
    - Web Development
  featured: false
- title: Equithon
  url: https://equithon.org/
  main_url: https://equithon.org/
  source_url: https://github.com/equithon/site-main/
  built_by: Alex Xie
  built_by_url: https://alexieyizhe.me/
  description: >
    Equithon is the largest social innovation hackathon in Waterloo, Canada. It was founded in 2016 to tackle social equity issues and create change.
  categories:
    - Education
    - Event
    - Learning
    - Open Source
    - Nonprofit
    - Technology
  featured: false
- title: Dale Blackburn - Portfolio
  url: https://dakebl.co.uk/
  main_url: https://dakebl.co.uk/
  description: >
    Dale Blackburn's personal website and blog.
  categories:
    - Blog
    - Portfolio
    - Web Development
  featured: false
- title: Portfolio of Anthony Wiktor
  url: https://www.anthonydesigner.com/
  main_url: https://www.anthonydesigner.com/
  description: >
    Anthony Wiktor is a Webby Award-Winning Creative Director and Digital Designer twice named Hot 100 by WebDesigner Magazine. Anthony has over a decade of award-winning experience in design and has worked on projects across a diverse set of industries — from entertainment to consumer products to hospitality to technology. Anthony is a frequent lecturer at USC’s Annenberg School for Communication & Journalism and serves on the board of AIGA Los Angeles.
  categories:
    - Portfolio
    - Marketing
  built_by: Maciej Leszczyński
  built_by_url: https://twitter.com/_maciej
  featured: false
- title: Frame.io Workflow Guide
  main_url: https://workflow.frame.io
  url: https://workflow.frame.io
  description: >
    The web’s most comprehensive post-production resource, written by pro filmmakers, for pro filmmakers. Always expanding, always free.
  categories:
    - Education
  built_by: Frame.io
  built_by_url: https://frame.io
  featured: false
- title: MarcySutton.com
  main_url: https://marcysutton.com
  url: https://marcysutton.com
  description: >
    The personal website of web developer and accessibility advocate Marcy Sutton.
  categories:
    - Blog
    - Accessibility
    - Video
    - Photography
  built_by: Marcy Sutton
  built_by_url: https://marcysutton.com
  featured: true
- title: WPGraphQL Docs
  main_url: https://docs.wpgraphql.com
  url: https://docs.wpgraphql.com
  description: >
    Documentation for WPGraphQL, a free open-source WordPress plugin that provides an extendable GraphQL schema and API for any WordPress site.
  categories:
    - API
    - Documentation
    - Technology
    - Web Development
    - WordPress
  built_by: WPGraphQL
  built_by_url: https://wpgraphql.com
  featured: false
- title: Shine Lawyers
  main_url: https://www.shine.com.au
  url: https://www.shine.com.au
  description: >
    Shine Lawyers is an Australian legal services website built with Gatsby v2, Elasticsearch, Isso, and Geolocation services.
  categories:
    - Business
    - Blog
- title: Parallel Polis Kosice
  url: https://www.paralelnapoliskosice.sk/
  main_url: https://www.paralelnapoliskosice.sk/
  source_url: https://github.com/ParalelnaPolisKE/paralelnapoliskosice.sk
  description: >
    Parallel Polis is a collective of people who want to live in a more opened world. We look for possibilities and technologies (Bitcoin, the blockchain, reputation systems and decentralized technologies in general) that open new ways, make processes easier and remove unnecessary barriers. We want to create an environment that aims at education, discovering and creating better systems for everybody who is interested in freedom and independence.
  categories:
    - Blog
    - Education
    - Technology
  built_by: Roman Vesely
  built_by_url: https://romanvesely.
  featured: false
- title: Unda Solutions
  url: https://unda.com.au
  main_url: https://unda.com.au
  description: >
    A custom web application development company in Perth, WA
  categories:
    - Business
    - Freelance
    - Web Development
    - Technology
  featured: false
- title: BIGBrave
  main_url: https://bigbrave.digital
  url: https://bigbrave.digital
  description: >
    BIGBrave is a strategic design firm. We partner with our clients, big and small, to design & create human-centered brands, products, services and systems that are simple, beautiful and easy to use.
  categories:
    - Agency
    - Web Development
    - Marketing
    - Technology
    - WordPress
  built_by: Francois Brill | BIGBrave
  built_by_url: https://bigbrave.digital
  featured: false
- title: 5th Avenue Properties
  main_url: https://5thavenue.co.za
  url: https://5thavenue.co.za
  description: >
    5th Avenue Properties specializes in the leasing and sales of office space and industrial property. BIGBrave built the website in Gatsby with data from an API server (CRM) for all the property and consultant data, and WordPress for all the website content data and case studies. All forms on the website was also directly integrated into the CRM system to ensure no leads are lost. People cannot stop commenting on the speed of the site and the property search.
  categories:
    - Technology
    - WordPress
    - API
  built_by: Russel Povey and Francois Brill | BIGBrave
  built_by_url: https://bigbrave.digital
  featured: false
- title: Intsha Consulting
  main_url: https://intsha.co.za
  url: https://intsha.co.za
  description: >
    Intsha is a bespoke Human Resources consultancy firm offering expert Recruitment and Talent Management services in today's competitive marketplace. BIGBrave helped Intsha design and develop a bespoke online presense helping them stand out from the crowd.
  categories:
    - Consulting
    - Marketing
    - WordPress
  built_by: Evan Janovsky | BIGBrave
  built_by_url: https://bigbrave.digital
  featured: false
- title: MHW Law
  main_url: https://mhwlaw.ca
  url: https://mhwlaw.ca
  description: >
    MHW is a full service law firm that has offered legal representation and advice to clients locally and throughout British Columbia since 1984. BIGBrave helped MHW bring their website into the 21st century by offering the best and latest Gatsby site to help them stand our from the crowd.
  categories:
    - Law
    - Marketing
    - WordPress
  built_by: Evan Janovsky and Francois Brill | BIGBrave
  built_by_url: https://bigbrave.digital
  featured: false
- title: KegTracker
  main_url: https://www.kegtracker.co.za
  url: https://www.kegtracker.co.za
  description: >
    Keg Tracker is part of the Beverage Insights family and its sole aim is to provide you with the right data about your kegs to make better decisions. In today’s business landscape having the right information at your finger tips is crucial to the agility of your business.
  categories:
    - Food
    - Business
    - Technology
  built_by: Francois Brill | BIGBrave
  built_by_url: https://bigbrave.digital
  featured: false
- title: Mike Nichols
  url: https://www.mikenichols.me
  main_url: https://www.mikenichols.me
  description: >
    Portfolio site of Mike Nichols, a UX designer and product development lead.
  categories:
    - Portfolio
    - Technology
    - Web Development
  built_by: Mike Nichols
  featured: false
- title: Steve Haid
  url: https://www.stevehaid.com
  main_url: https://www.stevehaid.com
  description: >
    Steve Haid is a real estate agent and Professional Financial Planner (PFP) who has been helping clients achieve their investment goals since 2006. Site designed by Stephen Bell.
  categories:
    - Marketing
    - Real Estate
  built_by: Michael Uloth
  built_by_url: https://www.michaeluloth.com
- title: Incremental - Loyalty, Rewards and Incentive Programs
  main_url: https://www.incremental.com.au
  url: https://www.incremental.com.au
  description: >
    Sydney-based digital agency specialising in loyalty, rewards and incentive programs. WordPress backend; Cloudinary, YouTube and Hubspot form integration; query data displayed as animated SVG graphs; video background in the header.
  categories:
    - Agency
    - Portfolio
    - WordPress
  built_by: Incremental
  built_by_url: https://www.incremental.com.au
  featured: false
- title: Technica11y
  main_url: https://www.technica11y.org
  url: https://www.technica11y.org
  description: >
    Discussing challenges in technical accessibility.
  categories:
    - Accessibility
    - Education
    - Video
  built_by: Tenon.io
  built_by_url: https://tenon.io
  featured: false
- title: Matthew Secrist
  main_url: https://www.matthewsecrist.net
  url: https://www.matthewsecrist.net
  source_url: https://github.com/matthewsecrist/v3
  description: >
    Matthew Secrist's personal portfolio using Gatsby, Prismic and Styled-Components.
  categories:
    - Portfolio
    - Technology
    - Web Development
  built_by: Matthew Secrist
  built_by_url: https://www.matthewsecrist.net
  featured: false
- title: Node.js Dev
  main_url: https://nodejs.dev
  url: https://nodejs.dev
  source_url: https://github.com/nodejs/nodejs.dev
  description: >
    Node.js Foundation Website.
  categories:
    - Documentation
    - Web Development
  built_by: Node.js Website Redesign Working Group
  built_by_url: https://github.com/nodejs/website-redesign
  featured: false
- title: Sheffielders
  main_url: https://sheffielders.org
  url: https://sheffielders.org
  source_url: https://github.com/davemullenjnr/sheffielders
  description: >
    A collective of businesses, creatives, and projects based in Sheffield, UK.
  categories:
    - Directory
  built_by: Dave Mullen Jnr
  built_by_url: https://davemullenjnr.co.uk
  featured: false
- title: Stealth Labs
  url: https://stealthlabs.io
  main_url: https://stealthlabs.io
  description: >
    We design and develop for the web, mobile and desktop
  categories:
    - Portfolio
    - Web Development
  built_by: Edvins Antonovs
  built_by_url: https://edvins.io
  featured: false
- title: Constanzia Yurashko
  main_url: https://www.constanziayurashko.com
  url: https://www.constanziayurashko.com
  description: >
    Exclusive women's ready-to-wear fashion by designer Constanzia Yurashko.
  categories:
    - Portfolio
  built_by: Maxim Andries
  featured: false
- title: Algolia
  url: https://algolia.com
  main_url: https://algolia.com
  description: >
    Algolia helps businesses across industries quickly create relevant, scalable, and lightning fast search and discovery experiences.
  categories:
    - Web Development
    - Technology
    - Open Source
    - Featured
  built_by: Algolia
  featured: true
- title: GVD Renovations
  url: https://www.gvdrenovationsinc.com/
  main_url: https://www.gvdrenovationsinc.com/
  description: >
    GVD Renovations is a home improvement contractor with a well known reputation as a professional, quality contractor in California.
  categories:
    - Business
  built_by: David Krasniy
  built_by_url: http://dkrasniy.com
  featured: false
- title: Styled System
  url: https://styled-system.com/
  main_url: https://styled-system.com/
  source_url: https://github.com/styled-system/styled-system/tree/master/docs
  description: >
    Style props for rapid UI development.
  categories:
    - Design System
  built_by: Brent Jackson
  built_by_url: https://jxnblk.com/
- title: Timehacker
  url: https://timehacker.app
  main_url: https://timehacker.app
  description: >
    Procrastination killer, automatic time tracking app to skyrocket your productivity
  categories:
    - Productivity
    - App
    - Technology
    - Marketing
    - Landing Page
  built_by: timehackers
  featured: false
- title: Little & Big
  main_url: https://www.littleandbig.com.au/
  url: https://www.littleandbig.com.au/
  description: >
    Little & Big exists with the aim to create Websites, Apps, E-commerce stores
    that are consistently unique and thoughtfully crafted, every time.
  categories:
    - Agency
    - Design
    - Web Development
    - Portfolio
  built_by: Little & Big
  built_by_url: https://www.littleandbig.com.au/
  featured: false
- title: Cat Knows
  main_url: https://catnose99.com/
  url: https://catnose99.com/
  description: >
    Personal blog built with Gatsby v2.
  categories:
    - Blog
    - Web Development
  built_by: CatNose
  built_by_url: https://twitter.com/catnose99
  featured: false
- title: just some dev
  url: https://www.iamdeveloper.com
  main_url: https://www.iamdeveloper.com
  source_url: https://github.com/nickytonline/www.iamdeveloper.com
  description: >
    Just some software developer writing things ✏️
  categories:
    - Blog
  built_by: Nick Taylor
  built_by_url: https://www.iamdeveloper.com
  featured: false
- title: Keziah Moselle Blog
  url: https://blog.keziahmoselle.fr/
  main_url: https://blog.keziahmoselle.fr/
  source_url: https://github.com/KeziahMoselle/blog.keziahmoselle.fr
  description: >
    ✍️ A place to share my thoughts.
  categories:
    - Blog
  built_by: Keziah Moselle
  built_by_url: https://keziahmoselle.fr/
- title: xfuture's blog
  url: https://www.xfuture-blog.com/
  main_url: https://www.xfuture-blog.com/
  source_url: https://github.com/xFuture603/xfuture-blog
  description: >
    A blog about Devops, Web development, and my insights as a systems engineer.
  categories:
    - Blog
  built_by: Daniel Uhlmann
  built_by_url: https://www.xfuture-blog.com/
- title: Mayne's Blog
  main_url: https://gine.me/
  url: https://gine.me/page/1
  source_url: https://github.com/mayneyao/gine-blog
  featured: false
  categories:
    - Blog
    - Web Development
- title: Bakedbird
  url: https://bakedbird.com
  main_url: https://bakedbird.com
  description: >
    Eleftherios Psitopoulos - A frontend developer from Greece ☕
  categories:
    - Portfolio
    - Blog
  built_by: Eleftherios Psitopoulos
  built_by_url: https://bakedbird.com
- title: Benjamin Lannon
  url: https://lannonbr.com
  main_url: https://lannonbr.com
  source_url: https://github.com/lannonbr/Portfolio-gatsby
  description: >
    Personal portfolio of Benjamin Lannon
  categories:
    - Portfolio
    - Web Development
  built_by: Benjamin Lannon
  built_by_url: https://lannonbr.com
  featured: false
- title: Aravind Balla
  url: https://aravindballa.com
  main_url: https://aravindballa.com
  source_url: https://github.com/aravindballa/website2017
  description: >
    Personal portfolio of Aravind Balla
  categories:
    - Portfolio
    - Blog
    - Web Development
  built_by: Aravind Balla
  built_by_url: https://aravindballa.com
- title: Kaleb McKelvey
  url: https://kalebmckelvey.com
  main_url: https://kalebmckelvey.com
  source_url: https://github.com/avatar-kaleb/kalebmckelvey-site
  description: >
    Personal portfolio of Kaleb McKelvey!
  categories:
    - Blog
    - Portfolio
  built_by: Kaleb McKelvey
  built_by_url: https://kalebmckelvey.com
  featured: false
- title: Michal Czaplinski
  url: https://czaplinski.io
  main_url: https://czaplinski.io
  source_url: https://github.com/michalczaplinski/michalczaplinski.github.io
  description: >
    Michal Czaplinski is a full-stack developer 🚀
  categories:
    - Portfolio
    - Web Development
  built_by: Michal Czaplinski mmczaplinski@gmail.com
  built_by_url: https://czaplinski.io
  featured: false
- title: Interactive Investor (ii)
  url: https://www.ii.co.uk
  main_url: https://www.ii.co.uk
  description: >
    Hybrid (static/dynamic) Gatsby web app for ii's free research, news and analysis, discussion and product marketing site.
  categories:
    - Business
    - Finance
    - Technology
  built_by: Interactive Investor (ii)
  built_by_url: https://www.ii.co.uk
  featured: false
- title: Weingut Goeschl
  url: https://www.weingut-goeschl.at/
  main_url: https://www.weingut-goeschl.at/
  description: >
    Weingut Goeschl is a family winery located in Gols, Burgenland in Austria (Österreich)
  categories:
    - eCommerce
    - Business
  built_by: Peter Kroyer
  built_by_url: https://www.peterkroyer.at/
  featured: false
- title: Hash Tech Guru
  url: https://hashtech.guru
  main_url: https://hashtech.guru
  description: >
    Software Development Training School and Tech Blog
  categories:
    - Blog
    - Education
  built_by: Htet Wai Yan Soe
  built_by_url: https://github.com/johnreginald
- title: AquaGruppen Vattenfilter
  url: https://aquagruppen.se
  main_url: https://aquagruppen.se/
  description: >
    Water filter and water treatment products in Sweden
  categories:
    - Business
    - Technology
  built_by: Johan Eliasson
  built_by_url: https://github.com/elitan
  featured: false
- title: Josef Aidt
  url: https://josefaidt.dev
  main_url: https://josefaidt.dev
  source_url: https://github.com/josefaidt/josefaidt.github.io
  description: >
    Personal website, blog, portfolio for Josef Aidt
  categories:
    - Portfolio
    - Blog
    - Web Development
  built_by: Josef Aidt
  built_by_url: https://twitter.com/garlicbred
- title: How To egghead
  main_url: https://howtoegghead.com/
  url: https://howtoegghead.com/
  source_url: https://github.com/eggheadio/how-to-egghead
  featured: false
  built_by: egghead.io
  built_by_url: https://egghead.io
  description: >
    How to become an egghead instructor or reviewer
  categories:
    - Documentation
    - Education
- title: Sherpalo Ventures
  main_url: https://www.sherpalo.com/
  url: https://www.sherpalo.com/
  featured: false
  categories:
    - Finance
    - Business
    - Technology
  built_by: Othermachines
  built_by_url: https://othermachines.com
- title: WrapCode
  url: https://www.wrapcode.com
  main_url: https://www.wrapcode.com
  description: >
    A full stack blog on Microsoft Azure, JavaScript, DevOps, AI and Bots.
  categories:
    - Blog
    - Technology
    - Web Development
  built_by: Rahul P
  built_by_url: https://twitter.com/_rahulpp
  featured: false
- title: Kirankumar Ambati's Portfolio
  url: https://www.kirankumarambati.me
  main_url: https://www.kirankumarambati.me
  description: >
    Personal website, blog, portfolio of Kirankumar Ambati
  categories:
    - Blog
    - Portfolio
    - Web Development
  built_by: Kirankumar Ambati
  built_by_url: https://github.com/kirankumarambati
  featured: false
- title: Rou Hun Fan's portfolio
  main_url: https://flowen.me
  url: https://flowen.me
  description: >
    Portfolio of creative developer Rou Hun Fan. Built with Gatsby v2 &amp; Greensock drawSVG.
  categories:
    - Portfolio
  built_by: Rou Hun Fan Developer
  built_by_url: https://flowen.me
  featured: false
- title: chadly.net
  url: https://www.chadly.net
  main_url: https://www.chadly.net
  source_url: https://github.com/chadly/chadly.net
  description: >
    Personal tech blog by Chad Lee.
  categories:
    - Blog
    - Technology
    - Web Development
  built_by: Chad Lee
  built_by_url: https://github.com/chadly
  featured: false
- title: CivicSource
  url: https://www.civicsource.com
  main_url: https://www.civicsource.com
  description: >
    Online auction site to purchase tax-distressed properties from local taxing authorities.
  categories:
    - Real Estate
    - Government
  featured: false
- title: SpotYou
  main_url: https://spotyou.joshglazer.com
  url: https://spotyou.joshglazer.com
  source_url: https://github.com/joshglazer/spotyou
  description: >
    SpotYou allows you to watch your favorite music videos on Youtube based on your Spotify Preferences
  categories:
    - Entertainment
    - Music
  built_by: Josh Glazer
  built_by_url: https://linkedin.com/in/joshglazer/
  featured: false
- title: Hesam Kaveh's blog
  description: >
    A blog with great seo that using gatsby-source-wordpress to fetch posts from backend
  main_url: https://hesamkaveh.com/
  url: https://hesamkaveh.com/
  source_url: https://github.com/hesamkaveh/sansi
  featured: false
  categories:
    - Blog
    - WordPress
- title: Oliver Gomes Portfolio
  main_url: https://oliver-gomes.github.io/v4/
  url: https://oliver-gomes.github.io/v4/
  description: >
    As an artist and a web designer/developer, I wanted to find a way to present these two portfolios in a way that made sense.  I felt with new found power of speed, Gatsby helped keep my creativity intact with amazing response and versatility. I felt my butter smooth transition felt much better in user perspective and super happy with the power of Gatsby.
  categories:
    - Portfolio
    - Web Development
    - Blog
  built_by: Oliver Gomes
  built_by_url: https://github.com/oliver-gomes
  featured: false
- title: Patrik Szewczyk
  url: https://www.szewczyk.cz/
  main_url: https://www.szewczyk.cz/
  description: >
    Patrik Szewczyk – JavaScript, TypeScript, React, Node.js developer, Redux, Reason
  categories:
    - Portfolio
  built_by: Patrik Szewczyk
  built_by_url: https://linkedin.com/in/thepatriczek/
  featured: false
- title: Patrik Arvidsson's portfolio
  url: https://www.patrikarvidsson.com
  main_url: https://www.patrikarvidsson.com
  source_url: https://github.com/patrikarvidsson/portfolio-gatsby-contentful
  description: >
    Personal portfolio site of Swedish interaction designer Patrik Arvidsson. Built with Gatsby, Tailwind CSS, Emotion JS and Contentful.
  categories:
    - Blog
    - Design
    - Portfolio
    - Web Development
    - Technology
  built_by: Patrik Arvidsson
  built_by_url: https://www.patrikarvidsson.com
  featured: false
- title: Jacob Cofman's Blog
  description: >
    Personal blog / portfolio about Jacob Cofman.
  main_url: https://jcofman.de/
  url: https://jcofman.de/
  source_url: https://github.com/JCofman/jc-website
  featured: false
  categories:
    - Blog
    - Portfolio
- title: re-geo
  description: >
    re-geo is react based geo cities style component.
  main_url: https://re-geo.netlify.com/
  url: https://re-geo.netlify.com/
  source_url: https://github.com/sadnessOjisan/re-geo-lp
  categories:
    - Open Source
  built_by: sadnessOjisan
  built_by_url: https://twitter.com/sadnessOjisan
  featured: false
- title: Luis Cestou Portfolio
  description: >
    Portfolio of graphic + interactive designer Luis Cestou.
  main_url: https://luiscestou.com
  url: https://luiscestou.com
  source_url: https://github.com/lcestou/luiscestou.com
  built_by: Luis Cestou contact@luiscestou.com
  built_by_url: https://luiscestou.com
  featured: false
  categories:
    - Portfolio
    - Web Development
- title: Data Hackers
  url: https://datahackers.com.br/
  main_url: https://datahackers.com.br/
  description: >
    Official website for the biggest portuguese-speaking data science community. Makes use of several data sources such as podcasts from Anchor, messages from Slack, newsletters from MailChimp and blog posts from Medium. The unique visual design also had its hurdles and was quite fun to develop!
  categories:
    - Blog
    - Education
    - Podcast
    - Technology
  built_by: Kaordica
  built_by_url: https://kaordica.design
  featured: false
- title: TROMAQ
  url: https://www.tromaq.com/
  main_url: https://www.tromaq.com/
  description: >
    TROMAQ executes earthmoving services and rents heavy machinery for construction work. Even with the lack of good photography, their new site managed to pass a solid and trustworthy feeling to visitors during testing and they're already seeing the improvement in brand awareness, being the sole player with a modern website in their industry.
  categories:
    - Marketing
  built_by: Kaordica
  built_by_url: https://kaordica.design
  featured: false
- title: Novida Consulting
  url: https://www.novidaconsultoria.com.br
  main_url: https://www.novidaconsultoria.com.br
  description: >
    Novida’s goal was to position itself as a solid, exclusive and trustworthy brand for families looking for a safe financial future… We created a narrative and visual design that highlight their exclusivity.
  categories:
    - Marketing
  built_by: Kaordica
  built_by_url: https://kaordica.design
  featured: false
- title: We Are Clarks
  url: https://www.weareclarks.com
  main_url: https://www.weareclarks.com
  source_url: https://github.com/abeaclark/weareclarks
  description: >
    A family travel blog.
  categories:
    - Blog
    - Travel
  built_by: Abe Clark
  built_by_url: https://www.linkedin.com/in/abrahamclark/
  featured: false
- title: Guillaume Briday's Blog
  main_url: https://guillaumebriday.fr/
  url: https://guillaumebriday.fr/
  source_url: https://github.com/guillaumebriday/guillaumebriday.fr
  description: >
    My personal blog built with Gatsby and Tailwind CSS.
  categories:
    - Blog
    - Web Development
    - Technology
  built_by: Guillaume Briday
  built_by_url: https://guillaumebriday.fr/
  featured: false
- title: Jean Regisser's Portfolio
  main_url: https://jeanregisser.com/
  url: https://jeanregisser.com/
  source_url: https://github.com/jeanregisser/jeanregisser.com
  featured: false
  description: >
    Portfolio of software engineer Jean Regisser.
  categories:
    - Portfolio
    - Mobile Development
  built_by: Jean Regisser
  built_by_url: https://jeanregisser.com/
- title: Chase Ohlson
  url: https://chaseohlson.com
  main_url: https://chaseohlson.com
  description: >
    Portfolio of frontend engineer & web developer Chase Ohlson.
  categories:
    - Portfolio
    - Web Development
  built_by: Chase Ohlson
  built_by_url: https://chaseohlson.com
  featured: false
- title: Zach Schnackel
  url: https://zslabs.com
  main_url: https://zslabs.com
  source_url: https://github.com/zslabs/zslabs.com
  description: >
    Portfolio site for UI/Motion Developer, Zach Schnackel.
  categories:
    - Portfolio
    - Web Development
  built_by: Zach Schnackel
  built_by_url: https://zslabs.com
- title: Gremlin
  url: https://www.gremlin.com
  main_url: https://www.gremlin.com
  description: >
    Gremlin's Failure as a Service finds weaknesses in your system before they cause problems.
  categories:
    - Marketing
- title: Headless.page
  main_url: https://headless.page/
  url: https://headless.page/
  description: >
    Headless.page is a directory of eCommerce sites featuring headless architecture, PWA features and / or the latest JavaScript technology.
  categories:
    - Directory
    - eCommerce
  built_by: Subscribe Pro
  built_by_url: https://www.subscribepro.com/
  featured: false
- title: Ouracademy
  main_url: https://our-academy.org/
  url: https://our-academy.org/
  source_url: https://github.com/ouracademy/website
  description: >
    Ouracademy is an organization that promoves the education in software development through blog posts & videos smiley.
  categories:
    - Open Source
    - Blog
    - Education
  built_by: Ouracademy
  built_by_url: https://github.com/ouracademy
  featured: false
- title: Tenon.io
  main_url: https://tenon.io
  url: https://tenon.io
  description: >
    Tenon.io is an accessibility tooling, services and consulting company.
  categories:
    - API
    - Accessibility
    - Business
    - Consulting
    - Technology
  built_by: Tenon.io
  built_by_url: https://tenon.io
  featured: false
- title: Projectival
  url: https://www.projectival.de/
  main_url: https://www.projectival.de/
  description: >
    Freelancer Online Marketing & Web Development in Cologne, Germany
  categories:
    - Freelance
    - Marketing
    - Web Development
    - Blog
    - Consulting
    - SEO
    - Business
  built_by: Sascha Klapetz
  built_by_url: https://www.projectival.de/
  featured: false
- title: Hetzner Online Community
  main_url: https://community.hetzner.com
  url: https://community.hetzner.com
  description: >
    Hetzner Online Community provides a free collection of high-quality tutorials, which are based on free and open source software, on a variety of topics such as development, system administration, and other web technology.
  categories:
    - Web Development
    - Technology
    - Programming
    - Open Source
    - Community
  built_by: Hetzner Online GmbH
  built_by_url: https://www.hetzner.com/
  featured: false
- title: AGYNAMIX
  url: https://www.agynamix.de/
  main_url: https://www.agynamix.de/
  source_url: https://github.com/tuhlmann/agynamix.de
  description: >
    Full Stack Java, Scala, Clojure, TypeScript, React Developer in Thalheim, Germany
  categories:
    - Freelance
    - Web Development
    - Programming
    - Blog
    - Consulting
    - Portfolio
    - Business
  built_by: Torsten Uhlmann
  built_by_url: https://www.agynamix.de/
  featured: false
- title: syracuse.io
  url: https://syracuse.io
  main_url: https://syracuse.io
  source_url: https://github.com/syracuseio/syracuseio/
  description: >
    Landing page for Syracuse NY Software Development Meetup Groups
  categories:
    - Community
  built_by: Benjamin Lannon
  built_by_url: https://lannonbr.com
- title: Render Documentation
  main_url: https://render.com/docs
  url: https://render.com/docs
  description: >
    Render is the easiest place to host your sites and apps. We use Gatsby for everything on https://render.com, including our documentation. The site is deployed on Render as well! We also have a guide to deploying Gatsby apps on Render: https://render.com/docs/deploy-gatsby.
  categories:
    - Web Development
    - Programming
    - Documentation
    - Technology
  built_by: Render Developers
  built_by_url: https://render.com
  featured: false
- title: prima
  url: https://www.prima.co
  main_url: https://www.prima.co
  description: >
    Discover industry-defining wellness content and trusted organic hemp CBD products safely supporting wellness, stress, mood, skin health, and balance.
  categories:
    - Blog
    - eCommerce
    - Education
  built_by: The Couch
  built_by_url: https://thecouch.nyc
- title: Gatsby Guides
  url: https://gatsbyguides.com/
  main_url: https://gatsbyguides.com/
  description: >
    Free tutorial course about using Gatsby with a CMS.
  categories:
    - Education
    - Documentation
    - Web Development
  built_by: Osio Labs
  built_by_url: https://osiolabs.com/
  featured: false
- title: Architude
  url: https://architudedesign.com
  main_url: https://architudedesign.com
  description: >
    筑冶 Architude International Design Consultants
  categories:
    - Design
    - Landing Page
    - Gallery
  built_by: Neo Nie
  built_by_url: https://github.com/nihgwu
  featured: false
- title: Arctica
  url: https://arctica.io
  main_url: https://arctica.io
  description: >
    Arctica specialises in purpose-built web sites and progressive web applications with user optimal experiences, tailored to meet the objectives of your business.
  categories:
    - Portfolio
    - Agency
    - Design
    - Web Development
  built_by: Arctica
  built_by_url: https://arctica.io
  featured: false
- title: Shard Ventures
  url: https://shard.vc
  main_url: https://shard.vc
  description: >
    Shard is building new online companies from scratch, partnering with other like-minded founders to start and invest in technology companies.
  categories:
    - Finance
    - Technology
    - Portfolio
  built_by: Arctica
  built_by_url: https://arctica.io
  featured: false
- title: David Brookes
  url: https://davidbrookes.me
  main_url: https://davidbrookes.me
  description: >
    Specialising in crafting stylish, high performance websites and applications that get results, using the latest cutting edge web development technologies.
  categories:
    - Portfolio
    - Freelance
    - Web Development
  built_by: Arctica
  built_by_url: https://arctica.io
  featured: false
- title: Dennis Morello
  url: https://morello.dev
  main_url: https://morello.dev
  source_url: https://gitlab.com/dennismorello/dev-blog
  description: >
    morello.dev is a development and technology blog written by Dennis Morello.
  categories:
    - Blog
    - Education
    - Web Development
    - Open Source
    - Technology
  built_by: Dennis Morello
  built_by_url: https://twitter.com/dennismorello
  featured: false
- title: BaseTable
  url: https://autodesk.github.io/react-base-table/
  main_url: https://autodesk.github.io/react-base-table/
  source_url: https://github.com/Autodesk/react-base-table
  description: >
    BaseTable is a react table component to display large data set with high performance and flexibility.
  categories:
    - Web Development
    - Documentation
    - Open Source
  built_by: Neo Nie
  built_by_url: https://github.com/nihgwu
  featured: false
- title: herper.io
  url: https://herper.io
  main_url: https://herper.io
  description: >
    Portfolio website for Jacob Herper - a Front End Web Developer with a passion for all things digital. I have more than 10 years experience working in web development.
  categories:
    - Portfolio
    - Web Development
    - Freelance
    - Design
    - SEO
  built_by: Jacob Herper
  built_by_url: https://github.com/jakeherp
  featured: false
- title: Artem Sapegin Photography
  description: >
    Photography portfolio and blog of Artem Sapegin, an award-losing photographer living in Berlin, Germany. Landscapes, cityscapes and dogs.
  main_url: https://morning.photos/
  url: https://morning.photos/
  source_url: https://github.com/sapegin/morning.photos
  categories:
    - Portfolio
    - Photography
  built_by: Artem Sapegin
  built_by_url: https://github.com/sapegin
- title: Pattyrn
  main_url: https://pattyrn.com
  url: https://pattyrn.com
  description: >
    Pattyrn uses advanced machine learning AI to analyze the platform’s your teams use, making it easy to solve performance problems, reduce bottlenecks, and monitor culture health to optimize your ROI and help boost performance without causing burn out.
  categories:
    - Marketing
    - Technology
  built_by: Pattyrn
  built_by_url: https://twitter.com/Pattyrn4
  featured: false
- title: Intranet Italia Day
  main_url: https://www.intranetitaliaday.it/en
  url: https://www.intranetitaliaday.it/en
  description: >
    The Italian event dedicated to the digital workplace that focuses on planning, governance and company intranet management
  categories:
    - Event
    - Conference
  built_by: Ariadne Digital
  built_by_url: https://www.ariadnedigital.it
  featured: false
- title: Textually Stylo
  main_url: https://www.textually.net
  url: https://www.textually.net
  description: >
    Stylo Markdown writing App marketing/documentation website by Textually Inc.
  categories:
    - Marketing
    - Technology
    - Blog
    - Documentation
  built_by: Sébastien Hamel
  built_by_url: https://www.textually.net
  featured: false
- title: OneDeck
  main_url: https://www.onedeck.co
  url: https://www.onedeck.co
  description: >
    OneDeck is a simple yet powerful tool for creating and sharing your one-page investment summary in under 10 minutes.
  categories:
    - Finance
    - Technology
  built_by: William Neill
  built_by_url: https://twitter.com/williamneill
  featured: false
- title: Assortment
  main_url: https://assortment.io
  url: https://assortment.io
  description: >
    Assortment aims to provide detailed tutorials (and more) for developers of all skill levels within the Web Development Industry. Attempting to cut out the fluff and arm you with the facts.
  categories:
    - Blog
    - Web Development
  built_by: Luke Whitehouse
  built_by_url: https://twitter.com/_lukewh
  featured: false
- title: Mission42
  main_url: https://mission42.zauberware.com
  url: https://mission42.zauberware.com
  description: >
    A landing page for the mobile app Mission42. Mission42 wants to help you learn new skills.
  categories:
    - App
    - Learning
    - Education
    - Landing Page
  built_by: Philipp Siegmund, zauberware
  built_by_url: https://www.zauberware.com
- title: Altstadtdomizil Idstein
  main_url: http://www.altstadtdomizil-idstein.de/
  url: http://www.altstadtdomizil-idstein.de/
  description: >
    A landing page for a holiday apartment in Idstein, Germany.
  categories:
    - Landing Page
    - Travel
    - Real Estate
  built_by: Simon Franzen, zauberware
  built_by_url: https://www.zauberware.com
- title: Gerald Martinez Dev
  main_url: https://gmartinez.dev/
  url: https://gmartinez.dev/
  source_url: https://github.com/nephlin7/gmartinez.dev
  description: >
    Personal web site for show my skills and my works.
  categories:
    - Web Development
    - Portfolio
  built_by: Gerald Martinez
  built_by_url: https://twitter.com/GeraldM_92
  featured: false
- title: Becreatives
  main_url: https://becreatives.com
  url: https://becreatives.com
  featured: false
  description: >
    Digital software house. Enlights ideas. Think smart execute harder.
  categories:
    - Technology
    - Web Development
    - Agency
    - Marketing
  built_by: Becreatives
  built_by_url: https://becreatives.com
- title: Paul Clifton Photography
  main_url: https://paulcliftonphotography.com
  url: https://paulcliftonphotography.com
  featured: false
  description: >
    A full migration from WordPress to GatsbyJS and DatoCMS. Includes custom cropping on images as viewport changes size and also an infinity scroll that doesn't preload all of the results.
  categories:
    - Blog
    - Portfolio
    - Gallery
    - Photography
  built_by: Little Wolf Studio
  built_by_url: https://littlewolfstudio.co.uk
- title: Atte Juvonen - Blog
  url: https://www.attejuvonen.fi/
  main_url: https://www.attejuvonen.fi/
  source_url: https://github.com/baobabKoodaa/blog
  description: >
    Tech-oriented personal blog covering topics like AI, data, voting, game theory, infosec and software development.
  categories:
    - Blog
    - Data
    - JavaScript
    - Programming
    - Science
    - Security
    - Technology
    - Web Development
  featured: false
- title: Kibuk Construction
  url: https://kibukconstruction.com/
  main_url: https://kibukconstruction.com/
  description: >
    Kibuk Construction is a fully licensed and insured contractor specializing in Siding, Decks, Windows & Doors!
  categories:
    - Business
  built_by: David Krasniy
  built_by_url: http://dkrasniy.com
- title: RedCarpetUp
  main_url: https://www.redcarpetup.com
  url: https://www.redcarpetup.com/
  description: >
    RedCarpetUp's home page for a predominantly mobile-only customer base in India with major constraints on bandwidth availability
  categories:
    - Finance
  built_by: RedCarpet Dev Team
  built_by_url: https://www.redcarpetup.com
  featured: false
- title: talita traveler
  url: https://talitatraveler.com/
  main_url: https://talitatraveler.com/
  source_url: https://github.com/afuh/talitatraveler
  description: >
    Talita Traveler's personal blog.
  categories:
    - Blog
  built_by: Axel Fuhrmann
  built_by_url: https://axelfuhrmann.com/
  featured: false
- title: Pastelería el Progreso
  url: https://pasteleriaelprogreso.com/
  main_url: https://pasteleriaelprogreso.com/
  source_url: https://github.com/afuh/elprogreso
  description: >
    Famous bakery in Buenos Aires.
  categories:
    - Food
    - Gallery
  built_by: Axel Fuhrmann
  built_by_url: https://axelfuhrmann.com/
  featured: false
- title: Maitrik's Portfolio
  url: https://www.maitrikpatel.com/
  main_url: https://www.maitrikpatel.com/
  source_url: https://github.com/maitrikjpatel/portfolio
  description: >
    Portfolio of a Front-End Developer / UX Designer who designs and develops pixel perfect user interface, experiences and web applications.
  categories:
    - Portfolio
    - Blog
    - Design
    - Web Development
  built_by: Maitrik Patel
  built_by_url: https://www.maitrikpatel.com/
  featured: false
- title: PicPick
  url: https://picpick.app/
  main_url: https://picpick.app/
  description: >
    All-in-one Graphic Design Tool, Screen Capture Software, Image Editor, Color Picker, Pixel Ruler and More
  categories:
    - Productivity
    - App
    - Technology
  built_by: NGWIN
  built_by_url: https://picpick.app/
  featured: false
- title: Ste O'Neill
  main_url: https://www.steoneill.dev
  url: https://www.steoneill.dev
  description: >
    MVP of a portfolio site for a full stack UK based developer.
  categories:
    - Blog
    - Portfolio
  built_by: Ste O'Neill
  built_by_url: https://steoneill.dev
  featured: false
- title: Filipe Santos Correa's Portfolio
  description: >
    Filipe's Personal About Me / Portfolio.
  main_url: https://filipesantoscorrea.com/
  url: https://filipesantoscorrea.com/
  source_url: https://github.com/Safi1012/filipesantoscorrea.com
  featured: false
  categories:
    - Portfolio
- title: Progressive Massachusetts Legislator Scorecard
  main_url: https://scorecard.progressivemass.com
  url: https://scorecard.progressivemass.com
  featured: false
  source_url: https://github.com/progressivemass/legislator-scorecard
  description: >
    Learn about MA state legislators' voting records through a progressive lens
  categories:
    - Government
    - Education
  built_by: Alex Holachek
  built_by_url: https://alex.holachek.com/
- title: Jeff Wolff – Portfolio
  main_url: https://www.jeffwolff.net
  url: https://www.jeffwolff.net
  featured: false
  description: >
    A guy from San Diego who makes websites.
  categories:
    - Blog
    - Portfolio
    - Web Development
- title: Jp Valery – Portfolio
  main_url: https://jpvalery.photo
  url: https://jpvalery.photo
  featured: false
  description: >
    Self-taught photographer documenting spaces and people
  categories:
    - Portfolio
    - Photography
- title: Prevue
  main_url: https://www.prevue.io
  url: https://www.prevue.io
  featured: false
  description: >
    All in One Prototyping Tool For Vue Developers
  categories:
    - Open Source
    - Web Development
- title: Gold Medal Flour
  main_url: https://www.goldmedalflour.com
  url: https://www.goldmedalflour.com
  description: >
    Gold Medal Four is a brand of flour products owned by General Mills. The new site was built using Gatsby v2 with data sources from WordPress and an internal recipe API, and features multifaceted recipe filtering and a modified version of Gatsby Image to support art direction images.
  categories:
    - Food
  built_by: General Mills Branded Sites Dev Team
  built_by_url: https://www.generalmills.com
  featured: false
- title: Fifth Gait Technologies
  main_url: https://5thgait.com
  url: https://5thgait.com
  featured: false
  description: >
    Fifth Gait is a small business in the defense and space industry that is run and owned by physicists and engineers that have worked together for decades. The site was built using Gatsby V2.
  categories:
    - Government
    - Science
    - Technology
  built_by: Jonathan Z. Fisher
  built_by_url: https://jonzfisher.com
- title: Sal's Pals
  main_url: https://www.sals-pals.net
  url: https://www.sals-pals.net
  featured: false
  description: >
    Sal's Pals is a professional dog walking and pet sitting service based in Westfield, NJ. New site built with gatsby v2.
  categories:
    - Business
- title: Zuyet Awarmatrip
  main_url: https://www.zuyetawarmatrip.com
  url: https://www.zuyetawarmatrip.com
  featured: false
  description: >
    Zuyet Awarmatrip is a subsidiary identity within the personal ecosystem of Zuyet Awarmatik, focusing on travel and photography.
  categories:
    - Travel
    - Photography
  built_by: Zuyet Awarmatik
- title: manuvel.be
  url: https://www.manuvel.be
  main_url: https://www.manuvel.be
  source_url: https://github.com/riencoertjens/manuvelsite
  description: >
    Cycling themed café coming this april in Sint Niklaas, Belgium. One page with funky css-grid and gatsby-image trickery!
  categories:
    - Food
  built_by: WEBhart
  built_by_url: https://www.web-hart.com
  featured: false
- title: WEBhart
  url: https://www.web-hart.com
  main_url: https://www.web-hart.com
  description: >
    Hi, I'm Rien (pronounced Reen) from Belgium but based in Girona, Spain. I'm an autodidact, committed to learning until the end of time.
  categories:
    - Portfolio
    - Design
    - Web Development
    - Freelance
  built_by: WEBhart
  built_by_url: https://www.web-hart.com
  featured: false
- title: nicdougall.com
  url: https://nicdougall.netlify.com/
  main_url: https://nicdougall.netlify.com/
  source_url: https://github.com/riencoertjens/nicdougall.com
  description: >
    Athlete website with Netlify CMS for blog content.
  categories:
    - Blog
  built_by: WEBhart
  built_by_url: https://www.web-hart.com
  featured: false
- title: Lebuin D'Haese
  url: https://www.lebuindhaese.be/
  main_url: https://www.lebuindhaese.be/
  description: >
    Artist portfolio website. Powered by a super simple Netlify CMS to easily add blog posts or new art pieces.
  categories:
    - Portfolio
    - Blog
  built_by: WEBhart
  built_by_url: https://www.web-hart.com
  featured: false
- title: Iefke Molenstra
  url: https://www.iefke.be/
  main_url: https://www.iefke.be/
  description: >
    Artist portfolio website. Powered by a super simple Netlify CMS to easily add blog posts or new art pieces.
  categories:
    - Portfolio
    - Blog
  built_by: WEBhart
  built_by_url: https://www.web-hart.com
  featured: false
- title: The Broomwagon
  url: https://www.thebroomwagongirona.com/
  main_url: https://www.thebroomwagongirona.com/
  description: >
    foodtruck style coffee by pro cyclist Robert Gesink. The site has a webshop with merchandise and coffee beans.
  categories:
    - eCommerce
  built_by: WEBhart
  built_by_url: https://www.web-hart.com
- title: Pella Windows and Doors
  main_url: https://www.pella.com
  url: https://www.pella.com
  featured: false
  description: >
    The Pella Corporation is a privately held window and door manufacturing
  categories:
    - Business
- title: tinney.dev
  url: https://tinney.dev
  main_url: https://tinney.dev
  source_url: https://github.com/cdtinney/tinney.dev
  description: >
    Personal portfolio/blog of Colin Tinney
  categories:
    - Blog
    - Portfolio
    - Open Source
  built_by: Colin Tinney
  built_by_url: https://tinney.dev
  featured: false
- title: Monkeywrench Books
  main_url: https://monkeywrenchbooks.org
  url: https://monkeywrenchbooks.org
  description: >
    Monkeywrench Books is an all-volunteer, collectively-run bookstore and event space in Austin, TX
  categories:
    - Business
    - Community
    - Education
  built_by: Monkeywrench Books
  built_by_url: https://monkeywrenchbooks.org
- title: DeepMay.io
  main_url: https://deepmay.io
  url: https://deepmay.io
  description: >
    DeepMay is an experimental new tech bootcamp in the mountains of North Carolina.
  categories:
    - Event
    - Community
    - Technology
    - Marketing
  built_by: DeepMay
  built_by_url: https://twitter.com/deepmay_io
  featured: false
- title: Liferay.Design
  main_url: https://liferay.design
  url: https://liferay.design
  source_url: https://github.com/liferay-design/liferay.design
  description: >
    Liferay.Design is home to some of the freshest open-source designers who love to share articles and other resources for the Design Community.
  categories:
    - Blog
    - Community
    - Design
    - Marketing
    - Open Source
    - Technology
    - User Experience
  built_by: Liferay Designers
  built_by_url: https://twitter.com/liferaydesign
  featured: false
- title: Front End Remote Jobs
  main_url: https://frontendremotejobs.com
  url: https://frontendremotejobs.com
  source_url: https://github.com/benjamingrobertson/remotefrontend
  description: >
    Front End Remote Jobs features fully remote jobs for front end developers.
  categories:
    - WordPress
    - Web Development
  built_by: Ben Robertson
  built_by_url: https://benrobertson.io
  featured: false
- title: Penrose Grand Del Mar
  main_url: https://penroseatthegrand.com
  url: https://penroseatthegrand.com
  description: >
    Penrose Grand Del Mar is a luxury housing project coming soon.
  categories:
    - Real Estate
    - Design
  built_by: Chase Ohlson
  built_by_url: https://chaseohlson.com
- title: JustGraphQL
  url: https://www.justgraphql.com/
  main_url: https://www.justgraphql.com/
  source_url: https://github.com/Novvum/justgraphql
  description: >
    JustGraphQL helps developers quickly search and filter through GraphQL resources, tools, and articles.
  categories:
    - Open Source
    - Web Development
    - Technology
  built_by: Novvum
  built_by_url: https://www.novvum.io/
  featured: false
- title: Peter Macinkovic Personal Blog
  url: https://peter.macinkovic.id.au/
  main_url: https://peter.macinkovic.id.au/
  source_url: https://github.com/inkovic/peter-macinkovic-static-site
  description: >
    Personal Website and Blog of eCommerce SEO Specialist and Digital Marketer Peter Macinkovic.
  categories:
    - SEO
    - Marketing
    - Blog
  featured: false
- title: NH Hydraulikzylinder
  main_url: https://nh-hydraulikzylinder.com
  url: https://nh-hydraulikzylinder.com
  description: >
    High quality & high performance hydraulic cylinders manufactured in Austria based on the clients requirements
  categories:
    - Business
  built_by: MangoART
  built_by_url: https://www.mangoart.at
  featured: false
- title: Frauennetzwerk Linz-Land
  main_url: https://frauennetzwerk-linzland.net
  url: https://frauennetzwerk-linzland.net
  description: >
    Homepage for the local women's association providing support to people in need offline and online (Livechat integration)
  categories:
    - Nonprofit
  built_by: MangoART
  built_by_url: https://www.mangoart.at
  featured: false
- title: Mein Traktor
  main_url: http://www.mein-traktor.at/
  url: http://www.mein-traktor.at/
  description: >
    Homepage of a the main importer of SAME and Lamborghini Tractors in Austria with customer support area
  categories:
    - Business
    - App
  built_by: MangoART
  built_by_url: https://www.mangoart.at
  featured: false
- title: Lamborghini Traktoren
  main_url: https://lamborghini-traktor.at
  url: https://lamborghini-traktor.at
  description: >
    Lamborghini Tractors - Landing page for the brand in Austria
  categories:
    - Business
  built_by: MangoART
  built_by_url: https://www.mangoart.at
  featured: false
- title: Holly Lodge Community Centre - Highgate, London
  main_url: https://www.hlcchl.org/
  url: https://www.hlcchl.org/
  source_url: https://github.com/eugelogic/hlcchl-gatsby
  description: >
    The Holly Lodge Community Centre - Highgate, London has a shiny new website built with Gatsby v2 that makes important contributions towards a faster, more secure and environmentally friendly web for everyone.
  categories:
    - Community
    - Event
    - Nonprofit
  built_by: Eugene Molari Developer
  built_by_url: https://twitter.com/EugeneMolari
  featured: false
- title: blackcater's blog
  url: https://www.blackcater.win
  main_url: https://www.blackcater.win
  source_url: https://github.com/blackcater/blog
  description: >
    Blog like Medium, for person and team.
  categories:
    - Blog
    - Web Development
  built_by: blackcater
  built_by_url: https://github.com/blackcater
  featured: false
- title: Kenneth Kwakye-Gyamfi Portfolio Site
  url: https://www.kwakye-gyamfi.com
  main_url: https://www.kwakye-gyamfi.com
  source_url: https://www.github.com/cross19xx/cross-site
  description: >
    Personal portfolio site for Kenneth Kwakye-Gyamfi, a mobile and web full stack applications developer currently based in Accra, Ghana.
  categories:
    - SEO
    - Web Development
    - Open Source
    - Portfolio
  featured: false
- title: Gareth Weaver
  url: https://www.garethweaver.com/
  main_url: https://www.garethweaver.com/
  source_url: https://github.com/garethweaver/public-site-react
  description: >
    A personal portfolio of a London based frontend developer built with Gatsby 2, Redux and Sass
  categories:
    - Portfolio
    - Web Development
  built_by: Gareth Weaver
  built_by_url: https://twitter.com/garethdweaver
  featured: false
- title: Mailjet
  url: https://dev.mailjet.com/
  main_url: https://dev.mailjet.com/
  description: >
    Mailjet is an easy-to-use all-in-one e-mail platform.
  categories:
    - API
    - Documentation
  featured: false
- title: Peintagone
  url: https://www.peintagone.be/
  main_url: https://www.peintagone.be/
  description: >
    Peintagone is a superior quality paint brand with Belgian tones.
  categories:
    - Portfolio
    - Gallery
  built_by: Sebastien Crepin
  built_by_url: https://github.com/opeah
  featured: false
- title: Let's Do Dish!
  url: https://letsdodish.com
  main_url: https://letsdodish.com
  description: >
    A new recipe site for people who enjoy cooking great food in their home kitchen. Find some great meal ideas! Let's do dish!
  categories:
    - Blog
    - Food
  built_by: Connerra
  featured: false
- title: AWS Amplify Community
  url: https://amplify.aws/community/
  main_url: https://amplify.aws/community/
  source_url: https://github.com/aws-amplify/community
  description: >
    Amplify Community is a hub for developers building fullstack serverless applications with Amplify to easily access content (such as events, blog posts, videos, sample projects, and tutorials) created by other members of the Amplify community.
  categories:
    - Blog
    - Directory
    - Education
    - Technology
  built_by: Nikhil Swaminathan
  built_by_url: https://github.com/swaminator
  featured: false
- title: Cal State Monterey Bay
  url: https://csumb.edu
  main_url: https://csumb.edu
  source_url: https://github.com/csumb/csumb-gatsby
  description: >
    A website for the entire campus of California State University, Monterey Bay.
  categories:
    - Education
    - Government
  built_by: CSUMB Web Team
  built_by_url: https://csumb.edu/web/team
  featured: false
- title: BestPricingPages.com
  url: https://bestpricingpages.com
  main_url: https://bestpricingpages.com
  source_url: https://github.com/jpvalery/pricingpages/
  description: >
    A repository of the best pricing pages by the best companies. Built in less than a week.
    Inspired by RGE and since pricingpages.xyz no longer exists, I felt such a resource was missing and could be helpful to many people.
  categories:
    - Business
    - Community
    - Entrepreneurship
    - Open Source
    - Technology
  built_by: Jp Valery
  built_by_url: https://jpvalery.me
  featured: false
- title: Lendo Austria
  url: https://lendo.at
  main_url: https://lendo.at
  description: >
    A Comparison site for best private loan offer from banks in Austria.
  categories:
    - Business
    - Finance
  built_by: Lendo developers
  featured: false
- title: Visual Cloud FX
  url: https://visualcloudfx.com
  main_url: https://visualcloudfx.com
  source_url: https://github.com/jjcav84/visualcloudfx
  description: >
    Basic static site built with MDBootstrap, React, and Gatsby
  categories:
    - Consulting
    - Portfolio
  built_by: Jacob Cavazos
  built_by_url: https://jacobcavazos.com
- title: Matthew Miller (Me4502)
  url: https://matthewmiller.dev
  main_url: https://matthewmiller.dev
  description: >
    The personal site, blog and portfolio of Matthew Miller (Me4502)
  categories:
    - Blog
    - Programming
    - Technology
    - Portfolio
  built_by: Matthew Miller
  featured: false
- title: Årets Kontor
  url: https://aretskontor.newst.se
  main_url: https://aretskontor.newst.se
  description: >
    A swedish competition for "office of the year" in sweden with a focus on design. Built with MDBootstrap and Gatsby.
  categories:
    - Real Estate
    - Marketing
  built_by: Victor Björklund
  built_by_url: https://victorbjorklund.com
  featured: false
- title: Kyma
  url: https://kyma-project.io
  main_url: https://kyma-project.io
  source_url: https://github.com/kyma-project/website
  description: >
    This website holds overview, blog and documentation for Kyma open source project that is a Kubernates based application extensibility framework.
  categories:
    - Documentation
    - Blog
    - Technology
    - Open Source
  built_by: Kyma developers
  built_by_url: https://twitter.com/kymaproject
  featured: false
- title: Verso
  main_url: https://verso.digital
  url: https://verso.digital
  description: >
    Verso is a creative technology studio based in Singapore. Site built with Gatsby and Netlify.
  categories:
    - Agency
    - Consulting
    - Design
    - Technology
  built_by: Verso
  built_by_url: https://verso.digital
  featured: false
- title: Camilo Holguin
  url: https://camiloholguin.me
  main_url: https://camiloholguin.me
  source_url: https://github.com/camiloholguin/gatsby-portfolio
  description: >
    Portfolio site using GatsbyJS and WordPress REST API.
  categories:
    - WordPress
    - Portfolio
    - Web Development
  built_by: Camilo Holguin
  built_by_url: https://camiloholguin.me
  featured: false
- title: Bennett Hardwick
  url: https://bennetthardwick.com
  main_url: https://bennetthardwick.com
  description: >
    The personal website and blog of Bennett Hardwick, an Australian software developer and human being.
  categories:
    - Blog
    - Programming
    - Technology
  source_url: https://github.com/bennetthardwick/website
  built_by: Bennett Hardwick
  built_by_url: https://bennetthardwick.com
  featured: false
- title: Kodingnesia
  url: https://kodingnesia.com/
  main_url: https://kodingnesia.com/
  description: >
    Kodingnesia is a place for learning programming & linux in Bahasa Indonesia.
  categories:
    - Blog
    - Programming
    - Technology
  built_by: Frisko Mayufid
  built_by_url: https://frisko.space
- title: Sindhuka
  url: https://sindhuka.org/
  main_url: https://sindhuka.org/
  description: >
    Official website of the Sindhuka initiative, a sustainable farmers' network in Nepal.
  categories:
    - Business
    - Community
    - Government
    - Marketing
  source_url: https://github.com/Polcius/sindhuka-serif
  built_by: Pol Milian
  built_by_url: https://github.com/Polcius/
  featured: false
- title: ERS HCL Open Source Portal
  url: https://ers-hcl.github.io/
  main_url: https://ers-hcl.github.io/
  description: >
    Official site for ERS-HCL GitHub organizational site. This is a hybrid app with static and dynamic content, providing a details of the open source projects, initiatives, innovation ideas within ERS-HCL. It pulls data from various data sources including GitHub APIs, MDX based blog posts, excel files. It also hosts an ideas app that is based on Firebase.
  categories:
    - Open Source
    - Blog
    - Technology
    - Web Development
    - Community
    - Documentation
  source_url: https://github.com/ERS-HCL/gatsby-ershcl-app
  built_by: Tarun Kumar Sukhu
  built_by_url: https://github.com/tsukhu
- title: Sandbox
  url: https://www.sandboxneu.com/
  main_url: https://www.sandboxneu.com/
  source_url: https://github.com/sandboxneu/sandboxneu.com
  description: >
    Official website of Sandbox, a Northeastern University student group that builds software for researchers.
  categories:
    - Marketing
  built_by: Sandbox at Northeastern
  built_by_url: https://github.com/sandboxneu/
  featured: false
- title: Accessible App
  main_url: https://accessible-app.com
  url: https://accessible-app.com
  source_url: https://github.com/accessible-app/accessible-app_com
  description: >
    Learn how to build inclusive web applications and Single Page Apps in modern JavaScript frameworks. This project collects strategies, links, patterns and plugins for React, Vue and Angular.
  categories:
    - Accessibility
    - Web Development
    - JavaScript
  built_by: Marcus Herrmann
  built_by_url: https://marcus.io
  featured: false
- title: PygmalionPolymorph
  url: https://pygmalionpolymorph.com
  main_url: https://pygmalionpolymorph.com
  source_url: https://github.com/PygmalionPolymorph/portfolio
  description: >
    Portfolio of artist, musician and developer PygmalionPolymorph.
  categories:
    - Portfolio
    - Gallery
    - Music
    - Photography
    - Web Development
  built_by: PygmalionPolymorph
  built_by_url: https://pygmalionpolymorph.com
  featured: false
- title: Gonzalo Nuñez Photographer
  main_url: https://www.gonzalonunez.com
  url: https://www.gonzalonunez.com
  description: >
    Website for Cancun based destination wedding photographer Gonzalo Nuñez. Site built with GatsbyJS, WordPress API and Netlify.
  categories:
    - Photography
    - Portfolio
    - WordPress
  built_by: Miguel Mayo
  built_by_url: https://www.miguelmayo.com
  featured: false
- title: Element 84
  main_url: https://www.element84.com
  url: https://www.element84.com
  description: >
    Element 84 is software engineering and design firm that helps companies and government agencies solve problems using remote sensing, life sciences, and transportation data in the cloud.
  categories:
    - Agency
    - Blog
    - Business
    - Consulting
    - Data
    - Design
    - Government
    - Portfolio
    - Programming
    - Science
    - Technology
    - User Experience
    - Web Development
- title: Raconteur Agency
  main_url: https://www.raconteur.net/agency
  url: https://www.raconteur.net/agency
  description: >
    Raconteur Agency is a London-based content marketing agency for B2B brands. We have rebuilt their site with Gatsby v2 using their existing WordPress backend as the data source. By switching from WordPress to GatsbyJS we have achieved a 200%+ improvement in page load times and went from a Lighthouse performance score of 49 to 100.
  categories:
    - Agency
    - Marketing
    - WordPress
  built_by: Jacob Herper
  built_by_url: https://herper.io
  featured: false
- title: Purple11
  main_url: https://purple11.com/
  url: https://purple11.com/
  description: >
    Purple11 is a site for photography and photo retouching tips and tricks.
  categories:
    - Blog
    - Photography
  built_by: Sébastien Noël
  built_by_url: https://blkfuel.com/
  featured: false
- title: PerfReviews
  main_url: https://perf.reviews/
  url: https://perf.reviews/
  source_url: https://github.com/PerfReviews/PerfReviews
  description: >
    The best content about web performance in spanish language.
  categories:
    - Web Development
  built_by: Joan León & José M. Pérez
  built_by_url: https://perf.reviews/nosotros/
  featured: false
- title: Un Backend - Blog
  main_url: https://www.unbackend.pro/
  url: https://www.unbackend.pro/
  description: >
    The personal website and blog of Camilo Ramírez, a backend developer :).
  categories:
    - Blog
    - Programming
    - Technology
  source_url: https://github.com/camilortte/camilortte.github.com
  built_by: Camilo Ramírez
  built_by_url: https://www.unbackend.pro/about
  featured: false
- title: Hitesh Vaghasiya
  main_url: https://hiteshvaghasiya.com/
  url: https://hiteshvaghasiya.com/
  description: >
    This is Hitesh Vaghasiya's blog. This blog is help you an E-Commerce like Magento, Shopify, and BigCommerce.
  categories:
    - Blog
    - Programming
    - Technology
    - Web Development
  built_by: Hitesh Vaghasiya
  built_by_url: https://hiteshvaghasiya.com/
  featured: false
- title: Aditus
  main_url: https://www.aditus.io
  url: https://www.aditus.io
  description: >
    Aditus is the accessibility tool for your team. We help teams build accessible websites and products.
  categories:
    - Accessibility
    - Education
  built_by: Aditus
  built_by_url: https://www.aditus.io
  featured: false
- title: Ultra Config
  main_url: https://ultraconfig.com.au/
  url: https://ultraconfig.com.au/ultra-config-generator/
  description: >
    Ultra Config Generator is a software application for Network Engineers to efficiently manage their network infrastructure.
  categories:
    - Blog
    - Technology
  built_by: Ultra Config
  built_by_url: https://ultraconfig.com.au/
  featured: false
- title: Malice
  main_url: https://malice.fr/
  url: https://malice.fr/
  description: >
    Malice is a cyber-training  platform for learning, validating and improving security related skills through simulated scenarios and challenges.
  categories:
    - Security
    - Technology
  built_by: Sysdream
  built_by_url: https://sysdream.com/
  featured: false
- title: Nash
  main_url: https://nash.io/
  url: https://nash.io/
  description: >
    Nash is a decentralized platform for trading, payment and other financial services. Our goal is to bring distributed finance to everyone by making blockchain technology fast and easy to use. We employ an off-chain engine to match trades rapidly, but never take control of customers’ assets. Our intuitive interface offers easy access to a range of trading, payment and investment functions.
  categories:
    - Portfolio
    - Security
    - Technology
  built_by: Andrej Gajdos
  built_by_url: https://andrejgajdos.com/
  featured: false
- title: Axel Fuhrmann
  url: https://axelfuhrmann.com
  main_url: https://axelfuhrmann.com
  source_url: https://github.com/afuh/axelfuhrmann.com
  description: >
    Personal portfolio.
  categories:
    - Portfolio
    - Freelance
    - Web Development
  featured: false
- title: Alaina Viau
  url: https://www.alainaviau.com
  main_url: https://www.alainaviau.com
  description: >
    Official website of Canadian opera director, creator, and producer Alaina Viau. Site designed by Stephen Bell.
  categories:
    - Portfolio
    - Music
  built_by: Michael Uloth
  built_by_url: https://www.michaeluloth.com
- title: Alison Moritz
  url: https://www.alisonmoritz.com
  main_url: https://www.alisonmoritz.com
  description: >
    Official website of American stage director Alison Moritz. Site designed by Stephen Bell.
  categories:
    - Portfolio
    - Music
  built_by: Michael Uloth
  built_by_url: https://www.michaeluloth.com
- title: Luke Secomb Digital
  url: https://lukesecomb.digital
  main_url: https://lukesecomb.digital
  source_url: https://github.com/lukethacoder/luke-secomb-simple
  description: >
    A simple portfolio site built using TypeScript, Markdown and React Spring.
  categories:
    - Portfolio
    - Web Development
  built_by: Luke Secomb
  built_by_url: https://lukesecomb.digital
  featured: false
- title: We are Brew
  url: https://www.wearebrew.co.uk
  main_url: https://www.wearebrew.co.uk
  description: >
    Official website for Brew, a Birmingham based Digital Marketing Agency.
  categories:
    - Portfolio
    - Web Development
    - Agency
    - Marketing
  built_by: Brew Digital
  built_by_url: https://www.wearebrew.co.uk
- title: Global City Data
  main_url: https://globalcitydata.com
  url: https://globalcitydata.com
  source_url: https://github.com/globalcitydata/globalcitydata
  description: >
    Global City Data is an open, easily browsable platform to showcase peer-reviewed urban datasets and models created by different research groups.
  categories:
    - Education
    - Open Source
  built_by: Rafi Barash
  built_by_url: https://rafibarash.com
  featured: false
- title: Submittable
  url: https://www.submittable.com
  main_url: https://www.submittable.com
  description: >
    Submissions made simple. Submittalbe is a cloud-based submissions manager that lets you accept, review, and make decisions on any kind of digital content.
  categories:
    - Technology
    - Marketing
  built_by: Genevieve Crow
  built_by_url: https://github.com/g-crow
- title: Appmantle
  main_url: https://appmantle.com
  url: https://appmantle.com
  description: >
    Appmantle is a new way of creating apps. A complete modern app that you build yourself quickly & easily, without programming knowledge.
  categories:
    - App
    - Marketing
    - Landing Page
    - Mobile Development
    - Technology
  built_by: Appmantle
  built_by_url: https://appmantle.com
  featured: false
- title: Acto
  main_url: https://www.acto.dk/
  url: https://www.acto.dk/
  description: >
    Tomorrows solutions - today. Acto is an innovative software engineering company, providing your business with high-quality, scalable and maintainable software solutions, to make your business shine.
  categories:
    - Agency
    - Technology
    - Web Development
    - Mobile Development
  built_by: Acto
  built_by_url: https://www.acto.dk/
- title: Gatsby GitHub Stats
  url: https://gatsby-github-stats.netlify.com
  main_url: https://gatsby-github-stats.netlify.com
  source_url: https://github.com/lannonbr/gatsby-github-stats/
  description: >
    Statistics Dashboard for Gatsby GitHub repository
  categories:
    - Data
  built_by: Benjamin Lannon
  built_by_url: https://lannonbr.com
  featured: false
- title: Graphic Intuitions
  url: https://www.graphicintuitions.com/
  main_url: https://www.graphicintuitions.com/
  description: >
    Digital marketing agency located in Morris, Manitoba.
  categories:
    - Agency
    - Web Development
    - Marketing
  featured: false
- title: Smooper
  url: https://www.smooper.com/
  main_url: https://www.smooper.com/
  description: >
    We connect you with digital marketing experts for 1 on 1 consultation sessions
  categories:
    - Marketing
    - Directory
  featured: false
- title: Lesley Barber
  url: https://www.lesleybarber.com/
  main_url: https://www.lesleybarber.com/
  description: >
    Official website of Canadian film composer Lesley Barber.
  categories:
    - Portfolio
    - Music
  built_by: Michael Uloth
  built_by_url: https://www.michaeluloth.com
- title: Timeline of Terror
  main_url: https://timelineofterror.org/
  url: https://timelineofterror.org/
  source_url: https://github.com/Symbitic/timeline-of-terror
  description: >
    Complete guide to the events of September 11, 2001.
  categories:
    - Directory
    - Government
  built_by: Alex Shaw
  built_by_url: https://github.com/Symbitic/
  featured: false
- title: Pill Club
  url: https://thepillclub.com
  main_url: https://thepillclub.com
  description: >
    Zero Copay With Insurance + Free Shipping + Bonus Gifts + Online Delivery – Birth Control Delivery and Prescription
  categories:
    - Marketing
    - Healthcare
  built_by: Pill Club
  built_by_url: https://thepillclub.com
- title: myweekinjs
  url: https://www.myweekinjs.com/
  main_url: https://www.myweekinjs.com/
  source_url: https://github.com/myweekinjs/public-website
  description: >
    Challenge to create and/or learn something new in JavaScript each week.
  categories:
    - Blog
  built_by: Adriaan Janse van Rensburg
  built_by_url: https://github.com/HurricaneInteractive/
  featured: false
- title: The Edit Suite
  main_url: https://www.theeditsuite.com.au/
  url: https://www.theeditsuite.com.au/
  source_url: https://thriveweb.com.au/portfolio/the-edit-suite/
  description: >-
    The Edit Suite is an award winning video production and photography company based out of our Mermaid Beach studio on the Gold Coast of Australia but we also have the ability to work mobile from any location.
  categories:
    - Photography
    - Marketing
  built_by: Thrive Team - Gold Coast
  built_by_url: https://thriveweb.com.au/
  featured: false
- title: CarineRoitfeld
  main_url: https://www.carineroitfeld.com/
  url: https://www.carineroitfeld.com/
  description: >
    Online shop for Carine Roitfeld parfume
  categories:
    - eCommerce
  built_by: Ask Phill
  built_by_url: https://askphill.com
- title: EngineHub.org
  url: https://enginehub.org
  main_url: https://enginehub.org
  source_url: https://github.com/EngineHub/enginehub-website
  description: >
    The landing pages for EngineHub, the organisation behind WorldEdit, WorldGuard, CraftBook, and more
  categories:
    - Landing Page
    - Technology
    - Open Source
  built_by: Matthew Miller
  built_by_url: https://matthewmiller.dev
- title: Goulburn Physiotherapy
  url: https://www.goulburnphysiotherapy.com.au/
  main_url: https://www.goulburnphysiotherapy.com.au/
  description: >
    Goulburn Physiotherapy is a leader in injury prevention, individual and community health, and workplace health solutions across Central Victoria.
  categories:
    - Blog
    - Healthcare
  built_by: KiwiSprout
  built_by_url: https://kiwisprout.nz/
  featured: false
- title: TomTom Traffic Index
  main_url: https://www.tomtom.com/en_gb/traffic-index/
  url: https://www.tomtom.com/en_gb/traffic-index/
  description: >
    The TomTom Traffic Index provides drivers, city planners, auto manufacturers and policy makers with unbiased statistics and information about congestion levels in 403 cities across 56 countries on 6 continents.
  categories:
    - Travel
    - Data
  built_by: TomTom
  built_by_url: https://tomtom.com
  featured: false
- title: PrintAWorld | A 3D Printing and Fabrication Company
  main_url: https://prtwd.com/
  url: https://prtwd.com/
  description: >
    PrintAWorld is a NYC based fabrication and manufacturing company that specializes in 3D printing, 3D scanning, CAD Design,
    laser cutting, and rapid prototyping. We help artists, agencies and engineers turn their ideas into its physical form.
  categories:
    - Business
  featured: false
- title: Glug-Infinite
  main_url: https://gluginfinite.github.io
  url: https://gluginfinite.github.io
  source_url: https://github.com/crstnmac/glug
  description: >
    This is a website built with Gatsby v2 that is deployed on GitHub using GitHub Pages and Netlify.
  categories:
    - Web Development
    - Blog
    - Portfolio
    - Agency
  built_by: Criston Macarenhas
  built_by_url: https://github.com/crstnmac
  featured: false
- title: The State of CSS Survey
  main_url: https://stateofcss.com/
  url: https://stateofcss.com/
  source_url: https://github.com/StateOfJS/state-of-css-2019
  description: >
    Annual CSS survey, brother of The State of JS Survey.
  categories:
    - Web Development
  built_by: Sacha Greif & Contribs
  built_by_url: https://github.com/StateOfJS
  featured: false
- title: Bytom Blockchain
  url: https://bytom.io/
  main_url: https://bytom.io/
  source_url: https://github.com/bytomlabs/bytom.io
  description: >
    Embrace the New Era of Bytom Blockchain
  categories:
    - Finance
    - Open Source
    - Technology
  built_by: Bytom Foundation
  built_by_url: https://bytom.io/
  featured: false
- title: Oerol Festival
  url: https://www.oerol.nl/nl/
  main_url: https://www.oerol.nl/en/
  description: >
    Oerol is a cultural festival on the island of Terschelling in the Netherlands that is held annually in June.
    The ten-day festival is focused on live, public theatre as well as music and visual arts.
  categories:
    - Event
    - Entertainment
  built_by: Oberon
  built_by_url: https://oberon.nl/
  featured: false
- title: Libra
  main_url: https://libra.org/
  url: https://libra.org/
  description: Libra's mission is to enable a simple global currency and financial infrastructure that empowers billions of people.
  featured: false
  categories:
    - Open Source
    - Technology
    - Finance
- title: Riffy Blog
  main_url: https://blog.rayriffy.com/
  url: https://blog.rayriffy.com/
  source_url: https://github.com/rayriffy/rayriffy-blog
  description: >
    Riffy Blog is async based beautiful highly maintainable site built by using Gatsby v2 with SEO optimized.
  categories:
    - Web Development
    - Blog
    - Open Source
    - Technology
    - Music
    - SEO
  built_by: Phumrapee Limpianchop
  built_by_url: https://rayriffy.com/
  featured: false
- title: The Coffee Collective
  url: https://coffeecollective.dk
  main_url: https://coffeecollective.dk
  description: >
    The Coffee Collective website is a JAM-stack based, multilingual, multi currency website/shop selling coffee, related products and subscriptions.
  categories:
    - eCommerce
    - Food
  built_by: Remotely (Anders Hallundbæk)
  built_by_url: https://remotely.dk
  featured: false
- title: Leadership Development International
  url: https://ldi.global
  main_url: https://ldi.global
  description: >
    A DatoCMS-backed site for an education and training company based in the US, China and the UAE.
  categories:
    - Education
    - Nonprofit
  built_by: Grant Holle
  built_by_url: https://grantholle.com
  featured: false
- title: Canvas 1839
  main_url: https://www.canvas1839.com/
  url: https://www.canvas1839.com/
  description: >-
    Online store for Canvas 1839 products, including pharmacological-grade CBD oil and relief cream.
  categories:
    - eCommerce
    - Marketing
  built_by: Corey Ward
  built_by_url: http://www.coreyward.me/
- title: Sparkle Stories
  main_url: https://app.sparklestories.com/
  url: https://app.sparklestories.com/
  description: >-
    Sparkle Stories is a streaming audio platform for children with over 1,200 original audio stories.
  categories:
    - App
    - Education
  built_by: Corey Ward
  built_by_url: http://www.coreyward.me/
- title: nehalist.io
  main_url: https://nehalist.io
  url: https://nehalist.io
  description: >
    nehalist.io is a blog about software development, technology and all that kind of geeky stuff.
  categories:
    - Blog
    - Web Development
    - Open Source
  built_by: Kevin Hirczy
  built_by_url: https://nehalist.io
  featured: false
- title: March and Ash
  main_url: https://marchandash.com/
  url: https://marchandash.com/
  description: >-
    March and Ash is a customer-focused, licensed cannabis dispensary located in Mission Valley.
  categories:
    - eCommerce
    - Business
    - Blog
  built_by: Blueyellow
  built_by_url: https://blueyellow.io/
  featured: false
- title: T Two Industries
  description: >
    T Two Industries is a manufacturing company specializing in building custom truck decks, truck bodies, and trailers.
  main_url: https://www.ttwo.ca
  url: https://www.ttwo.ca
  categories:
    - Business
  built_by: https://www.t2.ca
  built_by_url: https://www.t2.ca
  featured: false
- title: Cali's Finest Landscaping
  url: https://www.calisfinestlandscaping.com/
  main_url: https://www.calisfinestlandscaping.com/
  description: >
    A team of hard-working, quality-obsessed landscaping professionals looking to take dreams and transform them into reality.
  categories:
    - Business
  built_by: David Krasniy
  built_by_url: http://dkrasniy.com
  featured: false
- title: Vazco
  url: https://www.vazco.eu
  main_url: https://www.vazco.eu
  description: >
    Vazco works for clients from all around the world in future-proof technologies and help them build better products.
  categories:
    - Agency
    - Web Development
    - Blog
    - Business
    - Technology
  built_by: Vazco
  built_by_url: https://www.vazco.eu
  featured: false
- title: Major League Eating
  main_url: https://majorleagueeating.com
  url: https://majorleagueeating.com
  description: >
    Major League Eating is the professional competitive eating organization that runs the Nathan’s Famous Coney Island Hot Dog eating contest on July 4th, among other eating events.
  categories:
    - Entertainment
    - Sports
  built_by: Carmen Cincotti
  built_by_url: https://github.com/ccincotti3
  featured: false
- title: APIs You Won't Hate
  url: https://apisyouwonthate.com/blog
  main_url: https://apisyouwonthate.com
  source_url: https://github.com/apisyouwonthate/apisyouwonthate.com
  description: >
    API development is a topic very close to our hearts. APIs You Won't Hate is a team and community dedicated to learning, writing, sharing ideas and bettering understanding of API practices. Together we can eradicate APIs we hate.
  categories:
    - Blog
    - Education
    - eCommerce
    - API
    - Community
    - Learning
    - Open Source
    - Technology
    - Web Development
  built_by: Mike Bifulco
  built_by_url: https://github.com/mbifulco
  featured: false
- title: Sankarsan Kampa
  main_url: https://traction.one
  url: https://traction.one
  description: Full time programmer, part time gamer, exploring the details of programmable systems and how to stretch their capabilities.
  featured: false
  categories:
    - Portfolio
    - Freelance
- title: AwesomeDocs
  main_url: https://awesomedocs.traction.one/
  url: https://awesomedocs.traction.one/install
  source_url: https://github.com/AwesomeDocs/website
  description: An awesome documentation website generator!
  featured: false
  categories:
    - Open Source
    - Web Development
    - Technology
    - Documentation
  built_by: Sankarsan Kampa
  built_by_url: https://traction.one
- title: Prism Programming Language
  main_url: https://prism.traction.one/
  url: https://prism.traction.one/
  source_url: https://github.com/PrismLang/website
  description: Interpreted, high-level, programming language.
  featured: false
  categories:
    - Programming
    - Open Source
    - Technology
    - Documentation
  built_by: Sankarsan Kampa
  built_by_url: https://traction.one
- title: Arnondora
  main_url: https://arnondora.in.th/
  url: https://arnondora.in.th/
  source_url: https://github.com/arnondora/arnondoraBlog
  description: Arnondora is a personal blog by Arnon Puitrakul
  categories:
    - Blog
    - Programming
    - Technology
  built_by: Arnon Puitrakul
  built_by_url: https://arnondora.in.th/
  featured: false
- title: KingsDesign
  url: https://www.kingsdesign.com.au/
  main_url: https://www.kingsdesign.com.au/
  description: KingsDesign is a Hobart based web design and development company. KingsDesign creates, designs, measures and improves web based solutions for businesses and organisations across Australia.
  categories:
    - Agency
    - Technology
    - Portfolio
    - Consulting
    - User Experience
  built_by: KingsDesign
  built_by_url: https://www.kingsdesign.com.au
- title: EasyFloh | Easy Flows for all
  url: https://www.easyfloh.com
  main_url: https://www.easyfloh.com
  description: >
    EasyFloh is for creating simple flows for your organisation. An organisation
    can design own flows with own stages.
  categories:
    - Business
    - Landing Page
  built_by: Vikram Aroskar
  built_by_url: https://medium.com/@vikramaroskar
  featured: false
- title: Home Alarm Report
  url: https://homealarmreport.com/
  main_url: https://homealarmreport.com/
  description: >
    Home Alarm Report is dedicated to helping consumers make informed decisions
    about home security solutions. The site was easily migrated from a legacy WordPress
    installation and the dev team chose Gatsby for its site speed and SEO capabilities.
  categories:
    - Blog
    - Business
    - SEO
    - Technology
  built_by: Centerfield Media
  built_by_url: https://www.centerfield.com
- title: Just | FX for treasurers
  url: https://www.gojust.com
  main_url: https://www.gojust.com
  description: >
    Just provides a single centralized view of FX for corporate treasurers. See interbank market prices, and access transaction cost analysis.
  categories:
    - Finance
    - Technology
  built_by: Bejamas
  built_by_url: https://bejamas.io/
  featured: false
- title: Bureau for Good | Nonprofit branding, web and print communications
  url: https://www.bureauforgood.com
  main_url: https://www.bureauforgood.com
  description: >
    Bureau for Good helps nonprofits explain why they matter across digital & print media. Bureau for Good crafts purpose-driven identities, websites & print materials for changemakers.
  categories:
    - Nonprofit
    - Agency
    - Design
  built_by: Bejamas
  built_by_url: https://bejamas.io/
  featured: false
- title: Atelier Cartier Blumen
  url: https://www.ateliercartier.ch
  main_url: https://www.ateliercartier.ch
  description: >
    Im schönen Kreis 6 in Zürich kreiert Nicole Cartier Blumenkompositionen anhand Charaktereigenschaften oder Geschichten zur Person an. Für wen ist Dein Blumenstrauss gedacht? Einzigartige Floristik Blumensträusse, Blumenabos, Events, Shootings. Site designed by https://www.stolfo.co
  categories:
    - eCommerce
    - Design
  built_by: Bejamas
  built_by_url: https://bejamas.io/
  featured: false
- title: Veronym – Cloud Security Service Provider
  url: https://www.veronym.com
  main_url: https://www.veronym.com
  description: >
    Veronym is securing your digital transformation. A comprehensive Internet security solution for business. Stay safe no matter how, where and when you connect.
  categories:
    - Security
    - Technology
    - Business
  built_by: Bejamas
  built_by_url: https://bejamas.io/
  featured: false
- title: Devahoy
  url: https://devahoy.com/
  main_url: https://devahoy.com/
  description: >
    Devahoy is a personal blog written in Thai about software development.
  categories:
    - Blog
    - Programming
  built_by: Chai Phonbopit
  built_by_url: https://github.com/phonbopit
  featured: false
- title: Venus Lover
  url: https://venuslover.com
  main_url: https://venuslover.com
  description: >
    Venus Lover is a mobile app for iOS and Android so you can read your daily horoscope and have your natal chart, including the interpretation of the ascendant, planets, houses and aspects.
  categories:
    - App
    - Consulting
    - Education
    - Landing Page
- title: Write/Speak/Code
  url: https://www.writespeakcode.com/
  main_url: https://www.writespeakcode.com/
  description: >
    Write/Speak/Code is a non-profit on a mission to promote the visibility and leadership of technologists with marginalized genders through peer-led professional development.
  categories:
    - Community
    - Nonprofit
    - Open Source
    - Conference
  built_by: Nicola B.
  built_by_url: https://www.linkedin.com/in/nicola-b/
  featured: false
- title: Daniel Spajic
  url: https://danieljs.tech/
  main_url: https://danieljs.tech/
  source_url: https://github.com/dspacejs/portfolio
  description: >
    Passionate front-end developer with a deep, yet diverse skillset.
  categories:
    - Portfolio
    - Programming
    - Freelance
  built_by: Daniel Spajic
  featured: false
- title: Cosmotory
  url: https://cosmotory.netlify.com/
  main_url: https://cosmotory.netlify.com/
  description: >
    This is the educational blog containing various courses,learning materials from various authors from all over the world.
  categories:
    - Blog
    - Community
    - Nonprofit
    - Open Source
    - Education
  built_by: Hanishraj B Rao.
  built_by_url: https://hanishrao.netlify.com/
  featured: false
- title: Armorblox | Security Powered by Understanding
  url: https://www.armorblox.com
  main_url: https://www.armorblox.com
  description: >
    Armorblox is a venture-backed stealth cybersecurity startup, on a mission to build a game-changing enterprise security platform.
  categories:
    - Security
    - Technology
    - Business
  built_by: Bejamas
  built_by_url: https://bejamas.io
  featured: false
- title: Mojo
  url: https://www.mojo.is
  main_url: https://www.mojo.is/
  description: >
    We help companies create beautiful digital experiences
  categories:
    - Agency
    - Technology
    - Consulting
    - User Experience
    - Web Development
  featured: false
- title: Marcel Hauri
  url: https://marcelhauri.ch/
  main_url: https://marcelhauri.ch/
  description: >
    Marcel Hauri is an award-winning Magento developer and e-commerce specialist.
  categories:
    - Portfolio
    - Blog
    - Programming
    - Community
    - Open Source
    - eCommerce
  built_by: Marcel Hauri
  built_by_url: https://marcelhauri.ch
  featured: false
- title: Projektmanagementblog
  url: https://www.projektmanagementblog.de
  main_url: https://www.projektmanagementblog.de/
  source_url: https://github.com/StephanWeinhold/pmblog
  description: >
    Thoughts about modern project management. Built with Gatsby and Tachyons, based on Advanced Starter.
  categories:
    - Blog
  built_by: Stephan Weinhold
  built_by_url: https://stephanweinhold.com/
  featured: false
- title: Anthony Boyd Graphics
  url: https://www.anthonyboyd.graphics/
  main_url: https://www.anthonyboyd.graphics/
  description: >
    Free Graphic Design Resources by Anthony Boyd
  categories:
    - Portfolio
  built_by: Anthony Boyd
  built_by_url: https://www.anthonyboyd.com/
  featured: false
- title: Relocation Hero
  url: https://relocationhero.com
  main_url: https://relocationhero.com
  description: >
    Blog with FAQs related to Germany relocation. Built with Gatsby.
  categories:
    - Blog
    - Consulting
    - Community
  featured: false
- title: Zoe Rodriguez
  url: https://zoerodrgz.com
  main_url: https://zoerodrgz.com
  description: >
    Portfolio for Los Angeles-based designer Zoe Rodriguez. Built with Gatsby.
  categories:
    - Portfolio
    - Design
  built_by: Chase Ohlson
  built_by_url: https://chaseohlson.com
  featured: false
- title: TriActive USA
  url: https://triactiveusa.com
  main_url: https://triactiveusa.com
  description: >
    Website and blog for TriActive USA. Built with Gatsby.
  categories:
    - Landing Page
    - Business
  built_by: Chase Ohlson
  built_by_url: https://chaseohlson.com
- title: LaunchDarkly
  url: https://launchdarkly.com/
  main_url: https://launchdarkly.com/
  description: >
    LaunchDarkly is the feature management platform that software teams use to build better software, faster.
  categories:
    - Technology
    - Marketing
  built_by: LaunchDarkly
  built_by_url: https://launchdarkly.com/
  featured: false
- title: Arpit Goyal
  url: https://arpitgoyal.com
  main_url: https://arpitgoyal.com
  source_url: https://github.com/92arpitgoyal/ag-blog
  description: >
    Blog and portfolio website of a Front-end Developer turned Product Manager.
  categories:
    - Blog
    - Portfolio
    - Technology
    - User Experience
  built_by: Arpit Goyal
  built_by_url: https://twitter.com/_arpitgoyal
  featured: false
- title: Portfolio of Cole Townsend
  url: https://twnsnd.co
  main_url: https://twnsnd.co
  description: Portfolio of Cole Townsend, Product Designer
  categories:
    - Portfolio
    - User Experience
    - Web Development
    - Design
  built_by: Cole Townsend
  built_by_url: https://twitter.com/twnsndco
- title: Jana Desomer
  url: https://www.janadesomer.be/
  main_url: https://www.janadesomer.be/
  description: >
    I'm Jana, a digital product designer with coding skills, based in Belgium
  categories:
    - Portfolio
  built_by: Jana Desomer Designer/Developer
  built_by_url: https://www.janadesomer.be/
  featured: false
- title: Carbon8 Regenerative Agriculture
  url: https://www.carbon8.org.au/
  main_url: https://www.carbon8.org.au/
  description: >
    Carbon8 is a Not for Profit charity that supports Aussie farmers to transition to regenerative agriculture practices and rebuild the carbon (organic matter) in their soil from 1% to 8%.
  categories:
    - Nonprofit
    - eCommerce
  built_by: Little & Big
  built_by_url: https://www.littleandbig.com.au/
  featured: false
- title: Reactgo blog
  url: https://reactgo.com/
  main_url: https://reactgo.com/
  description: >
    It provides tutorials & articles about modern open source web technologies such as react,vuejs and gatsby.
  categories:
    - Blog
    - Education
    - Programming
    - Web Development
  built_by: Sai gowtham
  built_by_url: https://twitter.com/saigowthamr
  featured: false
- title: City Springs
  url: https://citysprings.com/
  main_url: https://citysprings.com/
  description: >
    Sandy Springs is a city built on creative thinking and determination. They captured a bold vision for a unified platform to bring together new and existing information systems. To get there, the Sandy Springs communications team partnered with Mediacurrent on a new Drupal 8 decoupled platform architecture with a Gatsbyjs front end to power both the City Springs website and its digital signage network. Now, the Sandy Springs team can create content once and publish it everywhere.
  categories:
    - Community
    - Government
  built_by: Mediacurrent
  built_by_url: https://www.mediacurrent.com
  featured: false
- title: Behalf
  url: https://www.behalf.no/
  main_url: https://www.behalf.no/
  description: >
    Behalf is Norwegian based digital design agency.
  categories:
    - Agency
    - Portfolio
    - Business
    - Consulting
    - Design
    - Design System
    - Marketing
    - Web Development
    - User Experience
  built_by: Behalf
  built_by_url: https://www.behalf.no/
  featured: false
- title: Saxenhammer & Co.
  url: https://saxenhammer-co.com/
  main_url: https://saxenhammer-co.com/
  description: >
    Saxenhammer & Co. is a leading boutique investment bank in Continental Europe. The firm’s strong track record is comprised of the execution of 200 successful transactions across all major industries.
  categories:
    - Consulting
    - Finance
    - Business
  built_by: Axel Fuhrmann
  built_by_url: https://axelfuhrmann.com/
  featured: false
- title: UltronEle
  url: http://ultronele.com
  main_url: https://runbytech.github.io/ueofcweb/
  source_url: https://github.com/runbytech/ueofcweb
  description: >
    UltronEle is a light, fast, simple yet interesting serverless e-learning CMS based on GatsbyJS. It aims to provide a easy-use product for tutors, teachers, instructors from all kinks of fields with near-zero efforts to setup their own authoring tool and content publish website.
  categories:
    - Education
    - Consulting
    - Landing Page
    - Web Development
    - Open Source
    - Learning
  built_by: RunbyTech
  built_by_url: http://runbytech.co
  featured: false
- title: Nick Selvaggio
  url: https://nickgs.com/
  main_url: https://nickgs.com/
  description: >
    The personal website of Nick Selvaggio. Long Island based web developer, teacher, and technologist.
  categories:
    - Consulting
    - Programming
    - Web Development
  featured: false
- title: Free & Open Source Gatsby Themes by LekoArts
  main_url: https://themes.lekoarts.de
  url: https://themes.lekoarts.de
  source_url: https://github.com/LekoArts/gatsby-themes/tree/master/www
  built_by: LekoArts
  built_by_url: https://github.com/LekoArts
  description: >-
    Get high-quality and customizable Gatsby themes to quickly bootstrap your website! Choose from many professionally created and impressive designs with a wide variety of features and customization options. Use Gatsby Themes to take your project to the next level and let you and your customers take advantage of the many benefits Gatsby has to offer.
  categories:
    - Open Source
    - Directory
    - Marketing
    - Landing Page
  featured: false
- title: Lars Roettig
  url: https://larsroettig.dev/
  main_url: https://larsroettig.dev/
  description: >
    Lars Roettig is a Magento Maintainer and e-commerce specialist. On his Blog, he writes Software Architecture and Magento Development.
  categories:
    - Portfolio
    - Blog
    - Programming
    - Community
    - Open Source
    - eCommerce
  built_by: Lars Roettig
  built_by_url: https://larsroettig.dev/
  featured: false
- title: Cade Kynaston
  url: https://cade.codes
  main_url: https://cade.codes
  source_url: https://github.com/cadekynaston/gatsby-portfolio
  description: >
    Cade Kynaston's Portfolio
  categories:
    - Portfolio
  built_by: Cade Kynaston
  built_by_url: https://github.com/cadekynaston
  featured: false
- title: Growable Meetups
  url: https://www.growable.io/
  main_url: https://www.growable.io/
  description: >
    Growable - Events to Accelerate your career in Tech. Made with <3 with Gatsby, React & Netlify by Talent Point in London.
  categories:
    - Event
    - Technology
    - Education
    - Community
    - Conference
  built_by: Talent Point
  built_by_url: https://github.com/talent-point/
  featured: false
- title: Fantastic Metropolis
  main_url: https://fantasticmetropolis.com
  url: https://fantasticmetropolis.com
  description: >
    Fantastic Metropolis ran between 2001 and 2006, highlighting the potential of literary science fiction and fantasy.
  categories:
    - Entertainment
  built_by: Luis Rodrigues
  built_by_url: https://goblindegook.com
  featured: false
- title: Simon Koelewijn
  main_url: https://simonkoelewijn.nl
  url: https://simonkoelewijn.nl
  description: >
    Personal blog of Simon Koelewijn, where he blogs about UX, analytics and web development (in Dutch). Made awesome and fast by using Gatsby 2.x (naturally) and gratefully using Netlify and Netlify CMS.
  categories:
    - Freelance
    - Blog
    - Web Development
    - User Experience
  built_by: Simon Koelewijn
  built_by_url: https://simonkoelewijn.nl
  featured: false
- title: Frankly Steve
  url: https://www.franklysteve.com/
  main_url: https://www.franklysteve.com/
  description: >
    Wedding photography with all the hugs, tears, kisses, smiles, laughter, banter, kids up trees, friends in hedges.
  categories:
    - Photography
    - Portfolio
  built_by: Little & Big
  built_by_url: https://www.littleandbig.com.au/
  featured: false
- title: Eventos orellana
  description: >-
    We are a company dedicated to providing personalized and professional advice
    for the elaboration and coordination of social and business events.
  main_url: https://eventosorellana.com/
  url: https://eventosorellana.com/
  featured: false
  categories:
    - Gallery
  built_by: Ramón Chancay
  built_by_url: https://ramonchancay.me/
- title: DIA Supermercados
  main_url: https://dia.com.br
  url: https://dia.com.br
  description: >-
    Brazilian retailer subsidiary, with more than 1,100 stores in Brazil, focusing on low prices and exclusive DIA Products.
  categories:
    - Business
  built_by: CloudDog
  built_by_url: https://clouddog.com.br
  featured: false
- title: AntdSite
  main_url: https://antdsite.yvescoding.org
  url: https://antdsite.yvescoding.org
  description: >-
    A static docs generator based on Ant Design and GatsbyJs.
  categories:
    - Documentation
  built_by: Yves Wang
  built_by_url: https://antdsite.yvescoding.org
- title: AntV
  main_url: https://antv.vision
  url: https://antv.vision
  description: >-
    AntV is a new generation of data visualization technique from Ant Financial
  categories:
    - Documentation
  built_by: afc163
  built_by_url: https://github.com/afc163
- title: Fourpost
  url: https://www.fourpost.com
  main_url: https://www.fourpost.com
  description: >
    Fourpost is a shopping destination for today’s family that combines the best brands and experiences under one roof.
  categories:
    - Marketing
  built_by: Fourpost
  built_by_url: https://github.com/fourpost
  featured: false
- title: ReactStudy Blog
  url: https://elated-lewin-51cf0d.netlify.com
  main_url: https://elated-lewin-51cf0d.netlify.com
  description: >
    Belong to your own blog by gatsby
  categories:
    - Blog
  built_by: 97thjingba
  built_by_url: https://github.com/97thjingba
  featured: false
- title: George
  main_url: https://kind-mestorf-5a2bc0.netlify.com
  url: https://kind-mestorf-5a2bc0.netlify.com
  description: >
    shiny new web built with Gatsby
  categories:
    - Blog
    - Portfolio
    - Gallery
    - Landing Page
    - Design
    - Web Development
    - Open Source
    - Science
  built_by: George Davituri
  featured: false

- title: CEO amp
  main_url: https://www.ceoamp.com
  url: https://www.ceoamp.com
  description: >
    CEO amp is an executive training programme to amplify a CEO's voice in the media. This site was built with Gatsby v2, Styled-Components, TypeScript and React Spring.
  categories:
    - Consulting
    - Entrepreneurship
    - Marketing
    - Landing Page
  built_by: Jacob Herper
  built_by_url: https://herper.io
  featured: false
- title: QuantumBlack
  main_url: https://www.quantumblack.com/
  url: https://www.quantumblack.com/
  description: >
    We help companies use data to make distinctive, sustainable and significant improvements to their performance.
  categories:
    - Technology
    - Consulting
    - Data
    - Design
  built_by: Richard Westenra
  built_by_url: https://www.richardwestenra.com/
  featured: false
- title: Coffeeshop Creative
  url: https://www.coffeeshopcreative.ca
  main_url: https://www.coffeeshopcreative.ca
  description: >
    Marketing site for a Toronto web design and videography studio.
  categories:
    - Marketing
    - Agency
    - Design
    - Video
    - Web Development
  built_by: Michael Uloth
  built_by_url: https://www.michaeluloth.com
  featured: false
- title: Daily Hacker News
  url: https://dailyhn.com
  main_url: https://dailyhn.com
  description: >
    Daily Hacker News presents the top five stories from Hacker News daily.
  categories:
    - Entertainment
    - Design
    - Web Development
    - Technology
    - Science
  built_by: Joeri Smits
  built_by_url: https://joeri.dev
  featured: false
- title: Grüne Dresden
  main_url: https://ltw19dresden.de
  url: https://ltw19dresden.de
  description: >
    This site was built for the Green Party in Germany (Bündnis 90/Die Grünen) for their local election in Dresden, Saxony. The site was built with Gatsby v2 and Styled-Components.
  categories:
    - Government
    - Nonprofit
  built_by: Jacob Herper
  built_by_url: https://herper.io
- title: deepThreads
  main_url: https://deepthreads.com
  url: https://deepthreads.com/
  description: >
    deepThreads is a shiny new website built with Gatsby v2.  We make art using deep learning along with print on demand providers to create some cool stuff!
  categories:
    - eCommerce
  built_by: Kyle Kitlinski
  built_by_url: https://github.com/k-kit
  featured: false
- title: Mill3 Studio
  main_url: https://mill3.studio/en/
  url: https://mill3.studio/en/
  description: >
    Our agency specializes in the analysis, strategy and development of digital products.
  categories:
    - Agency
    - Portfolio
  built_by: Mill3
  built_by_url: https://mill3.studio/en/
  featured: false
- title: Zellement
  main_url: https://www.zellement.com
  url: https://www.zellement.com
  description: >
    Online portfolio of Dan Farrow from Nottingham, UK.
  categories:
    - Portfolio
  built_by: Zellement
  built_by_url: https://www.zellement.com
  featured: false
- title: Fullstack HQ
  url: https://fullstackhq.com/
  main_url: https://fullstackhq.com/
  description: >
    Get immediate access to a battle-tested team of designers and developers on a pay-as-you-go monthly subscription.
  categories:
    - Agency
    - Consulting
    - Freelance
    - Marketing
    - Portfolio
    - Web Development
    - App
    - Business
    - Design
    - JavaScript
    - Technology
    - User Experience
    - Web Development
    - eCommerce
    - WordPress
  built_by: Fullstack HQ
  built_by_url: https://fullstackhq.com/
  featured: false
- title: Cantas
  main_url: https://www.cantas.co.jp
  url: https://www.cantas.co.jp
  description: >
    Cantas is digital marketing company in Japan.
  categories:
    - Business
    - Agency
  built_by: Cantas
  built_by_url: https://www.cantas.co.jp
  featured: false
- title: Sheringham Shantymen
  main_url: https://www.shantymen.com/
  url: https://www.shantymen.com/
  description: >
    The Sheringham Shantymen are a sea shanty singing group that raise money for the RNLI in the UK.
  categories:
    - Music
    - Community
    - Entertainment
    - Nonprofit
  built_by: Zellement
  built_by_url: https://www.zellement.com/
  featured: false
- title: WP Spark
  main_url: https://wpspark.io/
  url: https://wpspark.io/
  description: >
    Create blazing fast website with WordPress and our Gatsby themes.
  categories:
    - Agency
    - Community
    - Blog
    - WordPress
  built_by: wpspark
  built_by_url: https://wpspark.io/
- title: Ronald Langeveld
  description: >
    Ronald Langeveld's blog and Web Development portfolio website.
  main_url: https://www.ronaldlangeveld.com
  url: https://www.ronaldlangeveld.com
  categories:
    - Blog
    - Web Development
    - Freelance
    - Portfolio
    - Consulting
  featured: false
- title: Golfonaut
  description: >
    Golfonaut - Golf application for Apple Watch
  main_url: https://golfonaut.io
  url: https://golfonaut.io
  categories:
    - App
    - Sports
  featured: false
- title: Anton Sten - UX Lead/Design
  url: https://www.antonsten.com
  main_url: https://www.antonsten.com
  description: Anton Sten leads UX for design-driven companies.
  categories:
    - User Experience
    - Blog
    - Freelance
    - Portfolio
    - Consulting
    - Agency
    - Design
  featured: false
- title: Rashmi AP - Front-end Developer
  main_url: http://rashmiap.me
  url: http://rashmiap.me
  featured: false
  description: >
    Rashmi AP's Personal Portfolio Website
  source_url: https://github.com/rashmiap/personal-website-react
  categories:
    - Portfolio
    - Open Source
  built_by: Rashmi AP
  built_by_url: http://rashmiap.me
- title: OpenSourceRepos - Blogs for open source repositories
  main_url: https://opensourcerepos.com
  url: https://opensourcerepos.com
  featured: false
  description: >
    Open Source Repos is a blog site for explaining the architecture, code-walkthrough and key takeways for the GitHub repository. Out main aim to is to help more developers contribute to open source projects.
  source_url: https://github.com/opensourcerepos/blogs
  categories:
    - Open Source
    - Design
    - Design System
    - Blog
  built_by: OpenSourceRepos Team
  built_by_url: https://opensourcerepos.com
- title: Sheelah Brennan - Front-End/UX Engineer
  main_url: https://sheelahb.com
  url: https://sheelahb.com
  featured: false
  description: >
    Sheelah Brennan's web development blog
  categories:
    - Blog
    - Web Development
    - Design
    - Freelance
    - Portfolio
  built_by: Sheelah Brennan
- title: Delinx.Digital - Web and Mobile Development Agency based in Sofia, Bulgaria
  main_url: https://delinx.digital
  url: https://delinx.digital/solutions
  description: >
    Delinx.digital is a software development oriented digital agency based in Sofia, Bulgaria. We develop bespoke software solutions using  WordPress, WooCommerce, Shopify, eCommerce, React.js, Node.js, PHP, Laravel and many other technologies.
  categories:
    - Agency
    - Web Development
    - Design
    - eCommerce
    - WordPress
  featured: false
- title: Cameron Nuckols - Articles, Book Notes, and More
  main_url: https://nucks.co
  url: https://nucks.co
  description: >
    This site hosts all of Cameron Nuckols's writing on entrepreneurship, startups, money, fitness, self-education, and self-improvement.
  categories:
    - Blog
    - Entrepreneurship
    - Business
    - Productivity
    - Technology
    - Marketing
  featured: false
- title: Hayato KAJIYAMA - Portfolio
  main_url: https://hyakt.dev
  url: https://hyakt.dev
  source_url: https://github.com/hyakt/hyakt.github.io
  featured: false
  categories:
    - Portfolio
- title: Skirtcraft - Unisex Skirts with Large Pockets
  main_url: https://skirtcraft.com
  url: https://skirtcraft.com/products
  source_url: https://github.com/jqrn/skirtcraft-web
  description: >
    Skirtcraft sells unisex skirts with large pockets, made in the USA. Site built with TypeScript and styled-components, with Tumblr-sourced blog posts.
  categories:
    - eCommerce
    - Blog
  built_by: Joe Quarion
  built_by_url: https://github.com/jqrn
  featured: false
- title: Vermarc Sport
  main_url: https://www.vermarcsport.com/
  url: https://www.vermarcsport.com/
  description: >
    Vermarc Sport offers a wide range of cycle clothing, cycling jerseys, bib shorts, rain gear and accessories, as well for the summer, the mid-season (autumn / spring) and the winter.
  categories:
    - eCommerce
  built_by: BrikL
  built_by_url: https://github.com/Brikl
- title: Cole Ruche
  main_url: https://coleruche.com
  url: https://coleruche.com
  source_url: https://github.com/kingingcole/myblog
  description: >
    The personal website and blog for Emeruche "Cole" Ikenna, front-end web developer from Nigeria.
  categories:
    - Blog
    - Portfolio
  built_by: Emeruche "Cole" Ikenna
  built_by_url: https://twitter.com/cole_ruche
  featured: false
- title: Abhith Rajan - Coder, Blogger, Biker, Full Stack Developer
  main_url: https://www.abhith.net/
  url: https://www.abhith.net/
  source_url: https://github.com/Abhith/abhith.net
  description: >
    abhith.net is a portfolio website of Abhith Rajan, a full stack developer. Sharing blog posts, recommended videos, developer stories and services with the world through this site.
  categories:
    - Portfolio
    - Blog
    - Programming
    - Open Source
    - Technology
  built_by: Abhith Rajan
  built_by_url: https://github.com/Abhith
  featured: false
- title: Mr & Mrs Wilkinson
  url: https://thewilkinsons.netlify.com/
  main_url: https://thewilkinsons.netlify.com/
  source_url: https://github.com/davemullenjnr/the-wilkinsons
  description: >
    A one-page wedding photography showcase using Gatsby Image and featuring a lovely hero and intro section.
  categories:
    - Photography
  built_by: Dave Mullen Jnr
  built_by_url: https://davemullenjnr.co.uk
  featured: false
- title: Gopesh Gopinath - Full Stack JavaScript Developer
  url: https://www.gopeshgopinath.com
  main_url: https://www.gopeshgopinath.com
  source_url: https://github.com/GopeshMedayil/gopeshgopinath.com
  description: >
    Gopesh Gopinath's Personal Portfolio Website
  categories:
    - Portfolio
    - Open Source
  built_by: Gopesh Gopinath
  built_by_url: https://www.gopeshgopinath.com
  featured: false
- title: Misael Taveras - FrontEnd Developer
  url: https://taverasmisael.com
  main_url: https://taverasmisael.com
  source_url: https://github.com/taverasmisael/taverasmisael
  description: >
    Personal site and blogging about learning FrontEnd web development in spanish.
  categories:
    - Portfolio
    - Open Source
    - Blog
    - JavaScript
    - Web Development
  built_by: Misael Taveras
  built_by_url: https://taverasmisael.com
  featured: false
- title: Le Reacteur
  url: https://www.lereacteur.io/
  main_url: https://www.lereacteur.io/
  description: >
    Le Reacteur is the first coding bootcamp dedicated to web and mobile apps development (iOS/Android). We offer intensive sessions to train students in a short time (10 weeks). Our goal is to pass on to our students in less than 3 months what they would have learned in 2 years. To achieve this ambitious challenge, our training is based on learning JavaScript (Node.js, Express, ReactJS, React Native).
  categories:
    - JavaScript
    - Learning
    - Mobile Development
    - Web Development
  built_by: Farid Safi
  built_by_url: https://twitter.com/FaridSafi
  featured: false
- title: Cinch
  url: https://www.cinch.co.uk
  main_url: https://www.cinch.co.uk
  description: >
    Cinch is a hub for car supermarkets and dealers to show off their stock. The site only lists second-hand cars that are seven years old or younger, with less than 70,000 miles on the clock.
  categories:
    - Entrepreneurship
    - Business
  built_by: Somo
  built_by_url: https://www.somoglobal.com
  featured: false
- title: Recetas El Universo
  description: >-
    Recipes and videos with the best of Ecuadorian cuisine.
    Collectable recipes from Diario El Universo.
  main_url: https://recetas-eu.netlify.com/
  url: https://recetas-eu.netlify.com/
  featured: false
  categories:
    - Blog
    - WordPress
    - Food
  built_by: Ramón Chancay
  built_by_url: https://ramonchancay.me/
- title: Third and Grove
  url: https://www.thirdandgrove.com
  main_url: https://www.thirdandgrove.com
  source_url: https://github.com/thirdandgrove/tagd8_gatsby
  description: >
    A digital agency slaying the mundane one pixel at a time.
  categories:
    - Agency
    - Marketing
    - Open Source
    - Technology
  built_by: Third and Grove
  built_by_url: https://www.thirdandgrove.com
  featured: false
- title: Le Bikini
  url: https://lebikini.com
  main_url: https://lebikini.com
  description: >
    New website for Toulouse's most iconic concert hall.
  categories:
    - Music
  built_by: Antoine Rousseau
  built_by_url: https://antoine.rousseau.im
  featured: false
- title: Jimmy Truong's Portfolio
  url: https://jimmytruong.ca
  main_url: https://jimmytruong.ca
  description: >
    This porfolio is a complication of all projects done during my time at BCIT D3 (Digital Design and Development) program and after graduation.
  categories:
    - Portfolio
    - Web Development
  built_by: Jimmy Truong
  built_by_url: https://jimmytruong.ca
  featured: false
- title: Quick Stop Nicaragua
  main_url: https://quickstopnicaragua.com
  url: https://quickstopnicaragua.com
  description: >
    Convenience Store Website
  categories:
    - Food
  built_by: Gerald Martinez
  built_by_url: https://twitter.com/GeraldM_92
  featured: false
- title: XIEL
  main_url: https://xiel.dev
  url: https://xiel.dev
  source_url: https://github.com/xiel/xiel
  description: >
    I'm a freelance front-end developer from Berlin who creates digital experiences that everyone likes to use.
  categories:
    - Portfolio
    - Blog
  built_by: Felix Leupold
  built_by_url: https://twitter.com/xiel
  featured: false
- title: Nicaragua Best Guides
  main_url: https://www.nicaraguasbestguides.com
  url: https://www.nicaraguasbestguides.com
  description: >
    Full-Service Tour Operator and Destination Management Company (DMC)
  categories:
    - Agency
    - Travel
  built_by: Gerald Martinez
  built_by_url: https://twitter.com/GeraldM_92
  featured: false
- title: Thoughts and Stuff
  main_url: http://thoughtsandstuff.com
  url: http://thoughtsandstuff.com
  source_url: https://github.com/robmarshall/gatsby-tns
  description: >
    A simple easy to read blog. Minimalistic, focusing on content over branding. Includes RSS feed.
  categories:
    - Accessibility
    - Blog
    - WordPress
  built_by: Robert Marshall
  built_by_url: https://robertmarshall.dev
  featured: false
- title: Tracli
  url: https://tracli.rootvan.com/
  main_url: https://tracli.rootvan.com/
  source_url: https://github.com/ridvankaradag/tracli-landing
  description: >
    A command line app that tracks your time
  categories:
    - Productivity
    - Technology
    - Landing Page
  built_by: Ridvan Karadag
  built_by_url: http://www.rootvan.com
  featured: false
- title: spon.io
  url: https://www.spon.io
  main_url: https://www.spon.io
  source_url: https://github.com/magicspon/spon.io
  description: >
    Portfolio for frontend web developer, based in Bristol UK
  categories:
    - Portfolio
  built_by: Dave Stockley
  built_by_url: https://www.spon.io
  featured: false
- title: BBS
  url: https://big-boss-studio.com
  main_url: https://big-boss-studio.com
  description: >
    For 11 years, we help great brands in their digital transformation, offering all our expertise for their needs. Technical consulting, UX, design, technical integration and maintenance.
  categories:
    - Agency
    - JavaScript
    - Web Development
  built_by: BBS
  built_by_url: https://big-boss-studio.com
  featured: false
- title: Appes - Meant to evolve
  main_url: https://appes.co
  url: https://appes.co
  description: >
    Appes is all about apps and evolution. We help companies to build mobile and
    web products.
  categories:
    - Agency
    - Mobile Development
    - Web Development
    - Technology
  built_by: Appes
  built_by_url: https://appes.co
  featured: false
- title: Intern
  url: https://intern.imedadel.me
  main_url: https://intern.imedadel.me
  description: >
    Intern is a job board for getting internships in tech, design, marketing, and more. It's built entirely with Gatsby.
  categories:
    - Directory
    - Technology
  built_by: Imed Adel
  built_by_url: https://imedadel.me
  featured: false
- title: Global Citizen Foundation
  main_url: https://www.globalcitizenfoundation.org
  url: https://www.globalcitizenfoundation.org
  description: >
    In the digital economy, we are Global Citizens and the currency is Personal Data
  categories:
    - Nonprofit
  built_by: The Delta Studio
  built_by_url: https://www.thedelta.io
  featured: false
- title: GatsbyFinds
  main_url: https://gatsbyfinds.netlify.com
  url: https://gatsbyfinds.netlify.com
  description: >
    GatsbyFinds is a website built ontop of Gatsby v2 by providing developers with a showcase of all the latest projects made with the beloved GatsbyJS.
  categories:
    - Portfolio
    - Gallery
  built_by: Bvlktech
  built_by_url: https://twitter.com/bvlktech
  featured: false
- title: AFEX Commodities Exchange
  main_url: https://afexnigeria.com
  url: https://afexnigeria.com
  description: >
    AFEX Nigeria strives to transform Nigerian agriculture by creating more bargaining power to smallholder farmers, access to information, and secure storage.
  categories:
    - Blog
    - Business
    - Finance
    - Food
    - WordPress
  built_by: Mayowa Falade
  built_by_url: http://mayowafalade.com
  featured: false
- title: VIA Data
  main_url: https://viadata.io
  url: https://viadata.io
  description: >
    The future of data management
  categories:
    - Data
  built_by: The Delta Studio
  built_by_url: https://www.thedelta.io
  featured: false
- title: Front End Day Event Website
  main_url: https://frontend-day.com/
  url: https://frontend-day.com/
  description: >
    Performant landing page for a front end workshops recurring event / conference.
  categories:
    - Event
    - Conference
    - Web Development
    - Technology
  built_by: Pagepro
  built_by_url: https://pagepro.co
  featured: false
- title: Mutual
  main_url: https://www.madebymutual.com
  url: https://www.madebymutual.com
  description: >
    Mutual is a web design and development agency. Our new website is powered by Gatsby and Craft CMS.
  categories:
    - Blog
    - Portfolio
    - Agency
    - Design
    - Web Development
  built_by: Mutual
  built_by_url: https://twitter.com/madebymutual
  featured: false
- title: Surge 3
  main_url: https://surge3.com
  url: https://surge3.com/
  description: >
    We’re Surge 3 - a premier web development agency. Our company centers around the principles of quality, speed, and service! We are founded using the latest in web technologies and are dedicated to using those exact tools to help our customers achieve their goals.
  categories:
    - Portfolio
    - Blog
    - Agency
    - Web Development
    - Marketing
  built_by: Dillon Browne
  built_by_url: https://dillonbrowne.com
- title: Adaltas
  main_url: https://www.adaltas.com
  url: https://www.adaltas.com
  description: >
    Adaltas is a team of consultants with a focus on Open Source, Big Data and Cloud Computing based in France, Canada and Morocco.
  categories:
    - Consulting
    - Data
    - Design System
    - Programming
    - Learning
  built_by: Adaltas
  built_by_url: https://www.adaltas.com
- title: Themis Attorneys
  main_url: https://themis-attorneys.com
  url: https://themis-attorneys.com
  description: >
    Themis Attorneys is Chennai based lawyers. Their new complete website is made using Gatsby.
  categories:
    - Agency
    - Consulting
    - Portfolio
    - Law
  built_by: Merbin J Anselm
  built_by_url: https://anselm.in
- title: Runlet
  main_url: https://runlet.app
  url: https://runlet.app
  source_url: https://github.com/runletapp/runlet
  description: >
    Runlet is a cloud-based job manager that offers device synchronization and reliable message delivery in a network of connected devices even after connectivity issues. Available for ARM, Linux, Mac and Windows.
  categories:
    - App
    - Landing Page
    - Productivity
    - Technology
  built_by: Vandré Leal
  built_by_url: https://vandreleal.github.io
  featured: false
- title: tiaan.dev
  main_url: https://tiaan.dev
  url: https://tiaan.dev
  featured: false
  categories:
    - Blog
    - Portfolio
    - Web Development
- title: Praveen Bisht
  main_url: https://www.prvnbist.com/
  url: https://www.prvnbist.com/
  source_url: https://github.com/prvnbist/portfolio
  categories:
    - Portfolio
    - Blog
  built_by: Praveen Bisht
  built_by_url: https://www.prvnbist.com/
  featured: false
- title: Jeff Mills The Outer Limits x NTS Radio
  url: https://www.nts.live/projects/jeff-mills-the-outer-limits/
  main_url: https://www.nts.live/projects/jeff-mills-the-outer-limits/
  source_url: https://github.com/ntslive/the-outer-limits
  description: >
    NTS Radio created a minisite for Jeff Mills' 6 part radio series The Outer Limits, including original music production and imagery curated from the NASA online image archive.
  categories:
    - Music
    - Gallery
    - Science
    - Entertainment
  built_by: NTS Radio
  built_by_url: https://www.nts.live
  featured: false
- title: BALAJIRAO676
  main_url: https://thebalajiraoecommerce.netlify.com/
  url: https://thebalajiraoecommerce.netlify.com/
  featured: false
  categories:
    - Blog
    - eCommerce
    - Web Development
- title: Mentimeter
  url: https://www.mentimeter.com/
  main_url: https://www.mentimeter.com/
  categories:
    - Business
  featured: false
- title: HYFN
  url: https://hyfn.com/
  main_url: https://hyfn.com/
  categories:
    - Business
  featured: false
- title: Mozilla India
  main_url: https://mozillaindia.org/
  url: https://mozillaindia.org/
  categories:
    - Open Source
  featured: false
- title: Primer Labs
  main_url: https://www.primerlabs.io
  url: https://www.primerlabs.io
  featured: false
  categories:
    - Education
    - Learning
- title: AJ on Purr-fect Solutions
  url: https://ajonp.com
  main_url: https://ajonp.com
  description: >
    A Community of developers, creating resources for all to use!
  categories:
    - Education
    - Learning
    - Programming
    - Web Development
    - API
    - Blog
    - SEO
  built_by: AJonP
  built_by_url: http://ajonp.com/authors/alex-patterson
- title: blog.kwst.site
  main_url: https://blog.kwst.site
  url: https://blog.kwst.site
  description: A blog of frontend engineer working in Fukuoka
  source_url: https://github.com/SatoshiKawabata/blog
  featured: false
  categories:
    - Blog
    - Technology
    - Web Development
    - JavaScript
- title: Run Leeds
  main_url: http://www.runleeds.co.uk
  url: http://www.runleeds.co.uk
  description: >
    Community running site based in Leeds,UK. Aiming to support those going through a life crisis.
  categories:
    - Accessibility
    - Blog
    - Community
    - Nonprofit
    - Sports
    - WordPress
  built_by: Robert Marshall
  built_by_url: https://www.robertmarshall.dev
- title: Arvind Kumar
  main_url: https://arvind.io
  url: https://arvind.io
  source_url: https://github.com/EnKrypt/arvind.io
  built_by: Arvind Kumar
  built_by_url: https://arvind.io/
  description: >
    A blog about writing code, making music and studying the skies.
  featured: false
  categories:
    - Blog
    - Music
    - Technology
- title: GlobalMoney
  url: https://global24.ua
  main_url: https://global24.ua
  description: >
    Provide payment solution for SMB, eWallet GlobalMoney
  categories:
    - Business
    - Finance
    - Technology
  built_by: NodeArt
  built_by_url: https://NodeArt.io
- title: Women's and Girls' Emergency Centre
  url: https://www.wagec.org.au/
  main_url: https://www.wagec.org.au/
  description: >
    Specialist homelessness service for women and families escaping domestic violence. Based in Redfern, Sydney, Australia.
  categories:
    - Nonprofit
    - Community
    - eCommerce
  built_by: Little & Big
  built_by_url: https://www.littleandbig.com.au/
  featured: false
- title: Guus van de Wal | Drupal Front-end specialist
  url: https://guusvandewal.nl
  main_url: https://guusvandewal.nl
  description: >
    Decoupled portfolio site for guusvandewal.nl, a Drupal and ReactJS front-end developer and designer.
  categories:
    - Open Source
    - Web Development
    - Design
    - Blog
    - Freelance
  built_by: Guus van de Wal
  featured: false
- title: Pixelize Web Design Gold Coast | Web Design and SEO
  url: https://www.pixelize.com.au/
  main_url: https://www.pixelize.com.au/
  description: >
    Pixelize is a tight knit group of professional web developers, graphic designers, and content creators that work together to create high performing, blazing fast, beautiful websites with a strong focus on SEO.
  categories:
    - Agency
    - Web Development
    - Marketing
    - SEO
    - Design
    - Portfolio
    - Blog
  built_by: Pixelize
  built_by_url: https://www.pixelize.com.au
  featured: false
- title: VS Code GitHub Stats
  url: https://vscode-github-stats.netlify.com
  main_url: https://vscode-github-stats.netlify.com
  source_url: https://github.com/lannonbr/vscode-github-stats/
  description: >
    Statistics Dashboard for VS Code GitHub repository
  categories:
    - Data
  built_by: Benjamin Lannon
  built_by_url: https://lannonbr.com
  featured: false
- title: MetaProjection
  main_url: https://www.metaprojection.ca
  url: https://www.metaprojection.ca
  source_url: https://github.com/rosslh/metaprojection
  description: >
    MetaProjection is a website that aggregates multiple Canadian federal electoral projections in order to provide an overview of how the election is playing out, both federally and by district.
  categories:
    - Government
    - Data
    - Open Source
  built_by: Ross Hill
  built_by_url: https://rosshill.ca
  featured: false
- title: Tamarisc VC
  url: https://www.tamarisc.vc
  main_url: https://www.tamarisc.vc
  description: >
    Tamarisc invests in and helps build companies that improve the human habitat through innovating at the intersection of real estate, health, and technology.
  categories:
    - Business
    - Technology
  built_by: Peter Hironaka
  built_by_url: https://peterhironaka.com
  featured: false
- title: Up Your A11y
  url: https://www.upyoura11y.com/
  main_url: https://www.upyoura11y.com/
  source_url: https://www.upyoura11y.com/
  description: >
    A web accessibility toolkit with a React focus, Up Your A11y is a resource for front-end developers to find useful information on how to make your sites more accessible. The topics covered have a React bias, but the principles in each apply to all web development, so please don't be put off if you don't work with React specifically!
  categories:
    - Accessibility
    - Blog
    - Programming
    - JavaScript
    - User Experience
    - Web Development
  built_by: Suzanne Aitchison
  built_by_url: https://twitter.com/s_aitchison
  featured: false
- title: Roman Kravets
  description: >
    Portfolio of Roman Kravets. Web Developer, HTML & CSS Coder.
  main_url: https://romkravets.netlify.com/
  url: https://romkravets.netlify.com/
  categories:
    - Portfolio
    - Open Source
    - Web Development
    - Blog
  built_by: Roman Kravets
  built_by_url: https://github.com/romkravets/dev-page
  featured: false
- title: Phil Tietjen Portfolio
  url: https://www.philtietjen.dev/
  main_url: https://www.philtietjen.dev/
  source_url: https://github.com/Phizzard/phil-portfolio
  description: >
    Portfolio of Phil Tietjen using Gatsby, TailwindCSS, and Emotion/styled
  categories:
    - Portfolio
    - Open Source
    - Web Development
  built_by: Phil Tietjen
  built_by_url: https://github.com/Phizzard
  featured: false
- title: Gatsby Bomb
  description: >
    A fan made version of the website Giantbomb, fully static and powered by Gatsby JS and the GiantBomb API.
  main_url: https://gatsbybomb.netlify.com
  url: https://gatsbybomb.netlify.com
  categories:
    - App
    - Entertainment
    - Media
    - Video
  built_by: Phil Tietjen
  built_by_url: https://github.com/Phizzard
  featured: false
- title: Divyanshu Maithani
  main_url: https://divyanshu013.dev
  url: https://divyanshu013.dev
  source_url: https://github.com/divyanshu013/blog
  description: >
    Personal blog of Divyanshu Maithani. Life, music, code and things in between...
  categories:
    - Blog
    - JavaScript
    - Open Source
    - Music
    - Programming
    - Technology
    - Web Development
  built_by: Divyanshu Maithani
  built_by_url: https://twitter.com/divyanshu013
- title: TFE Energy
  main_url: https://www.tfe.energy
  url: https://www.tfe.energy
  source_url: https://gitlab.com/marcfehrmedia/2019-07-03-tfe-energy
  description: >
    TFE Energy believes in the future. Their new website is programmed with Gatsby, Scrollmagic, Contentful, Cloudify.
  categories:
    - Technology
    - Consulting
    - Video
    - Business
  built_by: Marc Fehr
  built_by_url: https://www.marcfehr.ch
- title: AtomBuild
  url: https://atombuild.github.io/
  main_url: https://atombuild.github.io/
  source_url: https://github.com/AtomBuild/atombuild.github.io
  description: >
    Landing page for the AtomBuild project, offering a curation of Atom packages associated with the project.
  categories:
    - Directory
    - Landing Page
    - Open Source
    - Programming
    - Technology
  built_by: Kepler Sticka-Jones
  built_by_url: https://keplersj.com/
  featured: false
- title: Josh Pensky
  main_url: https://joshpensky.com
  url: https://joshpensky.com
  description: >
    Josh Pensky is an interactive developer based in Boston. He designs and builds refreshing web experiences, packed to the punch with delightful interactions.
  categories:
    - Portfolio
    - Web Development
    - Design
    - SEO
  built_by: Josh Pensky
  built_by_url: https://github.com/joshpensky
  featured: false
- title: AtomLinter
  url: https://atomlinter.github.io/
  main_url: https://atomlinter.github.io/
  source_url: https://github.com/AtomLinter/atomlinter.github.io
  description: >
    Landing page for the AtomLinter project, offering a curation of Atom packages associated with the project.
  categories:
    - Directory
    - Landing Page
    - Open Source
    - Programming
    - Technology
  built_by: Kepler Sticka-Jones
  built_by_url: https://keplersj.com/
  featured: false
- title: Dashbouquet
  url: https://dashbouquet.com/
  main_url: https://dashbouquet.com/
  categories:
    - Agency
    - Blog
    - Business
    - Mobile Development
    - Portfolio
    - Web Development
  built_by: Dashbouquet team
  featured: false
- title: rathes.me
  url: https://rathes.me/
  main_url: https://rathes.me/
  source_url: https://github.com/rathesDot/rathes.me
  description: >
    The Portfolio Website of Rathes Sachchithananthan
  categories:
    - Blog
    - Portfolio
    - Web Development
  built_by: Rathes Sachchithananthan
  built_by_url: https://rathes.me/
- title: viviGuides - Your travel guides
  url: https://vivitravels.com/en/guides/
  main_url: https://vivitravels.com/en/guides/
  description: >
    viviGuides is viviTravels' blog: here you will find travel tips, useful information about the cities and the best guides for your next vacation.
  categories:
    - Travel
    - Blog
  built_by: Kframe Interactive SA
  built_by_url: https://kframeinteractive.com/
  featured: false
- title: KNC Blog
  main_url: https://nagakonada.com
  url: https://nagakonada.com/
  description: >
    Nagakonada is my blogging and portfolio site where I list my projects, experience, capabilities and the blog mostly talks about technical and personal writings.
  categories:
    - Blog
    - Web Development
    - Portfolio
  built_by: Konada, Naga Chaitanya
  built_by_url: https://github.com/ChaituKNag
  featured: false
- title: Vishal Nakum
  url: https://nakum.tech/
  main_url: https://nakum.tech/
  source_url: https://github.com/vishalnakum011/contentful
  description: >
    Portfolio of Vishal Nakum. Made with Gatsby, Contentful. Deployed on Netlify.
  categories:
    - Portfolio
    - Blog
  built_by: Amol Tangade
  built_by_url: https://amoltangade.me/
- title: Sagar Hani Portfolio
  url: http://sagarhani.in/
  main_url: http://sagarhani.in/
  source_url: https://github.com/sagarhani
  description: >
    Sagar Hani is a Software Developer & an Open Source Enthusiast. He blogs about JavaScript, Open Source and his Life experiences.
  categories:
    - Portfolio
    - Blog
    - Web Development
    - Open Source
    - Technology
    - Programming
    - JavaScript
  built_by: Sagar Hani
  built_by_url: http://sagarhani.in/about
- title: Arturo Alviar's Portfolio
  main_url: https://arturoalviar.com
  url: https://arturoalviar.com
  source_url: https://github.com/arturoalviar/portfolio
  categories:
    - Portfolio
    - Open Source
    - Web Development
  built_by: Arturo Alviar
  built_by_url: https://github.com/arturoalviar
  featured: false
- title: Pearly
  url: https://www.pearlyplan.com
  main_url: https://www.pearlyplan.com
  description: >
    Dental Membership Growth Platform
  categories:
    - Technology
    - Healthcare
    - App
  built_by: Sean Emmer and Jeff Cole
- title: MarceloNM
  url: https://marcelonm.com
  main_url: https://marcelonm.com
  description: >
    Personal landing page and blog for MarceloNM, a frontend developer based in Brazil.
  categories:
    - Blog
    - JavaScript
    - Landing Page
    - Programming
    - Web Development
  built_by: Marcelo Nascimento Menezes
  built_by_url: https://github.com/mrcelo
  featured: false
- title: Open Source Galaxy
  main_url: https://www.opensourcegalaxy.com
  url: https://www.opensourcegalaxy.com
  description: >
    Explore the Open Source Galaxy and help other earthlings by contributing to open source.
  categories:
    - Open Source
    - Programming
    - Web Development
  built_by: Justin Juno
  built_by_url: https://www.justinjuno.dev
  featured: false
- title: enBonnet Blog
  url: https://enbonnet.me/
  main_url: https://enbonnet.me/
  source_url: https://github.com/enbonnet
  description: >
    Hola, este es mi sitio personal, estare escribiendo sobre JavaScript, Frontend y Tecnologia que utilice en mi dia a dia.
  categories:
    - Portfolio
    - Blog
    - Web Development
    - Technology
    - Programming
    - JavaScript
  built_by: Ender Bonnet
  built_by_url: https://enbonnet.me/
- title: Edenspiekermann
  url: https://www.edenspiekermann.com/eu/
  main_url: https://www.edenspiekermann.com/eu/
  description: >
    Hello. We are Edenspiekermann, an independent global creative agency.
  categories:
    - Featured
    - Agency
    - Design
    - Portfolio
  featured: true
- title: IBM Design
  url: https://www.ibm.com/design/
  main_url: https://www.ibm.com/design/
  description: >
    At IBM, our design philosophy is to help guide people so they can do their best work. Our human-centered design practices help us deliver on that goal.
  categories:
    - Featured
    - Design
    - Technology
    - Web Development
  built_by: IBM
  featured: true
- title: We Do Plugins
  url: https://wedoplugins.com
  main_url: https://wedoplugins.com
  description: >
    Free & premium WordPress plugins development studio from Wroclaw, Poland.
  categories:
    - Portfolio
    - Agency
    - Open Source
    - Web Development
  built_by: We Do Plugins
  built_by_url: https://wedoplugins.com
- title: Mevish Aslam, business coach
  url: https://mevishaslam.com/
  main_url: https://mevishaslam.com/
  description: >
    Mevish Aslam helps women build a life they love and coaches women to launch and grow businesses.
  categories:
    - Business
    - Consulting
    - Entrepreneurship
    - Freelance
    - Marketing
    - Portfolio
  built_by: Rou Hun Fan
  built_by_url: https://flowen.me
  featured: false
- title: Principles of wealth
  url: https://principlesofwealth.net
  main_url: https://principlesofwealth.net
  source_url: https://github.com/flowen/principlesofwealth
  description: >
    Principles of wealth. How to get rich without being lucky, a summary of Naval Ravikant's tweets and podcast.`
  categories:
    - Business
    - Consulting
    - Education
    - Entrepreneurship
    - Finance
    - Learning
    - Marketing
    - Media
    - Nonprofit
    - Productivity
    - Science
  built_by: Rou Hun Fan
  built_by_url: https://flowen.me
  featured: false
- title: Problem studio
  url: https://problem.studio
  main_url: https://problem.studio
  description: >
    Problem Studio creates unique and fun web experiences. Our enemy is "boring" if ya know what we mean: overused Wordpress templates, the top 10 shopify templates, copy of a copy of a copy of a copy. We love to support design and marketing agencies and help realize their creations into a digital product. `
  categories:
    - Agency
    - Business
    - Consulting
    - Design
    - Education
    - Entrepreneurship
    - Freelance
    - Landing Page
    - Marketing
    - Media
    - Portfolio
    - Productivity
    - Web Development
  built_by: Rou Hun Fan & Sander Visser
  built_by_url: https://flowen.me
- title: North X South
  main_url: https://northxsouth.co
  url: https://northxsouth.co
  description: >
    We work with small businesses and non-profits to develop their brands, build an online identity, create stellar designs, and give a voice to their causes.
  categories:
    - Agency
    - Consulting
    - Business
    - Design
    - Web Development
  built_by: North X South
  built_by_url: https://northxsouth.co
- title: Plenty of Fish
  main_url: https://www.pof.com/
  url: https://pof.com
  description: >
    Plenty of Fish is one of the world's largest dating platforms.
  categories:
    - Community
  featured: true
- title: Bitcoin
  main_url: https://www.bitcoin.com/
  url: https://bitcoin.com
  description: >
    One of the largest crypto-currency platforms in the world.
  categories:
    - Technology
    - Finance
  featured: true
- title: Frame.io
  main_url: https://www.frame.io/
  url: https://frame.io
  description: >
    Frame.io is a cloud-based video collaboration platform that allows its users to easily work on media projects together
  categories:
    - Technology
    - Entertainment
    - Media
  featured: true
- title: Sainsbury’s Homepage
  main_url: https://www.sainsburys.co.uk/
  url: https://www.sainsburys.co.uk
  description: >
    Sainsbury’s is an almost 150 year old supermarket chain in the United Kingdom.
  categories:
    - eCommerce
    - Food
  featured: true
- title: Haxzie, Portfolio and Blog
  url: https://haxzie.com/
  main_url: https://haxzie.com/
  source_url: https://github.com/haxzie/haxzie.com
  description: >
    Haxzie.com is the portfolio and personal blog of Musthaq Ahamad, UX Engineer and Visual Designer
  categories:
    - Blog
    - Portfolio
  built_by: Musthaq Ahamad
  built_by_url: https://haxzie.com
  featured: false
- title: GBT
  url: https://yangmuzi.com/
  main_url: https://yangmuzi.com/
  source_url: https://github.com/yangnianbing/blog-by-gatsby
  description: >
    It is a basic Gatsby site project
  categories:
    - Blog
    - Portfolio
  built_by: yangnianbing
  featured: false
- title: Robin Wieruch's Blog
  url: https://www.robinwieruch.de/
  main_url: https://www.robinwieruch.de/
  categories:
    - Blog
    - Education
  featured: false
- title: Roger Ramos Development Journal
  url: https://rogerramos.me/
  main_url: https://rogerramos.me/
  source_url: https://github.com/rogerramosme/rogerramos.me/
  description: >
    Personal development journal made with Netlify CMS
  categories:
    - Blog
  built_by: Roger Ramos
  built_by_url: https://rogerramos.me/
  featured: false
- title: Global Adviser Alpha
  main_url: https://globaladviseralpha.com
  url: https://globaladviseralpha.com
  description: >
    Lead by David Haintz, Global Adviser Alpha transforms advice business into world class firms.
  categories:
    - Business
    - Blog
    - Finance
  built_by: Handsome Creative
  built_by_url: https://www.hellohandsome.com.au
  featured: false
- title: Alcamine
  url: https://alcamine.com/
  main_url: https://alcamine.com/
  description: >
    Never apply to another job online and receive tons of tech jobs in your inbox everyday — all while keeping your information private.
  categories:
    - Blog
    - Technology
  built_by: Caldera Digital
  built_by_url: https://www.calderadigital.com/
  featured: false
- title: Caldera Digital
  url: https://www.calderadigital.com/
  main_url: https://www.calderadigital.com/
  source_url: https://github.com/caldera-digital/platform
  description: >
    Caldera is a product and application development agency that uses innovative technology to bring your vision, brand, and identity to life through user centered design.
  categories:
    - Blog
    - User Experience
    - Consulting
  built_by: Caldera Digital
  built_by_url: https://www.calderadigital.com/
  featured: false
- title: Keycodes
  url: https://www.keycodes.dev
  main_url: https://www.keycodes.dev
  source_url: https://github.com/justinjunodev/keycodes.dev
  description: >
    A developer resource for getting keyboard key codes.
  categories:
    - Programming
    - Productivity
    - Open Source
    - Web Development
  built_by: Justin Juno
  built_by_url: https://www.justinjuno.dev
  featured: false
- title: Utah Pumpkins
  url: https://www.utahpumpkins.com/
  main_url: https://www.utahpumpkins.com/
  source_url: https://github.com/cadekynaston/utah-pumpkins
  description: >
    An awesome pumpkin gallery built using Gatsby and Contentful.
  categories:
    - Gallery
    - Blog
    - Photography
  built_by: Cade Kynaston
  built_by_url: https://cade.codes
- title: diff001a's blog
  main_url: https://diff001a.netlify.com/
  url: https://diff001a.netlify.com/
  description: >
    This is diff001a's blog which contains blogs related to programming.
  categories:
    - Blog
  built_by: diff001a
- title: Rockwong Blog
  main_url: http://rockwong.com/blog/
  url: http://rockwong.com/blog/
  description: >
    Rockwong is a technical blog containing content related to various web technologies.
  categories:
    - Technology
    - Education
    - Blog
- title: RegexGuide
  main_url: https://regex.guide
  url: https://regex.guide/playground
  source_url: https://github.com/pacdiv/regex.guide
  description: >
    The easiest way to learn regular expressions! The RegexGuide is a playground helping developers to discover regular expressions. Trying it is adopting regular expressions!
  categories:
    - App
    - Education
    - JavaScript
    - Nonprofit
    - Open Source
    - Programming
    - Technology
    - Web Development
  built_by: Loïc J.
  built_by_url: https://growthnotes.dev
- title: re:store
  url: https://www.visitrestore.com
  main_url: https://www.visitrestore.com
  description: >
    This is your chance to discover, connect, and shop beyond your feed and get to know the who, how, and why behind your favorite products.
  categories:
    - Marketing
  built_by: The Couch
  built_by_url: https://thecouch.nyc
  featured: false
- title: Bululu Eventos
  url: https://bululueventos.cl/
  main_url: https://bululueventos.cl/
  source_url: https://github.com/enBonnet/bululu-front
  description: >
    Sitio de organizadores de eventos
  categories:
    - Marketing
  built_by: Ender Bonnet
  built_by_url: https://enbonnet.me/
- title: MyPrograming Steps
  main_url: https://mysteps.netlify.com/
  url: https://mysteps.netlify.com/
  description: >
    FrontEnd Tutorial Information
  featured: false
  categories:
    - Blog
    - Portfolio
  source_url: https://github.com/IoT-Arduino/Gatsby-MySteps
  built_by: Maruo
  built_by_url: https://twitter.com/DengenT
- title: Brent Runs Marathons
  main_url: https://www.brentrunsmarathons.com/
  url: https://www.brentrunsmarathons.com/
  source_url: https://github.com/bingr001/brentrunsmarathonsv2
  description: >
    Brent Runs Marathons is about the training and race experience for the Comrades Ultra Marathon
  categories:
    - Blog
  built_by: Brent Ingram
  built_by_url: https://www.brentjingram.com/
  featured: false
- title: Pedro LaTorre
  main_url: https://www.pedrolatorre.com/
  url: https://www.pedrolatorre.com/
  source_url: https://github.com/bingr001/pedro-latorre-site
  description: >
    A really awesome website built for the motivational speaker Pedro LaTorre
  categories:
    - Blog
  built_by: Brent Ingram
  built_by_url: https://www.brentjingram.com/
  featured: false
- title: Veryben
  main_url: https://veryben.com/
  url: https://veryben.com/
  description: >
    be water my friend
  categories:
    - Blog
  built_by: anikijiang
  built_by_url: https://twitter.com/anikijiang
  featured: false
- title: kentarom's portfolio
  main_url: https://kentarom.com/
  url: https://kentarom.com/
  source_url: https://github.com/kentaro-m/portfolio-gatsby
  description: >
    The portfolio of kentarom, frontend developer. This site shows recent activities about him.
  categories:
    - Portfolio
    - Technology
    - Web Development
  built_by: kentarom
  built_by_url: https://twitter.com/_kentaro_m
  featured: false
- title: MotionThat
  main_url: https://motionthat.com.au
  url: https://motionthat.com.au
  description: >
    MotionThat was created to fill a void in Tabletop Product shooting, whereby the need for consistency, repetition and flexibility was required to eliminate the many variables and inaccuracies that slow the filming process down.
  categories:
    - Entertainment
    - Food
    - Media
    - Gallery
  built_by: Handsome Creative
  built_by_url: https://www.hellohandsome.com.au
  featured: false
- title: TEN ALPHAS
  main_url: https://tenalphas.com.au
  url: https://tenalphas.com.au
  description: >
    TEN ALPHAS is a content production company based in Sydney and Wollongong, telling stories through moving image and beautiful design.
  categories:
    - Media
    - Entertainment
    - Video
  built_by: Handsome Creative
  built_by_url: https://www.hellohandsome.com.au
  featured: false
- title: SalesGP
  main_url: https://salesgp.io
  url: https://salesgp.io
  description: >
    SalesGP is a specialist Sales and Operations partner offering expert skill-sets and decades of experience to companies entering the Australia, NZ (ANZ) and South East Asian (SEA) markets.
  categories:
    - Business
    - Marketing
    - Consulting
  built_by: Handsome Creative
  built_by_url: https://www.hellohandsome.com.au
  featured: false
- title: Source Separation Systems
  main_url: https://sourceseparationsystems.com.au
  url: https://sourceseparationsystems.com.au
  description: >
    Innovative waste diversion products, designed to connect Australians to a more sustainable world.
  categories:
    - Business
  built_by: Handsome Creative
  built_by_url: https://www.hellohandsome.com.au
- title: Fuzzy String Matching
  main_url: https://fuzzy-string-matching.netlify.com
  url: https://fuzzy-string-matching.netlify.com
  source_url: https://github.com/jdemieville/fuzzyStringMatching
  description: >
    This site is built to assess the performance of various approximate string matching algorithms aka fuzzy string searching.
  categories:
    - JavaScript
    - Learning
    - Programming
  built_by: Jennifer Demieville
  built_by_url: https://demieville-codes.herokuapp.com/portfolio
  featured: false
- title: Open Techiz
  main_url: https://www.opentechiz.com/
  url: https://www.opentechiz.com/
  featured: false
  description: >
    An agile software development company in Vietnam, providing wide range service from ecommerce development, mobile development, automation testing and cloud deployment with kubernets
  categories:
    - Web Development
    - Mobile Development
    - Technology
  built_by: Open Techiz
  built_by_url: https://www.opentechiz.com/
- title: Leave Me Alone
  url: https://leavemealone.app
  main_url: https://leavemealone.app
  description: >
    Leave Me Alone helps you unsubscribe from unwanted emails easily. It's built with Gatsby v2.
  categories:
    - Landing Page
    - Productivity
  built_by: James Ivings
  built_by_url: https://squarecat.io
  featured: false
- title: Oberion
  main_url: https://oberion.io
  url: https://oberion.io
  description: >
    Oberion analyzes your gaming library and gives you personal recommendations based on what you play
  categories:
    - Entertainment
    - Media
  built_by: Thomas Uta
  built_by_url: https://twitter.com/ThomasJanUta
  featured: false
- title: Yoseph.tech
  main_url: https://www.yoseph.tech
  url: https://www.yoseph.tech/compilers
  source_url: https://github.com/radding/yoseph.tech_gatsby
  description: >
    Yoseph.tech is a personal blog centered around technology and software engineering
  categories:
    - Technology
    - Web Development
    - Open Source
  built_by: Yoseph Radding
  built_by_url: https://github.com/radding
  featured: false
- title: Really Fast Sites
  url: https://reallyfastsites.com
  main_url: https://reallyfastsites.com
  description: >
    Really Fast Sites showcases websites that have a speed score of 85 or higher on Google's Page Speed Insights for both mobile and desktop, along with some of the platforms and technologies those sites use.
  categories:
    - Web Development
    - Programming
  built_by: Peter Brady
  built_by_url: https://www.peterbrady.co.uk
  featured: false
- title: Mieke Frouws
  url: https://www.miekefrouws.nl
  main_url: https://www.miekefrouws.nl
  description: >
    Mieke Frouws is a freelance primary and secondary school theatre teacher based in the Netherlands.
  categories:
    - Freelance
    - Education
  built_by: Laurens Kling
  built_by_url: https://www.goedideemedia.nl
  featured: false
- title: Paul de Vries
  url: https://pauldevries1972.nl
  main_url: https://pauldevries1972.nl
  description: >
    Paul de Vries is founder of #DCDW and Spokesperson for Marktplaats Automotive (eBay) - Making the online automotive better!
  categories:
    - Blog
    - Business
    - Consulting
  built_by: Laurens Kling
  built_by_url: https://www.goedideemedia.nl
  featured: false
- title: The Fabulous Lifestyles 不藏私旅行煮藝
  url: https://thefabulouslifestyles.com/
  main_url: https://thefabulouslifestyles.com/
  description: >
    The Fabulous Lifestyles features content about travel and food. It offers practical travel advice that covers trip planning, logistics, and reviews on destination, resort & hotel...etc. Besides travelling, there are step-by-step homemade gourmet recipes that will appeal to everyone's taste buds.
  categories:
    - Blog
    - Food
    - Travel
  built_by: Kevin C Chen
  built_by_url: https://www.linkedin.com/in/kevincychen/
- title: Salexa - Estetica Venezolana
  url: https://peluqueriavenezolana.cl/
  main_url: https://peluqueriavenezolana.cl/
  source_url: https://github.com/enbonnet/salexa-front
  description: >
    Venezuelan beauty and hairdressing salon in Chile
  categories:
    - Marketing
    - Business
  built_by: Ender Bonnet
  built_by_url: https://enbonnet.me/
- title: Akshay Thakur's Portfolio
  main_url: https://akshaythakur.me
  url: https://akshaythakur.me
  categories:
    - Portfolio
    - Web Development
  built_by: Akshay Thakur
  built_by_url: https://akshaythakur.me
- title: Binaria
  description: >
    Digital product connecting technics & creativity.
  main_url: https://binaria.com/en/
  url: https://binaria.com/en/
  categories:
    - Web Development
    - Agency
    - Technology
    - App
    - Consulting
    - User Experience
  built_by: Binaria
  built_by_url: https://binaria.com/
- title: Quema Labs
  url: https://quemalabs.com/
  main_url: https://quemalabs.com/
  description: >
    WordPress themes for these modern times
  categories:
    - Blog
    - Web Development
    - WordPress
    - Portfolio
  built_by: Nico Andrade
  built_by_url: https://nicoandrade.com/
- title: Century 21 Financial
  url: https://century21financial.co.nz/
  main_url: https://century21financial.co.nz/
  description: Website for Century 21's mortgage broker and insurance broker business in New Zealand.
  categories:
    - Real Estate
    - Finance
    - Business
  built_by: Shannon Smith
  built_by_url: https://www.powerboard.co.nz/clients
  featured: false
- title: Base Backpackers
  url: https://www.stayatbase.com/
  main_url: https://www.stayatbase.com/
  description: Base Backpackers is one of Australasia's biggest youth adventure tourism brands. They are super stoked to have one of the fastest websites in the tourism industry.
  categories:
    - Travel
    - Business
  built_by: Shannon Smith
  built_by_url: https://www.powerboard.co.nz/clients
  featured: false
- title: Wealthsimple
  url: https://www.wealthsimple.com/
  main_url: https://www.wealthsimple.com/en-us/
  description: >
    The simple way to grow your money like the world's most sophisticated investors. Zero-maintenance portfolios, expert advisors and low fees.
  categories:
    - App
    - Business
    - Finance
  featured: false
- title: To Be Created
  description: >
    tbc is a London based styling agency that champions a modernised minimal aesthetic for both personal clients and brands.
  main_url: https://to-be-created.com
  url: https://to-be-created.com
  categories:
    - Web Development
    - Agency
    - Portfolio
    - Freelance
  built_by: Sam Goddard
  built_by_url: https://samgoddard.dev/
- title: Kosmos Platform
  main_url: https://kosmosplatform.com
  url: https://kosmosplatform.com
  description: >
    Explore the Kosmos - A new world is here, where every clinician now has the ability to improve cardiothoracic and abdominal assessment, in just a few minutes.
  categories:
    - Marketing
    - Science
    - Video
    - Landing Page
    - Healthcare
    - Technology
  built_by: Bryce Benson via Turnstyle Studio
  built_by_url: https://github.com/brycebenson
- title: B-Engaged
  url: https://b-engaged.se/
  main_url: https://b-engaged.se/
  description: >
    B-Engaged gives a clear picture of the organization and helps you implement the measures that makes difference for the employees. The results of our employee surveys are easily transformed into concrete improvement measures using AI technology.
  categories:
    - Business
    - Human Resources
  featured: false
- title: Rollbar
  url: https://rollbar.com/
  main_url: https://rollbar.com/
  description: >
    Rollbar automates error monitoring and triaging, so developers can fix errors that matter within minutes, and build software quickly and painlessly.
  categories:
    - Programming
    - Web Development
  featured: false
- title: EQX
  url: https://digitalexperience.equinox.com/
  main_url: https://digitalexperience.equinox.com/
  description: >
    The Equinox app, personalized to unlock your full potential.
  categories:
    - Sports
    - App
  featured: false
- title: WagWalking
  url: https://wagwalking.com/
  main_url: https://wagwalking.com/
  description: >
    Paws on the move
  categories:
    - App
  featured: false
- title: FirstBorn
  url: https://www.firstborn.com/
  main_url: https://www.firstborn.com/
  description: >
    We shape modern brands for a connected future.
  categories:
    - Agency
    - Design
- title: Pix4D
  url: https://www.pix4d.com
  main_url: https://www.pix4d.com
  description: >
    A unique suite of photogrammetry software for drone mapping. Capture images with our app, process on desktop or cloud and create maps and 3D models.
  categories:
    - Business
    - Productivity
    - Technology
  featured: false
- title: Bakken & Bæck
  url: https://bakkenbaeck.com
  main_url: https://bakkenbaeck.com
  description: >
    We’re Bakken & Bæck, a digital studio based in Oslo, Bonn and Amsterdam. Ambitious companies call us when they need an experienced team that can transform interesting ideas into powerful products.
  categories:
    - Agency
    - Design
    - Technology
  featured: false
- title: Figma Config
  url: https://config.figma.com/
  main_url: https://config.figma.com/
  description: A one-day conference where Figma users come together to learn from each other.
  categories:
    - Conference
    - Design
    - Event
    - Community
    - Learning
  built_by: Corey Ward
  built_by_url: http://www.coreyward.me/
  featured: false
- title: Anurag Hazra's Portfolio
  url: https://anuraghazra.github.io/
  main_url: https://anuraghazra.github.io/
  source_url: https://github.com/anuraghazra/anuraghazra.github.io
  description: >
    Anurag Hazra's portfolio & personal blog, Creative FrontEnd web developer from india.
  categories:
    - Portfolio
    - Blog
    - Open Source
    - JavaScript
  built_by: Anurag Hazra
  built_by_url: https://github.com/anuraghazra
- title: VeganWorks
  url: https://veganworks.com/
  main_url: https://veganworks.com/
  description: We make delicious vegan snack boxes.
  categories:
    - Food
- title: codesundar
  url: https://codesundar.com
  main_url: https://codesundar.com
  description: >
    Learn PhoneGap, Ionic, Flutter
  categories:
    - Education
    - Technology
    - Web Development
    - Blog
  built_by: codesundar
  built_by_url: https://codesundar.com
  featured: false
- title: Nordic Microfinance Initiative
  url: https://www.nmimicro.no/
  main_url: https://www.nmimicro.no/
  description: Nordic Microfinance Initiative's (NMI) vision is to contribute to the empowerment of poor people in developing countries and to the creation of jobs and wealth on a sustainable basis.
  featured: false
  categories:
    - Finance
    - Business
  built_by: Othermachines
  built_by_url: https://othermachines.com
- title: Subscribe Pro Documentation
  url: https://docs.subscribepro.com/
  main_url: https://docs.subscribepro.com/
  description: >
    Subscribe Pro is a subscription commerce solution that enables brands to quickly add subscription commerce models such as box, subscribe-and-save, autoship and similar to their existing eCommerce websites.
  categories:
    - Documentation
    - eCommerce
    - API
    - Technology
    - Web Development
  built_by: Subscribe Pro
  built_by_url: https://www.subscribepro.com/
- title: Software.com
  main_url: https://www.software.com
  url: https://www.software.com
  description: Our data platform helps developers learn from their data, increase productivity, and code smarter.
  categories:
    - Data
    - Productivity
    - Programming
  built_by: Brett Stevens, Joshua Cheng, Geoff Stevens
  built_by_url: https://github.com/swdotcom/
  featured: false
- title: WTL Studio Website Builder
  main_url: https://wtlstudio.com/
  url: https://wtlstudio.com/
  description: >
    Cloud-based, SEO focused website builder - helping local businesses and startups reach audiences faster.
  featured: false
  categories:
    - eCommerce
    - SEO
    - Business
- title: ToolsDB
  main_url: https://toolsdb.dev
  url: https://toolsdb.dev
  description: List of tools for better software development.
  featured: false
  categories:
    - Technology
    - Web Development
    - Programming
    - Productivity
- title: Eastman Strings
  url: https://www.eastmanstrings.com
  main_url: https://www.eastmanstrings.com
  description: >
    Site was built using GatsbyJS, Cosmic CMS, and Netlify.
  categories:
    - Business
    - Music
  built_by: Tekhaus
  built_by_url: https://www.tekha.us
  featured: false
- title: Lesley Lai
  main_url: https://lesleylai.info
  url: https://lesleylai.info
  source_url: https://github.com/LesleyLai/blog
  description: >
    lesleylai.info is the personal website of Lesley Lai, where he talks mainly about C++ and Computer Graphics.
  categories:
    - Blog
    - Open Source
    - Portfolio
    - Programming
    - Technology
  built_by: Lesley Lai
  built_by_url: https://github.com/LesleyLai
  featured: false
- title: Whipstitch Webwork
  url: https://www.whipstitchwebwork.com
  main_url: https://www.whipstitchwebwork.com
  description: >
    Websites for smart people.
  categories:
    - Agency
    - Web Development
  built_by: Matthew Russell
  featured: false
- title: Vandré Leal
  main_url: https://vandreleal.github.io
  url: https://vandreleal.github.io
  source_url: https://github.com/vandreleal/vandreleal.github.io
  description: >
    Portfolio of Vandré Leal.
  categories:
    - Portfolio
    - Web Development
  built_by: Vandré Leal
  built_by_url: https://vandreleal.github.io
  featured: false
- title: Tarokenlog
  url: https://taroken.dev/
  main_url: https://taroken.dev/
  description: >
    Blog and Gallery
  categories:
    - Blog
    - Portfolio
    - Web Development
    - Photography
  built_by: Kentaro Koga
  built_by_url: https://twitter.com/kentaro_koga
  featured: false
- title: OwlyPixel Blog
  main_url: https://owlypixel.com
  url: https://owlypixel.com
  description: >
    Notes and tutorials on coding, web development, design and other stuff.
  categories:
    - Web Development
    - Blog
    - Education
  built_by: Owlypixel
  built_by_url: https://twitter.com/owlypixel
  featured: false
- title: talkoverflow
  main_url: https://talkoverflow.com
  url: https://talkoverflow.com
  description: Blog on software engineering built with Gatsby themes and theme-ui
  categories:
    - Blog
    - Web Development
    - Technology
  built_by: Patryk Jeziorowski
  built_by_url: https://twitter.com/pjeziorowski
- title: HISTORYTalks
  main_url: https://www.history-talks.com/
  url: https://www.history-talks.com/
  description: Built using Gatsby, JSS and Contentful
  categories:
    - Conference
    - Media
  built_by: A+E Networks
  built_by_url: https://www.aenetworks.com/
- title: HISTORYCon
  main_url: https://www.historycon.com/
  url: https://www.historycon.com/
  description: Built using Gatsby, JSS and Contentful
  categories:
    - Conference
    - Media
  built_by: A+E Networks
  built_by_url: https://www.aenetworks.com/
- title: Kölliker Immobilien
  url: https://koelliker-immobilien.ch/
  main_url: https://koelliker-immobilien.ch/
  description: >
    Built using Gatsby, Netlify and Contentful
  categories:
    - Real Estate
    - Marketing
  built_by: Matthias Gemperli
  built_by_url: https://matthiasgemperli.ch
- title: Lessmess Agency website
  url: https://lessmess.agency/
  main_url: https://lessmess.agency/
  description: >
    Website of Lessmess Agency
  categories:
    - Agency
    - Web Development
  built_by: Ilya Lesik
  built_by_url: https://github.com/ilyalesik
- title: Ezekiel Ekunola Portfolio
  main_url: http://ezekielekunola.com/
  url: http://ezekielekunola.com/
  description: Built using Gatsby, Styled-Components
  categories:
    - Web Development
    - Portfolio
  built_by: Ezekiel Ekunola
  built_by_url: https://github.com/easybuoy/
  featured: false
- title: Gearbox Development
  main_url: https://gearboxbuilt.com
  url: https://gearboxbuilt.com/?no-load-in
  description: >
    Gearbox is a performance website development & optimization company based out of Canada. Built using Gatsby/WordPress.
  categories:
    - Agency
    - Web Development
    - WordPress
    - Portfolio
    - Programming
    - Technology
    - Business
  built_by: Gearbox Development
  built_by_url: https://gearboxbuilt.com
  featured: false
- title: UXWorks
  main_url: https://uxworks.org
  url: https://uxworks.org
  description: Built with Gatsby, Netlify and Markdown
  categories:
    - Web Development
    - Blog
  built_by: Amrish Kushwaha
  built_by_url: https://github.com/isamrish
  featured: false
- title: Jarod Peachey
  main_url: https://jarodpeachey.netlify.com
  url: https://jarodpeachey.netlify.com
  source_url: https://github.com/jarodpeachey/portfolio
  description: >
    Jarod Peachey is a front-end developer focused on building modern and fast websites for everyone.
  categories:
    - Blog
    - JavaScript
    - Mobile Development
    - Portfolio
  built_by: Jarod Peachey
  built_by_url: https://github.com/jarodpeachey
  featured: false
- title: Thomas Maximini
  main_url: https://www.thomasmaximini.com/
  url: https://www.thomasmaximini.com/
  source_url: https://github.com/tmaximini/maxi.io
  description: >
    Thomas Maximini is a full stack web developer from Germany
  categories:
    - Blog
    - JavaScript
    - Photography
    - Portfolio
    - Web Development
  built_by: Thomas Maximini
  built_by_url: https://github.com/tmaximini
  featured: false
- title: Aretha Iskandar
  main_url: https://arethaiskandar.com/
  url: https://arethaiskandar.com/
  source_url: https://github.com/tmaximini/arethaiskandar.com
  description: >
    Aretha Iskandar is a Jazz and Soul Singer / Songwriter from Paris
  categories:
    - Music
  built_by: Thomas Maximini
  built_by_url: https://github.com/tmaximini
  featured: false
- title: Harshil Shah
  url: https://harshil.net
  main_url: https://harshil.net
  description: >
    Harshil Shah is an iOS engineer from Mumbai, India
  categories:
    - Blog
    - Mobile Development
  built_by: Harshil Shah
  built_by_url: https://twitter.com/_HarshilShah
  featured: false
- title: Code Examples
  url: https://codeexamples.dev/
  main_url: https://codeexamples.dev/
  description: >
    Examples about various programming languages like JavaScript, Python, Rust, Angular, React, Vue.js etc.
  categories:
    - Blog
    - Education
    - Programming
    - Web Development
  built_by: Sai gowtham
  built_by_url: https://twitter.com/saigowthamr
  featured: false
- title: Samir Mujanovic
  main_url: https://www.samirmujanovic.com/
  url: https://www.samirmujanovic.com/
  description: >
    I'm a Frontend Developer with 3 years of experience. I describe myself as a developer who loves coding, open-source and web platform.
  categories:
    - Portfolio
    - Web Development
    - Design
  built_by: Samir Mujanovic
  built_by_url: https://github.com/sameerrM
- title: Yearlyglot - Fluent Every Year
  url: https://www.yearlyglot.com/blog
  main_url: https://www.yearlyglot.com
  description: >
    A popular blog on languages, second language acquisition and polyglottery.
  categories:
    - Blog
    - Education
    - Learning
    - Travel
  built_by: Donovan Nagel
  built_by_url: https://www.donovannagel.com
  featured: false
- title: 8fit.com
  url: https://8fit.com/
  main_url: https://8fit.com/
  description: >
    Get personalized workouts, custom meal plans, and nutrition guidance, right in the palm of your hand. Prioritize progress over perfection with the 8fit app!
  categories:
    - App
    - Food
    - Sports
  featured: false
- title: Dispel - Remote Access for Industrial Control Systems
  url: https://dispel.io
  main_url: https://dispel.io
  description: >
    Dispel provides secure, moving target defense networks through which your teams can remotely access industrial control systems in seconds, replacing static-defense products that take 5 to 15 minutes to work through.
  categories:
    - Business
    - Technology
    - Security
  built_by: Anton Aberg
  built_by_url: https://github.com/aaaberg
  featured: false
- title: Geothermal Heat Pump DIY Project
  url: https://diyheatpump.net/
  main_url: https://diyheatpump.net/
  description: Personal project by Yuriy Logvin that demonstrates how you can switch to heating with electricity at a minimal cost. The goal here is to show that everyone can build a geothermal heat pump and start saving money.
  categories:
    - Blog
    - Education
    - Technology
  built_by: Yuriy Logvin
  built_by_url: https://powerwatcher.net
- title: Catalyst Network - Cryptocurrency
  url: https://www.cryptocatalyst.net/
  main_url: https://www.cryptocatalyst.net/
  source_url: https://github.com/n8tb1t/gatsby-starter-cryptocurrency
  description: >
    An All-in-One solution for Modern Transactions.
  categories:
    - Business
    - Technology
  built_by: n8tb1t
  built_by_url: https://github.com/n8tb1t/
  featured: false
- title: SaoBear's-Blog
  main_url: https://saobear.xyz/
  url: https://saobear.xyz/
  source_url: https://github.com/PiccoloYu/SaoBear-is-Blog
  featured: false
  categories:
    - Blog
    - Web Development
- title: Rumaan Khalander - Portfolio
  url: https://www.rumaan.me/
  main_url: https://www.rumaan.me/
  description: >
    Rumaan Khalander is a Full-Stack Dev from Bengaluru who loves to develop for mobile and web.
  categories:
    - Portfolio
  built_by: rumaan
  built_by_url: https://github.com/rumaan/
  featured: false
- title: DigiGov
  main_url: https://digigov.grnet.gr/
  url: https://digigov.grnet.gr/
  description: >
    DigiGov is an initiative for the Digital Transformation of the Greek Public Sector
  categories:
    - Government
  built_by: GRNET
  built_by_url: https://grnet.gr/
  featured: false
- title: Zeek Interactive
  main_url: https://zeek.com
  url: https://zeek.com
  description: >
    Business site for Zeek Interactive. Using WordPress as a data store via the WPGraphQL plugin.
  categories:
    - Blog
    - Web Development
    - Mobile Development
    - WordPress
    - Agency
    - Business
  built_by: Zeek Interactive
  built_by_url: https://zeek.com
  featured: false
- title: Bare Advertising & Communications
  url: https://bare.ca/
  main_url: https://bare.ca/
  description: >
    Bare is a full-service branding and production agency in Vancouver BC with deep experience in digital/traditional communications and strategy. We specialize in building headless WordPress sites with Gatsby.
  categories:
    - WordPress
    - Agency
    - Business
  built_by: Bare Advertising & Communications
  built_by_url: https://www.bare.ca/
  featured: false
- title: The Decking Superstore
  url: https://www.thedeckingsuperstore.com/
  main_url: https://www.thedeckingsuperstore.com/
  description: >
    One of Northern California's largest outdoor decking and siding providers.
  categories:
    - WordPress
    - Business
  built_by: Bare Advertising & Communications
  built_by_url: https://www.bare.ca/
  featured: false
- title: Precision Cedar Products
  url: https://www.precisioncedar.com/
  main_url: https://www.precisioncedar.com/
  description: >
    Western Red Cedar Distributor in Vancouver Canada.
  categories:
    - WordPress
    - Business
  built_by: Bare Advertising & Communications
  built_by_url: https://www.bare.ca/
  featured: false
- title: Circle Restoration
  url: https://www.circlerestoration.com/
  main_url: https://www.circlerestoration.com/
  description: >
    Restoration Services Provider in Vancouver Canada.
  categories:
    - WordPress
    - Business
  built_by: Bare Advertising & Communications
  built_by_url: https://www.bare.ca/
  featured: false
- title: ALS Rally
  url: https://www.alsrally.com/
  main_url: https://www.alsrally.com/
  description: >
    Non profit fundraiser for ALS Research.
  categories:
    - WordPress
    - Nonprofit
    - Event
  built_by: Bare Advertising & Communications
  built_by_url: https://www.bare.ca/
  featured: false
- title: Vancouver Welsh Men's Choir
  url: https://vancouverchoir.ca/
  main_url: https://vancouverchoir.ca/
  description: >
    Vancouver Welsh Men's Choir website for upcoming shows, ticket purchases and online merchandise.
  categories:
    - WordPress
    - Entertainment
    - Event
    - eCommerce
  built_by: Bare Advertising & Communications
  built_by_url: https://www.bare.ca/
  featured: false
- title: Paul Scanlon - Blog
  main_url: https://paulie.dev/
  url: https://paulie.dev/
  source_url: https://github.com/PaulieScanlon/paulie-dev-2019
  description: >
    I'm a React UI developer / UX Engineer. React, GatsbyJs, JavaScript, TypeScript/Flow, StyledComponents, Storybook, TDD (Jest/Enzyme) and a tiny bit of Node.js.
  categories:
    - Blog
    - Web Development
  built_by: Paul Scanlon
  built_by_url: http://www.pauliescanlon.io
  featured: false
- title: EF Design
  main_url: https://ef.design
  url: https://ef.design
  description: >
    Home of everything creative, digital and brand at EF.
  featured: false
  categories:
    - Marketing
    - Design
  built_by: João Matos (Global Creative Studio - Education First)
- title: Codica
  main_url: https://www.codica.com/
  url: https://www.codica.com/
  description: >
    We help startups and established brands with JAMStack, Progressive Web Apps and Marketplaces development.
  categories:
    - Agency
    - Web Development
  built_by: Codica
  built_by_url: https://www.codica.com/
- title: Bhavani Ravi's Portfolio
  url: https://bhavaniravi.com
  main_url: https://bhavaniravi.com
  description: >
    Showcase of Bhavani Ravi's skillset and blogs
  categories:
    - Blog
    - Portfolio
  built_by: Bhavani Ravi
  built_by_url: https://twitter.com/geeky_bhavani
- title: Kotoriyama
  main_url: https://kotoriyama.com/
  url: https://kotoriyama.com/
  description: >
    Japanese Indie Game Creator.
  featured: false
  categories:
    - App
    - Entertainment
    - Mobile Development
  built_by: Motoyoshi Shiine (Kotoriyama)
- title: PWA Shields
  url: https://www.pwa-shields.com
  main_url: https://www.pwa-shields.com
  source_url: https://github.com/richardtaylordawson/pwa-shields
  description: >
    Personalize your app's README with custom, fun, PWA shields in SVG
  categories:
    - Documentation
    - App
    - API
  built_by: Richard Taylor Dawson
  built_by_url: https://richardtaylordawson.com
- title: Zatsuzen
  url: https://zatsuzen.com
  main_url: https://zatsuzen.com
  description: >
    Web developer's portfolio
  categories:
    - Portfolio
  built_by: Akane
  built_by_url: https://twitter.com/akanewz
  featured: false
- title: Reeemoter
  description: >-
    Join thousands of developers from everywhere and access to job
    offers from hundreds of companies worldwide right
    at your inbox for free.
  main_url: https://reeemoter.com/
  url: https://reeemoter.com/
  featured: false
  categories:
    - Technology
    - Web Development
  built_by: Ramón Chancay
  built_by_url: https://ramonchancay.me/
- title: Ananya Neogi
  main_url: https://ananyaneogi.com
  url: https://ananyaneogi.com
  description: >
    Showcases Ananya's work as a frontend developer and comprises of a collection of written articles on web development, programming and, user experience.
  categories:
    - Portfolio
    - Blog
  built_by: Ananya Neogi
  built_by_url: https://ananyaneogi.com
- title: webman.pro
  main_url: https://webman.pro/
  url: https://webman.pro/
  description: >
    webman.pro is an awesome portfolio and technical blog where
    professional Front End engineer Dmytro Chumak shares his thoughts
    and experience to inspire other developers.
  featured: false
  categories:
    - Blog
    - Web Development
    - JavaScript
  built_by: Dmytro Chumak
  built_by_url: https://github.com/wwwebman
- title: borderless
  url: https://junhobaik.github.io
  main_url: https://junhobaik.github.io
  source_url: https://github.com/junhobaik/junhobaik.github.io/tree/develop
  description: >
    Junho Baik's Development Blog
  categories:
    - Blog
    - Web Development
  built_by: Junho Baik
  built_by_url: https://github.com/junhobaik
  featured: false
- title: React Resume Generator
  main_url: https://nimahkh.github.io/nima_habibkhoda
  url: https://nimahkh.github.io/nima_habibkhoda
  source_url: https://github.com/nimahkh/resume_generator
  description: >
    The resume generator is a project to create your own resume web page easily with Gatsby.
  categories:
    - Portfolio
  built_by: Nima Habibkhoda
  featured: false
- title: Thomas Wang's Blog
  main_url: https://www.thomaswang.io
  url: https://www.thomaswang.io
  description: >-
    Technical blog by Thomas Wang
  built_by: Thomas Wang
  built_by_url: https://github.com/thomaswang
  featured: false
  categories:
    - Blog
    - Web Development
- title: Engleezi
  main_url: https://www.myengleezi.com
  url: https://myengleezi.com/teachers/
  description: >-
    Affordable, accessible and fun, Engleezi is an English tutoring service that aims to make your child a better and more fluent English speaker. Our unique online approach gets your children learning English one-on-one from a native English teacher from the comfort of your home.
  built_by: Suleiman Mayow
  built_by_url: https://github.com/sullom101
  featured: false
  categories:
    - Education
    - Learning
    - Technology
- title: The Rebigulator
  main_url: https://www.rebigulator.org/
  source_url: https://github.com/Me4502/Rebigulator/
  url: https://rebigulator.org/
  description: A quote-based via game powered by Frinkiac
  built_by: Matthew Miller
  built_by_url: https://matthewmiller.dev/
  featured: false
  categories:
    - Open Source
    - Entertainment
    - App
- title: madewithlove
  main_url: https://madewithlove.com
  url: https://madewithlove.com
  description: >-
    We build digital products and create the teams around them. We can help with software engineering, product management, managing technical teams, audits and technical consulting.
  built_by: madewithlove
  built_by_url: https://madewithlove.com
  featured: false
  categories:
    - Web Development
    - Blog
    - Agency
    - Business
- title: Sprucehill
  url: https://sprucehill.ca/
  main_url: https://sprucehill.ca/
  description: >
    Sprucehill is a North Vancouver based custom home builder and renovator.
  categories:
    - WordPress
    - Business
  built_by: Bare Advertising & Communications
  built_by_url: https://www.bare.ca/
  featured: false
- title: Nathaniel Ryan Mathew
  url: https://nathanielmathew.me
  main_url: https://nathanielmathew.me
  source_url: https://github.com/nathanielmathew/MyPortfolio
  description: >
    A personal online Portfolio built using GatsbyJS, that showcases Achievements, Projects and Additional information.
  categories:
    - Portfolio
    - Open Source
    - Blog
  built_by: Nathaniel Ryan Mathew
  built_by_url: https://github.com/nathanielmathew
  featured: false
- title: Kanazawa.js Community Page
  main_url: https://kanazawajs.now.sh/
  url: https://kanazawajs.now.sh/
  source_url: https://github.com/kanazawa-js/community-page
  description: >
    Kanazawa.js is a local community for the JSer around Kanazawa to share knowledge about JavaScript.
  categories:
    - Community
    - Programming
    - Web Development
  built_by: Kanazawa.js
  built_by_url: https://twitter.com/knzw_js
  featured: false
- title: monica*dev
  url: https://www.aboutmonica.com/
  main_url: https://www.aboutmonica.com/
  description: >
    Personal site for Monica Powell, a software engineer who is passionate about making open-source more accessible and building community, online & offline.
  categories:
    - Web Development
    - Blog
    - Programming
    - Portfolio
  built_by: Monica Powell
  built_by_url: https://www.aboutmonica.com/
  featured: false
- title: Shivam Sinha
  url: https://www.helloshivam.com/
  main_url: https://www.helloshivam.com/
  description: >
    Portfolio of Shivam Sinha, Graphic Designer and Creative Coder based in New York.
  categories:
    - Portfolio
  built_by: Shivam Sinha
  built_by_url: https://www.helloshivam.com/
  featured: false
- title: Brianna Sharpe - Writer
  main_url: https://www.briannasharpe.com/
  url: https://www.briannasharpe.com/
  source_url: https://github.com/ehowey/briannasharpe
  description: >
    Brianna Sharpe is an Alberta, Canada based freelance writer and journalist focused on health, LGBTQ2S+, parenting, and the environment.
  categories:
    - Portfolio
    - Media
  built_by: Eric Howey
  built_by_url: https://www.erichowey.dev/
  featured: false
- title: Eric Howey Web Development
  main_url: https://www.erichowey.dev/
  url: https://www.erichowey.dev/
  source_url: https://github.com/ehowey/erichoweydev
  description: >
    Personal website and blog for Eric Howey. I am a freelance web developer based in Alberta, Canada specializing in Gatsby, React, WordPress and Theme-UI.
  categories:
    - Portfolio
    - Web Development
    - Freelance
    - Blog
  built_by: Eric Howey
  built_by_url: https://www.erichowey.dev/
- title: Solfej Chord Search
  url: https://www.solfej.io/chords
  main_url: https://www.solfej.io/chords
  description: >
    Solfej Chord Search helps you master every chord imaginable. It shows you notes, intervals, guitar and piano fingerings for 1000s of chords.
  categories:
    - Education
    - Music
  built_by: Shayan Javadi
  built_by_url: https://www.instagram.com/shawnjavadi/
- title: a+ Saúde
  url: https://www.amaissaude.com.br/
  main_url: https://www.amaissaude.com.br/
  description: >
    An even better experience in using health services.
  categories:
    - Healthcare
    - Marketing
    - Blog
  built_by: Grupo Fleury
  built_by_url: http://www.grupofleury.com.br/
  featured: false
- title: Mallikarjun Katakol Photography
  main_url: https://mallik.in
  url: https://mallik.in
  built_by: Arvind Kumar
  built_by_url: https://arvind.io/
  description: >
    Mallikarjun Katakol is an Advertising, Architecture, Editorial, Fashion and Lifestyle Photographer based in Bangalore, India.
    Shoots Corporate & Business headshots, Portfolios for Models and Actors, Documents Projects for Architects, Fashion & Interior Designers
  featured: false
  categories:
    - Gallery
    - Photography
    - Portfolio
- title: gatsby-animate-blog
  url: https://gatsby-animate-blog.luffyzh.now.sh/
  main_url: https://gatsby-animate-blog.luffyzh.now.sh/home
  source_url: https://github.com/luffyZh/gatsby-animate-blog
  description: >
    A simple && cool blog site starter kit by Gatsby.
  categories:
    - Blog
    - Open Source
    - Web Development
  built_by: luffyZh
  built_by_url: https://github.com/luffyZh
  featured: false
- title: LBI Financial
  main_url: https://lbifinancial.com/
  url: https://lbifinancial.com/
  description: >
    We help individuals and businesses with life insurance, disability, long-term care and annuities.
  categories:
    - Business
    - Consulting
    - Finance
  built_by: Pagepro
  built_by_url: https://pagepro.co
  featured: false
- title: GIS-Netzwerk
  url: https://www.gis-netzwerk.com/
  main_url: https://www.gis-netzwerk.com/
  description: >
    Multilingual (i18n) Blog with different URLs for categories, tags and posts depending on the language.
  categories:
    - Blog
    - Data
    - Technology
  built_by: Max Dietrich
  built_by_url: https://www.gis-netzwerk.com/
  featured: false
- title: Hand in Hand Preschool
  url: https://handinhand-preschool.com/
  main_url: https://handinhand-preschool.com/
  description: >
    Hand in Hand Preschool is a preschool located in Geneva, IL.
  categories:
    - Education
    - Business
  built_by: ccalamos
  built_by_url: https://github.com/ccalamos
  featured: false
- title: Krishna Gopinath
  main_url: https://krishnagopinath.me
  url: https://krishnagopinath.me
  source_url: https://github.com/krishnagopinath/website
  description: >
    Website of Krishna Gopinath, software engineer and budding teacher.
  categories:
    - Portfolio
  built_by: Krishna Gopinath
  built_by_url: https://twitter.com/krishwader
  featured: false
- title: Curology
  main_url: https://curology.com
  url: https://curology.com
  description: >
    Curology's mission is to make effective skincare accessible to everyone. We provide customized prescription skincare for our acne and anti-aging patients.
  categories:
    - Healthcare
    - Community
    - Landing Page
  built_by: Curology
  built_by_url: https://curology.com
- title: labelmake.jp
  main_url: https://labelmake.jp/
  url: https://labelmake.jp/
  description: >
    Web Application of Variable Data Printing and Blog.
  categories:
    - App
    - Data
    - Blog
  built_by: hand-dot
  built_by_url: https://twitter.com/hand_dot
  featured: false
- title: Personal website of Maarten Afink
  main_url: https://www.maarten.im/
  url: https://www.maarten.im/
  source_url: https://github.com/maartenafink/personal-website
  description: >
    Personal website of Maarten Afink, digital product designer.
  categories:
    - Portfolio
    - Open Source
    - Blog
    - Music
    - Design
- title: Adam Bowen
  main_url: https://adamcbowen.com/
  url: https://adamcbowen.com/
  source_url: https://github.com/bowenac/my-website
  description: >
    Personal website for Adam Bowen. I am a freelance web developer based in Tacoma, WA specializing in WordPress, Craft CMS, plus a lot more and recently fell in love with Gatsby.
  categories:
    - Portfolio
    - Web Development
    - Freelance
  built_by: Adam Bowen
  built_by_url: https://adamcbowen.com
  featured: false
- title: tqCoders
  main_url: https://tqcoders.com
  url: https://tqcoders.com
  description: >
    tqCoders is a software development company that focuses on the development of the most advanced websites and mobile apps. We use the most advanced technologies to make websites blazing fast, SEO-friendly and responsive for each screen resolution.
  categories:
    - Web Development
    - Mobile Development
    - SEO
    - Design
    - Programming
    - Technology
    - Business
  built_by: tqCoders
  built_by_url: https://tqcoders.com
  featured: false
- title: ErudiCAT
  main_url: https://www.erudicat.com
  url: https://www.erudicat.com
  description: >
    ErudiCAT is an educational platform created to help PMP certification candidates to prepare for the exam. There are 1k+ sample questions and PMP Exam Simulator. Upon completion, there are statistics and performance chart available. Performance reports are saved in users' accounts and may be used later to review questions. The PMP Exam Simulator has a unique feature of Time Acceleration. It makes the Mock Exam even tougher and makes training even more advanced.
  categories:
    - Education
    - Web Development
    - Learning
  built_by: tqCoders
  built_by_url: https://tqcoders.com
  featured: false
- title: Qri.io Website and Docs
  main_url: https://qri.io
  url: https://qri.io/docs
  source_url: https://github.com/qri-io/website
  description: >
    Website and Documentation for Qri, an open source version control system for datasets
  categories:
    - Open Source
    - Community
    - Data
    - Technology
  built_by: Qri, Inc.
  built_by_url: https://qri.io
  featured: false
- title: Jellypepper
  main_url: https://jellypepper.com/
  url: https://jellypepper.com/
  description: >
    Award-winning creative studio for disrupters. We design and build beautiful brands, apps, websites and videos for startups and tech companies.
  categories:
    - Portfolio
    - Agency
  built_by: Jellypepper
  built_by_url: https://jellypepper.com/
- title: Miyamado Jinja
  main_url: https://www.miyamadojinja.com
  url: https://www.miyamadojinja.com
  description: >
    Miyamado Jinja is a Japanses Shinto Shrine in Yokkaichi, Mie, Japan.
  categories:
    - Nonprofit
    - Travel
  built_by: mnishiguchi
  built_by_url: https://mnishiguchi.com
  featured: false
- title: Hear This Idea
  main_url: https://hearthisidea.com
  url: https://hearthisidea.com/episodes/victoria
  source_url: https://github.com/finmoorhouse/podcast
  description: >
    A podcast showcasing new thinking from top academics.
  categories:
    - Podcast
    - Open Source
  built_by: Fin Moorhouse
  built_by_url: https://finmoorhouse.com
  featured: false
- title: Calisthenics Skills
  main_url: https://www.calisthenicsskills.com
  url: https://www.calisthenicsskills.com
  description: >
    A beautiful fitness progress tracker built on Gatsby.
  categories:
    - Sports
  built_by: Andrico Karoulla
  built_by_url: https://andri.co
  featured: false
- title: AutoloadIT
  main_url: https://autoloadit.com/
  url: https://autoloadit.com/
  description: >
    The world's leading Enterprise Automotive imaging solution
  categories:
    - Business
    - Landing Page
  built_by: Pagepro
  built_by_url: https://pagepro.co
  featured: false
- title: Tools of Golf
  main_url: https://toolsof.golf
  url: https://toolsof.golf/titleist-915-d2-driver
  description: >
    Tools of Golf is a community dedicated to golf nerds and gear heads.
  categories:
    - Sports
    - Data
    - Documentation
  built_by: Peter Hironaka
  built_by_url: https://peterhironaka.com
  featured: false
- title: sung.codes
  main_url: https://sung.codes/
  source_url: https://github.com/dance2die/sung.codes
  url: https://sung.codes/
  description: >
    Blog by Sung M. Kim (a.k.a. dance2die)
  categories:
    - Blog
    - Landing Page
  built_by: Sung M. Kim
  built_by_url: https://github.com/dance2die
  featured: false
- title: Choose Tap
  main_url: https://www.choosetap.com.au/
  url: https://www.choosetap.com.au/
  featured: false
  description: >
    Choose Tap aims to improve the health and wellbeing of communities and the environment by promoting tap water as the best choice of hydration for all Australians.
  built_by: Hardhat
  built_by_url: https://www.hardhat.com.au
  categories:
    - Nonprofit
    - Community
- title: Akash Rajpurohit
  main_url: https://akashwho.codes/
  url: https://akashwho.codes/
  description: >
    Personal portfolio website of Akash Rajpurohit made using Gatsby v2, where I  write short blogs related to software development and share my experiences.
  categories:
    - Portfolio
    - Blog
  built_by: Akash Rajpurohit
  built_by_url: https://github.com/AkashRajpurohit
  featured: false
- title: See Kids Dream
  url: https://seekidsdream.org/
  main_url: https://seekidsdream.org/
  description: >
    A not-for-profit organization dedicated to empower youth with the skills, motivation and confidence.
  categories:
    - Nonprofit
    - Education
    - Learning
  built_by: CapTech Consulting
  built_by_url: https://www.captechconsulting.com/
  featured: false
- title: Locale Central
  url: https://localecentral.io/
  main_url: https://localecentral.io/
  description: >
    Locale Central is a web & mobile data collection app that makes it easy to record accurate data out on the field.
  categories:
    - Technology
  built_by: KiwiSprout
  built_by_url: https://kiwisprout.nz/
  featured: false
- title: Cathy O'Shea
  url: https://cathyoshea.co.nz/
  main_url: https://cathyoshea.co.nz/
  categories:
    - Portfolio
    - Real Estate
  built_by: KiwiSprout
  built_by_url: https://kiwisprout.nz/
  featured: false
- title: DG Recruit
  url: https://dgrecruit.com
  main_url: https://dgrecruit.com
  description: >
    DG Recruit is a NYC recruitment agency
  categories:
    - Agency
    - WordPress
  built_by: Waverly Lab
  built_by_url: https://waverlylab.com
  featured: false
- title: Smile
  url: https://reasontosmile.com
  main_url: https://reasontosmile.com
  description: >
    Smile is an online store for buying CBD products that keep you balanced and happy
  categories:
    - eCommerce
    - WordPress
  built_by: Waverly Lab
  built_by_url: https://waverlylab.com
- title: Bold Oak Design
  url: https://boldoak.design/
  main_url: https://boldoak.design/
  description: >
    A Milwaukee-based web design and development studio.
  categories:
    - Blog
    - Business
    - Freelance
    - Portfolio
    - Programming
    - Technology
    - Web Development
  featured: false
- title: Lydia Rose Eiche
  url: https://lydiaroseeiche.com/
  main_url: https://lydiaroseeiche.com/
  description: >
    Lydia Rose Eiche is a soprano, opera singer, and actress based in Milwaukee.
  categories:
    - Music
    - Portfolio
  built_by: Bold Oak Design
  built_by_url: https://boldoak.design/
  featured: false
- title: Chris Otto
  url: https://chrisotto.dev/
  main_url: https://chrisotto.dev/
  source_url: https://github.com/chrisotto6/chrisottodev
  description: >
    Blog, portfolio and website for Chris Otto.
  categories:
    - Blog
    - JavaScript
    - Landing Page
    - Portfolio
    - Programming
    - Technology
    - Web Development
  built_by: Chris Otto
  built_by_url: https://github.com/chrisotto6
  featured: false
- title: Roboto Studio
  url: https://roboto.studio
  main_url: https://roboto.studio
  description: >
    Faster than a speeding bullet Website Development based in sunny old Nottingham
  categories:
    - Agency
    - Blog
    - Business
    - Design
    - Featured
    - Freelance
    - Web Development
  featured: true
- title: Viraj Chavan | Full Stack Software Engineer
  url: http://virajc.tech
  main_url: http://virajc.tech
  source_url: https://github.com/virajvchavan/portfolio
  description: >
    Portfolio and blog of a full stack software engineer from India
  categories:
    - Portfolio
    - Blog
    - Web Development
  built_by: Viraj V Chavan
  built_by_url: https://twitter.com/VirajVChavan
  featured: false
- title: Nexweave
  url: https://www.nexweave.com
  main_url: https://www.nexweave.com
  description: >
    Nexweave is a SaaS platform built by a team of experienced product, design & technology professionals in India. Nexweave allows brands to create personalized & interactive video experiences at scale. We would love for our site to be featured at the gatsby showcase since we have long been appreciating the flexibility and speed of the sites we have created using the same.
  categories:
    - Video
    - API
    - User Experience
    - Marketing
    - Design
    - Data
    - Technology
    - Media
    - Consulting
  built_by: Kashaf S
  built_by_url: https://www.linkedin.com/in/kashaf-shaikh-925117178
  featured: false
- title: Daniel Balloch
  url: https://danielballoch.com
  main_url: https://danielballoch.com
  source_url: https://github.com/danielballoch/danielballoch
  description: >
    Hey, I'm Daniel and this is my portfolio site. Made with Gatsby, React, GraphQL, Styled Emotion & Netlify. Install & local host instructions: 1. git clone https://github.com/danielballoch/danielballoch.git 2. npm install. 3. gatsby develop. Keep in mind I'm still learning myself, so these may not be best practises. If anyone's curious as to how something works flick me a message or if you have advice for me I'd love to hear it, otherwise happy coding!
  categories:
    - Portfolio
    - Business
    - Design
    - Freelance
    - Web Development
  built_by: Daniel Balloch
  built_by_url: https://danielballoch.com
- title: The Rift Metz
  url: http://theriftmetz.com/
  main_url: http://theriftmetz.com/
  description: >
    The Rift is a gaming bar based in Metz (France).
  categories:
    - Landing Page
    - Entertainment
    - Design
    - Blog
    - Food
  built_by: Hugo Torzuoli
  built_by_url: https://github.com/HZooly
  featured: false
- title: Built with Workers
  url: https://workers.cloudflare.com/built-with/
  main_url: https://workers.cloudflare.com/built-with/
  description: >
    Showcasing websites & projects built with Cloudflare Workers
  categories:
    - Portfolio
    - JavaScript
    - Web Development
  built_by: Workers who work at Cloudflare
  built_by_url: https://github.com/cloudflare/built-with-workers/graphs/contributors
- title: WebAnaya Solutions
  url: https://www.webanaya.com
  main_url: https://www.webanaya.com
  description: >
    Full Stack Web Solutions Provider.
  categories:
    - Agency
    - Web Development
    - API
    - Blog
  built_by: Durgesh Gupta
  built_by_url: https://durgeshgupta.com
  featured: false
- title: Artem Sapegin’s Blog
  description: >
    Blog of a Berlin based coffee first frontend engineer who works at Omio, makes photos and hangs out with his dogs.
  main_url: https://blog.sapegin.me/
  url: https://blog.sapegin.me/
  source_url: https://github.com/sapegin/blog.sapegin.me
  categories:
    - Blog
    - Open Source
    - Web Development
    - JavaScript
    - Programming
    - Technology
  built_by: Artem Sapegin
  built_by_url: https://github.com/sapegin
- title: adam.ai
  url: https://adam.ai/
  main_url: https://adam.ai/
  description: >
    Are you ready to make your meetings more productive? Our intelligent meeting management tool can help!
  categories:
    - Business
    - Landing Page
    - Productivity
    - Technology
  built_by: Hazem Osama
  built_by_url: https://github.com/hazem3500
  featured: false
- title: Indra Kusuma Profile Page
  url: https://indrakusuma.web.id/me/
  main_url: https://indrakusuma.web.id/me/
  description: >
    Hi! I'm Indra Kusuma. I am an optimistic and type of person of learn by doing who have an interest in Software Engineering, specifically about Web Development.
  categories:
    - Landing Page
    - Blog
  built_by: Indra Kusuma
  built_by_url: https://github.com/idindrakusuma/me
  featured: false
- title: Lukas Horak
  main_url: https://lukashorak.com
  url: https://lukashorak.com
  description: >
    Lukas Horak's personal website. Full stack JavaScript Developer, working in React on front end and Node.js on back end.
  categories:
    - Blog
    - Portfolio
    - Web Development
  built_by: Lukas Horak
  built_by_url: https://github.com/lhorak
  featured: false
- title: Alexandra Thomas
  main_url: https://alexandracthomas.com/
  url: https://alexandracthomas.com/
  description: >
    A portfolio site for Alexandra Thomas, a front-end developer with creative super powers based in Charlotte, NC.
  categories:
    - Portfolio
    - Blog
    - Web Development
  featured: false
- title: Storto Productions
  main_url: https://www.storto-productions.com/
  url: https://www.storto-productions.com/about/
  featured: false
  description: >
    A portfolio site for a video production company based out of Phoenix, AZ.
  categories:
    - Video
    - Blog
    - Portfolio
    - Business
  built_by: Alexandra Thomas
  built_by_url: https://alexandracthomas.com/
- title: Zatsuzen Blog
  url: https://blog.zatsuzen.com
  main_url: https://blog.zatsuzen.com
  description: >
    Web developer's tech blog
  categories:
    - Blog
  built_by: Akane
  built_by_url: https://twitter.com/akanewz
- title: Matthew Mesa
  url: https://matthewmesa.com
  main_url: https://matthewmesa.com
  description: >
    Portfolio website for freelance digital specialist Matthew Mesa.
  categories:
    - Portfolio
  built_by: Matthew Mesa
  built_by_url: https://matthewmesa.com
- title: Taskade
  main_url: https://taskade.com
  url: https://taskade.com
  description: >
    Taskade is the unified workspace for distributed teams. Collaborate and organize in real-time to get things done, faster and smarter.
  categories:
    - App
    - Business
    - Productivity
  built_by: Taskade
  built_by_url: https://github.com/taskade
  featured: false
- title: PWD
  url: https://pwd.com.au
  main_url: https://pwd.com.au
  description: >
    PWD is a full service web marketing, design, and development agency in Perth, Western Australia.
  categories:
    - Blog
    - Portfolio
    - WordPress
    - Business
  built_by: Alex Moon
  built_by_url: https://moonmeister.net
  featured: false
- title: Health Pro Fitness
  url: https://healthprofitness.com/
  main_url: https://healthprofitness.com/
  description: >
    Health Pro Fitness is a lifestyle blog built with Gatsby and static Markdown content.
  categories:
    - Blog
  built_by: Botox For Hair And co.
  built_by_url: https://www.botoxforhair.net/
  featured: false
- title: ramonak.io
  url: https://ramonak.io/
  main_url: https://ramonak.io/
  source_url: https://github.com/KaterinaLupacheva/ramonak.io
  description: >
    Tech blog and portfolio site of a full stack web developer Katsiaryna (Kate) Lupachova
  categories:
    - Blog
    - Portfolio
  built_by: Katsiaryna Lupachova
  built_by_url: https://ramonak.io/
  featured: false
- title: React JS Developer
  main_url: https://reacter.dev/
  url: https://reacter.dev/
  featured: false
  categories:
    - App
    - Web Development
    - Web Development
    - Agency
  built_by: App Design
  built_by_url: https://appdesign.dev/
- title: Guillermo Gómez-Peña
  url: https://www.guillermogomezpena.com/
  main_url: https://www.guillermogomezpena.com/
  description: >
    Personal website for the work of Guillermo Gómez-Peña: performance artist, writer, activist, radical pedagogue and artistic director of the performance troupe La Pocha Nostra. Recipient of the MacArthur Fellow, USA Artists Fellow, and a winner of the Bessie, Guggenheim, and American Book awards.
  categories:
    - Portfolio
    - Gallery
  built_by: Aveling Ray
  built_by_url: https://avelingray.com/
  featured: false
- title: Clinka
  url: https://www.clinka.com.au/
  main_url: https://www.clinka.com.au/
  description: >
    B2B website for an Australian manufacturer of environmentally friendly construction materials.
  categories:
    - Business
  built_by: Aveling Ray
  built_by_url: https://avelingray.com/
- title: Chris Vogt's Blog
  main_url: https://www.chrisvogt.me
  url: https://www.chrisvogt.me
  source_url: https://github.com/chrisvogt/gatsby-theme-private-sphere
  description: >-
    Personal blog of Chris Vogt, a software developer in San Francisco. Showcases
    my latest activity on Instagram, Goodreads, and Spotify using original widgets.
  categories:
    - Blog
    - Open Source
    - Photography
    - Portfolio
  built_by: Chris Vogt
  built_by_url: https://github.com/chrisvogt
- title: Trolley Travel
  main_url: http://trolleytravel.org/
  url: http://trolleytravel.org/
  description: >
    Travel blog website to give tips and informations for many destinations, built with Novella theme
  categories:
    - Blog
    - Travel
  built_by: Pierre Beard
  built_by_url: https://github.com/PBRT
  featured: false
- title: Playlist Detective
  main_url: https://www.playlistdetective.com/
  url: https://www.playlistdetective.com/
  source_url: https://github.com/bobylito/playlistFinder
  description: >
    Playlist Detective is an attempt to ease music discovery with playlists. Back in the days, people were sharing mixtapes - some songs we knew and others we didn't, therefore expanding our musical horizons.

    Playlists are the same, and playlist detective lets you search for songs or artists you like in order to stumble on your new favorite songs.

    It uses Algolia for the search.
  categories:
    - Media
    - Music
  built_by: Alexandre Valsamou-Stanislawski
  built_by_url: https://www.noima.xyz
- title: ProjectManager.tools
  main_url: https://projectmanager.tools/
  url: https://projectmanager.tools/
  featured: false
  categories:
    - App
    - Web Development
    - Design
    - Agency
  built_by: App Design
  built_by_url: https://appdesign.dev/
- title: 1902 Software
  url: https://1902software.com/
  main_url: https://1902software.com/
  description: >
    We are an IT company that specializes in e-commerce and website development on different platforms such as Magento, WordPress, and Umbraco. We are also known for custom software development, web design and mobile app solutions for iOS and Android.
  categories:
    - eCommerce
    - Web Development
    - Programming
    - Mobile Development
    - WordPress
    - Design
    - Business
    - Agency
  built_by: 1902 Software Development Corporation
  built_by_url: https://1902software.com/
  featured: false
- title: Codeful
  url: https://www.codeful.fi/
  main_url: https://www.codeful.fi/
  categories:
    - Agency
    - Consulting
  featured: false
- title: Noima
  url: https://www.noima.xyz
  main_url: https://www.noima.xyz
  categories:
    - Agency
    - Consulting
    - Blog
  featured: false
  built_by: Alexandre Valsamou-Stanislawski
  built_by_url: https://www.noima.xyz
- title: Talent Point
  url: https://talentpoint.co
  main_url: https://talentpoint.co
  description: >
    Talent Point provide the tools that companies need to scale quickly and effectively, bridging the gap between employer brand, HR, and hiring to build teams from within.
  categories:
    - Business
    - Technology
    - Blog
    - Consulting
    - Human Resources
  built_by: Talent Point
  built_by_url: https://talentpoint.co
  featured: false
- title: Marathon Oil
  main_url: https://www.marathonoil.com/
  url: https://www.marathonoil.com/
  featured: false
  categories:
    - Business
    - Marketing
  built_by: Corey Ward
  built_by_url: http://www.coreyward.me/
- title: Gene
  url: https://www.geneglobal.com/work
  main_url: https://www.geneglobal.com
  description: >
    We’re an experience design agency, focused on the future of health
  categories:
    - Agency
    - Technology
    - Healthcare
    - Consulting
    - User Experience
  featured: false
- title: medignition – healthcare innovations
  url: https://medignition.com/
  main_url: https://medignition.com/
  description: >
    medignition builds digital innovations in healthcare.
  categories:
    - Healthcare
    - Education
    - Technology
    - Design
    - Business
    - Portfolio
    - Entrepreneurship
    - Agency
  built_by: medignition
  built_by_url: https://medignition.com/
- title: Dynobase
  url: https://dynobase.dev/
  main_url: https://dynobase.dev/
  description: >
    Professional GUI Client for DynamoDB.
  categories:
    - Data
    - Programming
    - Web Development
  built_by: Rafal Wilinski
  built_by_url: https://rwilinski.me/
  featured: false
- title: Vaktija.eu
  url: https://vaktija.eu
  main_url: https://vaktija.eu
  description: >
    Vaktija.eu gives information about prayer times in germany. (Built with GatsbyJS. Fast in every way that matters.)
  categories:
    - App
    - Community
    - Nonprofit
    - SEO
    - Web Development
  built_by: Rašid Redžić
  built_by_url: https://rasidre.com/
  featured: false
- title: Creative code daily
  main_url: https://www.bobylito.dev/
  url: https://www.bobylito.dev/
  source_url: https://github.com/bobylito/sketches
  description: >
    Creative code daily (CCD) is a personal project for which I build a new animation made out of code every day.
  categories:
    - Blog
    - Programming
    - Gallery
    - Portfolio
  built_by: Alexandre Valsamou-Stanislawski
  built_by_url: https://www.noima.xyz
- title: Messi vs Ronaldo
  description: >
    The biggest debate in football - but who is the best, Messi or Ronaldo? This website provides all the goals and stats to help you reach your own conclusion.
  main_url: https://www.messivsronaldo.app/
  url: https://www.messivsronaldo.app/
  categories:
    - Sports
    - Data
    - App
  built_by: Stephen Greig
  built_by_url: http://ste.digital/
- title: Em Em Recipes
  url: https://ememrecipes.com
  main_url: https://ememrecipes.com
  description: >
    Finally, a recipe website that gets straight to the point.
  categories:
    - Blog
    - Food
  built_by: Matthew Mesa
  built_by_url: https://matthewmesa.com
- title: Yuuniworks Portfolio / Blog
  main_url: https://www.yuuniworks.com/
  url: https://www.yuuniworks.com/
  source_url: https://github.com/junkboy0315/gatsby-portfolio-blog
  featured: false
  categories:
    - Portfolio
    - Web Development
    - Blog
- title: Jun Chen Portfolio
  url: https://www.junchenjun.me
  main_url: https://www.junchenjun.me
  source_url: https://github.com/junchenjun/junchenjun.me
  description: >
    Get to know Jun.
  categories:
    - Portfolio
    - Blog
    - Web Development
  built_by: Jun Chen
  built_by_url: https://www.junchenjun.me
- title: Xavier Mirabelli-Montan
  url: https://xavie.mirmon.co.uk
  main_url: https://xavie.mirmon.co.uk
  source_url: https://github.com/xaviemirmon/xavier-developer-site
  description: >
    The developer portfolio and blog for Xavier Mirabelli-Montan.  Built using TinaCMS Grande hosted on Gatsby Cloud.
  categories:
    - Blog
    - Portfolio
    - Programming
  featured: false
- title: MPG Calculator
  url: https://www.mpg-calculator.co.uk
  main_url: https://www.mpg-calculator.co.uk
  description: >
    A website which allows you to calculate the MPG of your vehicle.
  categories:
    - SEO
    - Accessibility
    - Blog
  built_by: PJ
  built_by_url: https://pjsachdev.me
- title: Softblues
  main_url: https://softblues.io
  url: https://softblues.io
  description: >
    We optimize your project costs and deliver outstanding results by applying relevant technology. Plus, we create our own effective products for businesses and developers all over the world.
  categories:
    - WordPress
    - Portfolio
    - Agency
  built_by: Softblues
  built_by_url: https://softblues.io
- title: Clipchamp
  main_url: https://clipchamp.com/
  url: https://clipchamp.com/en/
  description: >
    Clipchamp is an online video editor, compressor, and converter. The Clipchamp website and blog are powered by Gatsby, Contentful, and Smartling.
  categories:
    - App
    - Blog
    - Landing Page
    - Marketing
    - Video
  featured: false
- title: Mob HQ
  main_url: https://hq.yt-mob.com/
  url: https://hq.yt-mob.com/
  description: >
    Mob HQ is the Headquarters for the World Cup winning Downhill Mountain Bike Race Team, and also a full-time Ride Center for YT bikes.
  categories:
    - Sports
    - Travel
  built_by: Built by Rebels Ltd.
  built_by_url: https://builtbyrebels.com/
  featured: false
<<<<<<< HEAD
- title: OCIUS
  url: https://www.ocius.com.au/
  main_url: https://www.ocius.com.au/
  source_url: https://github.com/ocius/website
  description: >
    Ocius Technology Ltd (formerly Solar Sailor Holdings Ltd) is an Australian public unlisted company with Research and Development facilities at the University of NSW.
  categories:
    - Business
    - Technology
    - Science
  built_by: Sergey Monin
  built_by_url: https://build-in-saratov.com/
=======
- title: Design Portfolio of Richard Bruskowski
  main_url: https://bruskowski.design/
  url: https://bruskowski.design/
  description: >
    My freelance design portfolio: Visual design, digital products, interactive prototypes, design systems, brand design. Uses MDX, Styled Components, Framer Motion. Started with Gatsby Starter Emilia by LekoArts.
  categories:
    - Design
    - Portfolio
    - User Experience
    - Freelance
    - Photography
  built_by: Richard Bruskowski
  built_by_url: https://github.com/richardbruskowski
- title: Kelvin DeCosta's Website
  url: https://kelvindecosta.com
  main_url: https://kelvindecosta.com
  categories:
    - Blog
    - Portfolio
  built_by: Kelvin DeCosta
  built_by_url: https://github.com/kelvindecosta
  featured: false
- title: Coronavirus (COVID-19) Tracker
  url: https://coronavirus.traction.one/
  main_url: https://coronavirus.traction.one/
  description: >
    This application shows the near real-time status based on data from JHU CSSE.
  categories:
    - Data
    - Directory
  built_by: Sankarsan Kampa
  built_by_url: https://traction.one
>>>>>>> 2205811f
  featured: false<|MERGE_RESOLUTION|>--- conflicted
+++ resolved
@@ -10055,7 +10055,6 @@
   built_by: Built by Rebels Ltd.
   built_by_url: https://builtbyrebels.com/
   featured: false
-<<<<<<< HEAD
 - title: OCIUS
   url: https://www.ocius.com.au/
   main_url: https://www.ocius.com.au/
@@ -10068,7 +10067,6 @@
     - Science
   built_by: Sergey Monin
   built_by_url: https://build-in-saratov.com/
-=======
 - title: Design Portfolio of Richard Bruskowski
   main_url: https://bruskowski.design/
   url: https://bruskowski.design/
@@ -10101,5 +10099,4 @@
     - Directory
   built_by: Sankarsan Kampa
   built_by_url: https://traction.one
->>>>>>> 2205811f
   featured: false