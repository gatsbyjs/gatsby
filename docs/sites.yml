--- conflicted
+++ resolved
@@ -5641,18 +5641,6 @@
     - API
     - Documentation
   featured: false
-<<<<<<< HEAD
-- title: Let's Do Dish!
-  url: https://letsdodish.com
-  main_url: https://letsdodish.com
-  description: >
-    A new recipe site for people who enjoy cooking great food in their home kitchen. Find some great meal ideas! Let's do dish!
-  categories:
-    - Blog
-    - Food
-  built_by: Connerra
-  featured: false
-=======
 - title: Peintagone
   url: https://www.peintagone.be/
   main_url: https://www.peintagone.be/
@@ -5665,4 +5653,13 @@
   built_by: Sebastien Crepin
   built_by_url: https://github.com/opeah
   featured: false
->>>>>>> 18ca6002
+- title: Let's Do Dish!
+  url: https://letsdodish.com
+  main_url: https://letsdodish.com
+  description: >
+    A new recipe site for people who enjoy cooking great food in their home kitchen. Find some great meal ideas! Let's do dish!
+  categories:
+    - Blog
+    - Food
+  built_by: Connerra
+  featured: false