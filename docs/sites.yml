--- conflicted
+++ resolved
@@ -2167,18 +2167,6 @@
     - Software
     - Documentation
   featured: false
-<<<<<<< HEAD
-- title: SendGrid
-  main_url: https://sendgrid.com/docs/
-  url: https://sendgrid.com/docs/
-  description: >
-    SendGrid delivers your transactional and marketing emails through the world's largest cloud-based email delivery platform.
-  categories:
-    - Technology
-    - Tool
-    - Software
-    - Documentation
-=======
 - title: Tensiq
   main_url: https://tensiq.com
   url: https://tensiq.com
@@ -2193,5 +2181,15 @@
     - Open Source
   built_by: Jens
   built_by_url: https://github.com/arrkiin
->>>>>>> 0ef2bf6c
+  featured: false
+- title: SendGrid
+  main_url: https://sendgrid.com/docs/
+  url: https://sendgrid.com/docs/
+  description: >
+    SendGrid delivers your transactional and marketing emails through the world's largest cloud-based email delivery platform.
+  categories:
+    - Technology
+    - Tool
+    - Software
+    - Documentation
   featured: false