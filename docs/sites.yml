--- conflicted
+++ resolved
@@ -9326,7 +9326,6 @@
   built_by: Grupo Fleury
   built_by_url: http://www.grupofleury.com.br/
   featured: false
-<<<<<<< HEAD
 - title: Mallikarjun Katakol Photography
   main_url: https://mallik.in
   url: https://mallik.in
@@ -9340,7 +9339,6 @@
     - Gallery
     - Photography
     - Portfolio
-=======
 - title: gatsby-animate-blog
   url: https://gatsby-animate-blog.luffyzh.now.sh/
   main_url: https://gatsby-animate-blog.luffyzh.now.sh/home
@@ -9353,5 +9351,4 @@
     - Web Development
   built_by: luffyZh
   built_by_url: https://github.com/luffyZh
-  featured: false
->>>>>>> ba99607e
+  featured: false