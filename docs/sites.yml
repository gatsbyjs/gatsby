- title: MobileUI
  main_url: https://mobileui.dev
  url: https://mobileui.dev
  description: >
    A java-based framework for cross-platform app development with Java and Kotlin.
  categories:
    - Mobile Development
    - Technology
    - Programming
    - Landing Page
    - Blog
    - WordPress
    - E-commerce
  built_by: NeverNull GmbH
  built_by_url: https://nevernull.io
  featured: false
- title: ReactJS
  main_url: https://reactjs.org/
  url: https://reactjs.org/
  source_url: https://github.com/reactjs/reactjs.org
  featured: true
  categories:
    - Web Development
    - Featured
    - Documentation
- title: Spotify.Design
  main_url: https://spotify.design/
  url: https://spotify.design/
  description: >
    Spotify Design's team site! Read their blog and meet Spotify designers.
  featured: true
  categories:
    - Featured
    - Music
    - Blog
- title: Flamingo
  main_url: https://www.shopflamingo.com/
  url: https://www.shopflamingo.com/
  description: >
    Online shop for women's body care and hair removal products.
  categories:
    - E-commerce
    - Featured
  featured: true
- title: IDEO
  url: https://www.ideo.com
  main_url: https://www.ideo.com/
  description: >
    A Global design company committed to creating positive impact.
  categories:
    - Agency
    - Technology
    - Featured
    - Consulting
    - User Experience
  featured: true
- title: Airbnb Engineering & Data Science
  description: >
    Creative engineers and data scientists building a world where you can belong
    anywhere
  main_url: https://airbnb.io/
  url: https://airbnb.io/
  categories:
    - Blog
    - Gallery
    - Featured
  featured: true
- title: Impossible Foods
  main_url: https://impossiblefoods.com/
  url: https://impossiblefoods.com/
  categories:
    - Food
    - Featured
  featured: true
- title: Braun
  description: >
    Braun offers high performance hair removal and hair care products, including dryers, straighteners, shavers, and more.
  main_url: https://ca.braun.com/en-ca
  url: https://ca.braun.com/en-ca
  categories:
    - E-commerce
    - Featured
  featured: true
- title: NYC Pride 2019 | WorldPride NYC | Stonewall50
  main_url: https://2019-worldpride-stonewall50.nycpride.org/
  url: https://2019-worldpride-stonewall50.nycpride.org/
  featured: true
  description: >-
    Join us in 2019 for NYC Pride, as we welcome WorldPride and mark the 50th
    Anniversary of the Stonewall Uprising and a half-century of LGBTQ+
    liberation.
  categories:
    - Education
    - Marketing
    - Nonprofit
    - Featured
  built_by: Canvas United
  built_by_url: https://www.canvasunited.com/
- title: The State of European Tech
  main_url: https://2017.stateofeuropeantech.com/
  url: https://2017.stateofeuropeantech.com/
  featured: true
  categories:
    - Technology
    - Featured
  built_by: Studio Lovelock
  built_by_url: http://www.studiolovelock.com/
- title: Hopper
  main_url: https://www.hopper.com/
  url: https://www.hopper.com/
  built_by: Narative
  built_by_url: https://www.narative.co/
  featured: true
  categories:
    - Technology
    - App
    - Featured
- title: Theodora Warre
  main_url: https://theodorawarre.eu
  url: https://theodorawarre.eu
  description: >-
    E-commerce site for jewellery designer Theodora Warre, built using Gatsby +
    + Prismic + Matter.js
  categories:
    - E-commerce
    - Marketing
  built_by: Pierre Nel
  built_by_url: https://pierre.io
  featured: false
- title: Life Without Barriers | Foster Care
  main_url: https://www.lwb.org.au/foster-care
  url: https://www.lwb.org.au/foster-care
  featured: true
  description: >-
    We are urgently seeking foster carers all across Australia. Can you open
    your heart and your home to a child in need? There are different types of
    foster care that can suit you. We offer training and 24/7 support.
  categories:
    - Nonprofit
    - Education
    - Documentation
    - Marketing
    - Featured
  built_by: LWB Digital Team
  built_by_url: https://twitter.com/LWBAustralia
- title: Figma
  main_url: https://www.figma.com/
  url: https://www.figma.com/
  featured: true
  categories:
    - Marketing
    - Design
    - Featured
  built_by: Corey Ward
  built_by_url: http://www.coreyward.me/
- title: Bejamas - JAM Experts for hire
  main_url: https://bejamas.io/
  url: https://bejamas.io/
  featured: true
  description: >-
    We help agencies and companies with JAMStack tools. This includes web
    development using Static Site Generators, Headless CMS, CI / CD and CDN
    setup.
  categories:
    - Technology
    - Web Development
    - Agency
    - Marketing
    - Featured
  built_by: Bejamas
  built_by_url: https://bejamas.io/
- title: The State of JavaScript
  description: >
    Data from over 20,000 developers, asking them questions on topics ranging
    from frontend frameworks and state management, to build tools and testing
    libraries.
  main_url: https://stateofjs.com/
  url: https://stateofjs.com/
  source_url: https://github.com/StateOfJS/StateOfJS
  categories:
    - Data
    - JavaScript
    - Featured
  built_by: StateOfJS
  built_by_url: https://github.com/StateOfJS/StateOfJS/graphs/contributors
  featured: true
- title: DesignSystems.com
  main_url: https://www.designsystems.com/
  url: https://www.designsystems.com/
  description: |
    A resource for learning, creating and evangelizing design systems.
  categories:
    - Design
    - Blog
    - Technology
    - Featured
  built_by: Corey Ward
  built_by_url: http://www.coreyward.me/
  featured: true
- title: Snap Kit
  main_url: https://kit.snapchat.com/
  url: https://kit.snapchat.com/
  description: >
    Snap Kit lets developers integrate some of Snapchat’s best features across
    platforms.
  categories:
    - Technology
    - Documentation
    - Featured
  featured: true
- title: SendGrid
  main_url: https://sendgrid.com/docs/
  url: https://sendgrid.com/docs/
  description: >
    SendGrid delivers your transactional and marketing emails through the
    world's largest cloud-based email delivery platform.
  categories:
    - API
    - Technology
    - Documentation
    - Featured
  featured: true
- title: Kirsten Noelle
  main_url: https://www.kirstennoelle.com/
  url: https://www.kirstennoelle.com/
  featured: true
  description: >
    Digital portfolio for San Francisco Bay Area photographer Kirsten Noelle Wiemer.
  categories:
    - Photography
    - Portfolio
    - Featured
  built_by: Ryan Wiemer
  built_by_url: https://www.ryanwiemer.com/
- title: Cajun Bowfishing
  main_url: https://cajunbowfishing.com/
  url: https://cajunbowfishing.com/
  featured: false
  categories:
    - E-commerce
    - Sports
  built_by: Escalade Sports
  built_by_url: https://www.escaladesports.com/
- title: GraphCMS
  main_url: https://graphcms.com/
  url: https://graphcms.com/
  featured: false
  categories:
    - Marketing
    - Technology
- title: Ghost Documentation
  main_url: https://docs.ghost.org/
  url: https://docs.ghost.org/
  source_url: https://github.com/tryghost/docs
  featured: false
  description: >-
    Ghost is an open source, professional publishing platform built on a modern Node.js technology stack — designed for teams who need power, flexibility and performance.
  categories:
    - Technology
    - Documentation
    - Open Source
  built_by: Ghost Foundation
  built_by_url: https://ghost.org/
- title: Nike - Just Do It
  main_url: https://justdoit.nike.com/
  url: https://justdoit.nike.com/
  featured: true
  categories:
    - E-commerce
    - Featured
- title: AirBnB Cereal
  main_url: https://airbnb.design/cereal
  url: https://airbnb.design/cereal
  featured: false
  categories:
    - Marketing
    - Design
- title: Cardiogram
  main_url: https://cardiogr.am/
  url: https://cardiogr.am/
  featured: false
  categories:
    - Marketing
    - Technology
- title: Matthias Jordan Portfolio
  main_url: https://iammatthias.com/
  url: https://iammatthias.com/
  source_url: https://github.com/iammatthias/.com
  description: >-
    Photography portfolio of content creator and digital marketer Matthias Jordan
  built_by: Matthias Jordan
  built_by_url: https://github.com/iammatthias
  featured: false
  categories:
    - Photography
    - Portfolio
    - Blog
    - Gallery
- title: Investment Calculator
  main_url: https://investmentcalculator.io/
  url: https://investmentcalculator.io/
  featured: false
  categories:
    - Education
    - Finance
- title: CSS Grid Playground by MozillaDev
  main_url: https://mozilladevelopers.github.io/playground/
  url: https://mozilladevelopers.github.io/playground/
  source_url: https://github.com/MozillaDevelopers/playground
  featured: false
  categories:
    - Education
    - Web Development
- title: Piotr Fedorczyk Portfolio
  built_by: Piotr Fedorczyk
  built_by_url: https://piotrf.pl
  categories:
    - Portfolio
    - Web Development
  description: >-
    Portfolio of Piotr Fedorczyk, a digital product designer and full-stack developer specializing in shaping, designing and building news and tools for news.
  featured: false
  main_url: https://piotrf.pl/
  url: https://piotrf.pl/
- title: unrealcpp
  main_url: https://unrealcpp.com/
  url: https://unrealcpp.com/
  source_url: https://github.com/Harrison1/unrealcpp-com
  featured: false
  categories:
    - Blog
    - Web Development
- title: Andy Slezak
  main_url: https://www.aslezak.com/
  url: https://www.aslezak.com/
  source_url: https://github.com/amslezak
  featured: false
  categories:
    - Web Development
    - Portfolio
- title: Deliveroo.Design
  main_url: https://www.deliveroo.design/
  url: https://www.deliveroo.design/
  featured: false
  categories:
    - Food
    - Marketing
- title: Dona Rita
  main_url: https://www.donarita.co.uk/
  url: https://www.donarita.co.uk/
  source_url: https://github.com/peduarte/dona-rita-website
  featured: false
  categories:
    - Food
    - Marketing
- title: Fröhlich ∧ Frei
  main_url: https://www.froehlichundfrei.de/
  url: https://www.froehlichundfrei.de/
  featured: false
  categories:
    - Web Development
    - Blog
    - Open Source
- title: How to GraphQL
  main_url: https://www.howtographql.com/
  url: https://www.howtographql.com/
  source_url: https://github.com/howtographql/howtographql
  featured: false
  categories:
    - Documentation
    - Web Development
    - Open Source
- title: OnCallogy
  main_url: https://www.oncallogy.com/
  url: https://www.oncallogy.com/
  featured: false
  categories:
    - Marketing
    - Healthcare
- title: Ryan Wiemer's Portfolio
  main_url: https://www.ryanwiemer.com/
  url: https://www.ryanwiemer.com/knw-photography/
  source_url: https://github.com/ryanwiemer/rw
  featured: false
  description: >
    Digital portfolio for Oakland, CA based account manager Ryan Wiemer.
  categories:
    - Portfolio
    - Web Development
    - Design
  built_by: Ryan Wiemer
  built_by_url: https://www.ryanwiemer.com/
- title: Ventura Digitalagentur Köln
  main_url: https://www.ventura-digital.de/
  url: https://www.ventura-digital.de/
  featured: false
  built_by: Ventura Digitalagentur
  categories:
    - Agency
    - Marketing
    - Featured
- title: Azer Koçulu
  main_url: https://kodfabrik.com/
  url: https://kodfabrik.com/photography/
  featured: false
  categories:
    - Portfolio
    - Photography
    - Web Development
- title: Damir.io
  main_url: http://damir.io/
  url: http://damir.io/
  source_url: https://github.com/dvzrd/gatsby-sfiction
  featured: false
  categories:
    - Blog
- title: Digital Psychology
  main_url: http://digitalpsychology.io/
  url: http://digitalpsychology.io/
  source_url: https://github.com/danistefanovic/digitalpsychology.io
  featured: false
  categories:
    - Education
    - Library
- title: Théâtres Parisiens
  main_url: http://theatres-parisiens.fr/
  url: http://theatres-parisiens.fr/
  source_url: https://github.com/phacks/theatres-parisiens
  featured: false
  categories:
    - Education
    - Entertainment
- title: A4 纸网
  main_url: http://www.a4z.cn/
  url: http://www.a4z.cn/price
  source_url: https://github.com/hiooyUI/hiooyui.github.io
  featured: false
  categories:
    - E-commerce
- title: Steve Meredith's Portfolio
  main_url: http://www.stevemeredith.com/
  url: http://www.stevemeredith.com/
  featured: false
  categories:
    - Portfolio
- title: API Platform
  main_url: https://api-platform.com/
  url: https://api-platform.com/
  source_url: https://github.com/api-platform/website
  featured: false
  categories:
    - Documentation
    - Web Development
    - Open Source
    - Library
- title: The Audacious Project
  main_url: https://audaciousproject.org/
  url: https://audaciousproject.org/
  featured: false
  categories:
    - Nonprofit
- title: Dustin Schau's Blog
  main_url: https://blog.dustinschau.com/
  url: https://blog.dustinschau.com/
  source_url: https://github.com/dschau/blog
  featured: false
  categories:
    - Blog
    - Web Development
- title: iContract Blog
  main_url: https://blog.icontract.co.uk/
  url: http://blog.icontract.co.uk/
  featured: false
  categories:
    - Blog
- title: BRIIM
  main_url: https://bri.im/
  url: https://bri.im/
  featured: false
  description: >-
    BRIIM is a movement to enable JavaScript enthusiasts and web developers in
    machine learning. Learn about artificial intelligence and data science, two
    fields which are governed by machine learning, in JavaScript. Take it right
    to your browser with WebGL.
  categories:
    - Education
    - Web Development
    - Technology
- title: Calpa's Blog
  main_url: https://calpa.me/
  url: https://calpa.me/
  source_url: https://github.com/calpa/blog
  featured: false
  categories:
    - Blog
    - Web Development
- title: Code Bushi
  main_url: https://codebushi.com/
  url: https://codebushi.com/
  featured: false
  description: >-
    Web development resources, trends, & techniques to elevate your coding
    journey.
  categories:
    - Web Development
    - Open Source
    - Blog
  built_by: Hunter Chang
  built_by_url: https://hunterchang.com/
- title: Daniel Hollcraft
  main_url: https://danielhollcraft.com/
  url: https://danielhollcraft.com/
  source_url: https://github.com/danielbh/danielhollcraft.com
  featured: false
  categories:
    - Web Development
    - Blog
    - Portfolio
- title: Darren Britton's Portfolio
  main_url: https://darrenbritton.com/
  url: https://darrenbritton.com/
  source_url: https://github.com/darrenbritton/darrenbritton.github.io
  featured: false
  categories:
    - Web Development
    - Portfolio
- title: Dave Lindberg Marketing & Design
  url: https://davelindberg.com/
  main_url: https://davelindberg.com/
  source_url: https://github.com/Dave-Lindberg/dl-gatsby
  featured: false
  description: >-
    My work revolves around solving problems for people in business, using
    integrated design and marketing strategies to improve sales, increase brand
    engagement, generate leads and achieve goals.
  categories:
    - Design
    - Marketing
    - Portfolio
- title: Dalbinaco's Website
  main_url: https://dlbn.co/en/
  url: https://dlbn.co/en/
  source_url: https://github.com/dalbinaco/dlbn.co
  featured: false
  categories:
    - Portfolio
    - Web Development
- title: mParticle's Documentation
  main_url: https://docs.mparticle.com/
  url: https://docs.mparticle.com/
  featured: false
  categories:
    - Web Development
    - Documentation
- title: Doopoll
  main_url: https://doopoll.co/
  url: https://doopoll.co/
  featured: false
  categories:
    - Marketing
    - Technology
- title: ERC dEX
  main_url: https://ercdex.com/
  url: https://ercdex.com/aqueduct
  featured: false
  categories:
    - Marketing
- title: CalState House Manager
  description: >
    Home service membership that offers proactive and on-demand maintenance for
    homeowners
  main_url: https://housemanager.calstate.aaa.com/
  url: https://housemanager.calstate.aaa.com/
  categories:
    - Marketing
- title: Hapticmedia
  main_url: https://hapticmedia.fr/en/
  url: https://hapticmedia.fr/en/
  featured: false
  categories:
    - Agency
- title: heml.io
  main_url: https://heml.io/
  url: https://heml.io/
  source_url: https://github.com/SparkPost/heml.io
  featured: false
  categories:
    - Documentation
    - Web Development
    - Open Source
- title: Juliette Pretot's Portfolio
  main_url: https://juliette.sh/
  url: https://juliette.sh/
  featured: false
  categories:
    - Web Development
    - Portfolio
    - Blog
- title: Kris Hedstrom's Portfolio
  main_url: https://k-create.com/
  url: https://k-create.com/portfolio/
  source_url: https://github.com/kristofferh/kristoffer
  featured: false
  description: >-
    Hey. I’m Kris. I’m an interactive designer / developer. I grew up in Umeå,
    in northern Sweden, but I now live in Brooklyn, NY. I am currently enjoying
    a hybrid Art Director + Lead Product Engineer role at a small startup called
    Nomad Health. Before that, I was a Product (Engineering) Manager at Tumblr.
    Before that, I worked at agencies. Before that, I was a baby. I like to
    design things, and then I like to build those things. I occasionally take on
    freelance projects. Feel free to get in touch if you have an interesting
    project that you want to collaborate on. Or if you just want to say hello,
    that’s cool too.
  categories:
    - Portfolio
  built_by: Kris Hedstrom
  built_by_url: https://k-create.com/
- title: knpw.rs
  main_url: https://knpw.rs/
  url: https://knpw.rs/
  source_url: https://github.com/knpwrs/knpw.rs
  featured: false
  categories:
    - Blog
    - Web Development
- title: Kostas Bariotis' Blog
  main_url: https://kostasbariotis.com/
  url: https://kostasbariotis.com/
  source_url: https://github.com/kbariotis/kostasbariotis.com
  featured: false
  categories:
    - Blog
    - Portfolio
    - Web Development
- title: LaserTime Clinic
  main_url: https://lasertime.ru/
  url: https://lasertime.ru/
  source_url: https://github.com/oleglegun/lasertime
  featured: false
  categories:
    - Marketing
- title: Jason Lengstorf
  main_url: https://lengstorf.com
  url: https://lengstorf.com
  source_url: https://github.com/jlengstorf/lengstorf.com
  featured: false
  categories:
    - Blog
  built_by: Jason Lengstorf
  built_by_url: https://github.com/jlengstorf
- title: Mannequin.io
  main_url: https://mannequin.io/
  url: https://mannequin.io/
  source_url: https://github.com/LastCallMedia/Mannequin/tree/master/site
  featured: false
  categories:
    - Open Source
    - Web Development
    - Documentation
- title: Fabric
  main_url: https://meetfabric.com/
  url: https://meetfabric.com/
  featured: false
  categories:
    - Marketing
- title: Nexit
  main_url: https://nexit.sk/
  url: https://nexit.sk/references
  featured: false
  categories:
    - Web Development
- title: Open FDA
  description: >
    Provides APIs and raw download access to a number of high-value, high
    priority and scalable structured datasets, including adverse events, drug
    product labeling, and recall enforcement reports.
  main_url: https://open.fda.gov/
  url: https://open.fda.gov/
  source_url: https://github.com/FDA/open.fda.gov
  featured: false
  categories:
    - Government
    - Open Source
    - Web Development
    - API
    - Data
- title: NYC Planning Labs (New York City Department of City Planning)
  main_url: https://planninglabs.nyc/
  url: https://planninglabs.nyc/about/
  source_url: https://github.com/NYCPlanning/
  featured: false
  description: >-
    We work with New York City's Urban Planners to deliver impactful, modern
    technology tools.
  categories:
    - Open Source
    - Government
- title: Preston Richey Portfolio / Blog
  main_url: https://prestonrichey.com/
  url: https://prestonrichey.com/
  source_url: https://github.com/prichey/prestonrichey.com
  featured: false
  categories:
    - Web Development
    - Portfolio
    - Blog
- title: Landing page of Put.io
  main_url: https://put.io/
  url: https://put.io/
  featured: false
  categories:
    - E-commerce
    - Technology
- title: The Rick and Morty API
  main_url: https://rickandmortyapi.com/
  url: https://rickandmortyapi.com/
  built_by: Axel Fuhrmann
  built_by_url: https://axelfuhrmann.com/
  featured: false
  categories:
    - Web Development
    - Entertainment
    - Documentation
    - Open Source
    - API
- title: Santa Compañía Creativa
  main_url: https://santacc.es/
  url: https://santacc.es/
  source_url: https://github.com/DesarrolloWebSantaCC/santacc-web
  featured: false
  categories:
    - Agency
- title: Sean Coker's Blog
  main_url: https://sean.is/
  url: https://sean.is/
  featured: false
  categories:
    - Blog
    - Portfolio
    - Web Development
- title: Several Levels
  main_url: https://severallevels.io/
  url: https://severallevels.io/
  source_url: https://github.com/Harrison1/several-levels
  featured: false
  categories:
    - Agency
    - Web Development
- title: Simply
  main_url: https://simply.co.za/
  url: https://simply.co.za/
  featured: false
  categories:
    - Marketing
- title: Storybook
  main_url: https://storybook.js.org/
  url: https://storybook.js.org/
  source_url: https://github.com/storybooks/storybook
  featured: false
  categories:
    - Web Development
    - Open Source
- title: Vibert Thio's Portfolio
  main_url: https://vibertthio.com/portfolio/
  url: https://vibertthio.com/portfolio/projects/
  source_url: https://github.com/vibertthio/portfolio
  featured: false
  categories:
    - Portfolio
    - Web Development
- title: VisitGemer
  main_url: https://visitgemer.sk/
  url: https://visitgemer.sk/
  featured: false
  categories:
    - Marketing
- title: Bricolage.io
  main_url: https://www.bricolage.io/
  url: https://www.bricolage.io/
  source_url: https://github.com/KyleAMathews/blog
  featured: false
  categories:
    - Blog
- title: Charles Pinnix Website
  main_url: https://www.charlespinnix.com/
  url: https://www.charlespinnix.com/
  featured: false
  description: >-
    I’m a senior frontend engineer with 8 years of experience building websites
    and web applications. I’m interested in leading creative, multidisciplinary
    engineering teams. I’m a creative technologist, merging photography, art,
    and design into engineering and visa versa. I take a pragmatic,
    product-oriented approach to development, allowing me to see the big picture
    and ensuring quality products are completed on time. I have a passion for
    modern frontend JavaScript frameworks such as React and Vue, and I have
    substantial experience on the backend with an interest in Node and
    container based deployment with Docker and AWS.
  categories:
    - Portfolio
    - Web Development
- title: Charlie Harrington's Blog
  main_url: https://www.charlieharrington.com/
  url: https://www.charlieharrington.com/
  source_url: https://github.com/whatrocks/blog
  featured: false
  categories:
    - Blog
    - Web Development
    - Music
- title: Gabriel Adorf's Portfolio
  main_url: https://www.gabrieladorf.com/
  url: https://www.gabrieladorf.com/
  source_url: https://github.com/gabdorf/gabriel-adorf-portfolio
  featured: false
  categories:
    - Portfolio
    - Web Development
- title: greglobinski.com
  main_url: https://www.greglobinski.com/
  url: https://www.greglobinski.com/
  source_url: https://github.com/greglobinski/www.greglobinski.com
  featured: false
  categories:
    - Portfolio
    - Web Development
- title: I am Putra
  main_url: https://www.iamputra.com/
  url: https://www.iamputra.com/
  featured: false
  categories:
    - Portfolio
    - Web Development
    - Blog
- title: In Sowerby Bridge
  main_url: https://www.insowerbybridge.co.uk/
  url: https://www.insowerbybridge.co.uk/
  featured: false
  categories:
    - Marketing
    - Government
- title: JavaScript Stuff
  main_url: https://www.javascriptstuff.com/
  url: https://www.javascriptstuff.com/
  featured: false
  categories:
    - Education
    - Web Development
    - Library
- title: Ledgy
  main_url: https://www.ledgy.com/
  url: https://github.com/morloy/ledgy.com
  featured: false
  categories:
    - Marketing
    - Finance
- title: Alec Lomas's Portfolio / Blog
  main_url: https://www.lowmess.com/
  url: https://www.lowmess.com/
  source_url: https://github.com/lowmess/lowmess
  featured: false
  categories:
    - Web Development
    - Blog
    - Portfolio
- title: Michele Mazzucco's Portfolio
  main_url: https://www.michelemazzucco.it/
  url: https://www.michelemazzucco.it/
  source_url: https://github.com/michelemazzucco/michelemazzucco.it
  featured: false
  categories:
    - Portfolio
- title: Orbit FM Podcasts
  main_url: https://www.orbit.fm/
  url: https://www.orbit.fm/
  source_url: https://github.com/agarrharr/orbit.fm
  featured: false
  categories:
    - Podcast
- title: Prosecco Springs
  main_url: https://www.proseccosprings.com/
  url: https://www.proseccosprings.com/
  featured: false
  categories:
    - Food
    - Blog
    - Marketing
- title: Verious
  main_url: https://www.verious.io/
  url: https://www.verious.io/
  source_url: https://github.com/cpinnix/verious
  featured: false
  categories:
    - Web Development
- title: Yisela
  main_url: https://www.yisela.com/
  url: https://www.yisela.com/tetris-against-trauma-gaming-as-therapy/
  featured: false
  categories:
    - Blog
- title: YouFoundRon.com
  main_url: https://www.youfoundron.com/
  url: https://www.youfoundron.com/
  source_url: https://github.com/rongierlach/yfr-dot-com
  featured: false
  categories:
    - Portfolio
    - Web Development
    - Blog
- title: Ease
  main_url: https://www.ease.com/
  url: https://www.ease.com/
  featured: false
  categories:
    - Marketing
    - Healthcare
- title: Policygenius
  main_url: https://www.policygenius.com/
  url: https://www.policygenius.com/
  featured: false
  categories:
    - Marketing
    - Healthcare
- title: Moteefe
  main_url: https://www.moteefe.com/
  url: https://www.moteefe.com/
  featured: false
  categories:
    - Marketing
    - Agency
    - Technology
- title: Athelas
  main_url: http://www.athelas.com/
  url: http://www.athelas.com/
  featured: false
  categories:
    - Marketing
    - Healthcare
- title: Pathwright
  main_url: http://www.pathwright.com/
  url: http://www.pathwright.com/
  featured: false
  categories:
    - Marketing
    - Education
- title: Lucid
  main_url: https://www.golucid.co/
  url: https://www.golucid.co/
  featured: false
  categories:
    - Marketing
    - Technology
- title: Bench
  main_url: http://www.bench.co/
  url: http://www.bench.co/
  featured: false
  categories:
    - Marketing
- title: Gin Lane
  main_url: http://www.ginlane.com/
  url: https://www.ginlane.com/
  featured: false
  categories:
    - Web Development
    - Agency
- title: Marmelab
  main_url: https://marmelab.com/en/
  url: https://marmelab.com/en/
  featured: false
  categories:
    - Web Development
    - Agency
- title: Dovetail
  main_url: https://dovetailapp.com/
  url: https://dovetailapp.com/
  featured: false
  categories:
    - Marketing
    - Technology
- title: The Bastion Bot
  main_url: https://bastionbot.org/
  url: https://bastionbot.org/
  description: Give awesome perks to your Discord server!
  featured: false
  categories:
    - Open Source
    - Technology
    - Documentation
    - Community
  built_by: Sankarsan Kampa
  built_by_url: https://traction.one
- title: Smakosh
  main_url: https://smakosh.com/
  url: https://smakosh.com/
  source_url: https://github.com/smakosh/smakosh.com
  featured: false
  categories:
    - Portfolio
    - Web Development
- title: WebGazer
  main_url: https://www.webgazer.io/
  url: https://www.webgazer.io/
  featured: false
  categories:
    - Marketing
    - Web Development
    - Technology
- title: Joe Seifi's Blog
  main_url: http://seifi.org/
  url: http://seifi.org/
  featured: false
  categories:
    - Portfolio
    - Web Development
    - Blog
- title: LekoArts — Graphic Designer & Front-End Developer
  main_url: https://www.lekoarts.de
  url: https://www.lekoarts.de
  source_url: https://github.com/LekoArts/portfolio
  featured: false
  built_by: LekoArts
  built_by_url: https://github.com/LekoArts
  description: >-
    Hi, I'm Lennart — a self-taught and passionate graphic/web designer &
    frontend developer based in Darmstadt, Germany. I love it to realize complex
    projects in a creative manner and face new challenges. Since 6 years I do
    graphic design, my love for frontend development came up 3 years ago. I
    enjoy acquiring new skills and cementing this knowledge by writing blogposts
    and creating tutorials.
  categories:
    - Portfolio
    - Blog
    - Design
    - Web Development
    - Freelance
    - Open Source
- title: 杨二小的博客
  main_url: https://blog.yangerxiao.com/
  url: https://blog.yangerxiao.com/
  source_url: https://github.com/zerosoul/blog.yangerxiao.com
  featured: false
  categories:
    - Blog
    - Portfolio
- title: MOTTO x MOTTO
  main_url: https://mottox2.com
  url: https://mottox2.com
  source_url: https://github.com/mottox2/website
  description: Web developer / UI Designer in Tokyo Japan.
  featured: false
  categories:
    - Blog
    - Portfolio
  built_by: mottox2
  built_by_url: https://mottox2.com
- title: Pride of the Meadows
  main_url: https://www.prideofthemeadows.com/
  url: https://www.prideofthemeadows.com/
  featured: false
  categories:
    - E-commerce
    - Food
    - Blog
  built_by: Caldera Digital
  built_by_url: https://www.calderadigital.com/
- title: Michael Uloth
  main_url: https://www.michaeluloth.com
  url: https://www.michaeluloth.com
  featured: false
  description: Michael Uloth is a web developer, opera singer, and the creator of Up and Running Tutorials.
  categories:
    - Portfolio
    - Web Development
    - Music
  built_by: Michael Uloth
  built_by_url: https://www.michaeluloth.com
- title: Spacetime
  main_url: https://www.heyspacetime.com/
  url: https://www.heyspacetime.com/
  featured: false
  description: >-
    Spacetime is a Dallas-based digital experience agency specializing in web,
    app, startup, and digital experience creation.
  categories:
    - Marketing
    - Portfolio
    - Agency
  built_by: Spacetime
  built_by_url: https://www.heyspacetime.com/
- title: Eric Jinks
  main_url: https://ericjinks.com/
  url: https://ericjinks.com/
  featured: false
  description: Software engineer / web developer from the Gold Coast, Australia.
  categories:
    - Portfolio
    - Blog
    - Web Development
    - Technology
  built_by: Eric Jinks
  built_by_url: https://ericjinks.com/
- title: GaiAma - We are wildlife
  main_url: https://www.gaiama.org/
  url: https://www.gaiama.org/
  featured: false
  description: >-
    We founded the GaiAma conservation organization to protect wildlife in Perú
    and to create an example of a permaculture neighborhood, living
    symbiotically with the forest - because reforestation is just the beginning
  categories:
    - Nonprofit
    - Marketing
    - Blog
  source_url: https://github.com/GaiAma/gaiama.org
  built_by: GaiAma
  built_by_url: https://www.gaiama.org/
- title: Healthcare Logic
  main_url: https://www.healthcarelogic.com/
  url: https://www.healthcarelogic.com/
  featured: false
  description: >-
    Revolutionary technology that empowers clinical and managerial leaders to
    collaborate with clarity.
  categories:
    - Marketing
    - Healthcare
    - Technology
  built_by: Thrive
  built_by_url: https://thriveweb.com.au/
- title: Papergov
  main_url: https://papergov.com/
  url: https://papergov.com/
  featured: false
  description: Manage all your government services in a single place
  categories:
    - Directory
    - Government
    - Technology
  source_url: https://github.com/WeOpenly/localgov.fyi
  built_by: Openly Technologies
  built_by_url: https://papergov.com/about/
- title: Kata.ai Documentation
  main_url: https://docs.kata.ai/
  url: https://docs.kata.ai/
  source_url: https://github.com/kata-ai/kata-platform-docs
  featured: false
  description: >-
    Documentation website for the Kata Platform, an all-in-one platform for
    building chatbots using AI technologies.
  categories:
    - Documentation
    - Technology
- title: goalgetters
  main_url: https://goalgetters.space/
  url: https://goalgetters.space/
  featured: false
  description: >-
    goalgetters is a source of inspiration for people who want to change their
    career. We offer articles, success stories and expert interviews on how to
    find a new passion and how to implement change.
  categories:
    - Blog
    - Education
  built_by: Stephanie Langers (content), Adrian Wenke (development)
  built_by_url: https://twitter.com/AdrianWenke
- title: StatusHub - Easy to use Hosted Status Page Service
  main_url: https://statushub.com/
  url: https://statushub.com/
  featured: false
  description: >-
    Set up your very own service status page in minutes with StatusHub. Allow
    customers to subscribe to be updated automatically.
  categories:
    - Technology
    - Marketing
  built_by: Bejamas
  built_by_url: https://bejamas.io/
- title: Mambu
  main_url: https://www.mambu.com/
  url: https://www.mambu.com/
  featured: false
  description: >-
    Mambu is the cloud platform for banking and lending businesses that
    puts customer relationships first.
  categories:
    - Technology
    - Finance
  built_by: Bejamas
  built_by_url: https://bejamas.io/
- title: Avenues
  main_url: https://www.avenues.org
  url: https://www.avenues.org
  featured: false
  description: >-
    One school with many campuses, providing transformative,
    world-focused learning experiences to students around the globe
  categories:
    - Education
  built_by: Bejamas
  built_by_url: https://bejamas.io/
- title: Multicoin Capital
  main_url: https://multicoin.capital
  url: https://multicoin.capital
  featured: false
  description: >-
    Multicoin Capital is a thesis-driven investment firm that
    invests in cryptocurrencies, tokens, and blockchain
    companies reshaping trillion-dollar markets.
  categories:
    - Technology
    - Finance
  built_by: Bejamas
  built_by_url: https://bejamas.io/
- title: Argent
  main_url: https://www.argent.xyz/
  url: https://www.argent.xyz/
  featured: false
  description: Argent is the simplest and safest Ethereum wallet for DeFi.
  categories:
    - Technology
    - Finance
  built_by: Bejamas
  built_by_url: https://bejamas.io/
- title: Meet Flo
  main_url: https://meetflo.com/
  url: https://meetflo.com/
  featured: false
  description: >-
    The Flo by Moen Smart Water Shutoff is a comprehensive
    water monitoringand shut-off system with leak detection
    and proactive leak prevention technologies.
  categories:
    - E-commerce
  built_by: Bejamas
  built_by_url: https://bejamas.io/
- title: Matthias Kretschmann Portfolio
  main_url: https://matthiaskretschmann.com/
  url: https://matthiaskretschmann.com/
  source_url: https://github.com/kremalicious/portfolio
  featured: false
  description: Portfolio of designer & developer Matthias Kretschmann.
  categories:
    - Portfolio
    - Web Development
  built_by: Matthias Kretschmann
  built_by_url: https://matthiaskretschmann.com/
- title: Iron Cove Solutions
  main_url: https://ironcovesolutions.com/
  url: https://ironcovesolutions.com/
  description: >-
    Iron Cove Solutions is a cloud based consulting firm. We help companies
    deliver a return on cloud usage by applying best practices
  categories:
    - Technology
    - Web Development
  built_by: Iron Cove Solutions
  built_by_url: https://ironcovesolutions.com/
  featured: false
- title: Moetez Chaabene Portfolio / Blog
  main_url: https://moetez.me/
  url: https://moetez.me/
  source_url: https://github.com/moetezch/moetez.me
  featured: false
  description: Portfolio of Moetez Chaabene
  categories:
    - Portfolio
    - Web Development
    - Blog
  built_by: Moetez Chaabene
  built_by_url: https://twitter.com/moetezch
- title: Nikita
  description: >-
    Automation of system deployments in Node.js for applications and
    infrastructures.
  main_url: https://nikita.js.org/
  url: https://nikita.js.org/
  source_url: https://github.com/adaltas/node-nikita
  categories:
    - Documentation
    - Open Source
    - Technology
  built_by: Adaltas
  built_by_url: https://www.adaltas.com
  featured: false
- title: Gourav Sood Blog & Portfolio
  main_url: https://www.gouravsood.com/
  url: https://www.gouravsood.com/
  featured: false
  categories:
    - Blog
    - Portfolio
  built_by: Gourav Sood
  built_by_url: https://www.gouravsood.com/
- title: Jonas Tebbe Portfolio
  description: |
    Hey, I’m Jonas and I create digital products.
  main_url: https://jonastebbe.com
  url: https://jonastebbe.com
  categories:
    - Portfolio
  built_by: Jonas Tebbe
  built_by_url: https://twitter.com/jonastebbe
  featured: false
- title: Parker Sarsfield
  description: |
    I'm Parker, a software engineer.
  main_url: https://sarsfield.io
  url: https://sarsfield.io
  categories:
    - Blog
    - Portfolio
  built_by: Parker Sarsfield
  built_by_url: https://sarsfield.io
- title: Frontend web development with Greg
  description: |
    JavaScript, GatsbyJS, ReactJS, CSS in JS... Let's learn some stuff together.
  main_url: https://dev.greglobinski.com
  url: https://dev.greglobinski.com
  categories:
    - Blog
    - Web Development
  built_by: Greg Lobinski
  built_by_url: https://github.com/greglobinski
- title: Insomnia
  description: |
    Desktop HTTP and GraphQL client for developers
  main_url: https://insomnia.rest/
  url: https://insomnia.rest/
  categories:
    - Blog
  built_by: Gregory Schier
  built_by_url: https://schier.co
  featured: false
- title: Timeline Theme Portfolio
  description: |
    I'm Aman Mittal, a software developer.
  main_url: https://amanhimself.dev/
  url: https://amanhimself.dev/
  categories:
    - Web Development
    - Portfolio
  built_by: Aman Mittal
  built_by_url: https://amanhimself.dev/
- title: janosh.dev
  description: >
    Janosh Riebesell's blog. Writes about physics, machine learning, sustainability
    and web development. Site is fully responsive and has fluid typography. Built with
    MDX (for interactive content), styled-components (for design), KaTeX (for math),
    gatsby-remark-vscode (for syntax highlighting), Disqus (for reader comments),
    Algolia (for search), react-spring (for animations).
  main_url: https://janosh.dev
  url: https://janosh.dev
  source_url: https://github.com/janosh/blog
  categories:
    - Portfolio
    - Blog
    - Science
    - Photography
    - Travel
  built_by: Janosh Riebesell
  built_by_url: https://janosh.dev
  featured: false
- title: Ocean artUp
  description: >
    Science outreach site built using styled-components and Contentful. Ocean artUp
    is a research project funded by an Advanced Grant of the European Research
    Council (ERC) to explore the possible benefits of artificial upwelling, i.e.
    pumping nutrient-rich deep water to the ocean’s sunlit surface layer. Potential
    benefits include increased bioactivity and CO2 sequestration.
  main_url: https://ocean-artup.eu
  url: https://ocean-artup.eu
  source_url: https://github.com/janosh/ocean-artup
  categories:
    - Science
    - Education
    - Blog
  built_by: Janosh Riebesell
  built_by_url: https://janosh.dev
  featured: false
- title: Studenten bilden Schüler
  description: >
    Studenten bilden Schüler e.V. is a German student-run nonprofit initiative that aims to
    contribute to more equal educational opportunities by providing free tutoring to refugees
    and children from underprivileged families. The site is built with styled-components,
    Contentful, CSS grid, fluid typography, Algolia search.
  main_url: https://studenten-bilden-schueler.de
  url: https://studenten-bilden-schueler.de
  source_url: https://github.com/StudentenBildenSchueler/homepage
  categories:
    - Education
    - Nonprofit
    - Blog
  built_by: Janosh Riebesell
  built_by_url: https://janosh.dev
  featured: false
- title: Ryan Fitzgerald
  description: |
    Personal portfolio and blog for Ryan Fitzgerald
  main_url: https://ryanfitzgerald.ca/
  url: https://ryanfitzgerald.ca/
  categories:
    - Web Development
    - Portfolio
  built_by: Ryan Fitzgerald
  built_by_url: https://github.com/RyanFitzgerald
  featured: false
- title: Kaizen
  description: |
    Content Marketing, PR & SEO Agency in London
  main_url: https://www.kaizen.co.uk/
  url: https://www.kaizen.co.uk/
  categories:
    - Agency
    - Blog
    - Design
    - Web Development
    - SEO
  built_by: Bogdan Stanciu
  built_by_url: https://github.com/b0gd4n
  featured: false
- title: HackerOne Platform Documentation
  description: |
    HackerOne's Product Documentation Center!
  url: https://docs.hackerone.com/
  main_url: https://docs.hackerone.com/
  categories:
    - Documentation
    - Security
  featured: false
- title: Mux Video
  description: |
    API to video hosting and streaming
  main_url: https://mux.com/
  url: https://mux.com/
  categories:
    - Video
    - API
  featured: false
- title: Swapcard
  description: >
    The easiest way for event organizers to instantly connect people, build a
    community of attendees and exhibitors, and increase revenue over time
  main_url: https://www.swapcard.com/
  url: https://www.swapcard.com/
  categories:
    - Event
    - Community
    - Marketing
  built_by: Swapcard
  built_by_url: https://www.swapcard.com/
  featured: false
- title: Kalix
  description: >
    Kalix is perfect for healthcare professionals starting out in private
    practice, to those with an established clinic.
  main_url: https://www.kalixhealth.com/
  url: https://www.kalixhealth.com/
  categories:
    - Healthcare
  featured: false
- title: Bad Credit Loans
  description: |
    Get the funds you need, from $250-$5,000
  main_url: https://www.creditloan.com/
  url: https://www.creditloan.com/
  categories:
    - Finance
  featured: false
- title: Financial Center
  description: >
    Member-owned, not-for-profit, co-operative whose members receive financial
    benefits in the form of lower loan rates, higher savings rates, and lower
    fees than banks.
  main_url: https://fcfcu.com/
  url: https://fcfcu.com/
  categories:
    - Finance
    - Nonprofit
    - Business
    - Education
  built_by: https://fcfcu.com/
  built_by_url: https://fcfcu.com/
  featured: false
- title: Office of Institutional Research and Assessment
  description: |
    Good Data, Good Decisions
  main_url: http://oira.ua.edu/
  url: http://oira.ua.edu/
  categories:
    - Data
  featured: false
- title: The Telegraph Premium
  description: |
    Exclusive stories from award-winning journalists
  main_url: https://premium.telegraph.co.uk/
  url: https://premium.telegraph.co.uk/
  categories:
    - Media
  featured: false
- title: html2canvas
  description: |
    Screenshots with JavaScript
  main_url: http://html2canvas.hertzen.com/
  url: http://html2canvas.hertzen.com/
  source_url: https://github.com/niklasvh/html2canvas/tree/master/www
  categories:
    - JavaScript
    - Documentation
  built_by: Niklas von Hertzen
  built_by_url: http://hertzen.com/
  featured: false
- title: Half Electronics
  description: |
    Personal website
  main_url: https://www.halfelectronic.com/
  url: https://www.halfelectronic.com/
  categories:
    - Blog
  built_by: Fernando Poumian
  built_by_url: https://github.com/fpoumian/halfelectronic.com
  featured: false
- title: Frithir Software Development
  main_url: https://frithir.com/
  url: https://frithir.com/
  featured: false
  description: I DRINK COFFEE, WRITE CODE AND IMPROVE MY DEVELOPMENT SKILLS EVERY DAY.
  categories:
    - Design
    - Web Development
  built_by: Frithir
  built_by_url: https://Frithir.com/
- title: Unow
  main_url: https://www.unow.fr/
  url: https://www.unow.fr/
  categories:
    - Education
    - Marketing
  featured: false
- title: Peter Hironaka
  description: |
    Freelance Web Developer based in Los Angeles.
  main_url: https://peterhironaka.com/
  url: https://peterhironaka.com/
  categories:
    - Portfolio
    - Web Development
  built_by: Peter Hironaka
  built_by_url: https://github.com/PHironaka
  featured: false
- title: Michael McQuade
  description: |
    Personal website and blog for Michael McQuade
  main_url: https://giraffesyo.io
  url: https://giraffesyo.io
  categories:
    - Blog
  built_by: Michael McQuade
  built_by_url: https://github.com/giraffesyo
  featured: false
- title: Haacht Brewery
  description: |
    Corporate website for Haacht Brewery. Designed and Developed by Gafas.
  main_url: https://haacht.com/en/
  url: https://haacht.com
  categories:
    - Marketing
  built_by: Gafas
  built_by_url: https://gafas.be
  featured: false
- title: StoutLabs
  description: |
    Portfolio of Daniel Stout, freelance developer in East Tennessee.
  main_url: https://www.stoutlabs.com/
  url: https://www.stoutlabs.com/
  categories:
    - Web Development
    - Portfolio
  built_by: Daniel Stout
  built_by_url: https://github.com/stoutlabs
  featured: false
- title: Chicago Ticket Outcomes By Neighborhood
  description: |
    ProPublica data visualization of traffic ticket court outcomes
  categories:
    - Media
    - Nonprofit
  url: >-
    https://projects.propublica.org/graphics/il/il-city-sticker-tickets-maps/ticket-status/?initialWidth=782
  main_url: >-
    https://projects.propublica.org/graphics/il/il-city-sticker-tickets-maps/ticket-status/?initialWidth=782
  built_by: David Eads
  built_by_url: https://github.com/eads
  featured: false
- title: Chicago South Side Traffic Ticketing rates
  description: |
    ProPublica data visualization of traffic ticket rates by community
  main_url: >-
    https://projects.propublica.org/graphics/il/il-city-sticker-tickets-maps/ticket-rate/?initialWidth=782
  url: >-
    https://projects.propublica.org/graphics/il/il-city-sticker-tickets-maps/ticket-rate/?initialWidth=782
  categories:
    - Media
    - Nonprofit
  built_by: David Eads
  built_by_url: https://github.com/eads
  featured: false
- title: Otsimo
  description: >
    Otsimo is a special education application for children with autism, down
    syndrome and other developmental disabilities.
  main_url: https://otsimo.com/en/
  url: https://otsimo.com/en/
  categories:
    - Blog
    - Education
  featured: false
- title: Matt Bagni Portfolio 2018
  description: >
    Mostly the result of playing with Gatsby and learning about react and
    graphql. Using the screenshot plugin to showcase the work done for my
    company in the last 2 years, and a good amount of other experiments.
  main_url: https://mattbag.github.io
  url: https://mattbag.github.io
  categories:
    - Portfolio
  featured: false
- title: Lisa Ye's Blog
  description: |
    Simple blog/portofolio for a fashion designer. Gatsby_v2 + Netlify cms
  main_url: https://lisaye.netlify.app/
  url: https://lisaye.netlify.app/
  categories:
    - Blog
    - Portfolio
  featured: false
- title: Artem Sapegin
  description: >
    Little homepage of Artem Sapegin, a frontend developer, passionate
    photographer, coffee drinker and crazy dogs’ owner.
  main_url: https://sapegin.me/
  url: https://sapegin.me/
  categories:
    - Portfolio
    - Open Source
    - Web Development
  built_by: Artem Sapegin
  built_by_url: https://github.com/sapegin
  featured: false
- title: SparkPost Developers
  main_url: https://developers.sparkpost.com/
  url: https://developers.sparkpost.com/
  source_url: https://github.com/SparkPost/developers.sparkpost.com
  categories:
    - Documentation
    - API
  featured: false
- title: Malik Browne Portfolio 2018
  description: >
    The portfolio blog of Malik Browne, a full-stack engineer, foodie, and avid
    blogger/YouTuber.
  main_url: https://www.malikbrowne.com/about
  url: https://www.malikbrowne.com
  categories:
    - Blog
    - Portfolio
  built_by: Malik Browne
  built_by_url: https://twitter.com/milkstarz
  featured: false
- title: Novatics
  description: |
    Digital products that inspire and make a difference
  main_url: https://www.novatics.com.br
  url: https://www.novatics.com.br
  categories:
    - Portfolio
    - Technology
    - Web Development
  built_by: Novatics
  built_by_url: https://github.com/Novatics
  featured: false
- title: Max McKinney
  description: >
    I’m a developer and designer with a focus in web technologies. I build cars
    on the side.
  main_url: https://maxmckinney.com/
  url: https://maxmckinney.com/
  categories:
    - Portfolio
    - Web Development
    - Design
  built_by: Max McKinney
  featured: false
- title: Stickyard
  description: |
    Make your React component sticky the easy way
  main_url: https://nihgwu.github.io/stickyard/
  url: https://nihgwu.github.io/stickyard/
  source_url: https://github.com/nihgwu/stickyard/tree/master/website
  categories:
    - Web Development
  built_by: Neo Nie
  featured: false
- title: Agata Milik
  description: |
    Website of a Polish psychologist/psychotherapist based in Gdańsk, Poland.
  main_url: https://agatamilik.pl
  url: https://agatamilik.pl
  categories:
    - Marketing
    - Healthcare
  built_by: Piotr Fedorczyk
  built_by_url: https://piotrf.pl
  featured: false
- title: WebPurple
  main_url: https://www.webpurple.net/
  url: https://www.webpurple.net/
  source_url: https://github.com/WebPurple/site
  description: >-
    Site of local (Russia, Ryazan) frontend community. Main purpose is to show
    info about meetups and keep blog.
  categories:
    - Nonprofit
    - Web Development
    - Community
    - Blog
    - Open Source
  built_by: Nikita Kirsanov
  built_by_url: https://twitter.com/kitos_kirsanov
  featured: false
- title: Papertrail.io
  description: |
    Inspection Management for the 21st Century
  main_url: https://www.papertrail.io/
  url: https://www.papertrail.io/
  categories:
    - Marketing
    - Technology
  built_by: Papertrail.io
  built_by_url: https://www.papertrail.io
  featured: false
- title: Matt Ferderer
  main_url: https://mattferderer.com
  url: https://mattferderer.com
  source_url: https://github.com/mattferderer/gatsbyblog
  description: >
    A blog built with Gatsby that discusses web related tech
    such as JavaScript, .NET, Blazor & security.
  categories:
    - Blog
    - Web Development
  built_by: Matt Ferderer
  built_by_url: https://twitter.com/mattferderer
  featured: false
- title: Sahyadri Open Source Community
  main_url: https://sosc.org.in
  url: https://sosc.org.in
  source_url: https://github.com/haxzie/sosc-website
  description: >
    Official website of Sahyadri Open Source Community for community blog, event
    details and members info.
  categories:
    - Blog
    - Community
    - Open Source
  built_by: Musthaq Ahamad
  built_by_url: https://github.com/haxzie
  featured: false
- title: Tech Confessions
  main_url: https://confessions.tech
  url: https://confessions.tech
  source_url: https://github.com/JonathanSpeek/tech-confessions
  description: A guilt-free place for us to confess our tech sins \U0001F64F\n
  categories:
    - Community
    - Open Source
  built_by: Jonathan Speek
  built_by_url: https://speek.design
  featured: false
- title: Thibault Maekelbergh
  main_url: https://thibmaek.com
  url: https://thibmaek.com
  source_url: https://github.com/thibmaek/thibmaek.github.io
  description: |
    A nice blog about development, Raspberry Pi, plants and probably records.
  categories:
    - Blog
    - Open Source
  built_by: Thibault Maekelbergh
  built_by_url: https://twitter.com/thibmaek
  featured: false
- title: LearnReact.design
  main_url: https://learnreact.design
  url: https://learnreact.design
  description: >
    React Essentials For Designers: A React course tailored for product
    designers, ux designers, ui designers.
  categories:
    - Blog
  built_by: Linton Ye
  built_by_url: https://twitter.com/lintonye
- title: Mega House Creative
  main_url: https://www.megahousecreative.com/
  url: https://www.megahousecreative.com/
  description: >
    Mega House Creative is a digital agency that provides unique goal-oriented
    web marketing solutions.
  categories:
    - Marketing
    - Agency
  built_by: Daniel Robinson
  featured: false
- title: Tobie Marier Robitaille - csc
  main_url: https://tobiemarierrobitaille.com/
  url: https://tobiemarierrobitaille.com/en/
  description: |
    Portfolio site for director of photography Tobie Marier Robitaille
  categories:
    - Portfolio
    - Gallery
  built_by: Mill3 Studio
  built_by_url: https://mill3.studio/en/
  featured: false
- title: Mahipat's Portfolio
  main_url: https://mojaave.com/
  url: https://mojaave.com
  source_url: https://github.com/mhjadav/mojaave
  description: >
    mojaave.com is Mahipat's portfolio, I have developed it using Gatsby v2 and
    Bootstrap, To get in touch with people looking for full-stack developer.
  categories:
    - Portfolio
    - Web Development
  built_by: Mahipat Jadav
  built_by_url: https://mojaave.com/
  featured: false
- title: Mintfort
  main_url: https://mintfort.com/
  url: https://mintfort.com/
  source_url: https://github.com/MintFort/mintfort.com
  description: >
    Mintfort, the first crypto-friendly bank account. Store and manage assets on
    the blockchain.
  categories:
    - Technology
    - Finance
  built_by: Axel Fuhrmann
  built_by_url: https://axelfuhrmann.com/
  featured: false
- title: React Native Explorer
  main_url: https://react-native-explorer.firebaseapp.com
  url: https://react-native-explorer.firebaseapp.com
  description: |
    Explorer React Native packages and examples effortlessly.
  categories:
    - Education
  featured: false
- title: 500Tech
  main_url: https://500tech.com/
  url: https://500tech.com/
  featured: false
  categories:
    - Web Development
    - Agency
    - Open Source
- title: eworld
  main_url: https://eworld.herokuapp.com/
  url: https://eworld.herokuapp.com/
  featured: false
  categories:
    - E-commerce
    - Technology
- title: It's a Date
  description: >
    It's a Date is a dating app that actually involves dating.
  main_url: https://www.itsadate.app/
  url: https://www.itsadate.app/
  featured: false
  categories:
    - App
    - Blog
- title: Node.js HBase
  description: >
    Asynchronous HBase client for NodeJs using REST.
  main_url: https://hbase.js.org/
  url: https://hbase.js.org/
  source_url: https://github.com/adaltas/node-hbase
  categories:
    - Documentation
    - Open Source
    - Technology
  built_by: David Worms
  built_by_url: http://www.adaltas.com
  featured: false
- title: Peter Kroyer - Web Design / Web Development
  main_url: https://www.peterkroyer.at/en/
  url: https://www.peterkroyer.at/en/
  description: >
    Freelance web designer / web developer based in Vienna, Austria (Wien, Österreich).
  categories:
    - Agency
    - Web Development
    - Design
    - Portfolio
    - Freelance
  built_by: Peter Kroyer
  built_by_url: https://www.peterkroyer.at/
  featured: false
- title: Geddski
  main_url: https://gedd.ski
  url: https://gedd.ski
  description: >
    frontend mastery blog - level up your UI game.
  categories:
    - Web Development
    - Education
    - Productivity
    - User Experience
  built_by: Dave Geddes
  built_by_url: https://twitter.com/geddski
  featured: false
- title: Rung
  main_url: https://rung.com.br/
  url: https://rung.com.br/
  description: >
    Rung alerts you about the exceptionalities of your personal and professional life.
  categories:
    - API
    - Technology
    - Travel
  featured: false
- title: Mokkapps
  main_url: https://www.mokkapps.de/
  url: https://www.mokkapps.de/
  source_url: https://github.com/mokkapps/website
  description: >
    Portfolio website from Michael Hoffmann. Passionate software developer with focus on web-based technologies.
  categories:
    - Blog
    - Portfolio
    - Web Development
    - Mobile Development
  featured: false
- title: Premier Octet
  main_url: https://www.premieroctet.com/
  url: https://www.premieroctet.com/
  description: >
    Premier Octet is a React-based agency
  categories:
    - Agency
    - Web Development
    - Mobile Development
  featured: false
- title: Thorium
  main_url: https://www.thoriumsim.com/
  url: https://www.thoriumsim.com/
  source_url: https://github.com/thorium-sim/thoriumsim.com
  description: >
    Thorium - Open-source Starship Simulator Controls for Live Action Role Play
  built_by: Alex Anderson
  built_by_url: https://twitter.com/ralex1993
  categories:
    - Blog
    - Portfolio
    - Documentation
    - Marketing
    - Education
    - Entertainment
    - Open Source
    - Web Development
  featured: false
- title: Cameron Maske
  main_url: https://www.cameronmaske.com/
  url: https://www.cameronmaske.com/courses/introduction-to-pytest/
  source_url: https://github.com/cameronmaske/cameronmaske.com-v2
  description: >
    The homepage of Cameron Maske, a freelance full-stack developer, who is currently working on a free pytest video course
  categories:
    - Education
    - Video
    - Portfolio
    - Freelance
  featured: false
- title: Mike's Remote List
  main_url: https://www.mikesremotelist.com
  url: https://www.mikesremotelist.com
  description: >
    A list of remote jobs, updated throughout the day. Built on Gatsby v1 and powered by Contentful, Google Sheets, string and sticky tape.
  categories:
    - Marketing
  featured: false
- title: Madvoid
  main_url: https://madvoid.com/
  url: https://madvoid.com/screenshot/
  featured: false
  description: >
    Madvoid is a team of expert developers dedicated to creating simple, clear, usable and blazing fast web and mobile apps.
    We are coders that help companies and agencies to create social & interactive experiences.
    This includes full-stack development using React, WebGL, Static Site Generators, Ruby On Rails, Phoenix, GraphQL, Chatbots, CI / CD, Docker and more!
  categories:
    - Portfolio
    - Technology
    - Web Development
    - Agency
    - Marketing
  built_by: Jean-Paul Bonnetouche
  built_by_url: https://twitter.com/_jpb
- title: MOMNOTEBOOK.COM
  description: >
    Sharing knowledge and experiences that make childhood and motherhood rich, vibrant and healthy.
  main_url: https://momnotebook.com/
  url: https://momnotebook.com/
  featured: false
  built_by: Aleksander Hansson
  built_by_url: https://www.linkedin.com/in/aleksanderhansson/
  categories:
    - Blog
- title: Pirate Studios
  description: >
    Reinventing music studios with 24/7 self service rehearsal, DJ & production rooms available around the world.
  main_url: https://www.piratestudios.co
  url: https://www.piratestudios.co
  featured: false
  built_by: The Pirate Studios team
  built_by_url: https://github.com/piratestudios/
  categories:
    - Music
- title: Aurora EOS
  main_url: https://www.auroraeos.com/
  url: https://www.auroraeos.com/
  featured: false
  categories:
    - Finance
    - Marketing
    - Blog
  built_by: Corey Ward
  built_by_url: http://www.coreyward.me/
- title: MadeComfy
  main_url: https://madecomfy.com.au/
  url: https://madecomfy.com.au/
  description: >
    Short term rental management startup, using Contentful + Gatsby + CircleCI
  featured: false
  categories:
    - Travel
  built_by: Lucas Vilela
  built_by_url: https://madecomfy.com.au/
- title: Tiger Facility Services
  description: >
    Tiger Facility Services combines facility management expertise with state of the art software to offer a sustainable and customer oriented cleaning and facility service.
  main_url: https://www.tigerfacilityservices.com/de-en/
  url: https://www.tigerfacilityservices.com/de-en/
  featured: false
  categories:
    - Marketing
- title: Luciano Mammino's blog
  description: >
    Tech & programming blog of Luciano Mammino a.k.a. "loige", Full-Stack Web Developer and International Speaker
  main_url: https://loige.co
  url: https://loige.co
  featured: false
  categories:
    - Blog
    - Web Development
  built_by: Luciano Mammino
  built_by_url: https://loige.co
- title: Wire • Secure collaboration platform
  description: >
    Corporate website of Wire, an open source, end-to-end encrypted collaboration platform
  main_url: https://wire.com
  url: https://wire.com
  featured: false
  categories:
    - Open Source
    - Productivity
    - Technology
    - Blog
    - App
  built_by: Wire team
  built_by_url: https://github.com/orgs/wireapp/people
- title: J. Patrick Raftery
  main_url: https://www.jpatrickraftery.com
  url: https://www.jpatrickraftery.com
  description: J. Patrick Raftery is an opera singer and voice teacher based in Vancouver, BC.
  categories:
    - Portfolio
    - Music
  built_by: Michael Uloth
  built_by_url: https://www.michaeluloth.com
  featured: false
- title: Aria Umezawa
  main_url: https://www.ariaumezawa.com
  url: https://www.ariaumezawa.com
  description: Aria Umezawa is a director, producer, and writer currently based in San Francisco. Site designed by Stephen Bell.
  categories:
    - Portfolio
    - Music
    - Entertainment
  built_by: Michael Uloth
  built_by_url: https://www.michaeluloth.com
  featured: false
- title: Pomegranate Opera
  main_url: https://pomegranateopera.netlify.app
  url: https://pomegranateopera.netlify.app
  description: Pomegranate Opera is a lesbian opera written by Amanda Hale & Kye Marshall. Site designed by Stephen Bell.
  categories:
    - Gallery
    - Music
  built_by: Michael Uloth
  built_by_url: https://www.michaeluloth.com
  featured: false
- title: Daniel Cabena
  main_url: https://www.danielcabena.com
  url: https://www.danielcabena.com
  description: Daniel Cabena is a Canadian countertenor highly regarded in both Canada and Europe for prize-winning performances ranging from baroque to contemporary repertoire. Site designed by Stephen Bell.
  categories:
    - Portfolio
    - Music
  built_by: Michael Uloth
  built_by_url: https://www.michaeluloth.com
  featured: false
- title: Artist.Center
  main_url: https://artistcenter.netlify.app
  url: https://artistcenter.netlify.app
  description: The marketing page for Artist.Center, a soon-to-launch platform designed to connect opera singers to opera companies. Site designed by Stephen Bell.
  categories:
    - Music
  built_by: Michael Uloth
  built_by_url: https://www.michaeluloth.com
  featured: false
- title: DG Volo & Company
  main_url: https://www.dgvolo.com
  url: https://www.dgvolo.com
  description: DG Volo & Company is a Toronto-based investment consultancy. Site designed by Stephen Bell.
  categories:
    - Finance
  built_by: Michael Uloth
  built_by_url: https://www.michaeluloth.com
  featured: false
- title: Shawna Lucey
  main_url: https://www.shawnalucey.com
  url: https://www.shawnalucey.com
  description: Shawna Lucey is an American theater and opera director based in New York City. Site designed by Stephen Bell.
  categories:
    - Portfolio
    - Music
    - Entertainment
  built_by: Michael Uloth
  built_by_url: https://www.michaeluloth.com
  featured: false
- title: Leyan Lo
  main_url: https://www.leyanlo.com
  url: https://www.leyanlo.com
  description: >
    Leyan Lo’s personal website
  categories:
    - Portfolio
  built_by: Leyan Lo
  built_by_url: https://www.leyanlo.com
  featured: false
- title: Hawaii National Bank
  url: https://hawaiinational.bank
  main_url: https://hawaiinational.bank
  description: Hawaii National Bank's highly personalized service has helped loyal customers & locally owned businesses achieve their financial dreams for over 50 years.
  categories:
    - Finance
  built_by: Wall-to-Wall Studios
  built_by_url: https://walltowall.com
  featured: false
- title: Coletiv
  url: https://coletiv.com
  main_url: https://coletiv.com
  description: Coletiv teams up with companies of all sizes to design, develop & launch digital products for iOS, Android & the Web.
  categories:
    - Technology
    - Agency
    - Web Development
  built_by: Coletiv
  built_by_url: https://coletiv.com
  featured: false
- title: Gold Edge Training
  url: https://www.goldedgetraining.co.uk
  main_url: https://www.goldedgetraining.co.uk
  description: >
    AAT approved online distance learning accountancy training provider. Branded landing page / mini brochure promoting competitor differentiators, student testimonials, offers, service benefits and features. Designed to both inform potential students and encourage visits to company e-commerce site or direct company contact.
  categories:
    - Education
    - Learning
    - Landing Page
    - Business
    - Finance
  built_by: Leo Furze-Waddock
  built_by_url: https://www.linkedin.com/in/lfurzewaddock
- title: Gatsby Manor
  description: >
    We build themes for gatsby. We have themes for all projects including personal,
    portfolio, e-commerce, landing pages and more. We also run an in-house
    web dev and design studio. If you cannot find what you want, we can build it for you!
    Email us at gatsbymanor@gmail.com with questions.
  main_url: https://www.gatsbymanor.com
  url: https://www.gatsbymanor.com
  source_url: https://github.com/gatsbymanor
  categories:
    - Web Development
    - Agency
    - Technology
    - Freelance
  built_by: Steven Natera
  built_by_url: https://stevennatera.com
- title: Ema Suriano's Portfolio
  main_url: https://emasuriano.com/
  url: https://emasuriano.com/
  description: >
    Ema Suriano's portfolio to display information about him, his projects and what he's writing about.
  categories:
    - Portfolio
    - Technology
    - Web Development
  built_by: Ema Suriano
  built_by_url: https://emasuriano.com/
  featured: false
- title: Luan Orlandi
  main_url: https://luanorlandi.github.io
  url: https://luanorlandi.github.io
  source_url: https://github.com/luanorlandi/luanorlandi.github.io
  description: >
    Luan Orlandi's personal website. Brazilian web developer, enthusiast in React and Gatsby.
  categories:
    - Blog
    - Portfolio
    - Web Development
  built_by: Luan Orlandi
  built_by_url: https://github.com/luanorlandi
- title: Mobius Labs
  main_url: https://mobius.ml
  url: https://mobius.ml
  description: >
    Mobius Labs landing page, a Start-up working on Computer Vision
  categories:
    - Landing Page
    - Marketing
    - Technology
  built_by: sktt
  built_by_url: https://github.com/sktt
- title: EZAgrar
  main_url: https://www.ezagrar.at/en/
  url: https://www.ezagrar.at/en/
  description: >
    EZAgrar.at is the homepage of the biggest agricultural machinery dealership in Austria. In total 8 pages will be built for this client reusing a lot of components between them.
  categories:
    - E-commerce
    - Marketing
  built_by: MangoART
  built_by_url: https://www.mangoart.at
  featured: false
- title: OAsome blog
  main_url: https://oasome.blog/
  url: https://oasome.blog/
  source_url: https://github.com/oorestisime/oasome
  description: >
    Paris-based Cypriot adventurers. A and O. Lovers of life and travel. Want to get a glimpse of the OAsome world?
  categories:
    - Blog
    - Photography
    - Travel
  built_by: Orestis Ioannou
  featured: false
- title: Brittany Chiang
  main_url: https://brittanychiang.com/
  url: https://brittanychiang.com/
  source_url: https://github.com/bchiang7/v4
  description: >
    Personal website and portfolio of Brittany Chiang built with Gatsby v2
  categories:
    - Portfolio
  built_by: Brittany Chiang
  built_by_url: https://github.com/bchiang7
  featured: false
- title: Fitekran
  description: >
    One of the most visited Turkish blogs about health, sports and healthy lifestyle, that has been rebuilt with Gatsby v2 using WordPress.
  main_url: https://www.fitekran.com
  url: https://www.fitekran.com
  categories:
    - Science
    - Healthcare
    - Blog
  built_by: Burak Tokak
  built_by_url: https://www.buraktokak.com
- title: Serverless
  main_url: https://serverless.com
  url: https://serverless.com
  description: >
    Serverless.com – Build web, mobile and IoT applications with serverless architectures using AWS Lambda, Azure Functions, Google CloudFunctions & more!
  categories:
    - Technology
    - Web Development
  built_by: Codebrahma
  built_by_url: https://codebrahma.com
  featured: false
- title: Dive Bell
  main_url: https://divebell.band/
  url: https://divebell.band/
  description: >
    Simple site for a band to list shows dates and videos (499 on lighthouse)
  categories:
    - Music
  built_by: Matt Bagni
  built_by_url: https://mattbag.github.io
  featured: false
- title: Mayer Media Co.
  main_url: https://mayermediaco.com/
  url: https://mayermediaco.com/
  description: >
    Freelance Web Development and Digital Marketing
  categories:
    - Web Development
    - Marketing
    - Blog
  source_url: https://github.com/MayerMediaCo/MayerMediaCo2.0
  built_by: Danny Mayer
  built_by_url: https://twitter.com/mayermediaco
  featured: false
- title: Jan Czizikow Portfolio
  main_url: https://www.janczizikow.com/
  url: https://www.janczizikow.com/
  source_url: https://github.com/janczizikow/janczizikow-portfolio
  description: >
    Simple personal portfolio site built with Gatsby
  categories:
    - Portfolio
    - Freelance
    - Web Development
  built_by: Jan Czizikow
  built_by_url: https://github.com/janczizikow
- title: Carbon Design Systems
  main_url: http://www.carbondesignsystem.com/
  url: http://www.carbondesignsystem.com/
  description: >
    The Carbon Design System is integrating the new IBM Design Ethos and Language. It represents a completely fresh approach to the design of all things at IBM.
  categories:
    - Design System
    - Documentation
  built_by: IBM
  built_by_url: https://www.ibm.com/
  featured: false
- title: Mozilla Mixed Reality
  main_url: https://mixedreality.mozilla.org/
  url: https://mixedreality.mozilla.org/
  description: >
    Virtual Reality for the free and open Web.
  categories:
    - Open Source
  built_by: Mozilla
  built_by_url: https://www.mozilla.org/
  featured: false
- title: Uniform Hudl Design System
  main_url: http://uniform.hudl.com/
  url: http://uniform.hudl.com/
  description: >
    A single design system to ensure every interface feels like Hudl. From the colors we use to the size of our buttons and what those buttons say, Uniform has you covered. Check the guidelines, copy the code and get to building.
  categories:
    - Design System
    - Open Source
    - Design
  built_by: Hudl
  built_by_url: https://www.hudl.com/
- title: Subtle UI
  main_url: https://subtle-ui.netlify.app/
  url: https://subtle-ui.netlify.app/
  source_url: https://github.com/ryanwiemer/subtle-ui
  description: >
    A collection of clever yet understated user interactions found on the web.
  categories:
    - Web Development
    - Open Source
    - User Experience
  built_by: Ryan Wiemer
  built_by_url: https://www.ryanwiemer.com/
  featured: false
- title: developer.bitcoin.com
  main_url: https://developer.bitcoin.com/
  url: https://developer.bitcoin.com/
  description: >
    Bitbox based bitcoin.com developer platform and resources.
  categories:
    - Finance
  featured: false
- title: Barmej
  main_url: https://app.barmej.com/
  url: https://app.barmej.com/
  description: >
    An interactive platform to learn different programming languages in Arabic for FREE
  categories:
    - Education
    - Programming
    - Learning
  built_by: Obytes
  built_by_url: https://www.obytes.com/
  featured: false
- title: Emergence
  main_url: https://emcap.com/
  url: https://emcap.com/
  description: >
    Emergence is a top enterprise cloud venture capital firm. We fund early stage ventures focusing on enterprise & SaaS applications. Emergence is one of the top VC firms in Silicon Valley.
  categories:
    - Marketing
    - Blog
  built_by: Upstatement
  built_by_url: https://www.upstatement.com/
  featured: false
- title: FPVtips
  main_url: https://fpvtips.com
  url: https://fpvtips.com
  source_url: https://github.com/jumpalottahigh/fpvtips
  description: >
    FPVtips is all about bringing racing drone pilots closer together, and getting more people into the hobby!
  categories:
    - Community
    - Education
  built_by: Georgi Yanev
  built_by_url: https://twitter.com/jumpalottahigh
  featured: false
- title: Georgi Yanev
  main_url: https://blog.georgi-yanev.com/
  url: https://blog.georgi-yanev.com/
  source_url: https://github.com/jumpalottahigh/blog.georgi-yanev.com
  description: >
    I write articles about FPV quads (building and flying), web development, smart home automation, life-long learning and other topics from my personal experience.
  categories:
    - Blog
  built_by: Georgi Yanev
  built_by_url: https://twitter.com/jumpalottahigh
  featured: false
- title: Bear Archery
  main_url: https://beararchery.com/
  url: https://beararchery.com/
  categories:
    - E-commerce
    - Sports
  built_by: Escalade Sports
  built_by_url: https://www.escaladesports.com/
  featured: false
- title: "attn:"
  main_url: https://www.attn.com/
  url: https://www.attn.com/
  categories:
    - Media
    - Entertainment
  built_by: "attn:"
  built_by_url: https://www.attn.com/
  featured: false
- title: Mirror Conf
  description: >
    Mirror Conf is a conference designed to empower designers and frontend developers who have a thirst for knowledge and want to broaden their horizons.
  main_url: https://www.mirrorconf.com/
  url: https://www.mirrorconf.com/
  categories:
    - Conference
    - Design
    - Web Development
  featured: false
- title: Startarium
  main_url: https://www.startarium.ro
  url: https://www.startarium.ro
  description: >
    Free entrepreneurship educational portal with more than 20000 users, hundreds of resources, crowdfunding, mentoring and investor pitching events facilitated.
  categories:
    - Education
    - Nonprofit
    - Entrepreneurship
  built_by: Cezar Neaga
  built_by_url: https://twitter.com/cezarneaga
  featured: false
- title: Microlink
  main_url: https://microlink.io/
  url: https://microlink.io/
  description: >
    Extract structured data from any website.
  categories:
    - Web Development
    - API
  built_by: Kiko Beats
  built_by_url: https://kikobeats.com/
  featured: false
- title: Kevin Legrand
  url: https://k-legrand.com
  main_url: https://k-legrand.com
  source_url: https://github.com/Manoz/k-legrand.com
  description: >
    Personal website and blog built with love with Gatsby v2
  categories:
    - Blog
    - Portfolio
    - Web Development
  built_by: Kevin Legrand
  built_by_url: https://k-legrand.com
  featured: false
- title: David James Portfolio
  main_url: https://dfjames.com/
  url: https://dfjames.com/
  source_url: https://github.com/daviddeejjames/dfjames-gatsby
  description: >
    Portfolio Site using GatsbyJS and headless WordPress
  categories:
    - WordPress
    - Portfolio
    - Blog
  built_by: David James
  built_by_url: https://twitter.com/daviddeejjames
- title: Hypertext Candy
  url: https://www.hypertextcandy.com/
  main_url: https://www.hypertextcandy.com/
  description: >
    Blog about web development. Laravel, Vue.js, etc.
  categories:
    - Blog
    - Web Development
  built_by: Masahiro Harada
  built_by_url: https://twitter.com/_Masahiro_H_
  featured: false
- title: Maxence Poutord's blog
  description: >
    Tech & programming blog of Maxence Poutord, Software Engineer, Serial Traveler and Public Speaker
  main_url: https://www.maxpou.fr
  url: https://www.maxpou.fr
  featured: false
  categories:
    - Blog
    - Web Development
  built_by: Maxence Poutord
  built_by_url: https://www.maxpou.fr
- title: The Noted Project
  url: https://thenotedproject.org
  main_url: https://thenotedproject.org
  source_url: https://github.com/ianbusko/the-noted-project
  description: >
    Website to showcase the ethnomusicology research for The Noted Project.
  categories:
    - Portfolio
    - Education
    - Gallery
  built_by: Ian Busko
  built_by_url: https://github.com/ianbusko
  featured: false
- title: People For Bikes
  url: https://2017.peopleforbikes.org/
  main_url: https://2017.peopleforbikes.org/
  categories:
    - Community
    - Sports
    - Gallery
    - Nonprofit
  built_by: PeopleForBikes
  built_by_url: https://peopleforbikes.org/about-us/who-we-are/staff/
  featured: false
- title: Wide Eye
  description: >
    Creative agency specializing in interactive design, web development, and digital communications.
  url: https://wideeye.co/
  main_url: https://wideeye.co/
  categories:
    - Design
    - Web Development
  built_by: Wide Eye
  built_by_url: https://wideeye.co/about-us/
  featured: false
- title: CodeSandbox
  description: >
    CodeSandbox is an online editor that helps you create web applications, from prototype to deployment.
  url: https://codesandbox.io/
  main_url: https://codesandbox.io/
  categories:
    - Web Development
  featured: false
- title: Marvel
  description: >
    The all-in-one platform powering design.
  url: https://marvelapp.com/
  main_url: https://marvelapp.com/
  categories:
    - Design
  featured: false
- title: Designcode.io
  description: >
    Learn to design and code React apps.
  url: https://designcode.io
  main_url: https://designcode.io
  categories:
    - Learning
  featured: false
- title: Happy Design
  description: >
    The Brand and Product Team Behind Happy Money
  url: https://design.happymoney.com/
  main_url: https://design.happymoney.com/
  categories:
    - Design
    - Finance
- title: Weihnachtsmarkt.ms
  description: >
    Explore the christmas market in Münster (Westf).
  url: https://weihnachtsmarkt.ms/
  main_url: https://weihnachtsmarkt.ms/
  source_url: https://github.com/codeformuenster/weihnachtsmarkt
  categories:
    - Gallery
    - Food
  built_by: Code for Münster during MSHACK18
  featured: false
- title: Code Championship
  description: >
    Competitive coding competitions for students from 3rd to 8th grade. Code is Sport.
  url: https://www.codechampionship.com
  main_url: https://www.codechampionship.com
  categories:
    - Learning
    - Education
    - Sports
  built_by: Abamath LLC
  built_by_url: https://www.abamath.com
  featured: false
- title: Wieden+Kennedy
  description: >
    Wieden+Kennedy is an independent, global creative company.
  categories:
    - Technology
    - Web Development
    - Agency
    - Marketing
  url: https://www.wk.com
  main_url: https://www.wk.com
  built_by: Wieden Kennedy
  built_by_url: https://www.wk.com/about/
  featured: false
- title: Testing JavaScript
  description: >
    This course will teach you the fundamentals of testing your JavaScript applications using eslint, Flow, Jest, and Cypress.
  url: https://testingjavascript.com/
  main_url: https://testingjavascript.com/
  categories:
    - Learning
    - Education
    - JavaScript
  built_by: Kent C. Dodds
  built_by_url: https://kentcdodds.com/
  featured: false
- title: Use Hooks
  description: >
    One new React Hook recipe every day.
  url: https://usehooks.com/
  main_url: https://usehooks.com/
  categories:
    - Learning
  built_by: Gabe Ragland
  built_by_url: https://twitter.com/gabe_ragland
  featured: false
- title: Ambassador
  url: https://www.getambassador.io
  main_url: https://www.getambassador.io
  description: >
    Open source, Kubernetes-native API Gateway for microservices built on Envoy.
  categories:
    - Open Source
    - Documentation
    - Technology
  built_by: Datawire
  built_by_url: https://www.datawire.io
  featured: false
- title: Clubhouse
  main_url: https://clubhouse.io
  url: https://clubhouse.io
  description: >
    The intuitive and powerful project management platform loved by software teams of all sizes. Built with Gatsby v2 and Prismic
  categories:
    - Technology
    - Blog
    - Productivity
    - Community
    - Design
    - Open Source
  built_by: Ueno.
  built_by_url: https://ueno.co
  featured: false
- title: Asian Art Collection
  url: http://artmuseum.princeton.edu/asian-art/
  main_url: http://artmuseum.princeton.edu/asian-art/
  description: >
    Princeton University has a branch dealing with state of art.They have showcased ore than 6,000 works of Asian art are presented alongside ongoing curatorial and scholarly research
  categories:
    - Marketing
  featured: false
- title: QHacks
  url: https://qhacks.io
  main_url: https://qhacks.io
  source_url: https://github.com/qhacks/qhacks-website
  description: >
    QHacks is Queen’s University’s annual hackathon! QHacks was founded in 2016 with a mission to advocate and incubate the tech community at Queen’s University and throughout Canada.
  categories:
    - Education
    - Technology
    - Podcast
  featured: false
- title: Tyler McGinnis
  url: https://tylermcginnis.com/
  main_url: https://tylermcginnis.com/
  description: >
    The linear, course based approach to learning web technologies.
  categories:
    - Education
    - Technology
    - Podcast
    - Web Development
  featured: false
- title: a11y with Lindsey
  url: https://www.a11ywithlindsey.com/
  main_url: https://www.a11ywithlindsey.com/
  source_url: https://github.com/lkopacz/a11y-with-lindsey
  description: >
    To help developers navigate accessibility jargon, write better code, and to empower them to make their Internet, Everyone's Internet.
  categories:
    - Education
    - Blog
    - Technology
  built_by: Lindsey Kopacz
  built_by_url: https://twitter.com/littlekope0903
  featured: false
- title: DEKEMA
  url: https://www.dekema.com/
  main_url: https://www.dekema.com/
  description: >
    Worldclass crafting: Furnace, fervor, fulfillment. Delivering highest demand for future craftsmanship. Built using Gatsby v2 and Prismic.
  categories:
    - Healthcare
    - Science
    - Technology
  built_by: Crisp Studio
  built_by_url: https://crisp.studio
  featured: false
- title: Ramón Chancay
  description: >-
    Front-end / Back-end Developer in Guayaquil Ecuador.
    Currently at Everymundo, previously at El Universo.
    I enjoy teaching and sharing what I know.
    I give professional advice to developers and companies.
    My wife and my children are everything in my life.
  main_url: https://ramonchancay.me/
  url: https://ramonchancay.me/
  source_url: https://github.com/devrchancay/personal-site
  featured: false
  categories:
    - Blog
    - Technology
    - Web Development
  built_by: Ramón Chancay
  built_by_url: https://ramonchancay.me/
- title: Acclimate Consulting
  main_url: https://www.acclimate.io/
  url: https://www.acclimate.io/
  description: >-
    Acclimate is a consulting firm that puts organizations back in control with data-driven strategies and full-stack applications.
  categories:
    - Technology
    - Consulting
  built_by: Andrew Wilson
  built_by_url: https://github.com/andwilson
  featured: false
- title: Flyright
  url: https://flyright.co/
  main_url: https://flyright.co/
  description: >-
    Flyright curates everything you need for international travel in one tidy place 💜
  categories:
    - Technology
    - App
  built_by: Ty Hopp
  built_by_url: https://github.com/tyhopp
  featured: false
- title: Vets Who Code
  url: https://vetswhocode.io/
  main_url: https://vetswhocode.io/
  description: >-
    VetsWhoCode is a non-profit organization dedicated to training military veterans & giving them the skills they need transition into tech careers.
  categories:
    - Technology
    - Nonprofit
  featured: false
- title: Patreon Blog
  url: https://blog.patreon.com/
  main_url: https://blog.patreon.com/
  description: >-
    Official blog of Patreon.com
  categories:
    - Blog
  featured: false
- title: Full Beaker
  url: https://fullbeaker.com/
  main_url: https://fullbeaker.com/
  description: >-
    Full Beaker provides independent advice online about careers and home ownership, and connect anyone who asks with companies that can help them.
  categories:
    - Consulting
  featured: false
- title: Citywide Holdup
  url: https://citywideholdup.org/
  main_url: https://citywideholdup.org/
  description: >-
    Citywide Holdup is an annual fundraising event held around early November in the city of Austin, TX hosted by the Texas Wranglers benefitting Easter Seals of Central Texas, a non-profit organization that provides exceptional services, education, outreach and advocacy so that people with disabilities can live, learn, work and play in our communities.
  categories:
    - Nonprofit
    - Event
  built_by: Cameron Rison
  built_by_url: https://github.com/killakam3084
  featured: false
- title: Dawn Labs
  url: https://dawnlabs.io
  main_url: https://dawnlabs.io
  description: >-
    Thoughtful products for inspired teams. With a holistic approach to engineering and design, we partner with startups and enterprises to build for the digital era.
  categories:
    - Technology
    - Agency
    - Web Development
  featured: false
- title: COOP by Ryder
  url: https://coop.com/
  main_url: https://coop.com/
  description: >
    COOP is a platform that connects fleet managers that have idle vehicles to businesses that are looking to rent vehicles. COOP simplifies the process and paperwork required to safely share vehicles between business owners.
  categories:
    - Marketing
  built_by: Crispin Porter Bogusky
  built_by_url: http://www.cpbgroup.com/
  featured: false
- title: Propapanda
  url: https://propapanda.eu/
  main_url: https://propapanda.eu/
  description: >
    Is a creative production house based in Tallinn, Estonia. We produce music videos, commercials, films and campaigns – from scratch to finish.
  categories:
    - Video
    - Portfolio
    - Agency
    - Media
  built_by: Henry Kehlmann
  built_by_url: https://github.com/madhenry/
  featured: false
- title: JAMstack.paris
  url: https://jamstack.paris/
  main_url: https://jamstack.paris/
  source_url: https://github.com/JAMstack-paris/jamstack.paris
  description: >
    JAMstack-focused, bi-monthly meetup in Paris
  categories:
    - Web Development
  built_by: Matthieu Auger & Nicolas Goutay
  built_by_url: https://github.com/JAMstack-paris
  featured: false
- title: DexWallet - The only Wallet you need by Dexlab
  main_url: https://www.dexwallet.io/
  url: https://www.dexwallet.io/
  source_url: https://github.com/dexlab-io/DexWallet-website
  featured: false
  description: >-
    DexWallet is a secure, multi-chain, mobile wallet with an upcoming one-click exchange for mobile.
  categories:
    - App
    - Open Source
  built_by: DexLab
  built_by_url: https://github.com/dexlab-io
- title: Kings Valley Paving
  url: https://kingsvalleypaving.com
  main_url: https://kingsvalleypaving.com
  description: >
    Kings Valley Paving is an asphalt, paving and concrete company serving the commercial, residential and industrial sectors in the Greater Toronto Area. Site designed by Stephen Bell.
  categories:
    - Marketing
  built_by: Michael Uloth
  built_by_url: https://www.michaeluloth.com
  featured: false
- title: Peter Barrett
  url: https://www.peterbarrett.ca
  main_url: https://www.peterbarrett.ca
  description: >
    Peter Barrett is a Canadian baritone from Newfoundland and Labrador who performs opera and concert repertoire in Canada, the U.S. and around the world. Site designed by Stephen Bell.
  categories:
    - Portfolio
    - Music
  built_by: Michael Uloth
  built_by_url: https://www.michaeluloth.com
  featured: false
- title: NARCAN
  main_url: https://www.narcan.com
  url: https://www.narcan.com
  description: >
    NARCAN Nasal Spray is the first and only FDA-approved nasal form of naloxone for the emergency treatment of a known or suspected opioid overdose.
  categories:
    - Healthcare
  built_by: NARCAN
  built_by_url: https://www.narcan.com
  featured: false
- title: Ritual
  main_url: https://ritual.com
  url: https://ritual.com
  description: >
    Ritual started with a simple question, what exactly is in women's multivitamins? This is the story of what happened when our founder Kat started searching for answers — the story of Ritual.
  categories:
    - Healthcare
  built_by: Ritual
  built_by_url: https://ritual.com
  featured: false
- title: Truebill
  main_url: https://www.truebill.com
  url: https://www.truebill.com
  description: >
    Truebill empowers you to take control of your money.
  categories:
    - Finance
  built_by: Truebill
  built_by_url: https://www.truebill.com
  featured: false
- title: Smartling
  main_url: https://www.smartling.com
  url: https://www.smartling.com
  description: >
    Smartling enables you to automate, manage, and professionally translate content so that you can do more with less.
  categories:
    - Marketing
  built_by: Smartling
  built_by_url: https://www.smartling.com
  featured: false
- title: Clear
  main_url: https://www.clearme.com
  url: https://www.clearme.com
  description: >
    At clear, we’re working toward a future where you are your ID, enabling you to lead an unstoppable life.
  categories:
    - Security
  built_by: Clear
  built_by_url: https://www.clearme.com
  featured: false
- title: VS Code Rocks
  main_url: https://vscode.rocks
  url: https://vscode.rocks
  source_url: https://github.com/lannonbr/vscode-rocks
  featured: false
  description: >
    VS Code Rocks is a place for weekly news on the newest features and updates to Visual Studio Code as well as trending extensions and neat tricks to continually improve your VS Code skills.
  categories:
    - Open Source
    - Blog
    - Web Development
  built_by: Benjamin Lannon
  built_by_url: https://github.com/lannonbr
- title: Particle
  main_url: https://www.particle.io
  url: https://www.particle.io
  featured: false
  description: Particle is a fully-integrated IoT platform that offers everything you need to deploy an IoT product.
  categories:
    - Marketing
- title: freeCodeCamp curriculum
  main_url: https://learn.freecodecamp.org
  url: https://learn.freecodecamp.org
  featured: false
  description: Learn to code with free online courses, programming projects, and interview preparation for developer jobs.
  categories:
    - Web Development
    - Learning
- title: Tandem
  main_url: https://www.tandem.co.uk
  url: https://www.tandem.co.uk
  description: >
    We're on a mission to free you of money misery. Our app, card and savings account are designed to help you spend less time worrying about money and more time enjoying life.
  categories:
    - Finance
    - App
  built_by: Tandem
  built_by_url: https://github.com/tandembank
  featured: false
- title: Monbanquet.fr
  main_url: https://monbanquet.fr
  url: https://monbanquet.fr
  description: >
    Give your corporate events the food and quality it deserves, thanks to the know-how of the best local artisans.
  categories:
    - E-commerce
    - Food
    - Event
  built_by: Monbanquet.fr
  built_by_url: https://github.com/monbanquet
  featured: false
- title: The Leaky Cauldron Blog
  url: https://theleakycauldronblog.com
  main_url: https://theleakycauldronblog.com
  source_url: https://github.com/v4iv/theleakycauldronblog
  description: >
    A Brew of Awesomeness with a Pinch of Magic...
  categories:
    - Blog
  built_by: Vaibhav Sharma
  built_by_url: https://github.com/v4iv
  featured: false
- title: Wild Drop Surf Camp
  main_url: https://wilddropsurfcamp.com
  url: https://wilddropsurfcamp.com
  description: >
    Welcome to Portugal's best kept secret and be amazed with our nature. Here you can explore, surf, taste the world's best gastronomy and wine, feel the North Canyon's power with the biggest waves in the world and so many other amazing things. Find us, discover yourself!
  categories:
    - Travel
  built_by: Samuel Fialho
  built_by_url: https://samuelfialho.com
  featured: false
- title: JoinUp HR chatbot
  url: https://www.joinup.io
  main_url: https://www.joinup.io
  description: Custom HR chatbot for better candidate experience
  categories:
    - App
    - Technology
  featured: false
- title: JDCastro Web Design & Development
  main_url: https://jacobdcastro.com
  url: https://jacobdcastro.com
  source_url: https://github.com/jacobdcastro/personal-site
  featured: false
  description: >
    A small business site for freelance web designer and developer Jacob D. Castro. Includes professional blog, contact forms, and soon-to-come portfolio of sites for clients. Need a new website or an extra developer to share the workload? Feel free to check out the website!
  categories:
    - Blog
    - Portfolio
    - Business
    - Freelance
  built_by: Jacob D. Castro
  built_by_url: https://twitter.com/jacobdcastro
- title: Gatsby Tutorials
  main_url: https://www.gatsbytutorials.com
  url: https://www.gatsbytutorials.com
  source_url: https://github.com/ooloth/gatsby-tutorials
  featured: false
  description: >
    Gatsby Tutorials is a community-updated list of video, audio and written tutorials to help you learn GatsbyJS.
  categories:
    - Web Development
    - Education
    - Open Source
  built_by: Michael Uloth
  built_by_url: https://www.michaeluloth.com
- title: Grooovinger
  url: https://www.grooovinger.com
  main_url: https://www.grooovinger.com
  description: >
    Martin Grubinger, a web developer from Austria
  categories:
    - Portfolio
    - Web Development
  built_by: Martin Grubinger
  built_by_url: https://www.grooovinger.com
  featured: false
- title: LXDX - the Crypto Derivatives Exchange
  main_url: https://www.lxdx.co/
  url: https://www.lxdx.co/
  description: >
    LXDX is the world's fastest crypto exchange. Our mission is to bring innovative financial products to retail crypto investors, providing access to the same speed and scalability that institutional investors already depend on us to deliver each and every day.
  categories:
    - Marketing
    - Finance
  built_by: Corey Ward
  built_by_url: http://www.coreyward.me/
  featured: false
- title: Kyle McDonald
  url: https://kylemcd.com
  main_url: https://kylemcd.com
  source_url: https://github.com/kylemcd/personal-site-react
  description: >
    Personal site + blog for Kyle McDonald
  categories:
    - Blog
  built_by: Kyle McDonald
  built_by_url: https://kylemcd.com
  featured: false
- title: VSCode Power User Course
  main_url: https://VSCode.pro
  url: https://VSCode.pro
  description: >
    After 10 years with Sublime, I switched to VSCode. Love it. Spent 1000+ hours building a premium video course to help you switch today. 200+ power user tips & tricks turn you into a VSCode.pro
  categories:
    - Education
    - Learning
    - E-commerce
    - Marketing
    - Technology
    - Web Development
  built_by: Ahmad Awais
  built_by_url: https://twitter.com/MrAhmadAwais/
  featured: false
- title: Thijs Koerselman Portfolio
  main_url: https://www.vauxlab.com
  url: https://www.vauxlab.com
  featured: false
  description: >
    Portfolio of Thijs Koerselman. A freelance software engineer, full-stack web developer and sound designer.
  categories:
    - Portfolio
    - Business
    - Freelance
    - Technology
    - Web Development
    - Music
- title: Ad Hoc Homework
  main_url: https://homework.adhoc.team
  url: https://homework.adhoc.team
  description: >
    Ad Hoc builds government digital services that are fast, efficient, and usable by everyone. Ad Hoc Homework is a collection of coding and design challenges for candidates applying to our open positions.
  categories:
    - Web Development
    - Government
    - Healthcare
    - Programming
  built_by_url: https://adhoc.team
  featured: false
- title: Birra Napoli
  main_url: http://www.birranapoli.it
  url: http://www.birranapoli.it
  built_by: Ribrain
  built_by_url: https://www.ribrainstudio.com
  featured: false
  description: >
    Birra Napoli official site
  categories:
    - Landing Page
    - Business
    - Food
- title: Satispay
  url: https://www.satispay.com
  main_url: https://www.satispay.com
  categories:
    - Business
    - Finance
    - Technology
  built_by: Satispay
  built_by_url: https://www.satispay.com
  featured: false
- title: The Movie Database - Gatsby
  url: https://tmdb.lekoarts.de
  main_url: https://tmdb.lekoarts.de
  source_url: https://github.com/LekoArts/gatsby-source-tmdb-example
  categories:
    - Open Source
    - Entertainment
    - Gallery
  featured: false
  built_by: LekoArts
  built_by_url: https://github.com/LekoArts
  description: >
    Source from The Movie Database (TMDb) API (v3) in Gatsby. This example is built with react-spring, React hooks and react-tabs and showcases the gatsby-source-tmdb plugin. It also has some client-only paths and uses gatsby-image.
- title: LANDR - Creative Tools for Musicians
  url: https://www.landr.com/
  main_url: https://www.landr.com/en/
  categories:
    - Music
    - Technology
    - Business
    - Entrepreneurship
    - Freelance
    - Marketing
    - Media
  featured: false
  built_by: LANDR
  built_by_url: https://twitter.com/landr_music
  description: >
    Marketing website built for LANDR. LANDR is a web application that provides tools for musicians to master their music (using artificial intelligence), collaborate with other musicians, and distribute their music to multiple platforms.
- title: ClinicJS
  url: https://clinicjs.org/
  main_url: https://clinicjs.org/
  categories:
    - Technology
    - Documentation
  featured: false
  built_by: NearForm
  built_by_url: https://www.nearform.com/
  description: >
    Tools to help diagnose and pinpoint Node.js performance issues.
- title: KOBIT
  main_url: https://kobit.in
  url: https://kobit.in
  description: Automated Google Analytics Report with everything you need and more
  featured: false
  categories:
    - Marketing
    - Blog
  built_by: mottox2
  built_by_url: https://mottox2.com
- title: Aleksander Hansson
  main_url: https://ahansson.com
  url: https://ahansson.com
  featured: false
  description: >
    Portfolio website for Aleksander Hansson
  categories:
    - Portfolio
    - Business
    - Freelance
    - Technology
    - Web Development
    - Consulting
  built_by: Aleksander Hansson
  built_by_url: https://www.linkedin.com/in/aleksanderhansson/
- title: Surfing Nosara
  main_url: https://www.surfingnosara.com
  url: https://www.surfingnosara.com
  description: Real estate, vacation, and surf report hub for Nosara, Costa Rica
  featured: false
  categories:
    - Business
    - Blog
    - Gallery
    - Marketing
  built_by: Desarol
  built_by_url: https://www.desarol.com
- title: Crispin Porter Bogusky
  url: https://cpbgroup.com/
  main_url: https://cpbgroup.com/
  description: >
    We solve the world’s toughest communications problems with the most quantifiably potent creative assets.
  categories:
    - Agency
    - Design
    - Marketing
  built_by: Crispin Porter Bogusky
  built_by_url: https://cpbgroup.com/
  featured: false
- title: graphene-python
  url: https://graphene-python.org
  main_url: https://graphene-python.org
  description: Graphene is a collaboratively funded project.Graphene-Python is a library for building GraphQL APIs in Python easily.
  categories:
    - Library
    - API
    - Documentation
  featured: false
- title: Engel & Völkers Ibiza Holiday Rentals
  main_url: https://www.ev-ibiza.com/
  url: https://www.ev-ibiza.com/
  featured: false
  built_by: Ventura Digitalagentur
  description: >
    Engel & Völkers, one of the most successful real estate agencies in the world, offers luxury holiday villas to rent in Ibiza.
  categories:
    - Travel
- title: Sylvain Hamann's personal website
  url: https://shamann.fr
  main_url: https://shamann.fr
  source_url: https://github.com/sylvhama/shamann-gatsby/
  description: >
    Sylvain Hamann, web developer from France
  categories:
    - Portfolio
    - Web Development
  built_by: Sylvain Hamann
  built_by_url: https://twitter.com/sylvhama
  featured: false
- title: Luca Crea's portfolio
  main_url: https://lcrea.github.io
  url: https://lcrea.github.io
  description: >
    Portfolio and personal website of Luca Crea, an Italian software engineer.
  categories:
    - Portfolio
  built_by: Luca Crea
  built_by_url: https://github.com/lcrea
  featured: false
- title: Escalade Sports
  main_url: https://www.escaladesports.com/
  url: https://www.escaladesports.com/
  categories:
    - E-commerce
    - Sports
  built_by: Escalade Sports
  built_by_url: https://www.escaladesports.com/
  featured: false
- title: Exposify
  main_url: https://www.exposify.de/
  url: https://www.exposify.de/
  description: >
    This is our German website built with Gatsby 2.0, Emotion and styled-system.
    Exposify is a proptech startup and builds technology for real estate businesses.
    We provide our customers with an elegant agent software in combination
    with beautifully designed and fast websites.
  categories:
    - Web Development
    - Real Estate
    - Agency
    - Marketing
  built_by: Exposify
  built_by_url: https://www.exposify.de/
  featured: false
- title: Steak Point
  main_url: https://www.steakpoint.at/
  url: https://www.steakpoint.at/
  description: >
    Steak Restaurant in Vienna, Austria (Wien, Österreich).
  categories:
    - Food
  built_by: Peter Kroyer
  built_by_url: https://www.peterkroyer.at/
  featured: false
- title: Takumon blog
  main_url: https://takumon.com
  url: https://takumon.com
  source_url: https://github.com/Takumon/blog
  description: Java Engineer's tech blog.
  featured: false
  categories:
    - Blog
  built_by: Takumon
  built_by_url: https://twitter.com/inouetakumon
- title: DayThirty
  main_url: https://daythirty.com
  url: https://daythirty.com
  description: DayThirty - ideas for the new year.
  featured: false
  categories:
    - Marketing
  built_by: Jack Oliver
  built_by_url: https://twitter.com/mrjackolai
- title: TheAgencyProject
  main_url: https://theagencyproject.co
  url: https://theagencyproject.co
  description: Agency model, without agency overhead.
  categories:
    - Agency
  built_by: JV-LA
  built_by_url: https://jv-la.com
- title: Karen Hou's portfolio
  main_url: https://www.karenhou.com/
  url: https://www.karenhou.com/
  categories:
    - Portfolio
  built_by: Karen H. Developer
  built_by_url: https://github.com/karenhou
  featured: false
- title: Jean Luc Ponty
  main_url: https://ponty.com
  url: https://ponty.com
  description: Official site for Jean Luc Ponty, French virtuoso violinist and jazz composer.
  featured: false
  categories:
    - Music
    - Entertainment
  built_by: Othermachines
  built_by_url: https://othermachines.com
- title: Rosewood Family Advisors
  main_url: https://www.rfallp.com/
  url: https://www.rfallp.com/
  description: Rosewood Family Advisors LLP (Palo Alto) provides a diverse range of family office services customized for ultra high net worth individuals.
  featured: false
  categories:
    - Finance
    - Business
  built_by: Othermachines
  built_by_url: https://othermachines.com
- title: Standing By Company
  main_url: https://standingby.company
  url: https://standingby.company
  description: A brand experience design company led by Scott Mackenzie and Trent Barton.
  featured: false
  categories:
    - Design
    - Web Development
  built_by: Standing By Company
  built_by_url: https://standingby.company
- title: Ashley Thouret
  main_url: https://www.ashleythouret.com
  url: https://www.ashleythouret.com
  description: Official website of Canadian soprano Ashley Thouret. Site designed by Stephen Bell.
  categories:
    - Portfolio
    - Music
  built_by: Michael Uloth
  built_by_url: https://www.michaeluloth.com
  featured: false
- title: The AZOOR Society
  main_url: https://www.azoorsociety.org
  url: https://www.azoorsociety.org
  description: The AZOOR Society is a UK-based charity committed to promoting awareness of Acute Zonal Occult Outer Retinopathy and assisting further research. Site designed by Stephen Bell.
  categories:
    - Community
    - Nonprofit
  built_by: Michael Uloth
  built_by_url: https://www.michaeluloth.com
  featured: false
- title: Gábor Fűzy pianist
  main_url: https://pianobar.hu
  url: https://pianobar.hu
  description: Gábor Fűzy pianist's official website built with Gatsby v2.
  categories:
    - Music
  built_by: Zoltán Bedi
  built_by_url: https://github.com/B3zo0
  featured: false
- title: Logicwind
  main_url: https://logicwind.com
  url: https://logicwind.com
  description: Website of Logicwind - JavaScript experts, Technology development agency & consulting.
  featured: false
  categories:
    - Portfolio
    - Agency
    - Web Development
    - Consulting
  built_by: Logicwind
  built_by_url: https://www.logicwind.com
- title: ContactBook.app
  main_url: https://contactbook.app
  url: https://contactbook.app
  description: Seamlessly share Contacts with G Suite team members
  featured: false
  categories:
    - Landing Page
    - Blog
  built_by: Logicwind
  built_by_url: https://www.logicwind.com
- title: Waterscapes
  main_url: https://waterscap.es
  url: https://waterscap.es/lake-monteynard/
  source_url: https://github.com/gaelbillon/Waterscapes-Gatsby-site
  description: Waterscap.es is a directory of bodies of water (creeks, ponds, waterfalls, lakes, etc) with information about each place such as how to get there, hike time, activities and photos and a map displayed with the Mapbox GL SJ npm package. It was developed with the goal of learning Gatsby. This website is based on the gatsby-contentful-starter and uses Contentful as CMS. It is hosted on Netlify. Hooks are setup with Bitbucket and Contentful to trigger a new build upon code or content changes. The data on Waterscap.es is a mix of original content and informations from the internets gathered and put together.
  categories:
    - Directory
    - Photography
    - Travel
  built_by: Gaël Billon
  built_by_url: https://gaelbillon.com
  featured: false
- title: Packrs
  url: https://www.packrs.co/
  main_url: https://www.packrs.co/
  description: >
    Packrs is a local delivery platform, one spot for all your daily requirements. On a single tap get everything you need at your doorstep.
  categories:
    - Marketing
    - Landing Page
    - Entrepreneurship
  built_by: Vipin Kumar Rawat
  built_by_url: https://github.com/aesthytik
  featured: false
- title: HyakuninIsshu
  main_url: https://hyakuninanki.net
  url: https://hyakuninanki.net
  source_url: https://github.com/rei-m/web_hyakuninisshu
  description: >
    HyakuninIsshu is a traditional Japanese card game.
  categories:
    - Education
    - Gallery
    - Entertainment
  built_by: Rei Matsushita
  built_by_url: https://github.com/rei-m/
  featured: false
- title: WQU Partners
  main_url: https://partners.wqu.org/
  url: https://partners.wqu.org/
  featured: false
  categories:
    - Marketing
    - Education
    - Landing Page
  built_by: Corey Ward
  built_by_url: http://www.coreyward.me/
- title: Federico Giacone
  url: https://federico.giac.one/
  main_url: https://federico.giac.one
  source_url: https://github.com/leopuleo/federico.giac.one
  description: >
    Digital portfolio for Italian Architect Federico Giacone.
  categories:
    - Portfolio
    - Gallery
  built_by: Leonardo Giacone
  built_by_url: https://github.com/leopuleo
  featured: false
- title: Station
  url: https://getstation.com/
  main_url: https://getstation.com/
  description: Station is the first smart browser for busy people. A single place for all of your web applications.
  categories:
    - Technology
    - Web Development
    - Productivity
  featured: false
- title: Vyron Vasileiadis
  url: https://fedonman.com/
  main_url: https://fedonman.com
  source_url: https://github.com/fedonman/fedonman-website
  description: Personal space of Vyron Vasileiadis aka fedonman, a Web & IoT Developer, Educator and Entrepreneur based in Athens, Greece.
  categories:
    - Portfolio
    - Technology
    - Web Development
    - Education
  built_by: Vyron Vasileiadis
  built_by_url: https://github.com/fedonman
- title: Fabien Champigny
  url: https://www.champigny.name/
  main_url: https://www.champigny.name/
  built_by_url: https://www.champigny.name/
  description: Fabien Champigny's personal blog. Entrepreneur, hacker and loves street photo.
  categories:
    - Blog
    - Gallery
    - Photography
    - Productivity
    - Entrepreneurship
  featured: false
- title: Alex Xie - Portfolio
  url: https://alexieyizhe.me/
  main_url: https://alexieyizhe.me/
  source_url: https://github.com/alexieyizhe/alexieyizhe.github.io
  description: >
    Personal website of Alex Yizhe Xie, a University of Waterloo Computer Science student and coding enthusiast.
  categories:
    - Blog
    - Portfolio
    - Web Development
  featured: false
- title: Dale Blackburn - Portfolio
  url: https://dakebl.co.uk/
  main_url: https://dakebl.co.uk/
  description: >
    Dale Blackburn's personal website and blog.
  categories:
    - Blog
    - Portfolio
    - Web Development
  featured: false
- title: Portfolio of Anthony Wiktor
  url: https://www.anthonydesigner.com/
  main_url: https://www.anthonydesigner.com/
  description: >
    Anthony Wiktor is a Webby Award-Winning Creative Director and Digital Designer twice named Hot 100 by WebDesigner Magazine. Anthony has over a decade of award-winning experience in design and has worked on projects across a diverse set of industries — from entertainment to consumer products to hospitality to technology. Anthony is a frequent lecturer at USC’s Annenberg School for Communication & Journalism and serves on the board of AIGA Los Angeles.
  categories:
    - Portfolio
    - Marketing
  built_by: Maciej Leszczyński
  built_by_url: https://twitter.com/_maciej
  featured: false
- title: Frame.io Workflow Guide
  main_url: https://workflow.frame.io
  url: https://workflow.frame.io
  description: >
    The web’s most comprehensive post-production resource, written by pro filmmakers, for pro filmmakers. Always expanding, always free.
  categories:
    - Education
  built_by: Frame.io
  built_by_url: https://frame.io
  featured: false
- title: MarcySutton.com
  main_url: https://marcysutton.com
  url: https://marcysutton.com
  description: >
    The personal website of web developer and accessibility advocate Marcy Sutton.
  categories:
    - Blog
    - Accessibility
    - Video
    - Photography
  built_by: Marcy Sutton
  built_by_url: https://marcysutton.com
  featured: true
- title: WPGraphQL Docs
  main_url: https://docs.wpgraphql.com
  url: https://docs.wpgraphql.com
  description: >
    Documentation for WPGraphQL, a free open-source WordPress plugin that provides an extendable GraphQL schema and API for any WordPress site.
  categories:
    - API
    - Documentation
    - Technology
    - Web Development
    - WordPress
  built_by: WPGraphQL
  built_by_url: https://wpgraphql.com
  featured: false
- title: Shine Lawyers
  main_url: https://www.shine.com.au
  url: https://www.shine.com.au
  description: >
    Shine Lawyers is an Australian legal services website built with Gatsby v2, Elasticsearch, Isso, and Geolocation services.
  categories:
    - Business
    - Blog
- title: Parallel Polis Kosice
  url: https://www.paralelnapoliskosice.sk/
  main_url: https://www.paralelnapoliskosice.sk/
  source_url: https://github.com/ParalelnaPolisKE/paralelnapoliskosice.sk
  description: >
    Parallel Polis is a collective of people who want to live in a more opened world. We look for possibilities and technologies (Bitcoin, the blockchain, reputation systems and decentralized technologies in general) that open new ways, make processes easier and remove unnecessary barriers. We want to create an environment that aims at education, discovering and creating better systems for everybody who is interested in freedom and independence.
  categories:
    - Blog
    - Education
    - Technology
  built_by: Roman Vesely
  built_by_url: https://romanvesely.
  featured: false
- title: Unda Solutions
  url: https://unda.com.au
  main_url: https://unda.com.au
  description: >
    A custom web application development company in Perth, WA
  categories:
    - Business
    - Freelance
    - Web Development
    - Technology
  featured: false
- title: BIGBrave
  main_url: https://bigbrave.digital
  url: https://bigbrave.digital
  description: >
    BIGBrave is a strategic design firm. We partner with our clients, big and small, to design & create human-centered brands, products, services and systems that are simple, beautiful and easy to use.
  categories:
    - Agency
    - Web Development
    - Marketing
    - Technology
    - WordPress
  built_by: Francois Brill | BIGBrave
  built_by_url: https://bigbrave.digital
  featured: false
- title: 5th Avenue Properties
  main_url: https://5thavenue.co.za
  url: https://5thavenue.co.za
  description: >
    5th Avenue Properties specializes in the leasing and sales of office space and industrial property. BIGBrave built the website in Gatsby with data from an API server (CRM) for all the property and consultant data, and WordPress for all the website content data and case studies. All forms on the website was also directly integrated into the CRM system to ensure no leads are lost. People cannot stop commenting on the speed of the site and the property search.
  categories:
    - Technology
    - WordPress
    - API
  built_by: Russel Povey and Francois Brill | BIGBrave
  built_by_url: https://bigbrave.digital
  featured: false
- title: Intsha Consulting
  main_url: https://intsha.co.za
  url: https://intsha.co.za
  description: >
    Intsha is a bespoke Human Resources consultancy firm offering expert Recruitment and Talent Management services in today's competitive marketplace. BIGBrave helped Intsha design and develop a bespoke online presense helping them stand out from the crowd.
  categories:
    - Consulting
    - Marketing
    - WordPress
  built_by: Evan Janovsky | BIGBrave
  built_by_url: https://bigbrave.digital
  featured: false
- title: MHW Law
  main_url: https://mhwlaw.ca
  url: https://mhwlaw.ca
  description: >
    MHW is a full service law firm that has offered legal representation and advice to clients locally and throughout British Columbia since 1984. BIGBrave helped MHW bring their website into the 21st century by offering the best and latest Gatsby site to help them stand our from the crowd.
  categories:
    - Law
    - Marketing
    - WordPress
  built_by: Evan Janovsky and Francois Brill | BIGBrave
  built_by_url: https://bigbrave.digital
  featured: false
- title: KegTracker
  main_url: https://www.kegtracker.co.za
  url: https://www.kegtracker.co.za
  description: >
    Keg Tracker is part of the Beverage Insights family and its sole aim is to provide you with the right data about your kegs to make better decisions. In today’s business landscape having the right information at your finger tips is crucial to the agility of your business.
  categories:
    - Food
    - Business
    - Technology
  built_by: Francois Brill | BIGBrave
  built_by_url: https://bigbrave.digital
  featured: false
- title: Mike Nichols
  url: https://www.mikenichols.me
  main_url: https://www.mikenichols.me
  description: >
    Portfolio site of Mike Nichols, a UX designer and product development lead.
  categories:
    - Portfolio
    - Technology
    - Web Development
  built_by: Mike Nichols
  featured: false
- title: Steve Haid
  url: https://www.stevehaid.com
  main_url: https://www.stevehaid.com
  description: >
    Steve Haid is a real estate agent and Professional Financial Planner (PFP) who has been helping clients achieve their investment goals since 2006. Site designed by Stephen Bell.
  categories:
    - Marketing
    - Real Estate
  built_by: Michael Uloth
  built_by_url: https://www.michaeluloth.com
- title: Incremental - Loyalty, Rewards and Incentive Programs
  main_url: https://www.incremental.com.au
  url: https://www.incremental.com.au
  description: >
    Sydney-based digital agency specialising in loyalty, rewards and incentive programs. WordPress backend; Cloudinary, YouTube and Hubspot form integration; query data displayed as animated SVG graphs; video background in the header.
  categories:
    - Agency
    - Portfolio
    - WordPress
  built_by: Incremental
  built_by_url: https://www.incremental.com.au
  featured: false
- title: Technica11y
  main_url: https://www.technica11y.org
  url: https://www.technica11y.org
  description: >
    Discussing challenges in technical accessibility.
  categories:
    - Accessibility
    - Education
    - Video
  built_by: Tenon.io
  built_by_url: https://tenon.io
  featured: false
- title: Matthew Secrist
  main_url: https://www.matthewsecrist.net
  url: https://www.matthewsecrist.net
  source_url: https://github.com/matthewsecrist/v3
  description: >
    Matthew Secrist's personal portfolio using Gatsby, Prismic and Styled-Components.
  categories:
    - Portfolio
    - Technology
    - Web Development
  built_by: Matthew Secrist
  built_by_url: https://www.matthewsecrist.net
  featured: false
- title: Node.js Dev
  main_url: https://nodejs.dev
  url: https://nodejs.dev
  source_url: https://github.com/nodejs/nodejs.dev
  description: >
    Node.js Foundation Website.
  categories:
    - Documentation
    - Web Development
  built_by: Node.js Website Redesign Working Group
  built_by_url: https://github.com/nodejs/website-redesign
  featured: false
- title: Sheffielders
  main_url: https://sheffielders.org
  url: https://sheffielders.org
  source_url: https://github.com/davemullenjnr/sheffielders
  description: >
    A collective of businesses, creatives, and projects based in Sheffield, UK.
  categories:
    - Directory
  built_by: Dave Mullen Jnr
  built_by_url: https://davemullenjnr.co.uk
  featured: false
- title: Stealth Labs
  url: https://stealthlabs.io
  main_url: https://stealthlabs.io
  description: >
    We design and develop for the web, mobile and desktop
  categories:
    - Portfolio
    - Web Development
  built_by: Edvins Antonovs
  built_by_url: https://edvins.io
  featured: false
- title: Constanzia Yurashko
  main_url: https://www.constanziayurashko.com
  url: https://www.constanziayurashko.com
  description: >
    Exclusive women's ready-to-wear fashion by designer Constanzia Yurashko.
  categories:
    - Portfolio
  built_by: Maxim Andries
  featured: false
- title: Algolia
  url: https://algolia.com
  main_url: https://algolia.com
  description: >
    Algolia helps businesses across industries quickly create relevant, scalable, and lightning fast search and discovery experiences.
  categories:
    - Web Development
    - Technology
    - Open Source
    - Featured
  built_by: Algolia
  featured: true
- title: GVD Renovations
  url: https://www.gvdrenovationsinc.com/
  main_url: https://www.gvdrenovationsinc.com/
  description: >
    GVD Renovations is a home improvement contractor with a well known reputation as a professional, quality contractor in California.
  categories:
    - Business
  built_by: David Krasniy
  built_by_url: http://dkrasniy.com
  featured: false
- title: Styled System
  url: https://styled-system.com/
  main_url: https://styled-system.com/
  source_url: https://github.com/styled-system/styled-system/tree/master/docs
  description: >
    Style props for rapid UI development.
  categories:
    - Design System
  built_by: Brent Jackson
  built_by_url: https://jxnblk.com/
- title: Timehacker
  url: https://timehacker.app
  main_url: https://timehacker.app
  description: >
    Procrastination killer, automatic time tracking app to skyrocket your productivity
  categories:
    - Productivity
    - App
    - Technology
    - Marketing
    - Landing Page
  built_by: timehackers
  featured: false
- title: Little & Big
  main_url: https://www.littleandbig.com.au/
  url: https://www.littleandbig.com.au/
  description: >
    Little & Big exists with the aim to create Websites, Apps, E-commerce stores
    that are consistently unique and thoughtfully crafted, every time.
  categories:
    - Agency
    - Design
    - Web Development
    - Portfolio
  built_by: Little & Big
  built_by_url: https://www.littleandbig.com.au/
  featured: false
- title: Cat Knows
  main_url: https://catnose99.com/
  url: https://catnose99.com/
  description: >
    Personal blog built with Gatsby v2.
  categories:
    - Blog
    - Web Development
  built_by: CatNose
  built_by_url: https://twitter.com/catnose99
  featured: false
- title: just some dev
  url: https://www.iamdeveloper.com
  main_url: https://www.iamdeveloper.com
  source_url: https://github.com/nickytonline/www.iamdeveloper.com
  description: >
    Just some software developer writing things ✏️
  categories:
    - Blog
  built_by: Nick Taylor
  built_by_url: https://www.iamdeveloper.com
  featured: false
- title: Keziah Moselle Blog
  url: https://blog.keziahmoselle.fr/
  main_url: https://blog.keziahmoselle.fr/
  source_url: https://github.com/KeziahMoselle/blog.keziahmoselle.fr
  description: >
    ✍️ A place to share my thoughts.
  categories:
    - Blog
  built_by: Keziah Moselle
  built_by_url: https://keziahmoselle.fr/
- title: xfuture's blog
  url: https://www.xfuture-blog.com/
  main_url: https://www.xfuture-blog.com/
  source_url: https://github.com/xFuture603/xfuture-blog
  description: >
    A blog about Devops, Web development, and my insights as a systems engineer.
  categories:
    - Blog
  built_by: Daniel Uhlmann
  built_by_url: https://www.xfuture-blog.com/
- title: Mayne's Blog
  main_url: https://gine.me/
  url: https://gine.me/page/1
  source_url: https://github.com/mayneyao/gine-blog
  featured: false
  categories:
    - Blog
    - Web Development
- title: Bakedbird
  url: https://bakedbird.com
  main_url: https://bakedbird.com
  description: >
    Eleftherios Psitopoulos - A frontend developer from Greece ☕
  categories:
    - Portfolio
    - Blog
  built_by: Eleftherios Psitopoulos
  built_by_url: https://bakedbird.com
- title: Aravind Balla
  url: https://aravindballa.com
  main_url: https://aravindballa.com
  source_url: https://github.com/aravindballa/website2017
  description: >
    Personal portfolio of Aravind Balla
  categories:
    - Portfolio
    - Blog
    - Web Development
  built_by: Aravind Balla
  built_by_url: https://aravindballa.com
- title: Kaleb McKelvey
  url: https://kalebmckelvey.com
  main_url: https://kalebmckelvey.com
  source_url: https://github.com/avatar-kaleb/kalebmckelvey-site
  description: >
    Personal portfolio of Kaleb McKelvey!
  categories:
    - Blog
    - Portfolio
  built_by: Kaleb McKelvey
  built_by_url: https://kalebmckelvey.com
  featured: false
- title: Michal Czaplinski
  url: https://czaplinski.io
  main_url: https://czaplinski.io
  source_url: https://github.com/michalczaplinski/michalczaplinski.github.io
  description: >
    Michal Czaplinski is a full-stack developer 🚀
  categories:
    - Portfolio
    - Web Development
  built_by: Michal Czaplinski mmczaplinski@gmail.com
  built_by_url: https://czaplinski.io
  featured: false
- title: Interactive Investor (ii)
  url: https://www.ii.co.uk
  main_url: https://www.ii.co.uk
  description: >
    Hybrid (static/dynamic) Gatsby web app for ii's free research, news and analysis, discussion and product marketing site.
  categories:
    - Business
    - Finance
    - Technology
  built_by: Interactive Investor (ii)
  built_by_url: https://www.ii.co.uk
  featured: false
- title: Weingut Goeschl
  url: https://www.weingut-goeschl.at/
  main_url: https://www.weingut-goeschl.at/
  description: >
    Weingut Goeschl is a family winery located in Gols, Burgenland in Austria (Österreich)
  categories:
    - E-commerce
    - Business
  built_by: Peter Kroyer
  built_by_url: https://www.peterkroyer.at/
  featured: false
- title: Hash Tech Guru
  url: https://hashtech.guru
  main_url: https://hashtech.guru
  description: >
    Software Development Training School and Tech Blog
  categories:
    - Blog
    - Education
  built_by: Htet Wai Yan Soe
  built_by_url: https://github.com/johnreginald
- title: AquaGruppen Vattenfilter
  url: https://aquagruppen.se
  main_url: https://aquagruppen.se/
  description: >
    Water filter and water treatment products in Sweden
  categories:
    - Business
    - Technology
  built_by: Johan Eliasson
  built_by_url: https://github.com/elitan
  featured: false
- title: Josef Aidt
  url: https://josefaidt.dev
  main_url: https://josefaidt.dev
  source_url: https://github.com/josefaidt/josefaidt.github.io
  description: >
    Personal website, blog, portfolio for Josef Aidt
  categories:
    - Portfolio
    - Blog
    - Web Development
  built_by: Josef Aidt
  built_by_url: https://twitter.com/garlicbred
- title: How To egghead
  main_url: https://howtoegghead.com/
  url: https://howtoegghead.com/
  source_url: https://github.com/eggheadio/how-to-egghead
  featured: false
  built_by: egghead.io
  built_by_url: https://egghead.io
  description: >
    How to become an egghead instructor or reviewer
  categories:
    - Documentation
    - Education
- title: Sherpalo Ventures
  main_url: https://www.sherpalo.com/
  url: https://www.sherpalo.com/
  featured: false
  categories:
    - Finance
    - Business
    - Technology
  built_by: Othermachines
  built_by_url: https://othermachines.com
- title: WrapCode
  url: https://www.wrapcode.com
  main_url: https://www.wrapcode.com
  description: >
    A full stack blog on Microsoft Azure, JavaScript, DevOps, AI and Bots.
  categories:
    - Blog
    - Technology
    - Web Development
  built_by: Rahul P
  built_by_url: https://twitter.com/_rahulpp
  featured: false
- title: Kirankumar Ambati's Portfolio
  url: https://www.kirankumarambati.me
  main_url: https://www.kirankumarambati.me
  description: >
    Personal website, blog, portfolio of Kirankumar Ambati
  categories:
    - Blog
    - Portfolio
    - Web Development
  built_by: Kirankumar Ambati
  built_by_url: https://github.com/kirankumarambati
  featured: false
- title: Rou Hun Fan's portfolio
  main_url: https://flowen.me
  url: https://flowen.me
  description: >
    Portfolio of creative developer Rou Hun Fan. Built with Gatsby v2 &amp; Greensock drawSVG.
  categories:
    - Portfolio
  built_by: Rou Hun Fan Developer
  built_by_url: https://flowen.me
  featured: false
- title: chadly.net
  url: https://www.chadly.net
  main_url: https://www.chadly.net
  source_url: https://github.com/chadly/chadly.net
  description: >
    Personal tech blog by Chad Lee.
  categories:
    - Blog
    - Technology
    - Web Development
  built_by: Chad Lee
  built_by_url: https://github.com/chadly
  featured: false
- title: CivicSource
  url: https://www.civicsource.com
  main_url: https://www.civicsource.com
  description: >
    Online auction site to purchase tax-distressed properties from local taxing authorities.
  categories:
    - Real Estate
    - Government
  featured: false
- title: SpotYou
  main_url: https://spotyou.joshglazer.com
  url: https://spotyou.joshglazer.com
  source_url: https://github.com/joshglazer/spotyou
  description: >
    SpotYou allows you to watch your favorite music videos on Youtube based on your Spotify Preferences
  categories:
    - Entertainment
    - Music
  built_by: Josh Glazer
  built_by_url: https://linkedin.com/in/joshglazer/
  featured: false
- title: Hesam Kaveh's blog
  description: >
    A blog with great seo that using gatsby-source-wordpress to fetch posts from backend
  main_url: https://hesamkaveh.com/
  url: https://hesamkaveh.com/
  source_url: https://github.com/hesamkaveh/sansi
  featured: false
  categories:
    - Blog
    - WordPress
- title: Oliver Gomes Portfolio
  main_url: https://oliver-gomes.github.io/v4/
  url: https://oliver-gomes.github.io/v4/
  description: >
    As an artist and a web designer/developer, I wanted to find a way to present these two portfolios in a way that made sense.  I felt with new found power of speed, Gatsby helped keep my creativity intact with amazing response and versatility. I felt my butter smooth transition felt much better in user perspective and super happy with the power of Gatsby.
  categories:
    - Portfolio
    - Web Development
    - Blog
  built_by: Oliver Gomes
  built_by_url: https://github.com/oliver-gomes
  featured: false
- title: Patrik Szewczyk
  url: https://www.szewczyk.cz/
  main_url: https://www.szewczyk.cz/
  description: >
    Patrik Szewczyk – JavaScript, TypeScript, React, Node.js developer, Redux, Reason
  categories:
    - Portfolio
  built_by: Patrik Szewczyk
  built_by_url: https://linkedin.com/in/thepatriczek/
  featured: false
- title: Jacob Cofman's Blog
  description: >
    Personal blog / portfolio about Jacob Cofman.
  main_url: https://jcofman.de/
  url: https://jcofman.de/
  source_url: https://github.com/JCofman/jc-website
  featured: false
  categories:
    - Blog
    - Portfolio
- title: re-geo
  description: >
    re-geo is react based geo cities style component.
  main_url: https://re-geo.netlify.app/
  url: https://re-geo.netlify.app/
  source_url: https://github.com/sadnessOjisan/re-geo-lp
  categories:
    - Open Source
  built_by: sadnessOjisan
  built_by_url: https://twitter.com/sadnessOjisan
  featured: false
- title: Luis Cestou Portfolio
  description: >
    Portfolio of graphic + interactive designer Luis Cestou.
  main_url: https://luiscestou.com
  url: https://luiscestou.com
  source_url: https://github.com/lcestou/luiscestou.com
  built_by: Luis Cestou contact@luiscestou.com
  built_by_url: https://luiscestou.com
  featured: false
  categories:
    - Portfolio
    - Web Development
- title: Data Hackers
  url: https://datahackers.com.br/
  main_url: https://datahackers.com.br/
  description: >
    Official website for the biggest portuguese-speaking data science community. Makes use of several data sources such as podcasts from Anchor, messages from Slack, newsletters from MailChimp and blog posts from Medium. The unique visual design also had its hurdles and was quite fun to develop!
  categories:
    - Blog
    - Education
    - Podcast
    - Technology
  built_by: Kaordica
  built_by_url: https://kaordica.design
  featured: false
- title: TROMAQ
  url: https://www.tromaq.com/
  main_url: https://www.tromaq.com/
  description: >
    TROMAQ executes earthmoving services and rents heavy machinery for construction work. Even with the lack of good photography, their new site managed to pass a solid and trustworthy feeling to visitors during testing and they're already seeing the improvement in brand awareness, being the sole player with a modern website in their industry.
  categories:
    - Marketing
  built_by: Kaordica
  built_by_url: https://kaordica.design
  featured: false
- title: Novida Consulting
  url: https://www.novidaconsultoria.com.br
  main_url: https://www.novidaconsultoria.com.br
  description: >
    Novida’s goal was to position itself as a solid, exclusive and trustworthy brand for families looking for a safe financial future… We created a narrative and visual design that highlight their exclusivity.
  categories:
    - Marketing
  built_by: Kaordica
  built_by_url: https://kaordica.design
  featured: false
- title: We Are Clarks
  url: https://www.weareclarks.com
  main_url: https://www.weareclarks.com
  source_url: https://github.com/abeaclark/weareclarks
  description: >
    A family travel blog.
  categories:
    - Blog
    - Travel
  built_by: Abe Clark
  built_by_url: https://www.linkedin.com/in/abrahamclark/
  featured: false
- title: Guillaume Briday's Blog
  main_url: https://guillaumebriday.fr/
  url: https://guillaumebriday.fr/
  source_url: https://github.com/guillaumebriday/guillaumebriday.fr
  description: >
    My personal blog built with Gatsby and Tailwind CSS.
  categories:
    - Blog
    - Web Development
    - Technology
  built_by: Guillaume Briday
  built_by_url: https://guillaumebriday.fr/
  featured: false
- title: Jean Regisser's Portfolio
  main_url: https://jeanregisser.com/
  url: https://jeanregisser.com/
  source_url: https://github.com/jeanregisser/jeanregisser.com
  featured: false
  description: >
    Portfolio of software engineer Jean Regisser.
  categories:
    - Portfolio
    - Mobile Development
  built_by: Jean Regisser
  built_by_url: https://jeanregisser.com/
- title: Chase Ohlson
  url: https://chaseohlson.com
  main_url: https://chaseohlson.com
  description: >
    Portfolio of frontend engineer & web developer Chase Ohlson.
  categories:
    - Portfolio
    - Web Development
  built_by: Chase Ohlson
  built_by_url: https://chaseohlson.com
  featured: false
- title: Zach Schnackel
  url: https://zslabs.com
  main_url: https://zslabs.com
  source_url: https://github.com/zslabs/zslabs.com
  description: >
    Portfolio site for UI/Motion Developer, Zach Schnackel.
  categories:
    - Portfolio
    - Web Development
  built_by: Zach Schnackel
  built_by_url: https://zslabs.com
- title: Gremlin
  url: https://www.gremlin.com
  main_url: https://www.gremlin.com
  description: >
    Gremlin's Failure as a Service finds weaknesses in your system before they cause problems.
  categories:
    - Marketing
- title: Headless.page
  main_url: https://headless.page/
  url: https://headless.page/
  description: >
    Headless.page is a directory of e-commerce sites featuring headless architecture, PWA features and / or the latest JavaScript technology.
  categories:
    - Directory
    - E-commerce
  built_by: Subscribe Pro
  built_by_url: https://www.subscribepro.com/
  featured: false
- title: Ouracademy
  main_url: https://our-academy.org/
  url: https://our-academy.org/
  source_url: https://github.com/ouracademy/website
  description: >
    Ouracademy is an organization that promoves the education in software development through blog posts & videos smiley.
  categories:
    - Open Source
    - Blog
    - Education
  built_by: Ouracademy
  built_by_url: https://github.com/ouracademy
  featured: false
- title: Tenon.io
  main_url: https://tenon.io
  url: https://tenon.io
  description: >
    Tenon.io is an accessibility tooling, services and consulting company.
  categories:
    - API
    - Accessibility
    - Business
    - Consulting
    - Technology
  built_by: Tenon.io
  built_by_url: https://tenon.io
  featured: false
- title: Projectival
  url: https://www.projectival.de/
  main_url: https://www.projectival.de/
  description: >
    Freelancer Online Marketing & Web Development in Cologne, Germany
  categories:
    - Freelance
    - Marketing
    - Web Development
    - Blog
    - Consulting
    - SEO
    - Business
  built_by: Sascha Klapetz
  built_by_url: https://www.projectival.de/
  featured: false
- title: Hetzner Online Community
  main_url: https://community.hetzner.com
  url: https://community.hetzner.com
  description: >
    Hetzner Online Community provides a free collection of high-quality tutorials, which are based on free and open source software, on a variety of topics such as development, system administration, and other web technology.
  categories:
    - Web Development
    - Technology
    - Programming
    - Open Source
    - Community
  built_by: Hetzner Online GmbH
  built_by_url: https://www.hetzner.com/
  featured: false
- title: AGYNAMIX
  url: https://www.agynamix.de/
  main_url: https://www.agynamix.de/
  source_url: https://github.com/tuhlmann/agynamix.de
  description: >
    Full Stack Java, Scala, Clojure, TypeScript, React Developer in Thalheim, Germany
  categories:
    - Freelance
    - Web Development
    - Programming
    - Blog
    - Consulting
    - Portfolio
    - Business
  built_by: Torsten Uhlmann
  built_by_url: https://www.agynamix.de/
  featured: false
- title: syracuse.io
  url: https://syracuse.io
  main_url: https://syracuse.io
  source_url: https://github.com/syracuseio/syracuseio/
  description: >
    Landing page for Syracuse NY Software Development Meetup Groups
  categories:
    - Community
  built_by: Benjamin Lannon
  built_by_url: https://lannonbr.com
- title: Render Documentation
  main_url: https://render.com/docs
  url: https://render.com/docs
  description: >
    Render is the easiest place to host your sites and apps. We use Gatsby for everything on https://render.com, including our documentation. The site is deployed on Render as well! We also have a guide to deploying Gatsby apps on Render: https://render.com/docs/deploy-gatsby.
  categories:
    - Web Development
    - Programming
    - Documentation
    - Technology
  built_by: Render Developers
  built_by_url: https://render.com
  featured: false
- title: prima
  url: https://www.prima.co
  main_url: https://www.prima.co
  description: >
    Discover industry-defining wellness content and trusted organic hemp CBD products safely supporting wellness, stress, mood, skin health, and balance.
  categories:
    - Blog
    - E-commerce
    - Education
  built_by: The Couch
  built_by_url: https://thecouch.nyc
- title: Gatsby Guides
  url: https://gatsbyguides.com/
  main_url: https://gatsbyguides.com/
  description: >
    Free tutorial course about using Gatsby with a CMS.
  categories:
    - Education
    - Documentation
    - Web Development
  built_by: Osio Labs
  built_by_url: https://osiolabs.com/
  featured: false
- title: Architude
  url: https://architudedesign.com
  main_url: https://architudedesign.com
  description: >
    筑冶 Architude International Design Consultants
  categories:
    - Design
    - Landing Page
    - Gallery
  built_by: Neo Nie
  built_by_url: https://github.com/nihgwu
  featured: false
- title: Arctica
  url: https://arctica.io
  main_url: https://arctica.io
  description: >
    Arctica specialises in purpose-built websites and progressive web applications with user optimal experiences, tailored to meet the objectives of your business.
  categories:
    - Portfolio
    - Agency
    - Design
    - Web Development
  built_by: Arctica
  built_by_url: https://arctica.io
  featured: false
- title: David Brookes
  url: https://davidbrookes.me
  main_url: https://davidbrookes.me
  description: >
    Specialising in crafting stylish, high performance websites and applications that get results, using the latest cutting edge web development technologies.
  categories:
    - Portfolio
    - Freelance
    - Web Development
  built_by: Arctica
  built_by_url: https://arctica.io
  featured: false
- title: Dennis Morello
  url: https://morello.dev
  main_url: https://morello.dev
  source_url: https://gitlab.com/dennismorello/dev-blog
  description: >
    morello.dev is a development and technology blog written by Dennis Morello.
  categories:
    - Blog
    - Education
    - Web Development
    - Open Source
    - Technology
  built_by: Dennis Morello
  built_by_url: https://twitter.com/dennismorello
  featured: false
- title: BaseTable
  url: https://autodesk.github.io/react-base-table/
  main_url: https://autodesk.github.io/react-base-table/
  source_url: https://github.com/Autodesk/react-base-table
  description: >
    BaseTable is a react table component to display large data set with high performance and flexibility.
  categories:
    - Web Development
    - Documentation
    - Open Source
  built_by: Neo Nie
  built_by_url: https://github.com/nihgwu
  featured: false
- title: herper.io
  url: https://herper.io/
  main_url: https://herper.io/
  description: >
    Portfolio website for Jacob Herper - a Front End Web Developer with a passion for all things digital. I have more than 10 years experience working in web development.
  categories:
    - Portfolio
    - Web Development
    - Freelance
    - Design
    - SEO
  built_by: Jacob Herper
  built_by_url: https://github.com/jakeherp
  source_url: https://github.com/jakeherp/portfolio
  featured: false
- title: Artem Sapegin Photography
  description: >
    Photography portfolio and blog of Artem Sapegin, an award-losing photographer living in Berlin, Germany. Landscapes, cityscapes and dogs.
  main_url: https://morning.photos/
  url: https://morning.photos/
  source_url: https://github.com/sapegin/morning.photos
  categories:
    - Portfolio
    - Photography
  built_by: Artem Sapegin
  built_by_url: https://github.com/sapegin
- title: Pattyrn
  main_url: https://pattyrn.com
  url: https://pattyrn.com
  description: >
    Pattyrn uses advanced machine learning AI to analyze the platform’s your teams use, making it easy to solve performance problems, reduce bottlenecks, and monitor culture health to optimize your ROI and help boost performance without causing burn out.
  categories:
    - Marketing
    - Technology
  built_by: Pattyrn
  built_by_url: https://twitter.com/Pattyrn4
  featured: false
- title: Intranet Italia Day
  main_url: https://www.intranetitaliaday.it/en
  url: https://www.intranetitaliaday.it/en
  description: >
    The Italian event dedicated to the digital workplace that focuses on planning, governance and company intranet management
  categories:
    - Event
    - Conference
  built_by: Ariadne Digital
  built_by_url: https://www.ariadnedigital.it
  featured: false
- title: Textually Stylo
  main_url: https://www.textually.net
  url: https://www.textually.net
  description: >
    Stylo Markdown writing App marketing/documentation website by Textually Inc.
  categories:
    - Marketing
    - Technology
    - Blog
    - Documentation
  built_by: Sébastien Hamel
  built_by_url: https://www.textually.net
  featured: false
- title: OneDeck
  main_url: https://www.onedeck.co
  url: https://www.onedeck.co
  description: >
    OneDeck is a simple yet powerful tool for creating and sharing your one-page investment summary in under 10 minutes.
  categories:
    - Finance
    - Technology
  built_by: William Neill
  built_by_url: https://twitter.com/williamneill
  featured: false
- title: Assortment
  main_url: https://assortment.io
  url: https://assortment.io
  description: >
    Assortment aims to provide detailed tutorials (and more) for developers of all skill levels within the Web Development Industry. Attempting to cut out the fluff and arm you with the facts.
  categories:
    - Blog
    - Web Development
  built_by: Luke Whitehouse
  built_by_url: https://twitter.com/_lukewh
  featured: false
- title: Mission42
  main_url: https://mission42.zauberware.com
  url: https://mission42.zauberware.com
  description: >
    A landing page for the mobile app Mission42. Mission42 wants to help you learn new skills.
  categories:
    - App
    - Learning
    - Education
    - Landing Page
  built_by: Philipp Siegmund, zauberware
  built_by_url: https://www.zauberware.com
- title: Altstadtdomizil Idstein
  main_url: http://www.altstadtdomizil-idstein.de/
  url: http://www.altstadtdomizil-idstein.de/
  description: >
    A landing page for a holiday apartment in Idstein, Germany.
  categories:
    - Landing Page
    - Travel
    - Real Estate
  built_by: Simon Franzen, zauberware
  built_by_url: https://www.zauberware.com
- title: Gerald Martinez Dev
  main_url: https://gmartinez.dev/
  url: https://gmartinez.dev/
  source_url: https://github.com/nephlin7/gmartinez.dev
  description: >
    Personal website for show my skills and my works.
  categories:
    - Web Development
    - Portfolio
  built_by: Gerald Martinez
  built_by_url: https://twitter.com/GeraldM_92
  featured: false
- title: Becreatives
  main_url: https://becreatives.com
  url: https://becreatives.com
  featured: false
  description: >
    Digital software house. Enlights ideas. Think smart execute harder.
  categories:
    - Technology
    - Web Development
    - Agency
    - Marketing
  built_by: Becreatives
  built_by_url: https://becreatives.com
- title: Paul Clifton Photography
  main_url: https://paulcliftonphotography.com
  url: https://paulcliftonphotography.com
  featured: false
  description: >
    A full migration from WordPress to GatsbyJS and DatoCMS. Includes custom cropping on images as viewport changes size and also an infinity scroll that doesn't preload all of the results.
  categories:
    - Blog
    - Portfolio
    - Gallery
    - Photography
  built_by: Little Wolf Studio
  built_by_url: https://littlewolfstudio.co.uk
- title: Atte Juvonen - Blog
  url: https://www.attejuvonen.fi/
  main_url: https://www.attejuvonen.fi/
  source_url: https://github.com/baobabKoodaa/blog
  description: >
    Tech-oriented personal blog covering topics like AI, data, voting, game theory, infosec and software development.
  categories:
    - Blog
    - Data
    - JavaScript
    - Programming
    - Science
    - Security
    - Technology
    - Web Development
  featured: false
- title: Kibuk Construction
  url: https://kibukconstruction.com/
  main_url: https://kibukconstruction.com/
  description: >
    Kibuk Construction is a fully licensed and insured contractor specializing in Siding, Decks, Windows & Doors!
  categories:
    - Business
  built_by: David Krasniy
  built_by_url: http://dkrasniy.com
- title: RedCarpetUp
  main_url: https://www.redcarpetup.com
  url: https://www.redcarpetup.com/
  description: >
    RedCarpetUp's home page for a predominantly mobile-only customer base in India with major constraints on bandwidth availability
  categories:
    - Finance
  built_by: RedCarpet Dev Team
  built_by_url: https://www.redcarpetup.com
  featured: false
- title: talita traveler
  url: https://talitatraveler.com/
  main_url: https://talitatraveler.com/
  source_url: https://github.com/afuh/talitatraveler
  description: >
    Talita Traveler's personal blog.
  categories:
    - Blog
  built_by: Axel Fuhrmann
  built_by_url: https://axelfuhrmann.com/
  featured: false
- title: Pastelería el Progreso
  url: https://pasteleriaelprogreso.com/
  main_url: https://pasteleriaelprogreso.com/
  source_url: https://github.com/afuh/elprogreso
  description: >
    Famous bakery in Buenos Aires.
  categories:
    - Food
    - Gallery
  built_by: Axel Fuhrmann
  built_by_url: https://axelfuhrmann.com/
  featured: false
- title: Maitrik's Portfolio
  url: https://www.maitrikpatel.com/
  main_url: https://www.maitrikpatel.com/
  source_url: https://github.com/maitrikjpatel/portfolio
  description: >
    Portfolio of a Front-End Developer / UX Designer who designs and develops pixel perfect user interface, experiences and web applications.
  categories:
    - Portfolio
    - Blog
    - Design
    - Web Development
  built_by: Maitrik Patel
  built_by_url: https://www.maitrikpatel.com/
  featured: false
- title: PicPick
  url: https://picpick.app/
  main_url: https://picpick.app/
  description: >
    All-in-one Graphic Design Tool, Screen Capture Software, Image Editor, Color Picker, Pixel Ruler and More
  categories:
    - Productivity
    - App
    - Technology
  built_by: NGWIN
  built_by_url: https://picpick.app/
  featured: false
- title: Ste O'Neill
  main_url: https://www.steoneill.dev
  url: https://www.steoneill.dev
  description: >
    MVP of a portfolio site for a full stack UK based developer.
  categories:
    - Blog
    - Portfolio
  built_by: Ste O'Neill
  built_by_url: https://steoneill.dev
  featured: false
- title: Filipe Santos Correa's Portfolio
  description: >
    Filipe's Personal About Me / Portfolio.
  main_url: https://filipesantoscorrea.com/
  url: https://filipesantoscorrea.com/
  source_url: https://github.com/Safi1012/filipesantoscorrea.com
  featured: false
  categories:
    - Portfolio
- title: Progressive Massachusetts Legislator Scorecard
  main_url: https://scorecard.progressivemass.com
  url: https://scorecard.progressivemass.com
  featured: false
  source_url: https://github.com/progressivemass/legislator-scorecard
  description: >
    Learn about MA state legislators' voting records through a progressive lens
  categories:
    - Government
    - Education
  built_by: Alex Holachek
  built_by_url: https://alex.holachek.com/
- title: Jeff Wolff – Portfolio
  main_url: https://www.jeffwolff.net
  url: https://www.jeffwolff.net
  featured: false
  description: >
    A guy from San Diego who makes websites.
  categories:
    - Blog
    - Portfolio
    - Web Development
- title: Jp Valery – Portfolio
  main_url: https://jpvalery.photo
  url: https://jpvalery.photo
  featured: false
  description: >
    Self-taught photographer documenting spaces and people
  categories:
    - Portfolio
    - Photography
- title: Prevue
  main_url: https://www.prevue.io
  url: https://www.prevue.io
  featured: false
  description: >
    All in One Prototyping Tool For Vue Developers
  categories:
    - Open Source
    - Web Development
- title: Gold Medal Flour
  main_url: https://www.goldmedalflour.com
  url: https://www.goldmedalflour.com
  description: >
    Gold Medal Four is a brand of flour products owned by General Mills. The new site was built using Gatsby v2 with data sources from WordPress and an internal recipe API, and features multifaceted recipe filtering and a modified version of Gatsby Image to support art direction images.
  categories:
    - Food
  built_by: General Mills Branded Sites Dev Team
  built_by_url: https://www.generalmills.com
  featured: false
- title: Fifth Gait Technologies
  main_url: https://5thgait.com
  url: https://5thgait.com
  featured: false
  description: >
    Fifth Gait is a small business in the defense and space industry that is run and owned by physicists and engineers that have worked together for decades. The site was built using Gatsby V2.
  categories:
    - Government
    - Science
    - Technology
  built_by: Jonathan Z. Fisher
  built_by_url: https://jonzfisher.com
- title: Sal's Pals
  main_url: https://www.sals-pals.net
  url: https://www.sals-pals.net
  featured: false
  description: >
    Sal's Pals is a professional dog walking and pet sitting service based in Westfield, NJ. New site built with gatsby v2.
  categories:
    - Business
- title: Zuyet Awarmatrip
  main_url: https://www.zuyetawarmatrip.com
  url: https://www.zuyetawarmatrip.com
  featured: false
  description: >
    Zuyet Awarmatrip is a subsidiary identity within the personal ecosystem of Zuyet Awarmatik, focusing on travel and photography.
  categories:
    - Travel
    - Photography
  built_by: Zuyet Awarmatik
- title: manuvel.be
  url: https://www.manuvel.be
  main_url: https://www.manuvel.be
  source_url: https://github.com/riencoertjens/manuvelsite
  description: >
    Cycling themed café coming this april in Sint Niklaas, Belgium. One page with funky css-grid and gatsby-image trickery!
  categories:
    - Food
  built_by: WEBhart
  built_by_url: https://www.web-hart.com
  featured: false
- title: WEBhart
  url: https://www.web-hart.com
  main_url: https://www.web-hart.com
  description: >
    Hi, I'm Rien (pronounced Reen) from Belgium but based in Girona, Spain. I'm an autodidact, committed to learning until the end of time.
  categories:
    - Portfolio
    - Design
    - Web Development
    - Freelance
  built_by: WEBhart
  built_by_url: https://www.web-hart.com
  featured: false
- title: nicdougall.com
  url: https://nicdougall.netlify.app/
  main_url: https://nicdougall.netlify.app/
  source_url: https://github.com/riencoertjens/nicdougall.com
  description: >
    Athlete website with Netlify CMS for blog content.
  categories:
    - Blog
  built_by: WEBhart
  built_by_url: https://www.web-hart.com
  featured: false
- title: Lebuin D'Haese
  url: https://www.lebuindhaese.be/
  main_url: https://www.lebuindhaese.be/
  description: >
    Artist portfolio website. Powered by a super simple Netlify CMS to easily add blog posts or new art pieces.
  categories:
    - Portfolio
    - Blog
  built_by: WEBhart
  built_by_url: https://www.web-hart.com
  featured: false
- title: Iefke Molenstra
  url: https://www.iefke.be/
  main_url: https://www.iefke.be/
  description: >
    Artist portfolio website. Powered by a super simple Netlify CMS to easily add blog posts or new art pieces.
  categories:
    - Portfolio
    - Blog
  built_by: WEBhart
  built_by_url: https://www.web-hart.com
  featured: false
- title: The Broomwagon
  url: https://www.thebroomwagongirona.com/
  main_url: https://www.thebroomwagongirona.com/
  description: >
    foodtruck style coffee by pro cyclist Robert Gesink. The site has a webshop with merchandise and coffee beans.
  categories:
    - E-commerce
  built_by: WEBhart
  built_by_url: https://www.web-hart.com
- title: Pella Windows and Doors
  main_url: https://www.pella.com
  url: https://www.pella.com
  featured: false
  description: >
    The Pella Corporation is a privately held window and door manufacturing
  categories:
    - Business
- title: tinney.dev
  url: https://tinney.dev
  main_url: https://tinney.dev
  source_url: https://github.com/cdtinney/tinney.dev
  description: >
    Personal portfolio/blog of Colin Tinney
  categories:
    - Blog
    - Portfolio
    - Open Source
  built_by: Colin Tinney
  built_by_url: https://tinney.dev
  featured: false
- title: Monkeywrench Books
  main_url: https://monkeywrenchbooks.org
  url: https://monkeywrenchbooks.org
  description: >
    Monkeywrench Books is an all-volunteer, collectively-run bookstore and event space in Austin, TX
  categories:
    - Business
    - Community
    - Education
  built_by: Monkeywrench Books
  built_by_url: https://monkeywrenchbooks.org
- title: DeepMay.io
  main_url: https://deepmay.io
  url: https://deepmay.io
  description: >
    DeepMay is an experimental new tech bootcamp in the mountains of North Carolina.
  categories:
    - Event
    - Community
    - Technology
    - Marketing
  built_by: DeepMay
  built_by_url: https://twitter.com/deepmay_io
  featured: false
- title: Liferay.Design
  main_url: https://liferay.design
  url: https://liferay.design
  source_url: https://github.com/liferay-design/liferay.design
  description: >
    Liferay.Design is home to some of the freshest open-source designers who love to share articles and other resources for the Design Community.
  categories:
    - Blog
    - Community
    - Design
    - Marketing
    - Open Source
    - Technology
    - User Experience
  built_by: Liferay Designers
  built_by_url: https://twitter.com/liferaydesign
  featured: false
- title: Front End Remote Jobs
  main_url: https://frontendremotejobs.com
  url: https://frontendremotejobs.com
  source_url: https://github.com/benjamingrobertson/remotefrontend
  description: >
    Front End Remote Jobs features fully remote jobs for front end developers.
  categories:
    - WordPress
    - Web Development
  built_by: Ben Robertson
  built_by_url: https://benrobertson.io
  featured: false
- title: Penrose Grand Del Mar
  main_url: https://penroseatthegrand.com
  url: https://penroseatthegrand.com
  description: >
    Penrose Grand Del Mar is a luxury housing project coming soon.
  categories:
    - Real Estate
    - Design
  built_by: Chase Ohlson
  built_by_url: https://chaseohlson.com
- title: JustGraphQL
  url: https://www.justgraphql.com/
  main_url: https://www.justgraphql.com/
  source_url: https://github.com/Novvum/justgraphql
  description: >
    JustGraphQL helps developers quickly search and filter through GraphQL resources, tools, and articles.
  categories:
    - Open Source
    - Web Development
    - Technology
  built_by: Novvum
  built_by_url: https://www.novvum.io/
  featured: false
- title: Peter Macinkovic Personal Blog
  url: https://peter.macinkovic.id.au/
  main_url: https://peter.macinkovic.id.au/
  source_url: https://github.com/inkovic/peter-macinkovic-static-site
  description: >
    Personal Website and Blog of e-commerce SEO Specialist and Digital Marketer Peter Macinkovic.
  categories:
    - SEO
    - Marketing
    - Blog
  featured: false
- title: NH Hydraulikzylinder
  main_url: https://nh-hydraulikzylinder.com
  url: https://nh-hydraulikzylinder.com
  description: >
    High quality & high performance hydraulic cylinders manufactured in Austria based on the clients requirements
  categories:
    - Business
  built_by: MangoART
  built_by_url: https://www.mangoart.at
  featured: false
- title: Frauennetzwerk Linz-Land
  main_url: https://frauennetzwerk-linzland.net
  url: https://frauennetzwerk-linzland.net
  description: >
    Homepage for the local women's association providing support to people in need offline and online (Livechat integration)
  categories:
    - Nonprofit
  built_by: MangoART
  built_by_url: https://www.mangoart.at
  featured: false
- title: Mein Traktor
  main_url: http://www.mein-traktor.at/
  url: http://www.mein-traktor.at/
  description: >
    Homepage of a the main importer of SAME and Lamborghini Tractors in Austria with customer support area
  categories:
    - Business
    - App
  built_by: MangoART
  built_by_url: https://www.mangoart.at
  featured: false
- title: Lamborghini Traktoren
  main_url: https://lamborghini-traktor.at
  url: https://lamborghini-traktor.at
  description: >
    Lamborghini Tractors - Landing page for the brand in Austria
  categories:
    - Business
  built_by: MangoART
  built_by_url: https://www.mangoart.at
  featured: false
- title: Holly Lodge Community Centre - Highgate, London
  main_url: https://www.hlcchl.org/
  url: https://www.hlcchl.org/
  source_url: https://github.com/eugelogic/hlcchl-gatsby
  description: >
    The Holly Lodge Community Centre - Highgate, London has a shiny new website built with Gatsby v2 that makes important contributions towards a faster, more secure and environmentally friendly web for everyone.
  categories:
    - Community
    - Event
    - Nonprofit
  built_by: Eugene Molari Developer
  built_by_url: https://twitter.com/EugeneMolari
  featured: false
- title: blackcater's blog
  url: https://www.blackcater.win
  main_url: https://www.blackcater.win
  source_url: https://github.com/blackcater/blog
  description: >
    Blog like Medium, for person and team.
  categories:
    - Blog
    - Web Development
  built_by: blackcater
  built_by_url: https://github.com/blackcater
  featured: false
- title: Kenneth Kwakye-Gyamfi Portfolio Site
  url: https://www.kwakye-gyamfi.com
  main_url: https://www.kwakye-gyamfi.com
  source_url: https://www.github.com/cross19xx/cross-site
  description: >
    Personal portfolio site for Kenneth Kwakye-Gyamfi, a mobile and web full stack applications developer currently based in Accra, Ghana.
  categories:
    - SEO
    - Web Development
    - Open Source
    - Portfolio
  featured: false
- title: Gareth Weaver
  url: https://www.garethweaver.com/
  main_url: https://www.garethweaver.com/
  source_url: https://github.com/garethweaver/public-site-react
  description: >
    A personal portfolio of a London based frontend developer built with Gatsby 2, Redux and Sass
  categories:
    - Portfolio
    - Web Development
  built_by: Gareth Weaver
  built_by_url: https://twitter.com/garethdweaver
  featured: false
- title: Mailjet
  url: https://dev.mailjet.com/
  main_url: https://dev.mailjet.com/
  description: >
    Mailjet is an easy-to-use all-in-one e-mail platform.
  categories:
    - API
    - Documentation
  featured: false
- title: Peintagone
  url: https://www.peintagone.be/
  main_url: https://www.peintagone.be/
  description: >
    Peintagone is a superior quality paint brand with Belgian tones.
  categories:
    - Portfolio
    - Gallery
  built_by: Sebastien Crepin
  built_by_url: https://github.com/opeah
  featured: false
- title: Let's Do Dish!
  url: https://letsdodish.com
  main_url: https://letsdodish.com
  description: >
    A new recipe site for people who enjoy cooking great food in their home kitchen. Find some great meal ideas! Let's do dish!
  categories:
    - Blog
    - Food
  built_by: Connerra
  featured: false
- title: AWS Amplify Community
  url: https://amplify.aws/community/
  main_url: https://amplify.aws/community/
  source_url: https://github.com/aws-amplify/community
  description: >
    Amplify Community is a hub for developers building fullstack serverless applications with Amplify to easily access content (such as events, blog posts, videos, sample projects, and tutorials) created by other members of the Amplify community.
  categories:
    - Blog
    - Directory
    - Education
    - Technology
  built_by: Nikhil Swaminathan
  built_by_url: https://github.com/swaminator
  featured: false
- title: Cal State Monterey Bay
  url: https://csumb.edu
  main_url: https://csumb.edu
  source_url: https://github.com/csumb/csumb-gatsby
  description: >
    A website for the entire campus of California State University, Monterey Bay.
  categories:
    - Education
    - Government
  built_by: CSUMB Web Team
  built_by_url: https://csumb.edu/web/team
  featured: false
- title: BestPricingPages.com
  url: https://bestpricingpages.com
  main_url: https://bestpricingpages.com
  source_url: https://github.com/jpvalery/pricingpages/
  description: >
    A repository of the best pricing pages by the best companies. Built in less than a week.
    Inspired by RGE and since pricingpages.xyz no longer exists, I felt such a resource was missing and could be helpful to many people.
  categories:
    - Business
    - Community
    - Entrepreneurship
    - Open Source
    - Technology
  built_by: Jp Valery
  built_by_url: https://jpvalery.me
  featured: false
- title: Lendo Austria
  url: https://lendo.at
  main_url: https://lendo.at
  description: >
    A Comparison site for best private loan offer from banks in Austria.
  categories:
    - Business
    - Finance
  built_by: Lendo developers
  featured: false
- title: Visual Cloud FX
  url: https://visualcloudfx.com
  main_url: https://visualcloudfx.com
  source_url: https://github.com/jjcav84/visualcloudfx
  description: >
    Basic static site built with MDBootstrap, React, and Gatsby
  categories:
    - Consulting
    - Portfolio
  built_by: Jacob Cavazos
  built_by_url: https://jacobcavazos.com
- title: Matthew Miller (Me4502)
  url: https://matthewmiller.dev
  main_url: https://matthewmiller.dev
  description: >
    The personal site, blog and portfolio of Matthew Miller (Me4502)
  categories:
    - Blog
    - Programming
    - Technology
    - Portfolio
  built_by: Matthew Miller
  featured: false
- title: Årets Kontor
  url: https://aretskontor.newst.se
  main_url: https://aretskontor.newst.se
  description: >
    A swedish competition for "office of the year" in sweden with a focus on design. Built with MDBootstrap and Gatsby.
  categories:
    - Real Estate
    - Marketing
  built_by: Victor Björklund
  built_by_url: https://victorbjorklund.com
  featured: false
- title: Kyma
  url: https://kyma-project.io
  main_url: https://kyma-project.io
  source_url: https://github.com/kyma-project/website
  description: >
    This website holds overview, blog and documentation for Kyma open source project that is a Kubernates based application extensibility framework.
  categories:
    - Documentation
    - Blog
    - Technology
    - Open Source
  built_by: Kyma developers
  built_by_url: https://twitter.com/kymaproject
  featured: false
- title: Verso
  main_url: https://verso.digital
  url: https://verso.digital
  description: >
    Verso is a creative technology studio based in Singapore. Site built with Gatsby and Netlify.
  categories:
    - Agency
    - Consulting
    - Design
    - Technology
  built_by: Verso
  built_by_url: https://verso.digital
  featured: false
- title: Camilo Holguin
  url: https://camiloholguin.me
  main_url: https://camiloholguin.me
  source_url: https://github.com/camiloholguin/gatsby-portfolio
  description: >
    Portfolio site using GatsbyJS and WordPress REST API.
  categories:
    - WordPress
    - Portfolio
    - Web Development
  built_by: Camilo Holguin
  built_by_url: https://camiloholguin.me
  featured: false
- title: Kodingnesia
  url: https://kodingnesia.com/
  main_url: https://kodingnesia.com/
  description: >
    Kodingnesia is a place for learning programming & linux in Bahasa Indonesia.
  categories:
    - Blog
    - Programming
    - Technology
  built_by: Frisko Mayufid
  built_by_url: https://frisko.space
- title: ERS HCL Open Source Portal
  url: https://ers-hcl.github.io/
  main_url: https://ers-hcl.github.io/
  description: >
    Official site for ERS-HCL GitHub organizational site. This is a hybrid app with static and dynamic content, providing a details of the open source projects, initiatives, innovation ideas within ERS-HCL. It pulls data from various data sources including GitHub APIs, MDX based blog posts, excel files. It also hosts an ideas app that is based on Firebase.
  categories:
    - Open Source
    - Blog
    - Technology
    - Web Development
    - Community
    - Documentation
  source_url: https://github.com/ERS-HCL/gatsby-ershcl-app
  built_by: Tarun Kumar Sukhu
  built_by_url: https://github.com/tsukhu
- title: Ben Shi
  url: https://hbish.com/
  main_url: https://hbish.com/
  source_url: https://github.com/hbish/hbish.com
  description: >
    A personal website of Ben Shi, a technologist from Sydney, Australia.
  categories:
    - Blog
    - Programming
    - Technology
  built_by: Ben Shi
  built_by_url: https://hbish.com/
  featured: false
- title: Sandbox
  url: https://www.sandboxneu.com/
  main_url: https://www.sandboxneu.com/
  source_url: https://github.com/sandboxneu/sandboxneu.com
  description: >
    Official website of Sandbox, a Northeastern University student group that builds software for researchers.
  categories:
    - Marketing
  built_by: Sandbox at Northeastern
  built_by_url: https://github.com/sandboxneu/
  featured: false
- title: Accessible App
  main_url: https://accessible-app.com
  url: https://accessible-app.com
  source_url: https://github.com/accessible-app/accessible-app_com
  description: >
    Learn how to build inclusive web applications and Single Page Apps in modern JavaScript frameworks. This project collects strategies, links, patterns and plugins for React, Vue and Angular.
  categories:
    - Accessibility
    - Web Development
    - JavaScript
  built_by: Marcus Herrmann
  built_by_url: https://marcus.io
  featured: false
- title: PygmalionPolymorph
  url: https://pygmalionpolymorph.com
  main_url: https://pygmalionpolymorph.com
  source_url: https://github.com/PygmalionPolymorph/portfolio
  description: >
    Portfolio of artist, musician and developer PygmalionPolymorph.
  categories:
    - Portfolio
    - Gallery
    - Music
    - Photography
    - Web Development
  built_by: PygmalionPolymorph
  built_by_url: https://pygmalionpolymorph.com
  featured: false
- title: Gonzalo Nuñez Photographer
  main_url: https://www.gonzalonunez.com
  url: https://www.gonzalonunez.com
  description: >
    Website for Cancun based destination wedding photographer Gonzalo Nuñez. Site built with GatsbyJS, WordPress API and Netlify.
  categories:
    - Photography
    - Portfolio
    - WordPress
  built_by: Miguel Mayo
  built_by_url: https://www.miguelmayo.com
  featured: false
- title: Element 84
  main_url: https://www.element84.com
  url: https://www.element84.com
  description: >
    Element 84 is software engineering and design firm that helps companies and government agencies solve problems using remote sensing, life sciences, and transportation data in the cloud.
  categories:
    - Agency
    - Blog
    - Business
    - Consulting
    - Data
    - Design
    - Government
    - Portfolio
    - Programming
    - Science
    - Technology
    - User Experience
    - Web Development
- title: Raconteur Agency
  main_url: https://www.raconteur.net/agency
  url: https://www.raconteur.net/agency
  description: >
    Raconteur Agency is a London-based content marketing agency for B2B brands. We have rebuilt their site with Gatsby v2 using their existing WordPress backend as the data source. By switching from WordPress to GatsbyJS we have achieved a 200%+ improvement in page load times and went from a Lighthouse performance score of 49 to 100.
  categories:
    - Agency
    - Marketing
    - WordPress
  built_by: Jacob Herper
  built_by_url: https://herper.io
  featured: false
- title: Purple11
  main_url: https://purple11.com/
  url: https://purple11.com/
  description: >
    Purple11 is a site for photography and photo retouching tips and tricks.
  categories:
    - Blog
    - Photography
  built_by: Sébastien Noël
  built_by_url: https://blkfuel.com/
  featured: false
- title: PerfReviews
  main_url: https://perf.reviews/
  url: https://perf.reviews/
  source_url: https://github.com/PerfReviews/PerfReviews
  description: >
    The best content about web performance in spanish language.
  categories:
    - Web Development
  built_by: Joan León & José M. Pérez
  built_by_url: https://perf.reviews/nosotros/
  featured: false
- title: Un Backend - Blog
  main_url: https://www.unbackend.pro/
  url: https://www.unbackend.pro/
  description: >
    The personal website and blog of Camilo Ramírez, a backend developer :).
  categories:
    - Blog
    - Programming
    - Technology
  source_url: https://github.com/camilortte/camilortte.github.com
  built_by: Camilo Ramírez
  built_by_url: https://www.unbackend.pro/about
  featured: false
- title: Hitesh Vaghasiya
  main_url: https://hiteshvaghasiya.com/
  url: https://hiteshvaghasiya.com/
  description: >
    This is Hitesh Vaghasiya's blog. This blog is help you an E-Commerce like Magento, Shopify, and BigCommerce.
  categories:
    - Blog
    - Programming
    - Technology
    - Web Development
  built_by: Hitesh Vaghasiya
  built_by_url: https://hiteshvaghasiya.com/
  featured: false
- title: Aditus
  main_url: https://www.aditus.io
  url: https://www.aditus.io
  description: >
    Aditus is the accessibility tool for your team. We help teams build accessible websites and products.
  categories:
    - Accessibility
    - Education
  built_by: Aditus
  built_by_url: https://www.aditus.io
  featured: false
- title: Ultra Config
  main_url: https://ultraconfig.com.au/
  url: https://ultraconfig.com.au/ultra-config-generator/
  description: >
    Ultra Config Generator is a software application for Network Engineers to efficiently manage their network infrastructure.
  categories:
    - Blog
    - Technology
  built_by: Ultra Config
  built_by_url: https://ultraconfig.com.au/
  featured: false
- title: Malice
  main_url: https://malice.fr/
  url: https://malice.fr/
  description: >
    Malice is a cyber-training  platform for learning, validating and improving security related skills through simulated scenarios and challenges.
  categories:
    - Security
    - Technology
  built_by: Sysdream
  built_by_url: https://sysdream.com/
  featured: false
- title: Nash
  main_url: https://nash.io/
  url: https://nash.io/
  description: >
    Nash is a decentralized platform for trading, payment and other financial services. Our goal is to bring distributed finance to everyone by making blockchain technology fast and easy to use. We employ an off-chain engine to match trades rapidly, but never take control of customers’ assets. Our intuitive interface offers easy access to a range of trading, payment and investment functions.
  categories:
    - Portfolio
    - Security
    - Technology
  built_by: Andrej Gajdos
  built_by_url: https://andrejgajdos.com/
  featured: false
- title: Axel Fuhrmann
  url: https://axelfuhrmann.com
  main_url: https://axelfuhrmann.com
  source_url: https://github.com/afuh/axelfuhrmann.com
  description: >
    Personal portfolio.
  categories:
    - Portfolio
    - Freelance
    - Web Development
  featured: false
- title: Alaina Viau
  url: https://www.alainaviau.com
  main_url: https://www.alainaviau.com
  description: >
    Official website of Canadian opera director, creator, and producer Alaina Viau. Site designed by Stephen Bell.
  categories:
    - Portfolio
    - Music
  built_by: Michael Uloth
  built_by_url: https://www.michaeluloth.com
- title: Alison Moritz
  url: https://www.alisonmoritz.com
  main_url: https://www.alisonmoritz.com
  description: >
    Official website of American stage director Alison Moritz. Site designed by Stephen Bell.
  categories:
    - Portfolio
    - Music
  built_by: Michael Uloth
  built_by_url: https://www.michaeluloth.com
- title: Luke Secomb Digital
  url: https://lukesecomb.digital
  main_url: https://lukesecomb.digital
  source_url: https://github.com/lukethacoder/luke-secomb-simple
  description: >
    A simple portfolio site built using TypeScript, Markdown and React Spring.
  categories:
    - Portfolio
    - Web Development
  built_by: Luke Secomb
  built_by_url: https://lukesecomb.digital
  featured: false
- title: We are Brew
  url: https://www.wearebrew.co.uk
  main_url: https://www.wearebrew.co.uk
  description: >
    Official website for Brew, a Birmingham based Digital Marketing Agency.
  categories:
    - Portfolio
    - Web Development
    - Agency
    - Marketing
  built_by: Brew Digital
  built_by_url: https://www.wearebrew.co.uk
- title: Global City Data
  main_url: https://globalcitydata.com
  url: https://globalcitydata.com
  source_url: https://github.com/globalcitydata/globalcitydata
  description: >
    Global City Data is an open, easily browsable platform to showcase peer-reviewed urban datasets and models created by different research groups.
  categories:
    - Education
    - Open Source
  built_by: Rafi Barash
  built_by_url: https://rafibarash.com
  featured: false
- title: Submittable
  url: https://www.submittable.com
  main_url: https://www.submittable.com
  description: >
    Submissions made simple. Submittalbe is a cloud-based submissions manager that lets you accept, review, and make decisions on any kind of digital content.
  categories:
    - Technology
    - Marketing
  built_by: Genevieve Crow
  built_by_url: https://github.com/g-crow
- title: Appmantle
  main_url: https://appmantle.com
  url: https://appmantle.com
  description: >
    Appmantle is a new way of creating apps. A complete modern app that you build yourself quickly & easily, without programming knowledge.
  categories:
    - App
    - Marketing
    - Landing Page
    - Mobile Development
    - Technology
  built_by: Appmantle
  built_by_url: https://appmantle.com
  featured: false
- title: Acto
  main_url: https://www.acto.dk/
  url: https://www.acto.dk/
  description: >
    Tomorrows solutions - today. Acto is an innovative software engineering company, providing your business with high-quality, scalable and maintainable software solutions, to make your business shine.
  categories:
    - Agency
    - Technology
    - Web Development
    - Mobile Development
  built_by: Acto
  built_by_url: https://www.acto.dk/
- title: Gatsby GitHub Stats
  url: https://gatsby-github-stats.netlify.app
  main_url: https://gatsby-github-stats.netlify.app
  source_url: https://github.com/lannonbr/gatsby-github-stats/
  description: >
    Statistics Dashboard for Gatsby GitHub repository
  categories:
    - Data
  built_by: Benjamin Lannon
  built_by_url: https://lannonbr.com
  featured: false
- title: Graphic Intuitions
  url: https://www.graphicintuitions.com/
  main_url: https://www.graphicintuitions.com/
  description: >
    Digital marketing agency located in Morris, Manitoba.
  categories:
    - Agency
    - Web Development
    - Marketing
  featured: false
- title: Smooper
  url: https://www.smooper.com/
  main_url: https://www.smooper.com/
  description: >
    We connect you with digital marketing experts for 1 on 1 consultation sessions
  categories:
    - Marketing
    - Directory
  featured: false
- title: Lesley Barber
  url: https://www.lesleybarber.com/
  main_url: https://www.lesleybarber.com/
  description: >
    Official website of Canadian film composer Lesley Barber.
  categories:
    - Portfolio
    - Music
  built_by: Michael Uloth
  built_by_url: https://www.michaeluloth.com
- title: Timeline of Terror
  main_url: https://timelineofterror.org/
  url: https://timelineofterror.org/
  source_url: https://github.com/Symbitic/timeline-of-terror
  description: >
    Complete guide to the events of September 11, 2001.
  categories:
    - Directory
    - Government
  built_by: Alex Shaw
  built_by_url: https://github.com/Symbitic/
  featured: false
- title: Pill Club
  url: https://thepillclub.com
  main_url: https://thepillclub.com
  description: >
    Zero Copay With Insurance + Free Shipping + Bonus Gifts + Online Delivery – Birth Control Delivery and Prescription
  categories:
    - Marketing
    - Healthcare
  built_by: Pill Club
  built_by_url: https://thepillclub.com
- title: myweekinjs
  url: https://www.myweekinjs.com/
  main_url: https://www.myweekinjs.com/
  source_url: https://github.com/myweekinjs/public-website
  description: >
    Challenge to create and/or learn something new in JavaScript each week.
  categories:
    - Blog
  built_by: Adriaan Janse van Rensburg
  built_by_url: https://github.com/HurricaneInteractive/
  featured: false
- title: The Edit Suite
  main_url: https://www.theeditsuite.com.au/
  url: https://www.theeditsuite.com.au/
  source_url: https://thriveweb.com.au/portfolio/the-edit-suite/
  description: >-
    The Edit Suite is an award winning video production and photography company based out of our Mermaid Beach studio on the Gold Coast of Australia but we also have the ability to work mobile from any location.
  categories:
    - Photography
    - Marketing
  built_by: Thrive Team - Gold Coast
  built_by_url: https://thriveweb.com.au/
  featured: false
- title: CarineRoitfeld
  main_url: https://www.carineroitfeld.com/
  url: https://www.carineroitfeld.com/
  description: >
    Online shop for Carine Roitfeld parfume
  categories:
    - E-commerce
  built_by: Ask Phill
  built_by_url: https://askphill.com
- title: EngineHub.org
  url: https://enginehub.org
  main_url: https://enginehub.org
  source_url: https://github.com/EngineHub/enginehub-website
  description: >
    The landing pages for EngineHub, the organisation behind WorldEdit, WorldGuard, CraftBook, and more
  categories:
    - Landing Page
    - Technology
    - Open Source
  built_by: Matthew Miller
  built_by_url: https://matthewmiller.dev
- title: Goulburn Physiotherapy
  url: https://www.goulburnphysiotherapy.com.au/
  main_url: https://www.goulburnphysiotherapy.com.au/
  description: >
    Goulburn Physiotherapy is a leader in injury prevention, individual and community health, and workplace health solutions across Central Victoria.
  categories:
    - Blog
    - Healthcare
  built_by: KiwiSprout
  built_by_url: https://kiwisprout.nz/
  featured: false
- title: TomTom Traffic Index
  main_url: https://www.tomtom.com/en_gb/traffic-index/
  url: https://www.tomtom.com/en_gb/traffic-index/
  description: >
    The TomTom Traffic Index provides drivers, city planners, auto manufacturers and policy makers with unbiased statistics and information about congestion levels in 403 cities across 56 countries on 6 continents.
  categories:
    - Travel
    - Data
  built_by: TomTom
  built_by_url: https://tomtom.com
  featured: false
- title: PrintAWorld | A 3D Printing and Fabrication Company
  main_url: https://prtwd.com/
  url: https://prtwd.com/
  description: >
    PrintAWorld is a NYC based fabrication and manufacturing company that specializes in 3D printing, 3D scanning, CAD Design,
    laser cutting, and rapid prototyping. We help artists, agencies and engineers turn their ideas into its physical form.
  categories:
    - Business
  featured: false
- title: Glug-Infinite
  main_url: https://gluginfinite.github.io
  url: https://gluginfinite.github.io
  source_url: https://github.com/crstnmac/glug
  description: >
    This is a website built with Gatsby v2 that is deployed on GitHub using GitHub Pages and Netlify.
  categories:
    - Web Development
    - Blog
    - Portfolio
    - Agency
  built_by: Criston Macarenhas
  built_by_url: https://github.com/crstnmac
  featured: false
- title: The State of CSS Survey
  main_url: https://stateofcss.com/
  url: https://stateofcss.com/
  source_url: https://github.com/StateOfJS/state-of-css-2019
  description: >
    Annual CSS survey, brother of The State of JS Survey.
  categories:
    - Web Development
  built_by: Sacha Greif & Contribs
  built_by_url: https://github.com/StateOfJS
  featured: false
- title: Bytom Blockchain
  url: https://bytom.io/
  main_url: https://bytom.io/
  source_url: https://github.com/bytomlabs/bytom.io
  description: >
    Embrace the New Era of Bytom Blockchain
  categories:
    - Finance
    - Open Source
    - Technology
  built_by: Bytom Foundation
  built_by_url: https://bytom.io/
  featured: false
- title: Oerol Festival
  url: https://www.oerol.nl/nl/
  main_url: https://www.oerol.nl/en/
  description: >
    Oerol is a cultural festival on the island of Terschelling in the Netherlands that is held annually in June.
    The ten-day festival is focused on live, public theatre as well as music and visual arts.
  categories:
    - Event
    - Entertainment
  built_by: Oberon
  built_by_url: https://oberon.nl/
  featured: false
- title: Libra
  main_url: https://libra.org/
  url: https://libra.org/
  description: Libra's mission is to enable a simple global currency and financial infrastructure that empowers billions of people.
  featured: false
  categories:
    - Open Source
    - Technology
    - Finance
- title: Riffy Blog
  main_url: https://blog.rayriffy.com/
  url: https://blog.rayriffy.com/
  source_url: https://github.com/rayriffy/rayriffy-blog
  description: >
    Riffy Blog is async based beautiful highly maintainable site built by using Gatsby v2 with SEO optimized.
  categories:
    - Web Development
    - Blog
    - Open Source
    - Technology
    - Music
    - SEO
  built_by: Phumrapee Limpianchop
  built_by_url: https://rayriffy.com/
  featured: false
- title: The Coffee Collective
  url: https://coffeecollective.dk
  main_url: https://coffeecollective.dk
  description: >
    The Coffee Collective website is a JAM-stack based, multilingual, multi currency website/shop selling coffee, related products and subscriptions.
  categories:
    - E-commerce
    - Food
  built_by: Remotely (Anders Hallundbæk)
  built_by_url: https://remotely.dk
  featured: false
- title: Leadership Development International
  url: https://ldi.global
  main_url: https://ldi.global
  description: >
    A DatoCMS-backed site for an education and training company based in the US, China and the UAE.
  categories:
    - Education
    - Nonprofit
  built_by: Grant Holle
  built_by_url: https://grantholle.com
  featured: false
- title: Canvas 1839
  main_url: https://www.canvas1839.com/
  url: https://www.canvas1839.com/
  description: >-
    Online store for Canvas 1839 products, including pharmacological-grade CBD oil and relief cream.
  categories:
    - E-commerce
    - Marketing
  built_by: Corey Ward
  built_by_url: http://www.coreyward.me/
- title: Sparkle Stories
  main_url: https://app.sparklestories.com/
  url: https://app.sparklestories.com/
  description: >-
    Sparkle Stories is a streaming audio platform for children with over 1,200 original audio stories.
  categories:
    - App
    - Education
  built_by: Corey Ward
  built_by_url: http://www.coreyward.me/
- title: nehalist.io
  main_url: https://nehalist.io
  url: https://nehalist.io
  description: >
    nehalist.io is a blog about software development, technology and all that kind of geeky stuff.
  categories:
    - Blog
    - Web Development
    - Open Source
  built_by: Kevin Hirczy
  built_by_url: https://nehalist.io
  featured: false
- title: March and Ash
  main_url: https://marchandash.com/
  url: https://marchandash.com/
  description: >-
    March and Ash is a customer-focused, licensed cannabis dispensary located in Mission Valley.
  categories:
    - E-commerce
    - Business
    - Blog
  built_by: Blueyellow
  built_by_url: https://blueyellow.io/
  featured: false
- title: T Two Industries
  description: >
    T Two Industries is a manufacturing company specializing in building custom truck decks, truck bodies, and trailers.
  main_url: https://www.ttwo.ca
  url: https://www.ttwo.ca
  categories:
    - Business
  built_by: https://www.t2.ca
  built_by_url: https://www.t2.ca
  featured: false
- title: Cali's Finest Landscaping
  url: https://www.calisfinestlandscaping.com/
  main_url: https://www.calisfinestlandscaping.com/
  description: >
    A team of hard-working, quality-obsessed landscaping professionals looking to take dreams and transform them into reality.
  categories:
    - Business
  built_by: David Krasniy
  built_by_url: http://dkrasniy.com
  featured: false
- title: Vazco
  url: https://www.vazco.eu
  main_url: https://www.vazco.eu
  description: >
    Vazco works for clients from all around the world in future-proof technologies and help them build better products.
  categories:
    - Agency
    - Web Development
    - Blog
    - Business
    - Technology
  built_by: Vazco
  built_by_url: https://www.vazco.eu
  featured: false
- title: Major League Eating
  main_url: https://majorleagueeating.com
  url: https://majorleagueeating.com
  description: >
    Major League Eating is the professional competitive eating organization that runs the Nathan’s Famous Coney Island Hot Dog eating contest on July 4th, among other eating events.
  categories:
    - Entertainment
    - Sports
  built_by: Carmen Cincotti
  built_by_url: https://github.com/ccincotti3
  featured: false
- title: APIs You Won't Hate
  url: https://apisyouwonthate.com/blog
  main_url: https://apisyouwonthate.com
  source_url: https://github.com/apisyouwonthate/apisyouwonthate.com
  description: >
    API development is a topic very close to our hearts. APIs You Won't Hate is a team and community dedicated to learning, writing, sharing ideas and bettering understanding of API practices. Together we can eradicate APIs we hate.
  categories:
    - Blog
    - Education
    - E-commerce
    - API
    - Community
    - Learning
    - Open Source
    - Technology
    - Web Development
  built_by: Mike Bifulco
  built_by_url: https://github.com/mbifulco
  featured: false
- title: Sankarsan Kampa
  main_url: https://traction.one
  url: https://traction.one
  description: Full time programmer, part time gamer, exploring the details of programmable systems and how to stretch their capabilities.
  featured: false
  categories:
    - Portfolio
    - Freelance
- title: AwesomeDocs
  main_url: https://awesomedocs.traction.one/
  url: https://awesomedocs.traction.one/install
  source_url: https://github.com/AwesomeDocs/website
  description: An awesome documentation website generator!
  featured: false
  categories:
    - Open Source
    - Web Development
    - Technology
    - Documentation
  built_by: Sankarsan Kampa
  built_by_url: https://traction.one
- title: Prism Programming Language
  main_url: https://prism.traction.one/
  url: https://prism.traction.one/
  source_url: https://github.com/PrismLang/website
  description: Interpreted, high-level, programming language.
  featured: false
  categories:
    - Programming
    - Open Source
    - Technology
    - Documentation
  built_by: Sankarsan Kampa
  built_by_url: https://traction.one
- title: KingsDesign
  url: https://www.kingsdesign.com.au/
  main_url: https://www.kingsdesign.com.au/
  description: KingsDesign is a Hobart based web design and development company. KingsDesign creates, designs, measures and improves web based solutions for businesses and organisations across Australia.
  categories:
    - Agency
    - Technology
    - Portfolio
    - Consulting
    - User Experience
  built_by: KingsDesign
  built_by_url: https://www.kingsdesign.com.au
- title: EasyFloh | Easy Flows for all
  url: https://www.easyfloh.com
  main_url: https://www.easyfloh.com
  description: >
    EasyFloh is for creating simple flows for your organisation. An organisation
    can design own flows with own stages.
  categories:
    - Business
    - Landing Page
  built_by: Vikram Aroskar
  built_by_url: https://medium.com/@vikramaroskar
  featured: false
- title: Home Alarm Report
  url: https://homealarmreport.com/
  main_url: https://homealarmreport.com/
  description: >
    Home Alarm Report is dedicated to helping consumers make informed decisions
    about home security solutions. The site was easily migrated from a legacy WordPress
    installation and the dev team chose Gatsby for its site speed and SEO capabilities.
  categories:
    - Blog
    - Business
    - SEO
    - Technology
  built_by: Centerfield Media
  built_by_url: https://www.centerfield.com
- title: Just | FX for treasurers
  url: https://www.gojust.com
  main_url: https://www.gojust.com
  description: >
    Just provides a single centralized view of FX for corporate treasurers. See interbank market prices, and access transaction cost analysis.
  categories:
    - Finance
    - Technology
  built_by: Bejamas
  built_by_url: https://bejamas.io/
  featured: false
- title: Bureau for Good | Nonprofit branding, web and print communications
  url: https://www.bureauforgood.com
  main_url: https://www.bureauforgood.com
  description: >
    Bureau for Good helps nonprofits explain why they matter across digital & print media. Bureau for Good crafts purpose-driven identities, websites & print materials for changemakers.
  categories:
    - Nonprofit
    - Agency
    - Design
  built_by: Bejamas
  built_by_url: https://bejamas.io/
  featured: false
- title: Atelier Cartier Blumen
  url: https://www.ateliercartier.ch
  main_url: https://www.ateliercartier.ch
  description: >
    Im schönen Kreis 6 in Zürich kreiert Nicole Cartier Blumenkompositionen anhand Charaktereigenschaften oder Geschichten zur Person an. Für wen ist Dein Blumenstrauss gedacht? Einzigartige Floristik Blumensträusse, Blumenabos, Events, Shootings. Site designed by https://www.stolfo.co
  categories:
    - E-commerce
    - Design
  built_by: Bejamas
  built_by_url: https://bejamas.io/
  featured: false
- title: Veronym – Cloud Security Service Provider
  url: https://www.veronym.com
  main_url: https://www.veronym.com
  description: >
    Veronym is securing your digital transformation. A comprehensive Internet security solution for business. Stay safe no matter how, where and when you connect.
  categories:
    - Security
    - Technology
    - Business
  built_by: Bejamas
  built_by_url: https://bejamas.io/
  featured: false
- title: Devahoy
  url: https://devahoy.com/
  main_url: https://devahoy.com/
  description: >
    Devahoy is a personal blog written in Thai about software development.
  categories:
    - Blog
    - Programming
  built_by: Chai Phonbopit
  built_by_url: https://github.com/phonbopit
  featured: false
- title: Venus Lover
  url: https://venuslover.com
  main_url: https://venuslover.com
  description: >
    Venus Lover is a mobile app for iOS and Android so you can read your daily horoscope and have your natal chart, including the interpretation of the ascendant, planets, houses and aspects.
  categories:
    - App
    - Consulting
    - Education
    - Landing Page
- title: Write/Speak/Code
  url: https://www.writespeakcode.com/
  main_url: https://www.writespeakcode.com/
  description: >
    Write/Speak/Code is a non-profit on a mission to promote the visibility and leadership of technologists with marginalized genders through peer-led professional development.
  categories:
    - Community
    - Nonprofit
    - Open Source
    - Conference
  built_by: Nicola B.
  built_by_url: https://www.linkedin.com/in/nicola-b/
  featured: false
- title: Daniel Spajic
  url: https://danieljs.tech/
  main_url: https://danieljs.tech/
  description: >
    Passionate front-end developer with a deep, yet diverse skillset.
  categories:
    - Portfolio
    - Programming
    - Freelance
  built_by: Daniel Spajic
  featured: false
- title: Cosmotory
  url: https://cosmotory.netlify.app/
  main_url: https://cosmotory.netlify.app/
  description: >
    This is the educational blog containing various courses,learning materials from various authors from all over the world.
  categories:
    - Blog
    - Community
    - Nonprofit
    - Open Source
    - Education
  built_by: Hanishraj B Rao.
  built_by_url: https://hanishrao.netlify.app/
  featured: false
- title: Armorblox | Security Powered by Understanding
  url: https://www.armorblox.com
  main_url: https://www.armorblox.com
  description: >
    Armorblox is a venture-backed stealth cybersecurity startup, on a mission to build a game-changing enterprise security platform.
  categories:
    - Security
    - Technology
    - Business
  built_by: Bejamas
  built_by_url: https://bejamas.io
  featured: false
- title: Mojo
  url: https://www.mojo.is
  main_url: https://www.mojo.is/
  description: >
    We help companies create beautiful digital experiences
  categories:
    - Agency
    - Technology
    - Consulting
    - User Experience
    - Web Development
  featured: false
- title: Marcel Hauri
  url: https://marcelhauri.ch/
  main_url: https://marcelhauri.ch/
  description: >
    Marcel Hauri is an award-winning Magento developer and e-commerce specialist.
  categories:
    - Portfolio
    - Blog
    - Programming
    - Community
    - Open Source
    - E-commerce
  built_by: Marcel Hauri
  built_by_url: https://marcelhauri.ch
  featured: false
- title: Projektmanagementblog
  url: https://www.projektmanagementblog.de
  main_url: https://www.projektmanagementblog.de/
  source_url: https://github.com/StephanWeinhold/pmblog
  description: >
    Thoughts about modern project management. Built with Gatsby and Tachyons, based on Advanced Starter.
  categories:
    - Blog
  built_by: Stephan Weinhold
  built_by_url: https://stephanweinhold.com/
  featured: false
- title: Anthony Boyd Graphics
  url: https://www.anthonyboyd.graphics/
  main_url: https://www.anthonyboyd.graphics/
  description: >
    Free Graphic Design Resources by Anthony Boyd
  categories:
    - Portfolio
  built_by: Anthony Boyd
  built_by_url: https://www.anthonyboyd.com/
  featured: false
- title: Relocation Hero
  url: https://relocationhero.com
  main_url: https://relocationhero.com
  description: >
    Blog with FAQs related to Germany relocation. Built with Gatsby.
  categories:
    - Blog
    - Consulting
    - Community
  featured: false
- title: Zoe Rodriguez
  url: https://zoerodrgz.com
  main_url: https://zoerodrgz.com
  description: >
    Portfolio for Los Angeles-based designer Zoe Rodriguez. Built with Gatsby.
  categories:
    - Portfolio
    - Design
  built_by: Chase Ohlson
  built_by_url: https://chaseohlson.com
  featured: false
- title: TriActive USA
  url: https://triactiveusa.com
  main_url: https://triactiveusa.com
  description: >
    Website and blog for TriActive USA. Built with Gatsby.
  categories:
    - Landing Page
    - Business
  built_by: Chase Ohlson
  built_by_url: https://chaseohlson.com
- title: LaunchDarkly
  url: https://launchdarkly.com/
  main_url: https://launchdarkly.com/
  description: >
    LaunchDarkly is the feature management platform that software teams use to build better software, faster.
  categories:
    - Technology
    - Marketing
  built_by: LaunchDarkly
  built_by_url: https://launchdarkly.com/
  featured: false
- title: Arpit Goyal
  url: https://arpitgoyal.com
  main_url: https://arpitgoyal.com
  source_url: https://github.com/92arpitgoyal/ag-blog
  description: >
    Blog and portfolio website of a Front-end Developer turned Product Manager.
  categories:
    - Blog
    - Portfolio
    - Technology
    - User Experience
  built_by: Arpit Goyal
  built_by_url: https://twitter.com/_arpitgoyal
  featured: false
- title: Portfolio of Cole Townsend
  url: https://twnsnd.co
  main_url: https://twnsnd.co
  description: Portfolio of Cole Townsend, Product Designer
  categories:
    - Portfolio
    - User Experience
    - Web Development
    - Design
  built_by: Cole Townsend
  built_by_url: https://twitter.com/twnsndco
- title: Jana Desomer
  url: https://www.janadesomer.be/
  main_url: https://www.janadesomer.be/
  description: >
    I'm Jana, a digital product designer with coding skills, based in Belgium
  categories:
    - Portfolio
  built_by: Jana Desomer Designer/Developer
  built_by_url: https://www.janadesomer.be/
  featured: false
- title: Carbon8 Regenerative Agriculture
  url: https://www.carbon8.org.au/
  main_url: https://www.carbon8.org.au/
  description: >
    Carbon8 is a Not for Profit charity that supports Aussie farmers to transition to regenerative agriculture practices and rebuild the carbon (organic matter) in their soil from 1% to 8%.
  categories:
    - Nonprofit
    - E-commerce
  built_by: Little & Big
  built_by_url: https://www.littleandbig.com.au/
  featured: false
- title: Reactgo blog
  url: https://reactgo.com/
  main_url: https://reactgo.com/
  description: >
    It provides tutorials & articles about modern open source web technologies such as react,vuejs and gatsby.
  categories:
    - Blog
    - Education
    - Programming
    - Web Development
  built_by: Sai gowtham
  built_by_url: https://twitter.com/saigowthamr
  featured: false
- title: City Springs
  url: https://citysprings.com/
  main_url: https://citysprings.com/
  description: >
    Sandy Springs is a city built on creative thinking and determination. They captured a bold vision for a unified platform to bring together new and existing information systems. To get there, the Sandy Springs communications team partnered with Mediacurrent on a new Drupal 8 decoupled platform architecture with a Gatsbyjs front end to power both the City Springs website and its digital signage network. Now, the Sandy Springs team can create content once and publish it everywhere.
  categories:
    - Community
    - Government
  built_by: Mediacurrent
  built_by_url: https://www.mediacurrent.com
  featured: false
- title: Behalf
  url: https://www.behalf.no/
  main_url: https://www.behalf.no/
  description: >
    Behalf is Norwegian based digital design agency.
  categories:
    - Agency
    - Portfolio
    - Business
    - Consulting
    - Design
    - Design System
    - Marketing
    - Web Development
    - User Experience
  built_by: Behalf
  built_by_url: https://www.behalf.no/
  featured: false
- title: Saxenhammer & Co.
  url: https://saxenhammer-co.com/
  main_url: https://saxenhammer-co.com/
  description: >
    Saxenhammer & Co. is a leading boutique investment bank in Continental Europe. The firm’s strong track record is comprised of the execution of 200 successful transactions across all major industries.
  categories:
    - Consulting
    - Finance
    - Business
  built_by: Axel Fuhrmann
  built_by_url: https://axelfuhrmann.com/
  featured: false
- title: UltronEle
  url: http://ultronele.com
  main_url: https://runbytech.github.io/ueofcweb/
  source_url: https://github.com/runbytech/ueofcweb
  description: >
    UltronEle is a light, fast, simple yet interesting serverless e-learning CMS based on GatsbyJS. It aims to provide a easy-use product for tutors, teachers, instructors from all kinks of fields with near-zero efforts to setup their own authoring tool and content publish website.
  categories:
    - Education
    - Consulting
    - Landing Page
    - Web Development
    - Open Source
    - Learning
  built_by: RunbyTech
  built_by_url: http://runbytech.co
  featured: false
- title: Nick Selvaggio
  url: https://nickgs.com/
  main_url: https://nickgs.com/
  description: >
    The personal website of Nick Selvaggio. Long Island based web developer, teacher, and technologist.
  categories:
    - Consulting
    - Programming
    - Web Development
  featured: false
- title: Free & Open Source Gatsby Themes by LekoArts
  main_url: https://themes.lekoarts.de
  url: https://themes.lekoarts.de
  source_url: https://github.com/LekoArts/gatsby-themes/tree/master/www
  built_by: LekoArts
  built_by_url: https://github.com/LekoArts
  description: >-
    Get high-quality and customizable Gatsby themes to quickly bootstrap your website! Choose from many professionally created and impressive designs with a wide variety of features and customization options. Use Gatsby Themes to take your project to the next level and let you and your customers take advantage of the many benefits Gatsby has to offer.
  categories:
    - Open Source
    - Directory
    - Marketing
    - Landing Page
  featured: false
- title: Lars Roettig
  url: https://larsroettig.dev/
  main_url: https://larsroettig.dev/
  description: >
    Lars Roettig is a Magento Maintainer and e-commerce specialist. On his Blog, he writes Software Architecture and Magento Development.
  categories:
    - Portfolio
    - Blog
    - Programming
    - Community
    - Open Source
    - E-commerce
  built_by: Lars Roettig
  built_by_url: https://larsroettig.dev/
  featured: false
- title: Cade Kynaston
  url: https://cade.codes
  main_url: https://cade.codes
  source_url: https://github.com/cadekynaston/gatsby-portfolio
  description: >
    Cade Kynaston's Portfolio
  categories:
    - Portfolio
  built_by: Cade Kynaston
  built_by_url: https://github.com/cadekynaston
  featured: false
- title: Growable Meetups
  url: https://www.growable.io/
  main_url: https://www.growable.io/
  description: >
    Growable - Events to Accelerate your career in Tech. Made with <3 with Gatsby, React & Netlify by Talent Point in London.
  categories:
    - Event
    - Technology
    - Education
    - Community
    - Conference
  built_by: Talent Point
  built_by_url: https://github.com/talent-point/
  featured: false
- title: Fantastic Metropolis
  main_url: https://fantasticmetropolis.com
  url: https://fantasticmetropolis.com
  description: >
    Fantastic Metropolis ran between 2001 and 2006, highlighting the potential of literary science fiction and fantasy.
  categories:
    - Entertainment
  built_by: Luis Rodrigues
  built_by_url: https://goblindegook.com
  featured: false
- title: Simon Koelewijn
  main_url: https://simonkoelewijn.nl
  url: https://simonkoelewijn.nl
  description: >
    Personal blog of Simon Koelewijn, where he blogs about UX, analytics and web development (in Dutch). Made awesome and fast by using Gatsby 2.x (naturally) and gratefully using Netlify and Netlify CMS.
  categories:
    - Freelance
    - Blog
    - Web Development
    - User Experience
  built_by: Simon Koelewijn
  built_by_url: https://simonkoelewijn.nl
  featured: false
- title: Frankly Steve
  url: https://www.franklysteve.com/
  main_url: https://www.franklysteve.com/
  description: >
    Wedding photography with all the hugs, tears, kisses, smiles, laughter, banter, kids up trees, friends in hedges.
  categories:
    - Photography
    - Portfolio
  built_by: Little & Big
  built_by_url: https://www.littleandbig.com.au/
  featured: false
- title: Eventos orellana
  description: >-
    We are a company dedicated to providing personalized and professional advice
    for the elaboration and coordination of social and business events.
  main_url: https://eventosorellana.com/
  url: https://eventosorellana.com/
  featured: false
  categories:
    - Gallery
  built_by: Ramón Chancay
  built_by_url: https://ramonchancay.me/
- title: DIA Supermercados
  main_url: https://dia.com.br
  url: https://dia.com.br
  description: >-
    Brazilian retailer subsidiary, with more than 1,100 stores in Brazil, focusing on low prices and exclusive DIA Products.
  categories:
    - Business
  built_by: CloudDog
  built_by_url: https://clouddog.com.br
  featured: false
- title: AntdSite
  main_url: https://antdsite.yvescoding.org
  url: https://antdsite.yvescoding.org
  description: >-
    A static docs generator based on Ant Design and GatsbyJs.
  categories:
    - Documentation
  built_by: Yves Wang
  built_by_url: https://antdsite.yvescoding.org
- title: AntV
  main_url: https://antv.vision
  url: https://antv.vision
  description: >-
    AntV is a new generation of data visualization technique from Ant Financial
  categories:
    - Documentation
  built_by: afc163
  built_by_url: https://github.com/afc163
- title: ReactStudy Blog
  url: https://elated-lewin-51cf0d.netlify.app
  main_url: https://elated-lewin-51cf0d.netlify.app
  description: >
    Belong to your own blog by gatsby
  categories:
    - Blog
  built_by: 97thjingba
  built_by_url: https://github.com/97thjingba
  featured: false
- title: George
  main_url: https://kind-mestorf-5a2bc0.netlify.app
  url: https://kind-mestorf-5a2bc0.netlify.app
  description: >
    shiny new web built with Gatsby
  categories:
    - Blog
    - Portfolio
    - Gallery
    - Landing Page
    - Design
    - Web Development
    - Open Source
    - Science
  built_by: George Davituri
  featured: false

- title: CEO amp
  main_url: https://www.ceoamp.com
  url: https://www.ceoamp.com
  description: >
    CEO amp is an executive training programme to amplify a CEO's voice in the media. This site was built with Gatsby v2, Styled-Components, TypeScript and React Spring.
  categories:
    - Consulting
    - Entrepreneurship
    - Marketing
    - Landing Page
  built_by: Jacob Herper
  built_by_url: https://herper.io
  featured: false
- title: QuantumBlack
  main_url: https://www.quantumblack.com/
  url: https://www.quantumblack.com/
  description: >
    We help companies use data to make distinctive, sustainable and significant improvements to their performance.
  categories:
    - Technology
    - Consulting
    - Data
    - Design
  built_by: Richard Westenra
  built_by_url: https://www.richardwestenra.com/
  featured: false
- title: Coffeeshop Creative
  url: https://www.coffeeshopcreative.ca
  main_url: https://www.coffeeshopcreative.ca
  description: >
    Marketing site for a Toronto web design and videography studio.
  categories:
    - Marketing
    - Agency
    - Design
    - Video
    - Web Development
  built_by: Michael Uloth
  built_by_url: https://www.michaeluloth.com
  featured: false
- title: Daily Hacker News
  url: https://dailyhn.com
  main_url: https://dailyhn.com
  description: >
    Daily Hacker News presents the top five stories from Hacker News daily.
  categories:
    - Entertainment
    - Design
    - Web Development
    - Technology
    - Science
  built_by: Joeri Smits
  built_by_url: https://joeri.dev
  featured: false
- title: Grüne Dresden
  main_url: https://ltw19dresden.de
  url: https://ltw19dresden.de
  description: >
    This site was built for the Green Party in Germany (Bündnis 90/Die Grünen) for their local election in Dresden, Saxony. The site was built with Gatsby v2 and Styled-Components.
  categories:
    - Government
    - Nonprofit
  built_by: Jacob Herper
  built_by_url: https://herper.io
- title: Mill3 Studio
  main_url: https://mill3.studio/en/
  url: https://mill3.studio/en/
  description: >
    Our agency specializes in the analysis, strategy and development of digital products.
  categories:
    - Agency
    - Portfolio
  built_by: Mill3
  built_by_url: https://mill3.studio/en/
  featured: false
- title: Zellement
  main_url: https://www.zellement.com
  url: https://www.zellement.com
  description: >
    Online portfolio of Dan Farrow from Nottingham, UK.
  categories:
    - Portfolio
  built_by: Zellement
  built_by_url: https://www.zellement.com
  featured: false
- title: Fullstack HQ
  url: https://fullstackhq.com/
  main_url: https://fullstackhq.com/
  description: >
    Get immediate access to a battle-tested team of designers and developers on a pay-as-you-go monthly subscription.
  categories:
    - Agency
    - Consulting
    - Freelance
    - Marketing
    - Portfolio
    - Web Development
    - App
    - Business
    - Design
    - JavaScript
    - Technology
    - User Experience
    - Web Development
    - E-commerce
    - WordPress
  built_by: Fullstack HQ
  built_by_url: https://fullstackhq.com/
  featured: false
- title: Cantas
  main_url: https://www.cantas.co.jp
  url: https://www.cantas.co.jp
  description: >
    Cantas is digital marketing company in Japan.
  categories:
    - Business
    - Agency
  built_by: Cantas
  built_by_url: https://www.cantas.co.jp
  featured: false
- title: Sheringham Shantymen
  main_url: https://www.shantymen.com/
  url: https://www.shantymen.com/
  description: >
    The Sheringham Shantymen are a sea shanty singing group that raise money for the RNLI in the UK.
  categories:
    - Music
    - Community
    - Entertainment
    - Nonprofit
  built_by: Zellement
  built_by_url: https://www.zellement.com/
  featured: false
- title: WP Spark
  main_url: https://wpspark.io/
  url: https://wpspark.io/
  description: >
    Create blazing fast website with WordPress and our Gatsby themes.
  categories:
    - Agency
    - Community
    - Blog
    - WordPress
  built_by: wpspark
  built_by_url: https://wpspark.io/
- title: Ronald Langeveld
  description: >
    Ronald Langeveld's blog and Web Development portfolio website.
  main_url: https://www.ronaldlangeveld.com
  url: https://www.ronaldlangeveld.com
  categories:
    - Blog
    - Web Development
    - Freelance
    - Portfolio
    - Consulting
  featured: false
- title: Golfonaut
  description: >
    Golfonaut - Golf application for Apple Watch
  main_url: https://golfonaut.io
  url: https://golfonaut.io
  categories:
    - App
    - Sports
  featured: false
- title: Anton Sten - UX Lead/Design
  url: https://www.antonsten.com
  main_url: https://www.antonsten.com
  description: Anton Sten leads UX for design-driven companies.
  categories:
    - User Experience
    - Blog
    - Freelance
    - Portfolio
    - Consulting
    - Agency
    - Design
  featured: false
- title: Rashmi AP - Front-end Developer
  main_url: http://rashmiap.me
  url: http://rashmiap.me
  featured: false
  description: >
    Rashmi AP's Personal Portfolio Website
  source_url: https://github.com/rashmiap/personal-website-react
  categories:
    - Portfolio
    - Open Source
  built_by: Rashmi AP
  built_by_url: http://rashmiap.me
- title: OpenSourceRepos - Blogs for open source repositories
  main_url: https://opensourcerepos.com
  url: https://opensourcerepos.com
  featured: false
  description: >
    Open Source Repos is a blog site for explaining the architecture, code-walkthrough and key takeways for the GitHub repository. Out main aim to is to help more developers contribute to open source projects.
  source_url: https://github.com/opensourcerepos/blogs
  categories:
    - Open Source
    - Design
    - Design System
    - Blog
  built_by: OpenSourceRepos Team
  built_by_url: https://opensourcerepos.com
- title: Sheelah Brennan - Front-End/UX Engineer
  main_url: https://sheelahb.com
  url: https://sheelahb.com
  featured: false
  description: >
    Sheelah Brennan's web development blog
  categories:
    - Blog
    - Web Development
    - Design
    - Freelance
    - Portfolio
  built_by: Sheelah Brennan
- title: Delinx.Digital - Web and Mobile Development Agency based in Sofia, Bulgaria
  main_url: https://delinx.digital
  url: https://delinx.digital/solutions
  description: >
    Delinx.digital is a software development oriented digital agency based in Sofia, Bulgaria. We develop bespoke software solutions using  WordPress, WooCommerce, Shopify, e-commerce, React.js, Node.js, PHP, Laravel and many other technologies.
  categories:
    - Agency
    - Web Development
    - Design
    - E-commerce
    - WordPress
  featured: false
- title: Cameron Nuckols - Articles, Book Notes, and More
  main_url: https://nucks.co
  url: https://nucks.co
  description: >
    This site hosts all of Cameron Nuckols's writing on entrepreneurship, startups, money, fitness, self-education, and self-improvement.
  categories:
    - Blog
    - Entrepreneurship
    - Business
    - Productivity
    - Technology
    - Marketing
  featured: false
- title: Hayato KAJIYAMA - Portfolio
  main_url: https://hyakt.dev
  url: https://hyakt.dev
  source_url: https://github.com/hyakt/hyakt.github.io
  featured: false
  categories:
    - Portfolio
- title: Skirtcraft - Unisex Skirts with Large Pockets
  main_url: https://skirtcraft.com
  url: https://skirtcraft.com/products
  source_url: https://github.com/jqrn/skirtcraft-web
  description: >
    Skirtcraft sells unisex skirts with large pockets, made in the USA. Site built with TypeScript and styled-components, with Tumblr-sourced blog posts.
  categories:
    - E-commerce
    - Blog
  built_by: Joe Quarion
  built_by_url: https://github.com/jqrn
  featured: false
- title: Vermarc Sport
  main_url: https://www.vermarcsport.com/
  url: https://www.vermarcsport.com/
  description: >
    Vermarc Sport offers a wide range of cycle clothing, cycling jerseys, bib shorts, rain gear and accessories, as well for the summer, the mid-season (autumn / spring) and the winter.
  categories:
    - E-commerce
  built_by: BRIKL
  built_by_url: https://github.com/Brikl
- title: Cole Ruche
  main_url: https://coleruche.com
  url: https://coleruche.com
  source_url: https://github.com/kingingcole/myblog
  description: >
    The personal website and blog for Emeruche "Cole" Ikenna, front-end web developer from Nigeria.
  categories:
    - Blog
    - Portfolio
  built_by: Emeruche "Cole" Ikenna
  built_by_url: https://twitter.com/cole_ruche
  featured: false
- title: Abhith Rajan - Coder, Blogger, Biker, Full Stack Developer
  main_url: https://www.abhith.net/
  url: https://www.abhith.net/
  source_url: https://github.com/Abhith/abhith.net
  description: >
    abhith.net is a portfolio website of Abhith Rajan, a full stack developer. Sharing blog posts, recommended videos, developer stories and services with the world through this site.
  categories:
    - Portfolio
    - Blog
    - Programming
    - Open Source
    - Technology
  built_by: Abhith Rajan
  built_by_url: https://github.com/Abhith
  featured: false
- title: Mr & Mrs Wilkinson
  url: https://thewilkinsons.netlify.app/
  main_url: https://thewilkinsons.netlify.app/
  source_url: https://github.com/davemullenjnr/the-wilkinsons
  description: >
    A one-page wedding photography showcase using Gatsby Image and featuring a lovely hero and intro section.
  categories:
    - Photography
  built_by: Dave Mullen Jnr
  built_by_url: https://davemullenjnr.co.uk
  featured: false
- title: Gopesh Gopinath - Full Stack JavaScript Developer
  url: https://www.gopeshgopinath.com
  main_url: https://www.gopeshgopinath.com
  source_url: https://github.com/GopeshMedayil/gopeshgopinath.com
  description: >
    Gopesh Gopinath's Personal Portfolio Website
  categories:
    - Portfolio
    - Open Source
  built_by: Gopesh Gopinath
  built_by_url: https://www.gopeshgopinath.com
  featured: false
- title: Misael Taveras - FrontEnd Developer
  url: https://taverasmisael.com
  main_url: https://taverasmisael.com
  source_url: https://github.com/taverasmisael/taverasmisael
  description: >
    Personal site and blogging about learning FrontEnd web development in spanish.
  categories:
    - Portfolio
    - Open Source
    - Blog
    - JavaScript
    - Web Development
  built_by: Misael Taveras
  built_by_url: https://taverasmisael.com
  featured: false
- title: Le Reacteur
  url: https://www.lereacteur.io/
  main_url: https://www.lereacteur.io/
  description: >
    Le Reacteur is the first coding bootcamp dedicated to web and mobile apps development (iOS/Android). We offer intensive sessions to train students in a short time (10 weeks). Our goal is to pass on to our students in less than 3 months what they would have learned in 2 years. To achieve this ambitious challenge, our training is based on learning JavaScript (Node.js, Express, ReactJS, React Native).
  categories:
    - JavaScript
    - Learning
    - Mobile Development
    - Web Development
  built_by: Farid Safi
  built_by_url: https://twitter.com/FaridSafi
  featured: false
- title: Cinch
  url: https://www.cinch.co.uk
  main_url: https://www.cinch.co.uk
  description: >
    Cinch is a hub for car supermarkets and dealers to show off their stock. The site only lists second-hand cars that are seven years old or younger, with less than 70,000 miles on the clock.
  categories:
    - Entrepreneurship
    - Business
  built_by: Somo
  built_by_url: https://www.somoglobal.com
  featured: false
- title: Recetas El Universo
  description: >-
    Recipes and videos with the best of Ecuadorian cuisine.
    Collectable recipes from Diario El Universo.
  main_url: https://recetas-eu.now.sh/
  url: https://recetas-eu.now.sh/
  featured: false
  categories:
    - Blog
    - WordPress
    - Food
  built_by: Ramón Chancay
  built_by_url: https://ramonchancay.me/
- title: Third and Grove
  url: https://www.thirdandgrove.com
  main_url: https://www.thirdandgrove.com
  source_url: https://github.com/thirdandgrove/tagd8_gatsby
  description: >
    A digital agency slaying the mundane one pixel at a time.
  categories:
    - Agency
    - Marketing
    - Open Source
    - Technology
  built_by: Third and Grove
  built_by_url: https://www.thirdandgrove.com
  featured: false
- title: Le Bikini
  url: https://lebikini.com
  main_url: https://lebikini.com
  description: >
    New website for Toulouse's most iconic concert hall.
  categories:
    - Music
  built_by: Antoine Rousseau
  built_by_url: https://antoine.rousseau.im
  featured: false
- title: Jimmy Truong's Portfolio
  url: https://jimmytruong.ca
  main_url: https://jimmytruong.ca
  description: >
    This porfolio is a complication of all projects done during my time at BCIT D3 (Digital Design and Development) program and after graduation.
  categories:
    - Portfolio
    - Web Development
  built_by: Jimmy Truong
  built_by_url: https://jimmytruong.ca
  featured: false
- title: Quick Stop Nicaragua
  main_url: https://quickstopnicaragua.com
  url: https://quickstopnicaragua.com
  description: >
    Convenience Store Website
  categories:
    - Food
  built_by: Gerald Martinez
  built_by_url: https://twitter.com/GeraldM_92
  featured: false
- title: XIEL
  main_url: https://xiel.dev
  url: https://xiel.dev
  source_url: https://github.com/xiel/xiel
  description: >
    I'm a freelance front-end developer from Berlin who creates digital experiences that everyone likes to use.
  categories:
    - Portfolio
    - Blog
  built_by: Felix Leupold
  built_by_url: https://twitter.com/xiel
  featured: false
- title: Nicaragua Best Guides
  main_url: https://www.nicaraguasbestguides.com
  url: https://www.nicaraguasbestguides.com
  description: >
    Full-Service Tour Operator and Destination Management Company (DMC)
  categories:
    - Agency
    - Travel
  built_by: Gerald Martinez
  built_by_url: https://twitter.com/GeraldM_92
  featured: false
- title: Thoughts and Stuff
  main_url: http://thoughtsandstuff.com
  url: http://thoughtsandstuff.com
  source_url: https://github.com/robmarshall/gatsby-tns
  description: >
    A simple easy to read blog. Minimalistic, focusing on content over branding. Includes RSS feed.
  categories:
    - Accessibility
    - Blog
    - WordPress
  built_by: Robert Marshall
  built_by_url: https://robertmarshall.dev
  featured: false
- title: Tracli
  url: https://tracli.rootvan.com/
  main_url: https://tracli.rootvan.com/
  source_url: https://github.com/ridvankaradag/tracli-landing
  description: >
    A command line app that tracks your time
  categories:
    - Productivity
    - Technology
    - Landing Page
  built_by: Ridvan Karadag
  built_by_url: http://www.rootvan.com
  featured: false
- title: spon.io
  url: https://www.spon.io
  main_url: https://www.spon.io
  source_url: https://github.com/magicspon/spon.io
  description: >
    Portfolio for frontend web developer, based in Bristol UK
  categories:
    - Portfolio
  built_by: Dave Stockley
  built_by_url: https://www.spon.io
  featured: false
- title: BBS
  url: https://big-boss-studio.com
  main_url: https://big-boss-studio.com
  description: >
    For 11 years, we help great brands in their digital transformation, offering all our expertise for their needs. Technical consulting, UX, design, technical integration and maintenance.
  categories:
    - Agency
    - JavaScript
    - Web Development
  built_by: BBS
  built_by_url: https://big-boss-studio.com
  featured: false
- title: Appes - Meant to evolve
  main_url: https://appes.co
  url: https://appes.co
  description: >
    Appes is all about apps and evolution. We help companies to build mobile and
    web products.
  categories:
    - Agency
    - Mobile Development
    - Web Development
    - Technology
  built_by: Appes
  built_by_url: https://appes.co
  featured: false
- title: Intern
  url: https://intern.imedadel.me
  main_url: https://intern.imedadel.me
  description: >
    Intern is a job board for getting internships in tech, design, marketing, and more. It's built entirely with Gatsby.
  categories:
    - Directory
    - Technology
  built_by: Imed Adel
  built_by_url: https://imedadel.me
  featured: false
- title: Global Citizen Foundation
  main_url: https://www.globalcitizenfoundation.org
  url: https://www.globalcitizenfoundation.org
  description: >
    In the digital economy, we are Global Citizens and the currency is Personal Data
  categories:
    - Nonprofit
  built_by: The Delta Studio
  built_by_url: https://www.thedelta.io
  featured: false
- title: GatsbyFinds
  main_url: https://gatsbyfinds.netlify.app
  url: https://gatsbyfinds.netlify.app
  description: >
    GatsbyFinds is a website built ontop of Gatsby v2 by providing developers with a showcase of all the latest projects made with the beloved GatsbyJS.
  categories:
    - Portfolio
    - Gallery
  built_by: Bvlktech
  built_by_url: https://twitter.com/bvlktech
  featured: false
- title: AFEX Commodities Exchange
  main_url: https://afexnigeria.com
  url: https://afexnigeria.com
  description: >
    AFEX Nigeria strives to transform Nigerian agriculture by creating more bargaining power to smallholder farmers, access to information, and secure storage.
  categories:
    - Blog
    - Business
    - Finance
    - Food
    - WordPress
  built_by: Mayowa Falade
  built_by_url: http://mayowafalade.com
  featured: false
- title: VIA Data
  main_url: https://viadata.io
  url: https://viadata.io
  description: >
    The future of data management
  categories:
    - Data
  built_by: The Delta Studio
  built_by_url: https://www.thedelta.io
  featured: false
- title: Front End Day Event Website
  main_url: https://frontend-day.com/
  url: https://frontend-day.com/
  description: >
    Performant landing page for a front end workshops recurring event / conference.
  categories:
    - Event
    - Conference
    - Web Development
    - Technology
  built_by: Pagepro
  built_by_url: https://pagepro.co
  featured: false
- title: Mutual
  main_url: https://www.madebymutual.com
  url: https://www.madebymutual.com
  description: >
    Mutual is a web design and development agency. Our new website is powered by Gatsby and Craft CMS.
  categories:
    - Blog
    - Portfolio
    - Agency
    - Design
    - Web Development
  built_by: Mutual
  built_by_url: https://twitter.com/madebymutual
  featured: false
- title: Surge 3
  main_url: https://surge3.com
  url: https://surge3.com/
  description: >
    We’re Surge 3 - a premier web development agency. Our company centers around the principles of quality, speed, and service! We are founded using the latest in web technologies and are dedicated to using those exact tools to help our customers achieve their goals.
  categories:
    - Portfolio
    - Blog
    - Agency
    - Web Development
    - Marketing
  built_by: Dillon Browne
  built_by_url: https://dillonbrowne.com
- title: Adaltas
  main_url: https://www.adaltas.com
  url: https://www.adaltas.com
  description: >
    Adaltas is a team of consultants with a focus on Open Source, Big Data and Cloud Computing based in France, Canada and Morocco.
  categories:
    - Consulting
    - Data
    - Design System
    - Programming
    - Learning
  built_by: Adaltas
  built_by_url: https://www.adaltas.com
- title: Themis Attorneys
  main_url: https://themis-attorneys.com
  url: https://themis-attorneys.com
  description: >
    Themis Attorneys is Chennai based lawyers. Their new complete website is made using Gatsby.
  categories:
    - Agency
    - Consulting
    - Portfolio
    - Law
  built_by: Merbin J Anselm
  built_by_url: https://anselm.in
- title: Runlet
  main_url: https://runlet.app
  url: https://runlet.app
  source_url: https://github.com/runletapp/runlet
  description: >
    Runlet is a cloud-based job manager that offers device synchronization and reliable message delivery in a network of connected devices even after connectivity issues. Available for ARM, Linux, Mac and Windows.
  categories:
    - App
    - Landing Page
    - Productivity
    - Technology
  built_by: Vandré Leal
  built_by_url: https://vandreleal.github.io
  featured: false
- title: tiaan.dev
  main_url: https://tiaan.dev
  url: https://tiaan.dev
  featured: false
  categories:
    - Blog
    - Portfolio
    - Web Development
- title: Praveen Bisht
  main_url: https://www.prvnbist.com/
  url: https://www.prvnbist.com/
  source_url: https://github.com/prvnbist/portfolio
  categories:
    - Portfolio
    - Blog
  built_by: Praveen Bisht
  built_by_url: https://www.prvnbist.com/
  featured: false
- title: Jeff Mills The Outer Limits x NTS Radio
  url: https://www.nts.live/projects/jeff-mills-the-outer-limits/
  main_url: https://www.nts.live/projects/jeff-mills-the-outer-limits/
  source_url: https://github.com/ntslive/the-outer-limits
  description: >
    NTS Radio created a minisite for Jeff Mills' 6 part radio series The Outer Limits, including original music production and imagery curated from the NASA online image archive.
  categories:
    - Music
    - Gallery
    - Science
    - Entertainment
  built_by: NTS Radio
  built_by_url: https://www.nts.live
  featured: false
- title: BALAJIRAO676
  main_url: https://thebalajiraoecommerce.netlify.app/
  url: https://thebalajiraoecommerce.netlify.app/
  featured: false
  categories:
    - Blog
    - E-commerce
    - Web Development
- title: Mentimeter
  url: https://www.mentimeter.com/
  main_url: https://www.mentimeter.com/
  categories:
    - Business
  featured: false
- title: HYFN
  url: https://hyfn.com/
  main_url: https://hyfn.com/
  categories:
    - Business
  featured: false
- title: Mozilla India
  main_url: https://mozillaindia.org/
  url: https://mozillaindia.org/
  categories:
    - Open Source
  featured: false
- title: Primer Labs
  main_url: https://www.primerlabs.io
  url: https://www.primerlabs.io
  featured: false
  categories:
    - Education
    - Learning
- title: AJ on Purr-fect Solutions
  url: https://ajonp.com
  main_url: https://ajonp.com
  description: >
    A Community of developers, creating resources for all to use!
  categories:
    - Education
    - Learning
    - Programming
    - Web Development
    - API
    - Blog
    - SEO
  built_by: AJonP
  built_by_url: http://ajonp.com/authors/alex-patterson
- title: blog.kwst.site
  main_url: https://blog.kwst.site
  url: https://blog.kwst.site
  description: A blog of frontend engineer working in Fukuoka
  source_url: https://github.com/SatoshiKawabata/blog
  featured: false
  categories:
    - Blog
    - Technology
    - Web Development
    - JavaScript
- title: Run Leeds
  main_url: http://www.runleeds.co.uk
  url: http://www.runleeds.co.uk
  description: >
    Community running site based in Leeds,UK. Aiming to support those going through a life crisis.
  categories:
    - Accessibility
    - Blog
    - Community
    - Nonprofit
    - Sports
    - WordPress
  built_by: Robert Marshall
  built_by_url: https://www.robertmarshall.dev
- title: Arvind Kumar
  main_url: https://arvind.io
  url: https://arvind.io
  source_url: https://github.com/EnKrypt/arvind.io
  built_by: Arvind Kumar
  built_by_url: https://arvind.io/
  description: >
    A blog about writing code, making music and studying the skies.
  featured: false
  categories:
    - Blog
    - Music
    - Technology
- title: GlobalMoney
  url: https://global24.ua
  main_url: https://global24.ua
  description: >
    Provide payment solution for SMB, eWallet GlobalMoney
  categories:
    - Business
    - Finance
    - Technology
  built_by: NodeArt
  built_by_url: https://NodeArt.io
- title: Women's and Girls' Emergency Centre
  url: https://www.wagec.org.au/
  main_url: https://www.wagec.org.au/
  description: >
    Specialist homelessness service for women and families escaping domestic violence. Based in Redfern, Sydney, Australia.
  categories:
    - Nonprofit
    - Community
    - E-commerce
  built_by: Little & Big
  built_by_url: https://www.littleandbig.com.au/
  featured: false
- title: Guus van de Wal | Drupal Front-end specialist
  url: https://guusvandewal.nl
  main_url: https://guusvandewal.nl
  description: >
    Decoupled portfolio site for guusvandewal.nl, a Drupal and ReactJS front-end developer and designer.
  categories:
    - Open Source
    - Web Development
    - Design
    - Blog
    - Freelance
  built_by: Guus van de Wal
  featured: false
- title: Pixelize Web Design Gold Coast | Web Design and SEO
  url: https://www.pixelize.com.au/
  main_url: https://www.pixelize.com.au/
  description: >
    Pixelize is a tight knit group of professional web developers, graphic designers, and content creators that work together to create high performing, blazing fast, beautiful websites with a strong focus on SEO.
  categories:
    - Agency
    - Web Development
    - Marketing
    - SEO
    - Design
    - Portfolio
    - Blog
  built_by: Pixelize
  built_by_url: https://www.pixelize.com.au
  featured: false
- title: VS Code GitHub Stats
  url: https://vscode-github-stats.netlify.app
  main_url: https://vscode-github-stats.netlify.app
  source_url: https://github.com/lannonbr/vscode-github-stats/
  description: >
    Statistics Dashboard for VS Code GitHub repository
  categories:
    - Data
  built_by: Benjamin Lannon
  built_by_url: https://lannonbr.com
  featured: false
- title: MetaProjection
  main_url: https://www.metaprojection.ca
  url: https://www.metaprojection.ca
  source_url: https://github.com/rosslh/metaprojection
  description: >
    MetaProjection is a website that aggregates multiple Canadian federal electoral projections in order to provide an overview of how the election is playing out, both federally and by district.
  categories:
    - Government
    - Data
    - Open Source
  built_by: Ross Hill
  built_by_url: https://rosshill.ca
  featured: false
- title: Tamarisc VC
  url: https://www.tamarisc.vc
  main_url: https://www.tamarisc.vc
  description: >
    Tamarisc invests in and helps build companies that improve the human habitat through innovating at the intersection of real estate, health, and technology.
  categories:
    - Business
    - Technology
  built_by: Peter Hironaka
  built_by_url: https://peterhironaka.com
  featured: false
- title: Up Your A11y
  url: https://www.upyoura11y.com/
  main_url: https://www.upyoura11y.com/
  source_url: https://www.upyoura11y.com/
  description: >
    A web accessibility toolkit with a React focus, Up Your A11y is a resource for front-end developers to find useful information on how to make your sites more accessible. The topics covered have a React bias, but the principles in each apply to all web development, so please don't be put off if you don't work with React specifically!
  categories:
    - Accessibility
    - Blog
    - Programming
    - JavaScript
    - User Experience
    - Web Development
  built_by: Suzanne Aitchison
  built_by_url: https://twitter.com/s_aitchison
  featured: false
- title: Roman Kravets
  description: >
    Portfolio of Roman Kravets. Web Developer, HTML & CSS Coder.
  main_url: https://romkravets.netlify.app/
  url: https://romkravets.netlify.app/
  categories:
    - Portfolio
    - Open Source
    - Web Development
    - Blog
  built_by: Roman Kravets
  built_by_url: https://github.com/romkravets/dev-page
  featured: false
- title: Phil Tietjen Portfolio
  url: https://www.philtietjen.dev/
  main_url: https://www.philtietjen.dev/
  source_url: https://github.com/Phizzard/phil-portfolio
  description: >
    Portfolio of Phil Tietjen using Gatsby, Tailwind CSS, and Emotion/styled
  categories:
    - Portfolio
    - Open Source
    - Web Development
  built_by: Phil Tietjen
  built_by_url: https://github.com/Phizzard
  featured: false
- title: Gatsby Bomb
  description: >
    A fan made version of the website Giantbomb, fully static and powered by Gatsby JS and the GiantBomb API.
  main_url: https://gatsbybomb.netlify.app
  url: https://gatsbybomb.netlify.app
  categories:
    - App
    - Entertainment
    - Media
    - Video
  built_by: Phil Tietjen
  built_by_url: https://github.com/Phizzard
  featured: false
- title: Divyanshu Maithani
  main_url: https://divyanshu013.dev
  url: https://divyanshu013.dev
  source_url: https://github.com/divyanshu013/blog
  description: >
    Personal blog of Divyanshu Maithani. Life, music, code and things in between...
  categories:
    - Blog
    - JavaScript
    - Open Source
    - Music
    - Programming
    - Technology
    - Web Development
  built_by: Divyanshu Maithani
  built_by_url: https://twitter.com/divyanshu013
- title: TFE Energy
  main_url: https://www.tfe.energy
  url: https://www.tfe.energy
  source_url: https://gitlab.com/marcfehrmedia/2019-07-03-tfe-energy
  description: >
    TFE Energy believes in the future. Their new website is programmed with Gatsby, Scrollmagic, Contentful, Cloudify.
  categories:
    - Technology
    - Consulting
    - Video
    - Business
  built_by: Marc Fehr
  built_by_url: https://www.marcfehr.ch
- title: AtomBuild
  url: https://atombuild.github.io/
  main_url: https://atombuild.github.io/
  source_url: https://github.com/AtomBuild/atombuild.github.io
  description: >
    Landing page for the AtomBuild project, offering a curation of Atom packages associated with the project.
  categories:
    - Directory
    - Landing Page
    - Open Source
    - Programming
    - Technology
  built_by: Kepler Sticka-Jones
  built_by_url: https://keplersj.com/
  featured: false
- title: Josh Pensky
  main_url: https://joshpensky.com
  url: https://joshpensky.com
  description: >
    Josh Pensky is an interactive developer based in Boston. He designs and builds refreshing web experiences, packed to the punch with delightful interactions.
  categories:
    - Portfolio
    - Web Development
    - Design
    - SEO
  built_by: Josh Pensky
  built_by_url: https://github.com/joshpensky
  featured: false
- title: AtomLinter
  url: https://atomlinter.github.io/
  main_url: https://atomlinter.github.io/
  source_url: https://github.com/AtomLinter/atomlinter.github.io
  description: >
    Landing page for the AtomLinter project, offering a curation of Atom packages associated with the project.
  categories:
    - Directory
    - Landing Page
    - Open Source
    - Programming
    - Technology
  built_by: Kepler Sticka-Jones
  built_by_url: https://keplersj.com/
  featured: false
- title: Dashbouquet
  url: https://dashbouquet.com/
  main_url: https://dashbouquet.com/
  categories:
    - Agency
    - Blog
    - Business
    - Mobile Development
    - Portfolio
    - Web Development
  built_by: Dashbouquet team
  featured: false
- title: rathes.me
  url: https://rathes.me/
  main_url: https://rathes.me/
  source_url: https://github.com/rathesDot/rathes.me
  description: >
    The Portfolio Website of Rathes Sachchithananthan
  categories:
    - Blog
    - Portfolio
    - Web Development
  built_by: Rathes Sachchithananthan
  built_by_url: https://rathes.me/
- title: viviGuides - Your travel guides
  url: https://vivitravels.com/en/guides/
  main_url: https://vivitravels.com/en/guides/
  description: >
    viviGuides is viviTravels' blog: here you will find travel tips, useful information about the cities and the best guides for your next vacation.
  categories:
    - Travel
    - Blog
  built_by: Kframe Interactive SA
  built_by_url: https://kframeinteractive.com/
  featured: false
- title: KNC Blog
  main_url: https://nagakonada.com
  url: https://nagakonada.com/
  description: >
    Nagakonada is my blogging and portfolio site where I list my projects, experience, capabilities and the blog mostly talks about technical and personal writings.
  categories:
    - Blog
    - Web Development
    - Portfolio
  built_by: Konada, Naga Chaitanya
  built_by_url: https://github.com/ChaituKNag
  featured: false
- title: Vishal Nakum
  url: https://nakum.tech/
  main_url: https://nakum.tech/
  source_url: https://github.com/vishalnakum011/contentful
  description: >
    Portfolio of Vishal Nakum. Made with Gatsby, Contentful. Deployed on Netlify.
  categories:
    - Portfolio
    - Blog
  built_by: Amol Tangade
  built_by_url: https://amoltangade.me/
- title: Sagar Hani Portfolio
  url: http://sagarhani.in/
  main_url: http://sagarhani.in/
  source_url: https://github.com/sagarhani
  description: >
    Sagar Hani is a Software Developer & an Open Source Enthusiast. He blogs about JavaScript, Open Source and his Life experiences.
  categories:
    - Portfolio
    - Blog
    - Web Development
    - Open Source
    - Technology
    - Programming
    - JavaScript
  built_by: Sagar Hani
  built_by_url: http://sagarhani.in/about
- title: Arturo Alviar's Portfolio
  main_url: https://arturoalviar.com
  url: https://arturoalviar.com
  source_url: https://github.com/arturoalviar/portfolio
  categories:
    - Portfolio
    - Open Source
    - Web Development
  built_by: Arturo Alviar
  built_by_url: https://github.com/arturoalviar
  featured: false
- title: Pearly
  url: https://www.pearlyplan.com
  main_url: https://www.pearlyplan.com
  description: >
    Dental Membership Growth Platform
  categories:
    - Technology
    - Healthcare
    - App
  built_by: Sean Emmer and Jeff Cole
- title: MarceloNM
  url: https://marcelonm.com
  main_url: https://marcelonm.com
  description: >
    Personal landing page and blog for MarceloNM, a frontend developer based in Brazil.
  categories:
    - Blog
    - JavaScript
    - Landing Page
    - Programming
    - Web Development
  built_by: Marcelo Nascimento Menezes
  built_by_url: https://github.com/mrcelo
  featured: false
- title: Open Source Galaxy
  main_url: https://www.opensourcegalaxy.com
  url: https://www.opensourcegalaxy.com
  description: >
    Explore the Open Source Galaxy and help other earthlings by contributing to open source.
  categories:
    - Open Source
    - Programming
    - Web Development
  built_by: Justin Juno
  built_by_url: https://www.justinjuno.dev
  featured: false
- title: enBonnet Blog
  url: https://enbonnet.me/
  main_url: https://enbonnet.me/
  source_url: https://github.com/enbonnet
  description: >
    Hola, este es mi sitio personal, estare escribiendo sobre JavaScript, Frontend y Tecnologia que utilice en mi dia a dia.
  categories:
    - Portfolio
    - Blog
    - Web Development
    - Technology
    - Programming
    - JavaScript
  built_by: Ender Bonnet
  built_by_url: https://enbonnet.me/
- title: Edenspiekermann
  url: https://www.edenspiekermann.com/eu/
  main_url: https://www.edenspiekermann.com/eu/
  description: >
    Hello. We are Edenspiekermann, an independent global creative agency.
  categories:
    - Featured
    - Agency
    - Design
    - Portfolio
  featured: true
- title: IBM Design
  url: https://www.ibm.com/design/
  main_url: https://www.ibm.com/design/
  description: >
    At IBM, our design philosophy is to help guide people so they can do their best work. Our human-centered design practices help us deliver on that goal.
  categories:
    - Featured
    - Design
    - Technology
    - Web Development
  built_by: IBM
  featured: true
- title: We Do Plugins
  url: https://wedoplugins.com
  main_url: https://wedoplugins.com
  description: >
    Free & premium WordPress plugins development studio from Wroclaw, Poland.
  categories:
    - Portfolio
    - Agency
    - Open Source
    - Web Development
  built_by: We Do Plugins
  built_by_url: https://wedoplugins.com
- title: Mevish Aslam, business coach
  url: https://mevishaslam.com/
  main_url: https://mevishaslam.com/
  description: >
    Mevish Aslam helps women build a life they love and coaches women to launch and grow businesses.
  categories:
    - Business
    - Consulting
    - Entrepreneurship
    - Freelance
    - Marketing
    - Portfolio
  built_by: Rou Hun Fan
  built_by_url: https://flowen.me
  featured: false
- title: Principles of wealth
  url: https://principlesofwealth.net
  main_url: https://principlesofwealth.net
  source_url: https://github.com/flowen/principlesofwealth
  description: >
    Principles of wealth. How to get rich without being lucky, a summary of Naval Ravikant's tweets and podcast.`
  categories:
    - Business
    - Consulting
    - Education
    - Entrepreneurship
    - Finance
    - Learning
    - Marketing
    - Media
    - Nonprofit
    - Productivity
    - Science
  built_by: Rou Hun Fan
  built_by_url: https://flowen.me
  featured: false
- title: Problem studio
  url: https://problem.studio
  main_url: https://problem.studio
  description: >
    Problem Studio creates unique and fun web experiences. Our enemy is "boring" if ya know what we mean: overused WordPress templates, the top 10 shopify templates, copy of a copy of a copy of a copy. We love to support design and marketing agencies and help realize their creations into a digital product. `
  categories:
    - Agency
    - Business
    - Consulting
    - Design
    - Education
    - Entrepreneurship
    - Freelance
    - Landing Page
    - Marketing
    - Media
    - Portfolio
    - Productivity
    - Web Development
  built_by: Rou Hun Fan & Sander Visser
  built_by_url: https://flowen.me
- title: North X South
  main_url: https://northxsouth.co
  url: https://northxsouth.co
  description: >
    We work with small businesses and non-profits to develop their brands, build an online identity, create stellar designs, and give a voice to their causes.
  categories:
    - Agency
    - Consulting
    - Business
    - Design
    - Web Development
  built_by: North X South
  built_by_url: https://northxsouth.co
- title: Plenty of Fish
  main_url: https://www.pof.com/
  url: https://pof.com
  description: >
    Plenty of Fish is one of the world's largest dating platforms.
  categories:
    - Community
  featured: true
- title: Bitcoin
  main_url: https://www.bitcoin.com/
  url: https://bitcoin.com
  description: >
    One of the largest crypto-currency platforms in the world.
  categories:
    - Technology
    - Finance
  featured: true
- title: Frame.io
  main_url: https://www.frame.io/
  url: https://frame.io
  description: >
    Frame.io is a cloud-based video collaboration platform that allows its users to easily work on media projects together
  categories:
    - Technology
    - Entertainment
    - Media
  featured: true
- title: Sainsbury’s Homepage
  main_url: https://www.sainsburys.co.uk/
  url: https://www.sainsburys.co.uk
  description: >
    Sainsbury’s is an almost 150 year old supermarket chain in the United Kingdom.
  categories:
    - E-commerce
    - Food
  featured: true
- title: Haxzie, Portfolio and Blog
  url: https://haxzie.com/
  main_url: https://haxzie.com/
  source_url: https://github.com/haxzie/haxzie.com
  description: >
    Haxzie.com is the portfolio and personal blog of Musthaq Ahamad, UX Engineer and Visual Designer
  categories:
    - Blog
    - Portfolio
  built_by: Musthaq Ahamad
  built_by_url: https://haxzie.com
  featured: false
- title: Robin Wieruch's Blog
  url: https://www.robinwieruch.de/
  main_url: https://www.robinwieruch.de/
  categories:
    - Blog
    - Education
  featured: false
- title: Roger Ramos Development Journal
  url: https://rogerramos.me/
  main_url: https://rogerramos.me/
  source_url: https://github.com/rogerramosme/rogerramos.me/
  description: >
    Personal development journal made with Netlify CMS
  categories:
    - Blog
  built_by: Roger Ramos
  built_by_url: https://rogerramos.me/
  featured: false
- title: Global Adviser Alpha
  main_url: https://globaladviseralpha.com
  url: https://globaladviseralpha.com
  description: >
    Lead by David Haintz, Global Adviser Alpha transforms advice business into world class firms.
  categories:
    - Business
    - Blog
    - Finance
  built_by: Handsome Creative
  built_by_url: https://www.hellohandsome.com.au
  featured: false
- title: Alcamine
  url: https://alcamine.com/
  main_url: https://alcamine.com/
  description: >
    Never apply to another job online and receive tons of tech jobs in your inbox everyday — all while keeping your information private.
  categories:
    - Blog
    - Technology
  built_by: Caldera Digital
  built_by_url: https://www.calderadigital.com/
  featured: false
- title: Caldera Digital
  url: https://www.calderadigital.com/
  main_url: https://www.calderadigital.com/
  source_url: https://github.com/caldera-digital/platform
  description: >
    Caldera is a product and application development agency that uses innovative technology to bring your vision, brand, and identity to life through user centered design.
  categories:
    - Blog
    - User Experience
    - Consulting
  built_by: Caldera Digital
  built_by_url: https://www.calderadigital.com/
  featured: false
- title: Keycodes
  url: https://www.keycodes.dev
  main_url: https://www.keycodes.dev
  source_url: https://github.com/justinjunodev/keycodes.dev
  description: >
    A developer resource for getting keyboard key codes.
  categories:
    - Programming
    - Productivity
    - Open Source
    - Web Development
  built_by: Justin Juno
  built_by_url: https://www.justinjuno.dev
  featured: false
- title: Utah Pumpkins
  url: https://www.utahpumpkins.com/
  main_url: https://www.utahpumpkins.com/
  source_url: https://github.com/cadekynaston/utah-pumpkins
  description: >
    An awesome pumpkin gallery built using Gatsby and Contentful.
  categories:
    - Gallery
    - Blog
    - Photography
  built_by: Cade Kynaston
  built_by_url: https://cade.codes
- title: diff001a's blog
  main_url: https://diff001a.netlify.app/
  url: https://diff001a.netlify.app/
  description: >
    This is diff001a's blog which contains blogs related to programming.
  categories:
    - Blog
  built_by: diff001a
- title: Rockwong Blog
  main_url: http://rockwong.com/blog/
  url: http://rockwong.com/blog/
  description: >
    Rockwong is a technical blog containing content related to various web technologies.
  categories:
    - Technology
    - Education
    - Blog
- title: RegexGuide
  main_url: https://regex.guide
  url: https://regex.guide/playground
  source_url: https://github.com/pacdiv/regex.guide
  description: >
    The easiest way to learn regular expressions! The RegexGuide is a playground helping developers to discover regular expressions. Trying it is adopting regular expressions!
  categories:
    - App
    - Education
    - JavaScript
    - Nonprofit
    - Open Source
    - Programming
    - Technology
    - Web Development
  built_by: Loïc J.
  built_by_url: https://growthnotes.dev
- title: re:store
  url: https://www.visitrestore.com
  main_url: https://www.visitrestore.com
  description: >
    This is your chance to discover, connect, and shop beyond your feed and get to know the who, how, and why behind your favorite products.
  categories:
    - Marketing
  built_by: The Couch
  built_by_url: https://thecouch.nyc
  featured: false
- title: MyPrograming Steps
  main_url: https://mysteps.netlify.app/
  url: https://mysteps.netlify.app/
  description: >
    FrontEnd Tutorial Information
  featured: false
  categories:
    - Blog
    - Portfolio
  source_url: https://github.com/IoT-Arduino/Gatsby-MySteps
  built_by: Maruo
  built_by_url: https://twitter.com/DengenT
- title: Brent Runs Marathons
  main_url: https://www.brentrunsmarathons.com/
  url: https://www.brentrunsmarathons.com/
  description: >
    Brent Runs Marathons is about the training and race experience for the Comrades Ultra Marathon
  categories:
    - Blog
  built_by: Brent Ingram
  built_by_url: https://www.brentjingram.com/
  featured: false
- title: Pedro LaTorre
  main_url: https://www.pedrolatorre.com/
  url: https://www.pedrolatorre.com/
  source_url: https://github.com/bingr001/pedro-latorre-site
  description: >
    A really awesome website built for the motivational speaker Pedro LaTorre
  categories:
    - Blog
  built_by: Brent Ingram
  built_by_url: https://www.brentjingram.com/
  featured: false
- title: Veryben
  main_url: https://veryben.com/
  url: https://veryben.com/
  description: >
    be water my friend
  categories:
    - Blog
  built_by: anikijiang
  built_by_url: https://twitter.com/anikijiang
  featured: false
- title: kentarom's portfolio
  main_url: https://kentarom.com/
  url: https://kentarom.com/
  source_url: https://github.com/kentaro-m/portfolio-gatsby
  description: >
    The portfolio of kentarom, frontend developer. This site shows recent activities about him.
  categories:
    - Portfolio
    - Technology
    - Web Development
  built_by: kentarom
  built_by_url: https://twitter.com/_kentaro_m
  featured: false
- title: MotionThat
  main_url: https://motionthat.com.au
  url: https://motionthat.com.au
  description: >
    MotionThat was created to fill a void in Tabletop Product shooting, whereby the need for consistency, repetition and flexibility was required to eliminate the many variables and inaccuracies that slow the filming process down.
  categories:
    - Entertainment
    - Food
    - Media
    - Gallery
  built_by: Handsome Creative
  built_by_url: https://www.hellohandsome.com.au
  featured: false
- title: TEN ALPHAS
  main_url: https://tenalphas.com.au
  url: https://tenalphas.com.au
  description: >
    TEN ALPHAS is a content production company based in Sydney and Wollongong, telling stories through moving image and beautiful design.
  categories:
    - Media
    - Entertainment
    - Video
  built_by: Handsome Creative
  built_by_url: https://www.hellohandsome.com.au
  featured: false
- title: SalesGP
  main_url: https://salesgp.io
  url: https://salesgp.io
  description: >
    SalesGP is a specialist Sales and Operations partner offering expert skill-sets and decades of experience to companies entering the Australia, NZ (ANZ) and South East Asian (SEA) markets.
  categories:
    - Business
    - Marketing
    - Consulting
  built_by: Handsome Creative
  built_by_url: https://www.hellohandsome.com.au
  featured: false
- title: Source Separation Systems
  main_url: https://sourceseparationsystems.com.au
  url: https://sourceseparationsystems.com.au
  description: >
    Innovative waste diversion products, designed to connect Australians to a more sustainable world.
  categories:
    - Business
  built_by: Handsome Creative
  built_by_url: https://www.hellohandsome.com.au
- title: Fuzzy String Matching
  main_url: https://fuzzy-string-matching.netlify.app
  url: https://fuzzy-string-matching.netlify.app
  source_url: https://github.com/jdemieville/fuzzyStringMatching
  description: >
    This site is built to assess the performance of various approximate string matching algorithms aka fuzzy string searching.
  categories:
    - JavaScript
    - Learning
    - Programming
  built_by: Jennifer Demieville
  built_by_url: https://demieville-codes.herokuapp.com/portfolio
  featured: false
- title: Open Techiz
  main_url: https://www.opentechiz.com/
  url: https://www.opentechiz.com/
  featured: false
  description: >
    An agile software development company in Vietnam, providing wide range service from e-commerce development, mobile development, automation testing and cloud deployment with kubernets
  categories:
    - Web Development
    - Mobile Development
    - Technology
  built_by: Open Techiz
  built_by_url: https://www.opentechiz.com/
- title: Leave Me Alone
  url: https://leavemealone.app
  main_url: https://leavemealone.app
  description: >
    Leave Me Alone helps you unsubscribe from unwanted emails easily. It's built with Gatsby v2.
  categories:
    - Landing Page
    - Productivity
  built_by: James Ivings
  built_by_url: https://squarecat.io
  featured: false
- title: Oberion
  main_url: https://oberion.io
  url: https://oberion.io
  description: >
    Oberion analyzes your gaming library and gives you personal recommendations based on what you play
  categories:
    - Entertainment
    - Media
  built_by: Thomas Uta
  built_by_url: https://twitter.com/ThomasJanUta
  featured: false
- title: Yoseph.tech
  main_url: https://www.yoseph.tech
  url: https://www.yoseph.tech/compilers
  source_url: https://github.com/radding/yoseph.tech_gatsby
  description: >
    Yoseph.tech is a personal blog centered around technology and software engineering
  categories:
    - Technology
    - Web Development
    - Open Source
  built_by: Yoseph Radding
  built_by_url: https://github.com/radding
  featured: false
- title: Really Fast Sites
  url: https://reallyfastsites.com
  main_url: https://reallyfastsites.com
  description: >
    Really Fast Sites showcases websites that have a speed score of 85 or higher on Google's Page Speed Insights for both mobile and desktop, along with some of the platforms and technologies those sites use.
  categories:
    - Web Development
    - Programming
  built_by: Peter Brady
  built_by_url: https://www.peterbrady.co.uk
  featured: false
- title: Mieke Frouws
  url: https://www.miekefrouws.nl
  main_url: https://www.miekefrouws.nl
  description: >
    Mieke Frouws is a freelance primary and secondary school theatre teacher based in the Netherlands.
  categories:
    - Freelance
    - Education
  built_by: Laurens Kling
  built_by_url: https://www.goedideemedia.nl
  featured: false
- title: Paul de Vries
  url: https://pauldevries1972.nl
  main_url: https://pauldevries1972.nl
  description: >
    Paul de Vries is founder of #DCDW and Spokesperson for Marktplaats Automotive (eBay) - Making the online automotive better!
  categories:
    - Blog
    - Business
    - Consulting
  built_by: Laurens Kling
  built_by_url: https://www.goedideemedia.nl
  featured: false
- title: The Fabulous Lifestyles 不藏私旅行煮藝
  url: https://thefabulouslifestyles.com/
  main_url: https://thefabulouslifestyles.com/
  description: >
    The Fabulous Lifestyles features content about travel and food. It offers practical travel advice that covers trip planning, logistics, and reviews on destination, resort & hotel...etc. Besides travelling, there are step-by-step homemade gourmet recipes that will appeal to everyone's taste buds.
  categories:
    - Blog
    - Food
    - Travel
  built_by: Kevin C Chen
  built_by_url: https://www.linkedin.com/in/kevincychen/
- title: Salexa - Estetica Venezolana
  url: https://peluqueriavenezolana.cl/
  main_url: https://peluqueriavenezolana.cl/
  source_url: https://github.com/enbonnet/salexa-front
  description: >
    Venezuelan beauty and hairdressing salon in Chile
  categories:
    - Marketing
    - Business
  built_by: Ender Bonnet
  built_by_url: https://enbonnet.me/
- title: Akshay Thakur's Portfolio
  main_url: https://akshaythakur.me
  url: https://akshaythakur.me
  categories:
    - Portfolio
    - Web Development
  built_by: Akshay Thakur
  built_by_url: https://akshaythakur.me
- title: Binaria
  description: >
    Digital product connecting technics & creativity.
  main_url: https://binaria.com/en/
  url: https://binaria.com/en/
  categories:
    - Web Development
    - Agency
    - Technology
    - App
    - Consulting
    - User Experience
  built_by: Binaria
  built_by_url: https://binaria.com/
- title: Quema Labs
  url: https://quemalabs.com/
  main_url: https://quemalabs.com/
  description: >
    WordPress themes for these modern times
  categories:
    - Blog
    - Web Development
    - WordPress
    - Portfolio
  built_by: Nico Andrade
  built_by_url: https://nicoandrade.com/
- title: Century 21 Financial
  url: https://century21financial.co.nz/
  main_url: https://century21financial.co.nz/
  description: Website for Century 21's mortgage broker and insurance broker business in New Zealand.
  categories:
    - Real Estate
    - Finance
    - Business
  built_by: Shannon Smith
  built_by_url: https://www.powerboard.co.nz/clients
  featured: false
- title: Base Backpackers
  url: https://www.stayatbase.com/
  main_url: https://www.stayatbase.com/
  description: Base Backpackers is one of Australasia's biggest youth adventure tourism brands. They are super stoked to have one of the fastest websites in the tourism industry.
  categories:
    - Travel
    - Business
  built_by: Shannon Smith
  built_by_url: https://www.powerboard.co.nz/clients
  featured: false
- title: Wealthsimple
  url: https://www.wealthsimple.com/
  main_url: https://www.wealthsimple.com/en-us/
  description: >
    The simple way to grow your money like the world's most sophisticated investors. Zero-maintenance portfolios, expert advisors and low fees.
  categories:
    - App
    - Business
    - Finance
  featured: false
- title: To Be Created
  description: >
    tbc is a London based styling agency that champions a modernised minimal aesthetic for both personal clients and brands.
  main_url: https://to-be-created.com
  url: https://to-be-created.com
  categories:
    - Web Development
    - Agency
    - Portfolio
    - Freelance
  built_by: Sam Goddard
  built_by_url: https://samgoddard.dev/
- title: Kosmos Platform
  main_url: https://kosmosplatform.com
  url: https://kosmosplatform.com
  description: >
    Explore the Kosmos - A new world is here, where every clinician now has the ability to improve cardiothoracic and abdominal assessment, in just a few minutes.
  categories:
    - Marketing
    - Science
    - Video
    - Landing Page
    - Healthcare
    - Technology
  built_by: Bryce Benson via Turnstyle Studio
  built_by_url: https://github.com/brycebenson
- title: B-Engaged
  url: https://b-engaged.se/
  main_url: https://b-engaged.se/
  description: >
    B-Engaged gives a clear picture of the organization and helps you implement the measures that makes difference for the employees. The results of our employee surveys are easily transformed into concrete improvement measures using AI technology.
  categories:
    - Business
    - Human Resources
  featured: false
- title: Rollbar
  url: https://rollbar.com/
  main_url: https://rollbar.com/
  description: >
    Rollbar automates error monitoring and triaging, so developers can fix errors that matter within minutes, and build software quickly and painlessly.
  categories:
    - Programming
    - Web Development
  featured: false
- title: EQX
  url: https://digitalexperience.equinox.com/
  main_url: https://digitalexperience.equinox.com/
  description: >
    The Equinox app, personalized to unlock your full potential.
  categories:
    - Sports
    - App
  featured: false
- title: WagWalking
  url: https://wagwalking.com/
  main_url: https://wagwalking.com/
  description: >
    Paws on the move
  categories:
    - App
  featured: false
- title: FirstBorn
  url: https://www.firstborn.com/
  main_url: https://www.firstborn.com/
  description: >
    We shape modern brands for a connected future.
  categories:
    - Agency
    - Design
- title: Pix4D
  url: https://www.pix4d.com
  main_url: https://www.pix4d.com
  description: >
    A unique suite of photogrammetry software for drone mapping. Capture images with our app, process on desktop or cloud and create maps and 3D models.
  categories:
    - Business
    - Productivity
    - Technology
  featured: false
- title: Bakken & Bæck
  url: https://bakkenbaeck.com
  main_url: https://bakkenbaeck.com
  description: >
    We’re Bakken & Bæck, a digital studio based in Oslo, Bonn and Amsterdam. Ambitious companies call us when they need an experienced team that can transform interesting ideas into powerful products.
  categories:
    - Agency
    - Design
    - Technology
  featured: false
- title: Figma Config
  url: https://config.figma.com/
  main_url: https://config.figma.com/
  description: A one-day conference where Figma users come together to learn from each other.
  categories:
    - Conference
    - Design
    - Event
    - Community
    - Learning
  built_by: Corey Ward
  built_by_url: http://www.coreyward.me/
  featured: false
- title: Anurag Hazra's Portfolio
  url: https://anuraghazra.github.io/
  main_url: https://anuraghazra.github.io/
  source_url: https://github.com/anuraghazra/anuraghazra.github.io
  description: >
    Anurag Hazra's portfolio & personal blog, Creative FrontEnd web developer from india.
  categories:
    - Portfolio
    - Blog
    - Open Source
    - JavaScript
  built_by: Anurag Hazra
  built_by_url: https://github.com/anuraghazra
- title: VeganWorks
  url: https://veganworks.com/
  main_url: https://veganworks.com/
  description: We make delicious vegan snack boxes.
  categories:
    - Food
- title: codesundar
  url: https://codesundar.com
  main_url: https://codesundar.com
  description: >
    Learn PhoneGap, Ionic, Flutter
  categories:
    - Education
    - Technology
    - Web Development
    - Blog
  built_by: codesundar
  built_by_url: https://codesundar.com
  featured: false
- title: Nordic Microfinance Initiative
  url: https://www.nmimicro.no/
  main_url: https://www.nmimicro.no/
  description: Nordic Microfinance Initiative's (NMI) vision is to contribute to the empowerment of poor people in developing countries and to the creation of jobs and wealth on a sustainable basis.
  featured: false
  categories:
    - Finance
    - Business
  built_by: Othermachines
  built_by_url: https://othermachines.com
- title: Subscribe Pro Documentation
  url: https://docs.subscribepro.com/
  main_url: https://docs.subscribepro.com/
  description: >
    Subscribe Pro is a subscription commerce solution that enables brands to quickly add subscription commerce models such as box, subscribe-and-save, autoship and similar to their existing e-commerce websites.
  categories:
    - Documentation
    - E-commerce
    - API
    - Technology
    - Web Development
  built_by: Subscribe Pro
  built_by_url: https://www.subscribepro.com/
- title: Software.com
  main_url: https://www.software.com
  url: https://www.software.com
  description: Our data platform helps developers learn from their data, increase productivity, and code smarter.
  categories:
    - Data
    - Productivity
    - Programming
  built_by: Brett Stevens, Joshua Cheng, Geoff Stevens
  built_by_url: https://github.com/swdotcom/
  featured: false
- title: WTL Studio Website Builder
  main_url: https://wtlstudio.com/
  url: https://wtlstudio.com/
  description: >
    Cloud-based, SEO focused website builder - helping local businesses and startups reach audiences faster.
  featured: false
  categories:
    - E-commerce
    - SEO
    - Business
- title: ToolsDB
  main_url: https://toolsdb.dev
  url: https://toolsdb.dev
  description: List of tools for better software development.
  featured: false
  categories:
    - Technology
    - Web Development
    - Programming
    - Productivity
- title: Eastman Strings
  url: https://www.eastmanstrings.com
  main_url: https://www.eastmanstrings.com
  description: >
    Site was built using GatsbyJS, Cosmic CMS, and Netlify.
  categories:
    - Business
    - Music
  built_by: Tekhaus
  built_by_url: https://www.tekha.us
  featured: false
- title: Lesley Lai
  main_url: https://lesleylai.info
  url: https://lesleylai.info
  source_url: https://github.com/LesleyLai/blog
  description: >
    lesleylai.info is the personal website of Lesley Lai, where he talks mainly about C++ and Computer Graphics.
  categories:
    - Blog
    - Open Source
    - Portfolio
    - Programming
    - Technology
  built_by: Lesley Lai
  built_by_url: https://github.com/LesleyLai
  featured: false
- title: Whipstitch Webwork
  url: https://www.whipstitchwebwork.com
  main_url: https://www.whipstitchwebwork.com
  description: >
    Websites for smart people.
  categories:
    - Agency
    - Web Development
  built_by: Matthew Russell
  featured: false
- title: Vandré Leal
  main_url: https://vandreleal.github.io
  url: https://vandreleal.github.io
  source_url: https://github.com/vandreleal/vandreleal.github.io
  description: >
    Portfolio of Vandré Leal.
  categories:
    - Portfolio
    - Web Development
  built_by: Vandré Leal
  built_by_url: https://vandreleal.github.io
  featured: false
- title: Tarokenlog
  url: https://taroken.dev/
  main_url: https://taroken.dev/
  description: >
    Blog and Gallery
  categories:
    - Blog
    - Portfolio
    - Web Development
    - Photography
  built_by: Kentaro Koga
  built_by_url: https://twitter.com/kentaro_koga
  featured: false
- title: OwlyPixel Blog
  main_url: https://owlypixel.com
  url: https://owlypixel.com
  description: >
    Notes and tutorials on coding, web development, design and other stuff.
  categories:
    - Web Development
    - Blog
    - Education
  built_by: Owlypixel
  built_by_url: https://twitter.com/owlypixel
  featured: false
- title: talkoverflow
  main_url: https://talkoverflow.com
  url: https://talkoverflow.com
  description: Blog on software engineering built with Gatsby themes and theme-ui
  categories:
    - Blog
    - Web Development
    - Technology
  built_by: Patryk Jeziorowski
  built_by_url: https://twitter.com/pjeziorowski
- title: HISTORYTalks
  main_url: https://www.history-talks.com/
  url: https://www.history-talks.com/
  description: Built using Gatsby, JSS and Contentful
  categories:
    - Conference
    - Media
  built_by: A+E Networks
  built_by_url: https://www.aenetworks.com/
- title: HISTORYCon
  main_url: https://www.historycon.com/
  url: https://www.historycon.com/
  description: Built using Gatsby, JSS and Contentful
  categories:
    - Conference
    - Media
  built_by: A+E Networks
  built_by_url: https://www.aenetworks.com/
- title: Kölliker Immobilien
  url: https://koelliker-immobilien.ch/
  main_url: https://koelliker-immobilien.ch/
  description: >
    Built using Gatsby, Netlify and Contentful
  categories:
    - Real Estate
    - Marketing
  built_by: Matthias Gemperli
  built_by_url: https://matthiasgemperli.ch
- title: Lessmess Agency website
  url: https://lessmess.agency/
  main_url: https://lessmess.agency/
  description: >
    Website of Lessmess Agency
  categories:
    - Agency
    - Web Development
  built_by: Ilya Lesik
  built_by_url: https://github.com/ilyalesik
- title: Ezekiel Ekunola Portfolio
  main_url: http://ezekielekunola.com/
  url: http://ezekielekunola.com/
  description: Built using Gatsby, Styled-Components
  categories:
    - Web Development
    - Portfolio
  built_by: Ezekiel Ekunola
  built_by_url: https://github.com/easybuoy/
  featured: false
- title: Gearbox Development
  main_url: https://gearboxbuilt.com
  url: https://gearboxbuilt.com/?no-load-in
  description: >
    Gearbox is a performance website development & optimization company based out of Canada. Built using Gatsby/WordPress.
  categories:
    - Agency
    - Web Development
    - WordPress
    - Portfolio
    - Programming
    - Technology
    - Business
  built_by: Gearbox Development
  built_by_url: https://gearboxbuilt.com
  featured: false
- title: UXWorks
  main_url: https://uxworks.org
  url: https://uxworks.org
  description: Built with Gatsby, Netlify and Markdown
  categories:
    - Web Development
    - Blog
  built_by: Amrish Kushwaha
  built_by_url: https://github.com/isamrish
  featured: false
- title: Jarod Peachey
  main_url: https://jarodpeachey.netlify.app
  url: https://jarodpeachey.netlify.app
  source_url: https://github.com/jarodpeachey/portfolio
  description: >
    Jarod Peachey is a front-end developer focused on building modern and fast websites for everyone.
  categories:
    - Blog
    - JavaScript
    - Mobile Development
    - Portfolio
  built_by: Jarod Peachey
  built_by_url: https://github.com/jarodpeachey
  featured: false
- title: Thomas Maximini
  main_url: https://www.thomasmaximini.com/
  url: https://www.thomasmaximini.com/
  source_url: https://github.com/tmaximini/maxi.io
  description: >
    Thomas Maximini is a full stack web developer from Germany
  categories:
    - Blog
    - JavaScript
    - Photography
    - Portfolio
    - Web Development
  built_by: Thomas Maximini
  built_by_url: https://github.com/tmaximini
  featured: false
- title: Aretha Iskandar
  main_url: https://arethaiskandar.com/
  url: https://arethaiskandar.com/
  source_url: https://github.com/tmaximini/arethaiskandar.com
  description: >
    Aretha Iskandar is a Jazz and Soul Singer / Songwriter from Paris
  categories:
    - Music
  built_by: Thomas Maximini
  built_by_url: https://github.com/tmaximini
  featured: false
- title: Harshil Shah
  url: https://harshil.net
  main_url: https://harshil.net
  description: >
    Harshil Shah is an iOS engineer from Mumbai, India
  categories:
    - Blog
    - Mobile Development
  built_by: Harshil Shah
  built_by_url: https://twitter.com/_HarshilShah
  featured: false
- title: Code Examples
  url: https://codeexamples.dev/
  main_url: https://codeexamples.dev/
  description: >
    Examples about various programming languages like JavaScript, Python, Rust, Angular, React, Vue.js etc.
  categories:
    - Blog
    - Education
    - Programming
    - Web Development
  built_by: Sai gowtham
  built_by_url: https://twitter.com/saigowthamr
  featured: false
- title: Samir Mujanovic
  main_url: https://www.samirmujanovic.com/
  url: https://www.samirmujanovic.com/
  description: >
    I'm a Frontend Developer with 3 years of experience. I describe myself as a developer who loves coding, open-source and web platform.
  categories:
    - Portfolio
    - Web Development
    - Design
  built_by: Samir Mujanovic
  built_by_url: https://github.com/sameerrM
- title: Yearlyglot - Fluent Every Year
  url: https://www.yearlyglot.com/blog
  main_url: https://www.yearlyglot.com
  description: >
    A popular blog on languages, second language acquisition and polyglottery.
  categories:
    - Blog
    - Education
    - Learning
    - Travel
  built_by: Donovan Nagel
  built_by_url: https://www.donovannagel.com
  featured: false
- title: 8fit.com
  url: https://8fit.com/
  main_url: https://8fit.com/
  description: >
    Get personalized workouts, custom meal plans, and nutrition guidance, right in the palm of your hand. Prioritize progress over perfection with the 8fit app!
  categories:
    - App
    - Food
    - Sports
  featured: false
- title: Dispel - Remote Access for Industrial Control Systems
  url: https://dispel.io
  main_url: https://dispel.io
  description: >
    Dispel provides secure, moving target defense networks through which your teams can remotely access industrial control systems in seconds, replacing static-defense products that take 5 to 15 minutes to work through.
  categories:
    - Business
    - Technology
    - Security
  built_by: Anton Aberg
  built_by_url: https://github.com/aaaberg
  featured: false
- title: Geothermal Heat Pump DIY Project
  url: https://diyheatpump.net/
  main_url: https://diyheatpump.net/
  description: Personal project by Yuriy Logvin that demonstrates how you can switch to heating with electricity at a minimal cost. The goal here is to show that everyone can build a geothermal heat pump and start saving money.
  categories:
    - Blog
    - Education
    - Technology
  built_by: Yuriy Logvin
  built_by_url: https://powerwatcher.net
- title: Catalyst Network - Cryptocurrency
  url: https://www.cryptocatalyst.net/
  main_url: https://www.cryptocatalyst.net/
  source_url: https://github.com/n8tb1t/gatsby-starter-cryptocurrency
  description: >
    An All-in-One solution for Modern Transactions.
  categories:
    - Business
    - Technology
  built_by: n8tb1t
  built_by_url: https://github.com/n8tb1t/
  featured: false
- title: SaoBear's-Blog
  main_url: https://saobear.xyz/
  url: https://saobear.xyz/
  source_url: https://github.com/PiccoloYu/SaoBear-is-Blog
  featured: false
  categories:
    - Blog
    - Web Development
- title: Rumaan Khalander - Portfolio
  url: https://rumaan.tech/
  main_url: https://rumaan.tech/
  description: >
    Rumaan Khalander is a Full-Stack Dev from Bengaluru who loves to develop for mobile and web.
  categories:
    - Portfolio
  built_by: rumaan
  built_by_url: https://github.com/rumaan/
  featured: false
- title: DigiGov
  main_url: https://digigov.grnet.gr/
  url: https://digigov.grnet.gr/
  description: >
    DigiGov is an initiative for the Digital Transformation of the Greek Public Sector
  categories:
    - Government
  built_by: GRNET
  built_by_url: https://grnet.gr/
  featured: false
- title: Zeek Interactive
  main_url: https://zeek.com
  url: https://zeek.com
  description: >
    Business site for Zeek Interactive. Using WordPress as a data store via the WPGraphQL plugin.
  categories:
    - Blog
    - Web Development
    - Mobile Development
    - WordPress
    - Agency
    - Business
  built_by: Zeek Interactive
  built_by_url: https://zeek.com
  featured: false
- title: Bare Advertising & Communications
  url: https://bare.ca/
  main_url: https://bare.ca/
  description: >
    Bare is a full-service branding and production agency in Vancouver BC with deep experience in digital/traditional communications and strategy. We specialize in building headless WordPress sites with Gatsby.
  categories:
    - WordPress
    - Agency
    - Business
  built_by: Bare Advertising & Communications
  built_by_url: https://www.bare.ca/
  featured: false
- title: The Decking Superstore
  url: https://www.thedeckingsuperstore.com/
  main_url: https://www.thedeckingsuperstore.com/
  description: >
    One of Northern California's largest outdoor decking and siding providers.
  categories:
    - WordPress
    - Business
  built_by: Bare Advertising & Communications
  built_by_url: https://www.bare.ca/
  featured: false
- title: Precision Cedar Products
  url: https://www.precisioncedar.com/
  main_url: https://www.precisioncedar.com/
  description: >
    Western Red Cedar Distributor in Vancouver Canada.
  categories:
    - WordPress
    - Business
  built_by: Bare Advertising & Communications
  built_by_url: https://www.bare.ca/
  featured: false
- title: Circle Restoration
  url: https://www.circlerestoration.com/
  main_url: https://www.circlerestoration.com/
  description: >
    Restoration Services Provider in Vancouver Canada.
  categories:
    - WordPress
    - Business
  built_by: Bare Advertising & Communications
  built_by_url: https://www.bare.ca/
  featured: false
- title: ALS Rally
  url: https://www.alsrally.com/
  main_url: https://www.alsrally.com/
  description: >
    Non profit fundraiser for ALS Research.
  categories:
    - WordPress
    - Nonprofit
    - Event
  built_by: Bare Advertising & Communications
  built_by_url: https://www.bare.ca/
  featured: false
- title: Vancouver Welsh Men's Choir
  url: https://vancouverchoir.ca/
  main_url: https://vancouverchoir.ca/
  description: >
    Vancouver Welsh Men's Choir website for upcoming shows, ticket purchases and online merchandise.
  categories:
    - WordPress
    - Entertainment
    - Event
    - E-commerce
  built_by: Bare Advertising & Communications
  built_by_url: https://www.bare.ca/
  featured: false
- title: Paul Scanlon - Blog
  main_url: https://paulie.dev/
  url: https://paulie.dev/
  source_url: https://github.com/PaulieScanlon/paulie-dev-2019
  description: >
    I'm a React UI developer / UX Engineer. React, GatsbyJs, JavaScript, TypeScript/Flow, StyledComponents, Storybook, TDD (Jest/Enzyme) and a tiny bit of Node.js.
  categories:
    - Blog
    - Web Development
  built_by: Paul Scanlon
  built_by_url: http://www.pauliescanlon.io
  featured: false
- title: EF Design
  main_url: https://ef.design
  url: https://ef.design
  description: >
    Home of everything creative, digital and brand at EF.
  featured: false
  categories:
    - Marketing
    - Design
  built_by: João Matos (Global Creative Studio - Education First)
- title: Codica
  main_url: https://www.codica.com/
  url: https://www.codica.com/
  description: >
    We help startups and established brands with JAMStack, Progressive Web Apps and Marketplaces development.
  categories:
    - Agency
    - Web Development
  built_by: Codica
  built_by_url: https://www.codica.com/
- title: Bhavani Ravi's Portfolio
  url: https://bhavaniravi.com
  main_url: https://bhavaniravi.com
  description: >
    Showcase of Bhavani Ravi's skillset and blogs
  categories:
    - Blog
    - Portfolio
  built_by: Bhavani Ravi
  built_by_url: https://twitter.com/geeky_bhavani
- title: Kotoriyama
  main_url: https://kotoriyama.com/
  url: https://kotoriyama.com/
  description: >
    Japanese Indie Game Creator.
  featured: false
  categories:
    - App
    - Entertainment
    - Mobile Development
  built_by: Motoyoshi Shiine (Kotoriyama)
- title: PWA Shields
  url: https://www.pwa-shields.com
  main_url: https://www.pwa-shields.com
  source_url: https://github.com/richardtaylordawson/pwa-shields
  description: >
    Personalize your app's README with custom, fun, PWA shields in SVG
  categories:
    - Documentation
    - App
    - API
  built_by: Richard Taylor Dawson
  built_by_url: https://richardtaylordawson.com
- title: Zatsuzen
  url: https://zatsuzen.com
  main_url: https://zatsuzen.com
  description: >
    Web developer's portfolio
  categories:
    - Portfolio
  built_by: Akane
  built_by_url: https://twitter.com/akanewz
  featured: false
- title: Reeemoter
  description: >-
    Join thousands of developers from everywhere and access to job
    offers from hundreds of companies worldwide right
    at your inbox for free.
  main_url: https://reeemoter.com/
  url: https://reeemoter.com/
  featured: false
  categories:
    - Technology
    - Web Development
  built_by: Ramón Chancay
  built_by_url: https://ramonchancay.me/
- title: Ananya Neogi
  main_url: https://ananyaneogi.com
  url: https://ananyaneogi.com
  description: >
    Showcases Ananya's work as a frontend developer and comprises of a collection of written articles on web development, programming and, user experience.
  categories:
    - Portfolio
    - Blog
  built_by: Ananya Neogi
  built_by_url: https://ananyaneogi.com
- title: webman.pro
  main_url: https://webman.pro/
  url: https://webman.pro/
  description: >
    webman.pro is an awesome portfolio and technical blog where
    professional Front End engineer Dmytro Chumak shares his thoughts
    and experience to inspire other developers.
  featured: false
  categories:
    - Blog
    - Web Development
    - JavaScript
  built_by: Dmytro Chumak
  built_by_url: https://github.com/wwwebman
- title: borderless
  url: https://junhobaik.github.io
  main_url: https://junhobaik.github.io
  source_url: https://github.com/junhobaik/junhobaik.github.io/tree/develop
  description: >
    Junho Baik's Development Blog
  categories:
    - Blog
    - Web Development
  built_by: Junho Baik
  built_by_url: https://github.com/junhobaik
  featured: false
- title: React Resume Generator
  main_url: https://nimahkh.github.io/nima_habibkhoda
  url: https://nimahkh.github.io/nima_habibkhoda
  source_url: https://github.com/nimahkh/resume_generator
  description: >
    The resume generator is a project to create your own resume web page easily with Gatsby.
  categories:
    - Portfolio
  built_by: Nima Habibkhoda
  featured: false
- title: Thomas Wang's Blog
  main_url: https://www.thomaswang.io
  url: https://www.thomaswang.io
  description: >-
    Technical blog by Thomas Wang
  built_by: Thomas Wang
  built_by_url: https://github.com/thomaswang
  featured: false
  categories:
    - Blog
    - Web Development
- title: The Rebigulator
  main_url: https://www.rebigulator.org/
  source_url: https://github.com/Me4502/Rebigulator/
  url: https://rebigulator.org/
  description: A quote-based via game powered by Frinkiac
  built_by: Matthew Miller
  built_by_url: https://matthewmiller.dev/
  featured: false
  categories:
    - Open Source
    - Entertainment
    - App
- title: madewithlove
  main_url: https://madewithlove.com
  url: https://madewithlove.com
  description: >-
    We build digital products and create the teams around them. We can help with software engineering, product management, managing technical teams, audits and technical consulting.
  built_by: madewithlove
  built_by_url: https://madewithlove.com
  featured: false
  categories:
    - Web Development
    - Blog
    - Agency
    - Business
- title: Sprucehill
  url: https://sprucehill.ca/
  main_url: https://sprucehill.ca/
  description: >
    Sprucehill is a North Vancouver based custom home builder and renovator.
  categories:
    - WordPress
    - Business
  built_by: Bare Advertising & Communications
  built_by_url: https://www.bare.ca/
  featured: false
- title: Nathaniel Ryan Mathew
  url: https://nathanielmathew.me
  main_url: https://nathanielmathew.me
  source_url: https://github.com/nathanielmathew/MyPortfolio
  description: >
    A personal online Portfolio built using GatsbyJS, that showcases Achievements, Projects and Additional information.
  categories:
    - Portfolio
    - Open Source
    - Blog
  built_by: Nathaniel Ryan Mathew
  built_by_url: https://github.com/nathanielmathew
  featured: false
- title: Kanazawa.js Community Page
  main_url: https://kanazawajs.now.sh/
  url: https://kanazawajs.now.sh/
  source_url: https://github.com/kanazawa-js/community-page
  description: >
    Kanazawa.js is a local community for the JSer around Kanazawa to share knowledge about JavaScript.
  categories:
    - Community
    - Programming
    - Web Development
  built_by: Kanazawa.js
  built_by_url: https://twitter.com/knzw_js
  featured: false
- title: monica*dev
  url: https://www.aboutmonica.com/
  main_url: https://www.aboutmonica.com/
  description: >
    Personal site for Monica Powell, a software engineer who is passionate about making open-source more accessible and building community, online & offline.
  categories:
    - Web Development
    - Blog
    - Programming
    - Portfolio
  built_by: Monica Powell
  built_by_url: https://www.aboutmonica.com/
  featured: false
- title: Shivam Sinha
  url: https://www.helloshivam.com/
  main_url: https://www.helloshivam.com/
  description: >
    Portfolio of Shivam Sinha, Graphic Designer and Creative Coder based in New York.
  categories:
    - Portfolio
  built_by: Shivam Sinha
  built_by_url: https://www.helloshivam.com/
  featured: false
- title: Brianna Sharpe - Writer
  main_url: https://www.briannasharpe.com/
  url: https://www.briannasharpe.com/
  source_url: https://github.com/ehowey/briannasharpe
  description: >
    Brianna Sharpe is an Alberta, Canada based freelance writer and journalist focused on health, LGBTQ2S+, parenting, and the environment.
  categories:
    - Portfolio
    - Media
  built_by: Eric Howey
  built_by_url: https://www.erichowey.dev/
  featured: false
- title: Eric Howey Web Development
  main_url: https://www.erichowey.dev/
  url: https://www.erichowey.dev/
  source_url: https://github.com/ehowey/erichoweydev
  description: >
    Personal website and blog for Eric Howey. I am a freelance web developer based in Alberta, Canada specializing in Gatsby, React, WordPress and Theme-UI.
  categories:
    - Portfolio
    - Web Development
    - Freelance
    - Blog
  built_by: Eric Howey
  built_by_url: https://www.erichowey.dev/
- title: Solfej Chord Search
  url: https://www.solfej.io/chords
  main_url: https://www.solfej.io/chords
  description: >
    Solfej Chord Search helps you master every chord imaginable. It shows you notes, intervals, guitar and piano fingerings for 1000s of chords.
  categories:
    - Education
    - Music
  built_by: Shayan Javadi
  built_by_url: https://www.instagram.com/shawnjavadi/
- title: a+ Saúde
  url: https://www.amaissaude.com.br/sp/
  main_url: https://www.amaissaude.com.br/sp/
  description: >
    An even better experience in using health services.
  categories:
    - Healthcare
    - Marketing
    - Blog
  built_by: Grupo Fleury
  built_by_url: http://www.grupofleury.com.br/
  featured: false
- title: Mallikarjun Katakol Photography
  main_url: https://mallik.in
  url: https://mallik.in
  built_by: Arvind Kumar
  built_by_url: https://arvind.io/
  description: >
    Mallikarjun Katakol is an Advertising, Architecture, Editorial, Fashion and Lifestyle Photographer based in Bangalore, India.
    Shoots Corporate & Business headshots, Portfolios for Models and Actors, Documents Projects for Architects, Fashion & Interior Designers
  featured: false
  categories:
    - Gallery
    - Photography
    - Portfolio
- title: gatsby-animate-blog
  url: https://gatsby-animate-blog.luffyzh.now.sh/
  main_url: https://gatsby-animate-blog.luffyzh.now.sh/home
  source_url: https://github.com/luffyZh/gatsby-animate-blog
  description: >
    A simple && cool blog site starter kit by Gatsby.
  categories:
    - Blog
    - Open Source
    - Web Development
  built_by: luffyZh
  built_by_url: https://github.com/luffyZh
  featured: false
- title: LBI Financial
  main_url: https://lbifinancial.com/
  url: https://lbifinancial.com/
  description: >
    We help individuals and businesses with life insurance, disability, long-term care and annuities.
  categories:
    - Business
    - Consulting
    - Finance
  built_by: Pagepro
  built_by_url: https://pagepro.co
  featured: false
- title: GIS-Netzwerk
  url: https://www.gis-netzwerk.com/
  main_url: https://www.gis-netzwerk.com/
  description: >
    Multilingual (i18n) Blog with different URLs for categories, tags and posts depending on the language.
  categories:
    - Blog
    - Data
    - Technology
  built_by: Max Dietrich
  built_by_url: https://www.gis-netzwerk.com/
  featured: false
- title: Krishna Gopinath
  main_url: https://krishnagopinath.me
  url: https://krishnagopinath.me
  source_url: https://github.com/krishnagopinath/website
  description: >
    Website of Krishna Gopinath, software engineer and budding teacher.
  categories:
    - Portfolio
  built_by: Krishna Gopinath
  built_by_url: https://twitter.com/krishwader
  featured: false
- title: Curology
  main_url: https://curology.com
  url: https://curology.com
  description: >
    Curology's mission is to make effective skincare accessible to everyone. We provide customized prescription skincare for our acne and anti-aging patients.
  categories:
    - Healthcare
    - Community
    - Landing Page
  built_by: Curology
  built_by_url: https://curology.com
- title: labelmake.jp
  main_url: https://labelmake.jp/
  url: https://labelmake.jp/
  description: >
    Web Application of Variable Data Printing and Blog.
  categories:
    - App
    - Data
    - Blog
  built_by: hand-dot
  built_by_url: https://twitter.com/hand_dot
  featured: false
- title: Personal website of Maarten Afink
  main_url: https://www.maarten.im/
  url: https://www.maarten.im/
  source_url: https://github.com/maartenafink/personal-website
  description: >
    Personal website of Maarten Afink, digital product designer.
  categories:
    - Portfolio
    - Open Source
    - Blog
    - Music
    - Design
- title: Adam Bowen
  main_url: https://adamcbowen.com/
  url: https://adamcbowen.com/
  source_url: https://github.com/bowenac/my-website
  description: >
    Personal website for Adam Bowen. I am a freelance web developer based in Tacoma, WA specializing in WordPress, Craft CMS, plus a lot more and recently fell in love with Gatsby.
  categories:
    - Portfolio
    - Web Development
    - Freelance
  built_by: Adam Bowen
  built_by_url: https://adamcbowen.com
  featured: false
- title: tqCoders
  main_url: https://tqcoders.com
  url: https://tqcoders.com
  description: >
    tqCoders is a software development company that focuses on the development of the most advanced websites and mobile apps. We use the most advanced technologies to make websites blazing fast, SEO-friendly and responsive for each screen resolution.
  categories:
    - Web Development
    - Mobile Development
    - SEO
    - Design
    - Programming
    - Technology
    - Business
  built_by: tqCoders
  built_by_url: https://tqcoders.com
  featured: false
- title: ErudiCAT
  main_url: https://www.erudicat.com
  url: https://www.erudicat.com
  description: >
    ErudiCAT is an educational platform created to help PMP certification candidates to prepare for the exam. There are 1k+ sample questions and PMP Exam Simulator. Upon completion, there are statistics and performance chart available. Performance reports are saved in users' accounts and may be used later to review questions. The PMP Exam Simulator has a unique feature of Time Acceleration. It makes the Mock Exam even tougher and makes training even more advanced.
  categories:
    - Education
    - Web Development
    - Learning
  built_by: tqCoders
  built_by_url: https://tqcoders.com
  featured: false
- title: Qri.io Website and Docs
  main_url: https://qri.io
  url: https://qri.io/docs
  source_url: https://github.com/qri-io/website
  description: >
    Website and Documentation for Qri, an open source version control system for datasets
  categories:
    - Open Source
    - Community
    - Data
    - Technology
  built_by: Qri, Inc.
  built_by_url: https://qri.io
  featured: false
- title: Jellypepper
  main_url: https://jellypepper.com/
  url: https://jellypepper.com/
  description: >
    Award-winning creative studio for disrupters. We design and build beautiful brands, apps, websites and videos for startups and tech companies.
  categories:
    - Portfolio
    - Agency
  built_by: Jellypepper
  built_by_url: https://jellypepper.com/
- title: Miyamado Jinja
  main_url: https://www.miyamadojinja.com
  url: https://www.miyamadojinja.com
  source_url: https://github.com/mnishiguchi/miyamadojinja
  description: >
    Miyamado Jinja is a Japanese Shinto Shrine in Yokkaichi, Mie, Japan.
  categories:
    - Nonprofit
    - Travel
  built_by: mnishiguchi
  built_by_url: https://mnishiguchi.com
  featured: false
- title: Hear This Idea
  main_url: https://hearthisidea.com
  url: https://hearthisidea.com/episodes/victoria
  source_url: https://github.com/finmoorhouse/podcast
  description: >
    A podcast showcasing new thinking from top academics.
  categories:
    - Podcast
    - Open Source
  built_by: Fin Moorhouse
  built_by_url: https://finmoorhouse.com
  featured: false
- title: Calisthenics Skills
  main_url: https://www.calisthenicsskills.com
  url: https://www.calisthenicsskills.com
  description: >
    A beautiful fitness progress tracker built on Gatsby.
  categories:
    - Sports
  built_by: Andrico Karoulla
  built_by_url: https://andri.co
  featured: false
- title: AutoloadIT
  main_url: https://autoloadit.com/
  url: https://autoloadit.com/
  description: >
    The world's leading Enterprise Automotive imaging solution
  categories:
    - Business
    - Landing Page
  built_by: Pagepro
  built_by_url: https://pagepro.co
  featured: false
- title: Tools of Golf
  main_url: https://thetoolsofgolf.com/
  url: https://thetoolsofgolf.com//titleist-915-d2-driver
  description: >
    Tools of Golf is a community dedicated to golf nerds and gear heads.
  categories:
    - Sports
    - Data
    - Documentation
  built_by: Peter Hironaka
  built_by_url: https://peterhironaka.com
  featured: false
- title: sung.codes
  main_url: https://sung.codes/
  source_url: https://github.com/dance2die/sung.codes
  url: https://sung.codes/
  description: >
    Blog by Sung M. Kim (a.k.a. dance2die)
  categories:
    - Blog
    - Landing Page
  built_by: Sung M. Kim
  built_by_url: https://github.com/dance2die
  featured: false
- title: Choose Tap
  main_url: https://www.choosetap.com.au/
  url: https://www.choosetap.com.au/
  featured: false
  description: >
    Choose Tap aims to improve the health and wellbeing of communities and the environment by promoting tap water as the best choice of hydration for all Australians.
  built_by: Hardhat
  built_by_url: https://www.hardhat.com.au
  categories:
    - Nonprofit
    - Community
- title: Akash Rajpurohit
  main_url: https://akashwho.codes/
  url: https://akashwho.codes/
  description: >
    Personal portfolio website of Akash Rajpurohit made using Gatsby v2, where I  write short blogs related to software development and share my experiences.
  categories:
    - Portfolio
    - Blog
  built_by: Akash Rajpurohit
  built_by_url: https://github.com/AkashRajpurohit
  featured: false
- title: See Kids Dream
  url: https://seekidsdream.org/
  main_url: https://seekidsdream.org/
  description: >
    A not-for-profit organization dedicated to empower youth with the skills, motivation and confidence.
  categories:
    - Nonprofit
    - Education
    - Learning
  built_by: CapTech Consulting
  built_by_url: https://www.captechconsulting.com/
  featured: false
- title: Locale Central
  url: https://localecentral.io/
  main_url: https://localecentral.io/
  description: >
    Locale Central is a web & mobile data collection app that makes it easy to record accurate data out on the field.
  categories:
    - Technology
  built_by: KiwiSprout
  built_by_url: https://kiwisprout.nz/
  featured: false
- title: Cathy O'Shea
  url: https://cathyoshea.co.nz/
  main_url: https://cathyoshea.co.nz/
  categories:
    - Portfolio
    - Real Estate
  built_by: KiwiSprout
  built_by_url: https://kiwisprout.nz/
  featured: false
- title: DG Recruit
  url: https://dgrecruit.com
  main_url: https://dgrecruit.com
  description: >
    DG Recruit is a NYC recruitment agency
  categories:
    - Agency
    - WordPress
  built_by: Waverly Lab
  built_by_url: https://waverlylab.com
  featured: false
- title: Smile
  url: https://reasontosmile.com
  main_url: https://reasontosmile.com
  description: >
    Smile is an online store for buying CBD products that keep you balanced and happy
  categories:
    - E-commerce
    - WordPress
  built_by: Waverly Lab
  built_by_url: https://waverlylab.com
- title: Bold Oak Design
  url: https://boldoak.design/
  main_url: https://boldoak.design/
  description: >
    A Milwaukee-based web design and development studio.
  categories:
    - Blog
    - Business
    - Freelance
    - Portfolio
    - Programming
    - Technology
    - Web Development
  featured: false
- title: Lydia Rose Eiche
  url: https://lydiaroseeiche.com/
  main_url: https://lydiaroseeiche.com/
  description: >
    Lydia Rose Eiche is a soprano, opera singer, and actress based in Milwaukee.
  categories:
    - Music
    - Portfolio
  built_by: Bold Oak Design
  built_by_url: https://boldoak.design/
  featured: false
- title: Chris Otto
  url: https://chrisotto.dev/
  main_url: https://chrisotto.dev/
  source_url: https://github.com/chrisotto6/chrisottodev
  description: >
    Blog, portfolio and website for Chris Otto.
  categories:
    - Blog
    - JavaScript
    - Landing Page
    - Portfolio
    - Programming
    - Technology
    - Web Development
  built_by: Chris Otto
  built_by_url: https://github.com/chrisotto6
  featured: false
- title: Roboto Studio
  url: https://roboto.studio
  main_url: https://roboto.studio
  description: >
    Faster than a speeding bullet Website Development based in sunny old Nottingham
  categories:
    - Agency
    - Blog
    - Business
    - Design
    - Featured
    - Freelance
    - Web Development
  featured: true
- title: Viraj Chavan | Full Stack Software Engineer
  url: http://virajc.tech
  main_url: http://virajc.tech
  source_url: https://github.com/virajvchavan/portfolio
  description: >
    Portfolio and blog of a full stack software engineer from India
  categories:
    - Portfolio
    - Blog
    - Web Development
  built_by: Viraj V Chavan
  built_by_url: https://twitter.com/VirajVChavan
  featured: false
- title: Nexweave
  url: https://www.nexweave.com
  main_url: https://www.nexweave.com
  description: >
    Nexweave is a SaaS platform built by a team of experienced product, design & technology professionals in India. Nexweave allows brands to create personalized & interactive video experiences at scale. We would love for our site to be featured at the gatsby showcase since we have long been appreciating the flexibility and speed of the sites we have created using the same.
  categories:
    - Video
    - API
    - User Experience
    - Marketing
    - Design
    - Data
    - Technology
    - Media
    - Consulting
  built_by: Kashaf S
  built_by_url: https://www.linkedin.com/in/kashaf-shaikh-925117178
  featured: false
- title: Daniel Balloch
  url: https://danielballoch.com
  main_url: https://danielballoch.com
  source_url: https://github.com/danielballoch/danielballoch
  description: >
    Hey, I'm Daniel and this is my portfolio site. Made with Gatsby, React, GraphQL, Styled Emotion & Netlify. Install & local host instructions: 1. git clone https://github.com/danielballoch/danielballoch.git 2. npm install. 3. gatsby develop. Keep in mind I'm still learning myself, so these may not be best practises. If anyone's curious as to how something works flick me a message or if you have advice for me I'd love to hear it, otherwise happy coding!
  categories:
    - Portfolio
    - Business
    - Design
    - Freelance
    - Web Development
  built_by: Daniel Balloch
  built_by_url: https://danielballoch.com
- title: The Rift Metz
  url: http://theriftmetz.com/
  main_url: http://theriftmetz.com/
  description: >
    The Rift is a gaming bar based in Metz (France).
  categories:
    - Landing Page
    - Entertainment
    - Design
    - Blog
    - Food
  built_by: Hugo Torzuoli
  built_by_url: https://github.com/HZooly
  featured: false
- title: Built with Workers
  url: https://workers.cloudflare.com/built-with/
  main_url: https://workers.cloudflare.com/built-with/
  description: >
    Showcasing websites & projects built with Cloudflare Workers
  categories:
    - Portfolio
    - JavaScript
    - Web Development
  built_by: Workers who work at Cloudflare
  built_by_url: https://github.com/cloudflare/built-with-workers/graphs/contributors
- title: WebAnaya Solutions
  url: https://www.webanaya.com
  main_url: https://www.webanaya.com
  description: >
    Full Stack Web Solutions Provider.
  categories:
    - Agency
    - Web Development
    - API
    - Blog
  built_by: Durgesh Gupta
  built_by_url: https://durgeshgupta.com
  featured: false
- title: Artem Sapegin’s Blog
  description: >
    Blog of a Berlin based coffee first frontend engineer who works at Omio, makes photos and hangs out with his dogs.
  main_url: https://blog.sapegin.me/
  url: https://blog.sapegin.me/
  source_url: https://github.com/sapegin/blog.sapegin.me
  categories:
    - Blog
    - Open Source
    - Web Development
    - JavaScript
    - Programming
    - Technology
  built_by: Artem Sapegin
  built_by_url: https://github.com/sapegin
- title: adam.ai
  url: https://adam.ai/
  main_url: https://adam.ai/
  description: >
    Are you ready to make your meetings more productive? Our intelligent meeting management tool can help!
  categories:
    - Business
    - Landing Page
    - Productivity
    - Technology
  built_by: Hazem Osama
  built_by_url: https://github.com/hazem3500
  featured: false
- title: Indra Kusuma Profile Page
  url: https://indrakusuma.web.id/me/
  main_url: https://indrakusuma.web.id/me/
  description: >
    Hi! I'm Indra Kusuma. I am an optimistic and type of person of learn by doing who have an interest in Software Engineering, specifically about Web Development.
  categories:
    - Landing Page
    - Blog
  built_by: Indra Kusuma
  built_by_url: https://github.com/idindrakusuma/me
  featured: false
- title: Lukas Horak
  main_url: https://lukashorak.com
  url: https://lukashorak.com
  description: >
    Lukas Horak's personal website. Full stack JavaScript Developer, working in React on front end and Node.js on back end.
  categories:
    - Blog
    - Portfolio
    - Web Development
  built_by: Lukas Horak
  built_by_url: https://github.com/lhorak
  featured: false
- title: Alexandra Thomas
  main_url: https://alexandracthomas.com/
  url: https://alexandracthomas.com/
  description: >
    A portfolio site for Alexandra Thomas, a front-end developer with creative super powers based in Charlotte, NC.
  categories:
    - Portfolio
    - Blog
    - Web Development
  featured: false
- title: Storto Productions
  main_url: https://www.storto-productions.com/
  url: https://www.storto-productions.com/about/
  featured: false
  description: >
    A portfolio site for a video production company based out of Phoenix, AZ.
  categories:
    - Video
    - Blog
    - Portfolio
    - Business
  built_by: Alexandra Thomas
  built_by_url: https://alexandracthomas.com/
- title: Zatsuzen Blog
  url: https://blog.zatsuzen.com
  main_url: https://blog.zatsuzen.com
  description: >
    Web developer's tech blog
  categories:
    - Blog
  built_by: Akane
  built_by_url: https://twitter.com/akanewz
- title: Matthew Mesa
  url: https://matthewmesa.com
  main_url: https://matthewmesa.com
  description: >
    Portfolio website for freelance digital specialist Matthew Mesa.
  categories:
    - Portfolio
  built_by: Matthew Mesa
  built_by_url: https://matthewmesa.com
- title: Taskade
  main_url: https://taskade.com
  url: https://taskade.com
  description: >
    Taskade is the unified workspace for distributed teams. Collaborate and organize in real-time to get things done, faster and smarter.
  categories:
    - App
    - Business
    - Productivity
  built_by: Taskade
  built_by_url: https://github.com/taskade
  featured: false
- title: PWD
  url: https://pwd.com.au
  main_url: https://pwd.com.au
  description: >
    PWD is a full service web marketing, design, and development agency in Perth, Western Australia.
  categories:
    - Blog
    - Portfolio
    - WordPress
    - Business
  built_by: Alex Moon
  built_by_url: https://moonmeister.net
  featured: false
- title: ramonak.io
  url: https://ramonak.io/
  main_url: https://ramonak.io/
  source_url: https://github.com/KaterinaLupacheva/ramonak.io
  description: >
    Tech blog and portfolio site of a full stack web developer Katsiaryna (Kate) Lupachova
  categories:
    - Blog
    - Portfolio
  built_by: Katsiaryna Lupachova
  built_by_url: https://ramonak.io/
  featured: false
- title: React JS Developer
  main_url: https://reacter.dev/
  url: https://reacter.dev/
  featured: false
  categories:
    - App
    - Web Development
    - Web Development
    - Agency
  built_by: App Design
  built_by_url: https://appdesign.dev/
- title: Guillermo Gómez-Peña
  url: https://www.guillermogomezpena.com/
  main_url: https://www.guillermogomezpena.com/
  description: >
    Personal website for the work of Guillermo Gómez-Peña: performance artist, writer, activist, radical pedagogue and artistic director of the performance troupe La Pocha Nostra. Recipient of the MacArthur Fellow, USA Artists Fellow, and a winner of the Bessie, Guggenheim, and American Book awards.
  categories:
    - Portfolio
    - Gallery
  built_by: Aveling Ray
  built_by_url: https://avelingray.com/
  featured: false
- title: Clinka
  url: https://www.clinka.com.au/
  main_url: https://www.clinka.com.au/
  description: >
    B2B website for an Australian manufacturer of environmentally friendly construction materials.
  categories:
    - Business
  built_by: Aveling Ray
  built_by_url: https://avelingray.com/
- title: Chris Vogt's Blog
  main_url: https://www.chrisvogt.me
  url: https://www.chrisvogt.me
  source_url: https://github.com/chrisvogt/gatsby-theme-private-sphere
  description: >-
    Personal blog of Chris Vogt, a software developer in San Francisco. Showcases
    my latest activity on Instagram, Goodreads, and Spotify using original widgets.
  categories:
    - Blog
    - Open Source
    - Photography
    - Portfolio
  built_by: Chris Vogt
  built_by_url: https://github.com/chrisvogt
- title: Trolley Travel
  main_url: http://trolleytravel.org/
  url: http://trolleytravel.org/
  description: >
    Travel blog website to give tips and informations for many destinations, built with Novella theme
  categories:
    - Blog
    - Travel
  built_by: Pierre Beard
  built_by_url: https://github.com/PBRT
  featured: false
- title: Playlist Detective
  main_url: https://www.playlistdetective.com/
  url: https://www.playlistdetective.com/
  source_url: https://github.com/bobylito/playlistFinder
  description: >
    Playlist Detective is an attempt to ease music discovery with playlists. Back in the days, people were sharing mixtapes - some songs we knew and others we didn't, therefore expanding our musical horizons.

    Playlists are the same, and playlist detective lets you search for songs or artists you like in order to stumble on your new favorite songs.

    It uses Algolia for the search.
  categories:
    - Media
    - Music
  built_by: Alexandre Valsamou-Stanislawski
  built_by_url: https://www.noima.xyz
- title: ProjectManager.tools
  main_url: https://projectmanager.tools/
  url: https://projectmanager.tools/
  featured: false
  categories:
    - App
    - Web Development
    - Design
    - Agency
  built_by: App Design
  built_by_url: https://appdesign.dev/
- title: 1902 Software
  url: https://1902software.com/
  main_url: https://1902software.com/
  description: >
    We are an IT company that specializes in e-commerce and website development on different platforms such as Magento, WordPress, and Umbraco. We are also known for custom software development, web design and mobile app solutions for iOS and Android.
  categories:
    - E-commerce
    - Web Development
    - Programming
    - Mobile Development
    - WordPress
    - Design
    - Business
    - Agency
  built_by: 1902 Software Development Corporation
  built_by_url: https://1902software.com/
  featured: false
- title: Codeful
  url: https://www.codeful.fi/
  main_url: https://www.codeful.fi/
  categories:
    - Agency
    - Consulting
  featured: false
- title: Noima
  url: https://www.noima.xyz
  main_url: https://www.noima.xyz
  categories:
    - Agency
    - Consulting
    - Blog
  featured: false
  built_by: Alexandre Valsamou-Stanislawski
  built_by_url: https://www.noima.xyz
- title: Talent Point
  url: https://talentpoint.co
  main_url: https://talentpoint.co
  description: >
    Talent Point provide the tools that companies need to scale quickly and effectively, bridging the gap between employer brand, HR, and hiring to build teams from within.
  categories:
    - Business
    - Technology
    - Blog
    - Consulting
    - Human Resources
  built_by: Talent Point
  built_by_url: https://talentpoint.co
  featured: false
- title: Marathon Oil
  main_url: https://www.marathonoil.com/
  url: https://www.marathonoil.com/
  featured: false
  categories:
    - Business
    - Marketing
  built_by: Corey Ward
  built_by_url: http://www.coreyward.me/
- title: Gene
  url: https://www.geneglobal.com/work
  main_url: https://www.geneglobal.com
  description: >
    We’re an experience design agency, focused on the future of health
  categories:
    - Agency
    - Technology
    - Healthcare
    - Consulting
    - User Experience
  featured: false
- title: medignition – healthcare innovations
  url: https://medignition.com/
  main_url: https://medignition.com/
  description: >
    medignition builds digital innovations in healthcare.
  categories:
    - Healthcare
    - Education
    - Technology
    - Design
    - Business
    - Portfolio
    - Entrepreneurship
    - Agency
  built_by: medignition
  built_by_url: https://medignition.com/
- title: Dynobase
  url: https://dynobase.dev/
  main_url: https://dynobase.dev/
  description: >
    Professional GUI Client for DynamoDB.
  categories:
    - Data
    - Programming
    - Web Development
  built_by: Rafal Wilinski
  built_by_url: https://rwilinski.me/
  featured: false
- title: Vaktija.eu
  url: https://vaktija.eu
  main_url: https://vaktija.eu
  description: >
    Vaktija.eu gives information about prayer times in germany. (Built with GatsbyJS. Fast in every way that matters.)
  categories:
    - App
    - Community
    - Nonprofit
    - SEO
    - Web Development
  built_by: Rašid Redžić
  built_by_url: https://rasidre.com/
  featured: false
- title: Creative code daily
  main_url: https://www.bobylito.dev/
  url: https://www.bobylito.dev/
  source_url: https://github.com/bobylito/sketches
  description: >
    Creative code daily (CCD) is a personal project for which I build a new animation made out of code every day.
  categories:
    - Blog
    - Programming
    - Gallery
    - Portfolio
  built_by: Alexandre Valsamou-Stanislawski
  built_by_url: https://www.noima.xyz
- title: Messi vs Ronaldo
  description: >
    The biggest debate in football - but who is the best, Messi or Ronaldo? This website provides all the goals and stats to help you reach your own conclusion.
  main_url: https://www.messivsronaldo.app/
  url: https://www.messivsronaldo.app/
  categories:
    - Sports
    - Data
    - App
  built_by: Stephen Greig
  built_by_url: http://ste.digital/
- title: Em Em Recipes
  url: https://ememrecipes.com
  main_url: https://ememrecipes.com
  description: >
    Finally, a recipe website that gets straight to the point.
  categories:
    - Blog
    - Food
  built_by: Matthew Mesa
  built_by_url: https://matthewmesa.com
- title: Yuuniworks Portfolio / Blog
  main_url: https://www.yuuniworks.com/
  url: https://www.yuuniworks.com/
  source_url: https://github.com/junkboy0315/gatsby-portfolio-blog
  featured: false
  categories:
    - Portfolio
    - Web Development
    - Blog
- title: Jun Chen Portfolio
  url: https://www.junchenjun.me
  main_url: https://www.junchenjun.me
  source_url: https://github.com/junchenjun/junchenjun.me
  description: >
    Get to know Jun.
  categories:
    - Portfolio
    - Blog
    - Web Development
  built_by: Jun Chen
  built_by_url: https://www.junchenjun.me
- title: Xavier Mirabelli-Montan
  url: https://xavie.mirmon.co.uk
  main_url: https://xavie.mirmon.co.uk
  source_url: https://github.com/xaviemirmon/xavier-developer-site
  description: >
    The developer portfolio and blog for Xavier Mirabelli-Montan.  Built using TinaCMS Grande hosted on Gatsby Cloud.
  categories:
    - Blog
    - Portfolio
    - Programming
  featured: false
- title: MPG Calculator
  url: https://www.mpg-calculator.co.uk
  main_url: https://www.mpg-calculator.co.uk
  description: >
    A website which allows you to calculate the MPG of your vehicle.
  categories:
    - SEO
    - Accessibility
    - Blog
  built_by: PJ
  built_by_url: https://pjsachdev.me
- title: Softblues
  main_url: https://softblues.io
  url: https://softblues.io
  description: >
    We optimize your project costs and deliver outstanding results by applying relevant technology. Plus, we create our own effective products for businesses and developers all over the world.
  categories:
    - WordPress
    - Portfolio
    - Agency
  built_by: Softblues
  built_by_url: https://softblues.io
- title: Clipchamp
  main_url: https://clipchamp.com/
  url: https://clipchamp.com/en/
  description: >
    Clipchamp is an online video editor, compressor, and converter. The Clipchamp website and blog are powered by Gatsby, Contentful, and Smartling.
  categories:
    - App
    - Blog
    - Landing Page
    - Marketing
    - Video
  featured: false
- title: Mob HQ
  main_url: https://hq.yt-mob.com/
  url: https://hq.yt-mob.com/
  description: >
    Mob HQ is the Headquarters for the World Cup winning Downhill Mountain Bike Race Team, and also a full-time Ride Center for YT bikes.
  categories:
    - Sports
    - Travel
  built_by: Built by Rebels Ltd.
  built_by_url: https://builtbyrebels.com/
  featured: false
- title: OCIUS
  url: https://www.ocius.com.au/
  main_url: https://www.ocius.com.au/
  source_url: https://github.com/ocius/website
  description: >
    Ocius Technology Ltd (formerly Solar Sailor Holdings Ltd) is an Australian public unlisted company with Research and Development facilities at the University of NSW.
  categories:
    - Business
    - Technology
    - Science
  built_by: Sergey Monin
  built_by_url: https://build-in-saratov.com/
- title: Kosmos & Kaos
  main_url: https://www.kosmosogkaos.is/
  url: https://www.kosmosogkaos.is/
  description: >
    A carefully designed user experience is good business.
  categories:
    - Design
    - Consulting
    - Agency
    - Web Development
    - JavaScript
  built_by: Kosmos & Kaos
  built_by_url: https://www.kosmosogkaos.is/
  featured: false
- title: Design Portfolio of Richard Bruskowski
  main_url: https://bruskowski.design/
  url: https://bruskowski.design/
  description: >
    My freelance design portfolio: Visual design, digital products, interactive prototypes, design systems, brand design. Uses MDX, Styled Components, Framer Motion. Started with Gatsby Starter Emilia by LekoArts.
  categories:
    - Design
    - Portfolio
    - User Experience
    - Freelance
    - Photography
  built_by: Richard Bruskowski
  built_by_url: https://github.com/richardbruskowski
- title: Kelvin DeCosta's Website
  url: https://kelvindecosta.com
  main_url: https://kelvindecosta.com
  categories:
    - Blog
    - Portfolio
  built_by: Kelvin DeCosta
  built_by_url: https://github.com/kelvindecosta
  featured: false
- title: Coronavirus (COVID-19) Tracker
  url: https://coronavirus.traction.one/
  main_url: https://coronavirus.traction.one/
  description: >
    This application shows the near real-time status based on data from JHU CSSE.
  categories:
    - Data
    - Directory
  built_by: Sankarsan Kampa
  built_by_url: https://traction.one
  featured: false
- title: Coronavirus COVID-19 Statistics Worldwide
  url: https://maxmaxinechen.github.io/COVID19-Worldwide-Stats/
  main_url: https://maxmaxinechen.github.io/COVID19-Worldwide-Stats/
  source_url: https://github.com/maxMaxineChen/COVID19-Worldwide-Stats
  description: >
    A Coronavirus COVID-19 global data statistics application built by Gatsby + Material UI + Recharts
  categories:
    - Data
    - Open Source
  built_by: Maxine Chen
  built_by_url: https://github.com/maxMaxineChen
  featured: false
- title: Folding@Home Stats
  url: https://folding.traction.one/team?id=246252
  main_url: https://folding.traction.one
  description: >
    Folding@Home Stats Report for Teams.
  categories:
    - Data
    - Science
    - Directory
  built_by: Sankarsan Kampa
  built_by_url: https://traction.one
  featured: false
- title: COVID-19 Tracking and Projections
  url: https://flattenthecurve.co.nz/
  main_url: https://flattenthecurve.co.nz/
  source_url: https://github.com/carlaiau/flatten-the-curve
  description: >
    Allowing non technical users to compare their country with other situations around the world. We present configurable cumulative graph curves. We compare your countries current status with other countries who have already been at your level and show you where they’ve ended up. Data via JHU. Further functionality added daily.
  categories:
    - Data
    - Open Source
  built_by: Carl Aiau
  built_by_url: https://github.com/carlaiau
  featured: false
- title: Takeout Tracker
  main_url: https://www.takeouttracker.com/
  url: https://www.takeouttracker.com/
  featured: false
  categories:
    - Data
    - Open Source
    - Food
    - Directory
    - Nonprofit
  built_by: Corey Ward
  built_by_url: http://www.coreyward.me/
- title: Illustration Hunt
  main_url: https://illustrationhunt.com/
  url: https://illustrationhunt.com/
  featured: false
  categories:
    - Data
    - Design
    - Entertainment
    - Productivity
    - User Experience
    - Programming
    - Gallery
    - Human Resources
    - Library
  built_by: Gilbish Kosma
  built_by_url: https://www.gil20.me/
- title: Monolit
  url: https://monolit.hr
  main_url: https://monolit.hr
  description: >
    Standard business website with sliders and contact form.
  categories:
    - Business
  built_by: Devnet
  built_by_url: https://devnet.hr
  featured: false
- title: Andrew Zeller
  main_url: https://zeller.io
  source_url: https://github.com/ajzeller/zellerio_gatsby
  url: https://zeller.io
  featured: false
  categories:
    - Portfolio
    - Blog
    - Web Development
  built_by: Andrew Zeller
  built_by_url: https://zeller.io
- title: Crushing WFH
  url: https://crushingwfh.com/
  main_url: https://crushingwfh.com/
  source_url: https://github.com/tiagofsanchez/wfh-tools
  description: >
    A directory of tools to help anyone to work from home in a productive manner
  categories:
    - Directory
    - Open Source
  built_by: Tiago Sanchez
  built_by_url: https://www.tiagofsanchez.com/
  featured: false
- title: Martin Container
  main_url: https://www.container.com/
  url: https://www.container.com/
  featured: false
  categories:
    - Business
  built_by: Vincit California
  built_by_url: https://www.vincit.com/
- title: Urban Armor Gear
  main_url: https://www.urbanarmorgear.com/
  url: https://www.urbanarmorgear.com/
  featured: false
  categories:
    - E-commerce
  built_by: Vincit California
  built_by_url: https://www.vincit.com/
- title: Jason Zheng's Portfolio
  main_url: https://jasonzy.com
  url: https://jasonzy.com
  source_url: https://github.com/bilafish/portfolio-site
  description: >
    Hey there, I'm Jason! I'm a front-end web developer from the sunny island
    of Singapore. This is my first Gatsby site developed using Gatsby and
    Netlify CMS. Feel free to get in touch if you're interested to collaborate
    or engage me on any projects. If you just want to say hello, that's cool
    too.
  featured: false
  categories:
    - Portfolio
    - Web Development
  built_by: Jason Zheng
  built_by_url: https://github.com/bilafish
- title: Fluiditype
  url: https://www.fluiditype.com/
  main_url: https://www.fluiditype.com/
  description: >
    Fluditype is small CSS library focusing on pure typographic fluidity. Recommend to be used for blogs, portfolios, documentation & and simplistic text websites.
  categories:
    - Open Source
    - Design
  built_by: Boris Kirov
  built_by_url: https://www.boriskirov.com
  featured: false
- title: Bonsaiilabs
  main_url: https://bonsaiilabs.com/
  url: https://bonsaiilabs.com/
  description: >
    We are a team of two, creating software for startups and enabling learners with our visualize, break, and solve approach.
  featured: false
  categories:
    - Education
    - Consulting
  built_by: Bonsaiilabs Team
  built_by_url: https://bonsaiilabs.com/team
- title: Tyson
  main_url: https://www.tyson.com
  url: https://www.tyson.com
  featured: false
  categories:
    - Food
    - Marketing
  built_by: Tyson Foods, Inc.
- title: Hillshire Farm
  main_url: https://www.hillshirefarm.com
  url: https://www.hillshirefarm.com
  featured: false
  categories:
    - Food
    - Marketing
  built_by: Tyson Foods, Inc.
- title: Hillshire Snacking
  main_url: https://www.hillshiresnacking.com
  url: https://www.hillshiresnacking.com
  featured: false
  categories:
    - Food
    - Marketing
  built_by: Tyson Foods, Inc.
- title: Jimmy Dean
  main_url: https://www.jimmydean.com
  url: https://www.jimmydean.com
  featured: false
  categories:
    - Food
    - Marketing
  built_by: Tyson Foods, Inc.
- title: Aidells
  main_url: https://www.aidells.com
  url: https://www.aidells.com
  featured: false
  categories:
    - Food
    - Marketing
  built_by: Tyson Foods, Inc.
- title: State Fair
  main_url: https://www.corndogs.com
  url: https://www.corndogs.com
  featured: false
  categories:
    - Food
    - Marketing
  built_by: Tyson Foods, Inc.
- title: Nudges
  main_url: https://www.nudgesdogtreats.com
  url: https://www.nudgesdogtreats.com
  featured: false
  categories:
    - Food
    - Marketing
  built_by: Tyson Foods, Inc.
- title: Tyson Ingredient Solutions
  main_url: https://www.tysoningredientsolutions.com
  url: https://www.tysoningredientsolutions.com
  featured: false
  categories:
    - Food
    - Marketing
  built_by: Tyson Foods, Inc.
- title: Wright Brand
  main_url: https://www.wrightbrand.com
  url: https://www.wrightbrand.com
  featured: false
  categories:
    - Food
    - Marketing
  built_by: Tyson Foods, Inc.
- title: TSUKUTTEMITA LAB
  main_url: https://create.kayac.com/
  url: https://create.kayac.com/
  description: KAYAC private works
  featured: false
  categories:
    - Portfolio
    - Technology
    - Entertainment
  built_by: KAYAC inc.
- title: Brad Garropy
  url: https://bradgarropy.com
  main_url: https://bradgarropy.com
  source_url: https://github.com/bradgarropy/bradgarropy.com
  categories:
    - Blog
    - Education
    - Entertainment
    - JavaScript
    - Open Source
    - Portfolio
    - Programming
    - SEO
    - Technology
    - Web Development
  built_by: Brad Garropy
  built_by_url: https://twitter.com/bradgarropy
- title: mrkaluzny
  main_url: https://mrkaluzny.com
  url: https://mrkaluzny.com
  description: >
    Web designer and web developer specializing in providing services for SME sector.
  featured: false
  categories:
    - Web Development
    - Programming
    - Business
    - Portfolio
    - Freelance
  built_by: Wojciech Kaluzny
- title: The COVID Tracking Project
  url: https://covidtracking.com/
  main_url: https://covidtracking.com/
  source_url: https://github.com/COVID19Tracking/website
  description: >
    The COVID Tracking Project collects and publishes the most complete testing data available for US states and territories.
  categories:
    - Media
    - Healthcare
  built_by: The COVID Tracking Project Web Team
  built_by_url: https://github.com/COVID19Tracking/website/graphs/contributors
- title: The Gauntlet Coverage of COVID-19 in Canada
  url: https://covid19.thegauntlet.ca
  main_url: https://covid19.thegauntlet.ca
  description: >
    Tracking The Spread of Coronavirus in Canada
  categories:
    - Media
    - Education
  built_by: Masoud Karimi
  built_by_url: https://github.com/masoudkarimif
- title: Zestard Technologies
  main_url: https://www.zestard.com
  url: https://www.zestard.com
  description: >
    Zestard Technologies is an eCommerce Specialist company focusing on Magento & Shopify as a core expertise.
  categories:
    - Web Development
    - WordPress
    - Technology
    - Agency
    - E-commerce
  built_by: Zestard Technologies
  built_by_url: https://www.zestard.com
- title: Kostas Vrouvas
  main_url: https://kosvrouvas.com
  url: https://kosvrouvas.com
  featured: false
  categories:
    - Blog
    - Portfolio
  built_by: Kostas Vrouvas
- title: Hanare Cafe in Toshijima, Toba, Japan
  main_url: https://hanarecafe.com
  url: https://hanarecafe.com
  source_url: https://github.com/mnishiguchi/hanarecafe-gatsby
  description: >
    A website for a cafe/bakery located in Toshijima, a beautiful sightseeing spot just a 20-minutes ferry ride from downtown Toba, Japan.
  categories:
    - Food
    - Travel
  built_by: Masatoshi Nishiguchi
  built_by_url: https://mnishiguchi.com
  featured: false
- title: WhileNext
  url: https://whilenext.com
  main_url: https://whilenext.com
  description: >
    A Blog on Software Development
  categories:
    - Blog
    - Learning
    - Programming
    - Web Development
  built_by: Masoud Karimi
  built_by_url: https://github.com/masoudkarimif
- title: Jamify.me
  description: >
    We build websites & PWAs with JAMstack. Delivering faster, more secure web.
  main_url: https://jamify.me
  url: https://jamify.me
  categories:
    - Agency
    - Web Development
  featured: false
- title: Shrey Sachdeva
  url: https://www.shreysachdeva.tech/
  main_url: https://www.shreysachdeva.tech/
  source_url: https://github.com/shrey-sachdeva2000/Shrey-Sachdeva
  description: >
    Personal website for Shrey Sachdeva. An abstract thinker who writes code and designs pixel-perfect user-interfaces with industry experience.
  categories:
    - Portfolio
    - Web Development
  built_by: Shrey Sachdeva
  built_by_url: https://www.shreysachdeva.tech/
- title: The Cares Family
  main_url: https://thecaresfamily.org.uk/home
  url: https://thecaresfamily.org.uk/home
  description: >
    The Cares Family helps people find connection and community in a disconnected age. They relaunched their website in Gatsby during the COVID-19 outbreak of 2020 to help connect neighbours.
  categories:
    - Nonprofit
    - Blog
    - Community
  built_by: Mutual
  built_by_url: https://www.madebymutual.com
- title: "Due to COVID-19: Documenting the Signs of the Pandemic"
  url: https://duetocovid19.com
  main_url: https://duetocovid19.com
  description: >
    A project to document all the signs that have gone up on the storefronts of our cities in response to the coronavirus pandemic.
  categories:
    - Photography
    - Community
  built_by: Andrew Louis
  built_by_url: https://hyfen.net
  featured: false
- title: "Besoegsvenner - Visiting Friends for the Elderly"
  main_url: https://www.xn--besgsvenner-igb.dk
  url: https://www.xn--besgsvenner-igb.dk/ruths-historie
  description: >
    50.000 elderly people in Denmark feel lonely. This project seeks to inform people to become visitor friends ("Besøgsven" in Danish) to help fight loneliness and bring new friendships in to the world.
  categories:
    - Marketing
    - Nonprofit
    - Landing Page
  built_by: Hello Great Works
  built_by_url: https://hellogreatworks.com
- title: Interficie Internet Services
  main_url: https://www.interficie.com
  url: https://www.interficie.com/our-work/
  description: >
    Located in Barcelona, we develop innovative websites, ecommerce solutions and software platforms for global brands, startups and organizations.
  categories:
    - E-commerce
    - Web Development
    - Consulting
    - JavaScript
    - Agency
    - Business
  built_by: Interficie Internet Services
  built_by_url: https://github.com/InterficieIS
- title: SofaScore Corporate
  url: https://corporate.sofascore.com
  main_url: https://corporate.sofascore.com
  description: >
    SofaScore is a leading provider of advanced sports insights and content with global coverage of 20+ sports.
  categories:
    - App
    - Data
    - Sports
    - Technology
  built_by: SofaScore
  built_by_url: https://www.sofascore.com
- title: "#compraaospequenos: buy local during Covid-19"
  url: https://compraaospequenos.pt/
  main_url: https://compraaospequenos.pt/
  source_url: https://github.com/marzeelabs/compraaospequenos
  description: >
    Helping local stores survive and thrive during the Covid-19 crisis (Portugal).
  categories:
    - Community
    - Food
    - Data
    - Directory
  built_by: Marzee Labs
  built_by_url: https://marzeelabs.org
  featured: false
- title: Inventia
  main_url: https://inventia.life/
  url: https://inventia.life/
  description: >
    We have developed unique digital bioprinting technology and unleashed it in a complete platform designed to make complex 3D cell biology simple.
  categories:
    - Business
    - Science
  built_by: Jellypepper
  built_by_url: https://jellypepper.com/
- title: Hasura
  url: https://hasura.io
  main_url: https://hasura.io
  description: >
    Hasura is an open source engine that connects to your databases & microservices and auto-generates a production-ready GraphQL backend.
  categories:
    - API
    - Web Development
    - Technology
    - Open Source
  featured: false
- title: Jimdo.com
  description: >
    Jimdo is an international tech company and one of the world's leading providers of online services for small and medium businesses (SMBs). The company empowers entrepreneurs to create their own website or store without coding and to digitize their business ideas.
  main_url: https://www.jimdo.com/
  url: https://www.jimdo.com/
  categories:
    - Marketing
    - Technology
    - E-commerce
    - Web Development
    - Business
  built_by: Jimdo GmbH
- title: Resume on the Web
  main_url: https://amruthpillai.com
  url: https://amruthpillai.com
  source_url: https://github.com/AmruthPillai/ResumeOnTheWeb-Gatsby
  description: >
    Everyone needs their own little spot on the interwebs, and this is mine. Welcome to my resume, on the web!
  categories:
    - Blog
    - Design
    - Freelance
    - Gallery
    - JavaScript
    - Landing Page
    - Mobile Development
    - Open Source
    - Photography
    - Portfolio
    - Technology
    - Web Development
  built_by: Amruth Pillai
  built_by_url: https://amruthpillai.com
  featured: false
- title: Landmarks.ro
  main_url: https://landmarks.ro/
  url: https://landmarks.ro/
  description: >
    Lead generation technology for real estate developers
  categories:
    - Real Estate
    - Marketing
    - Technology
    - Web Development
    - Landing Page
  built_by: Horia Miron
  built_by_url: https://github.com/ancashoria
  featured: false
- title: GeneOS
  url: https://geneos.me/
  main_url: https://geneos.me/
  description: >
    GeneOS is a privacy-preserving data monetization protocol for genetic, activity, and medical data.
  categories:
    - Landing Page
    - Business
  built_by: GeneOS Team
- title: COVID KPI
  url: https://covidkpi.com/
  main_url: https://covidkpi.com/
  description: >
    COVID KPI aggregates COVID-19 data from numerous official sources then displays the Key Performance Indicators.
  categories:
    - Data
    - Media
    - Healthcare
  built_by: Albert Chen
  built_by_url: https://github.com/mralbertchen
- title: Most Recommended Books
  url: http://mostrecommendedbooks.com/
  main_url: http://mostrecommendedbooks.com/
  description: >
    Discover credibly powerful books recommendations by billionaires, icons, and world-class performers.
  categories:
    - Blog
    - Entrepreneurship
    - Books
- title: theAnubhav.com
  main_url: https://theanubhav.com/
  url: https://theanubhav.com/
  categories:
    - Web Development
    - Blog
    - Portfolio
  built_by: Anubhav Srivastava
  built_by_url: https://theanubhav.com
- title: WatchKeeper
  url: https://www.watchkeeperintl.com
  main_url: https://www.watchkeeperintl.com
  description: >
    WatchKeeper helps organisations to manage global security risks such as natural disasters, extreme weather and violent incidents.
  categories:
    - Data
    - Business
    - Technology
    - Consulting
    - Security
  built_by: WatchKeeper Engineering
  built_by_url: https://twitter.com/watchkeeper
  featured: false
- title: Sztuka Programowania
  built_by: Piotr Fedorczyk
  built_by_url: https://piotrf.pl
  categories:
    - Event
    - Learning
    - Web Development
  description: >
    Landing page of a series of web development workshops held in Gdańsk, Poland.
  featured: false
  main_url: https://sztuka-programowania.pl/
  url: https://sztuka-programowania.pl/
- title: Rivers Casino
  built_by: WILDLIFE.LA
  built_by_url: https://www.wildlife.la
  categories:
    - Entertainment
    - Food
    - Blog
    - Travel
  description: >
    Rivers Casino offers the very best in casinos, hotels, restaurants, concerts, and entertainment. Visit us in Des Plaines, IL, Philadelphia, PA, Pittsburgh, PA and Schenectady, NY.
  featured: false
  main_url: https://www.riverscasino.com/desplaines/
  url: https://www.riverscasino.com/desplaines/
- title: Mishal Shah
  built_by: Mishal Shah
  built_by_url: https://mishal23.github.io
  categories:
    - Blog
    - Portfolio
    - Open Source
    - Web Development
  description: >
    Hey, I'm Mishal Shah, a passionate developer with interests in Networks, Databases and Web Security. This website is my personal portfolio and blog with the Fresh theme. I love reading engineering articles, contributing to open-source and interacting with communities. Feel free to get in touch if you have an interesting project that you want to collaborate on.
  featured: false
  main_url: https://mishal23.github.io/
  url: https://mishal23.github.io/
- title: Chris Nager
  main_url: https://chrisnager.com
  url: https://chrisnager.com
  source_url: https://github.com/chrisnager/chrisnager-dot-com
  description: >
    Developer and designer in Brooklyn, NY passionate about performance, accessibility, and systematic design.
  categories:
    - Accessibility
    - Blog
    - Design
    - Portfolio
    - User Experience
    - Web Development
  built_by: Chris Nager
  built_by_url: https://twitter.com/chrisnager
- title: Resistbot
  url: https://resist.bot
  main_url: https://resist.bot
  description: >
    A chatbot that helps you contact your representatives, and be an informed citizen.
  categories:
    - Blog
    - Government
    - Nonprofit
- title: SVG to PNG
  url: https://www.svgtopng.me/
  main_url: https://www.svgtopng.me/
  description: >
    Online SVG to PNG batch converter. Upload and convert your SVG files to PNG with the desired size and background color for free, fast and secure.
  categories:
    - App
    - Technology
    - Productivity
    - Design
    - Web Development
  built_by: Illia Achour
  built_by_url: https://github.com/dummyco
- title: St. Jude Cloud
  url: https://www.stjude.cloud
  main_url: https://www.stjude.cloud
  description: >
    Pediatric cancer data sharing ecosystem by St. Jude Children's Research Hospital.
  categories:
    - Science
    - Technology
    - Nonprofit
    - Data
    - Healthcare
  featured: false
- title: Philip Domingo
  url: https://www.prtdomingo.com
  main_url: https://www.prtdomingo.com
  description: >
    Personal website built on top of GatsbyJS, Ghost, and Azure.
  categories:
    - Technology
    - Blog
  featured: false
- title: Vinicius Dias
  built_by: Vinicius Dias
  built_by_url: https://viniciusdias.works/
  categories:
    - Blog
    - Portfolio
    - Open Source
    - Web Development
  description: >
    Hi, I'm Vinicius Dias, a Front-End developer with focus on performance and UX. This is my personal portfolio developed with Gatsby. I'm always learning different things and I consider myself a very curious guy. I feel that it keeps me motivated and creative to solve problems.
  featured: false
  main_url: https://viniciusdias.works/
  url: https://viniciusdias.works/
- title: Cognifide Tech
  url: https://tech.cognifide.com/
  main_url: https://tech.cognifide.com/
  description: >
    Technology HUB that provides useful and specialized technical knowledge created for fellow engineers by engineers from Cognifide.
  categories:
    - Blog
    - Programming
    - Technology
  built_by: Cognifide
  built_by_url: https://www.cognifide.com/
- title: Chandraveena by S Balachander
  url: https://www.chandraveena.com
  main_url: https://www.chandraveena.com
  description: >
    Chandraveena is a contemporary Indian string instrument designed from the traditional Saraswati Veena.
    S Balachander, an Indian classical musician, is the creator and performing artist of Chandraveena.
    Chandraveena has been designed to support a systematic and contemplative exploration of Indian Ragas.
    It is endowed with a deep sustain and a rich sound allowing the artist to create elaborate musical phrases
    and subtle intonations. Visit the website to listen and learn more!
  categories:
    - Music
    - Portfolio
    - Blog
  built_by: Sadharani Music Works
  built_by_url: https://www.sadharani.com
  featured: false
- title: Anong Network
  main_url: https://anong.network
  url: https://anong.network
  description: >
    An app used to quickly identify a network provider in Philippines
  categories:
    - App
    - Directory
  built_by: Jan Harold Diaz
  built_by_url: https://janharold.com
  featured: false
- title: PayMongo
  main_url: https://paymongo.com
  url: https://paymongo.com
  description: >
    The official website of PayMongo Philippines
  categories:
    - Marketing
    - Finance
  built_by: PayMongo
  built_by_url: https://paymongo.com
- title: Zona Digital
  url: https://zonadigital.pt
  main_url: https://zonadigital.pt
  description: >
    We work with startups and small businesses building effective strategies through digital platforms. Based in Porto, Portugal.
  categories:
    - Web Development
    - Programming
    - Technology
    - Design
    - Business
  built_by: Zona Digital
  built_by_url: https://zonadigital.pt
  featured: false
- title: Ofri Lifshitz Design
  url: https://www.ofrilifshitz.com
  main_url: https://www.ofrilifshitz.com
  categories:
    - Portfolio
    - Design
  built_by: Raz Lifshitz
  built_by_url: https://www.linkedin.com/in/raz-lifshitz
- title: Runly
  url: https://www.runly.io/
  main_url: https://www.runly.io/
  description: >
    The easiest way to run background jobs with .NET Core. It's more than background jobs —
    it's an all-in-one platform to create great user experiences.
  categories:
    - API
    - App
    - Landing Page
    - Technology
    - Programming
  built_by: Chad Lee
  built_by_url: https://github.com/chadly
  featured: false
- title: Ajith's blog
  url: https://ajith.blog
  main_url: https://ajith.blog
  source_url: https://github.com/ajithrnayak/ajith_blog
  description: >
    I build apps and sometimes write about the observations and frustrations at work here.
  categories:
    - Blog
    - Mobile Development
    - Open Source
    - Programming
    - Technology
  built_by: Ajith R Nayak
  built_by_url: https://ajith.xyz
- title: I Love You Infinity
  url: https://iloveyouinfinity.com
  main_url: https://iloveyouinfinity.com
  description: >
    An infinite sound experiment to help raise awareness about autism and love.
  categories:
    - Nonprofit
    - Healthcare
  built_by: Good Praxis
  built_by_url: https://goodpraxis.coop
  featured: false
- title: KAIGO in JAPAN
  main_url: https://kaigo-in-japan.jp
  url: https://kaigo-in-japan.jp
  description: >
    KAIGO in JAPAN is a website for those who are planning to work in the care work field in Japan. We built a multilingual site on Gatsby. One of them is a special language called Easy-Japanese with various ruby tags.
  categories:
    - Healthcare
    - Nonprofit
    - Web Development
    - Programming
  built_by: hgw
  built_by_url: https://shunyahagiwara.com/
- title: Dondoko Susumu Website
  url: https://xn--28jma5da5l6e.com/en/
  main_url: https://xn--28jma5da5l6e.com/en/
  source_url: https://github.com/dondoko-susumu/website-v2
  description: >
    The Website of Dondoko Susumu, a Japanese cartoonist. His cartoons have been posted. It is internationalized into 12 languages.
  categories:
    - Blog
    - Entertainment
    - Gallery
    - Landing Page
  built_by: Dondoko Susumu
  built_by_url: https://xn--28jma5da5l6e.com/en/
- title: Raymond Ware
  url: https://www.raymondware.com
  main_url: https://www.raymondware.com
  description: >
    Seattle web developer portfolio site.
  categories:
    - Portfolio
    - Design
    - Freelance
    - Web Development
  built_by: Raymond Ware
  built_by_url: https://github.com/raymondware
  featured: false
- title: Formula One Gym
  url: https://www.formulaonegym.co.uk/
  main_url: https://www.formulaonegym.co.uk/
  source_url: https://github.com/Zellement/formula1gym
  description: A UK based fitness gym in the heart of Nottingham, built with Gatsby v2
  categories:
    - Sports
  built_by: Dan Farrow
  built_by_url: https://github.com/Zellement
  featured: false
- title: Blog - Thanawat Gulati
  main_url: https://testing.thanawatgulati.com
  url: https://testing.thanawatgulati.com
  source_url: https://github.com/thanawatgulati/thanawatgulati-blog
  description: >
    Thanawat Gulati - Blog , Work experience portfolio and more.
  categories:
    - Blog
  built_by: Thanawat Gulati
  built_by_url: https://twitter.com/mjamesvevo
  featured: false
- title: Effico Ltd
  main_url: https://www.effico.ltd
  url: https://www.effico.ltd
  source_url: https://github.com/Zellement/effico
  description: >
    Commercial and domestic electrical contractors.
  categories:
    - Business
  built_by: Dan Farrow
  built_by_url: https://www.zellement.com
  featured: false
- title: Sheringham Flooring
  main_url: https://www.sheringhamflooring.com
  url: https://www.sheringhamflooring.com
  source_url: https://github.com/Zellement/sheringham-flooring-2019
  description: >
    Sheringham Flooring - commercial and domestic flooring solutions
  categories:
    - Business
  built_by: Dan Farrow
  built_by_url: https://www.zellement.com
  featured: false
- title: Que Jamear
  description: >-
    A directory with a map of food delivery services
    to be used during the health emergency caused by covid 19.
  main_url: https://quejamear.com/encebollados
  url: https://quejamear.com/encebollados
  featured: false
  categories:
    - Food
  built_by: Ramón Chancay
  built_by_url: https://ramonchancay.me/
- title: Vim Training
  description: >
    Bite sized video tutorials for Vim
  main_url: https://vimtraining.com
  url: https://vimtraining.com
  featured: false
  categories:
    - Education
    - Programming
  built_by: Nishant Dania
  built_by_url: https://nishantdania.com
- title: CodeTisans
  url: https://codetisans.com
  main_url: https://codetisans.com
  description: >-
    Website of an agency specialized in creating Laravel and Vue apps
  categories:
    - Agency
  built_by: Przemysław Przyłucki
  built_by_url: https://twitter.com/przylucki_p
  featured: false
- title: Mox Bank
  main_url: https://mox.com/
  url: https://mox.com/
  description: >
    Mox is the new virtual bank backed by Standard Chartered in partnership with HKT, PCCW and Trip.com; created to deliver a new banking experience in Hong Kong.
  categories:
    - Business
    - Design
    - Technology
    - Finance
    - User Experience
  built_by: Mox Bank
  built_by_url: https://mox.com/
- title: Pittica
  url: https://pittica.com
  main_url: https://pittica.com
  source_url: https://github.com/pittica/site
  description: >
    Digital agency site.
  categories:
    - Design
    - Web Development
    - Agency
  built_by: Lucio Benini
  built_by_url: https://pittica.com
  featured: false
- title: MyHumus
  url: https://myhumus.com
  main_url: https://myhumus.com
  source_url: https://github.com/my-humus/site
  description: >
    Digital agency site.
  categories:
    - Blog
    - Food
  built_by: Lucio Benini
  built_by_url: https://pittica.com
- title: Wanaboat.fr
  main_url: https://www.wanaboat.fr
  url: https://www.wanaboat.fr
  description: >
    This a boating classifieds website. It presents dinghys, catamarans and anything that floats or goes on the water and is for sale in France and Europe.
  categories:
    - Directory
  built_by: Olivier L. Developer
  built_by_url: https://www.olivierlivet.net/
- title: maxemitchell.com
  url: https://www.maxemitchell.com/
  main_url: https://www.maxemitchell.com/
  source_url: https://github.com/maxemitchell/portfolio
  description: >
    This is a personal portfolio website to highlight my photography, videography, coding projects, and work/education experience.
  categories:
    - Portfolio
    - Gallery
    - Portfolio
    - Open Source
    - Design
  built_by: Max Mitchell
  built_by_url: https://github.com/maxemitchell
- title: Nick Offerman
  url: https://nickofferman.co/
  main_url: https://nickofferman.co/
  description: >
    The official website of Nick Offerman: Actor, Author, Humorist, & Woodworker.
  categories:
    - E-commerce
    - Entertainment
    - Video
  built_by: Aveling Ray
  built_by_url: https://avelingray.com/
- title: Rudra Narayan
  url: https://rudra.dev
  main_url: https://rudra.dev
  source_url: https://github.com/mrprofessor/rudra.dev
  description: >
    Rudra Narayan | Thoughts, obsessions and rants
  categories:
    - Blog
    - Portfolio
    - SEO
    - Programming
    - Landing Page
    - Technology
  built_by: Rudra Narayan
  built_by_url: https://github.com/mrprofessor
  featured: false
- title: Stackrole
  main_url: https://stackrole.com
  url: https://stackrole.com
  description: >
    We help Startups and Individuals launch their blazing fast JAMstack website with GatsbyJS and Netlify CMS, Deployed on Netlify
  categories:
    - Agency
    - Blog
    - User Experience
    - Web Development
    - Portfolio
    - JavaScript
  built_by: Stackrole
  built_by_url: https://stackrole.com
  featured: false
- title: Aparna Joshi
  url: https://aparnajoshi.netlify.app/
  main_url: https://aparnajoshi.netlify.app/
  description: >
    Hi, I`m a Software Engineer working in Citrix, Bangalore. I spend my free time learning stuff that interests me. I write articles that educates me.
  categories:
    - Blog
    - Science
    - Technology
    - Programming
  built_by: Aparna Joshi
  built_by_url: https://github.com/AparnaJoshi007/explained/
  featured: false
- title: Narration Box
  main_url: https://narrationbox.com
  url: https://narrationbox.com
  description: >
    Narration Box provides cost effective voiceovers and narrations at scale using an intuitive editor and state of the art speech synthesis.
  categories:
    - Styling:Tailwind
    - Productivity
    - Technology
    - Podcast
    - Landing Page
    - Media
    - Entertainment
    - Business
    - API
    - Video
  built_by: Chetan Malhotra
  built_by_url: https://twitter.com/narrationbox
- title: CodeWithLinda
  url: https://www.codewithlinda.com/
  main_url: https://www.codewithlinda.com/
  source_url: https://github.com/Linda-Ikechukwu/Personal-Site
  description: >
    CodeWithLinda is the personal portfolio and blog site of Linda Ikechukwu, a Frontend developer based in Lagos, Nigeria.
  categories:
    - Portfolio
    - Blog
    - Technology
    - Programming
    - Web Development
  built_by: Linda Ikechukwu
  built_by_url: https://twitter.com/_MsLinda
  featured: false
- title: Headless WordPress Blog and Portfolio by Simon Halimonov
  url: https://simonhalimonov.com/
  main_url: https://simonhalimonov.com/
  description: >
    An open source portfolio about UI/UX design and development. This is my personal website that I use to promote my work. It uses TypeScript and a headless WordPress CMS. Supports i18n and Gutenberg. I open source this site to help everyone make a nice WordPress site faster.
  categories:
    - Blog
    - Portfolio
    - Programming
    - Open Source
    - Design
    - Freelance
    - Web Development
    - WordPress
  built_by: Simon Halimonov
  built_by_url: https://simonhalimonov.com/
  featured: false
- title: Clarke Harris
  url: https://www.clarkeharris.com/
  main_url: https://www.clarkeharris.com/
  description: >
    Brooklyn based designer portfolio. Uses pretty advance animations. Content is pulled from the contentful.
  categories:
    - Portfolio
    - Design
    - Freelance
    - Web Development
  built_by: Daniel Husar
  built_by_url: https://www.danielhusar.sk/
  featured: false
- title: Daniel Husar
  url: https://www.danielhusar.sk/
  main_url: https://www.danielhusar.sk/
  source_url: https://github.com/danielhusar/danielhusar.sk
  description: >
    An open source portfolio and blog.
  categories:
    - Blog
    - Portfolio
    - JavaScript
    - Open Source
  built_by: Daniel Husar
  built_by_url: https://www.danielhusar.sk/
  featured: false
- title: SANDALBOYZ
  main_url: https://sandalboyz.com
  url: https://sandalboyz.com
  description: >
    The official website of SANDALBOYZ – home to coziness and comfort. Built in conjunction with https://planetary.co/.
  categories:
    - Retail
    - E-commerce
    - Blog
  built_by: SANDALBOYZ
  built_by_url: https://sandalboyz.com
  featured: false
- title: Tim Phillips
  url: https://www.tim-phillips.com/
  main_url: https://www.tim-phillips.com/
  source_url: https://github.com/timphillips/tim-phillips.com
  description: >
    Personal website for Tim Phillips, a software engineer and web developer.
  categories:
    - Open Source
    - Portfolio
    - Web Development
  featured: false
- title: Nagarjun Palavalli
  main_url: https://nagarjun.co/
  url: https://nagarjun.co/
  description: >
    My personal website built with Gatsby. I am a full-stack web developer and designer based in Bangalore, India.
  categories:
    - Portfolio
    - Blog
  built_by: Nagarjun Palavalli
  built_by_url: https://twitter.com/palavalli
  featured: false
- title: Diogo Rodrigues
  url: https://www.diogorodrigues.dev/
  main_url: https://www.diogorodrigues.dev/
  description: >
    As a front-end developer with UI/UX design skills, I create digital experiences through design & code.
  categories:
    - Freelance
    - Portfolio
    - Blog
    - Mobile Development
    - Web Development
    - User Experience
  built_by: Diogo Rodrigues
  built_by_url: https://www.diogorodrigues.dev/
- title: Jamstack Storefront
  main_url: https://jamstackstorefront.com/
  url: https://jamstackstorefront.com/
  categories:
    - E-commerce
    - Agency
  built_by: Peter Hironaka
  built_by_url: https://peterhironaka.com
  featured: false
- title: Support Black Business
  main_url: https://support-black.business
  url: https://support-black.business
  categories:
    - Directory
  built_by: Peter Hironaka
  built_by_url: https://peterhironaka.com
  featured: false
- title: Nyxo
  url: https://www.nyxo.app
  main_url: https://www.nyxo.app
  description: >
    Nyxo is the best aid for improving your sleep quality. We combine leading sleep research techniques with your sleep tracker’s data to provide you with personalized and actionable coaching, to improve your sleep.
  categories:
    - Healthcare
    - Blog
    - Science
    - Technology
    - Data
    - Mobile Development
  built_by: Kayla Gordon
  built_by_url: https://www.kayla-gordon.com/
  featured: false
- title: Earner
  url: https://www.earner.ai/
  main_url: https://www.earner.ai/
  source_url: https://github.com/Earner-ai/earner-website
  description: >
    Earner is here to keep you informed of services you are entitled to from the Finnish government to entrepreneurship. We are here to help you succeed.
  categories:
    - Blog
    - Open Source
    - Education
    - Technology
    - Community
    - Data
    - Entrepreneurship
    - Human Resources
  built_by: Kayla Gordon
  built_by_url: https://www.kayla-gordon.com/
  featured: false
- title: Amamos Vivir Cada Día
  main_url: https://www.amvi.org.mx/
  url: https://www.amvi.org.mx/
  description: >
    AMVI, Amamos Vivir Cada Día A.C. is a Mexican non-profit organisation helping children with degenerative illnesses by fulfilling their dreams and helping their families financially, but also with personal support. During the Covid-19 crisis, their donations have plummeted since they did not have a website, so I decided to help by building this site for them using Gatsby, TypeScript and Styled-Components, proudly hosted on Netlify who helped the cause with a free pro plan.
  featured: false
  categories:
    - Nonprofit
    - Healthcare
  built_by: Jacob Herper
  built_by_url: https://herper.io/
- title: Digital4Better
  url: https://digital4better.com
  main_url: https://digital4better.com
  description: >
    Digital4Better is an agency promoting a sustainable digital future.
  categories:
    - Accessibility
    - Agency
    - Blog
    - Consulting
    - Design
    - E-commerce
    - Mobile Development
    - Open Source
    - Programming
    - Technology
    - User Experience
    - Web Development
  built_by: Digital4Better
  built_by_url: https://digital4better.com
  featured: false
- title: With Pulp
  url: https://withpulp.com
  main_url: https://withpulp.com
  description: >
    With Pulp's agency website and blog. Meet our team, see our work and read our latest insights on design and development.
  categories:
    - Agency
    - Marketing
    - Web Development
    - Portfolio
    - Blog
  featured: false
- title: DUDOS
  main_url: https://dudos.co.uk
  url: https://dudos.co.uk
  description: >
    UK based web design agency building premium bespoke websites with light-speed performance and rock-solid security
  categories:
    - Agency
    - Web Development
    - Design
    - SEO
    - Portfolio
    - Blog
    - JavaScript
    - Mobile Development
    - Marketing
    - Photography
    - User Experience
  built_by: Mark A Hext
  built_by_url: https://dudos.co.uk/about
  featured: false
- title: Impuls-e
  main_url: https://impuls-e.works/
  url: https://impuls-e.works/
  description: >
    Digital Agency focused on helping our clients build their online digital presence. Located in Santa Catarina, Brazil
  categories:
    - Web Development
    - E-commerce
    - Mobile Development
    - Landing Page
    - Blog
    - Programming
    - Agency
  built_by: Impuls-e
  built_by_url: https://www.instagram.com/impulse.works/
  featured: false
- title: Honeycomb Creative
  main_url: https://www.honeycombcreative.com/
  url: https://www.honeycombcreative.com/
  description: >
    Honeycomb Creative has been producing websites and other print and electronic communications material since 1991. Website built with Gatsby v2 and headless WordPress.
  categories:
    - Agency
    - Web Development
    - Design
    - SEO
    - Portfolio
    - Marketing
    - Blog
    - WordPress
  built_by: Honeycomb Creative
  built_by_url: https://www.honeycombcreative.com/
- title: Personal Website of Suganthan Mohanadasan
  main_url: https://suganthan.com/
  url: https://suganthan.com/
  description: >
    Suganthan is a digital marketing consultant who works with medium and large businesses. This Gatsby site uses Contentful as the CMS and Tailwind CSS for the styling. It also uses i18n plugins to provide a site for Suganthan's Norwegian visitors.
  categories:
    - Blog
    - Business
    - Consulting
    - Entrepreneurship
    - Portfolio
    - SEO
  built_by: Shane Jones
  built_by_url: https://shanejones.co.uk/
- title: Bold.org
  url: https://bold.org/
  main_url: https://bold.org/
  description: >
    Fighting Student Debt. Create or apply to exclusive scholarships, fellowships, and grants, in minutes.
  categories:
    - Education
  built_by: Bold.org
  featured: false
- title: The Story of Dovetail and Afterpay
  url: https://dovetailstudios.com/the-story-of-dovetail-and-afterpay
  main_url: https://dovetailstudios.com/the-story-of-dovetail-and-afterpay
  description: An interactive story sharing how Dovetail helped Afterpay build the fastest growing consumer tech platform in Australian history.
  categories:
    - Agency
    - Design
    - Entrepreneurship
    - Mobile Development
    - Web Development
  built_by: Dovetail
  built_by_url: https://dovetailstudios.com
  featured: false
- title: Daily Texas Country
  url: https://dailytexascountry.com
  main_url: https://dailytexascountry.com
  source_url: https://github.com/bradgarropy/dailytexascountry.com
  description: >
    She tries to tell me that Oklahoma's better, but I ain't got time for that.
  categories:
    - Blog
    - Community
    - E-commerce
    - Entertainment
    - Marketing
    - Media
    - Music
    - Podcast
    - SEO
    - Video
  built_by: Brad Garropy
  built_by_url: https://bradgarropy.com
- title: Petite & Minimal
  url: https://www.petiteandminimal.com/
  main_url: https://www.petiteandminimal.com/
  description: >-
    Eco-friendly lifestyle website. Green, sustainable, minimal. Covering food,
    style, travel, living and featuring several eco-friendly directories.
  categories:
    - Blog
    - Food
    - Travel
    - Photography
    - Directory
  built_by: Annie Taylor Chen
  built_by_url: https://www.annietaylorchen.com/
  featured: false
- title: Petite & Minimal Concept Store DEMO
  url: https://petiteandminimalstore.netlify.app/
  main_url: https://petiteandminimalstore.netlify.app/
  source_url: https://github.com/AnnieTaylorCHEN/PetiteandMinimalStore
  description: >-
    A JAMstack e-commerce solution built with Gatsby, Contentful and
    CommerceLayer.
  categories:
    - E-commerce
  built_by: Annie Taylor Chen
  built_by_url: https://www.annietaylorchen.com/
- title: Tatjana Volbeke Portfolio
  url: https://tatjanavolbeke.com/
  main_url: https://tatjanavolbeke.com/
  categories:
    - Design
    - Portfolio
    - User Experience
- title: Inbound Latino
  url: https://inboundlatino.com/
  main_url: https://inboundlatino.com/
  source_url: https://github.com/JoseSoteloCohen/inboundlatino
  description: >-
    A portfolio website built with Gatsby, featuring websites and WordPress plugins.
  categories:
    - Portfolio
    - Web Development
  built_by: José Sotelo
  built_by_url: https://inboundlatino.com/
- title: ReqView
  url: https://www.reqview.com
  main_url: https://www.reqview.com
  description: >
    Requirements management tool for development of software and systems products
  categories:
    - App
    - Business
    - Data
    - Documentation
    - Productivity
    - Technology
  built_by: Eccam
  built_by_url: https://www.eccam.com
- title: Hippocampus's Garden
  url: https://hippocampus-garden.com/
  main_url: https://hippocampus-garden.com/
  source_url: https://github.com/shionhonda/hippocampus-garden
  description: >-
    A blog by Shion Honda. Posts on what I learn about machine learning, statistics, and programming.
  categories:
    - Blog
    - Science
    - Technology
  built_by: Shion Honda
  built_by_url: https://twitter.com/shion_honda
  featured: false
- title: mindkit
  url: https://mindkit.fr
  main_url: https://mindkit.fr
  description: >
    A collection of wellness links to help with mind and body. Built with Gatsby, Theme UI, Airtable and Netlify.
  categories:
    - Directory
    - Healthcare
  built_by: Joseph Race
  built_by_url: https://josephrace.co.uk
- title: Travel Diary - Your Digital Travelogue
  main_url: https://ontraveldiary.com
  url: https://ontraveldiary.com
  description: >
    An open to all digital platform for avid travelers to share their trips and photos with the world.
  categories:
    - Blog
    - Travel
    - Community
  built_by: Draftbox
  built_by_url: https://draftbox.co
  featured: false
- title: Ellington Hammond
  main_url: https://ellington-hammond.com
  url: https://ellington-hammond.com
  description: >
    Ellington Hammond is a photographer and film director based in the United States.
  categories:
    - Portfolio
    - E-commerce
  built_by: Peter Hironaka
  built_by_url: https://peterhironaka.com
- title: Laputan ERP
  main_url: https://erp.laputan.com.au
  url: https://erp.laputan.com.au
  description: >
    Customizable Enterprise Resource Planning (ERP) System helps companies save time and money across departments (Accounting, Finance, Human Resources, Marketing, Sales & IT) in order to improve productivity and competitiveness.
  categories:
    - Technology
    - Productivity
    - Human Resources
    - Finance
    - Marketing
  built_by: Laputan Software
  built_by_url: https://laputan.com.au
- title: LeanyLabs
  main_url: https://leanylabs.com/
  url: https://leanylabs.com/mvp-development/
  description: >
    Web Development Agency. We help startups to build successful web applications.
  categories:
    - Agency
    - Web Development
    - Programming
    - JavaScript
    - Consulting
    - Blog
  built_by: LeanyLabs
  built_by_url: https://leanylabs.com/
- title: Require Podcast
  main_url: https://require.podcast.gq
  url: https://require.podcast.gq
  source_url: https://github.com/requirepodcast/website
  description: >
    Website for Require Podcast - a Polish podcast about webdevelopment. Simple landing page + episode archive with player and episode notes generated from markdown files
  categories:
    - Entertainment
    - Landing Page
    - Podcast
    - Programming
    - Web Development
  built_by: Adam Siekierski and Artur Dudek
  built_by_url: https://siekierski.ml
- title: Lidabox
  description: >-
    Website for the sale of medical supplies and biosafety supplies.
  main_url: https://lidabox.com/
  url: https://lidabox.com/
  featured: false
  categories:
    - E-commerce
    - Marketing
  built_by: Ramón Chancay
  built_by_url: https://ramonchancay.me/
- title: Real Estate Shows
  main_url: https://realestateshows.com/
  url: https://realestateshows.com/
  description: >
    Marketing site for Real Estate Shows, a web app for making real estate video slide shows. Using WordPress as a data store for the blog via the WPGraphQL plugin.
  categories:
    - Real Estate
    - Blog
    - WordPress
    - SEO
    - Video
  built_by: Zeek Interactive
  built_by_url: https://zeek.com/
- title: Fidisys Playbook
  main_url: https://playbook.fidisys.com/
  url: https://playbook.fidisys.com/
  description: >
    Fidisys playbook is the process we follow in Fidisys to build awesome products. It shows engineering, hiring and operation process.
  categories:
    - Technology
    - Productivity
    - Human Resources
  built_by: Fidisys Technologies
  built_by_url: https://www.fidisys.com/
- title: Gabriel Giordano Portfolio
  main_url: https://gabrielgiordano.com
  url: https://gabrielgiordano.com
  source_url: https://github.com/gabrielgiordan/gabrielgiordano.com
  description: >
    Personal website for Gabriel Giordano, a Senior Software Engineer and also an open-source contributor.
  categories:
    - Open Source
    - Portfolio
    - Web Development
    - SEO
    - Technology
    - Programming
    - Freelance
  built_by: Gabriel Giordano
  built_by_url: https://gabrielgiordano.com
  featured: false
- title: Raleigh Bikes
  url: https://www.raleigh.co.uk/gb/en/
  main_url: https://raleigh.co.uk/
  description: >
    Chances are that you rode a Raleigh when you were younger - and maybe you still do now. Raleigh is one of the oldest bicycle companies in the world. Website build with Algolia, Shopware & Storyblok.
  categories:
    - E-commerce
    - Sports
  built_by: Oberon (for Accell Group)
  built_by_url: https://oberon.nl
- title: Nitro Sign
  main_url: https://www.nitrosign.com
  url: https://www.nitrosign.com
  description: >
    Nitro Sign is a free to use Electronic Signature solution that helps businesses & individuals work smarter, faster, and more securely—without the need for paper or pen.
  categories:
    - Technology
    - Productivity
    - Business
  built_by: Nitro Software Inc
  built_by_url: https://www.nitrosign.com
- title: Neon Law
  main_url: https://www.neonlaw.com
  source_url: https://github.com/neonlaw/interface
  url: https://www.neonlaw.com
  description: >
    Neon Law is a general-practice law firm that uses software to improve access to justice.
  categories:
    - Consulting
    - Data
    - Open Source
  built_by: Neon Law
  built_by_url: https://twitter.com/neonlaw

- title: Developer Ecosystem
  main_url: https://www.developerecosystem.com/
  url: https://www.developerecosystem.com/
  description: >
    Theories, talks, and tools for building or being part of a Developer Ecosystem. Learn how Platform Economies are built and scaled.
  categories:
    - Blog
    - Design
    - Entrepreneurship
  built_by: Hugh Durkin
  built_by_url: https://twitter.com/hughdurkin
- title: Jose D. Santos IV
  main_url: https://ivjose.com
  url: https://ivjose.com
  source_url: https://github.com/ivjose/portfolio
  description: >
    I’m a freelance Frontend Developer specializing in React and in building a web interface with better user experiences.
  categories:
    - Freelance
    - Portfolio
    - Web Development
  built_by: Jose D. Santos IV
  built_by_url: https://ivjose.com
  featured: false
- title: Jeff Jadulco
  main_url: https://jeffjadulco.com
  url: https://jeffjadulco.com
  description: >
    Personal website for Jeff Jadulco, an experienced game developer with deep interest in modern web development.
  categories:
    - Blog
    - Portfolio
    - Web Development
  built_by: Jeff Jadulco
  built_by_url: https://jeffjadulco.com
  featured: false
- title: Château de Morey 🏰
  main_url: https://chateaudemorey.fr
  url: https://chateaudemorey.fr/en/
  description: >
    Website of Château de Morey. Built on the ruins of a Templar convent 🏰
  categories:
    - Travel
    - Blog
  built_by: Julien Karst
  built_by_url: https://julienkarst.com
- title: TRUE STORY
  main_url: https://custom.truestorysport.com/
  url: https://custom.truestorysport.com/
  description: >
    TRUE STORY is a contemporary sportswear brand offering custom products for orienteering.
  categories:
    - E-commerce
  built_by: BRIKL
  built_by_url: https://github.com/Brikl
- title: Julien Karst Freelance
  main_url: https://julienkarst.com
  url: https://julienkarst.com
  description: >
    Personal website for Julien Karst, a Mobile / Web developer.
  categories:
    - Blog
    - Portfolio
    - JavaScript
    - Programming
    - Freelance
  built_by: Julien Karst
  built_by_url: https://twitter.com/JulienKarst
- title: Chien Tai Co.
  main_url: https://www.chientai.com.tw
  url: https://www.chientai.com.tw
  description: >
    Chien Tai Co. is an electronic, motor material and magnet wire retailer in Taiwan.
  categories:
    - Retail
    - Business
    - Agency
  built_by: Chen-Tai Hou
  built_by_url: https://ctxhou.com/
- title: Glee
  main_url: https://glee.traction.one/
  url: https://glee.traction.one/
  description: Whether you're a startup, a developer, an artist, a creator, or just a handful of friends building a great product or creating interesting content, Glee makes it easy to collect, track and manage feedback from your users.
  featured: false
  categories:
    - App
    - Technology
    - Productivity
  built_by: Sankarsan Kampa
  built_by_url: https://traction.one
- title: Paths.io
  url: https://paths.io/
  main_url: https://paths.io/
  description: >
    Paths enables a new type of career discovery, in addition to being a better way to find work.
  categories:
    - Data
    - Technology
    - Landing Page
  built_by: HiringSolved
  built_by_url: https://hiringsolved.com/home/
  featured: false
- title: Crogic
  url: https://crogic.jp
  main_url: https://crogic.jp
  description: >
    Web and Music Creator's porfolio site.
  categories:
    - Portfolio
    - Web Development
    - Music
  built_by: Mei
  built_by_url: https://twitter.com/vo_mei0623
- title: Reactive Resume
  url: https://rxresu.me
  main_url: https://rxresu.me
  description: >
    A free and open source resume builder.
  categories:
    - App
    - Design
    - Open Source
  built_by: Amruth Pillai
  built_by_url: https://amruthpillai.com
- title: Meetup
  url: https://meetup.com/
  main_url: https://meetup.com/
  description: >
    Meetup is the leading social media platform dedicated to connecting people in person, or online during times of crisis.
  categories:
    - Accessibility
    - App
    - Community
    - Event
    - SEO
- title: John Kavanagh's Portfolio
  url: https://johnkavanagh.co.uk/
  main_url: https://johnkavanagh.co.uk/
  description: >
    Website and portfolio of John Kavanagh: a freelance front-end web developer in Brighton, UK.
  categories:
    - Portfolio
    - Technology
    - Web Development
    - Blog
    - Freelance
  built_by: John Kavanagh
  built_by_url: https://johnkavanagh.co.uk/
  featured: false
- title: Red Central
  url: https://redcentral.co.uk/
  main_url: https://redcentral.co.uk/
  description: >
    Based in Bristol in the UK, Red Central is the World's no.1 creative agency for entertainment and brand licensing.
  categories:
    - Agency
    - Entertainment
    - Media
    - Consulting
    - Design
  built_by: John Kavanagh
  built_by_url: https://johnkavanagh.co.uk/
  featured: false
- title: MongoDB Developer Hub
  url: https://developer.mongodb.com
  main_url: https://developer.mongodb.com
  description: >
    The MongoDB Developer Hub serves as the central location for all MongoDB developer content, programs, and resources.
  categories:
    - Blog
    - Data
    - Education
    - Learning
    - Programming
    - Technology
    - Web Development
  built_by: MongoDB
  featured: false
- title: Devnet
  main_url: https://devnet.hr/
  url: https://devnet.hr/
  description: >
    Business website for web development company.
  categories:
    - Web Development
    - Agency
  built_by: Devnet
  built_by_url: https://devnet.hr
- title: Leanier.com
  url: https://leanier.com
  main_url: https://leanier.com
  description: >
    Enterprise SaaS Management for Modern IT
  categories:
    - Data
    - Technology
    - Business
  built_by: leaniercode
  featured: false
<<<<<<< HEAD
- title: laury.dev
  url: https://laury.dev
  main_url: https://laury.dev
  source_url: https://github.com/laurybueno/laury.dev
  description: >
    Blog and portfolio of Laury Bueno, software developer and journalist
  categories:
    - Open Source
    - Blog
    - Portfolio
    - Programming
    - Technology
  built_by: Laury Bueno
  built_by_url: https://github.com/laurybueno/
=======
- title: The Mezzofanti Guild - Language Learning Made Simple
  url: https://www.mezzoguild.com
  main_url: https://www.mezzoguild.com
  description: >
    Learning a foreign language and don't know where to start? The Mezzofanti Guild will teach you the best tips, tricks and hacks to simplify your language learning.
  categories:
    - Blog
    - Education
    - Learning
    - Travel
  built_by: Donovan Nagel
  built_by_url: https://www.donovannagel.com
  featured: false
- title: Alex Perronnet Personal Website
  url: https://alexperronnet.io
  main_url: https://alexperronnet.io
  source_url: https://github.com/alexperronnet/alexperronnet.io
  description: >
    I'm Alex Perronnet, a french freelance developer and designer. I'm also an open-source contributor and a content creator.
  categories:
    - Open Source
    - Freelance
  built_by: Alex Perronnet
  built_by_url: https://alexperronnet.io
>>>>>>> 059a7de1
  featured: false<|MERGE_RESOLUTION|>--- conflicted
+++ resolved
@@ -11616,7 +11616,6 @@
     - Business
   built_by: leaniercode
   featured: false
-<<<<<<< HEAD
 - title: laury.dev
   url: https://laury.dev
   main_url: https://laury.dev
@@ -11631,7 +11630,6 @@
     - Technology
   built_by: Laury Bueno
   built_by_url: https://github.com/laurybueno/
-=======
 - title: The Mezzofanti Guild - Language Learning Made Simple
   url: https://www.mezzoguild.com
   main_url: https://www.mezzoguild.com
@@ -11656,5 +11654,4 @@
     - Freelance
   built_by: Alex Perronnet
   built_by_url: https://alexperronnet.io
->>>>>>> 059a7de1
   featured: false