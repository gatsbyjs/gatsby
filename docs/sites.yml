- title: ReactJS
  main_url: "https://reactjs.org/"
  url: "https://reactjs.org/"
  source_url: "https://github.com/reactjs/reactjs.org"
  featured: true
  categories:
    - Web Development
    - Featured
- title: Stitch Fix
  main_url: "https://www.stitchfix.com/"
  url: "https://www.stitchfix.com/"
  description: >
    Stitch Fix is an online styling service that delivers a truly personalized
    shopping experience.
  categories:
    - eCommerce
    - Fashion
    - Featured
  featured: true
- title: Flamingo
  main_url: https://www.shopflamingo.com/
  url: https://www.shopflamingo.com/
  description: >
    Online shop for women's body care and hair removal products.
  categories:
    - eCommerce
    - Beauty
    - Featured
  featured: true
- title: Airbnb Engineering & Data Science
  description: >
    Creative engineers and data scientists building a world where you can belong
    anywhere
  main_url: "https://airbnb.io/"
  url: "https://airbnb.io/"
  categories:
    - Blog
    - Gallery
    - Featured
  featured: true
- title: Impossible Foods
  main_url: "https://impossiblefoods.com/"
  url: "https://impossiblefoods.com/"
  categories:
    - Food
    - Featured
  featured: true
- title: Braun
  description: >
    Braun offers high performance hair removal and hair care products, including dryers, straighteners, shavers, and more.
  main_url: "https://ca.braun.com/en-ca"
  url: "https://ca.braun.com/en-ca"
  categories:
    - eCommerce
    - Featured
  featured: true
- title: NYC Pride 2019 | WorldPride NYC | Stonewall50
  main_url: "https://2019-worldpride-stonewall50.nycpride.org/"
  url: "https://2019-worldpride-stonewall50.nycpride.org/"
  featured: true
  description: >-
    Join us in 2019 for NYC Pride, as we welcome WorldPride and mark the 50th
    Anniversary of the Stonewall Uprising and a half-century of LGBTQ+
    liberation.
  categories:
    - Education
    - Marketing
    - Nonprofit
    - Featured
  built_by: Canvas United
  built_by_url: "https://www.canvasunited.com/"
- title: The State of European Tech
  main_url: "https://2017.stateofeuropeantech.com/"
  url: "https://2017.stateofeuropeantech.com/"
  featured: true
  categories:
    - Technology
    - Featured
  built_by: Studio Lovelock
  built_by_url: "http://www.studiolovelock.com/"
- title: Hopper
  main_url: "https://www.hopper.com/"
  url: "https://www.hopper.com/"
  built_by: Narative
  built_by_url: "https://www.narative.co/"
  featured: true
  categories:
    - Technology
    - App
    - Featured
- title: GM Capital One
  description: |
    Introducing the new online experience for your GM Rewards Credit Card
  main_url: "https://gm.capitalone.com/"
  url: "https://gm.capitalone.com/"
  categories:
    - Credit Card
    - Featured
  featured: true
- title: Life Without Barriers | Foster Care
  main_url: "https://www.lwb.org.au/foster-care"
  url: "https://www.lwb.org.au/foster-care"
  featured: true
  description: >-
    We are urgently seeking foster carers all across Australia. Can you open
    your heart and your home to a child in need? There are different types of
    foster care that can suit you. We offer training and 24/7 support.
  categories:
    - Nonprofit
    - Education
    - Documentation
    - Marketing
    - Featured
  built_by: LWB Digital Team
  built_by_url: "https://twitter.com/LWBAustralia"
- title: Figma
  main_url: "https://www.figma.com/"
  url: "https://www.figma.com/"
  featured: true
  categories:
    - Marketing
    - Design
    - Featured
  built_by: Corey Ward
  built_by_url: "http://www.coreyward.me/"
- title: Bejamas - JAM Experts for hire
  main_url: "https://bejamas.io/"
  url: "https://bejamas.io/"
  featured: true
  description: >-
    We help agencies and companies with JAMStack tools. This includes web
    development using Static Site Generators, Headless CMS, CI / CD and CDN
    setup.
  categories:
    - Technology
    - Web Development
    - Agency
    - Marketing
    - Featured
  built_by: Bejamas
  built_by_url: "https://bejamas.io/"
- title: The State of JavaScript
  description: >
    Data from over 20,000 developers, asking them questions on topics ranging
    from frontend frameworks and state management, to build tools and testing
    libraries.
  main_url: "https://stateofjs.com/"
  url: "https://stateofjs.com/"
  source_url: "https://github.com/StateOfJS/StateOfJS"
  categories:
    - Data
    - JavaScript
    - Featured
  built_by: StateOfJS
  built_by_url: "https://github.com/StateOfJS/StateOfJS/graphs/contributors"
  featured: true
- title: DesignSystems.com
  main_url: "https://www.designsystems.com/"
  url: "https://www.designsystems.com/"
  description: |
    A resource for learning, creating and evangelizing design systems.
  categories:
    - Design
    - Blog
    - Technology
    - Featured
  built_by: Corey Ward
  built_by_url: "http://www.coreyward.me/"
  featured: true
- title: Timely
  main_url: "https://timelyapp.com/"
  url: "https://timelyapp.com/"
  description: |
    Fully automatic time tracking. For those who trade in time.
  categories:
    - Productivity
    - Featured
  built_by: Timm Stokke
  built_by_url: "https://timm.stokke.me"
  featured: true
- title: Snap Kit
  main_url: "https://kit.snapchat.com/"
  url: "https://kit.snapchat.com/"
  description: >
    Snap Kit lets developers integrate some of Snapchat’s best features across
    platforms.
  categories:
    - Technology
    - Documentation
    - Featured
  featured: true
- title: SendGrid
  main_url: "https://sendgrid.com/docs/"
  url: "https://sendgrid.com/docs/"
  description: >
    SendGrid delivers your transactional and marketing emails through the
    world's largest cloud-based email delivery platform.
  categories:
    - API
    - Technology
    - Documentation
    - Featured
  featured: true
- title: Kirsten Noelle
  main_url: "https://www.kirstennoelle.com/"
  url: "https://www.kirstennoelle.com/"
  featured: true
  description: >
    Digital portfolio for San Francisco Bay Area photographer Kirsten Noelle Wiemer.
  categories:
    - Photography
    - Portfolio
    - Featured
  built_by: Ryan Wiemer
  built_by_url: "https://www.ryanwiemer.com/"
- title: Cajun Bowfishing
  main_url: "https://cajunbowfishing.com/"
  url: "https://cajunbowfishing.com/"
  featured: false
  categories:
    - eCommerce
    - Sports
  built_by: Escalade Sports
  built_by_url: "https://www.escaladesports.com/"
- title: NEON
  main_url: "http://neonrated.com/"
  url: "http://neonrated.com/"
  featured: false
  categories:
    - Gallery
    - Cinema
- title: Slite
  main_url: "https://slite.com/"
  url: "https://slite.com/"
  featured: false
  categories:
    - Marketing
    - Technology
- title: GraphCMS
  main_url: "https://graphcms.com/"
  url: "https://graphcms.com/"
  featured: false
  categories:
    - Marketing
    - Technology
- title: Bottender Docs
  main_url: "https://bottender.js.org/"
  url: "https://bottender.js.org/"
  source_url: "https://github.com/bottenderjs/bottenderjs.github.io"
  featured: false
  categories:
    - Documentation
    - Web Development
    - Open Source
- title: Nike - Just Do It
  main_url: "https://justdoit.nike.com/"
  url: "https://justdoit.nike.com/"
  featured: true
  categories:
    - eCommerce
    - Featured
- title: AirBnB Cereal
  main_url: "https://airbnb.design/cereal"
  url: "https://airbnb.design/cereal"
  featured: false
  categories:
    - Marketing
    - Design
- title: Cardiogram
  main_url: "https://cardiogr.am/"
  url: "https://cardiogr.am/"
  featured: false
  categories:
    - Marketing
    - Technology
- title: Etcetera Design
  main_url: "https://etcetera.design/"
  url: "https://etcetera.design/"
  source_url: "https://github.com/etceteradesign/website"
  featured: false
  categories:
    - Portfolio
- title: Hack Club
  main_url: "https://hackclub.com/"
  url: "https://hackclub.com/"
  source_url: "https://github.com/hackclub/site"
  featured: false
  categories:
    - Education
    - Web Development
- title: Matthias Jordan Portfolio
  main_url: "https://iammatthias.com/"
  url: "https://iammatthias.com/"
  source_url: "https://github.com/iammatthias/net"
  description: >-
    Photography portfolio and blog built using Contentful + Netlify + Gatsby V2.
  built_by: Matthias Jordan
  built_by_url: https://github.com/iammatthias
  featured: false
  categories:
    - Photography
    - Portfolio
- title: Investment Calculator
  main_url: "https://investmentcalculator.io/"
  url: "https://investmentcalculator.io/"
  featured: false
  categories:
    - Education
    - Finance
- title: CSS Grid Playground by MozillaDev
  main_url: "https://mozilladevelopers.github.io/playground/"
  url: "https://mozilladevelopers.github.io/playground/"
  source_url: "https://github.com/MozillaDevelopers/playground"
  featured: false
  categories:
    - Education
    - Web Development
- title: Piotr Fedorczyk Portfolio
  built_by: Piotr Fedorczyk
  built_by_url: "https://piotrf.pl"
  categories:
    - Portfolio
    - Web Development
  description: >-
    Portfolio of Piotr Fedorczyk, a digital product designer and full-stack developer specializing in shaping, designing and building news and tools for news.
  featured: false
  main_url: "https://piotrf.pl/"
  url: "https://piotrf.pl/"
- title: unrealcpp
  main_url: "https://unrealcpp.com/"
  url: "https://unrealcpp.com/"
  source_url: "https://github.com/Harrison1/unrealcpp-com"
  featured: false
  categories:
    - Blog
    - Web Development
- title: Andy Slezak
  main_url: "https://www.aslezak.com/"
  url: "https://www.aslezak.com/"
  source_url: "https://github.com/amslezak"
  featured: false
  categories:
    - Web Development
    - Portfolio
- title: Deliveroo.Design
  main_url: "https://www.deliveroo.design/"
  url: "https://www.deliveroo.design/"
  featured: false
  categories:
    - Food
    - Marketing
- title: Dona Rita
  main_url: "https://www.donarita.co.uk/"
  url: "https://www.donarita.co.uk/"
  source_url: "https://github.com/peduarte/dona-rita-website"
  featured: false
  categories:
    - Food
    - Marketing
- title: Fröhlich ∧ Frei
  main_url: "https://www.froehlichundfrei.de/"
  url: "https://www.froehlichundfrei.de/"
  featured: false
  categories:
    - Web Development
    - Blog
    - Open Source
- title: How to GraphQL
  main_url: "https://www.howtographql.com/"
  url: "https://www.howtographql.com/"
  source_url: "https://github.com/howtographql/howtographql"
  featured: false
  categories:
    - Documentation
    - Web Development
    - Open Source
- title: OnCallogy
  main_url: "https://www.oncallogy.com/"
  url: "https://www.oncallogy.com/"
  featured: false
  categories:
    - Marketing
    - Healthcare
- title: Ryan Wiemer's Portfolio
  main_url: "https://www.ryanwiemer.com/"
  url: "https://www.ryanwiemer.com/knw-photography/"
  source_url: "https://github.com/ryanwiemer/rw"
  featured: false
  description: >
    Digital portfolio for Oakland, CA based account manager Ryan Wiemer.
  categories:
    - Portfolio
    - Web Development
    - Design
  built_by: Ryan Wiemer
  built_by_url: "https://www.ryanwiemer.com/"
- title: Ventura Digitalagentur Köln
  main_url: "https://www.ventura-digital.de/"
  url: "https://www.ventura-digital.de/"
  featured: false
  built_by: Ventura Digitalagentur
  categories:
    - Agency
    - Marketing
    - Featured
- title: Azer Koçulu
  main_url: "http://azer.bike/"
  url: "http://azer.bike/photography"
  featured: false
  categories:
    - Portfolio
    - Photography
    - Web Development
- title: Damir.io
  main_url: "http://damir.io/"
  url: "http://damir.io/"
  source_url: "https://github.com/dvzrd/gatsby-sfiction"
  featured: false
  categories:
    - Fiction
- title: Digital Psychology
  main_url: "http://digitalpsychology.io/"
  url: "http://digitalpsychology.io/"
  source_url: "https://github.com/danistefanovic/digitalpsychology.io"
  featured: false
  categories:
    - Education
    - Library
- title: GRANDstack
  main_url: "http://grandstack.io/"
  url: "http://grandstack.io/"
  featured: false
  categories:
    - Open Source
    - Web Development
- title: Théâtres Parisiens
  main_url: "http://theatres-parisiens.fr/"
  url: "http://theatres-parisiens.fr/"
  source_url: "https://github.com/phacks/theatres-parisiens"
  featured: false
  categories:
    - Education
    - Entertainment
# - title: William Owen UK Portfolio / Blog
#   main_url: "http://william-owen.co.uk/"
#   url: "http://william-owen.co.uk/"
#   featured: false
#   description: >-
#     Over 20 years experience delivering customer-facing websites, internet-based
#     solutions and creative visual design for a wide range of companies and
#     organisations.
#   categories:
#     - Portfolio
#     - Blog
#   built_by: William Owen
#   built_by_url: "https://twitter.com/twilowen"
- title: A4 纸网
  main_url: "http://www.a4z.cn/"
  url: "http://www.a4z.cn/price"
  source_url: "https://github.com/hiooyUI/hiooyui.github.io"
  featured: false
  categories:
    - eCommerce
- title: Steve Meredith's Portfolio
  main_url: "http://www.stevemeredith.com/"
  url: "http://www.stevemeredith.com/"
  featured: false
  categories:
    - Portfolio
- title: API Platform
  main_url: "https://api-platform.com/"
  url: "https://api-platform.com/"
  source_url: "https://github.com/api-platform/website"
  featured: false
  categories:
    - Documentation
    - Web Development
    - Open Source
    - Library
- title: Artivest
  main_url: "https://artivest.co/"
  url: "https://artivest.co/what-we-do/for-advisors-and-investors/"
  featured: false
  categories:
    - Marketing
    - Blog
    - Documentation
    - Finance
- title: The Audacious Project
  main_url: "https://audaciousproject.org/"
  url: "https://audaciousproject.org/"
  featured: false
  categories:
    - Nonprofit
- title: Dustin Schau's Blog
  main_url: "https://blog.dustinschau.com/"
  url: "https://blog.dustinschau.com/"
  source_url: "https://github.com/dschau/blog"
  featured: false
  categories:
    - Blog
    - Web Development
- title: FloydHub's Blog
  main_url: "https://blog.floydhub.com/"
  url: "https://blog.floydhub.com/"
  featured: false
  categories:
    - Technology
    - Blog
- title: iContract Blog
  main_url: "https://blog.icontract.co.uk/"
  url: "http://blog.icontract.co.uk/"
  featured: false
  categories:
    - Blog
- title: BRIIM
  main_url: "https://bri.im/"
  url: "https://bri.im/"
  featured: false
  description: >-
    BRIIM is a movement to enable JavaScript enthusiasts and web developers in
    machine learning. Learn about artificial intelligence and data science, two
    fields which are governed by machine learning, in JavaScript. Take it right
    to your browser with WebGL.
  categories:
    - Education
    - Web Development
    - Technology
- title: Caddy Smells Like Trees
  main_url: "https://caddysmellsliketrees.ru"
  url: "https://caddysmellsliketrees.ru/en"
  source_url: "https://github.com/podabed/caddysmellsliketrees.github.io"
  description: >-
    We play soul-searching songs for every day. They are merging in our forests
    in such a way that it is difficult to separate them from each other, and
    between them bellow bold deer poems.
  categories:
    - Music
    - Gallery
  built_by: Dmitrij Podabed, Alexander Nikitin
  built_by_url: https://podabed.org
  featured: false
- title: Calpa's Blog
  main_url: "https://calpa.me/"
  url: "https://calpa.me/"
  source_url: "https://github.com/calpa/blog"
  featured: false
  categories:
    - Blog
    - Web Development
- title: Chocolate Free
  main_url: "https://chocolate-free.com/"
  url: "https://chocolate-free.com/"
  source_url: "https://github.com/Khaledgarbaya/chocolate-free-website"
  featured: false
  description: "A full time foodie \U0001F60D a forever Parisian \"patisserie\" lover and \U0001F382 \U0001F369 \U0001F370 \U0001F36A explorer and finally an under construction #foodblogger #foodblog"
  categories:
    - Blog
    - Food
- title: Code Bushi
  main_url: "https://codebushi.com/"
  url: "https://codebushi.com/"
  featured: false
  description: >-
    Web development resources, trends, & techniques to elevate your coding
    journey.
  categories:
    - Web Development
    - Open Source
    - Blog
  built_by: Hunter Chang
  built_by_url: "https://hunterchang.com/"
- title: Daniel Hollcraft
  main_url: "https://danielhollcraft.com/"
  url: "https://danielhollcraft.com/"
  source_url: "https://github.com/danielbh/danielhollcraft.com"
  featured: false
  categories:
    - Web Development
    - Blog
    - Portfolio
- title: Darren Britton's Portfolio
  main_url: "https://darrenbritton.com/"
  url: "https://darrenbritton.com/"
  source_url: "https://github.com/darrenbritton/darrenbritton.github.io"
  featured: false
  categories:
    - Web Development
    - Portfolio
- title: Dave Lindberg Marketing & Design
  url: "https://davelindberg.com/"
  main_url: "https://davelindberg.com/"
  source_url: "https://github.com/Dave-Lindberg/dl-gatsby"
  featured: false
  description: >-
    My work revolves around solving problems for people in business, using
    integrated design and marketing strategies to improve sales, increase brand
    engagement, generate leads and achieve goals.
  categories:
    - Design
    - Featured
    - Marketing
    - SEO
    - Portfolio
- title: Design Systems Weekly
  main_url: "https://designsystems.email/"
  url: "https://designsystems.email/"
  featured: false
  categories:
    - Education
    - Web Development
- title: Dalbinaco's Website
  main_url: "https://dlbn.co/en/"
  url: "https://dlbn.co/en/"
  source_url: "https://github.com/dalbinaco/dlbn.co"
  featured: false
  categories:
    - Portfolio
    - Web Development
- title: mParticle's Documentation
  main_url: "https://docs.mparticle.com/"
  url: "https://docs.mparticle.com/"
  featured: false
  categories:
    - Web Development
    - Documentation
- title: Doopoll
  main_url: "https://doopoll.co/"
  url: "https://doopoll.co/"
  featured: false
  categories:
    - Marketing
    - Technology
- title: ERC dEX
  main_url: "https://ercdex.com/"
  url: "https://ercdex.com/aqueduct"
  featured: false
  categories:
    - Marketing
- title: Fabian Schultz' Portfolio
  main_url: "https://fabianschultz.com/"
  url: "https://fabianschultz.com/"
  source_url: "https://github.com/fabe/site"
  featured: false
  description: >-
    Hello, I’m Fabian — a product designer and developer based in Potsdam,
    Germany. I’ve been working both as a product designer and frontend developer
    for over 5 years now. I particularly enjoy working with companies that try
    to meet broad and unique user needs.
  categories:
    - Portfolio
    - Web Development
  built_by: Fabian Schultz
  built_by_url: "https://fabianschultz.com/"
- title: Formidable
  main_url: "https://formidable.com/"
  url: "https://formidable.com/"
  featured: false
  categories:
    - Web Development
    - Agency
    - Open Source
- title: CalState House Manager
  description: >
    Home service membership that offers proactive and on-demand maintenance for
    homeowners
  main_url: "https://housemanager.calstate.aaa.com/"
  url: "https://housemanager.calstate.aaa.com/"
  categories:
    - Insurance
- title: The freeCodeCamp Guide
  main_url: "https://guide.freecodecamp.org/"
  url: "https://guide.freecodecamp.org/"
  source_url: "https://github.com/freeCodeCamp/guide"
  featured: false
  categories:
    - Web Development
    - Documentation
- title: High School Hackathons
  main_url: "https://hackathons.hackclub.com/"
  url: "https://hackathons.hackclub.com/"
  source_url: "https://github.com/hackclub/hackathons"
  featured: false
  categories:
    - Education
    - Web Development
- title: Hapticmedia
  main_url: "https://hapticmedia.fr/en/"
  url: "https://hapticmedia.fr/en/"
  featured: false
  categories:
    - Agency
- title: heml.io
  main_url: "https://heml.io/"
  url: "https://heml.io/"
  source_url: "https://github.com/SparkPost/heml.io"
  featured: false
  categories:
    - Documentation
    - Web Development
    - Open Source
- title: Juliette Pretot's Portfolio
  main_url: "https://juliette.sh/"
  url: "https://juliette.sh/"
  featured: false
  categories:
    - Web Development
    - Portfolio
    - Blog
- title: Kris Hedstrom's Portfolio
  main_url: "https://k-create.com/"
  url: "https://k-create.com/portfolio/"
  source_url: "https://github.com/kristofferh/kristoffer"
  featured: false
  description: >-
    Hey. I’m Kris. I’m an interactive designer / developer. I grew up in Umeå,
    in northern Sweden, but I now live in Brooklyn, NY. I am currently enjoying
    a hybrid Art Director + Lead Product Engineer role at a small startup called
    Nomad Health. Before that, I was a Product (Engineering) Manager at Tumblr.
    Before that, I worked at agencies. Before that, I was a baby. I like to
    design things, and then I like to build those things. I occasionally take on
    freelance projects. Feel free to get in touch if you have an interesting
    project that you want to collaborate on. Or if you just want to say hello,
    that’s cool too.
  categories:
    - Portfolio
  built_by: Kris Hedstrom
  built_by_url: "https://k-create.com/"
- title: knpw.rs
  main_url: "https://knpw.rs/"
  url: "https://knpw.rs/"
  source_url: "https://github.com/knpwrs/knpw.rs"
  featured: false
  categories:
    - Blog
    - Web Development
- title: Kostas Bariotis' Blog
  main_url: "https://kostasbariotis.com/"
  url: "https://kostasbariotis.com/"
  source_url: "https://github.com/kbariotis/kostasbariotis.com"
  featured: false
  categories:
    - Blog
    - Portfolio
    - Web Development
- title: LaserTime Clinic
  main_url: "https://lasertime.ru/"
  url: "https://lasertime.ru/"
  source_url: "https://github.com/oleglegun/lasertime"
  featured: false
  categories:
    - Marketing
- title: Jason Lengstorf
  main_url: "https://lengstorf.com"
  url: "https://lengstorf.com"
  source_url: "https://github.com/jlengstorf/lengstorf.com"
  featured: false
  categories:
    - Blog
  built_by: Jason Lengstorf
  built_by_url: "https://github.com/jlengstorf"
- title: Mannequin.io
  main_url: "https://mannequin.io/"
  url: "https://mannequin.io/"
  source_url: "https://github.com/LastCallMedia/Mannequin/tree/master/site"
  featured: false
  categories:
    - Open Source
    - Web Development
    - Documentation
- title: manu.ninja
  main_url: "https://manu.ninja/"
  url: "https://manu.ninja/"
  source_url: "https://github.com/Lorti/manu.ninja"
  featured: false
  description: >-
    manu.ninja is the personal blog of Manuel Wieser, where he talks about
    frontend development, games and digital art
  categories:
    - Blog
    - Technology
    - Web Development
- title: Fabric
  main_url: "https://meetfabric.com/"
  url: "https://meetfabric.com/"
  featured: false
  categories:
    - Marketing
    - Insurance
- title: Nexit
  main_url: "https://nexit.sk/"
  url: "https://nexit.sk/references"
  featured: false
  categories:
    - Web Development
- title: Nortcast
  main_url: "https://nortcast.com/"
  url: "https://nortcast.com/"
  featured: false
  categories:
    - Technology
    - Entertainment
    - Podcast
- title: Open FDA
  description: >
    Provides APIs and raw download access to a number of high-value, high
    priority and scalable structured datasets, including adverse events, drug
    product labeling, and recall enforcement reports.
  main_url: "https://open.fda.gov/"
  url: "https://open.fda.gov/"
  source_url: "https://github.com/FDA/open.fda.gov"
  featured: false
  categories:
    - Government
    - Open Source
    - Web Development
    - API
    - Data
- title: NYC Planning Labs (New York City Department of City Planning)
  main_url: "https://planninglabs.nyc/"
  url: "https://planninglabs.nyc/about/"
  source_url: "https://github.com/NYCPlanning/"
  featured: false
  description: >-
    We work with New York City's Urban Planners to deliver impactful, modern
    technology tools.
  categories:
    - Open Source
    - Government
- title: Pravdomil
  main_url: "https://pravdomil.com/"
  url: "https://pravdomil.com/"
  source_url: "https://github.com/pravdomil/pravdomil.com"
  featured: false
  description: >-
    I’ve been working both as a product designer and frontend developer for over
    5 years now. I particularly enjoy working with companies that try to meet
    broad and unique user needs.
  categories:
    - Portfolio
- title: Preston Richey Portfolio / Blog
  main_url: "https://prestonrichey.com/"
  url: "https://prestonrichey.com/"
  source_url: "https://github.com/prichey/prestonrichey.com"
  featured: false
  categories:
    - Web Development
    - Portfolio
    - Blog
- title: Landing page of Put.io
  main_url: "https://put.io/"
  url: "https://put.io/"
  featured: false
  categories:
    - eCommerce
    - Technology
- title: The Rick and Morty API
  main_url: "https://rickandmortyapi.com/"
  url: "https://rickandmortyapi.com/"
  built_by: Axel Fuhrmann
  built_by_url: "https://axelfuhrmann.com/"
  featured: false
  categories:
    - Web Development
    - Entertainment
    - Documentation
    - Open Source
    - API
- title: Santa Compañía Creativa
  main_url: "https://santacc.es/"
  url: "https://santacc.es/"
  source_url: "https://github.com/DesarrolloWebSantaCC/santacc-web"
  featured: false
  categories:
    - Agency
- title: Sean Coker's Blog
  main_url: "https://sean.is/"
  url: "https://sean.is/"
  featured: false
  categories:
    - Blog
    - Portfolio
    - Web Development
- title: Segment's Blog
  main_url: "https://segment.com/blog/"
  url: "https://segment.com/blog/"
  featured: false
  categories:
    - Web Development
    - Blog
- title: Several Levels
  main_url: "https://severallevels.io/"
  url: "https://severallevels.io/"
  source_url: "https://github.com/Harrison1/several-levels"
  featured: false
  categories:
    - Agency
    - Web Development
- title: Simply
  main_url: "https://simply.co.za/"
  url: "https://simply.co.za/"
  featured: false
  categories:
    - Marketing
    - Insurance
- title: Storybook
  main_url: "https://storybook.js.org/"
  url: "https://storybook.js.org/"
  source_url: "https://github.com/storybooks/storybook"
  featured: false
  categories:
    - Web Development
    - Open Source
- title: Vibert Thio's Portfolio
  main_url: "https://vibertthio.com/portfolio/"
  url: "https://vibertthio.com/portfolio/projects/"
  source_url: "https://github.com/vibertthio/portfolio"
  featured: false
  categories:
    - Portfolio
    - Web Development
- title: VisitGemer
  main_url: "https://visitgemer.sk/"
  url: "https://visitgemer.sk/"
  featured: false
  categories:
    - Marketing
- title: Beach Hut Poole
  main_url: "https://www.beachhutpoole.co.uk/"
  url: "https://www.beachhutpoole.co.uk/"
  featured: false
  categories:
    - Travel
    - Marketing
- title: Bricolage.io
  main_url: "https://www.bricolage.io/"
  url: "https://www.bricolage.io/"
  source_url: "https://github.com/KyleAMathews/blog"
  featured: false
  categories:
    - Blog
- title: Charles Pinnix Website
  main_url: "https://www.charlespinnix.com/"
  url: "https://www.charlespinnix.com/"
  featured: false
  description: >-
    I’m a senior frontend engineer with 8 years of experience building websites
    and web applications. I’m interested in leading creative, multidisciplinary
    engineering teams. I’m a creative technologist, merging photography, art,
    and design into engineering and visa versa. I take a pragmatic,
    product-oriented approach to development, allowing me to see the big picture
    and ensuring quality products are completed on time. I have a passion for
    modern frontend JavaScript frameworks such as React and Vue, and I have
    substantial experience on the backend with an interest in Node and
    container based deployment with Docker and AWS.
  categories:
    - Portfolio
    - Web Development
- title: Charlie Harrington's Blog
  main_url: "https://www.charlieharrington.com/"
  url: "https://www.charlieharrington.com/"
  source_url: "https://github.com/whatrocks/blog"
  featured: false
  categories:
    - Blog
    - Web Development
    - Music
- title: Developer Ecosystem
  main_url: "https://www.developerecosystem.com/"
  url: "https://www.developerecosystem.com/"
  featured: false
  categories:
    - Blog
    - Web Development
- title: Gabriel Adorf's Portfolio
  main_url: "https://www.gabrieladorf.com/"
  url: "https://www.gabrieladorf.com/"
  source_url: "https://github.com/gabdorf/gabriel-adorf-portfolio"
  featured: false
  categories:
    - Portfolio
    - Web Development
- title: greglobinski.com
  main_url: "https://www.greglobinski.com/"
  url: "https://www.greglobinski.com/"
  source_url: "https://github.com/greglobinski/www.greglobinski.com"
  featured: false
  categories:
    - Portfolio
    - Web Development
- title: I am Putra
  main_url: "https://www.iamputra.com/"
  url: "https://www.iamputra.com/"
  featured: false
  categories:
    - Portfolio
    - Web Development
    - Blog
- title: In Sowerby Bridge
  main_url: "https://www.insowerbybridge.co.uk/"
  url: "https://www.insowerbybridge.co.uk/"
  featured: false
  categories:
    - Marketing
    - Government
- title: JavaScript Stuff
  main_url: "https://www.javascriptstuff.com/"
  url: "https://www.javascriptstuff.com/"
  featured: false
  categories:
    - Education
    - Web Development
    - Library
- title: Ledgy
  main_url: "https://www.ledgy.com/"
  url: "https://github.com/morloy/ledgy.com"
  featured: false
  categories:
    - Marketing
    - Finance
- title: Alec Lomas's Portfolio / Blog
  main_url: "https://www.lowmess.com/"
  url: "https://www.lowmess.com/"
  source_url: "https://github.com/lowmess/lowmess"
  featured: false
  categories:
    - Web Development
    - Blog
    - Portfolio
- title: Michele Mazzucco's Portfolio
  main_url: "https://www.michelemazzucco.it/"
  url: "https://www.michelemazzucco.it/"
  source_url: "https://github.com/michelemazzucco/michelemazzucco.it"
  featured: false
  categories:
    - Portfolio
- title: Orbit FM Podcasts
  main_url: "https://www.orbit.fm/"
  url: "https://www.orbit.fm/"
  source_url: "https://github.com/agarrharr/orbit.fm"
  featured: false
  categories:
    - Podcast
- title: Prosecco Springs
  main_url: "https://www.proseccosprings.com/"
  url: "https://www.proseccosprings.com/"
  featured: false
  categories:
    - Food
    - Blog
    - Marketing
- title: Verious
  main_url: "https://www.verious.io/"
  url: "https://www.verious.io/"
  source_url: "https://github.com/cpinnix/verious"
  featured: false
  categories:
    - Web Development
- title: Whittle School
  main_url: "https://www.whittleschool.org/en/"
  url: "https://www.whittleschool.org/en/"
  featured: false
  categories:
    - Education
- title: Yisela
  main_url: "https://www.yisela.com/"
  url: "https://www.yisela.com/tetris-against-trauma-gaming-as-therapy/"
  featured: false
  categories:
    - Blog
- title: YouFoundRon.com
  main_url: "https://www.youfoundron.com/"
  url: "https://www.youfoundron.com/"
  source_url: "https://github.com/rongierlach/yfr-dot-com"
  featured: false
  categories:
    - Portfolio
    - Web Development
    - Blog
- title: yerevancoder
  main_url: "https://yerevancoder.com/"
  url: "https://forum.yerevancoder.com/categories"
  source_url: "https://github.com/yerevancoder/yerevancoder.github.io"
  featured: false
  categories:
    - Blog
    - Web Development
- title: EaseCentral
  main_url: "https://www.easecentral.com/"
  url: "https://www.easecentral.com/"
  featured: false
  categories:
    - Marketing
    - Healthcare
- title: Policygenius
  main_url: "https://www.policygenius.com/"
  url: "https://www.policygenius.com/"
  featured: false
  categories:
    - Marketing
    - Healthcare
- title: Moteefe
  main_url: "http://www.moteefe.com/"
  url: "http://www.moteefe.com/"
  featured: false
  categories:
    - Marketing
    - Agency
    - Technology
- title: Athelas
  main_url: "http://www.athelas.com/"
  url: "http://www.athelas.com/"
  featured: false
  categories:
    - Marketing
    - Healthcare
- title: Pathwright
  main_url: "http://www.pathwright.com/"
  url: "http://www.pathwright.com/"
  featured: false
  categories:
    - Marketing
    - Education
- title: pi-top
  main_url: "http://www.pi-top.com/"
  url: "http://www.pi-top.com/"
  featured: false
  categories:
    - Marketing
    - Web Development
    - Technology
    - eCommerce
- title: Troops
  main_url: "http://www.troops.ai/"
  url: "http://www.troops.ai/"
  featured: false
  categories:
    - Marketing
    - Technology
- title: ClearBrain
  main_url: "https://clearbrain.com/"
  url: "https://clearbrain.com/"
  featured: false
  categories:
    - Marketing
    - Technology
- title: Lucid
  main_url: "https://www.golucid.co/"
  url: "https://www.golucid.co/"
  featured: false
  categories:
    - Marketing
    - Technology
- title: Bench
  main_url: "http://www.bench.co/"
  url: "http://www.bench.co/"
  featured: false
  categories:
    - Marketing
- title: Union Plus Credit Card
  main_url: "http://www.unionpluscard.com"
  url: "https://unionplus.capitalone.com/"
  featured: false
  categories:
    - Marketing
    - Finance
- title: Gin Lane
  main_url: "http://www.ginlane.com/"
  url: "https://www.ginlane.com/"
  featured: false
  categories:
    - Web Development
    - Agency
- title: Marmelab
  main_url: "https://marmelab.com/en/"
  url: "https://marmelab.com/en/"
  featured: false
  categories:
    - Web Development
    - Agency
- title: Fusion Media Group
  main_url: "http://thefmg.com/"
  url: "http://thefmg.com/"
  featured: false
  categories:
    - Entertainment
    - News
- title: Cool Hunting
  main_url: "http://www.coolhunting.com/"
  url: "http://www.coolhunting.com/"
  featured: false
  categories:
    - Magazine
- title: Dovetail
  main_url: "https://dovetailapp.com/"
  url: "https://dovetailapp.com/"
  featured: false
  categories:
    - Marketing
    - Technology
- title: GraphQL College
  main_url: "https://www.graphql.college/"
  url: "https://www.graphql.college/"
  source_url: "https://github.com/GraphQLCollege/graphql-college"
  featured: false
  categories:
    - Web Development
    - Education
- title: F1 Vision
  main_url: "https://www.f1vision.com/"
  url: "https://www.f1vision.com/"
  featured: false
  categories:
    - Marketing
    - Entertainment
    - Technology
    - eCommerce
- title: Yuuniworks Portfolio / Blog
  main_url: "https://www.yuuniworks.com/"
  url: "https://www.yuuniworks.com/"
  source_url: "https://github.com/junkboy0315/yuuni-web"
  featured: false
  categories:
    - Portfolio
    - Web Development
    - Blog
- title: The Bastion Bot
  main_url: "https://bastionbot.org/"
  url: "https://bastionbot.org/"
  source_url: "https://github.com/TheBastionBot/Bastion-Website"
  description: Give awesome perks to your Discord server!
  featured: false
  categories:
    - Open Source
    - Technology
    - Documentation
    - Bot
    - Community
  built_by: Sankarsan Kampa
  built_by_url: "https://sankarsankampa.com"
- title: Smakosh
  main_url: "https://smakosh.com/"
  url: "https://smakosh.com/"
  source_url: "https://github.com/smakosh/smakosh.com"
  featured: false
  categories:
    - Portfolio
    - Web Development
- title: Philipp Czernitzki - Blog/Website
  main_url: "http://philippczernitzki.me/"
  url: "http://philippczernitzki.me/"
  featured: false
  categories:
    - Portfolio
    - Web Development
    - Blog
- title: WebGazer
  main_url: "https://www.webgazer.io/"
  url: "https://www.webgazer.io/"
  featured: false
  categories:
    - Marketing
    - Web Development
    - Technology
- title: Joe Seifi's Blog
  main_url: "http://seifi.org/"
  url: "http://seifi.org/"
  featured: false
  categories:
    - Portfolio
    - Web Development
    - Blog

- title: LekoArts
  main_url: "https://www.lekoarts.de"
  url: "https://www.lekoarts.de"
  source_url: "https://github.com/LekoArts/portfolio"
  featured: false
  built_by: LekoArts
  built_by_url: "https://github.com/LekoArts"
  description: >-
    Hi, I'm Lennart — a self-taught and passionate graphic/web designer &
    frontend developer based in Darmstadt, Germany. I love it to realize complex
    projects in a creative manner and face new challenges. Since 6 years I do
    graphic design, my love for frontend development came up 3 years ago. I
    enjoy acquiring new skills and cementing this knowledge by writing blogposts
    and creating tutorials.
  categories:
    - Portfolio
    - Blog
    - Design
    - Web Development
    - Freelance
- title: 杨二小的博客
  main_url: "https://blog.yangerxiao.com/"
  url: "https://blog.yangerxiao.com/"
  source_url: "https://github.com/zerosoul/blog.yangerxiao.com"
  featured: false
  categories:
    - Blog
    - Portfolio
- title: MOTTO x MOTTO
  main_url: "https://mottox2.com"
  url: "https://mottox2.com"
  source_url: "https://github.com/mottox2/website"
  description: Web developer / UI Desinger in Tokyo Japan.
  featured: false
  categories:
    - Blog
    - Portfolio
  built_by: mottox2
  built_by_url: "https://mottox2.com"
- title: Pride of the Meadows
  main_url: "https://www.prideofthemeadows.com/"
  url: "https://www.prideofthemeadows.com/"
  featured: false
  categories:
    - eCommerce
    - Food
    - Blog
- title: Michael Uloth
  main_url: "https://www.michaeluloth.com"
  url: "https://www.michaeluloth.com"
  featured: false
  description: Michael Uloth is an opera singer and web developer based in Toronto.
  categories:
    - Portfolio
    - Music
    - Web Development
  built_by: Michael Uloth
  built_by_url: "https://www.michaeluloth.com"
- title: Spacetime
  main_url: "https://www.heyspacetime.com/"
  url: "https://www.heyspacetime.com/"
  featured: false
  description: >-
    Spacetime is a Dallas-based digital experience agency specializing in web,
    app, startup, and digital experience creation.
  categories:
    - Marketing
    - Portfolio
    - Agency
    - Featured
  built_by: Spacetime
  built_by_url: "https://www.heyspacetime.com/"
- title: Eric Jinks
  main_url: "https://ericjinks.com/"
  url: "https://ericjinks.com/"
  featured: false
  description: "Software engineer / web developer from the Gold Coast, Australia."
  categories:
    - Portfolio
    - Blog
    - Web Development
    - Technology
  built_by: Eric Jinks
  built_by_url: "https://ericjinks.com/"
- title: GaiAma - We are wildlife
  main_url: "https://www.gaiama.org/"
  url: "https://www.gaiama.org/"
  featured: false
  description: >-
    We founded the GaiAma conservation organization to protect wildlife in Perú
    and to create an example of a permaculture neighborhood, living
    symbiotically with the forest - because reforestation is just the beginning
  categories:
    - Nonprofit
    - Marketing
    - Blog
  source_url: "https://github.com/GaiAma/gaiama.org"
  built_by: GaiAma
  built_by_url: "https://www.gaiama.org/"
- title: Healthcare Logic
  main_url: "https://www.healthcarelogic.com/"
  url: "https://www.healthcarelogic.com/"
  featured: false
  description: >-
    Revolutionary technology that empowers clinical and managerial leaders to
    collaborate with clarity.
  categories:
    - Marketing
    - Healthcare
    - Technology
  built_by: Thrive
  built_by_url: "https://thriveweb.com.au/"
- title: Localgov.fyi
  main_url: "https://localgov.fyi/"
  url: "https://localgov.fyi/"
  featured: false
  description: Finding local government services made easier.
  categories:
    - Directory
    - Government
    - Technology
  source_url: "https://github.com/WeOpenly/localgov.fyi"
  built_by: Openly
  built_by_url: "https://weopenly.com/"
- title: Kata.ai Documentation
  main_url: "https://docs.kata.ai/"
  url: "https://docs.kata.ai/"
  source_url: "https://github.com/kata-ai/kata-platform-docs"
  featured: false
  description: >-
    Documentation website for the Kata Platform, an all-in-one platform for
    building chatbots using AI technologies.
  categories:
    - Documentation
    - Technology
- title: goalgetters
  main_url: "https://goalgetters.space/"
  url: "https://goalgetters.space/"
  featured: false
  description: >-
    goalgetters is a source of inspiration for people who want to change their
    career. We offer articles, success stories and expert interviews on how to
    find a new passion and how to implement change.
  categories:
    - Blog
    - Education
    - Personal Development
  built_by: "Stephanie Langers (content), Adrian Wenke (development)"
  built_by_url: "https://twitter.com/AdrianWenke"
- title: Zensum
  main_url: "https://zensum.se/"
  url: "https://zensum.se/"
  featured: false
  description: >-
    Borrow money quickly and safely through Zensum. We compare Sweden's leading
    banks and credit institutions. Choose from multiple offers and lower your
    monthly cost. [Translated from Swedish]
  categories:
    - Technology
    - Finance
    - Marketing
  built_by: Bejamas.io
  built_by_url: "https://bejamas.io/"
- title: StatusHub - Easy to use Hosted Status Page Service
  main_url: "https://statushub.com/"
  url: "https://statushub.com/"
  featured: false
  description: >-
    Set up your very own service status page in minutes with StatusHub. Allow
    customers to subscribe to be updated automatically.
  categories:
    - Technology
    - Marketing
  built_by: Bejamas.io
  built_by_url: "https://bejamas.io/"
- title: Matthias Kretschmann Portfolio
  main_url: "https://matthiaskretschmann.com/"
  url: "https://matthiaskretschmann.com/"
  source_url: "https://github.com/kremalicious/portfolio"
  featured: false
  description: Portfolio of designer & developer Matthias Kretschmann.
  categories:
    - Portfolio
    - Web Development
  built_by: Matthias Kretschmann
  built_by_url: "https://matthiaskretschmann.com/"
- title: Iron Cove Solutions
  main_url: "https://ironcovesolutions.com/"
  url: "https://ironcovesolutions.com/"
  description: >-
    Iron Cove Solutions is a cloud based consulting firm. We help companies
    deliver a return on cloud usage by applying best practices
  categories:
    - Technology
    - Web Development
  built_by: Iron Cove Solutions
  built_by_url: "https://ironcovesolutions.com/"
  featured: false
- title: Eventos orellana
  description: >-
    Somos una empresa dedicada a brindar asesoría personalizada y profesional
    para la elaboración y coordinación de eventos sociales y empresariales.
  main_url: "https://eventosorellana.com/"
  url: "https://eventosorellana.com/"
  featured: false
  categories:
    - Gallery
  built_by: Codedebug
  built_by_url: "https://codedebug.co/"
- title: Moetez Chaabene Portfolio / Blog
  main_url: "https://moetez.me/"
  url: "https://moetez.me/"
  source_url: "https://github.com/moetezch/moetez.me"
  featured: false
  description: Portfolio of Moetez Chaabene
  categories:
    - Portfolio
    - Web Development
    - Blog
  built_by: Moetez Chaabene
  built_by_url: "https://twitter.com/moetezch"
- title: Nikita
  description: >-
    Automation of system deployments in Node.js for applications and
    infrastructures.
  main_url: "https://nikita.js.org/"
  url: "https://nikita.js.org/"
  source_url: "https://github.com/adaltas/node-nikita"
  categories:
    - Documentation
    - Open Source
    - Technology
  built_by: David Worms
  built_by_url: "http://www.adaltas.com"
  featured: false
- title: Gourav Sood Blog & Portfolio
  main_url: "https://www.gouravsood.com/"
  url: "https://www.gouravsood.com/"
  featured: false
  categories:
    - Blog
    - Portfolio
  built_by: Gourav Sood
  built_by_url: "https://www.gouravsood.com/"
- title: Jonas Tebbe Portfolio
  description: |
    Hey, I’m Jonas and I create digital products.
  main_url: "https://jonastebbe.com"
  url: "https://jonastebbe.com"
  categories:
    - Portfolio
  built_by: Jonas Tebbe
  built_by_url: "http://twitter.com/jonastebbe"
  featured: false
- title: Parker Sarsfield Portfolio
  description: |
    I'm Parker, a software engineer and sneakerhead.
  main_url: "https://parkersarsfield.com"
  url: "https://parkersarsfield.com"
  categories:
    - Blog
    - Portfolio
  built_by: Parker Sarsfield
  built_by_url: "https://parkersarsfield.com"
- title: Frontend web development with Greg
  description: |
    JavaScript, GatsbyJS, ReactJS, CSS in JS... Let's learn some stuff together.
  main_url: "https://dev.greglobinski.com"
  url: "https://dev.greglobinski.com"
  categories:
    - Blog
    - Web Development
  built_by: Greg Lobinski
  built_by_url: "https://github.com/greglobinski"
- title: Insomnia
  description: |
    Desktop HTTP and GraphQL client for developers
  main_url: "https://insomnia.rest/"
  url: "https://insomnia.rest/"
  categories:
    - Blog
  built_by: Gregory Schier
  built_by_url: "https://schier.co"
  featured: false
- title: Timeline Theme Portfolio
  description: |
    I'm Aman Mittal, a software developer.
  main_url: "http://www.amanhimself.me/"
  url: "http://www.amanhimself.me/"
  categories:
    - Web Development
    - Portfolio
  built_by: Aman Mittal
  built_by_url: "http://www.amanhimself.me/"
- title: Ocean artUp
  description: >
    Science outreach site built using styled-components and Contentful. It
    presents the research project "Ocean artUp" funded by an Advanced Grant of
    the European Research Council to explore the possible benefits of artificial
    uplift of nutrient-rich deep water to the ocean’s sunlit surface layer.
  main_url: "https://ocean-artup.eu"
  url: "https://ocean-artup.eu"
  source_url: "https://github.com/janosh/ocean-artup"
  categories:
    - Science
    - Education
    - Blog
  built_by: Janosh Riebesell
  built_by_url: "https://janosh.io"
  featured: false
- title: Ryan Fitzgerald
  description: |
    Personal portfolio and blog for Ryan Fitzgerald
  main_url: "https://ryanfitzgerald.ca/"
  url: "https://ryanfitzgerald.ca/"
  categories:
    - Web Development
    - Portfolio
  built_by: Ryan Fitzgerald
  built_by_url: "https://github.com/RyanFitzgerald"
  featured: false
- title: Kaizen
  description: |
    Content Marketing, PR & SEO Agency in London
  main_url: "https://www.kaizen.co.uk/"
  url: "https://www.kaizen.co.uk/"
  categories:
    - Agency
    - Blog
    - Design
    - Web Development
    - SEO
  built_by: Bogdan Stanciu
  built_by_url: "https://github.com/b0gd4n"
  featured: false
- title: HackerOne Platform Documentation
  description: |
    HackerOne's Product Documentation Center!
  url: "https://docs.hackerone.com/"
  main_url: "https://docs.hackerone.com/"
  categories:
    - Documentation
    - Security
  featured: false
- title: Patreon Partners
  description: |
    Resources and products to help you do more with Patreon.
  url: "https://partners.patreon.com/"
  main_url: "https://partners.patreon.com/"
  categories:
    - Directory
  featured: false
- title: Bureau Of Meteorology (beta)
  description: |
    Help shape the future of Bureau services
  url: "https://beta.bom.gov.au/"
  main_url: "https://beta.bom.gov.au/"
  categories:
    - Meteorology
  featured: false
- title: Curbside
  description: |
    Connecting Stores with Mobile Customers
  main_url: "https://curbside.com/"
  url: "https://curbside.com/"
  categories:
    - Mobile Commerce
  featured: false
- title: Mux Video
  description: |
    API to video hosting and streaming
  main_url: "https://mux.com/"
  url: "https://mux.com/"
  categories:
    - Video
    - Hosting
    - Streaming
    - API
  featured: false
- title: Swapcard
  description: >
    The easiest way for event organizers to instantly connect people, build a
    community of attendees and exhibitors, and increase revenue over time
  main_url: "https://www.swapcard.com/"
  url: "https://www.swapcard.com/"
  categories:
    - Event
    - Community
    - Personal Training
    - Marketing
  built_by: Swapcard
  built_by_url: "https://www.swapcard.com/"
  featured: false
- title: Kalix
  description: >
    Kalix is perfect for healthcare professionals starting out in private
    practice, to those with an established clinic.
  main_url: "https://www.kalixhealth.com/"
  url: "https://www.kalixhealth.com/"
  categories:
    - Healthcare
  featured: false
- title: Hubba
  description: |
    Buy wholesale products from thousands of independent, verified Brands.
  main_url: "https://join.hubba.com/"
  url: "https://join.hubba.com/"
  categories:
    - eCommerce
  featured: false
- title: HyperPlay
  description: |
    In Asean's 1st Ever LOL Esports X Music Festival
  main_url: "https://hyperplay.leagueoflegends.com/"
  url: "https://hyperplay.leagueoflegends.com/"
  categories:
    - Video Games
    - Music
  featured: false
- title: Bad Credit Loans
  description: |
    Get the funds you need, from $250-$5,000
  main_url: "https://www.creditloan.com/"
  url: "https://www.creditloan.com/"
  categories:
    - Loans
    - Credits
  featured: false
- title: Financial Center
  description: >
    Member-owned, not-for-profit, co-operative whose members receive financial
    benefits in the form of lower loan rates, higher savings rates, and lower
    fees than banks.
  main_url: "https://fcfcu.com/"
  url: "https://fcfcu.com/"
  categories:
    - Loans
    - Finance
    - Nonprofit
    - Banking
    - Business
    - Education
  built_by: "https://fcfcu.com/"
  built_by_url: "https://fcfcu.com/"
  featured: false
- title: Office of Institutional Research and Assessment
  description: |
    Good Data, Good Decisions
  main_url: "http://oira.ua.edu/"
  url: "http://oira.ua.edu/"
  categories:
    - Data
  featured: false
- title: Trintellix
  description: |
    It may help make a difference for your depression (MDD).
  main_url: "https://us.trintellix.com/"
  url: "https://us.trintellix.com/"
  categories:
    - Health & Wellness
  featured: false
- title: The Telegraph Premium
  description: |
    Exclusive stories from award-winning journalists
  main_url: "https://premium.telegraph.co.uk/"
  url: "https://premium.telegraph.co.uk/"
  categories:
    - Newspaper
  featured: false
- title: html2canvas
  description: |
    Screenshots with JavaScript
  main_url: "http://html2canvas.hertzen.com/"
  url: "http://html2canvas.hertzen.com/"
  source_url: "https://github.com/niklasvh/html2canvas/tree/master/www"
  categories:
    - JavaScript
    - Documentation
  built_by: Niklas von Hertzen
  built_by_url: "http://hertzen.com/"
  featured: false
- title: Dato CMS
  description: |
    The API-based CMS your editors will love
  main_url: "https://www.datocms.com/"
  url: "https://www.datocms.com/"
  categories:
    - CMS
    - API
  featured: false
- title: Half Electronics
  description: |
    Personal website
  main_url: "https://www.halfelectronic.com/"
  url: "https://www.halfelectronic.com/"
  categories:
    - Blog
    - Electronics
  built_by: Fernando Poumian
  built_by_url: "https://github.com/fpoumian/halfelectronic.com"
  featured: false
- title: Frithir Software Development
  main_url: "https://frithir.com/"
  url: "https://frithir.com/"
  featured: false
  description: "I DRINK COFFEE, WRITE CODE AND IMPROVE MY DEVELOPMENT SKILLS EVERY DAY."
  categories:
    - Design
    - Web Development
  built_by: Frithir
  built_by_url: "https://Frithir.com/"
- title: Unow
  main_url: "https://www.unow.fr/"
  url: "https://www.unow.fr/"
  categories:
    - Education
    - Marketing
  featured: false
- title: Peter Hironaka
  description: |
    Freelance Web Developer based in Los Angeles.
  main_url: "https://peterhironaka.com/"
  url: "https://peterhironaka.com/"
  categories:
    - Portfolio
    - Web Development
  built_by: Peter Hironaka
  built_by_url: "https://github.com/PHironaka"
  featured: false
- title: Michael McQuade
  description: |
    Personal website and blog for Michael McQuade
  main_url: "https://giraffesyo.io"
  url: "https://giraffesyo.io"
  categories:
    - Blog
  built_by: Michael McQuade
  built_by_url: "https://github.com/giraffesyo"
  featured: false
- title: Haacht Brewery
  description: |
    Corporate website for Haacht Brewery. Designed and Developed by Gafas.
  main_url: "https://haacht.com/en/"
  url: "https://haacht.com"
  categories:
    - Brewery
  built_by: Gafas
  built_by_url: "https://gafas.be"
  featured: false
- title: StoutLabs
  description: |
    Portfolio of Daniel Stout, freelance developer in East Tennessee.
  main_url: "https://www.stoutlabs.com/"
  url: "https://www.stoutlabs.com/"
  categories:
    - Web Development
    - Portfolio
  built_by: Daniel Stout
  built_by_url: "https://github.com/stoutlabs"
  featured: false
- title: Chicago Ticket Outcomes By Neighborhood
  description: |
    ProPublica data visualization of traffic ticket court outcomes
  categories:
    - News
    - Nonprofit
    - Visualization
  url: >-
    https://projects.propublica.org/graphics/il/il-city-sticker-tickets-maps/ticket-status/?initialWidth=782
  main_url: >-
    https://projects.propublica.org/graphics/il/il-city-sticker-tickets-maps/ticket-status/?initialWidth=782
  built_by: David Eads
  built_by_url: "https://github.com/eads"
  featured: false
- title: Chicago South Side Traffic Ticketing rates
  description: |
    ProPublica data visualization of traffic ticket rates by community
  main_url: >-
    https://projects.propublica.org/graphics/il/il-city-sticker-tickets-maps/ticket-rate/?initialWidth=782
  url: >-
    https://projects.propublica.org/graphics/il/il-city-sticker-tickets-maps/ticket-rate/?initialWidth=782
  categories:
    - News
    - Nonprofit
    - Visualization
  built_by: David Eads
  built_by_url: "https://github.com/eads"
  featured: false
- title: Otsimo
  description: >
    Otsimo is a special education application for children with autism, down
    syndrome and other developmental disabilities.
  main_url: "https://otsimo.com/en/"
  url: "https://otsimo.com/en/"
  categories:
    - Blog
    - Education
  featured: false
- title: Matt Bagni Portfolio 2018
  description: >
    Mostly the result of playing with Gatsby and learning about react and
    graphql. Using the screenshot plugin to showcase the work done for my
    company in the last 2 years, and a good amount of other experiments.
  main_url: "https://mattbag.github.io"
  url: "https://mattbag.github.io"
  categories:
    - Portfolio
  featured: false
- title: Lisa Ye's Blog
  description: |
    Simple blog/portofolio for a fashion designer. Gatsby_v2 + Netlify cms
  main_url: "https://lisaye.netlify.com/"
  url: "https://lisaye.netlify.com/"
  categories:
    - Blog
    - Portfolio
    - Fashion
  featured: false
- title: Lifestone Church
  main_url: "https://www.lifestonechurch.net/"
  url: "https://www.lifestonechurch.net/"
  source_url: "https://github.com/lifestonechurch/lifestonechurch.net"
  featured: false
  categories:
    - Marketing
    - Nonprofit
- title: Artem Sapegin
  description: >
    Little homepage of Artem Sapegin, a frontend developer, passionate
    photographer, coffee drinker and crazy dogs’ owner.
  main_url: "https://sapegin.me/"
  url: "https://sapegin.me/"
  categories:
    - Portfolio
    - Open Source
    - Web Development
  built_by: Artem Sapegin
  built_by_url: "https://github.com/sapegin"
  featured: false
- title: SparkPost Developers
  main_url: "https://developers.sparkpost.com/"
  url: "https://developers.sparkpost.com/"
  source_url: "https://github.com/SparkPost/developers.sparkpost.com"
  categories:
    - Documentation
    - API
  featured: false
- title: Malik Browne Portfolio 2018
  description: >
    The portfolio blog of Malik Browne, a full-stack engineer, foodie, and avid
    blogger/YouTuber.
  main_url: "https://www.malikbrowne.com/about"
  url: "https://www.malikbrowne.com"
  categories:
    - Blog
    - Portfolio
  built_by: Malik Browne
  built_by_url: "https://twitter.com/milkstarz"
  featured: false
- title: Novatics
  description: |
    Digital products that inspire and make a difference
  main_url: "https://www.novatics.com.br"
  url: "https://www.novatics.com.br"
  categories:
    - Portfolio
    - Technology
    - Web Development
  built_by: Novatics
  built_by_url: "https://github.com/Novatics"
  featured: false
- title: I migliori by Vivigratis
  description: >
    Product review website
  main_url: "https://imigliori.vivigratis.com/"
  url: "https://imigliori.vivigratis.com/"
  categories:
    - Blog
    - Travel
    - Technology
    - Health & Wellness
    - Fashion
  built_by: Kframe Interactive SA
  built_by_url: http://kframeinteractive.com
  featured: false
- title: Max McKinney
  description: >
    I’m a developer and designer with a focus in web technologies. I build cars
    on the side.
  main_url: "https://maxmckinney.com/"
  url: "https://maxmckinney.com/"
  categories:
    - Portfolio
    - Web Development
    - Design
  built_by: Max McKinney
  featured: false
- title: Stickyard
  description: |
    Make your React component sticky the easy way
  main_url: "https://nihgwu.github.io/stickyard/"
  url: "https://nihgwu.github.io/stickyard/"
  source_url: "https://github.com/nihgwu/stickyard/tree/master/website"
  categories:
    - Web Development
  built_by: Neo Nie
  featured: false
- title: Agata Milik
  description: |
    Website of a Polish psychologist/psychotherapist based in Gdańsk, Poland.
  main_url: "https://agatamilik.pl"
  url: "https://agatamilik.pl"
  categories:
    - Marketing
    - Healthcare
  built_by: Piotr Fedorczyk
  built_by_url: "https://piotrf.pl"
  featured: false
- title: WebPurple
  main_url: "https://www.webpurple.net/"
  url: "https://www.webpurple.net/"
  source_url: "https://github.com/WebPurple/site"
  description: >-
    Site of local (Russia, Ryazan) frontend community. Main purpose is to show
    info about meetups and keep blog.
  categories:
    - Nonprofit
    - Web Development
    - Community
    - Blog
    - Open Source
  built_by: Nikita Kirsanov
  built_by_url: "https://twitter.com/kitos_kirsanov"
  featured: false
- title: Papertrail.io
  description: |
    Inspection Management for the 21st Century
  main_url: "https://www.papertrail.io/"
  url: "https://www.papertrail.io/"
  categories:
    - Marketing
    - Technology
  built_by: Papertrail.io
  built_by_url: "https://www.papertrail.io"
  featured: false
- title: Matt Ferderer
  main_url: "https://mattferderer.com"
  url: "https://mattferderer.com"
  source_url: "https://github.com/mattferderer/gatsbyblog"
  description: >
    {titleofthesite} is a blog built with Gatsby that discusses web related tech
    such as JavaScript, .NET, Blazor & security.
  categories:
    - Blog
    - Web Development
  built_by: Matt Ferderer
  built_by_url: "https://twitter.com/mattferderer"
  featured: false
- title: Sahyadri Open Source Community
  main_url: "https://sosc.org.in"
  url: "https://sosc.org.in"
  source_url: "https://github.com/haxzie/sosc-website"
  description: >
    Official website of Sahyadri Open Source Community for community blog, event
    details and members info.
  categories:
    - Blog
    - Community
    - Open Source
  built_by: Musthaq Ahamad
  built_by_url: "https://github.com/haxzie"
  featured: false
- title: Tech Confessions
  main_url: "https://confessions.tech"
  url: "https://confessions.tech"
  source_url: "https://github.com/JonathanSpeek/tech-confessions"
  description: "A guilt-free place for us to confess our tech sins \U0001F64F\n"
  categories:
    - Community
    - Open Source
  built_by: Jonathan Speek
  built_by_url: "https://speek.design"
  featured: false
- title: Thibault Maekelbergh
  main_url: "https://thibmaek.com"
  url: "https://thibmaek.com"
  source_url: "https://github.com/thibmaek/thibmaek.github.io"
  description: |
    A nice blog about development, Raspberry Pi, plants and probably records.
  categories:
    - Blog
    - Open Source
  built_by: Thibault Maekelbergh
  built_by_url: "https://twitter.com/thibmaek"
  featured: false
- title: LearnReact.design
  main_url: "https://learnreact.design"
  url: "https://learnreact.design"
  description: >
    React Essentials For Designers: A React course tailored for product
    designers, ux designers, ui designers.
  categories:
    - Blog
  built_by: Linton Ye
  built_by_url: "https://twitter.com/lintonye"
- title: Devol’s Dance
  main_url: "https://www.devolsdance.com/"
  url: "https://www.devolsdance.com/"
  description: >
    Devol’s Dance is an invite-only, one-day event celebrating industrial
    robotics, AI, and automation.
  categories:
    - Marketing
    - Technology
  built_by: Corey Ward
  built_by_url: "http://www.coreyward.me/"
  featured: false
- title: Mega House Creative
  main_url: "https://www.megahousecreative.com/"
  url: "https://www.megahousecreative.com/"
  description: >
    Mega House Creative is a digital agency that provides unique goal-oriented
    web marketing solutions.
  categories:
    - Marketing
    - Agency
  built_by: Daniel Robinson
  featured: false
- title: Tobie Marier Robitaille - csc
  main_url: "https://tobiemarierrobitaille.com/"
  url: "https://tobiemarierrobitaille.com/en/"
  description: |
    Portfolio site for director of photography Tobie Marier Robitaille
  categories:
    - Portfolio
    - Gallery
  built_by: Mill3 Studio
  built_by_url: "https://mill3.studio/en/"
  featured: false
- title: Bestvideogame.deals
  main_url: "https://bestvideogame.deals/"
  url: "https://bestvideogame.deals/"
  description: |
    Video game comparison website for the UK, build with GatsbyJS.
  categories:
    - eCommerce
    - Video Games
  built_by: Koen Kamphuis
  built_by_url: "https://koenkamphuis.com/"
  featured: false
- title: Mahipat's Portfolio
  main_url: "https://mojaave.com/"
  url: "https://mojaave.com"
  source_url: "https://github.com/mhjadav/mojaave"
  description: >
    mojaave.com is Mahipat's portfolio, I have developed it using Gatsby v2 and
    Bootstrap, To get in touch with people looking for full-stack developer.
  categories:
    - Portfolio
    - Web Development
  built_by: Mahipat Jadav
  built_by_url: "https://mojaave.com/"
  featured: false
- title: Cmsbased
  main_url: "https://www.cmsbased.net"
  url: "https://www.cmsbased.net"
  description: >
    Cmsbased is providing automation tools and design resources for Web Hosting
    and IT services industry.
  categories:
    - Technology
    - Design
  featured: false
- title: Traffic Design Biennale 2018
  main_url: "https://trafficdesign.pl"
  url: "http://trafficdesign.pl/pl/ficzery/2018-biennale/"
  description: |
    Mini site for 2018 edition of Traffic Design’s Biennale
  categories:
    - Nonprofit
    - Gallery
  built_by: Piotr Fedorczyk
  built_by_url: "https://piotrf.pl"
  featured: false
- title: Insights
  main_url: "https://justaskusers.com/"
  url: "https://justaskusers.com/"
  description: >
    Insights helps user experience (UX) researchers conduct their research and
    make sense of the findings.
  categories:
    - User Experience
    - Design
  built_by: Just Ask Users
  built_by_url: "https://justaskusers.com/"
  featured: false
- title: Tensiq
  main_url: "https://tensiq.com"
  url: "https://tensiq.com"
  source_url: "https://github.com/Tensiq/tensiq-site"
  description: >
    Tensiq is an e-Residency startup, that provides development in cutting-edge
    technology while delivering secure, resilient, performant solutions.
  categories:
    - Game Development
    - Web Development
    - Mobile Development
    - Agency
    - Open Source
  built_by: Jens
  built_by_url: "https://github.com/arrkiin"
  featured: false
- title: Mintfort
  main_url: "https://mintfort.com/"
  url: "https://mintfort.com/"
  source_url: "https://github.com/MintFort/mintfort.com"
  description: >
    Mintfort, the first crypto-friendly bank account. Store and manage assets on
    the blockchain.
  categories:
    - Technology
    - Bank
  built_by: Axel Fuhrmann
  built_by_url: "https://axelfuhrmann.com/"
  featured: false
- title: React Native Explorer
  main_url: "https://react-native-explorer.firebaseapp.com"
  url: "https://react-native-explorer.firebaseapp.com"
  description: |
    Explorer React Native packages and examples effortlessly.
  categories:
    - React Native
  featured: false
- title: 500Tech
  main_url: "https://500tech.com/"
  url: "https://500tech.com/"
  featured: false
  categories:
    - Web Development
    - Agency
    - Open Source
- title: eworld
  main_url: "http://eworld.herokuapp.com/"
  url: "http://eworld.herokuapp.com/"
  featured: false
  categories:
    - eCommerce
    - Technology
- title: It's a Date
  description: >
    It's a Date is a dating app that actually involves dating.
  main_url: "https://www.itsadate.app/"
  url: "https://www.itsadate.app/"
  featured: false
  categories:
    - App
    - Blog
- title: Node.js HBase
  description: >
    Asynchronous HBase client for NodeJs using REST.
  main_url: https://hbase.js.org/
  url: https://hbase.js.org/
  source_url: "https://github.com/adaltas/node-hbase"
  categories:
    - Documentation
    - Open Source
    - Technology
  built_by: David Worms
  built_by_url: http://www.adaltas.com
  featured: false
- title: Peter Kroyer - Web Design / Web Development
  main_url: https://www.peterkroyer.at/en/
  url: https://www.peterkroyer.at/en/
  description: >
    Freelance web designer / web developer based in Vienna, Austria (Wien, Österreich).
  categories:
    - Agency
    - Web Development
    - Design
    - Portfolio
    - Freelance
  built_by: Peter Kroyer
  built_by_url: https://www.peterkroyer.at/
  featured: false
- title: Geddski
  main_url: https://gedd.ski
  url: https://gedd.ski
  description: >
    frontend mastery blog - level up your UI game.
  categories:
    - Web Development
    - Education
    - Productivity
    - User Experience
  built_by: Dave Geddes
  built_by_url: https://twitter.com/geddski
  featured: false
- title: Rung
  main_url: "https://rung.com.br/"
  url: "https://rung.com.br/"
  description: >
    Rung alerts you about the exceptionalities of your personal and professional life.
  categories:
    - API
    - Technology
    - Travel
    - Bot
  featured: false
- title: Mokkapps
  main_url: "https://www.mokkapps.de/"
  url: "https://www.mokkapps.de/"
  source_url: "https://github.com/mokkapps/website"
  description: >
    Portfolio website from Michael Hoffmann. Passionate software developer with focus on web-based technologies.
  categories:
    - Blog
    - Portfolio
    - Web Development
    - Mobile Development
  featured: false
- title: Premier Octet
  main_url: "https://www.premieroctet.com/"
  url: "https://www.premieroctet.com/"
  description: >
    Premier Octet is a React-based agency
  categories:
    - Agency
    - Web Development
    - Mobile Development
    - React Native
  featured: false
- title: Thorium
  main_url: "https://www.thoriumsim.com/"
  url: "https://www.thoriumsim.com/"
  source_url: "https://github.com/thorium-sim/thoriumsim.com"
  description: >
    Thorium - Open-source Starship Simulator Controls for Live Action Role Play
  built_by: Alex Anderson
  built_by_url: https://twitter.com/ralex1993
  categories:
    - Blog
    - Portfolio
    - Documentation
    - Marketing
    - Education
    - Entertainment
    - Open Source
    - Web Development
  featured: false
- title: Cameron Maske
  main_url: "https://www.cameronmaske.com/"
  url: "https://www.cameronmaske.com/courses/introduction-to-pytest/"
  source_url: "https://github.com/cameronmaske/cameronmaske.com-v2"
  description: >
    The homepage of Cameron Maske, a freelance full-stack developer, who is currently working on a free pytest video course
  categories:
    - Education
    - Video
    - Portfolio
    - Freelance
  featured: false
- title: Studenten bilden Schüler
  description: >
    Studenten bilden Schüler e.V. is a German student-run nonprofit initiative that aims to
    contribute to more equal educational opportunities by providing free tutoring to refugees
    and children from underprivileged families. The site is built on Gatsby v2, styled-components
    and Contentful. It supports Google Analytics, fluid typography and Algolia search.
  main_url: "https://studenten-bilden-schueler.de"
  url: "https://studenten-bilden-schueler.de"
  source_url: "https://github.com/StudentenBildenSchueler/homepage"
  categories:
    - Education
    - Nonprofit
    - Blog
  built_by: Janosh Riebesell
  built_by_url: "https://janosh.io"
  featured: false
- title: Joseph Chambers
  main_url: "https://joseph.michael-chambers.com/"
  url: "https://joseph.michael-chambers.com/"
  description: >
    The homepage of Joseph Chambers, a freelance full-stack developer, who is currently looking for work.
  categories:
    - Portfolio
    - Freelance
    - Web Development
  built_by: Joseph Chambers
  built_by_url: https://twitter.com/imcodingideas
  featured: false
- title: Mike's Remote List
  main_url: "https://www.mikesremotelist.com"
  url: "https://www.mikesremotelist.com"
  description: >
    A list of remote jobs, updated throughout the day. Built on Gatsby v1 and powered by Contentful, Google Sheets, string and sticky tape.
  categories:
    - Job Board
  featured: false
- title: Madvoid
  main_url: "https://madvoid.com/"
  url: "https://madvoid.com/screenshot/"
  featured: false
  description: >
    Madvoid is a team of expert developers dedicated to creating simple, clear, usable and blazing fast web and mobile apps.
    We are coders that help companies and agencies to create social & interactive experiences.
    This includes full-stack development using React, WebGL, Static Site Generators, Ruby On Rails, Phoenix, GraphQL, Chatbots, CI / CD, Docker and more!
  categories:
    - Portfolio
    - Technology
    - Web Development
    - Agency
    - Marketing
  built_by: Jean-Paul Bonnetouche
  built_by_url: https://twitter.com/_jpb
- title: MOMNOTEBOOK.COM
  description: >
    Sharing knowledge and experiences that make childhood and motherhood rich, vibrant and healthy.
  main_url: "https://momnotebook.com/"
  url: "https://momnotebook.com/"
  featured: false
  built_by: Aleksander Hansson
  built_by_url: https://www.linkedin.com/in/aleksanderhansson/
  categories:
    - Blog
- title: Pirate Studios
  description: >
    Reinventing music studios with 24/7 self service rehearsal, DJ & production rooms available around the world.
  main_url: "https://www.piratestudios.co"
  url: "https://www.piratestudios.co"
  featured: false
  built_by: The Pirate Studios team
  built_by_url: https://github.com/piratestudios/
  categories:
    - Music
- title: Aurora EOS
  main_url: "https://www.auroraeos.com/"
  url: "https://www.auroraeos.com/"
  featured: false
  categories:
    - Blockchain
    - Marketing
    - Blog
  built_by: Corey Ward
  built_by_url: "http://www.coreyward.me/"
- title: MadeComfy
  main_url: "https://madecomfy.com.au/"
  url: "https://madecomfy.com.au/"
  description: >
    Short term rental management startup, using Contentful + Gatsby + CicleCI
  featured: false
  categories:
    - Travel
  built_by: Lucas Vilela
  built_by_url: "https://madecomfy.com.au/"
- title: How To Book Cheap Flights
  description: >
    A travel blog built with Gatsby and adopting the AMP technology.
  main_url: "https://howtobookcheapflights.com"
  url: "https://howtobookcheapflights.com"
  source_url: "https://github.com/flaviolivolsi/howtobookcheapflights"
  featured: false
  categories:
    - Travel
    - Blog
  built_by: Flavio Li Volsi
  built_by_url: "http://github.com/flaviolivolsi"
- title: Tiger Facility Services
  description: >
    Tiger Facility Services combines facility management expertise with state of the art software to offer a sustainable and customer oriented cleaning and facility service.
  main_url: https://www.tigerfacilityservices.com/de-en/
  url: https://www.tigerfacilityservices.com/de-en/
  featured: false
  categories:
    - B2B Services
- title: "Luciano Mammino's blog"
  description: >
    Tech & programming blog of Luciano Mammino a.k.a. "loige", Full-Stack Web Developer and International Speaker
  main_url: https://loige.co
  url: https://loige.co
  featured: false
  categories:
    - Blog
    - Web Development
  built_by: Luciano Mammino
  built_by_url: https://loige.co
- title: Wire • Secure collaboration platform
  description: >
    Corporate website of Wire, an open source, end-to-end encrypted collaboration platform
  main_url: "https://wire.com"
  url: "https://wire.com"
  featured: false
  categories:
    - Open Source
    - Productivity
    - Technology
    - Blog
    - App
  built_by: Wire team
  built_by_url: "https://github.com/orgs/wireapp/people"
- title: J. Patrick Raftery
  main_url: "https://www.jpatrickraftery.com"
  url: "https://www.jpatrickraftery.com"
  description: J. Patrick Raftery is an opera singer and voice teacher based in Vancouver, BC.
  categories:
    - Portfolio
    - Music
  built_by: Michael Uloth
  built_by_url: "https://www.michaeluloth.com"
  featured: false
- title: Aria Umezawa
  main_url: "https://www.ariaumezawa.com"
  url: "https://www.ariaumezawa.com"
  description: Aria Umezawa is a director, producer, and writer currently based in San Francisco.
  categories:
    - Portfolio
    - Music
    - Entertainment
  built_by: Michael Uloth
  built_by_url: "https://www.michaeluloth.com"
  featured: false
- title: Pomegranate Opera
  main_url: "https://www.pomegranateopera.com"
  url: "https://www.pomegranateopera.com"
  description: Pomegranate Opera is a lesbian opera written by Amanda Hale & Kye Marshall.
  categories:
    - Gallery
    - Music
  built_by: Michael Uloth
  built_by_url: "https://www.michaeluloth.com"
  featured: false
- title: Daniel Cabena
  main_url: "https://www.danielcabena.com"
  url: "https://www.danielcabena.com"
  description: Daniel Cabena is a Canadian countertenor highly regarded in both Canada and Europe for prize-winning performances ranging from baroque to contemporary repertoire.
  categories:
    - Portfolio
    - Music
  built_by: Michael Uloth
  built_by_url: "https://www.michaeluloth.com"
  featured: false
- title: Artist.Center
  main_url: "https://artistcenter.netlify.com"
  url: "https://artistcenter.netlify.com"
  description: The marketing page for Artist.Center, a soon-to-launch platform designed to connect opera singers to opera companies.
  categories:
    - Music
  built_by: Michael Uloth
  built_by_url: "https://www.michaeluloth.com"
  featured: false
- title: DG Volo & Company
  main_url: "https://www.dgvolo.com"
  url: "https://www.dgvolo.com"
  description: DG Volo & Company is a Toronto-based investment consultancy.
  categories:
    - Finance
  built_by: Michael Uloth
  built_by_url: "https://www.michaeluloth.com"
  featured: false
- title: Shawna Lucey
  main_url: "https://www.shawnalucey.com"
  url: "https://www.shawnalucey.com"
  description: Shawna Lucey is an American theater and opera director based in New York City.
  categories:
    - Portfolio
    - Music
    - Entertainment
  built_by: Michael Uloth
  built_by_url: "https://www.michaeluloth.com"
  featured: false
- title: Leyan Lo
  main_url: https://www.leyanlo.com
  url: https://www.leyanlo.com
  description: >
    Leyan Lo’s personal website
  categories:
    - Portfolio
  built_by: Leyan Lo
  built_by_url: https://www.leyanlo.com
  featured: false
- title: Hawaii National Bank
  url: https://hawaiinational.bank
  main_url: https://hawaiinational.bank
  description: Hawaii National Bank's highly personalized service has helped loyal customers & locally owned businesses achieve their financial dreams for over 50 years.
  categories:
    - Bank
  built_by: Wall-to-Wall Studios
  built_by_url: https://walltowall.com
  featured: false
- title: Coletiv
  url: https://coletiv.com
  main_url: https://coletiv.com
  description: Coletiv teams up with companies of all sizes to design, develop & launch digital products for iOS, Android & the Web.
  categories:
    - Technology
    - Agency
    - Web Development
  built_by: Coletiv
  built_by_url: https://coletiv.com
  featured: false
- title: janosh.io
  description: >
    Personal blog and portfolio of Janosh Riebesell. The site is built with Gatsby v2 and designed
    entirely with styled-components v4. Much of the layout was achieved with CSS grid. It supports
    Google Analytics, fluid typography and Algolia search.
  main_url: "https://janosh.io"
  url: "https://janosh.io"
  source_url: "https://github.com/janosh/janosh.io"
  categories:
    - Portfolio
    - Blog
    - Science
    - Photography
    - Travel
  built_by: Janosh Riebesell
  built_by_url: "https://janosh.io"
  featured: false
- title: Gatsby Manor
  description: >
    We build themes for gatsby. We have themes for all projects including personal,
    portfolio, ecommerce, landing pages and more. We also run an in-house
    web dev and design studio. If you cannot find what you want, we can build it for you!
    Email us at gatsbymanor@gmail.com with questions.
  main_url: "https://www.gatsbymanor.com"
  url: "https://www.gatsbymanor.com"
  source_url: "https://github.com/gatsbymanor"
  categories:
    - Web Development
    - Themes
    - Agency
    - Technology
    - Freelance
  built_by: Steven Natera
  built_by_url: "https://stevennatera.com"
- title: Ema Suriano's Portfolio
  main_url: https://emasuriano.com/
  url: https://emasuriano.com/
  source_url: https://github.com/EmaSuriano/emasuriano.github.io
  description: >
    Ema Suriano's portfolio to display information about him, his projects and what he's writing about.
  categories:
    - Portfolio
    - Technology
    - Web Development
  built_by: Ema Suriano
  built_by_url: https://emasuriano.com/
  featured: false
- title: Luan Orlandi
  main_url: https://luanorlandi.github.io
  url: https://luanorlandi.github.io
  source_url: https://github.com/luanorlandi/luanorlandi.github.io
  description: >
    Luan Orlandi's personal website. Brazilian web developer, enthusiast in React and Gatsby.
  categories:
    - Blog
    - Portfolio
    - Web Development
  built_by: Luan Orlandi
  built_by_url: https://github.com/luanorlandi
- title: Mobius Labs
  main_url: https://mobius.ml
  url: https://mobius.ml
  description: >
    Mobius Labs landing page, a Start-up working on Computer Vision
  categories:
    - Landing page
    - Marketing
    - Technology
    - AI
  built_by: sktt
  built_by_url: https://github.com/sktt
- title: EZAgrar
  main_url: https://www.ezagrar.at/en/
  url: https://www.ezagrar.at/en/
  description: >
    EZAgrar.at is the homepage of the biggest agricultural machinery dealership in Austria. In total 8 pages will be built for this client reusing a lot of components between them.
  categories:
    - eCommerce
    - Marketing
    - Multilingual
  built_by: MangoART
  built_by_url: https://www.mangoart.at
  featured: false
- title: OAsome blog
  main_url: https://oasome.blog/
  url: https://oasome.blog/
  source_url: https://github.com/oorestisime/oasome
  description: >
    Paris-based Cypriot adventurers. A and O. Lovers of life and travel. Want to get a glimpse of the OAsome world?
  categories:
    - Blog
    - Photography
    - Travel
  built_by: Orestis Ioannou
  featured: false
- title: Brittany Chiang
  main_url: https://brittanychiang.com/
  url: https://brittanychiang.com/
  source_url: https://github.com/bchiang7/v4
  description: >
    Personal website and portfolio of Brittany Chiang built with Gatsby v2
  categories:
    - Portfolio
  built_by: Brittany Chiang
  built_by_url: https://github.com/bchiang7
  featured: false
- title: Fitekran
  description: >
    One of the most visited Turkish blog about health, sports and healthy lifestyle, that has been rebuilt with Gatsby v2 using Wordpress.
  main_url: "https://www.fitekran.com"
  url: "https://www.fitekran.com"
  categories:
    - Science
    - Healthcare
    - Blog
  built_by: Burak Tokak
  built_by_url: "https://www.buraktokak.com"
- title: Serverless
  main_url: https://serverless.com
  url: https://serverless.com
  source_url: https://github.com/serverless/site
  description: >
    Serverless.com – Build web, mobile and IoT applications with serverless architectures using AWS Lambda, Azure Functions, Google CloudFunctions & more!
  categories:
    - Technology
    - Web Development
  built_by: Codebrahma
  built_by_url: https://codebrahma.com
  featured: false
- title: Dive Bell
  main_url: https://divebell.band/
  url: https://divebell.band/
  description: >
    Simple site for a band to list shows dates and videos (499 on lighthouse)
  categories:
    - Music
  built_by: Matt Bagni
  built_by_url: https://mattbag.github.io
  featured: false
- title: Mayer Media Co.
  main_url: https://mayermediaco.com/
  url: https://mayermediaco.com/
  description: >
    Freelance Web Development and Digital Marketing
  categories:
    - Web Development
    - Marketing
    - Blog
  source_url: https://github.com/MayerMediaCo/MayerMediaCo2.0
  built_by: Danny Mayer
  built_by_url: https://twitter.com/mayermediaco
  featured: false
- title: Jan Czizikow Portfolio
  main_url: https://www.janczizikow.com/
  url: https://www.janczizikow.com/
  source_url: https://github.com/janczizikow/janczizikow-portfolio
  description: >
    Simple personal portfolio site built with Gatsby
  categories:
    - Portfolio
    - Freelance
    - Web Development
  built_by: Jan Czizikow
  built_by_url: https://github.com/janczizikow
- title: Carbon Design Systems
  main_url: http://www.carbondesignsystem.com/
  url: http://www.carbondesignsystem.com/
  description: >
    The Carbon Design System is integrating the new IBM Design Ethos and Language. It represents a completely fresh approach to the design of all things at IBM.
  categories:
    - Design System
    - Documentation
  built_by: IBM
  built_by_url: https://www.ibm.com/
  featured: false
- title: Retirement Community
  main_url: https://retirementcommunity.fastcompany.com/
  url: https://retirementcommunity.fastcompany.com/
  description: >
    Bye Bye Funny Business, Pete Holmes and Jamie Lee enter retirement
  categories:
    - Entertainment
    - Retirement
    - Education
  built_by: FastCompany
  built_by_url: https://www.fastcompany.com/
  featured: false
- title: McDonald's Design System
  main_url: https://design.mcdonalds.com/
  url: https://design.mcdonalds.com/
  description: >
    McDonald's Design System
  categories:
    - Design
    - Design System
  built_by: McDonald's
  built_by_url: https://www.mcdonalds.com/us/en-us.html
  featured: false
- title: Mozilla Mixed Reality
  main_url: https://mixedreality.mozilla.org/
  url: https://mixedreality.mozilla.org/
  description: >
    Virtual Reality for the free and open Web.
  categories:
    - Virtual Reality
    - Open Source
  built_by: Mozilla
  built_by_url: https://www.mozilla.org/
  featured: false
- title: Uniform Hudl Design System
  main_url: http://uniform.hudl.com/
  url: http://uniform.hudl.com/
  description: >
    A single design system to ensure every interface feels like Hudl. From the colors we use to the size of our buttons and what those buttons say, Uniform has you covered. Check the guidelines, copy the code and get to building.
  categories:
    - Design System
    - Open Source
    - Design
  built_by: Hudl
  built_by_url: https://www.hudl.com/
- title: Subtle UI
  main_url: "https://subtle-ui.netlify.com/"
  url: "https://subtle-ui.netlify.com/"
  source_url: "https://github.com/ryanwiemer/subtle-ui"
  description: >
    A collection of clever yet understated user interactions found on the web.
  categories:
    - Web Development
    - Open Source
    - User Experience
  built_by: Ryan Wiemer
  built_by_url: "https://www.ryanwiemer.com/"
  featured: false
- title: developer.bitcoin.com
  main_url: "https://www.bitcoin.com/"
  url: "https://developer.bitcoin.com/"
  description: >
    Bitbox based bitcoin.com developer platform and resources.
  categories:
    - Blockchain
  featured: false
- title: Barmej
  main_url: "https://app.barmej.com/"
  url: "https://app.barmej.com/"
  description: >
    An interactive platform to learn different programming languages in Arabic for FREE
  categories:
    - Education
    - Programming
    - Learning
  built_by: Obytes
  built_by_url: "https://www.obytes.com/"
  featured: false
- title: Vote Save America
  main_url: "https://votesaveamerica.com"
  url: "https://votesaveamerica.com"
  description: >
    Be a voter. Save America.
  categories:
    - Education
    - Government
  featured: false
  built_by: Jeremy E. Miller
  built_by_url: "https://jeremyemiller.com/"
- title: Emergence
  main_url: https://emcap.com/
  url: https://emcap.com/
  description: >
    Emergence is a top enterprise cloud venture capital firm. We fund early stage ventures focusing on enterprise & SaaS applications. Emergence is one of the top VC firms in Silicon Valley.
  categories:
    - Marketing
    - Blog
  built_by: Upstatement
  built_by_url: https://www.upstatement.com/
  featured: false
- title: FPVtips
  main_url: https://fpvtips.com
  url: https://fpvtips.com
  source_url: https://github.com/jumpalottahigh/fpvtips
  description: >
    FPVtips is all about bringing racing drone pilots closer together, and getting more people into the hobby!
  categories:
    - Community
    - Education
    - Drones
  built_by: Georgi Yanev
  built_by_url: https://twitter.com/jumpalottahigh
  featured: false
- title: Georgi Yanev
  main_url: https://blog.georgi-yanev.com/
  url: https://blog.georgi-yanev.com/
  source_url: https://github.com/jumpalottahigh/blog.georgi-yanev.com
  description: >
    I write articles about FPV quads (building and flying), web development, smart home automation, life-long learning and other topics from my personal experience.
  categories:
    - Blog
    - Electronics
    - Drones
  built_by: Georgi Yanev
  built_by_url: https://twitter.com/jumpalottahigh
  featured: false
- title: Bear Archery
  main_url: "https://beararchery.com/"
  url: "https://beararchery.com/"
  categories:
    - eCommerce
    - Sports
  built_by: Escalade Sports
  built_by_url: "https://www.escaladesports.com/"
  featured: false
- title: "attn:"
  main_url: "https://www.attn.com/"
  url: "https://www.attn.com/"
  categories:
    - Media
    - Entertainment
  built_by: "attn:"
  built_by_url: "https://www.attn.com/"
  featured: false
- title: Mirror Conf
  description: >
    Mirror Conf is a conference designed to empower designers and frontend developers who have a thirst for knowledge and want to broaden their horizons.
  main_url: "https://www.mirrorconf.com/"
  url: "https://www.mirrorconf.com/"
  categories:
    - Conference
    - Design
    - Frontend
  featured: false
- title: Startarium
  main_url: https://www.startarium.ro
  url: https://www.startarium.ro
  description: >
    Free entrepreneurship educational portal with more than 20000 users, hundreds of resources, crowdfunding, mentoring and investor pitching events facilitated.
  categories:
    - Education
    - Crowdfunding
    - Nonprofit
    - Entrepreneurship
  built_by: Cezar Neaga
  built_by_url: https://twitter.com/cezarneaga
  featured: false
- title: Microlink
  main_url: https://microlink.io/
  url: https://microlink.io/
  description: >
    Extract structured data from any website.
  categories:
    - Web Development
    - API
    - SDK
  built_by: Kiko Beats
  built_by_url: https://kikobeats.com/
  featured: false
- title: Markets.com
  main_url: "https://www.markets.com/"
  url: "https://www.markets.com/"
  featured: false
  categories:
    - Finance
- title: Kevin Legrand
  url: "https://k-legrand.com"
  main_url: "https://k-legrand.com"
  source_url: "https://github.com/Manoz/k-legrand.com"
  description: >
    Personal website and blog built with love with Gatsby v2
  categories:
    - Blog
    - Portfolio
    - Web Development
  built_by: Kevin Legrand
  built_by_url: https://k-legrand.com
  featured: false
- title: David James Portfolio
  main_url: https://dfjames.com/
  url: https://dfjames.com/
  source_url: https://github.com/daviddeejjames/dfjames-gatsby
  description: >
    Portfolio Site using GatsbyJS and headless WordPress
  categories:
    - WordPress
    - Portfolio
    - Blog
  built_by: David James
  built_by_url: https://twitter.com/daviddeejjames
- title: Hypertext Candy
  url: https://www.hypertextcandy.com/
  main_url: https://www.hypertextcandy.com/
  description: >
    Blog about web development. Laravel, Vue.js, etc.
  categories:
    - Blog
    - Web Development
  built_by: Masahiro Harada
  built_by_url: https://twitter.com/_Masahiro_H_
  featured: false
- title: "Maxence Poutord's blog"
  description: >
    Tech & programming blog of Maxence Poutord, Software Engineer, Serial Traveler and Public Speaker
  main_url: https://www.maxpou.fr
  url: https://www.maxpou.fr
  featured: false
  categories:
    - Blog
    - Web Development
  built_by: Maxence Poutord
  built_by_url: https://www.maxpou.fr
- title: "Dante Calderón"
  description: >
    Personal Website and Blog of Dante Calderón
  main_url: https://dantecalderon.com/
  url: https://dantecalderon.com/
  source_url: https://github.com/dantehemerson/dantecalderon.com
  featured: false
  categories:
    - Blog
    - Portfolio
    - Web Development
    - Open Source
    - Technology
    - Education
  built_by: Dante Calderón
  built_by_url: https://github.com/dantehemerson
- title: "The Noted Project"
  url: https://thenotedproject.org
  main_url: https://thenotedproject.org
  source_url: https://github.com/ianbusko/the-noted-project
  description: >
    Website to showcase the ethnomusicology research for The Noted Project.
  categories:
    - Portfolio
    - Education
    - Gallery
  built_by: Ian Busko
  built_by_url: https://github.com/ianbusko
  featured: false
- title: Got Milk
  main_url: "https://www.gotmilk.com/"
  url: "https://www.gotmilk.com/"
  featured: false
  categories:
    - Food
    - Miscellaneous
- title: People For Bikes
  url: "https://2017.peopleforbikes.org/"
  main_url: "https://2017.peopleforbikes.org/"
  categories:
    - Community
    - Sport
    - Gallery
    - Nonprofit
  built_by: PeopleForBikes
  built_by_url: "https://peopleforbikes.org/about-us/who-we-are/staff/"
  featured: false
- title: Wide Eye
  description: >
    Creative agency specializing in interactive design, web development, and digital communications.
  url: https://wideeye.co/
  main_url: https://wideeye.co/
  categories:
    - Design
    - Web Development
  built_by: Wide Eye
  built_by_url: https://wideeye.co/about-us/
  featured: false
- title: Guster
  description: >
    American alternative rock band from Boston, Massachusetts.
  url: http://guster.com/
  main_url: http://guster.com/
  categories:
    - Music
  featured: false
- title: CodeSandbox
  description: >
    CodeSandbox is an online editor that helps you create web applications, from prototype to deployment.
  url: https://codesandbox.io/
  main_url: https://codesandbox.io/
  categories:
    - Web Development
  featured: false
- title: Marvel
  description: >
    The all-in-one platform powering design.
  url: https://marvelapp.com/
  main_url: https://marvelapp.com/
  categories:
    - Design
  featured: false
- title: Designcode.io
  description: >
    Learn to design and code React apps.
  url: https://designcode.io
  main_url: https://designcode.io
  categories:
    - Learning
  featured: false
- title: Happy Design
  description: >
    The Brand and Product Team Behind Happy Money
  url: https://design.happymoney.com/
  main_url: https://design.happymoney.com/
  categories:
    - Design
    - Finance
- title: Weihnachtsmarkt.ms
  description: >
    Explore the christmas market in Münster (Westf).
  url: https://weihnachtsmarkt.ms/
  main_url: https://weihnachtsmarkt.ms/
  source_url: https://github.com/codeformuenster/weihnachtsmarkt
  categories:
    - Gallery
    - Food
  built_by: "Code for Münster during #MSHACK18"
  featured: false
- title: Code Championship
  description: >
    Competitive coding competitions for students from 3rd to 8th grade. Code is Sport.
  url: https://www.codechampionship.com
  main_url: https://www.codechampionship.com
  categories:
    - Learning
    - Education
    - Sport
  built_by: Abamath LLC
  built_by_url: https://www.abamath.com
  featured: false
- title: Wieden+Kennedy
  description: >
    Wieden+Kennedy is an independent, global creative company.
  categories:
    - Technology
    - Web Development
    - Agency
    - Marketing
  url: https://www.wk.com
  main_url: https://www.wk.com
  built_by: Wieden Kennedy
  built_by_url: https://www.wk.com/about/
  featured: false
- title: Testing JavaScript
  description: >
    This course will teach you the fundamentals of testing your JavaScript applications using eslint, Flow, Jest, and Cypress.
  url: https://testingjavascript.com/
  main_url: https://testingjavascript.com/
  categories:
    - Learning
    - Education
    - Testing
    - JavaScript
  built_by: Kent C. Dodds
  built_by_url: https://kentcdodds.com/
  featured: false
- title: Use Hooks
  description: >
    One new React Hook recipe every day.
  url: https://usehooks.com/
  main_url: https://usehooks.com/
  categories:
    - Learning
    - Tips
    - React
  built_by: Gabe Ragland
  built_by_url: https://twitter.com/gabe_ragland
  featured: false
- title: Disrupting Nate
  description: >
    Ketogenic Diet, Podcasts, and Blockchain.
  url: https://www.disruptingnate.com/
  main_url: https://disruptingnate.com/
  categories:
    - Technology
    - Podcasts
  built_by: Nathan Olmstead
  built_by_url: https://twitter.com/disruptingnate
  featured: false
- title: Ambassador
  url: https://www.getambassador.io
  main_url: https://www.getambassador.io
  description: >
    Open source, Kubernetes-native API Gateway for microservices built on Envoy.
  categories:
    - Open Source
    - Documentation
    - Technology
  built_by: Datawire
  built_by_url: https://www.datawire.io
  featured: false
- title: Clubhouse
  main_url: https://clubhouse.io
  url: https://clubhouse.io
  description: >
    The intuitive and powerful project management platform loved by software teams of all sizes. Built with Gatsby v2 and Prismic
  categories:
    - Technology
    - Project Management
    - Blog
    - Productivity
    - B2B Services
    - Community
    - Design
    - Open Source
  built_by: Ueno.
  built_by_url: https://ueno.co
  featured: false
- title: Asian Art Collection
  url: http://artmuseum.princeton.edu/asian-art/
  main_url: http://artmuseum.princeton.edu/asian-art/
  description: >
    Princeton University has a branch dealing with state of art.They have showcased ore than 6,000 works of Asian art are presented alongside ongoing curatorial and scholarly research
  categories:
    - Art
    - History
    - Models
  featured: false
- title: QHacks
  url: https://qhacks.io
  main_url: https://qhacks.io
  source_url: https://github.com/qhacks/qhacks-website
  description: >
    QHacks is Queen’s University’s annual hackathon! QHacks was founded in 2016 with a mission to advocate and incubate the tech community at Queen’s University and throughout Canada.
  categories:
    - Hackathon
    - Education
    - Technology
    - Podcast
  featured: false
- title: Tyler McGinnis
  url: https://tylermcginnis.com/
  main_url: https://tylermcginnis.com/
  description: >
    The linear, course based approach to learning web technologies.
  categories:
    - Education
    - Technology
    - Podcast
    - Web Development
  featured: false
- title: a11y with Lindsey
  url: https://www.a11ywithlindsey.com/
  main_url: https://www.a11ywithlindsey.com/
  source_url: https://github.com/lkopacz/a11y-with-lindsey
  description: >
    To help developers navigate accessibility jargon, write better code, and to empower them to make their Internet, Everyone's Internet.
  categories:
    - Education
    - Blog
    - Technology
  built_by: Lindsey Kopacz
  built_by_url: https://twitter.com/littlekope0903
  featured: false
- title: DEKEMA
  url: https://www.dekema.com/
  main_url: https://www.dekema.com/
  description: >
    Worldclass crafting: Furnace, fervor, fullfilment. Delivering highest demand for future craftsmanship. Built using Gatsby v2 and Prismic.
  categories:
    - Healthcare
    - Science
    - Technology
  built_by: Crisp Studio
  built_by_url: https://crisp.studio
  featured: false
- title: FOX Circus
  main_url: "https://www.foxcircus.it/"
  url: "https://www.foxcircus.it/"
  categories:
    - Event
    - Conference
    - Entertainment
  built_by: Kframe Interactive SA
  built_by_url: http://kframeinteractive.com
  featured: false
- title: Ramón Chancay
  description: >-
    Frontend / Backend Developer in Guayaquil Ecuador.
    Currently at Everymundo, previously at El Universo.
    I enjoy teaching and sharing what I know.
    I give professional advice to developers and companies.
    My wife and my children are everything in my life.
  main_url: "https://ramonchancay.me/"
  url: "https://ramonchancay.me/"
  source_url: "https://github.com/devrchancay/personal-site"
  featured: false
  categories:
    - Blog
    - Technology
    - Web Development
  built_by: Codedebug
  built_by_url: "https://codedebug.co/"
- title: Ghost Documentation
  main_url: https://docs.ghost.org/
  url: https://docs.ghost.org/
  description: >-
    Ghost is an open source, professional publishing platform built on a modern Node.js technology stack — designed for teams who need power, flexibility and performance.
  categories:
    - Publishing
    - Documentation
  built_by: Ghost Foundation
  built_by_url: https://ghost.org/
  featured: false
- title: BELLHOPS
  main_url: https://www.getbellhops.com/
  url: https://www.getbellhops.com/
  description: >-
    Whether you’re moving someplace new or just want to complete a few projects around your current home, BellHops can arrange the moving services you need—at simple, straightforward rates.
  categories:
    - Business
  built_by: Bellhops, Inc.
  built_by_url: https://www.getbellhops.com/
  featured: false
- title: Acclimate Consulting
  main_url: https://www.acclimate.io/
  url: https://www.acclimate.io/
  description: >-
    Acclimate is a consulting firm that puts organizations back in control with data-driven strategies and full-stack applications.
  categories:
    - AI
    - Technology
    - Consulting
  built_by: Andrew Wilson
  built_by_url: https://github.com/andwilson
  featured: false
- title: Flyright
  url: https://flyright.co/
  main_url: https://flyright.co/
  description: >-
    Flyright curates everything you need for international travel in one tidy place 💜
  categories:
    - Technology
    - App
  built_by: Ty Hopp
  built_by_url: https://github.com/tyhopp
  featured: false
- title: Vets Who Code
  url: https://vetswhocode.io/
  main_url: https://vetswhocode.io/
  description: >-
    VetsWhoCode is a non-profit organization dedicated to training military veterans & giving them the skills they need transition into tech careers.
  categories:
    - Technology
    - Nonprofit
  featured: false
- title: Patreon Blog
  url: https://blog.patreon.com/
  main_url: https://blog.patreon.com/
  description: >-
    Official blog of Patreon.com
  categories:
    - Blog
  featured: false
- title: Full Beaker
  url: https://fullbeaker.com/
  main_url: https://fullbeaker.com/
  description: >-
    Full Beaker provides independent advice online about careers and home ownership, and connect anyone who asks with companies that can help them.
  categories:
    - Consulting
  featured: false
- title: Citywide Holdup
  url: https://citywideholdup.org/
  main_url: https://citywideholdup.org/
  source_url: https://github.com/killakam3084/citywide-site
  description: >-
    Citywide Holdup is an annual fundraising event held around early November in the city of Austin, TX hosted by the Texas Wranglers benefitting Easter Seals of Central Texas, a non-profit organization that provides exceptional services, education, outreach and advocacy so that people with disabilities can live, learn, work and play in our communities.
  categories:
    - Fundraising
    - Nonprofit
    - Event
  built_by: Cameron Rison
  built_by_url: https://github.com/killakam3084
  featured: false
- title: Dawn Labs
  url: https://dawnlabs.io
  main_url: https://dawnlabs.io
  description: >-
    Thoughtful products for inspired teams. With a holistic approach to engineering and design, we partner with startups and enterprises to build for the digital era.
  categories:
    - Technology
    - Agency
    - Web Development
  featured: false
- title: COOP by Ryder
  url: https://coop.com/
  main_url: https://coop.com/
  description: >
    COOP is a platform that connects fleet managers that have idle vehicles to businesses that are looking to rent vehicles. COOP simplifies the process and paperwork required to safely share vehicles between business owners.
  categories:
    - Marketing
    - Asset Sharing
  built_by: Crispin Porter Bogusky
  built_by_url: http://www.cpbgroup.com/
  featured: false
- title: Domino's Paving for Pizza
  url: https://www.pavingforpizza.com/
  main_url: https://www.pavingforpizza.com/
  description: >
    Nominate your town for a chance to have your rough drive home from Domino's fixed to pizza perfection.
  categories:
    - Marketing
  built_by: Crispin Porter Bogusky
  built_by_url: http://www.cpbgroup.com/
  featured: false
- title: Propapanda
  url: https://propapanda.eu/
  main_url: https://propapanda.eu/
  description: >
    Is a creative production house based in Tallinn, Estonia. We produce music videos, commercials, films and campaigns – from scratch to finish.
  categories:
    - Cinema
    - Video
    - Portfolio
    - Agency
    - Media
  built_by: Henry Kehlmann
  built_by_url: https://github.com/madhenry/
  featured: false
- title: JAMstack.paris
  url: https://jamstack.paris/
  main_url: https://jamstack.paris/
  source_url: https://github.com/JAMstack-paris/jamstack.paris
  description: >
    JAMstack-focused, bi-monthly meetup in Paris
  categories:
    - Web Development
  built_by: Matthieu Auger & Nicolas Goutay
  built_by_url: https://github.com/JAMstack-paris
  featured: false
- title: DexWallet - The only Wallet you need by Dexlab
  main_url: "https://www.dexwallet.io/"
  url: "https://www.dexwallet.io/"
  source_url: "https://github.com/dexlab-io/DexWallet-website"
  featured: false
  description: >-
    DexWallet is a secure, multi-chain, mobile wallet with an upcoming one-click exchange for mobile.
  categories:
    - Blockchain
    - App
    - Open Source
    - React Native
  built_by: DexLab
  built_by_url: "https://github.com/dexlab-io"
- title: Kings Valley Paving
  url: https://kingsvalleypaving.com
  main_url: https://kingsvalleypaving.com
  description: >
    Kings Valley Paving is an asphalt, paving and concrete company serving the commercial, residential and industrial sectors in the Greater Toronto Area.
  categories:
    - Marketing
    - Construction
  built_by: Michael Uloth
  built_by_url: https://www.michaeluloth.com
  featured: false
- title: Peter Barrett
  url: https://www.peterbarrett.ca
  main_url: https://www.peterbarrett.ca
  description: >
    Peter Barrett is a Canadian baritone from Newfoundland and Labrador who performs opera and concert repertoire in Canada, the U.S. and around the world.
  categories:
    - Portfolio
    - Music
  built_by: Michael Uloth
  built_by_url: https://www.michaeluloth.com
  featured: false
- title: NARCAN
  main_url: https://www.narcan.com
  url: https://www.narcan.com
  description: >
    NARCAN Nasal Spray is the first and only FDA-approved nasal form of naloxone for the emergency treatment of a known or suspected opioid overdose.
  categories:
    - Healthcare
  built_by: NARCAN
  built_by_url: https://www.narcan.com
  featured: false
- title: Ritual
  main_url: https://ritual.com
  url: https://ritual.com
  description: >
    Ritual started with a simple question, what exactly is in women's multivitamins? This is the story of what happened when our founder Kat started searching for answers — the story of Ritual.
  categories:
    - Healthcare
  built_by: Ritual
  built_by_url: https://ritual.com
  featured: false
- title: Truebill
  main_url: https://www.truebill.com
  url: https://www.truebill.com
  description: >
    Truebill empowers you to take control of your money.
  categories:
    - Finance
  built_by: Truebill
  built_by_url: https://www.truebill.com
  featured: false
- title: Smartling
  main_url: https://www.smartling.com
  url: https://www.smartling.com
  description: >
    Smartling enables you to automate, manage, and professionally translate content so that you can do more with less.
  categories:
    - Marketing
  built_by: Smartling
  built_by_url: https://www.smartling.com
  featured: false
- title: Clear
  main_url: https://www.clearme.com
  url: https://www.clearme.com
  description: >
    At clear, we’re working toward a future where you are your ID, enabling you to lead an unstoppable life.
  categories:
    - Security
  built_by: Clear
  built_by_url: https://www.clearme.com
  featured: false
- title: VS Code Rocks
  main_url: "https://vscode.rocks"
  url: "https://vscode.rocks"
  source_url: "https://github.com/lannonbr/vscode-rocks"
  featured: false
  description: >
    VS Code Rocks is a place for weekly news on the newest features and updates to Visual Studio Code as well as trending extensions and neat tricks to continually improve your VS Code skills.
  categories:
    - Open Source
    - Blog
    - Web Development
  built_by: Benjamin Lannon
  built_by_url: "https://github.com/lannonbr"
- title: Particle
  main_url: "https://www.particle.io"
  url: "https://www.particle.io"
  featured: false
  description: Particle is a fully-integrated IoT platform that offers everything you need to deploy an IoT product.
  categories:
    - Marketing
    - IOT
- title: freeCodeCamp curriculum
  main_url: "https://learn.freecodecamp.org"
  url: "https://learn.freecodecamp.org"
  featured: false
  description: Learn to code with free online courses, programming projects, and interview preparation for developer jobs.
  categories:
    - Web Development
    - Learning
- title: Tandem
  main_url: "https://tandem.co.uk"
  url: "https://tandem.co.uk/the-app"
  description: >
    We're on a mission to free you of money misery. Our app, card and savings account are designed to help you spend less time worrying about money and more time enjoying life.
  categories:
    - Finance
    - App
  built_by: Tandem
  built_by_url: https://github.com/tandembank
  featured: false
- title: Monbanquet.fr
  main_url: "https://monbanquet.fr"
  url: "https://monbanquet.fr"
  description: >
    Give your corporate events the food and quality it deserves, thanks to the know-how of the best local artisans.
  categories:
    - eCommerce
    - Food
    - Event
  built_by: Monbanquet.fr
  built_by_url: https://github.com/monbanquet
  featured: false
- title: The Leaky Cauldron Blog
  url: https://theleakycauldronblog.com
  main_url: https://theleakycauldronblog.com
  source_url: https://github.com/v4iv/theleakycauldronblog
  description: >
    A Brew of Awesomeness with a Pinch of Magic...
  categories:
    - Blog
  built_by: Vaibhav Sharma
  built_by_url: https://github.com/v4iv
  featured: false
- title: Wild Drop Surf Camp
  main_url: "https://wilddropsurfcamp.com"
  url: "https://wilddropsurfcamp.com"
  description: >
    Welcome to Portugal's best kept secret and be amazed with our nature. Here you can explore, surf, taste the world's best gastronomy and wine, feel the North Canyon's power with the biggest waves in the world and so many other amazing things. Find us, discover yourself!
  categories:
    - Tourism
    - Travel
  built_by: Samuel Fialho
  built_by_url: https://samuelfialho.com
  featured: false
- title: JoinUp HR chatbot
  url: https://www.joinup.io
  main_url: https://www.joinup.io
  description: Custom HR chatbot for better candidate experience
  categories:
    - App
    - Chatbot
    - HR
    - Technology
  featured: false
- title: JDCastro Web Design & Development
  main_url: https://jacobdcastro.com
  url: https://jacobdcastro.com
  source_url: https://github.com/jacobdcastro/personal-site
  featured: false
  description: >
    A small business site for freelance web designer and developer Jacob D. Castro. Includes professional blog, contact forms, and soon-to-come portfolio of sites for clients. Need a new website or an extra developer to share the workload? Feel free to check out the website!
  categories:
    - Blog
    - Portfolio
    - Business
    - Freelance
  built_by: Jacob D. Castro
  built_by_url: https://twitter.com/jacobdcastro
- title: Gatsby Tutorials
  main_url: https://www.gatsbytutorials.com
  url: https://www.gatsbytutorials.com
  source_url: https://github.com/ooloth/gatsby-tutorials
  featured: false
  description: >
    Gatsby Tutorials is a community-updated list of video, audio and written tutorials to help you learn GatsbyJS.
  categories:
    - Web Development
    - Education
    - Open Source
  built_by: Michael Uloth
  built_by_url: "https://www.michaeluloth.com"
- title: Up & Running Tutorials
  main_url: https://www.upandrunningtutorials.com
  url: https://www.upandrunningtutorials.com
  featured: false
  description: >
    Free coding tutorials for web developers. Get your web development career up and running by learning to build better, faster websites.
  categories:
    - Web Development
    - Education
  built_by: Michael Uloth
  built_by_url: "https://www.michaeluloth.com"
- title: Grooovinger
  url: https://www.grooovinger.com
  main_url: https://www.grooovinger.com
  description: >
    Martin Grubinger, a web developer from Austria
  categories:
    - Portfolio
    - Web Development
  built_by: Martin Grubinger
  built_by_url: https://www.grooovinger.com
  featured: false
- title: LXDX - the Crypto Derivatives Exchange
  main_url: https://www.lxdx.co/
  url: https://www.lxdx.co/
  description: >
    LXDX is the world's fastest crypto exchange. Our mission is to bring innovative financial products to retail crypto investors, providing access to the same speed and scalability that institutional investors already depend on us to deliver each and every day.
  categories:
    - Marketing
    - Blockchain
    - Finance
  built_by: Corey Ward
  built_by_url: http://www.coreyward.me/
  featured: false
- title: Kyle McDonald
  url: https://kylemcd.com
  main_url: https://kylemcd.com
  source_url: https://github.com/kylemcd/personal-site-react
  description: >
    Personal site + blog for Kyle McDonald
  categories:
    - Blog
  built_by: Kyle McDonald
  built_by_url: https://kylemcd.com
  featured: false
- title: VSCode Power User Course
  main_url: https://VSCode.pro
  url: https://VSCode.pro
  description: >
    After 10 years with Sublime, I switched to VSCode. Love it. Spent 1000+ hours building a premium video course to help you switch today. 200+ power user tips & tricks turn you into a VSCode.pro
  categories:
    - Education
    - Learning
    - eCommerce
    - Marketing
    - VSCode
    - Technology
    - Web Development
  built_by: Ahmad Awais
  built_by_url: https://twitter.com/MrAhmadAwais/
  featured: false
- title: Thijs Koerselman Portfolio
  main_url: https://www.vauxlab.com
  url: https://www.vauxlab.com
  featured: false
  description: >
    Portfolio of Thijs Koerselman. A freelance software engineer, full-stack web developer and sound designer.
  categories:
    - Portfolio
    - Business
    - Freelance
    - Technology
    - Web Development
    - React Native
    - Music
- title: Ad Hoc Homework
  main_url: https://homework.adhoc.team
  url: https://homework.adhoc.team
  description: >
    Ad Hoc builds government digital services that are fast, efficient, and usable by everyone. Ad Hoc Homework is a collection of coding and design challenges for candidates applying to our open positions.
  categories:
    - Web Development
    - Government
    - Healthcare
    - Programming
  built_by_url: https://adhoc.team
  featured: false
- title: BetterDocs | Discord Themes & Plugins
  main_url: https://betterdocs.us
  url: https://betterdocs.us
  description: >
    All Discord enhancement projects in 1! Free quality Themes and Plugins for Discord and easy installation instructions for BetterDiscord and more!
  categories:
    - Web Development
    - Programming
    - Open Source
  built_by: Christopher R. | Owner
  built_by_url: https://github.com/MrRobotjs/
  featured: false
- title: Birra Napoli
  main_url: http://www.birranapoli.it
  url: http://www.birranapoli.it
  built_by: Ribrain
  built_by_url: https://www.ribrainstudio.com
  featured: false
  description: >
    Birra Napoli official site
  categories:
    - Landing page
    - Business
    - Food
    - Beverage
- title: Satispay
  url: https://www.satispay.com
  main_url: https://www.satispay.com
  categories:
    - Business
    - Finance
    - Technology
  built_by: Satispay
  built_by_url: https://www.satispay.com
  featured: false
- title: The Movie Database - Gatsby
  url: https://tmdb.lekoarts.de
  main_url: https://tmdb.lekoarts.de
  source_url: https://github.com/LekoArts/gatsby-source-tmdb-example
  categories:
    - Open Source
    - Entertainment
    - Gallery
  featured: false
  built_by: LekoArts
  built_by_url: "https://github.com/LekoArts"
  description: >
    Source from The Movie Database (TMDb) API (v3) in Gatsby. This example is built with react-spring, React hooks and react-tabs and showcases the gatsby-source-tmdb plugin. It also has some client-only paths and uses gatsby-image.
- title: LANDR - Creative Tools for Musicians
  url: https://www.landr.com/
  main_url: https://www.landr.com/en/
  categories:
    - Music
    - Technology
    - AI
    - Business
    - Entrepreneurship
    - Freelance
    - Marketing
    - Media
  featured: false
  built_by: LANDR
  built_by_url: https://twitter.com/landr_music
  description: >
    Marketing website built for LANDR. LANDR is a web application that provides tools for musicians to master their music (using artificial intelligence), collaborate with other musicians, and distribute their music to multiple platforms.
- title: ClinicJS
  url: https://clinicjs.org/
  main_url: https://clinicjs.org/
  categories:
    - Performance
    - Technology
    - Documentation
  featured: false
  built_by: NearForm
  built_by_url: "https://www.nearform.com/"
  description: >
    Tools to help diagnose and pinpoint Node.js performance issues.
- title: KOBIT
  main_url: "https://kobit.in"
  url: "https://kobit.in"
  description: Automated Google Analytics Report with everything you need and more
  featured: false
  categories:
    - Marketing
    - Blog
  built_by: mottox2
  built_by_url: "https://mottox2.com"
- title: Aleksander Hansson
  main_url: https://ahansson.com
  url: https://ahansson.com
  featured: false
  description: >
    Portfolio website for Aleksander Hansson
  categories:
    - Portfolio
    - Business
    - Freelance
    - Technology
    - Web Development
    - Consulting
  built_by: Aleksander Hansson
  built_by_url: https://www.linkedin.com/in/aleksanderhansson/
- title: Surfing Nosara
  main_url: "https://www.surfingnosara.com"
  url: "https://www.surfingnosara.com"
  description: Real estate, vacation, and surf report hub for Nosara, Costa Rica
  featured: false
  categories:
    - Business
    - Blog
    - Gallery
    - Marketing
  built_by: Desarol
  built_by_url: "https://www.desarol.com"
- title: Crispin Porter Bogusky
  url: https://cpbgroup.com/
  main_url: https://cpbgroup.com/
  description: >
    We solve the world’s toughest communications problems with the most quantifiably potent creative assets.
  categories:
    - Agency
    - Advertising
    - Design
    - Marketing
  built_by: Crispin Porter Bogusky
  built_by_url: https://cpbgroup.com/
  featured: false
- title: graphene-python
  url: https://graphene-python.org
  main_url: https://graphene-python.org
  description: Graphene is a collaboratively funded project.Graphene-Python is a library for building GraphQL APIs in Python easily.
  categories:
    - Library
    - API
    - Documentation
  featured: false
- title: klarna
  url: https://developers.klarna.com/en/gb/kco-v3
  main_url: https://developers.klarna.com/en/gb/kco-v3
  description: Here you will find the integration guides, API documentation, and more to easily integrate with Klarna.
  categories:
    - API
    - Documentation
  featured: false
- title: Song Wang's Blog
  main_url: "https://songwang.io/"
  url: "https://songwang.io/"
  source_url: "https://github.com/wangsongiam/songwang.io/"
  description: >
    The website about Song Wang.
  categories:
    - Blog
    - Technology
    - Web Development
  built_by: Song Wang
  built_by_url: "https://github.com/wangsongiam/"
  featured: false
- title: Engel & Völkers Ibiza Holiday Rentals
  main_url: "https://www.ev-ibiza.com/"
  url: "https://www.ev-ibiza.com/"
  featured: false
  built_by: Ventura Digitalagentur
  description: >
    Engel & Völkers, one of the most successful real estate agencies in the world, offers luxury holiday villas to rent in Ibiza.
  categories:
    - Tourism
    - Travel
- title: Sylvain Hamann's personal website
  url: "https://shamann.fr"
  main_url: "https://shamann.fr"
  source_url: "https://github.com/sylvhama/shamann-gatsby/"
  description: >
    Sylvain Hamann, web developer from France
  categories:
    - Portfolio
    - Web Development
  built_by: Sylvain Hamann
  built_by_url: "https://twitter.com/sylvhama"
  featured: false
- title: Jane Manchun Wong's Personal Website
  main_url: "https://wongmjane.com/"
  url: "https://wongmjane.com/"
  description: >
    Jane Manchun Wong's Personal Website is where she posts bug bounty write-ups, discoveries from reverse engineering apps and personal thoughts. This site is built on Gatsby v2 and it leverages the ecosystem to provide PWA features such as offline support.
  categories:
    - Blog
    - Portfolio
    - Security
  built_by: Jane Manchun Wong
  built_by_url: "https://twitter.com/wongmjane"
  featured: false
- title: PostPost
  main_url: "https://postpost.design"
  source_url: "https://github.com/postpostpdx/website"
  url: "https://postpost.design"
  description: >
    PostPost is a small studio based in Portland, OR that is focused on product design, web design/development, branding, and strategy.
  categories:
    - Portfolio
    - Design
    - Agency
    - Web Development
  built_by: Jonathan Simcoe
  built_by_url: "https://twitter.com/jdsimcoe"
  featured: false
- title: Luca Crea's portfolio
  main_url: https://lcrea.github.io
  url: https://lcrea.github.io
  description: >
    Portfolio and personal website of Luca Crea, an Italian software engineer.
  categories:
    - Portfolio
  built_by: Luca Crea
  built_by_url: https://github.com/lcrea
  featured: false
- title: Escalade Sports
  main_url: "https://www.escaladesports.com/"
  url: "https://www.escaladesports.com/"
  categories:
    - eCommerce
    - Sports
  built_by: Escalade Sports
  built_by_url: "https://www.escaladesports.com/"
  featured: false
- title: Exposify
  main_url: "https://www.exposify.de/"
  url: "https://www.exposify.de/"
  description: >
    This is our German website built with Gatsby 2.0, Emotion and styled-system.
    Exposify is a proptech startup and builds technology for real estate businesses.
    We provide our customers with an elegant agent software in combination
    with beautifully designed and fast websites.
  categories:
    - Web Development
    - Real Estate
    - Agency
    - Marketing
  built_by: Exposify
  built_by_url: "https://www.exposify.de/"
  featured: false
- title: Steak Point
  main_url: https://www.steakpoint.at/
  url: https://www.steakpoint.at/
  description: >
    Steak Restaurant in Vienna, Austria (Wien, Österreich).
  categories:
    - Restaurant
    - Food
  built_by: Peter Kroyer
  built_by_url: https://www.peterkroyer.at/
  featured: false
<<<<<<< HEAD
- title: Karen Hou's portfolio
  main_url: https://www.karenhou.com/
  url: https://www.karenhou.com/
  categories:
    - Portfolio
  built_by: Karen H. Developer
  built_by_url: https://github.com/karenhou
  featured: false
=======
- title: Takumon blog
  main_url: "https://takumon.com"
  url: "https://takumon.com"
  source_url: "https://github.com/Takumon/blog"
  description: Java Engineer's tech blog.
  featured: false
  categories:
    - Blog
  built_by: Takumon
  built_by_url: "https://twitter.com/inouetakumon"
- title: DayThirty
  main_url: "https://daythirty.com"
  url: "https://daythirty.com"
  description: DayThirty - ideas for the new year.
  featured: false
  categories:
    - Health & Wellness
  built_by: Jack Oliver
  built_by_url: "https://twitter.com/mrjackolai"
>>>>>>> 1cb7b46a
<|MERGE_RESOLUTION|>--- conflicted
+++ resolved
@@ -3933,16 +3933,6 @@
   built_by: Peter Kroyer
   built_by_url: https://www.peterkroyer.at/
   featured: false
-<<<<<<< HEAD
-- title: Karen Hou's portfolio
-  main_url: https://www.karenhou.com/
-  url: https://www.karenhou.com/
-  categories:
-    - Portfolio
-  built_by: Karen H. Developer
-  built_by_url: https://github.com/karenhou
-  featured: false
-=======
 - title: Takumon blog
   main_url: "https://takumon.com"
   url: "https://takumon.com"
@@ -3962,4 +3952,11 @@
     - Health & Wellness
   built_by: Jack Oliver
   built_by_url: "https://twitter.com/mrjackolai"
->>>>>>> 1cb7b46a
+- title: Karen Hou's portfolio
+  main_url: https://www.karenhou.com/
+  url: https://www.karenhou.com/
+  categories:
+    - Portfolio
+  built_by: Karen H. Developer
+  built_by_url: https://github.com/karenhou
+  featured: false