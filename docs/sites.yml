- title: ReactJS
  main_url: "https://reactjs.org/"
  url: "https://reactjs.org/"
  source_url: "https://github.com/reactjs/reactjs.org"
  featured: true
  categories:
    - Web Development
    - Featured
- title: Flamingo
  main_url: https://www.shopflamingo.com/
  url: https://www.shopflamingo.com/
  description: >
    Online shop for women's body care and hair removal products.
  categories:
    - eCommerce
    - Featured
  featured: true
- title: IDEO
  url: https://www.ideo.com
  main_url: https://www.ideo.com/
  description: >
    A Global design company committed to creating positive impact.
  categories:
    - Agency
    - Technology
    - Featured
    - Consulting
    - User Experience
  featured: true
- title: Airbnb Engineering & Data Science
  description: >
    Creative engineers and data scientists building a world where you can belong
    anywhere
  main_url: "https://airbnb.io/"
  url: "https://airbnb.io/"
  categories:
    - Blog
    - Gallery
    - Featured
  featured: true
- title: Impossible Foods
  main_url: "https://impossiblefoods.com/"
  url: "https://impossiblefoods.com/"
  categories:
    - Food
    - Featured
  featured: true
- title: Braun
  description: >
    Braun offers high performance hair removal and hair care products, including dryers, straighteners, shavers, and more.
  main_url: "https://ca.braun.com/en-ca"
  url: "https://ca.braun.com/en-ca"
  categories:
    - eCommerce
    - Featured
  featured: true
- title: NYC Pride 2019 | WorldPride NYC | Stonewall50
  main_url: "https://2019-worldpride-stonewall50.nycpride.org/"
  url: "https://2019-worldpride-stonewall50.nycpride.org/"
  featured: true
  description: >-
    Join us in 2019 for NYC Pride, as we welcome WorldPride and mark the 50th
    Anniversary of the Stonewall Uprising and a half-century of LGBTQ+
    liberation.
  categories:
    - Education
    - Marketing
    - Nonprofit
    - Featured
  built_by: Canvas United
  built_by_url: "https://www.canvasunited.com/"
- title: The State of European Tech
  main_url: "https://2017.stateofeuropeantech.com/"
  url: "https://2017.stateofeuropeantech.com/"
  featured: true
  categories:
    - Technology
    - Featured
  built_by: Studio Lovelock
  built_by_url: "http://www.studiolovelock.com/"
- title: Hopper
  main_url: "https://www.hopper.com/"
  url: "https://www.hopper.com/"
  built_by: Narative
  built_by_url: "https://www.narative.co/"
  featured: true
  categories:
    - Technology
    - App
    - Featured
- title: GM Capital One
  description: |
    Introducing the new online experience for your GM Rewards Credit Card
  main_url: "https://gm.capitalone.com/"
  url: "https://gm.capitalone.com/"
  categories:
    - Featured
  featured: true
- title: Theodora Warre
  main_url: "https://theodorawarre.eu"
  url: "https://theodorawarre.eu"
  description: >-
    E-commerce site for jewellery designer Theodora Warre, built using Gatsby + Shopify + Prismic + Matter.js
  categories:
    - eCommerce
    - Marketing
  built_by: Pierre Nel
  built_by_url: "https://pierre.io"
  featured: false
- title: Life Without Barriers | Foster Care
  main_url: "https://www.lwb.org.au/foster-care"
  url: "https://www.lwb.org.au/foster-care"
  featured: true
  description: >-
    We are urgently seeking foster carers all across Australia. Can you open
    your heart and your home to a child in need? There are different types of
    foster care that can suit you. We offer training and 24/7 support.
  categories:
    - Nonprofit
    - Education
    - Documentation
    - Marketing
    - Featured
  built_by: LWB Digital Team
  built_by_url: "https://twitter.com/LWBAustralia"
- title: Figma
  main_url: "https://www.figma.com/"
  url: "https://www.figma.com/"
  featured: true
  categories:
    - Marketing
    - Design
    - Featured
  built_by: Corey Ward
  built_by_url: "http://www.coreyward.me/"
- title: Bejamas - JAM Experts for hire
  main_url: "https://bejamas.io/"
  url: "https://bejamas.io/"
  featured: true
  description: >-
    We help agencies and companies with JAMStack tools. This includes web
    development using Static Site Generators, Headless CMS, CI / CD and CDN
    setup.
  categories:
    - Technology
    - Web Development
    - Agency
    - Marketing
    - Featured
  built_by: Bejamas
  built_by_url: "https://bejamas.io/"
- title: The State of JavaScript
  description: >
    Data from over 20,000 developers, asking them questions on topics ranging
    from frontend frameworks and state management, to build tools and testing
    libraries.
  main_url: "https://stateofjs.com/"
  url: "https://stateofjs.com/"
  source_url: "https://github.com/StateOfJS/StateOfJS"
  categories:
    - Data
    - JavaScript
    - Featured
  built_by: StateOfJS
  built_by_url: "https://github.com/StateOfJS/StateOfJS/graphs/contributors"
  featured: true
- title: DesignSystems.com
  main_url: "https://www.designsystems.com/"
  url: "https://www.designsystems.com/"
  description: |
    A resource for learning, creating and evangelizing design systems.
  categories:
    - Design
    - Blog
    - Technology
    - Featured
  built_by: Corey Ward
  built_by_url: "http://www.coreyward.me/"
  featured: true
- title: Timely
  main_url: "https://timelyapp.com/"
  url: "https://timelyapp.com/"
  description: |
    Fully automatic time tracking. For those who trade in time.
  categories:
    - Productivity
    - Featured
  built_by: Timm Stokke
  built_by_url: "https://timm.stokke.me"
  featured: true
- title: Snap Kit
  main_url: "https://kit.snapchat.com/"
  url: "https://kit.snapchat.com/"
  description: >
    Snap Kit lets developers integrate some of Snapchat’s best features across
    platforms.
  categories:
    - Technology
    - Documentation
    - Featured
  featured: true
- title: SendGrid
  main_url: "https://sendgrid.com/docs/"
  url: "https://sendgrid.com/docs/"
  description: >
    SendGrid delivers your transactional and marketing emails through the
    world's largest cloud-based email delivery platform.
  categories:
    - API
    - Technology
    - Documentation
    - Featured
  featured: true
- title: Kirsten Noelle
  main_url: "https://www.kirstennoelle.com/"
  url: "https://www.kirstennoelle.com/"
  featured: true
  description: >
    Digital portfolio for San Francisco Bay Area photographer Kirsten Noelle Wiemer.
  categories:
    - Photography
    - Portfolio
    - Featured
  built_by: Ryan Wiemer
  built_by_url: "https://www.ryanwiemer.com/"
- title: Cajun Bowfishing
  main_url: "https://cajunbowfishing.com/"
  url: "https://cajunbowfishing.com/"
  featured: false
  categories:
    - eCommerce
    - Sports
  built_by: Escalade Sports
  built_by_url: "https://www.escaladesports.com/"
- title: NEON
  main_url: "http://neonrated.com/"
  url: "http://neonrated.com/"
  featured: false
  categories:
    - Gallery
- title: GraphCMS
  main_url: "https://graphcms.com/"
  url: "https://graphcms.com/"
  featured: false
  categories:
    - Marketing
    - Technology
- title: Ghost Documentation
  main_url: https://docs.ghost.org/
  url: https://docs.ghost.org/
  source_url: "https://github.com/tryghost/docs"
  featured: false
  description: >-
    Ghost is an open source, professional publishing platform built on a modern Node.js technology stack — designed for teams who need power, flexibility and performance.
  categories:
    - Technology
    - Documentation
    - Open Source
  built_by: Ghost Foundation
  built_by_url: https://ghost.org/
- title: Nike - Just Do It
  main_url: "https://justdoit.nike.com/"
  url: "https://justdoit.nike.com/"
  featured: true
  categories:
    - eCommerce
    - Featured
- title: AirBnB Cereal
  main_url: "https://airbnb.design/cereal"
  url: "https://airbnb.design/cereal"
  featured: false
  categories:
    - Marketing
    - Design
- title: Cardiogram
  main_url: "https://cardiogr.am/"
  url: "https://cardiogr.am/"
  featured: false
  categories:
    - Marketing
    - Technology
- title: Hack Club
  main_url: "https://hackclub.com/"
  url: "https://hackclub.com/"
  source_url: "https://github.com/hackclub/site"
  featured: false
  categories:
    - Education
    - Web Development
- title: Matthias Jordan Portfolio
  main_url: "https://iammatthias.com/"
  url: "https://iammatthias.com/"
  source_url: "https://github.com/iammatthias/.com"
  description: >-
    Photography portfolio of content creator and digital marketer Matthias Jordan
  built_by: Matthias Jordan
  built_by_url: https://github.com/iammatthias
  featured: false
  categories:
    - Photography
    - Portfolio
    - Blog
    - Gallery
- title: Investment Calculator
  main_url: "https://investmentcalculator.io/"
  url: "https://investmentcalculator.io/"
  featured: false
  categories:
    - Education
    - Finance
- title: CSS Grid Playground by MozillaDev
  main_url: "https://mozilladevelopers.github.io/playground/"
  url: "https://mozilladevelopers.github.io/playground/"
  source_url: "https://github.com/MozillaDevelopers/playground"
  featured: false
  categories:
    - Education
    - Web Development
- title: Piotr Fedorczyk Portfolio
  built_by: Piotr Fedorczyk
  built_by_url: "https://piotrf.pl"
  categories:
    - Portfolio
    - Web Development
  description: >-
    Portfolio of Piotr Fedorczyk, a digital product designer and full-stack developer specializing in shaping, designing and building news and tools for news.
  featured: false
  main_url: "https://piotrf.pl/"
  url: "https://piotrf.pl/"
- title: unrealcpp
  main_url: "https://unrealcpp.com/"
  url: "https://unrealcpp.com/"
  source_url: "https://github.com/Harrison1/unrealcpp-com"
  featured: false
  categories:
    - Blog
    - Web Development
- title: Andy Slezak
  main_url: "https://www.aslezak.com/"
  url: "https://www.aslezak.com/"
  source_url: "https://github.com/amslezak"
  featured: false
  categories:
    - Web Development
    - Portfolio
- title: Deliveroo.Design
  main_url: "https://www.deliveroo.design/"
  url: "https://www.deliveroo.design/"
  featured: false
  categories:
    - Food
    - Marketing
- title: Dona Rita
  main_url: "https://www.donarita.co.uk/"
  url: "https://www.donarita.co.uk/"
  source_url: "https://github.com/peduarte/dona-rita-website"
  featured: false
  categories:
    - Food
    - Marketing
- title: Fröhlich ∧ Frei
  main_url: "https://www.froehlichundfrei.de/"
  url: "https://www.froehlichundfrei.de/"
  featured: false
  categories:
    - Web Development
    - Blog
    - Open Source
- title: How to GraphQL
  main_url: "https://www.howtographql.com/"
  url: "https://www.howtographql.com/"
  source_url: "https://github.com/howtographql/howtographql"
  featured: false
  categories:
    - Documentation
    - Web Development
    - Open Source
- title: OnCallogy
  main_url: "https://www.oncallogy.com/"
  url: "https://www.oncallogy.com/"
  featured: false
  categories:
    - Marketing
    - Healthcare
- title: Ryan Wiemer's Portfolio
  main_url: "https://www.ryanwiemer.com/"
  url: "https://www.ryanwiemer.com/knw-photography/"
  source_url: "https://github.com/ryanwiemer/rw"
  featured: false
  description: >
    Digital portfolio for Oakland, CA based account manager Ryan Wiemer.
  categories:
    - Portfolio
    - Web Development
    - Design
  built_by: Ryan Wiemer
  built_by_url: "https://www.ryanwiemer.com/"
- title: Ventura Digitalagentur Köln
  main_url: "https://www.ventura-digital.de/"
  url: "https://www.ventura-digital.de/"
  featured: false
  built_by: Ventura Digitalagentur
  categories:
    - Agency
    - Marketing
    - Featured
- title: Azer Koçulu
  main_url: "https://kodfabrik.com/"
  url: "https://kodfabrik.com/photography/"
  featured: false
  categories:
    - Portfolio
    - Photography
    - Web Development
- title: Damir.io
  main_url: "http://damir.io/"
  url: "http://damir.io/"
  source_url: "https://github.com/dvzrd/gatsby-sfiction"
  featured: false
  categories:
    - Blog
- title: Digital Psychology
  main_url: "http://digitalpsychology.io/"
  url: "http://digitalpsychology.io/"
  source_url: "https://github.com/danistefanovic/digitalpsychology.io"
  featured: false
  categories:
    - Education
    - Library
- title: Théâtres Parisiens
  main_url: "http://theatres-parisiens.fr/"
  url: "http://theatres-parisiens.fr/"
  source_url: "https://github.com/phacks/theatres-parisiens"
  featured: false
  categories:
    - Education
    - Entertainment
# - title: William Owen UK Portfolio / Blog
#   main_url: "http://william-owen.co.uk/"
#   url: "http://william-owen.co.uk/"
#   featured: false
#   description: >-
#     Over 20 years experience delivering customer-facing websites, internet-based
#     solutions and creative visual design for a wide range of companies and
#     organisations.
#   categories:
#     - Portfolio
#     - Blog
#   built_by: William Owen
#   built_by_url: "https://twitter.com/twilowen"
- title: A4 纸网
  main_url: "http://www.a4z.cn/"
  url: "http://www.a4z.cn/price"
  source_url: "https://github.com/hiooyUI/hiooyui.github.io"
  featured: false
  categories:
    - eCommerce
- title: Steve Meredith's Portfolio
  main_url: "http://www.stevemeredith.com/"
  url: "http://www.stevemeredith.com/"
  featured: false
  categories:
    - Portfolio
- title: API Platform
  main_url: "https://api-platform.com/"
  url: "https://api-platform.com/"
  source_url: "https://github.com/api-platform/website"
  featured: false
  categories:
    - Documentation
    - Web Development
    - Open Source
    - Library
- title: Artivest
  main_url: "https://artivest.co/"
  url: "https://artivest.co/what-we-do/for-advisors-and-investors/"
  featured: false
  categories:
    - Marketing
    - Blog
    - Documentation
    - Finance
- title: The Audacious Project
  main_url: "https://audaciousproject.org/"
  url: "https://audaciousproject.org/"
  featured: false
  categories:
    - Nonprofit
- title: Dustin Schau's Blog
  main_url: "https://blog.dustinschau.com/"
  url: "https://blog.dustinschau.com/"
  source_url: "https://github.com/dschau/blog"
  featured: false
  categories:
    - Blog
    - Web Development
- title: iContract Blog
  main_url: "https://blog.icontract.co.uk/"
  url: "http://blog.icontract.co.uk/"
  featured: false
  categories:
    - Blog
- title: BRIIM
  main_url: "https://bri.im/"
  url: "https://bri.im/"
  featured: false
  description: >-
    BRIIM is a movement to enable JavaScript enthusiasts and web developers in
    machine learning. Learn about artificial intelligence and data science, two
    fields which are governed by machine learning, in JavaScript. Take it right
    to your browser with WebGL.
  categories:
    - Education
    - Web Development
    - Technology
- title: Calpa's Blog
  main_url: "https://calpa.me/"
  url: "https://calpa.me/"
  source_url: "https://github.com/calpa/blog"
  featured: false
  categories:
    - Blog
    - Web Development
- title: Code Bushi
  main_url: "https://codebushi.com/"
  url: "https://codebushi.com/"
  featured: false
  description: >-
    Web development resources, trends, & techniques to elevate your coding
    journey.
  categories:
    - Web Development
    - Open Source
    - Blog
  built_by: Hunter Chang
  built_by_url: "https://hunterchang.com/"
- title: Daniel Hollcraft
  main_url: "https://danielhollcraft.com/"
  url: "https://danielhollcraft.com/"
  source_url: "https://github.com/danielbh/danielhollcraft.com"
  featured: false
  categories:
    - Web Development
    - Blog
    - Portfolio
- title: Darren Britton's Portfolio
  main_url: "https://darrenbritton.com/"
  url: "https://darrenbritton.com/"
  source_url: "https://github.com/darrenbritton/darrenbritton.github.io"
  featured: false
  categories:
    - Web Development
    - Portfolio
- title: Dave Lindberg Marketing & Design
  url: "https://davelindberg.com/"
  main_url: "https://davelindberg.com/"
  source_url: "https://github.com/Dave-Lindberg/dl-gatsby"
  featured: false
  description: >-
    My work revolves around solving problems for people in business, using
    integrated design and marketing strategies to improve sales, increase brand
    engagement, generate leads and achieve goals.
  categories:
    - Design
    - Marketing
    - Portfolio
- title: Dalbinaco's Website
  main_url: "https://dlbn.co/en/"
  url: "https://dlbn.co/en/"
  source_url: "https://github.com/dalbinaco/dlbn.co"
  featured: false
  categories:
    - Portfolio
    - Web Development
- title: mParticle's Documentation
  main_url: "https://docs.mparticle.com/"
  url: "https://docs.mparticle.com/"
  featured: false
  categories:
    - Web Development
    - Documentation
- title: Doopoll
  main_url: "https://doopoll.co/"
  url: "https://doopoll.co/"
  featured: false
  categories:
    - Marketing
    - Technology
- title: ERC dEX
  main_url: "https://ercdex.com/"
  url: "https://ercdex.com/aqueduct"
  featured: false
  categories:
    - Marketing
- title: Fabian Schultz' Portfolio
  main_url: "https://fabianschultz.com/"
  url: "https://fabianschultz.com/"
  source_url: "https://github.com/fabe/site"
  featured: false
  description: >-
    Hello, I’m Fabian — a product designer and developer based in Potsdam,
    Germany. I’ve been working both as a product designer and frontend developer
    for over 5 years now. I particularly enjoy working with companies that try
    to meet broad and unique user needs.
  categories:
    - Portfolio
    - Web Development
  built_by: Fabian Schultz
  built_by_url: "https://fabianschultz.com/"
- title: CalState House Manager
  description: >
    Home service membership that offers proactive and on-demand maintenance for
    homeowners
  main_url: "https://housemanager.calstate.aaa.com/"
  url: "https://housemanager.calstate.aaa.com/"
  categories:
    - Marketing
- title: The freeCodeCamp Guide
  main_url: "https://guide.freecodecamp.org/"
  url: "https://guide.freecodecamp.org/"
  source_url: "https://github.com/freeCodeCamp/guide"
  featured: false
  categories:
    - Web Development
    - Documentation
- title: High School Hackathons
  main_url: "https://hackathons.hackclub.com/"
  url: "https://hackathons.hackclub.com/"
  source_url: "https://github.com/hackclub/hackathons"
  featured: false
  categories:
    - Education
    - Web Development
- title: Hapticmedia
  main_url: "https://hapticmedia.fr/en/"
  url: "https://hapticmedia.fr/en/"
  featured: false
  categories:
    - Agency
- title: heml.io
  main_url: "https://heml.io/"
  url: "https://heml.io/"
  source_url: "https://github.com/SparkPost/heml.io"
  featured: false
  categories:
    - Documentation
    - Web Development
    - Open Source
- title: Juliette Pretot's Portfolio
  main_url: "https://juliette.sh/"
  url: "https://juliette.sh/"
  featured: false
  categories:
    - Web Development
    - Portfolio
    - Blog
- title: Kris Hedstrom's Portfolio
  main_url: "https://k-create.com/"
  url: "https://k-create.com/portfolio/"
  source_url: "https://github.com/kristofferh/kristoffer"
  featured: false
  description: >-
    Hey. I’m Kris. I’m an interactive designer / developer. I grew up in Umeå,
    in northern Sweden, but I now live in Brooklyn, NY. I am currently enjoying
    a hybrid Art Director + Lead Product Engineer role at a small startup called
    Nomad Health. Before that, I was a Product (Engineering) Manager at Tumblr.
    Before that, I worked at agencies. Before that, I was a baby. I like to
    design things, and then I like to build those things. I occasionally take on
    freelance projects. Feel free to get in touch if you have an interesting
    project that you want to collaborate on. Or if you just want to say hello,
    that’s cool too.
  categories:
    - Portfolio
  built_by: Kris Hedstrom
  built_by_url: "https://k-create.com/"
- title: knpw.rs
  main_url: "https://knpw.rs/"
  url: "https://knpw.rs/"
  source_url: "https://github.com/knpwrs/knpw.rs"
  featured: false
  categories:
    - Blog
    - Web Development
- title: Kostas Bariotis' Blog
  main_url: "https://kostasbariotis.com/"
  url: "https://kostasbariotis.com/"
  source_url: "https://github.com/kbariotis/kostasbariotis.com"
  featured: false
  categories:
    - Blog
    - Portfolio
    - Web Development
- title: LaserTime Clinic
  main_url: "https://lasertime.ru/"
  url: "https://lasertime.ru/"
  source_url: "https://github.com/oleglegun/lasertime"
  featured: false
  categories:
    - Marketing
- title: Jason Lengstorf
  main_url: "https://lengstorf.com"
  url: "https://lengstorf.com"
  source_url: "https://github.com/jlengstorf/lengstorf.com"
  featured: false
  categories:
    - Blog
  built_by: Jason Lengstorf
  built_by_url: "https://github.com/jlengstorf"
- title: Mannequin.io
  main_url: "https://mannequin.io/"
  url: "https://mannequin.io/"
  source_url: "https://github.com/LastCallMedia/Mannequin/tree/master/site"
  featured: false
  categories:
    - Open Source
    - Web Development
    - Documentation
- title: manu.ninja
  main_url: "https://manu.ninja/"
  url: "https://manu.ninja/"
  source_url: "https://github.com/Lorti/manu.ninja"
  featured: false
  description: >-
    manu.ninja is the personal blog of Manuel Wieser, where he talks about
    frontend development, games and digital art
  categories:
    - Blog
    - Technology
    - Web Development
- title: Fabric
  main_url: "https://meetfabric.com/"
  url: "https://meetfabric.com/"
  featured: false
  categories:
    - Marketing
- title: Nexit
  main_url: "https://nexit.sk/"
  url: "https://nexit.sk/references"
  featured: false
  categories:
    - Web Development
- title: Open FDA
  description: >
    Provides APIs and raw download access to a number of high-value, high
    priority and scalable structured datasets, including adverse events, drug
    product labeling, and recall enforcement reports.
  main_url: "https://open.fda.gov/"
  url: "https://open.fda.gov/"
  source_url: "https://github.com/FDA/open.fda.gov"
  featured: false
  categories:
    - Government
    - Open Source
    - Web Development
    - API
    - Data
- title: NYC Planning Labs (New York City Department of City Planning)
  main_url: "https://planninglabs.nyc/"
  url: "https://planninglabs.nyc/about/"
  source_url: "https://github.com/NYCPlanning/"
  featured: false
  description: >-
    We work with New York City's Urban Planners to deliver impactful, modern
    technology tools.
  categories:
    - Open Source
    - Government
- title: Pravdomil
  main_url: "https://pravdomil.com/"
  url: "https://pravdomil.com/"
  source_url: "https://github.com/pravdomil/pravdomil.com"
  featured: false
  description: >-
    I’ve been working both as a product designer and frontend developer for over
    5 years now. I particularly enjoy working with companies that try to meet
    broad and unique user needs.
  categories:
    - Portfolio
- title: Preston Richey Portfolio / Blog
  main_url: "https://prestonrichey.com/"
  url: "https://prestonrichey.com/"
  source_url: "https://github.com/prichey/prestonrichey.com"
  featured: false
  categories:
    - Web Development
    - Portfolio
    - Blog
- title: Landing page of Put.io
  main_url: "https://put.io/"
  url: "https://put.io/"
  featured: false
  categories:
    - eCommerce
    - Technology
- title: The Rick and Morty API
  main_url: "https://rickandmortyapi.com/"
  url: "https://rickandmortyapi.com/"
  built_by: Axel Fuhrmann
  built_by_url: "https://axelfuhrmann.com/"
  featured: false
  categories:
    - Web Development
    - Entertainment
    - Documentation
    - Open Source
    - API
- title: Santa Compañía Creativa
  main_url: "https://santacc.es/"
  url: "https://santacc.es/"
  source_url: "https://github.com/DesarrolloWebSantaCC/santacc-web"
  featured: false
  categories:
    - Agency
- title: Sean Coker's Blog
  main_url: "https://sean.is/"
  url: "https://sean.is/"
  featured: false
  categories:
    - Blog
    - Portfolio
    - Web Development
- title: Several Levels
  main_url: "https://severallevels.io/"
  url: "https://severallevels.io/"
  source_url: "https://github.com/Harrison1/several-levels"
  featured: false
  categories:
    - Agency
    - Web Development
- title: Simply
  main_url: "https://simply.co.za/"
  url: "https://simply.co.za/"
  featured: false
  categories:
    - Marketing
- title: Storybook
  main_url: "https://storybook.js.org/"
  url: "https://storybook.js.org/"
  source_url: "https://github.com/storybooks/storybook"
  featured: false
  categories:
    - Web Development
    - Open Source
- title: Vibert Thio's Portfolio
  main_url: "https://vibertthio.com/portfolio/"
  url: "https://vibertthio.com/portfolio/projects/"
  source_url: "https://github.com/vibertthio/portfolio"
  featured: false
  categories:
    - Portfolio
    - Web Development
- title: VisitGemer
  main_url: "https://visitgemer.sk/"
  url: "https://visitgemer.sk/"
  featured: false
  categories:
    - Marketing
- title: Bricolage.io
  main_url: "https://www.bricolage.io/"
  url: "https://www.bricolage.io/"
  source_url: "https://github.com/KyleAMathews/blog"
  featured: false
  categories:
    - Blog
- title: Charles Pinnix Website
  main_url: "https://www.charlespinnix.com/"
  url: "https://www.charlespinnix.com/"
  featured: false
  description: >-
    I’m a senior frontend engineer with 8 years of experience building websites
    and web applications. I’m interested in leading creative, multidisciplinary
    engineering teams. I’m a creative technologist, merging photography, art,
    and design into engineering and visa versa. I take a pragmatic,
    product-oriented approach to development, allowing me to see the big picture
    and ensuring quality products are completed on time. I have a passion for
    modern frontend JavaScript frameworks such as React and Vue, and I have
    substantial experience on the backend with an interest in Node and
    container based deployment with Docker and AWS.
  categories:
    - Portfolio
    - Web Development
- title: Charlie Harrington's Blog
  main_url: "https://www.charlieharrington.com/"
  url: "https://www.charlieharrington.com/"
  source_url: "https://github.com/whatrocks/blog"
  featured: false
  categories:
    - Blog
    - Web Development
    - Music
- title: Gabriel Adorf's Portfolio
  main_url: "https://www.gabrieladorf.com/"
  url: "https://www.gabrieladorf.com/"
  source_url: "https://github.com/gabdorf/gabriel-adorf-portfolio"
  featured: false
  categories:
    - Portfolio
    - Web Development
- title: greglobinski.com
  main_url: "https://www.greglobinski.com/"
  url: "https://www.greglobinski.com/"
  source_url: "https://github.com/greglobinski/www.greglobinski.com"
  featured: false
  categories:
    - Portfolio
    - Web Development
- title: I am Putra
  main_url: "https://www.iamputra.com/"
  url: "https://www.iamputra.com/"
  featured: false
  categories:
    - Portfolio
    - Web Development
    - Blog
- title: In Sowerby Bridge
  main_url: "https://www.insowerbybridge.co.uk/"
  url: "https://www.insowerbybridge.co.uk/"
  featured: false
  categories:
    - Marketing
    - Government
- title: JavaScript Stuff
  main_url: "https://www.javascriptstuff.com/"
  url: "https://www.javascriptstuff.com/"
  featured: false
  categories:
    - Education
    - Web Development
    - Library
- title: Ledgy
  main_url: "https://www.ledgy.com/"
  url: "https://github.com/morloy/ledgy.com"
  featured: false
  categories:
    - Marketing
    - Finance
- title: Alec Lomas's Portfolio / Blog
  main_url: "https://www.lowmess.com/"
  url: "https://www.lowmess.com/"
  source_url: "https://github.com/lowmess/lowmess"
  featured: false
  categories:
    - Web Development
    - Blog
    - Portfolio
- title: Michele Mazzucco's Portfolio
  main_url: "https://www.michelemazzucco.it/"
  url: "https://www.michelemazzucco.it/"
  source_url: "https://github.com/michelemazzucco/michelemazzucco.it"
  featured: false
  categories:
    - Portfolio
- title: Orbit FM Podcasts
  main_url: "https://www.orbit.fm/"
  url: "https://www.orbit.fm/"
  source_url: "https://github.com/agarrharr/orbit.fm"
  featured: false
  categories:
    - Podcast
- title: Prosecco Springs
  main_url: "https://www.proseccosprings.com/"
  url: "https://www.proseccosprings.com/"
  featured: false
  categories:
    - Food
    - Blog
    - Marketing
- title: Verious
  main_url: "https://www.verious.io/"
  url: "https://www.verious.io/"
  source_url: "https://github.com/cpinnix/verious"
  featured: false
  categories:
    - Web Development
- title: Yisela
  main_url: "https://www.yisela.com/"
  url: "https://www.yisela.com/tetris-against-trauma-gaming-as-therapy/"
  featured: false
  categories:
    - Blog
- title: YouFoundRon.com
  main_url: "https://www.youfoundron.com/"
  url: "https://www.youfoundron.com/"
  source_url: "https://github.com/rongierlach/yfr-dot-com"
  featured: false
  categories:
    - Portfolio
    - Web Development
    - Blog
- title: yerevancoder
  main_url: "https://yerevancoder.com/"
  url: "https://forum.yerevancoder.com/categories"
  source_url: "https://github.com/yerevancoder/yerevancoder.github.io"
  featured: false
  categories:
    - Blog
    - Web Development
- title: Ease
  main_url: "https://www.ease.com/"
  url: "https://www.ease.com/"
  featured: false
  categories:
    - Marketing
    - Healthcare
- title: Policygenius
  main_url: "https://www.policygenius.com/"
  url: "https://www.policygenius.com/"
  featured: false
  categories:
    - Marketing
    - Healthcare
- title: Moteefe
  main_url: "http://www.moteefe.com/"
  url: "http://www.moteefe.com/"
  featured: false
  categories:
    - Marketing
    - Agency
    - Technology
- title: Athelas
  main_url: "http://www.athelas.com/"
  url: "http://www.athelas.com/"
  featured: false
  categories:
    - Marketing
    - Healthcare
- title: Pathwright
  main_url: "http://www.pathwright.com/"
  url: "http://www.pathwright.com/"
  featured: false
  categories:
    - Marketing
    - Education
- title: Lucid
  main_url: "https://www.golucid.co/"
  url: "https://www.golucid.co/"
  featured: false
  categories:
    - Marketing
    - Technology
- title: Bench
  main_url: "http://www.bench.co/"
  url: "http://www.bench.co/"
  featured: false
  categories:
    - Marketing
- title: Union Plus Credit Card
  main_url: "http://www.unionpluscard.com"
  url: "https://unionplus.capitalone.com/"
  featured: false
  categories:
    - Marketing
    - Finance
- title: Gin Lane
  main_url: "http://www.ginlane.com/"
  url: "https://www.ginlane.com/"
  featured: false
  categories:
    - Web Development
    - Agency
- title: Marmelab
  main_url: "https://marmelab.com/en/"
  url: "https://marmelab.com/en/"
  featured: false
  categories:
    - Web Development
    - Agency
- title: Dovetail
  main_url: "https://dovetailapp.com/"
  url: "https://dovetailapp.com/"
  featured: false
  categories:
    - Marketing
    - Technology
- title: Yuuniworks Portfolio / Blog
  main_url: "https://www.yuuniworks.com/"
  url: "https://www.yuuniworks.com/"
  source_url: "https://github.com/junkboy0315/yuuni-web"
  featured: false
  categories:
    - Portfolio
    - Web Development
    - Blog
- title: The Bastion Bot
  main_url: "https://bastionbot.org/"
  url: "https://bastionbot.org/"
  source_url: "https://github.com/TheBastionBot/Bastion-Website"
  description: Give awesome perks to your Discord server!
  featured: false
  categories:
    - Open Source
    - Technology
    - Documentation
    - Community
  built_by: Sankarsan Kampa
  built_by_url: "https://traction.one"
- title: Smakosh
  main_url: "https://smakosh.com/"
  url: "https://smakosh.com/"
  source_url: "https://github.com/smakosh/smakosh.com"
  featured: false
  categories:
    - Portfolio
    - Web Development
# - title: Philipp Czernitzki - Blog/Website
#   main_url: "http://philippczernitzki.me/"
#   url: "http://philippczernitzki.me/"
#   featured: false
#   categories:
#     - Portfolio
#     - Web Development
#     - Blog
- title: WebGazer
  main_url: "https://www.webgazer.io/"
  url: "https://www.webgazer.io/"
  featured: false
  categories:
    - Marketing
    - Web Development
    - Technology
- title: Joe Seifi's Blog
  main_url: "http://seifi.org/"
  url: "http://seifi.org/"
  featured: false
  categories:
    - Portfolio
    - Web Development
    - Blog
- title: LekoArts — Graphic Designer & Front-End Developer
  main_url: "https://www.lekoarts.de"
  url: "https://www.lekoarts.de"
  source_url: "https://github.com/LekoArts/portfolio"
  featured: false
  built_by: LekoArts
  built_by_url: "https://github.com/LekoArts"
  description: >-
    Hi, I'm Lennart — a self-taught and passionate graphic/web designer &
    frontend developer based in Darmstadt, Germany. I love it to realize complex
    projects in a creative manner and face new challenges. Since 6 years I do
    graphic design, my love for frontend development came up 3 years ago. I
    enjoy acquiring new skills and cementing this knowledge by writing blogposts
    and creating tutorials.
  categories:
    - Portfolio
    - Blog
    - Design
    - Web Development
    - Freelance
    - Open Source
- title: 杨二小的博客
  main_url: "https://blog.yangerxiao.com/"
  url: "https://blog.yangerxiao.com/"
  source_url: "https://github.com/zerosoul/blog.yangerxiao.com"
  featured: false
  categories:
    - Blog
    - Portfolio
- title: MOTTO x MOTTO
  main_url: "https://mottox2.com"
  url: "https://mottox2.com"
  source_url: "https://github.com/mottox2/website"
  description: Web developer / UI Designer in Tokyo Japan.
  featured: false
  categories:
    - Blog
    - Portfolio
  built_by: mottox2
  built_by_url: "https://mottox2.com"
- title: Pride of the Meadows
  main_url: "https://www.prideofthemeadows.com/"
  url: "https://www.prideofthemeadows.com/"
  featured: false
  categories:
    - eCommerce
    - Food
    - Blog
  built_by: Caldera Digital
  built_by_url: https://www.calderadigital.com/
- title: Michael Uloth
  main_url: "https://www.michaeluloth.com"
  url: "https://www.michaeluloth.com"
  featured: false
  description: Michael Uloth is a web developer, opera singer, and the creator of Up and Running Tutorials.
  categories:
    - Portfolio
    - Web Development
    - Music
  built_by: Michael Uloth
  built_by_url: "https://www.michaeluloth.com"
- title: Spacetime
  main_url: "https://www.heyspacetime.com/"
  url: "https://www.heyspacetime.com/"
  featured: false
  description: >-
    Spacetime is a Dallas-based digital experience agency specializing in web,
    app, startup, and digital experience creation.
  categories:
    - Marketing
    - Portfolio
    - Agency
  built_by: Spacetime
  built_by_url: "https://www.heyspacetime.com/"
- title: Eric Jinks
  main_url: "https://ericjinks.com/"
  url: "https://ericjinks.com/"
  featured: false
  description: "Software engineer / web developer from the Gold Coast, Australia."
  categories:
    - Portfolio
    - Blog
    - Web Development
    - Technology
  built_by: Eric Jinks
  built_by_url: "https://ericjinks.com/"
- title: GaiAma - We are wildlife
  main_url: "https://www.gaiama.org/"
  url: "https://www.gaiama.org/"
  featured: false
  description: >-
    We founded the GaiAma conservation organization to protect wildlife in Perú
    and to create an example of a permaculture neighborhood, living
    symbiotically with the forest - because reforestation is just the beginning
  categories:
    - Nonprofit
    - Marketing
    - Blog
  source_url: "https://github.com/GaiAma/gaiama.org"
  built_by: GaiAma
  built_by_url: "https://www.gaiama.org/"
- title: Healthcare Logic
  main_url: "https://www.healthcarelogic.com/"
  url: "https://www.healthcarelogic.com/"
  featured: false
  description: >-
    Revolutionary technology that empowers clinical and managerial leaders to
    collaborate with clarity.
  categories:
    - Marketing
    - Healthcare
    - Technology
  built_by: Thrive
  built_by_url: "https://thriveweb.com.au/"
- title: Papergov
  main_url: "https://papergov.com/"
  url: "https://papergov.com/"
  featured: false
  description: Manage all your government services in a single place
  categories:
    - Directory
    - Government
    - Technology
  source_url: "https://github.com/WeOpenly/localgov.fyi"
  built_by: Openly Technologies
  built_by_url: "https://papergov.com/about/"
- title: Kata.ai Documentation
  main_url: "https://docs.kata.ai/"
  url: "https://docs.kata.ai/"
  source_url: "https://github.com/kata-ai/kata-platform-docs"
  featured: false
  description: >-
    Documentation website for the Kata Platform, an all-in-one platform for
    building chatbots using AI technologies.
  categories:
    - Documentation
    - Technology
- title: goalgetters
  main_url: "https://goalgetters.space/"
  url: "https://goalgetters.space/"
  featured: false
  description: >-
    goalgetters is a source of inspiration for people who want to change their
    career. We offer articles, success stories and expert interviews on how to
    find a new passion and how to implement change.
  categories:
    - Blog
    - Education
  built_by: "Stephanie Langers (content), Adrian Wenke (development)"
  built_by_url: "https://twitter.com/AdrianWenke"
- title: Zensum
  main_url: "https://zensum.se/"
  url: "https://zensum.se/"
  featured: false
  description: >-
    Borrow money quickly and safely through Zensum. We compare Sweden's leading
    banks and credit institutions. Choose from multiple offers and lower your
    monthly cost. [Translated from Swedish]
  categories:
    - Technology
    - Finance
    - Marketing
  built_by: Bejamas
  built_by_url: "https://bejamas.io/"
- title: StatusHub - Easy to use Hosted Status Page Service
  main_url: "https://statushub.com/"
  url: "https://statushub.com/"
  featured: false
  description: >-
    Set up your very own service status page in minutes with StatusHub. Allow
    customers to subscribe to be updated automatically.
  categories:
    - Technology
    - Marketing
  built_by: Bejamas
  built_by_url: "https://bejamas.io/"
- title: Matthias Kretschmann Portfolio
  main_url: "https://matthiaskretschmann.com/"
  url: "https://matthiaskretschmann.com/"
  source_url: "https://github.com/kremalicious/portfolio"
  featured: false
  description: Portfolio of designer & developer Matthias Kretschmann.
  categories:
    - Portfolio
    - Web Development
  built_by: Matthias Kretschmann
  built_by_url: "https://matthiaskretschmann.com/"
- title: Iron Cove Solutions
  main_url: "https://ironcovesolutions.com/"
  url: "https://ironcovesolutions.com/"
  description: >-
    Iron Cove Solutions is a cloud based consulting firm. We help companies
    deliver a return on cloud usage by applying best practices
  categories:
    - Technology
    - Web Development
  built_by: Iron Cove Solutions
  built_by_url: "https://ironcovesolutions.com/"
  featured: false
- title: Moetez Chaabene Portfolio / Blog
  main_url: "https://moetez.me/"
  url: "https://moetez.me/"
  source_url: "https://github.com/moetezch/moetez.me"
  featured: false
  description: Portfolio of Moetez Chaabene
  categories:
    - Portfolio
    - Web Development
    - Blog
  built_by: Moetez Chaabene
  built_by_url: "https://twitter.com/moetezch"
- title: Nikita
  description: >-
    Automation of system deployments in Node.js for applications and
    infrastructures.
  main_url: "https://nikita.js.org/"
  url: "https://nikita.js.org/"
  source_url: "https://github.com/adaltas/node-nikita"
  categories:
    - Documentation
    - Open Source
    - Technology
  built_by: Adaltas
  built_by_url: "https://www.adaltas.com"
  featured: false
- title: Gourav Sood Blog & Portfolio
  main_url: "https://www.gouravsood.com/"
  url: "https://www.gouravsood.com/"
  featured: false
  categories:
    - Blog
    - Portfolio
  built_by: Gourav Sood
  built_by_url: "https://www.gouravsood.com/"
- title: Jonas Tebbe Portfolio
  description: |
    Hey, I’m Jonas and I create digital products.
  main_url: "https://jonastebbe.com"
  url: "https://jonastebbe.com"
  categories:
    - Portfolio
  built_by: Jonas Tebbe
  built_by_url: "http://twitter.com/jonastebbe"
  featured: false
- title: Parker Sarsfield Portfolio
  description: |
    I'm Parker, a software engineer and sneakerhead.
  main_url: "https://parkersarsfield.com"
  url: "https://parkersarsfield.com"
  categories:
    - Blog
    - Portfolio
  built_by: Parker Sarsfield
  built_by_url: "https://parkersarsfield.com"
- title: Frontend web development with Greg
  description: |
    JavaScript, GatsbyJS, ReactJS, CSS in JS... Let's learn some stuff together.
  main_url: "https://dev.greglobinski.com"
  url: "https://dev.greglobinski.com"
  categories:
    - Blog
    - Web Development
  built_by: Greg Lobinski
  built_by_url: "https://github.com/greglobinski"
- title: Insomnia
  description: |
    Desktop HTTP and GraphQL client for developers
  main_url: "https://insomnia.rest/"
  url: "https://insomnia.rest/"
  categories:
    - Blog
  built_by: Gregory Schier
  built_by_url: "https://schier.co"
  featured: false
- title: Timeline Theme Portfolio
  description: |
    I'm Aman Mittal, a software developer.
  main_url: "https://amanhimself.dev/"
  url: "https://amanhimself.dev/"
  categories:
    - Web Development
    - Portfolio
  built_by: Aman Mittal
  built_by_url: "https://amanhimself.dev/"
- title: Ocean artUp
  description: >
    Science outreach site built using styled-components and Contentful. It
    presents the research project "Ocean artUp" funded by an Advanced Grant of
    the European Research Council to explore the possible benefits of artificial
    uplift of nutrient-rich deep water to the ocean’s sunlit surface layer.
  main_url: "https://ocean-artup.eu"
  url: "https://ocean-artup.eu"
  source_url: "https://github.com/janosh/ocean-artup"
  categories:
    - Science
    - Education
    - Blog
  built_by: Janosh Riebesell
  built_by_url: "https://janosh.io"
  featured: false
- title: Ryan Fitzgerald
  description: |
    Personal portfolio and blog for Ryan Fitzgerald
  main_url: "https://ryanfitzgerald.ca/"
  url: "https://ryanfitzgerald.ca/"
  categories:
    - Web Development
    - Portfolio
  built_by: Ryan Fitzgerald
  built_by_url: "https://github.com/RyanFitzgerald"
  featured: false
- title: Kaizen
  description: |
    Content Marketing, PR & SEO Agency in London
  main_url: "https://www.kaizen.co.uk/"
  url: "https://www.kaizen.co.uk/"
  categories:
    - Agency
    - Blog
    - Design
    - Web Development
    - SEO
  built_by: Bogdan Stanciu
  built_by_url: "https://github.com/b0gd4n"
  featured: false
- title: HackerOne Platform Documentation
  description: |
    HackerOne's Product Documentation Center!
  url: "https://docs.hackerone.com/"
  main_url: "https://docs.hackerone.com/"
  categories:
    - Documentation
    - Security
  featured: false
- title: Mux Video
  description: |
    API to video hosting and streaming
  main_url: "https://mux.com/"
  url: "https://mux.com/"
  categories:
    - Video
    - API
  featured: false
- title: Swapcard
  description: >
    The easiest way for event organizers to instantly connect people, build a
    community of attendees and exhibitors, and increase revenue over time
  main_url: "https://www.swapcard.com/"
  url: "https://www.swapcard.com/"
  categories:
    - Event
    - Community
    - Marketing
  built_by: Swapcard
  built_by_url: "https://www.swapcard.com/"
  featured: false
- title: Kalix
  description: >
    Kalix is perfect for healthcare professionals starting out in private
    practice, to those with an established clinic.
  main_url: "https://www.kalixhealth.com/"
  url: "https://www.kalixhealth.com/"
  categories:
    - Healthcare
  featured: false
- title: Hubba
  description: |
    Buy wholesale products from thousands of independent, verified Brands.
  main_url: "https://join.hubba.com/"
  url: "https://join.hubba.com/"
  categories:
    - eCommerce
  featured: false
- title: HyperPlay
  description: |
    In Asean's 1st Ever LOL Esports X Music Festival
  main_url: "https://hyperplay.leagueoflegends.com/"
  url: "https://hyperplay.leagueoflegends.com/"
  categories:
    - Music
  featured: false
- title: Bad Credit Loans
  description: |
    Get the funds you need, from $250-$5,000
  main_url: "https://www.creditloan.com/"
  url: "https://www.creditloan.com/"
  categories:
    - Finance
  featured: false
- title: Financial Center
  description: >
    Member-owned, not-for-profit, co-operative whose members receive financial
    benefits in the form of lower loan rates, higher savings rates, and lower
    fees than banks.
  main_url: "https://fcfcu.com/"
  url: "https://fcfcu.com/"
  categories:
    - Finance
    - Nonprofit
    - Business
    - Education
  built_by: "https://fcfcu.com/"
  built_by_url: "https://fcfcu.com/"
  featured: false
- title: Office of Institutional Research and Assessment
  description: |
    Good Data, Good Decisions
  main_url: "http://oira.ua.edu/"
  url: "http://oira.ua.edu/"
  categories:
    - Data
  featured: false
- title: The Telegraph Premium
  description: |
    Exclusive stories from award-winning journalists
  main_url: "https://premium.telegraph.co.uk/"
  url: "https://premium.telegraph.co.uk/"
  categories:
    - Media
  featured: false
- title: html2canvas
  description: |
    Screenshots with JavaScript
  main_url: "http://html2canvas.hertzen.com/"
  url: "http://html2canvas.hertzen.com/"
  source_url: "https://github.com/niklasvh/html2canvas/tree/master/www"
  categories:
    - JavaScript
    - Documentation
  built_by: Niklas von Hertzen
  built_by_url: "http://hertzen.com/"
  featured: false
- title: Dato CMS
  description: |
    The API-based CMS your editors will love
  main_url: "https://www.datocms.com/"
  url: "https://www.datocms.com/"
  categories:
    - API
  featured: false
- title: Half Electronics
  description: |
    Personal website
  main_url: "https://www.halfelectronic.com/"
  url: "https://www.halfelectronic.com/"
  categories:
    - Blog
  built_by: Fernando Poumian
  built_by_url: "https://github.com/fpoumian/halfelectronic.com"
  featured: false
- title: Frithir Software Development
  main_url: "https://frithir.com/"
  url: "https://frithir.com/"
  featured: false
  description: "I DRINK COFFEE, WRITE CODE AND IMPROVE MY DEVELOPMENT SKILLS EVERY DAY."
  categories:
    - Design
    - Web Development
  built_by: Frithir
  built_by_url: "https://Frithir.com/"
- title: Unow
  main_url: "https://www.unow.fr/"
  url: "https://www.unow.fr/"
  categories:
    - Education
    - Marketing
  featured: false
- title: Peter Hironaka
  description: |
    Freelance Web Developer based in Los Angeles.
  main_url: "https://peterhironaka.com/"
  url: "https://peterhironaka.com/"
  categories:
    - Portfolio
    - Web Development
  built_by: Peter Hironaka
  built_by_url: "https://github.com/PHironaka"
  featured: false
- title: Michael McQuade
  description: |
    Personal website and blog for Michael McQuade
  main_url: "https://giraffesyo.io"
  url: "https://giraffesyo.io"
  categories:
    - Blog
  built_by: Michael McQuade
  built_by_url: "https://github.com/giraffesyo"
  featured: false
- title: Haacht Brewery
  description: |
    Corporate website for Haacht Brewery. Designed and Developed by Gafas.
  main_url: "https://haacht.com/en/"
  url: "https://haacht.com"
  categories:
    - Marketing
  built_by: Gafas
  built_by_url: "https://gafas.be"
  featured: false
- title: StoutLabs
  description: |
    Portfolio of Daniel Stout, freelance developer in East Tennessee.
  main_url: "https://www.stoutlabs.com/"
  url: "https://www.stoutlabs.com/"
  categories:
    - Web Development
    - Portfolio
  built_by: Daniel Stout
  built_by_url: "https://github.com/stoutlabs"
  featured: false
- title: Chicago Ticket Outcomes By Neighborhood
  description: |
    ProPublica data visualization of traffic ticket court outcomes
  categories:
    - Media
    - Nonprofit
  url: >-
    https://projects.propublica.org/graphics/il/il-city-sticker-tickets-maps/ticket-status/?initialWidth=782
  main_url: >-
    https://projects.propublica.org/graphics/il/il-city-sticker-tickets-maps/ticket-status/?initialWidth=782
  built_by: David Eads
  built_by_url: "https://github.com/eads"
  featured: false
- title: Chicago South Side Traffic Ticketing rates
  description: |
    ProPublica data visualization of traffic ticket rates by community
  main_url: >-
    https://projects.propublica.org/graphics/il/il-city-sticker-tickets-maps/ticket-rate/?initialWidth=782
  url: >-
    https://projects.propublica.org/graphics/il/il-city-sticker-tickets-maps/ticket-rate/?initialWidth=782
  categories:
    - Media
    - Nonprofit
  built_by: David Eads
  built_by_url: "https://github.com/eads"
  featured: false
- title: Otsimo
  description: >
    Otsimo is a special education application for children with autism, down
    syndrome and other developmental disabilities.
  main_url: "https://otsimo.com/en/"
  url: "https://otsimo.com/en/"
  categories:
    - Blog
    - Education
  featured: false
- title: Matt Bagni Portfolio 2018
  description: >
    Mostly the result of playing with Gatsby and learning about react and
    graphql. Using the screenshot plugin to showcase the work done for my
    company in the last 2 years, and a good amount of other experiments.
  main_url: "https://mattbag.github.io"
  url: "https://mattbag.github.io"
  categories:
    - Portfolio
  featured: false
- title: Lisa Ye's Blog
  description: |
    Simple blog/portofolio for a fashion designer. Gatsby_v2 + Netlify cms
  main_url: "https://lisaye.netlify.com/"
  url: "https://lisaye.netlify.com/"
  categories:
    - Blog
    - Portfolio
  featured: false
- title: Artem Sapegin
  description: >
    Little homepage of Artem Sapegin, a frontend developer, passionate
    photographer, coffee drinker and crazy dogs’ owner.
  main_url: "https://sapegin.me/"
  url: "https://sapegin.me/"
  categories:
    - Portfolio
    - Open Source
    - Web Development
  built_by: Artem Sapegin
  built_by_url: "https://github.com/sapegin"
  featured: false
- title: SparkPost Developers
  main_url: "https://developers.sparkpost.com/"
  url: "https://developers.sparkpost.com/"
  source_url: "https://github.com/SparkPost/developers.sparkpost.com"
  categories:
    - Documentation
    - API
  featured: false
- title: Malik Browne Portfolio 2018
  description: >
    The portfolio blog of Malik Browne, a full-stack engineer, foodie, and avid
    blogger/YouTuber.
  main_url: "https://www.malikbrowne.com/about"
  url: "https://www.malikbrowne.com"
  categories:
    - Blog
    - Portfolio
  built_by: Malik Browne
  built_by_url: "https://twitter.com/milkstarz"
  featured: false
- title: Novatics
  description: |
    Digital products that inspire and make a difference
  main_url: "https://www.novatics.com.br"
  url: "https://www.novatics.com.br"
  categories:
    - Portfolio
    - Technology
    - Web Development
  built_by: Novatics
  built_by_url: "https://github.com/Novatics"
  featured: false
- title: Max McKinney
  description: >
    I’m a developer and designer with a focus in web technologies. I build cars
    on the side.
  main_url: "https://maxmckinney.com/"
  url: "https://maxmckinney.com/"
  categories:
    - Portfolio
    - Web Development
    - Design
  built_by: Max McKinney
  featured: false
- title: Stickyard
  description: |
    Make your React component sticky the easy way
  main_url: "https://nihgwu.github.io/stickyard/"
  url: "https://nihgwu.github.io/stickyard/"
  source_url: "https://github.com/nihgwu/stickyard/tree/master/website"
  categories:
    - Web Development
  built_by: Neo Nie
  featured: false
- title: Agata Milik
  description: |
    Website of a Polish psychologist/psychotherapist based in Gdańsk, Poland.
  main_url: "https://agatamilik.pl"
  url: "https://agatamilik.pl"
  categories:
    - Marketing
    - Healthcare
  built_by: Piotr Fedorczyk
  built_by_url: "https://piotrf.pl"
  featured: false
- title: WebPurple
  main_url: "https://www.webpurple.net/"
  url: "https://www.webpurple.net/"
  source_url: "https://github.com/WebPurple/site"
  description: >-
    Site of local (Russia, Ryazan) frontend community. Main purpose is to show
    info about meetups and keep blog.
  categories:
    - Nonprofit
    - Web Development
    - Community
    - Blog
    - Open Source
  built_by: Nikita Kirsanov
  built_by_url: "https://twitter.com/kitos_kirsanov"
  featured: false
- title: Papertrail.io
  description: |
    Inspection Management for the 21st Century
  main_url: "https://www.papertrail.io/"
  url: "https://www.papertrail.io/"
  categories:
    - Marketing
    - Technology
  built_by: Papertrail.io
  built_by_url: "https://www.papertrail.io"
  featured: false
- title: Matt Ferderer
  main_url: "https://mattferderer.com"
  url: "https://mattferderer.com"
  source_url: "https://github.com/mattferderer/gatsbyblog"
  description: >
    {titleofthesite} is a blog built with Gatsby that discusses web related tech
    such as JavaScript, .NET, Blazor & security.
  categories:
    - Blog
    - Web Development
  built_by: Matt Ferderer
  built_by_url: "https://twitter.com/mattferderer"
  featured: false
- title: Sahyadri Open Source Community
  main_url: "https://sosc.org.in"
  url: "https://sosc.org.in"
  source_url: "https://github.com/haxzie/sosc-website"
  description: >
    Official website of Sahyadri Open Source Community for community blog, event
    details and members info.
  categories:
    - Blog
    - Community
    - Open Source
  built_by: Musthaq Ahamad
  built_by_url: "https://github.com/haxzie"
  featured: false
- title: Tech Confessions
  main_url: "https://confessions.tech"
  url: "https://confessions.tech"
  source_url: "https://github.com/JonathanSpeek/tech-confessions"
  description: "A guilt-free place for us to confess our tech sins \U0001F64F\n"
  categories:
    - Community
    - Open Source
  built_by: Jonathan Speek
  built_by_url: "https://speek.design"
  featured: false
- title: Thibault Maekelbergh
  main_url: "https://thibmaek.com"
  url: "https://thibmaek.com"
  source_url: "https://github.com/thibmaek/thibmaek.github.io"
  description: |
    A nice blog about development, Raspberry Pi, plants and probably records.
  categories:
    - Blog
    - Open Source
  built_by: Thibault Maekelbergh
  built_by_url: "https://twitter.com/thibmaek"
  featured: false
- title: LearnReact.design
  main_url: "https://learnreact.design"
  url: "https://learnreact.design"
  description: >
    React Essentials For Designers: A React course tailored for product
    designers, ux designers, ui designers.
  categories:
    - Blog
  built_by: Linton Ye
  built_by_url: "https://twitter.com/lintonye"
- title: Mega House Creative
  main_url: "https://www.megahousecreative.com/"
  url: "https://www.megahousecreative.com/"
  description: >
    Mega House Creative is a digital agency that provides unique goal-oriented
    web marketing solutions.
  categories:
    - Marketing
    - Agency
  built_by: Daniel Robinson
  featured: false
- title: Tobie Marier Robitaille - csc
  main_url: "https://tobiemarierrobitaille.com/"
  url: "https://tobiemarierrobitaille.com/en/"
  description: |
    Portfolio site for director of photography Tobie Marier Robitaille
  categories:
    - Portfolio
    - Gallery
  built_by: Mill3 Studio
  built_by_url: "https://mill3.studio/en/"
  featured: false
- title: Bestvideogame.deals
  main_url: "https://bestvideogame.deals/"
  url: "https://bestvideogame.deals/"
  description: |
    Video game comparison website for the UK, build with GatsbyJS.
  categories:
    - eCommerce
  built_by: Koen Kamphuis
  built_by_url: "https://koenkamphuis.com/"
  featured: false
- title: Mahipat's Portfolio
  main_url: "https://mojaave.com/"
  url: "https://mojaave.com"
  source_url: "https://github.com/mhjadav/mojaave"
  description: >
    mojaave.com is Mahipat's portfolio, I have developed it using Gatsby v2 and
    Bootstrap, To get in touch with people looking for full-stack developer.
  categories:
    - Portfolio
    - Web Development
  built_by: Mahipat Jadav
  built_by_url: "https://mojaave.com/"
  featured: false
- title: Insights
  main_url: "https://justaskusers.com/"
  url: "https://justaskusers.com/"
  description: >
    Insights helps user experience (UX) researchers conduct their research and
    make sense of the findings.
  categories:
    - User Experience
    - Design
  built_by: Just Ask Users
  built_by_url: "https://justaskusers.com/"
  featured: false
- title: Tensiq
  main_url: "https://tensiq.com"
  url: "https://tensiq.com"
  source_url: "https://github.com/Tensiq/tensiq-site"
  description: >
    Tensiq is an e-Residency startup, that provides development in cutting-edge
    technology while delivering secure, resilient, performant solutions.
  categories:
    - Web Development
    - Mobile Development
    - Agency
    - Open Source
  built_by: Jens
  built_by_url: "https://github.com/arrkiin"
  featured: false
- title: Mintfort
  main_url: "https://mintfort.com/"
  url: "https://mintfort.com/"
  source_url: "https://github.com/MintFort/mintfort.com"
  description: >
    Mintfort, the first crypto-friendly bank account. Store and manage assets on
    the blockchain.
  categories:
    - Technology
    - Finance
  built_by: Axel Fuhrmann
  built_by_url: "https://axelfuhrmann.com/"
  featured: false
- title: React Native Explorer
  main_url: "https://react-native-explorer.firebaseapp.com"
  url: "https://react-native-explorer.firebaseapp.com"
  description: |
    Explorer React Native packages and examples effortlessly.
  categories:
    - Education
  featured: false
- title: 500Tech
  main_url: "https://500tech.com/"
  url: "https://500tech.com/"
  featured: false
  categories:
    - Web Development
    - Agency
    - Open Source
- title: eworld
  main_url: "http://eworld.herokuapp.com/"
  url: "http://eworld.herokuapp.com/"
  featured: false
  categories:
    - eCommerce
    - Technology
- title: It's a Date
  description: >
    It's a Date is a dating app that actually involves dating.
  main_url: "https://www.itsadate.app/"
  url: "https://www.itsadate.app/"
  featured: false
  categories:
    - App
    - Blog
- title: Node.js HBase
  description: >
    Asynchronous HBase client for NodeJs using REST.
  main_url: https://hbase.js.org/
  url: https://hbase.js.org/
  source_url: "https://github.com/adaltas/node-hbase"
  categories:
    - Documentation
    - Open Source
    - Technology
  built_by: David Worms
  built_by_url: http://www.adaltas.com
  featured: false
- title: Peter Kroyer - Web Design / Web Development
  main_url: https://www.peterkroyer.at/en/
  url: https://www.peterkroyer.at/en/
  description: >
    Freelance web designer / web developer based in Vienna, Austria (Wien, Österreich).
  categories:
    - Agency
    - Web Development
    - Design
    - Portfolio
    - Freelance
  built_by: Peter Kroyer
  built_by_url: https://www.peterkroyer.at/
  featured: false
- title: Geddski
  main_url: https://gedd.ski
  url: https://gedd.ski
  description: >
    frontend mastery blog - level up your UI game.
  categories:
    - Web Development
    - Education
    - Productivity
    - User Experience
  built_by: Dave Geddes
  built_by_url: https://twitter.com/geddski
  featured: false
- title: Rung
  main_url: "https://rung.com.br/"
  url: "https://rung.com.br/"
  description: >
    Rung alerts you about the exceptionalities of your personal and professional life.
  categories:
    - API
    - Technology
    - Travel
  featured: false
- title: Mokkapps
  main_url: "https://www.mokkapps.de/"
  url: "https://www.mokkapps.de/"
  source_url: "https://github.com/mokkapps/website"
  description: >
    Portfolio website from Michael Hoffmann. Passionate software developer with focus on web-based technologies.
  categories:
    - Blog
    - Portfolio
    - Web Development
    - Mobile Development
  featured: false
- title: Premier Octet
  main_url: "https://www.premieroctet.com/"
  url: "https://www.premieroctet.com/"
  description: >
    Premier Octet is a React-based agency
  categories:
    - Agency
    - Web Development
    - Mobile Development
  featured: false
- title: Thorium
  main_url: "https://www.thoriumsim.com/"
  url: "https://www.thoriumsim.com/"
  source_url: "https://github.com/thorium-sim/thoriumsim.com"
  description: >
    Thorium - Open-source Starship Simulator Controls for Live Action Role Play
  built_by: Alex Anderson
  built_by_url: https://twitter.com/ralex1993
  categories:
    - Blog
    - Portfolio
    - Documentation
    - Marketing
    - Education
    - Entertainment
    - Open Source
    - Web Development
  featured: false
- title: Cameron Maske
  main_url: "https://www.cameronmaske.com/"
  url: "https://www.cameronmaske.com/courses/introduction-to-pytest/"
  source_url: "https://github.com/cameronmaske/cameronmaske.com-v2"
  description: >
    The homepage of Cameron Maske, a freelance full-stack developer, who is currently working on a free pytest video course
  categories:
    - Education
    - Video
    - Portfolio
    - Freelance
  featured: false
- title: Studenten bilden Schüler
  description: >
    Studenten bilden Schüler e.V. is a German student-run nonprofit initiative that aims to
    contribute to more equal educational opportunities by providing free tutoring to refugees
    and children from underprivileged families. The site is built on Gatsby v2, styled-components
    and Contentful. It supports Google Analytics, fluid typography and Algolia search.
  main_url: "https://studenten-bilden-schueler.de"
  url: "https://studenten-bilden-schueler.de"
  source_url: "https://github.com/StudentenBildenSchueler/homepage"
  categories:
    - Education
    - Nonprofit
    - Blog
  built_by: Janosh Riebesell
  built_by_url: "https://janosh.io"
  featured: false
- title: Mike's Remote List
  main_url: "https://www.mikesremotelist.com"
  url: "https://www.mikesremotelist.com"
  description: >
    A list of remote jobs, updated throughout the day. Built on Gatsby v1 and powered by Contentful, Google Sheets, string and sticky tape.
  categories:
    - Marketing
  featured: false
- title: Madvoid
  main_url: "https://madvoid.com/"
  url: "https://madvoid.com/screenshot/"
  featured: false
  description: >
    Madvoid is a team of expert developers dedicated to creating simple, clear, usable and blazing fast web and mobile apps.
    We are coders that help companies and agencies to create social & interactive experiences.
    This includes full-stack development using React, WebGL, Static Site Generators, Ruby On Rails, Phoenix, GraphQL, Chatbots, CI / CD, Docker and more!
  categories:
    - Portfolio
    - Technology
    - Web Development
    - Agency
    - Marketing
  built_by: Jean-Paul Bonnetouche
  built_by_url: https://twitter.com/_jpb
- title: MOMNOTEBOOK.COM
  description: >
    Sharing knowledge and experiences that make childhood and motherhood rich, vibrant and healthy.
  main_url: "https://momnotebook.com/"
  url: "https://momnotebook.com/"
  featured: false
  built_by: Aleksander Hansson
  built_by_url: https://www.linkedin.com/in/aleksanderhansson/
  categories:
    - Blog
- title: Pirate Studios
  description: >
    Reinventing music studios with 24/7 self service rehearsal, DJ & production rooms available around the world.
  main_url: "https://www.piratestudios.co"
  url: "https://www.piratestudios.co"
  featured: false
  built_by: The Pirate Studios team
  built_by_url: https://github.com/piratestudios/
  categories:
    - Music
- title: Aurora EOS
  main_url: "https://www.auroraeos.com/"
  url: "https://www.auroraeos.com/"
  featured: false
  categories:
    - Finance
    - Marketing
    - Blog
  built_by: Corey Ward
  built_by_url: "http://www.coreyward.me/"
- title: MadeComfy
  main_url: "https://madecomfy.com.au/"
  url: "https://madecomfy.com.au/"
  description: >
    Short term rental management startup, using Contentful + Gatsby + CicleCI
  featured: false
  categories:
    - Travel
  built_by: Lucas Vilela
  built_by_url: "https://madecomfy.com.au/"
- title: Tiger Facility Services
  description: >
    Tiger Facility Services combines facility management expertise with state of the art software to offer a sustainable and customer oriented cleaning and facility service.
  main_url: https://www.tigerfacilityservices.com/de-en/
  url: https://www.tigerfacilityservices.com/de-en/
  featured: false
  categories:
    - Marketing
- title: "Luciano Mammino's blog"
  description: >
    Tech & programming blog of Luciano Mammino a.k.a. "loige", Full-Stack Web Developer and International Speaker
  main_url: https://loige.co
  url: https://loige.co
  featured: false
  categories:
    - Blog
    - Web Development
  built_by: Luciano Mammino
  built_by_url: https://loige.co
- title: Wire • Secure collaboration platform
  description: >
    Corporate website of Wire, an open source, end-to-end encrypted collaboration platform
  main_url: "https://wire.com"
  url: "https://wire.com"
  featured: false
  categories:
    - Open Source
    - Productivity
    - Technology
    - Blog
    - App
  built_by: Wire team
  built_by_url: "https://github.com/orgs/wireapp/people"
- title: J. Patrick Raftery
  main_url: "https://www.jpatrickraftery.com"
  url: "https://www.jpatrickraftery.com"
  description: J. Patrick Raftery is an opera singer and voice teacher based in Vancouver, BC.
  categories:
    - Portfolio
    - Music
  built_by: Michael Uloth
  built_by_url: "https://www.michaeluloth.com"
  featured: false
- title: Aria Umezawa
  main_url: "https://www.ariaumezawa.com"
  url: "https://www.ariaumezawa.com"
  description: Aria Umezawa is a director, producer, and writer currently based in San Francisco. Site designed by Stephen Bell.
  categories:
    - Portfolio
    - Music
    - Entertainment
  built_by: Michael Uloth
  built_by_url: "https://www.michaeluloth.com"
  featured: false
- title: Pomegranate Opera
  main_url: "https://www.pomegranateopera.com"
  url: "https://www.pomegranateopera.com"
  description: Pomegranate Opera is a lesbian opera written by Amanda Hale & Kye Marshall. Site designed by Stephen Bell.
  categories:
    - Gallery
    - Music
  built_by: Michael Uloth
  built_by_url: "https://www.michaeluloth.com"
  featured: false
- title: Daniel Cabena
  main_url: "https://www.danielcabena.com"
  url: "https://www.danielcabena.com"
  description: Daniel Cabena is a Canadian countertenor highly regarded in both Canada and Europe for prize-winning performances ranging from baroque to contemporary repertoire. Site designed by Stephen Bell.
  categories:
    - Portfolio
    - Music
  built_by: Michael Uloth
  built_by_url: "https://www.michaeluloth.com"
  featured: false
- title: Artist.Center
  main_url: "https://artistcenter.netlify.com"
  url: "https://artistcenter.netlify.com"
  description: The marketing page for Artist.Center, a soon-to-launch platform designed to connect opera singers to opera companies. Site designed by Stephen Bell.
  categories:
    - Music
  built_by: Michael Uloth
  built_by_url: "https://www.michaeluloth.com"
  featured: false
- title: DG Volo & Company
  main_url: "https://www.dgvolo.com"
  url: "https://www.dgvolo.com"
  description: DG Volo & Company is a Toronto-based investment consultancy. Site designed by Stephen Bell.
  categories:
    - Finance
  built_by: Michael Uloth
  built_by_url: "https://www.michaeluloth.com"
  featured: false
- title: Shawna Lucey
  main_url: "https://www.shawnalucey.com"
  url: "https://www.shawnalucey.com"
  description: Shawna Lucey is an American theater and opera director based in New York City. Site designed by Stephen Bell.
  categories:
    - Portfolio
    - Music
    - Entertainment
  built_by: Michael Uloth
  built_by_url: "https://www.michaeluloth.com"
  featured: false
- title: Leyan Lo
  main_url: https://www.leyanlo.com
  url: https://www.leyanlo.com
  description: >
    Leyan Lo’s personal website
  categories:
    - Portfolio
  built_by: Leyan Lo
  built_by_url: https://www.leyanlo.com
  featured: false
- title: Hawaii National Bank
  url: https://hawaiinational.bank
  main_url: https://hawaiinational.bank
  description: Hawaii National Bank's highly personalized service has helped loyal customers & locally owned businesses achieve their financial dreams for over 50 years.
  categories:
    - Finance
  built_by: Wall-to-Wall Studios
  built_by_url: https://walltowall.com
  featured: false
- title: Coletiv
  url: https://coletiv.com
  main_url: https://coletiv.com
  description: Coletiv teams up with companies of all sizes to design, develop & launch digital products for iOS, Android & the Web.
  categories:
    - Technology
    - Agency
    - Web Development
  built_by: Coletiv
  built_by_url: https://coletiv.com
  featured: false
- title: janosh.io
  description: >
    Personal blog and portfolio of Janosh Riebesell. The site is built with Gatsby v2 and designed
    entirely with styled-components v4. Much of the layout was achieved with CSS grid. It supports
    Google Analytics, fluid typography and Algolia search.
  main_url: "https://janosh.io"
  url: "https://janosh.io"
  source_url: "https://github.com/janosh/janosh.io"
  categories:
    - Portfolio
    - Blog
    - Science
    - Photography
    - Travel
  built_by: Janosh Riebesell
  built_by_url: "https://janosh.io"
  featured: false
- title: Gatsby Manor
  description: >
    We build themes for gatsby. We have themes for all projects including personal,
    portfolio, ecommerce, landing pages and more. We also run an in-house
    web dev and design studio. If you cannot find what you want, we can build it for you!
    Email us at gatsbymanor@gmail.com with questions.
  main_url: "https://www.gatsbymanor.com"
  url: "https://www.gatsbymanor.com"
  source_url: "https://github.com/gatsbymanor"
  categories:
    - Web Development
    - Agency
    - Technology
    - Freelance
  built_by: Steven Natera
  built_by_url: "https://stevennatera.com"
- title: Ema Suriano's Portfolio
  main_url: https://emasuriano.com/
  url: https://emasuriano.com/
  source_url: https://github.com/EmaSuriano/emasuriano.github.io
  description: >
    Ema Suriano's portfolio to display information about him, his projects and what he's writing about.
  categories:
    - Portfolio
    - Technology
    - Web Development
  built_by: Ema Suriano
  built_by_url: https://emasuriano.com/
  featured: false
- title: Luan Orlandi
  main_url: https://luanorlandi.github.io
  url: https://luanorlandi.github.io
  source_url: https://github.com/luanorlandi/luanorlandi.github.io
  description: >
    Luan Orlandi's personal website. Brazilian web developer, enthusiast in React and Gatsby.
  categories:
    - Blog
    - Portfolio
    - Web Development
  built_by: Luan Orlandi
  built_by_url: https://github.com/luanorlandi
- title: Mobius Labs
  main_url: https://mobius.ml
  url: https://mobius.ml
  description: >
    Mobius Labs landing page, a Start-up working on Computer Vision
  categories:
    - Landing Page
    - Marketing
    - Technology
  built_by: sktt
  built_by_url: https://github.com/sktt
- title: EZAgrar
  main_url: https://www.ezagrar.at/en/
  url: https://www.ezagrar.at/en/
  description: >
    EZAgrar.at is the homepage of the biggest agricultural machinery dealership in Austria. In total 8 pages will be built for this client reusing a lot of components between them.
  categories:
    - eCommerce
    - Marketing
  built_by: MangoART
  built_by_url: https://www.mangoart.at
  featured: false
- title: OAsome blog
  main_url: https://oasome.blog/
  url: https://oasome.blog/
  source_url: https://github.com/oorestisime/oasome
  description: >
    Paris-based Cypriot adventurers. A and O. Lovers of life and travel. Want to get a glimpse of the OAsome world?
  categories:
    - Blog
    - Photography
    - Travel
  built_by: Orestis Ioannou
  featured: false
- title: Brittany Chiang
  main_url: https://brittanychiang.com/
  url: https://brittanychiang.com/
  source_url: https://github.com/bchiang7/v4
  description: >
    Personal website and portfolio of Brittany Chiang built with Gatsby v2
  categories:
    - Portfolio
  built_by: Brittany Chiang
  built_by_url: https://github.com/bchiang7
  featured: false
- title: Fitekran
  description: >
    One of the most visited Turkish blogs about health, sports and healthy lifestyle, that has been rebuilt with Gatsby v2 using WordPress.
  main_url: "https://www.fitekran.com"
  url: "https://www.fitekran.com"
  categories:
    - Science
    - Healthcare
    - Blog
  built_by: Burak Tokak
  built_by_url: "https://www.buraktokak.com"
- title: Serverless
  main_url: https://serverless.com
  url: https://serverless.com
  source_url: https://github.com/serverless/site
  description: >
    Serverless.com – Build web, mobile and IoT applications with serverless architectures using AWS Lambda, Azure Functions, Google CloudFunctions & more!
  categories:
    - Technology
    - Web Development
  built_by: Codebrahma
  built_by_url: https://codebrahma.com
  featured: false
- title: Dive Bell
  main_url: https://divebell.band/
  url: https://divebell.band/
  description: >
    Simple site for a band to list shows dates and videos (499 on lighthouse)
  categories:
    - Music
  built_by: Matt Bagni
  built_by_url: https://mattbag.github.io
  featured: false
- title: Mayer Media Co.
  main_url: https://mayermediaco.com/
  url: https://mayermediaco.com/
  description: >
    Freelance Web Development and Digital Marketing
  categories:
    - Web Development
    - Marketing
    - Blog
  source_url: https://github.com/MayerMediaCo/MayerMediaCo2.0
  built_by: Danny Mayer
  built_by_url: https://twitter.com/mayermediaco
  featured: false
- title: Jan Czizikow Portfolio
  main_url: https://www.janczizikow.com/
  url: https://www.janczizikow.com/
  source_url: https://github.com/janczizikow/janczizikow-portfolio
  description: >
    Simple personal portfolio site built with Gatsby
  categories:
    - Portfolio
    - Freelance
    - Web Development
  built_by: Jan Czizikow
  built_by_url: https://github.com/janczizikow
- title: Carbon Design Systems
  main_url: http://www.carbondesignsystem.com/
  url: http://www.carbondesignsystem.com/
  description: >
    The Carbon Design System is integrating the new IBM Design Ethos and Language. It represents a completely fresh approach to the design of all things at IBM.
  categories:
    - Design System
    - Documentation
  built_by: IBM
  built_by_url: https://www.ibm.com/
  featured: false
- title: Mozilla Mixed Reality
  main_url: https://mixedreality.mozilla.org/
  url: https://mixedreality.mozilla.org/
  description: >
    Virtual Reality for the free and open Web.
  categories:
    - Open Source
  built_by: Mozilla
  built_by_url: https://www.mozilla.org/
  featured: false
- title: Uniform Hudl Design System
  main_url: http://uniform.hudl.com/
  url: http://uniform.hudl.com/
  description: >
    A single design system to ensure every interface feels like Hudl. From the colors we use to the size of our buttons and what those buttons say, Uniform has you covered. Check the guidelines, copy the code and get to building.
  categories:
    - Design System
    - Open Source
    - Design
  built_by: Hudl
  built_by_url: https://www.hudl.com/
- title: Subtle UI
  main_url: "https://subtle-ui.netlify.com/"
  url: "https://subtle-ui.netlify.com/"
  source_url: "https://github.com/ryanwiemer/subtle-ui"
  description: >
    A collection of clever yet understated user interactions found on the web.
  categories:
    - Web Development
    - Open Source
    - User Experience
  built_by: Ryan Wiemer
  built_by_url: "https://www.ryanwiemer.com/"
  featured: false
- title: developer.bitcoin.com
  main_url: "https://developer.bitcoin.com/"
  url: "https://developer.bitcoin.com/"
  description: >
    Bitbox based bitcoin.com developer platform and resources.
  categories:
    - Finance
  featured: false
- title: Barmej
  main_url: "https://app.barmej.com/"
  url: "https://app.barmej.com/"
  description: >
    An interactive platform to learn different programming languages in Arabic for FREE
  categories:
    - Education
    - Programming
    - Learning
  built_by: Obytes
  built_by_url: "https://www.obytes.com/"
  featured: false
- title: Vote Save America
  main_url: "https://votesaveamerica.com"
  url: "https://votesaveamerica.com"
  description: >
    Be a voter. Save America.
  categories:
    - Education
    - Government
  featured: false
  built_by: Jeremy E. Miller
  built_by_url: "https://jeremyemiller.com/"
- title: Emergence
  main_url: https://emcap.com/
  url: https://emcap.com/
  description: >
    Emergence is a top enterprise cloud venture capital firm. We fund early stage ventures focusing on enterprise & SaaS applications. Emergence is one of the top VC firms in Silicon Valley.
  categories:
    - Marketing
    - Blog
  built_by: Upstatement
  built_by_url: https://www.upstatement.com/
  featured: false
- title: FPVtips
  main_url: https://fpvtips.com
  url: https://fpvtips.com
  source_url: https://github.com/jumpalottahigh/fpvtips
  description: >
    FPVtips is all about bringing racing drone pilots closer together, and getting more people into the hobby!
  categories:
    - Community
    - Education
  built_by: Georgi Yanev
  built_by_url: https://twitter.com/jumpalottahigh
  featured: false
- title: Georgi Yanev
  main_url: https://blog.georgi-yanev.com/
  url: https://blog.georgi-yanev.com/
  source_url: https://github.com/jumpalottahigh/blog.georgi-yanev.com
  description: >
    I write articles about FPV quads (building and flying), web development, smart home automation, life-long learning and other topics from my personal experience.
  categories:
    - Blog
  built_by: Georgi Yanev
  built_by_url: https://twitter.com/jumpalottahigh
  featured: false
- title: Bear Archery
  main_url: "https://beararchery.com/"
  url: "https://beararchery.com/"
  categories:
    - eCommerce
    - Sports
  built_by: Escalade Sports
  built_by_url: "https://www.escaladesports.com/"
  featured: false
- title: "attn:"
  main_url: "https://www.attn.com/"
  url: "https://www.attn.com/"
  categories:
    - Media
    - Entertainment
  built_by: "attn:"
  built_by_url: "https://www.attn.com/"
  featured: false
- title: Mirror Conf
  description: >
    Mirror Conf is a conference designed to empower designers and frontend developers who have a thirst for knowledge and want to broaden their horizons.
  main_url: "https://www.mirrorconf.com/"
  url: "https://www.mirrorconf.com/"
  categories:
    - Conference
    - Design
    - Web Development
  featured: false
- title: Startarium
  main_url: https://www.startarium.ro
  url: https://www.startarium.ro
  description: >
    Free entrepreneurship educational portal with more than 20000 users, hundreds of resources, crowdfunding, mentoring and investor pitching events facilitated.
  categories:
    - Education
    - Nonprofit
    - Entrepreneurship
  built_by: Cezar Neaga
  built_by_url: https://twitter.com/cezarneaga
  featured: false
- title: Microlink
  main_url: https://microlink.io/
  url: https://microlink.io/
  description: >
    Extract structured data from any website.
  categories:
    - Web Development
    - API
  built_by: Kiko Beats
  built_by_url: https://kikobeats.com/
  featured: false
- title: Markets.com
  main_url: "https://www.markets.com/"
  url: "https://www.markets.com/"
  featured: false
  categories:
    - Finance
- title: Kevin Legrand
  url: "https://k-legrand.com"
  main_url: "https://k-legrand.com"
  source_url: "https://github.com/Manoz/k-legrand.com"
  description: >
    Personal website and blog built with love with Gatsby v2
  categories:
    - Blog
    - Portfolio
    - Web Development
  built_by: Kevin Legrand
  built_by_url: https://k-legrand.com
  featured: false
- title: David James Portfolio
  main_url: https://dfjames.com/
  url: https://dfjames.com/
  source_url: https://github.com/daviddeejjames/dfjames-gatsby
  description: >
    Portfolio Site using GatsbyJS and headless WordPress
  categories:
    - WordPress
    - Portfolio
    - Blog
  built_by: David James
  built_by_url: https://twitter.com/daviddeejjames
- title: Hypertext Candy
  url: https://www.hypertextcandy.com/
  main_url: https://www.hypertextcandy.com/
  description: >
    Blog about web development. Laravel, Vue.js, etc.
  categories:
    - Blog
    - Web Development
  built_by: Masahiro Harada
  built_by_url: https://twitter.com/_Masahiro_H_
  featured: false
- title: "Maxence Poutord's blog"
  description: >
    Tech & programming blog of Maxence Poutord, Software Engineer, Serial Traveler and Public Speaker
  main_url: https://www.maxpou.fr
  url: https://www.maxpou.fr
  featured: false
  categories:
    - Blog
    - Web Development
  built_by: Maxence Poutord
  built_by_url: https://www.maxpou.fr
- title: "The Noted Project"
  url: https://thenotedproject.org
  main_url: https://thenotedproject.org
  source_url: https://github.com/ianbusko/the-noted-project
  description: >
    Website to showcase the ethnomusicology research for The Noted Project.
  categories:
    - Portfolio
    - Education
    - Gallery
  built_by: Ian Busko
  built_by_url: https://github.com/ianbusko
  featured: false
- title: People For Bikes
  url: "https://2017.peopleforbikes.org/"
  main_url: "https://2017.peopleforbikes.org/"
  categories:
    - Community
    - Sports
    - Gallery
    - Nonprofit
  built_by: PeopleForBikes
  built_by_url: "https://peopleforbikes.org/about-us/who-we-are/staff/"
  featured: false
- title: Wide Eye
  description: >
    Creative agency specializing in interactive design, web development, and digital communications.
  url: https://wideeye.co/
  main_url: https://wideeye.co/
  categories:
    - Design
    - Web Development
  built_by: Wide Eye
  built_by_url: https://wideeye.co/about-us/
  featured: false
- title: CodeSandbox
  description: >
    CodeSandbox is an online editor that helps you create web applications, from prototype to deployment.
  url: https://codesandbox.io/
  main_url: https://codesandbox.io/
  categories:
    - Web Development
  featured: false
- title: Marvel
  description: >
    The all-in-one platform powering design.
  url: https://marvelapp.com/
  main_url: https://marvelapp.com/
  categories:
    - Design
  featured: false
- title: Designcode.io
  description: >
    Learn to design and code React apps.
  url: https://designcode.io
  main_url: https://designcode.io
  categories:
    - Learning
  featured: false
- title: Happy Design
  description: >
    The Brand and Product Team Behind Happy Money
  url: https://design.happymoney.com/
  main_url: https://design.happymoney.com/
  categories:
    - Design
    - Finance
- title: Weihnachtsmarkt.ms
  description: >
    Explore the christmas market in Münster (Westf).
  url: https://weihnachtsmarkt.ms/
  main_url: https://weihnachtsmarkt.ms/
  source_url: https://github.com/codeformuenster/weihnachtsmarkt
  categories:
    - Gallery
    - Food
  built_by: "Code for Münster during #MSHACK18"
  featured: false
- title: Code Championship
  description: >
    Competitive coding competitions for students from 3rd to 8th grade. Code is Sport.
  url: https://www.codechampionship.com
  main_url: https://www.codechampionship.com
  categories:
    - Learning
    - Education
    - Sports
  built_by: Abamath LLC
  built_by_url: https://www.abamath.com
  featured: false
- title: Wieden+Kennedy
  description: >
    Wieden+Kennedy is an independent, global creative company.
  categories:
    - Technology
    - Web Development
    - Agency
    - Marketing
  url: https://www.wk.com
  main_url: https://www.wk.com
  built_by: Wieden Kennedy
  built_by_url: https://www.wk.com/about/
  featured: false
- title: Testing JavaScript
  description: >
    This course will teach you the fundamentals of testing your JavaScript applications using eslint, Flow, Jest, and Cypress.
  url: https://testingjavascript.com/
  main_url: https://testingjavascript.com/
  categories:
    - Learning
    - Education
    - JavaScript
  built_by: Kent C. Dodds
  built_by_url: https://kentcdodds.com/
  featured: false
- title: Use Hooks
  description: >
    One new React Hook recipe every day.
  url: https://usehooks.com/
  main_url: https://usehooks.com/
  categories:
    - Learning
  built_by: Gabe Ragland
  built_by_url: https://twitter.com/gabe_ragland
  featured: false
- title: Ambassador
  url: https://www.getambassador.io
  main_url: https://www.getambassador.io
  description: >
    Open source, Kubernetes-native API Gateway for microservices built on Envoy.
  categories:
    - Open Source
    - Documentation
    - Technology
  built_by: Datawire
  built_by_url: https://www.datawire.io
  featured: false
- title: Clubhouse
  main_url: https://clubhouse.io
  url: https://clubhouse.io
  description: >
    The intuitive and powerful project management platform loved by software teams of all sizes. Built with Gatsby v2 and Prismic
  categories:
    - Technology
    - Blog
    - Productivity
    - Community
    - Design
    - Open Source
  built_by: Ueno.
  built_by_url: https://ueno.co
  featured: false
- title: Asian Art Collection
  url: http://artmuseum.princeton.edu/asian-art/
  main_url: http://artmuseum.princeton.edu/asian-art/
  description: >
    Princeton University has a branch dealing with state of art.They have showcased ore than 6,000 works of Asian art are presented alongside ongoing curatorial and scholarly research
  categories:
    - Marketing
  featured: false
- title: QHacks
  url: https://qhacks.io
  main_url: https://qhacks.io
  source_url: https://github.com/qhacks/qhacks-website
  description: >
    QHacks is Queen’s University’s annual hackathon! QHacks was founded in 2016 with a mission to advocate and incubate the tech community at Queen’s University and throughout Canada.
  categories:
    - Education
    - Technology
    - Podcast
  featured: false
- title: Tyler McGinnis
  url: https://tylermcginnis.com/
  main_url: https://tylermcginnis.com/
  description: >
    The linear, course based approach to learning web technologies.
  categories:
    - Education
    - Technology
    - Podcast
    - Web Development
  featured: false
- title: a11y with Lindsey
  url: https://www.a11ywithlindsey.com/
  main_url: https://www.a11ywithlindsey.com/
  source_url: https://github.com/lkopacz/a11y-with-lindsey
  description: >
    To help developers navigate accessibility jargon, write better code, and to empower them to make their Internet, Everyone's Internet.
  categories:
    - Education
    - Blog
    - Technology
  built_by: Lindsey Kopacz
  built_by_url: https://twitter.com/littlekope0903
  featured: false
- title: DEKEMA
  url: https://www.dekema.com/
  main_url: https://www.dekema.com/
  description: >
    Worldclass crafting: Furnace, fervor, fulfillment. Delivering highest demand for future craftsmanship. Built using Gatsby v2 and Prismic.
  categories:
    - Healthcare
    - Science
    - Technology
  built_by: Crisp Studio
  built_by_url: https://crisp.studio
  featured: false
- title: Ramón Chancay
  description: >-
    Front-end / Back-end Developer in Guayaquil Ecuador.
    Currently at Everymundo, previously at El Universo.
    I enjoy teaching and sharing what I know.
    I give professional advice to developers and companies.
    My wife and my children are everything in my life.
  main_url: "https://ramonchancay.me/"
  url: "https://ramonchancay.me/"
  source_url: "https://github.com/devrchancay/personal-site"
  featured: false
  categories:
    - Blog
    - Technology
    - Web Development
  built_by: Ramón Chancay
  built_by_url: "https://ramonchancay.me/"
- title: BELLHOPS
  main_url: https://www.getbellhops.com/
  url: https://www.getbellhops.com/
  description: >-
    Whether you’re moving someplace new or just want to complete a few projects around your current home, BellHops can arrange the moving services you need—at simple, straightforward rates.
  categories:
    - Business
  built_by: Bellhops, Inc.
  built_by_url: https://www.getbellhops.com/
  featured: false
- title: Acclimate Consulting
  main_url: https://www.acclimate.io/
  url: https://www.acclimate.io/
  description: >-
    Acclimate is a consulting firm that puts organizations back in control with data-driven strategies and full-stack applications.
  categories:
    - Technology
    - Consulting
  built_by: Andrew Wilson
  built_by_url: https://github.com/andwilson
  featured: false
- title: Flyright
  url: https://flyright.co/
  main_url: https://flyright.co/
  description: >-
    Flyright curates everything you need for international travel in one tidy place 💜
  categories:
    - Technology
    - App
  built_by: Ty Hopp
  built_by_url: https://github.com/tyhopp
  featured: false
- title: Vets Who Code
  url: https://vetswhocode.io/
  main_url: https://vetswhocode.io/
  description: >-
    VetsWhoCode is a non-profit organization dedicated to training military veterans & giving them the skills they need transition into tech careers.
  categories:
    - Technology
    - Nonprofit
  featured: false
- title: Patreon Blog
  url: https://blog.patreon.com/
  main_url: https://blog.patreon.com/
  description: >-
    Official blog of Patreon.com
  categories:
    - Blog
  featured: false
- title: Full Beaker
  url: https://fullbeaker.com/
  main_url: https://fullbeaker.com/
  description: >-
    Full Beaker provides independent advice online about careers and home ownership, and connect anyone who asks with companies that can help them.
  categories:
    - Consulting
  featured: false
- title: Citywide Holdup
  url: https://citywideholdup.org/
  main_url: https://citywideholdup.org/
  description: >-
    Citywide Holdup is an annual fundraising event held around early November in the city of Austin, TX hosted by the Texas Wranglers benefitting Easter Seals of Central Texas, a non-profit organization that provides exceptional services, education, outreach and advocacy so that people with disabilities can live, learn, work and play in our communities.
  categories:
    - Nonprofit
    - Event
  built_by: Cameron Rison
  built_by_url: https://github.com/killakam3084
  featured: false
- title: Dawn Labs
  url: https://dawnlabs.io
  main_url: https://dawnlabs.io
  description: >-
    Thoughtful products for inspired teams. With a holistic approach to engineering and design, we partner with startups and enterprises to build for the digital era.
  categories:
    - Technology
    - Agency
    - Web Development
  featured: false
- title: COOP by Ryder
  url: https://coop.com/
  main_url: https://coop.com/
  description: >
    COOP is a platform that connects fleet managers that have idle vehicles to businesses that are looking to rent vehicles. COOP simplifies the process and paperwork required to safely share vehicles between business owners.
  categories:
    - Marketing
  built_by: Crispin Porter Bogusky
  built_by_url: http://www.cpbgroup.com/
  featured: false
- title: Domino's Paving for Pizza
  url: https://www.pavingforpizza.com/
  main_url: https://www.pavingforpizza.com/
  description: >
    Nominate your town for a chance to have your rough drive home from Domino's fixed to pizza perfection.
  categories:
    - Marketing
  built_by: Crispin Porter Bogusky
  built_by_url: http://www.cpbgroup.com/
  featured: false
- title: Propapanda
  url: https://propapanda.eu/
  main_url: https://propapanda.eu/
  description: >
    Is a creative production house based in Tallinn, Estonia. We produce music videos, commercials, films and campaigns – from scratch to finish.
  categories:
    - Video
    - Portfolio
    - Agency
    - Media
  built_by: Henry Kehlmann
  built_by_url: https://github.com/madhenry/
  featured: false
- title: JAMstack.paris
  url: https://jamstack.paris/
  main_url: https://jamstack.paris/
  source_url: https://github.com/JAMstack-paris/jamstack.paris
  description: >
    JAMstack-focused, bi-monthly meetup in Paris
  categories:
    - Web Development
  built_by: Matthieu Auger & Nicolas Goutay
  built_by_url: https://github.com/JAMstack-paris
  featured: false
- title: DexWallet - The only Wallet you need by Dexlab
  main_url: "https://www.dexwallet.io/"
  url: "https://www.dexwallet.io/"
  source_url: "https://github.com/dexlab-io/DexWallet-website"
  featured: false
  description: >-
    DexWallet is a secure, multi-chain, mobile wallet with an upcoming one-click exchange for mobile.
  categories:
    - App
    - Open Source
  built_by: DexLab
  built_by_url: "https://github.com/dexlab-io"
- title: Kings Valley Paving
  url: https://kingsvalleypaving.com
  main_url: https://kingsvalleypaving.com
  description: >
    Kings Valley Paving is an asphalt, paving and concrete company serving the commercial, residential and industrial sectors in the Greater Toronto Area. Site designed by Stephen Bell.
  categories:
    - Marketing
  built_by: Michael Uloth
  built_by_url: https://www.michaeluloth.com
  featured: false
- title: Peter Barrett
  url: https://www.peterbarrett.ca
  main_url: https://www.peterbarrett.ca
  description: >
    Peter Barrett is a Canadian baritone from Newfoundland and Labrador who performs opera and concert repertoire in Canada, the U.S. and around the world. Site designed by Stephen Bell.
  categories:
    - Portfolio
    - Music
  built_by: Michael Uloth
  built_by_url: https://www.michaeluloth.com
  featured: false
- title: NARCAN
  main_url: https://www.narcan.com
  url: https://www.narcan.com
  description: >
    NARCAN Nasal Spray is the first and only FDA-approved nasal form of naloxone for the emergency treatment of a known or suspected opioid overdose.
  categories:
    - Healthcare
  built_by: NARCAN
  built_by_url: https://www.narcan.com
  featured: false
- title: Ritual
  main_url: https://ritual.com
  url: https://ritual.com
  description: >
    Ritual started with a simple question, what exactly is in women's multivitamins? This is the story of what happened when our founder Kat started searching for answers — the story of Ritual.
  categories:
    - Healthcare
  built_by: Ritual
  built_by_url: https://ritual.com
  featured: false
- title: Truebill
  main_url: https://www.truebill.com
  url: https://www.truebill.com
  description: >
    Truebill empowers you to take control of your money.
  categories:
    - Finance
  built_by: Truebill
  built_by_url: https://www.truebill.com
  featured: false
- title: Smartling
  main_url: https://www.smartling.com
  url: https://www.smartling.com
  description: >
    Smartling enables you to automate, manage, and professionally translate content so that you can do more with less.
  categories:
    - Marketing
  built_by: Smartling
  built_by_url: https://www.smartling.com
  featured: false
- title: Clear
  main_url: https://www.clearme.com
  url: https://www.clearme.com
  description: >
    At clear, we’re working toward a future where you are your ID, enabling you to lead an unstoppable life.
  categories:
    - Security
  built_by: Clear
  built_by_url: https://www.clearme.com
  featured: false
- title: VS Code Rocks
  main_url: "https://vscode.rocks"
  url: "https://vscode.rocks"
  source_url: "https://github.com/lannonbr/vscode-rocks"
  featured: false
  description: >
    VS Code Rocks is a place for weekly news on the newest features and updates to Visual Studio Code as well as trending extensions and neat tricks to continually improve your VS Code skills.
  categories:
    - Open Source
    - Blog
    - Web Development
  built_by: Benjamin Lannon
  built_by_url: "https://github.com/lannonbr"
- title: Particle
  main_url: "https://www.particle.io"
  url: "https://www.particle.io"
  featured: false
  description: Particle is a fully-integrated IoT platform that offers everything you need to deploy an IoT product.
  categories:
    - Marketing
- title: freeCodeCamp curriculum
  main_url: "https://learn.freecodecamp.org"
  url: "https://learn.freecodecamp.org"
  featured: false
  description: Learn to code with free online courses, programming projects, and interview preparation for developer jobs.
  categories:
    - Web Development
    - Learning
- title: Tandem
  main_url: "https://www.tandem.co.uk"
  url: "https://www.tandem.co.uk"
  description: >
    We're on a mission to free you of money misery. Our app, card and savings account are designed to help you spend less time worrying about money and more time enjoying life.
  categories:
    - Finance
    - App
  built_by: Tandem
  built_by_url: https://github.com/tandembank
  featured: false
- title: Monbanquet.fr
  main_url: "https://monbanquet.fr"
  url: "https://monbanquet.fr"
  description: >
    Give your corporate events the food and quality it deserves, thanks to the know-how of the best local artisans.
  categories:
    - eCommerce
    - Food
    - Event
  built_by: Monbanquet.fr
  built_by_url: https://github.com/monbanquet
  featured: false
- title: The Leaky Cauldron Blog
  url: https://theleakycauldronblog.com
  main_url: https://theleakycauldronblog.com
  source_url: https://github.com/v4iv/theleakycauldronblog
  description: >
    A Brew of Awesomeness with a Pinch of Magic...
  categories:
    - Blog
  built_by: Vaibhav Sharma
  built_by_url: https://github.com/v4iv
  featured: false
- title: Wild Drop Surf Camp
  main_url: "https://wilddropsurfcamp.com"
  url: "https://wilddropsurfcamp.com"
  description: >
    Welcome to Portugal's best kept secret and be amazed with our nature. Here you can explore, surf, taste the world's best gastronomy and wine, feel the North Canyon's power with the biggest waves in the world and so many other amazing things. Find us, discover yourself!
  categories:
    - Travel
  built_by: Samuel Fialho
  built_by_url: https://samuelfialho.com
  featured: false
- title: JoinUp HR chatbot
  url: https://www.joinup.io
  main_url: https://www.joinup.io
  description: Custom HR chatbot for better candidate experience
  categories:
    - App
    - Technology
  featured: false
- title: JDCastro Web Design & Development
  main_url: https://jacobdcastro.com
  url: https://jacobdcastro.com
  source_url: https://github.com/jacobdcastro/personal-site
  featured: false
  description: >
    A small business site for freelance web designer and developer Jacob D. Castro. Includes professional blog, contact forms, and soon-to-come portfolio of sites for clients. Need a new website or an extra developer to share the workload? Feel free to check out the website!
  categories:
    - Blog
    - Portfolio
    - Business
    - Freelance
  built_by: Jacob D. Castro
  built_by_url: https://twitter.com/jacobdcastro
- title: Gatsby Tutorials
  main_url: https://www.gatsbytutorials.com
  url: https://www.gatsbytutorials.com
  source_url: https://github.com/ooloth/gatsby-tutorials
  featured: false
  description: >
    Gatsby Tutorials is a community-updated list of video, audio and written tutorials to help you learn GatsbyJS.
  categories:
    - Web Development
    - Education
    - Open Source
  built_by: Michael Uloth
  built_by_url: "https://www.michaeluloth.com"
- title: Up & Running Tutorials
  main_url: https://www.upandrunningtutorials.com
  url: https://www.upandrunningtutorials.com
  featured: false
  description: >
    Free coding tutorials for web developers. Get your web development career up and running by learning to build better, faster websites.
  categories:
    - Web Development
    - Education
  built_by: Michael Uloth
  built_by_url: "https://www.michaeluloth.com"
- title: Grooovinger
  url: https://www.grooovinger.com
  main_url: https://www.grooovinger.com
  description: >
    Martin Grubinger, a web developer from Austria
  categories:
    - Portfolio
    - Web Development
  built_by: Martin Grubinger
  built_by_url: https://www.grooovinger.com
  featured: false
- title: LXDX - the Crypto Derivatives Exchange
  main_url: https://www.lxdx.co/
  url: https://www.lxdx.co/
  description: >
    LXDX is the world's fastest crypto exchange. Our mission is to bring innovative financial products to retail crypto investors, providing access to the same speed and scalability that institutional investors already depend on us to deliver each and every day.
  categories:
    - Marketing
    - Finance
  built_by: Corey Ward
  built_by_url: http://www.coreyward.me/
  featured: false
- title: Kyle McDonald
  url: https://kylemcd.com
  main_url: https://kylemcd.com
  source_url: https://github.com/kylemcd/personal-site-react
  description: >
    Personal site + blog for Kyle McDonald
  categories:
    - Blog
  built_by: Kyle McDonald
  built_by_url: https://kylemcd.com
  featured: false
- title: VSCode Power User Course
  main_url: https://VSCode.pro
  url: https://VSCode.pro
  description: >
    After 10 years with Sublime, I switched to VSCode. Love it. Spent 1000+ hours building a premium video course to help you switch today. 200+ power user tips & tricks turn you into a VSCode.pro
  categories:
    - Education
    - Learning
    - eCommerce
    - Marketing
    - Technology
    - Web Development
  built_by: Ahmad Awais
  built_by_url: https://twitter.com/MrAhmadAwais/
  featured: false
- title: Thijs Koerselman Portfolio
  main_url: https://www.vauxlab.com
  url: https://www.vauxlab.com
  featured: false
  description: >
    Portfolio of Thijs Koerselman. A freelance software engineer, full-stack web developer and sound designer.
  categories:
    - Portfolio
    - Business
    - Freelance
    - Technology
    - Web Development
    - Music
- title: Ad Hoc Homework
  main_url: https://homework.adhoc.team
  url: https://homework.adhoc.team
  description: >
    Ad Hoc builds government digital services that are fast, efficient, and usable by everyone. Ad Hoc Homework is a collection of coding and design challenges for candidates applying to our open positions.
  categories:
    - Web Development
    - Government
    - Healthcare
    - Programming
  built_by_url: https://adhoc.team
  featured: false
- title: Birra Napoli
  main_url: http://www.birranapoli.it
  url: http://www.birranapoli.it
  built_by: Ribrain
  built_by_url: https://www.ribrainstudio.com
  featured: false
  description: >
    Birra Napoli official site
  categories:
    - Landing Page
    - Business
    - Food
- title: Satispay
  url: https://www.satispay.com
  main_url: https://www.satispay.com
  categories:
    - Business
    - Finance
    - Technology
  built_by: Satispay
  built_by_url: https://www.satispay.com
  featured: false
- title: The Movie Database - Gatsby
  url: https://tmdb.lekoarts.de
  main_url: https://tmdb.lekoarts.de
  source_url: https://github.com/LekoArts/gatsby-source-tmdb-example
  categories:
    - Open Source
    - Entertainment
    - Gallery
  featured: false
  built_by: LekoArts
  built_by_url: "https://github.com/LekoArts"
  description: >
    Source from The Movie Database (TMDb) API (v3) in Gatsby. This example is built with react-spring, React hooks and react-tabs and showcases the gatsby-source-tmdb plugin. It also has some client-only paths and uses gatsby-image.
- title: LANDR - Creative Tools for Musicians
  url: https://www.landr.com/
  main_url: https://www.landr.com/en/
  categories:
    - Music
    - Technology
    - Business
    - Entrepreneurship
    - Freelance
    - Marketing
    - Media
  featured: false
  built_by: LANDR
  built_by_url: https://twitter.com/landr_music
  description: >
    Marketing website built for LANDR. LANDR is a web application that provides tools for musicians to master their music (using artificial intelligence), collaborate with other musicians, and distribute their music to multiple platforms.
- title: ClinicJS
  url: https://clinicjs.org/
  main_url: https://clinicjs.org/
  categories:
    - Technology
    - Documentation
  featured: false
  built_by: NearForm
  built_by_url: "https://www.nearform.com/"
  description: >
    Tools to help diagnose and pinpoint Node.js performance issues.
- title: KOBIT
  main_url: "https://kobit.in"
  url: "https://kobit.in"
  description: Automated Google Analytics Report with everything you need and more
  featured: false
  categories:
    - Marketing
    - Blog
  built_by: mottox2
  built_by_url: "https://mottox2.com"
- title: Aleksander Hansson
  main_url: https://ahansson.com
  url: https://ahansson.com
  featured: false
  description: >
    Portfolio website for Aleksander Hansson
  categories:
    - Portfolio
    - Business
    - Freelance
    - Technology
    - Web Development
    - Consulting
  built_by: Aleksander Hansson
  built_by_url: https://www.linkedin.com/in/aleksanderhansson/
- title: Surfing Nosara
  main_url: "https://www.surfingnosara.com"
  url: "https://www.surfingnosara.com"
  description: Real estate, vacation, and surf report hub for Nosara, Costa Rica
  featured: false
  categories:
    - Business
    - Blog
    - Gallery
    - Marketing
  built_by: Desarol
  built_by_url: "https://www.desarol.com"
- title: Crispin Porter Bogusky
  url: https://cpbgroup.com/
  main_url: https://cpbgroup.com/
  description: >
    We solve the world’s toughest communications problems with the most quantifiably potent creative assets.
  categories:
    - Agency
    - Design
    - Marketing
  built_by: Crispin Porter Bogusky
  built_by_url: https://cpbgroup.com/
  featured: false
- title: graphene-python
  url: https://graphene-python.org
  main_url: https://graphene-python.org
  description: Graphene is a collaboratively funded project.Graphene-Python is a library for building GraphQL APIs in Python easily.
  categories:
    - Library
    - API
    - Documentation
  featured: false
- title: Engel & Völkers Ibiza Holiday Rentals
  main_url: "https://www.ev-ibiza.com/"
  url: "https://www.ev-ibiza.com/"
  featured: false
  built_by: Ventura Digitalagentur
  description: >
    Engel & Völkers, one of the most successful real estate agencies in the world, offers luxury holiday villas to rent in Ibiza.
  categories:
    - Travel
- title: Sylvain Hamann's personal website
  url: "https://shamann.fr"
  main_url: "https://shamann.fr"
  source_url: "https://github.com/sylvhama/shamann-gatsby/"
  description: >
    Sylvain Hamann, web developer from France
  categories:
    - Portfolio
    - Web Development
  built_by: Sylvain Hamann
  built_by_url: "https://twitter.com/sylvhama"
  featured: false
- title: Luca Crea's portfolio
  main_url: https://lcrea.github.io
  url: https://lcrea.github.io
  description: >
    Portfolio and personal website of Luca Crea, an Italian software engineer.
  categories:
    - Portfolio
  built_by: Luca Crea
  built_by_url: https://github.com/lcrea
  featured: false
- title: Escalade Sports
  main_url: "https://www.escaladesports.com/"
  url: "https://www.escaladesports.com/"
  categories:
    - eCommerce
    - Sports
  built_by: Escalade Sports
  built_by_url: "https://www.escaladesports.com/"
  featured: false
- title: Exposify
  main_url: "https://www.exposify.de/"
  url: "https://www.exposify.de/"
  description: >
    This is our German website built with Gatsby 2.0, Emotion and styled-system.
    Exposify is a proptech startup and builds technology for real estate businesses.
    We provide our customers with an elegant agent software in combination
    with beautifully designed and fast websites.
  categories:
    - Web Development
    - Real Estate
    - Agency
    - Marketing
  built_by: Exposify
  built_by_url: "https://www.exposify.de/"
  featured: false
- title: Steak Point
  main_url: https://www.steakpoint.at/
  url: https://www.steakpoint.at/
  description: >
    Steak Restaurant in Vienna, Austria (Wien, Österreich).
  categories:
    - Food
  built_by: Peter Kroyer
  built_by_url: https://www.peterkroyer.at/
  featured: false
- title: Takumon blog
  main_url: "https://takumon.com"
  url: "https://takumon.com"
  source_url: "https://github.com/Takumon/blog"
  description: Java Engineer's tech blog.
  featured: false
  categories:
    - Blog
  built_by: Takumon
  built_by_url: "https://twitter.com/inouetakumon"
- title: DayThirty
  main_url: "https://daythirty.com"
  url: "https://daythirty.com"
  description: DayThirty - ideas for the new year.
  featured: false
  categories:
    - Marketing
  built_by: Jack Oliver
  built_by_url: "https://twitter.com/mrjackolai"
- title: TheAgencyProject
  main_url: "https://theagencyproject.co"
  url: "https://theagencyproject.co"
  description: Agency model, without agency overhead.
  categories:
    - Agency
  built_by: JV-LA
  built_by_url: https://jv-la.com
- title: Karen Hou's portfolio
  main_url: https://www.karenhou.com/
  url: https://www.karenhou.com/
  categories:
    - Portfolio
  built_by: Karen H. Developer
  built_by_url: https://github.com/karenhou
  featured: false
- title: Jean Luc Ponty
  main_url: "https://ponty.com"
  url: "https://ponty.com"
  description: Official site for Jean Luc Ponty, French virtuoso violinist and jazz composer.
  featured: false
  categories:
    - Music
    - Entertainment
  built_by: Othermachines
  built_by_url: "https://othermachines.com"
- title: Rosewood Family Advisors
  main_url: "https://www.rfallp.com/"
  url: "https://www.rfallp.com/"
  description: Rosewood Family Advisors LLP (Palo Alto) provides a diverse range of family office services customized for ultra high net worth individuals.
  featured: false
  categories:
    - Finance
    - Business
  built_by: Othermachines
  built_by_url: "https://othermachines.com"
- title: Cole Walker's Portfolio
  main_url: "https://www.walkermakes.com"
  url: "https://www.walkermakes.com"
  source_url: "https://github.com/ColeWalker/portfolio"
  description: The portfolio of web developer Cole Walker, built with the help of Gatsby v2, React-Spring, and SASS.
  featured: false
  categories:
    - Portfolio
    - Web Development
  built_by: Cole Walker
  built_by_url: "https://www.walkermakes.com"
- title: Standing By Company
  main_url: "https://standingby.company"
  url: "https://standingby.company"
  description: A brand experience design company led by Scott Mackenzie and Trent Barton.
  featured: false
  categories:
    - Design
    - Web Development
  built_by: Standing By Company
  built_by_url: "https://standingby.company"
- title: Ashley Thouret
  main_url: "https://www.ashleythouret.com"
  url: "https://www.ashleythouret.com"
  description: Official website of Canadian soprano Ashley Thouret. Site designed by Stephen Bell.
  categories:
    - Portfolio
    - Music
  built_by: Michael Uloth
  built_by_url: "https://www.michaeluloth.com"
  featured: false
- title: The AZOOR Society
  main_url: "https://www.theazoorsociety.org"
  url: "https://www.theazoorsociety.org"
  description: The AZOOR Society is a UK-based charity committed to promoting awareness of Acute Zonal Occult Outer Retinopathy and assisting further research. Site designed by Stephen Bell.
  categories:
    - Community
    - Nonprofit
  built_by: Michael Uloth
  built_by_url: "https://www.michaeluloth.com"
  featured: false
- title: Gábor Fűzy pianist
  main_url: "https://pianobar.hu"
  url: "https://pianobar.hu"
  description: Gábor Fűzy pianist's official website built with Gatsby v2.
  categories:
    - Music
  built_by: Zoltán Bedi
  built_by_url: "https://github.com/B3zo0"
  featured: false
- title: Logicwind
  main_url: "https://logicwind.com"
  url: "https://logicwind.com"
  description: Website of Logicwind - JavaScript experts, Technology development agency & consulting.
  featured: false
  categories:
    - Portfolio
    - Agency
    - Web Development
    - Consulting
  built_by: Logicwind
  built_by_url: "https://www.logicwind.com"
- title: ContactBook.app
  main_url: "https://contactbook.app"
  url: "https://contactbook.app"
  description: Seamlessly share Contacts with G Suite team members
  featured: false
  categories:
    - Landing Page
    - Blog
  built_by: Logicwind
  built_by_url: "https://www.logicwind.com"
- title: Waterscapes
  main_url: "https://waterscap.es"
  url: "https://waterscap.es/lake-monteynard/"
  source_url: "https://github.com/gaelbillon/Waterscapes-Gatsby-site"
  description: Waterscap.es is a directory of bodies of water (creeks, ponds, waterfalls, lakes, etc) with information about each place such as how to get there, hike time, activities and photos and a map displayed with the Mapbox GL SJ npm package. It was developed with the goal of learning Gatsby. This website is based on the gatsby-contentful-starter and uses Contentful as CMS. It is hosted on Netlify. Hooks are setup with Bitbucket and Contentful to trigger a new build upon code or content changes. The data on Waterscap.es is a mix of original content and informations from the internets gathered and put together.
  categories:
    - Directory
    - Photography
    - Travel
  built_by: Gaël Billon
  built_by_url: "https://gaelbillon.com"
  featured: false
- title: Packrs
  url: "https://www.packrs.co/"
  main_url: "https://www.packrs.co/"
  description: >
    Packrs is a local delivery platform, one spot for all your daily requirements. On a single tap get everything you need at your doorstep.
  categories:
    - Marketing
    - Landing Page
    - Entrepreneurship
  built_by: Vipin Kumar Rawat
  built_by_url: "https://github.com/aesthytik"
  featured: false
- title: HyakuninIsshu
  main_url: "https://hyakuninanki.net"
  url: "https://hyakuninanki.net"
  source_url: "https://github.com/rei-m/web_hyakuninisshu"
  description: >
    HyakuninIsshu is a traditional Japanese card game.
  categories:
    - Education
    - Gallery
    - Entertainment
  built_by: Rei Matsushita
  built_by_url: "https://github.com/rei-m/"
  featured: false
- title: WQU Partners
  main_url: "https://partners.wqu.org/"
  url: "https://partners.wqu.org/"
  featured: false
  categories:
    - Marketing
    - Education
    - Landing Page
  built_by: Corey Ward
  built_by_url: "http://www.coreyward.me/"
- title: Federico Giacone
  url: "https://federico.giac.one/"
  main_url: "https://federico.giac.one"
  source_url: "https://github.com/leopuleo/federico.giac.one"
  description: >
    Digital portfolio for Italian Architect Federico Giacone.
  categories:
    - Portfolio
    - Gallery
  built_by: Leonardo Giacone
  built_by_url: "https://github.com/leopuleo"
  featured: false
- title: Station
  url: "https://getstation.com/"
  main_url: "https://getstation.com/"
  description: Station is the first smart browser for busy people. A single place for all of your web applications.
  categories:
    - Technology
    - Web Development
    - Productivity
  featured: false
- title: Vyron Vasileiadis
  url: "https://fedonman.com/"
  main_url: "https://fedonman.com"
  source_url: "https://github.com/fedonman/fedonman-website"
  description: Personal space of Vyron Vasileiadis aka fedonman, a Web & IoT Developer, Educator and Entrepreneur based in Athens, Greece.
  categories:
    - Portfolio
    - Technology
    - Web Development
    - Education
  built_by: Vyron Vasileiadis
  built_by_url: "https://github.com/fedonman"
- title: Fabien Champigny
  url: "https://www.champigny.name/"
  main_url: "https://www.champigny.name/"
  built_by_url: "https://www.champigny.name/"
  description: Fabien Champigny's personal blog. Entrepreneur, hacker and loves street photo.
  categories:
    - Blog
    - Gallery
    - Photography
    - Productivity
    - Entrepreneurship
  featured: false
- title: Alex Xie - Portfolio
  url: https://alexieyizhe.me/
  main_url: https://alexieyizhe.me/
  source_url: https://github.com/alexieyizhe/alexieyizhe.github.io
  description: >
    Personal website of Alex Yizhe Xie, a University of Waterloo Computer Science student and coding enthusiast.
  categories:
    - Blog
    - Portfolio
    - Web Development
  featured: false
- title: Equithon
  url: https://equithon.org/
  main_url: https://equithon.org/
  source_url: https://github.com/equithon/site-main/
  built_by: Alex Xie
  built_by_url: https://alexieyizhe.me/
  description: >
    Equithon is the largest social innovation hackathon in Waterloo, Canada. It was founded in 2016 to tackle social equity issues and create change.
  categories:
    - Education
    - Event
    - Learning
    - Open Source
    - Nonprofit
    - Technology
  featured: false
- title: Dale Blackburn - Portfolio
  url: https://dakebl.co.uk/
  main_url: https://dakebl.co.uk/
  description: >
    Dale Blackburn's personal website and blog.
  categories:
    - Blog
    - Portfolio
    - Web Development
  featured: false
- title: Portfolio of Anthony Wiktor
  url: https://www.anthonydesigner.com/
  main_url: https://www.anthonydesigner.com/
  description: >
    Anthony Wiktor is a Webby Award-Winning Creative Director and Digital Designer twice named Hot 100 by WebDesigner Magazine. Anthony has over a decade of award-winning experience in design and has worked on projects across a diverse set of industries — from entertainment to consumer products to hospitality to technology. Anthony is a frequent lecturer at USC’s Annenberg School for Communication & Journalism and serves on the board of AIGA Los Angeles.
  categories:
    - Portfolio
    - Marketing
  built_by: Maciej Leszczyński
  built_by_url: http://twitter.com/_maciej
  featured: false
- title: Frame.io Workflow Guide
  main_url: https://workflow.frame.io
  url: https://workflow.frame.io
  description: >
    The web’s most comprehensive post-production resource, written by pro filmmakers, for pro filmmakers. Always expanding, always free.
  categories:
    - Education
  built_by: Frame.io
  built_by_url: https://frame.io
  featured: false
- title: MarcySutton.com
  main_url: https://marcysutton.com
  url: https://marcysutton.com
  description: >
    The personal website of web developer and accessibility advocate Marcy Sutton.
  categories:
    - Blog
    - Accessibility
    - Video
    - Photography
  built_by: Marcy Sutton
  built_by_url: https://marcysutton.com
  featured: true
- title: Kepinski.me
  main_url: https://kepinski.me
  url: https://kepinski.me
  description: >
    The personal site of Antoni Kepinski, Node.js Developer.
  categories:
    - Portfolio
    - Open Source
  built_by: Antoni Kepinski
  built_by_url: https://kepinski.me
  featured: false
- title: WPGraphQL Docs
  main_url: https://docs.wpgraphql.com
  url: https://docs.wpgraphql.com
  description: >
    Documentation for WPGraphQL, a free open-source WordPress plugin that provides an extendable GraphQL schema and API for any WordPress site.
  categories:
    - API
    - Documentation
    - Technology
    - Web Development
    - WordPress
  built_by: WPGraphQL
  built_by_url: https://wpgraphql.com
  featured: false
- title: Shine Lawyers
  main_url: https://www.shine.com.au
  url: https://www.shine.com.au
  description: >
    Shine Lawyers is an Australian legal services website built with Gatsby v2, Elasticsearch, Isso, and Geolocation services.
  categories:
    - Business
    - Blog
- title: Parallel Polis Kosice
  url: https://www.paralelnapoliskosice.sk/
  main_url: https://www.paralelnapoliskosice.sk/
  source_url: https://github.com/ParalelnaPolisKE/paralelnapoliskosice.sk
  description: >
    Parallel Polis is a collective of people who want to live in a more opened world. We look for possibilities and technologies (Bitcoin, the blockchain, reputation systems and decentralized technologies in general) that open new ways, make processes easier and remove unnecessary barriers. We want to create an environment that aims at education, discovering and creating better systems for everybody who is interested in freedom and independence.
  categories:
    - Blog
    - Education
    - Technology
  built_by: Roman Vesely
  built_by_url: https://romanvesely.
  featured: false
- title: Unda Solutions
  url: https://unda.com.au
  main_url: https://unda.com.au
  description: >
    A custom web application development company in Perth, WA
  categories:
    - Business
    - Freelance
    - Web Development
    - Technology
  featured: false
- title: BIGBrave
  main_url: https://bigbrave.digital
  url: https://bigbrave.digital
  description: >
    BIGBrave is a strategic design firm. We partner with our clients, big and small, to design & create human-centered brands, products, services and systems that are simple, beautiful and easy to use.
  categories:
    - Agency
    - Web Development
    - Marketing
    - Technology
    - WordPress
  built_by: Francois Brill | BIGBrave
  built_by_url: https://bigbrave.digital
  featured: false
- title: 5th Avenue Properties
  main_url: https://5thavenue.co.za
  url: https://5thavenue.co.za
  description: >
    5th Avenue Properties specializes in the leasing and sales of office space and industrial property. BIGBrave built the website in Gatsby with data from an API server (CRM) for all the property and consultant data, and WordPress for all the website content data and case studies. All forms on the website was also directly integrated into the CRM system to ensure no leads are lost. People cannot stop commenting on the speed of the site and the property search.
  categories:
    - Technology
    - WordPress
    - API
  built_by: Russel Povey and Francois Brill | BIGBrave
  built_by_url: https://bigbrave.digital
  featured: false
- title: Intsha Consulting
  main_url: https://intsha.co.za
  url: https://intsha.co.za
  description: >
    Intsha is a bespoke Human Resources consultancy firm offering expert Recruitment and Talent Management services in today's competitive marketplace. BIGBrave helped Intsha design and develop a bespoke online presense helping them stand out from the crowd.
  categories:
    - Consulting
    - Marketing
    - WordPress
  built_by: Evan Janovsky | BIGBrave
  built_by_url: https://bigbrave.digital
  featured: false
- title: MHW Law
  main_url: https://mhwlaw.ca
  url: https://mhwlaw.ca
  description: >
    MHW is a full service law firm that has offered legal representation and advice to clients locally and throughout British Columbia since 1984. BIGBrave helped MHW bring their website into the 21st century by offering the best and latest Gatsby site to help them stand our from the crowd.
  categories:
    - Law
    - Marketing
    - WordPress
  built_by: Evan Janovsky and Francois Brill | BIGBrave
  built_by_url: https://bigbrave.digital
  featured: false
- title: KegTracker
  main_url: https://www.kegtracker.co.za
  url: https://www.kegtracker.co.za
  description: >
    Keg Tracker is part of the Beverage Insights family and its sole aim is to provide you with the right data about your kegs to make better decisions. In today’s business landscape having the right information at your finger tips is crucial to the agility of your business.
  categories:
    - Food
    - Business
    - Technology
  built_by: Francois Brill | BIGBrave
  built_by_url: https://bigbrave.digital
  featured: false
- title: Mike Nichols
  url: https://www.mikenichols.me
  main_url: https://www.mikenichols.me
  description: >
    Portfolio site of Mike Nichols, a UX designer and product development lead.
  categories:
    - Portfolio
    - Technology
    - Web Development
  built_by: Mike Nichols
  featured: false
- title: Steve Haid
  url: https://www.stevehaid.com
  main_url: https://www.stevehaid.com
  description: >
    Steve Haid is a real estate agent and Professional Financial Planner (PFP) who has been helping clients achieve their investment goals since 2006. Site designed by Stephen Bell.
  categories:
    - Marketing
    - Real Estate
  built_by: Michael Uloth
  built_by_url: "https://www.michaeluloth.com"
- title: Incremental - Loyalty, Rewards and Incentive Programs
  main_url: https://www.incremental.com.au
  url: https://www.incremental.com.au
  description: >
    Sydney-based digital agency specialising in loyalty, rewards and incentive programs. WordPress backend; Cloudinary, YouTube and Hubspot form integration; query data displayed as animated SVG graphs; video background in the header.
  categories:
    - Agency
    - Portfolio
    - WordPress
  built_by: Incremental
  built_by_url: https://www.incremental.com.au
  featured: false
- title: Technica11y
  main_url: https://www.technica11y.org
  url: https://www.technica11y.org
  description: >
    Discussing challenges in technical accessibility.
  categories:
    - Accessibility
    - Education
    - Video
  built_by: Tenon.io
  built_by_url: https://tenon.io
  featured: false
- title: Tenon-UI Documentation
  main_url: https://www.tenon-ui.info
  url: https://www.tenon-ui.info
  description: >
    Documentation site for Tenon-UI: Tenon.io's accessible components library.
  categories:
    - Accessibility
    - Documentation
    - Library
    - Web Development
  built_by: Tenon.io
  built_by_url: https://tenon.io
  featured: false
- title: Matthew Secrist
  main_url: https://www.matthewsecrist.net
  url: https://www.matthewsecrist.net
  source_url: https://github.com/matthewsecrist/v3
  description: >
    Matthew Secrist's personal portfolio using Gatsby, Prismic and Styled-Components.
  categories:
    - Portfolio
    - Technology
    - Web Development
  built_by: Matthew Secrist
  built_by_url: https://www.matthewsecrist.net
  featured: false
- title: Node.js Dev
  main_url: https://nodejs.dev
  url: https://nodejs.dev
  source_url: https://github.com/nodejs/nodejs.dev
  description: >
    Node.js Foundation Website.
  categories:
    - Documentation
    - Web Development
  built_by: Node.js Website Redesign Working Group
  built_by_url: https://github.com/nodejs/website-redesign
  featured: false
- title: Sheffielders
  main_url: https://sheffielders.org
  url: https://sheffielders.org
  source_url: https://github.com/davemullenjnr/sheffielders
  description: >
    A collective of businesses, creatives, and projects based in Sheffield, UK.
  categories:
    - Directory
  built_by: Dave Mullen Jnr
  built_by_url: https://davemullenjnr.co.uk
  featured: false
- title: Stealth Labs
  url: https://stealthlabs.io
  main_url: https://stealthlabs.io
  description: >
    We design and develop for the web, mobile and desktop
  categories:
    - Portfolio
    - Web Development
  built_by: Edvins Antonovs
  built_by_url: https://edvins.io
  featured: false
- title: Constanzia Yurashko
  main_url: https://www.constanziayurashko.com
  url: https://www.constanziayurashko.com
  description: >
    Exclusive women's ready-to-wear fashion by designer Constanzia Yurashko.
  categories:
    - Portfolio
  built_by: Maxim Andries
  featured: false
- title: Algolia
  url: https://algolia.com
  main_url: https://algolia.com
  description: >
    Algolia helps businesses across industries quickly create relevant, scalable, and lightning fast search and discovery experiences.
  categories:
    - Web Development
    - Technology
    - Open Source
    - Featured
  built_by: Algolia
  featured: true
- title: GVD Renovations
  url: https://www.gvdrenovationsinc.com/
  main_url: https://www.gvdrenovationsinc.com/
  description: >
    GVD Renovations is a home improvement contractor with a well known reputation as a professional, quality contractor in California.
  categories:
    - Business
  built_by: David Krasniy
  built_by_url: http://dkrasniy.com
  featured: false
- title: Styled System
  url: https://styled-system.com/
  main_url: https://styled-system.com/
  source_url: https://github.com/styled-system/styled-system/tree/master/docs
  description: >
    Style props for rapid UI development.
  categories:
    - Design System
  built_by: Brent Jackson
  built_by_url: https://jxnblk.com/
- title: Timehacker
  url: https://timehacker.app
  main_url: https://timehacker.app
  description: >
    Procrastination killer, automatic time tracking app to skyrocket your productivity
  categories:
    - Productivity
    - App
    - Technology
    - Marketing
    - Landing Page
  built_by: timehackers
  featured: false
- title: Little & Big
  main_url: "https://www.littleandbig.com.au/"
  url: "https://www.littleandbig.com.au/"
  description: >
    Little & Big exists with the aim to create Websites, Apps, E-commerce stores
    that are consistently unique and thoughtfully crafted, every time.
  categories:
    - Agency
    - Design
    - Web Development
    - Portfolio
  built_by: Little & Big
  built_by_url: "https://www.littleandbig.com.au/"
  featured: false
- title: Cat Knows
  main_url: "https://catnose99.com/"
  url: "https://catnose99.com/"
  description: >
    Personal blog built with Gatsby v2.
  categories:
    - Blog
    - Web Development
  built_by: CatNose
  built_by_url: "https://twitter.com/catnose99"
  featured: false
- title: just some dev
  url: https://www.iamdeveloper.com
  main_url: https://www.iamdeveloper.com
  source_url: https://github.com/nickytonline/www.iamdeveloper.com
  description: >
    Just some software developer writing things ✏️
  categories:
    - Blog
  built_by: Nick Taylor
  built_by_url: https://www.iamdeveloper.com
  featured: false
- title: Keziah Moselle Blog
  url: https://blog.keziahmoselle.fr/
  main_url: https://blog.keziahmoselle.fr/
  source_url: https://github.com/KeziahMoselle/blog.keziahmoselle.fr
  description: >
    ✍️ A place to share my thoughts.
  categories:
    - Blog
  built_by: Keziah Moselle
  built_by_url: https://keziahmoselle.fr/
- title: xfuture's blog
  url: https://www.xfuture-blog.com/
  main_url: https://www.xfuture-blog.com/
  source_url: https://github.com/xFuture603/xfuture-blog
  description: >
    A blog about Devops, Web development, and my insights as a systems engineer.
  categories:
    - Blog
  built_by: Daniel Uhlmann
  built_by_url: https://www.xfuture-blog.com/
- title: Mayne's Blog
  main_url: "https://gine.me/"
  url: "https://gine.me/page/1"
  source_url: "https://github.com/mayneyao/gine-blog"
  featured: false
  categories:
    - Blog
    - Web Development
- title: Bakedbird
  url: https://bakedbird.com
  main_url: https://bakedbird.com
  description: >
    Eleftherios Psitopoulos - A frontend developer from Greece ☕
  categories:
    - Portfolio
    - Blog
  built_by: Eleftherios Psitopoulos
  built_by_url: https://bakedbird.com
- title: Benjamin Lannon
  url: https://lannonbr.com
  main_url: https://lannonbr.com
  source_url: https://github.com/lannonbr/Portfolio-gatsby
  description: >
    Personal portfolio of Benjamin Lannon
  categories:
    - Portfolio
    - Web Development
  built_by: Benjamin Lannon
  built_by_url: https://lannonbr.com
  featured: false
- title: Aravind Balla
  url: https://aravindballa.com
  main_url: https://aravindballa.com
  source_url: https://github.com/aravindballa/website2017
  description: >
    Personal portfolio of Aravind Balla
  categories:
    - Portfolio
    - Blog
    - Web Development
  built_by: Aravind Balla
  built_by_url: https://aravindballa.com
- title: Kaleb McKelvey
  url: https://kalebmckelvey.com
  main_url: https://kalebmckelvey.com
  source_url: https://github.com/avatar-kaleb/kalebmckelvey-site
  description: >
    Personal portfolio of Kaleb McKelvey!
  categories:
    - Blog
    - Portfolio
  built_by: Kaleb McKelvey
  built_by_url: https://kalebmckelvey.com
  featured: false
- title: Michal Czaplinski
  url: https://czaplinski.io
  main_url: https://czaplinski.io
  source_url: https://github.com/michalczaplinski/michalczaplinski.github.io
  description: >
    Michal Czaplinski is a full-stack developer 🚀
  categories:
    - Portfolio
    - Web Development
  built_by: Michal Czaplinski mmczaplinski@gmail.com
  built_by_url: https://czaplinski.io
  featured: false
- title: Interactive Investor (ii)
  url: https://www.ii.co.uk
  main_url: https://www.ii.co.uk
  description: >
    Hybrid (static/dynamic) Gatsby web app for ii's free research, news and analysis, discussion and product marketing site.
  categories:
    - Business
    - Finance
    - Technology
  built_by: Interactive Investor (ii)
  built_by_url: https://www.ii.co.uk
  featured: false
- title: Weingut Goeschl
  url: https://www.weingut-goeschl.at/
  main_url: https://www.weingut-goeschl.at/
  description: >
    Weingut Goeschl is a family winery located in Gols, Burgenland in Austria (Österreich)
  categories:
    - eCommerce
    - Business
  built_by: Peter Kroyer
  built_by_url: https://www.peterkroyer.at/
  featured: false
- title: Hash Tech Guru
  url: https://hashtech.guru
  main_url: https://hashtech.guru
  description: >
    Software Development Training School and Tech Blog
  categories:
    - Blog
    - Education
  built_by: Htet Wai Yan Soe
  built_by_url: https://github.com/johnreginald
- title: AquaGruppen Vattenfilter
  url: https://aquagruppen.se
  main_url: https://aquagruppen.se/
  description: >
    Water filter and water treatment products in Sweden
  categories:
    - Business
    - Technology
  built_by: Johan Eliasson
  built_by_url: https://github.com/elitan
  featured: false
- title: Josef Aidt
  url: https://josefaidt.dev
  main_url: https://josefaidt.dev
  source_url: https://github.com/josefaidt/josefaidt.github.io
  description: >
    Personal website, blog, portfolio for Josef Aidt
  categories:
    - Portfolio
    - Blog
    - Web Development
  built_by: Josef Aidt
  built_by_url: https://twitter.com/garlicbred
- title: How To egghead
  main_url: https://howtoegghead.com/
  url: https://howtoegghead.com/
  source_url: https://github.com/eggheadio/how-to-egghead
  featured: false
  built_by: egghead.io
  built_by_url: https://egghead.io
  description: >
    How to become an egghead instructor or reviewer
  categories:
    - Documentation
    - Education
- title: Sherpalo Ventures
  main_url: "https://www.sherpalo.com/"
  url: "https://www.sherpalo.com/"
  featured: false
  categories:
    - Finance
    - Business
    - Technology
  built_by: Othermachines
  built_by_url: "https://othermachines.com"
- title: WrapCode
  url: https://www.wrapcode.com
  main_url: https://www.wrapcode.com
  description: >
    A full stack blog on Microsoft Azure, JavaScript, DevOps, AI and Bots.
  categories:
    - Blog
    - Technology
    - Web Development
  built_by: Rahul P
  built_by_url: https://twitter.com/_rahulpp
  featured: false
- title: Kirankumar Ambati's Portfolio
  url: https://www.kirankumarambati.me
  main_url: https://www.kirankumarambati.me
  description: >
    Personal website, blog, portfolio of Kirankumar Ambati
  categories:
    - Blog
    - Portfolio
    - Web Development
  built_by: Kirankumar Ambati
  built_by_url: https://github.com/kirankumarambati
  featured: false
- title: Rou Hun Fan's portfolio
  main_url: https://flowen.me
  url: https://flowen.me
  description: >
    Portfolio of creative developer Rou Hun Fan. Built with Gatsby v2 &amp; Greensock drawSVG.
  categories:
    - Portfolio
  built_by: Rou Hun Fan Developer
  built_by_url: https://flowen.me
  featured: false
- title: chadly.net
  url: https://www.chadly.net
  main_url: https://www.chadly.net
  source_url: https://github.com/chadly/chadly.net
  description: >
    Personal tech blog by Chad Lee.
  categories:
    - Blog
    - Technology
    - Web Development
  built_by: Chad Lee
  built_by_url: https://github.com/chadly
  featured: false
- title: CivicSource
  url: https://www.civicsource.com
  main_url: https://www.civicsource.com
  description: >
    Online auction site to purchase tax-distressed properties from local taxing authorities.
  categories:
    - Real Estate
    - Government
  featured: false
- title: SpotYou
  main_url: "https://spotyou.joshglazer.com"
  url: "https://spotyou.joshglazer.com"
  source_url: "https://github.com/joshglazer/spotyou"
  description: >
    SpotYou allows you to watch your favorite music videos on Youtube based on your Spotify Preferences
  categories:
    - Entertainment
    - Music
  built_by: Josh Glazer
  built_by_url: https://linkedin.com/in/joshglazer/
  featured: false
- title: Hesam Kaveh's blog
  description: >
    A blog with great seo that using gatsby-source-wordpress to fetch posts from backend
  main_url: "https://hesamkaveh.com/"
  url: "https://hesamkaveh.com/"
  source_url: "https://github.com/hesamkaveh/sansi"
  featured: false
  categories:
    - Blog
    - WordPress
- title: Oliver Gomes Portfolio
  main_url: https://oliver-gomes.github.io/v4/
  url: https://oliver-gomes.github.io/v4/
  description: >
    As an artist and a web designer/developer, I wanted to find a way to present these two portfolios in a way that made sense.  I felt with new found power of speed, Gatsby helped keep my creativity intact with amazing response and versatility. I felt my butter smooth transition felt much better in user perspective and super happy with the power of Gatsby.
  categories:
    - Portfolio
    - Web Development
    - Blog
  built_by: Oliver Gomes
  built_by_url: https://github.com/oliver-gomes
  featured: false
- title: Patrik Szewczyk
  url: https://www.szewczyk.cz/
  main_url: https://www.szewczyk.cz/
  description: >
    Patrik Szewczyk – JavaScript, TypeScript, React, Node.js developer, Redux, Reason
  categories:
    - Portfolio
  built_by: Patrik Szewczyk
  built_by_url: https://linkedin.com/in/thepatriczek/
  featured: false
- title: Patrik Arvidsson's portfolio
  url: https://www.patrikarvidsson.com
  main_url: https://www.patrikarvidsson.com
  source_url: https://github.com/patrikarvidsson/portfolio-gatsby-contentful
  description: >
    Personal portfolio site of Swedish interaction designer Patrik Arvidsson. Built with Gatsby, Tailwind CSS, Emotion JS and Contentful.
  categories:
    - Blog
    - Design
    - Portfolio
    - Web Development
    - Technology
  built_by: Patrik Arvidsson
  built_by_url: https://www.patrikarvidsson.com
  featured: false
- title: Jacob Cofman's Blog
  description: >
    Personal blog / portfolio about Jacob Cofman.
  main_url: "https://jcofman.de/"
  url: "https://jcofman.de/"
  source_url: "https://github.com/JCofman/jc-website"
  featured: false
  categories:
    - Blog
    - Portfolio
- title: re-geo
  description: >
    re-geo is react based geo cities style component.
  main_url: "https://re-geo.netlify.com/"
  url: "https://re-geo.netlify.com/"
  source_url: "https://github.com/sadnessOjisan/re-geo-lp"
  categories:
    - Open Source
  built_by: sadnessOjisan
  built_by_url: https://twitter.com/sadnessOjisan
  featured: false
- title: Luis Cestou Portfolio
  description: >
    Portfolio of graphic + interactive designer Luis Cestou.
  main_url: "https://luiscestou.com"
  url: "https://luiscestou.com"
  source_url: "https://github.com/lcestou/luiscestou.com"
  built_by: Luis Cestou contact@luiscestou.com
  built_by_url: https://luiscestou.com
  featured: false
  categories:
    - Portfolio
    - Web Development
- title: Data Hackers
  url: https://datahackers.com.br/
  main_url: https://datahackers.com.br/
  description: >
    Official website for the biggest portuguese-speaking data science community. Makes use of several data sources such as podcasts from Anchor, messages from Slack, newsletters from MailChimp and blog posts from Medium. The unique visual design also had its hurdles and was quite fun to develop!
  categories:
    - Blog
    - Education
    - Podcast
    - Technology
  built_by: Kaordica
  built_by_url: https://kaordica.design
  featured: false
- title: TROMAQ
  url: https://www.tromaq.com/
  main_url: https://www.tromaq.com/
  description: >
    TROMAQ executes earthmoving services and rents heavy machinery for construction work. Even with the lack of good photography, their new site managed to pass a solid and trustworthy feeling to visitors during testing and they're already seeing the improvement in brand awareness, being the sole player with a modern website in their industry.
  categories:
    - Marketing
  built_by: Kaordica
  built_by_url: https://kaordica.design
  featured: false
- title: Novida Consulting
  url: https://www.novidaconsultoria.com.br
  main_url: https://www.novidaconsultoria.com.br
  description: >
    Novida’s goal was to position itself as a solid, exclusive and trustworthy brand for families looking for a safe financial future… We created a narrative and visual design that highlight their exclusivity.
  categories:
    - Marketing
  built_by: Kaordica
  built_by_url: https://kaordica.design
  featured: false
- title: We Are Clarks
  url: "https://www.weareclarks.com"
  main_url: "https://www.weareclarks.com"
  source_url: "https://github.com/abeaclark/weareclarks"
  description: >
    A family travel blog.
  categories:
    - Blog
    - Travel
  built_by: Abe Clark
  built_by_url: https://www.linkedin.com/in/abrahamclark/
  featured: false
- title: Guillaume Briday's Blog
  main_url: "https://guillaumebriday.fr/"
  url: "https://guillaumebriday.fr/"
  source_url: "https://github.com/guillaumebriday/guillaumebriday.fr"
  description: >
    My personal blog built with Gatsby and Tailwind CSS.
  categories:
    - Blog
    - Web Development
    - Technology
  built_by: Guillaume Briday
  built_by_url: https://guillaumebriday.fr/
  featured: false
- title: SEOmonitor
  main_url: "https://www.seomonitor.com"
  url: "https://www.seomonitor.com"
  description: >
    SEOmonitor is a suite of SEO tools dedicated to agencies.
  categories:
    - Blog
    - Portfolio
    - Agency
  built_by: Bejamas
  built_by_url: https://bejamas.io/
  featured: false
- title: Jean Regisser's Portfolio
  main_url: "https://jeanregisser.com/"
  url: "https://jeanregisser.com/"
  source_url: "https://github.com/jeanregisser/jeanregisser.com"
  featured: false
  description: >
    Portfolio of software engineer Jean Regisser.
  categories:
    - Portfolio
    - Mobile Development
  built_by: Jean Regisser
  built_by_url: "https://jeanregisser.com/"
- title: Axcept - Visual Screenshot Testing
  url: https://axcept.io
  main_url: https://axcept.io
  description: >
    Visual Testing for everyone
  categories:
    - Documentation
    - Web Development
  built_by: d:code:it
  built_by_url: https://dcodeit.com
  featured: false
- title: Chase Ohlson
  url: https://chaseohlson.com
  main_url: https://chaseohlson.com
  description: >
    Portfolio of frontend engineer & web developer Chase Ohlson.
  categories:
    - Portfolio
    - Web Development
  built_by: Chase Ohlson
  built_by_url: https://chaseohlson.com
  featured: false
- title: Zach Schnackel
  url: https://zslabs.com
  main_url: https://zslabs.com
  source_url: "https://github.com/zslabs/zslabs.com"
  description: >
    Portfolio site for UI/Motion Developer, Zach Schnackel.
  categories:
    - Portfolio
    - Web Development
  built_by: Zach Schnackel
  built_by_url: "https://zslabs.com"
- title: Gremlin
  url: https://www.gremlin.com
  main_url: https://www.gremlin.com
  description: >
    Gremlin's Failure as a Service finds weaknesses in your system before they cause problems.
  categories:
    - Marketing
- title: Headless.page
  main_url: https://headless.page/
  url: https://headless.page/
  description: >
    Headless.page is a directory of eCommerce sites featuring headless architecture, PWA features and / or the latest JavaScript technology.
  categories:
    - Directory
    - eCommerce
  built_by: Subscribe Pro
  built_by_url: https://www.subscribepro.com/
  featured: false
- title: Ouracademy
  main_url: https://our-academy.org/
  url: https://our-academy.org/
  source_url: "https://github.com/ouracademy/website"
  description: >
    Ouracademy is an organization that promoves the education in software development through blog posts & videos smiley.
  categories:
    - Open Source
    - Blog
    - Education
  built_by: Ouracademy
  built_by_url: https://github.com/ouracademy
  featured: false
- title: Tenon.io
  main_url: https://tenon.io
  url: https://tenon.io
  description: >
    Tenon.io is an accessibility tooling, services and consulting company.
  categories:
    - API
    - Accessibility
    - Business
    - Consulting
    - Technology
  built_by: Tenon.io
  built_by_url: https://tenon.io
  featured: false
- title: Projectival
  url: https://www.projectival.de/
  main_url: https://www.projectival.de/
  description: >
    Freelancer Online Marketing & Web Development in Cologne, Germany
  categories:
    - Freelance
    - Marketing
    - Web Development
    - Blog
    - Consulting
    - SEO
    - Business
  built_by: Sascha Klapetz
  built_by_url: https://www.projectival.de/
  featured: false
- title: Hetzner Online Community
  main_url: https://community.hetzner.com
  url: https://community.hetzner.com
  description: >
    Hetzner Online Community provides a free collection of high-quality tutorials, which are based on free and open source software, on a variety of topics such as development, system administration, and other web technology.
  categories:
    - Web Development
    - Technology
    - Programming
    - Open Source
    - Community
  built_by: Hetzner Online GmbH
  built_by_url: https://www.hetzner.com/
  featured: false
- title: AGYNAMIX
  url: https://www.agynamix.de/
  main_url: https://www.agynamix.de/
  source_url: https://github.com/tuhlmann/agynamix.de
  description: >
    Full Stack Java, Scala, Clojure, TypeScript, React Developer in Thalheim, Germany
  categories:
    - Freelance
    - Web Development
    - Programming
    - Blog
    - Consulting
    - Portfolio
    - Business
  built_by: Torsten Uhlmann
  built_by_url: https://www.agynamix.de/
  featured: false
- title: syracuse.io
  url: https://syracuse.io
  main_url: https://syracuse.io
  source_url: https://github.com/syracuseio/syracuseio/
  description: >
    Landing page for Syracuse NY Software Development Meetup Groups
  categories:
    - Community
  built_by: Benjamin Lannon
  built_by_url: https://lannonbr.com
- title: Render Documentation
  main_url: https://render.com/docs
  url: https://render.com/docs
  description: >
    Render is the easiest place to host your sites and apps. We use Gatsby for everything on https://render.com, including our documentation. The site is deployed on Render as well! We also have a guide to deploying Gatsby apps on Render: https://render.com/docs/deploy-gatsby.
  categories:
    - Web Development
    - Programming
    - Documentation
    - Technology
  built_by: Render Developers
  built_by_url: https://render.com
  featured: false
- title: prima
  url: https://www.prima.co
  main_url: https://www.prima.co
  description: >
    Discover industry-defining wellness content and trusted organic hemp CBD products safely supporting wellness, stress, mood, skin health, and balance.
  categories:
    - Blog
    - eCommerce
    - Education
  built_by: The Couch
  built_by_url: https://thecouch.nyc
- title: Gatsby Guides
  url: https://gatsbyguides.com/
  main_url: https://gatsbyguides.com/
  description: >
    Free tutorial course about using Gatsby with a CMS.
  categories:
    - Education
    - Documentation
    - Web Development
  built_by: Osio Labs
  built_by_url: https://osiolabs.com/
  featured: false
- title: Architude
  url: https://architudedesign.com
  main_url: https://architudedesign.com
  description: >
    筑冶 Architude International Design Consultants
  categories:
    - Design
    - Landing Page
    - Gallery
  built_by: Neo Nie
  built_by_url: https://github.com/nihgwu
  featured: false
- title: Arctica
  url: https://arctica.io
  main_url: https://arctica.io
  description: >
    Arctica specialises in purpose-built web sites and progressive web applications with user optimal experiences, tailored to meet the objectives of your business.
  categories:
    - Portfolio
    - Agency
    - Design
    - Web Development
  built_by: Arctica
  built_by_url: https://arctica.io
  featured: false
- title: Shard Ventures
  url: https://shard.vc
  main_url: https://shard.vc
  description: >
    Shard is building new online companies from scratch, partnering with other like-minded founders to start and invest in technology companies.
  categories:
    - Finance
    - Technology
    - Portfolio
  built_by: Arctica
  built_by_url: https://arctica.io
  featured: false
- title: David Brookes
  url: https://davidbrookes.me
  main_url: https://davidbrookes.me
  description: >
    Specialising in crafting stylish, high performance websites and applications that get results, using the latest cutting edge web development technologies.
  categories:
    - Portfolio
    - Freelance
    - Web Development
  built_by: Arctica
  built_by_url: https://arctica.io
  featured: false
- title: Dennis Morello
  url: https://morello.dev
  main_url: https://morello.dev
  source_url: https://gitlab.com/dennismorello/dev-blog
  description: >
    morello.dev is a development and techology blog written by Dennis Morello.
  categories:
    - Blog
    - Education
    - Web Development
    - Open Source
    - Technology
  built_by: Dennis Morello
  built_by_url: https://twitter.com/dennismorello
  featured: false
- title: BaseTable
  url: https://autodesk.github.io/react-base-table/
  main_url: https://autodesk.github.io/react-base-table/
  source_url: https://github.com/Autodesk/react-base-table
  description: >
    BaseTable is a react table component to display large data set with high performance and flexibility.
  categories:
    - Web Development
    - Documentation
    - Open Source
  built_by: Neo Nie
  built_by_url: https://github.com/nihgwu
  featured: false
- title: herper.io
  url: https://herper.io
  main_url: https://herper.io
  description: >
    Portfolio website for Jacob Herper - a Front End Web Developer with a passion for all things digital. I have more than 10 years experience working in web development.
  categories:
    - Portfolio
    - Web Development
    - Freelance
    - Design
    - SEO
  built_by: Jacob Herper
  built_by_url: https://github.com/jakeherp
  featured: false
- title: Artem Sapegin Photography
  description: >
    Photography portfolio and blog of Artem Sapegin, an award-losing photographer living in Berlin, Germany. Landscapes, cityscapes and dogs.
  main_url: "https://morning.photos/"
  url: "https://morning.photos/"
  source_url: "https://github.com/sapegin/morning.photos"
  categories:
    - Portfolio
    - Photography
  built_by: Artem Sapegin
  built_by_url: "https://github.com/sapegin"
- title: Pattyrn
  main_url: https://pattyrn.com
  url: https://pattyrn.com
  # optional: short paragraph describing the content and/or purpose of the site that will appear in the modal detail view and permalink views for your site
  description: >
    Pattyrn uses advanced machine learning AI to analyze the platform’s your teams use, making it easy to solve performance problems, reduce bottlenecks, and monitor culture health to optimize your ROI and help boost performance without causing burn out.
  categories:
    - Marketing
    - Technology
  built_by: Pattyrn
  built_by_url: https://twitter.com/Pattyrn4
  featured: false
- title: Intranet Italia Day
  main_url: https://www.intranetitaliaday.it/en
  url: https://www.intranetitaliaday.it/en
  description: >
    The Italian event dedicated to the digital workplace that focuses on planning, governance and company intranet management
  categories:
    - Event
    - Conference
  built_by: Ariadne Digital
  built_by_url: https://www.ariadnedigital.it
  featured: false
- title: Textually Stylo
  main_url: https://www.textually.net
  url: https://www.textually.net
  description: >
    Stylo Markdown writing App marketing/documentation website by Textually Inc.
  categories:
    - Marketing
    - Technology
    - Blog
    - Documentation
  built_by: Sébastien Hamel
  built_by_url: https://www.textually.net
  featured: false
- title: OneDeck
  main_url: https://www.onedeck.co
  url: https://www.onedeck.co
  description: >
    OneDeck is a simple yet powerful tool for creating and sharing your one-page investment summary in under 10 minutes.
  categories:
    - Finance
    - Technology
  built_by: William Neill
  built_by_url: https://twitter.com/williamneill
  featured: false
- title: Assortment
  main_url: https://assortment.io
  url: https://assortment.io
  description: >
    Assortment aims to provide detailed tutorials (and more) for developers of all skill levels within the Web Development Industry. Attempting to cut out the fluff and arm you with the facts.
  categories:
    - Blog
    - Web Development
  built_by: Luke Whitehouse
  built_by_url: https://twitter.com/_lukewh
  featured: false
- title: Mission42
  main_url: https://mission42.zauberware.com
  url: https://mission42.zauberware.com
  description: >
    A landing page for the mobile app Mission42. Mission42 wants to help you learn new skills.
  categories:
    - App
    - Learning
    - Education
    - Landing Page
  built_by: Philipp Siegmund, zauberware
  built_by_url: https://www.zauberware.com
- title: Altstadtdomizil Idstein
  main_url: http://www.altstadtdomizil-idstein.de/
  url: http://www.altstadtdomizil-idstein.de/
  description: >
    A landing page for a holiday apartment in Idstein, Germany.
  categories:
    - Landing Page
    - Travel
    - Real Estate
  built_by: Simon Franzen, zauberware
  built_by_url: https://www.zauberware.com
- title: Gerald Martinez Dev
  main_url: https://gmartinez.dev/
  url: https://gmartinez.dev/
  source_url: https://github.com/nephlin7/gmartinez.dev
  description: >
    Personal web site for show my skills and my works.
  categories:
    - Web Development
    - Portfolio
  built_by: Gerald Martinez
  built_by_url: https://twitter.com/GeraldM_92
  featured: false
- title: Becreatives
  main_url: "https://becreatives.com"
  url: "https://becreatives.com"
  featured: false
  description: >
    Digital software house. Enlights ideas. Think smart execute harder.
  categories:
    - Technology
    - Web Development
    - Agency
    - Marketing
  built_by: Becreatives
  built_by_url: "https://becreatives.com"
- title: Paul Clifton Photography
  main_url: https://paulcliftonphotography.com
  url: https://paulcliftonphotography.com
  featured: false
  description: >
    A full migration from WordPress to GatsbyJS and DatoCMS. Includes custom cropping on images as viewport changes size and also an infinity scroll that doesn't preload all of the results.
  categories:
    - Blog
    - Portfolio
    - Gallery
    - Photography
  built_by: Little Wolf Studio
  built_by_url: https://littlewolfstudio.co.uk
- title: Atte Juvonen - Blog
  url: https://www.attejuvonen.fi/
  main_url: https://www.attejuvonen.fi/
  source_url: https://github.com/baobabKoodaa/blog
  description: >
    Tech-oriented personal blog covering topics like AI, data, voting, game theory, infosec and software development.
  categories:
    - Blog
    - Data
    - JavaScript
    - Programming
    - Science
    - Security
    - Technology
    - Web Development
  featured: false
- title: Kibuk Construction
  url: https://kibukconstruction.com/
  main_url: https://kibukconstruction.com/
  description: >
    Kibuk Construction is a fully licensed and insured contractor specializing in Siding, Decks, Windows & Doors!
  categories:
    - Business
  built_by: David Krasniy
  built_by_url: http://dkrasniy.com
- title: RedCarpetUp
  main_url: https://www.redcarpetup.com
  url: https://www.redcarpetup.com/
  description: >
    RedCarpetUp's home page for a predominantly mobile-only customer base in India with major constraints on bandwidth availability
  categories:
    - Finance
  built_by: RedCarpet Dev Team
  built_by_url: https://www.redcarpetup.com
  featured: false
- title: talita traveler
  url: https://talitatraveler.com/
  main_url: https://talitatraveler.com/
  source_url: https://github.com/afuh/talitatraveler
  description: >
    Talita Traveler's personal blog.
  categories:
    - Blog
  built_by: Axel Fuhrmann
  built_by_url: https://axelfuhrmann.com/
  featured: false
- title: Pastelería el Progreso
  url: https://pasteleriaelprogreso.com/
  main_url: https://pasteleriaelprogreso.com/
  source_url: https://github.com/afuh/elprogreso
  description: >
    Famous bakery in Buenos Aires.
  categories:
    - Food
    - Gallery
  built_by: Axel Fuhrmann
  built_by_url: https://axelfuhrmann.com/
  featured: false
- title: Maitrik's Portfolio
  url: https://www.maitrikpatel.com/
  main_url: https://www.maitrikpatel.com/
  source_url: https://github.com/maitrikjpatel/portfolio
  description: >
    Portfolio of a Front-End Developer / UX Designer who designs and develops pixel perfect user interface, experiences and web applications.
  categories:
    - Portfolio
    - Blog
    - Design
    - Web Development
  built_by: Maitrik Patel
  built_by_url: https://www.maitrikpatel.com/
  featured: false
- title: PicPick
  url: https://picpick.app/
  main_url: https://picpick.app/
  description: >
    All-in-one Graphic Design Tool, Screen Capture Software, Image Editor, Color Picker, Pixel Ruler and More
  categories:
    - Productivity
    - App
    - Technology
  built_by: NGWIN
  built_by_url: https://picpick.app/
  featured: false
- title: Ste O'Neill
  main_url: https://www.steoneill.dev
  url: https://www.steoneill.dev
  description: >
    MVP of a portfolio site for a full stack UK based developer.
  categories:
    - Blog
    - Portfolio
  built_by: Ste O'Neill
  built_by_url: https://steoneill.dev
  featured: false
- title: Filipe Santos Correa's Portfolio
  description: >
    Filipe's Personal About Me / Portfolio.
  main_url: "https://filipesantoscorrea.com/"
  url: "https://filipesantoscorrea.com/"
  source_url: "https://github.com/Safi1012/filipesantoscorrea.com"
  featured: false
  categories:
    - Portfolio
- title: Progressive Massachusetts Legislator Scorecard
  main_url: https://scorecard.progressivemass.com
  url: https://scorecard.progressivemass.com
  featured: false
  source_url: https://github.com/progressivemass/legislator-scorecard
  description: >
    Learn about MA state legislators' voting records through a progressive lens
  categories:
    - Government
    - Education
  built_by: Alex Holachek
  built_by_url: "https://alex.holachek.com/"
- title: Jeff Wolff – Portfolio
  main_url: https://www.jeffwolff.net
  url: https://www.jeffwolff.net
  featured: false
  description: >
    A guy from San Diego who makes websites.
  categories:
    - Blog
    - Portfolio
    - Web Development
- title: Jp Valery – Portfolio
  main_url: https://jpvalery.photo
  url: https://jpvalery.photo
  featured: false
  description: >
    Self-taught photographer documenting spaces and people
  categories:
    - Portfolio
    - Photography
- title: Prevue
  main_url: https://www.prevue.io
  url: https://www.prevue.io
  featured: false
  description: >
    All in One Prototyping Tool For Vue Developers
  categories:
    - Open Source
    - Web Development
- title: Gold Medal Flour
  main_url: https://www.goldmedalflour.com
  url: https://www.goldmedalflour.com
  description: >
    Gold Medal Four is a brand of flour products owned by General Mills. The new site was built using Gatsby v2 with data sources from WordPress and an internal recipe API, and features multifaceted recipe filtering and a modified version of Gatsby Image to support art direction images.
  categories:
    - Food
  built_by: General Mills Branded Sites Dev Team
  built_by_url: https://www.generalmills.com
  featured: false
- title: Fifth Gait Technologies
  main_url: https://5thgait.com
  url: https://5thgait.com
  featured: false
  description: >
    Fifth Gait is a small business in the defense and space industry that is run and owned by physicists and engineers that have worked together for decades. The site was built using Gatsby V2.
  categories:
    - Government
    - Science
    - Technology
  built_by: Jonathan Z. Fisher
  built_by_url: "https://jonzfisher.com"
- title: Sal's Pals
  main_url: https://www.sals-pals.net
  url: https://www.sals-pals.net
  featured: false
  description: >
    Sal's Pals is a professional dog walking and pet sitting service based in Westfield, NJ. New site built with gatsby v2.
  categories:
    - Business
- title: Zuyet Awarmatrip
  main_url: https://www.zuyetawarmatrip.com
  url: https://www.zuyetawarmatrip.com
  featured: false
  description: >
    Zuyet Awarmatrip is a subsidiary identity within the personal ecosystem of Zuyet Awarmatik, focusing on travel and photography.
  categories:
    - Travel
    - Photography
  built_by: Zuyet Awarmatik
- title: manuvel.be
  url: https://www.manuvel.be
  main_url: https://www.manuvel.be
  source_url: https://github.com/riencoertjens/manuvelsite
  description: >
    Cycling themed café coming this april in Sint Niklaas, Belgium. One page with funky css-grid and gatsby-image trickery!
  categories:
    - Food
  built_by: WEBhart
  built_by_url: https://www.web-hart.com
  featured: false
- title: WEBhart
  url: https://www.web-hart.com
  main_url: https://www.web-hart.com
  description: >
    Hi, I'm Rien (pronounced Reen) from Belgium but based in Girona, Spain. I'm an autodidact, committed to learning until the end of time.
  categories:
    - Portfolio
    - Design
    - Web Development
    - Freelance
  built_by: WEBhart
  built_by_url: https://www.web-hart.com
  featured: false
- title: nicdougall.com
  url: https://nicdougall.netlify.com/
  main_url: https://nicdougall.netlify.com/
  source_url: https://github.com/riencoertjens/nicdougall.com
  description: >
    Athlete website with Netlify CMS for blog content.
  categories:
    - Blog
  built_by: WEBhart
  built_by_url: https://www.web-hart.com
  featured: false
- title: het Groeiatelier
  url: https://www.hetgroeiatelier.be/
  main_url: https://www.hetgroeiatelier.be/
  description: >
    Workspace for talent development and logopedics. One page site with basic info and small calendar CMS.
  categories:
    - Marketing
  built_by: WEBhart
  built_by_url: https://www.web-hart.com
  featured: false
- title: Lebuin D'Haese
  url: https://www.lebuindhaese.be/
  main_url: https://www.lebuindhaese.be/
  description: >
    Artist portfolio website. Powered by a super simple Netlify CMS to easily add blog posts or new art pieces.
  categories:
    - Portfolio
    - Blog
  built_by: WEBhart
  built_by_url: https://www.web-hart.com
  featured: false
- title: Iefke Molenstra
  url: https://www.iefke.be/
  main_url: https://www.iefke.be/
  description: >
    Artist portfolio website. Powered by a super simple Netlify CMS to easily add blog posts or new art pieces.
  categories:
    - Portfolio
    - Blog
  built_by: WEBhart
  built_by_url: https://www.web-hart.com
  featured: false
- title: The Broomwagon
  url: https://www.thebroomwagongirona.com/
  main_url: https://www.thebroomwagongirona.com/
  description: >
    foodtruck style coffee by pro cyclist Robert Gesink. The site has a webshop with merchandise and coffee beans.
  categories:
    - eCommerce
  built_by: WEBhart
  built_by_url: https://www.web-hart.com
- title: Pella Windows and Doors
  main_url: https://www.pella.com
  url: https://www.pella.com
  featured: false
  description: >
    The Pella Corporation is a privately held window and door manufacturing
  categories:
    - Business
- title: tinney.dev
  url: https://tinney.dev
  main_url: https://tinney.dev
  source_url: https://github.com/cdtinney/tinney.dev
  description: >
    Personal portfolio/blog of Colin Tinney
  categories:
    - Blog
    - Portfolio
    - Open Source
  built_by: Colin Tinney
  built_by_url: https://tinney.dev
  featured: false
- title: Monkeywrench Books
  main_url: https://monkeywrenchbooks.org
  url: https://monkeywrenchbooks.org
  description: >
    Monkeywrench Books is an all-volunteer, collectively-run bookstore and event space in Austin, TX
  categories:
    - Business
    - Community
    - Education
  built_by: Monkeywrench Books
  built_by_url: https://monkeywrenchbooks.org
- title: DeepMay.io
  main_url: https://deepmay.io
  url: https://deepmay.io
  description: >
    DeepMay is an experimental new tech bootcamp in the mountains of North Carolina.
  categories:
    - Event
    - Community
    - Technology
    - Marketing
  built_by: DeepMay
  built_by_url: https://twitter.com/deepmay_io
  featured: false
- title: Liferay.Design
  main_url: https://liferay.design
  url: https://liferay.design
  source_url: https://github.com/liferay-design/liferay.design
  description: >
    Liferay.Design is home to some of the freshest open-source designers who love to share articles and other resources for the Design Community.
  categories:
    - Blog
    - Community
    - Design
    - Marketing
    - Open Source
    - Technology
    - User Experience
  built_by: Liferay Designers
  built_by_url: https://twitter.com/liferaydesign
  featured: false
- title: Front End Remote Jobs
  main_url: https://frontendremotejobs.com
  url: https://frontendremotejobs.com
  source_url: https://github.com/benjamingrobertson/remotefrontend
  description: >
    Front End Remote Jobs features fully remote jobs for front end developers.
  categories:
    - WordPress
    - Web Development
  built_by: Ben Robertson
  built_by_url: https://benrobertson.io
  featured: false
- title: Penrose Grand Del Mar
  main_url: https://penroseatthegrand.com
  url: https://penroseatthegrand.com
  description: >
    Penrose Grand Del Mar is a luxury housing project coming soon.
  categories:
    - Real Estate
    - Design
  built_by: Chase Ohlson
  built_by_url: https://chaseohlson.com
- title: JustGraphQL
  url: https://www.justgraphql.com/
  main_url: https://www.justgraphql.com/
  source_url: https://github.com/Novvum/justgraphql
  description: >
    JustGraphQL helps developers quickly search and filter through GraphQL resources, tools, and articles.
  categories:
    - Open Source
    - Web Development
    - Technology
  built_by: Novvum
  built_by_url: https://www.novvum.io/
  featured: false
- title: Peter Macinkovic Personal Blog
  url: https://peter.macinkovic.id.au/
  main_url: https://peter.macinkovic.id.au/
  source_url: https://github.com/inkovic/peter-macinkovic-static-site
  description: >
    Personal Website and Blog of eCommerce SEO Specilaist and Digital Marketer Peter Macinkovic.
  categories:
    - SEO
    - Marketing
    - Blog
  featured: false
- title: NH Hydraulikzylinder
  main_url: https://nh-hydraulikzylinder.com
  url: https://nh-hydraulikzylinder.com
  description: >
    High quality & high performance hydraulic cylinders manufactured in Austria based on the clients requirements
  categories:
    - Business
  built_by: MangoART
  built_by_url: https://www.mangoart.at
  featured: false
- title: Frauennetzwerk Linz-Land
  main_url: https://frauennetzwerk-linzland.net
  url: https://frauennetzwerk-linzland.net
  description: >
    Homepage for the local women's association providing support to people in need offline and online (Livechat integration)
  categories:
    - Nonprofit
  built_by: MangoART
  built_by_url: https://www.mangoart.at
  featured: false
- title: Mein Traktor
  main_url: http://www.mein-traktor.at/
  url: http://www.mein-traktor.at/
  description: >
    Homepage of a the main importer of SAME and Lamborghini Tractors in Austria with customer support area
  categories:
    - Business
    - App
  built_by: MangoART
  built_by_url: https://www.mangoart.at
  featured: false
- title: Lamborghini Traktoren
  main_url: https://lamborghini-traktor.at
  url: https://lamborghini-traktor.at
  description: >
    Lamborghini Tractors - Landing page for the brand in Austria
  categories:
    - Business
  built_by: MangoART
  built_by_url: https://www.mangoart.at
  featured: false
- title: Holly Lodge Community Centre - Highgate, London
  main_url: https://www.hlcchl.org/
  url: https://www.hlcchl.org/
  source_url: https://github.com/eugelogic/hlcchl-gatsby
  description: >
    The Holly Lodge Community Centre - Highgate, London has a shiny new website built with Gatsby v2 that makes important contributions towards a faster, more secure and environmentally friendly web for everyone.
  categories:
    - Community
    - Event
    - Nonprofit
  built_by: Eugene Molari Developer
  built_by_url: https://twitter.com/EugeneMolari
  featured: false
- title: blackcater's blog
  url: https://www.blackcater.win
  main_url: https://www.blackcater.win
  source_url: https://github.com/blackcater/blog
  description: >
    Blog like Medium, for person and team.
  categories:
    - Blog
    - Web Development
  built_by: blackcater
  built_by_url: https://github.com/blackcater
  featured: false
- title: Kenneth Kwakye-Gyamfi Portfolio Site
  url: https://www.kwakye-gyamfi.com
  main_url: https://www.kwakye-gyamfi.com
  source_url: https://github.com/cr05s19xx/cross-site
  description: >
    Personal portfolio site for Kenneth Kwakye-Gyamfi, a mobile and web full stack applications developer currently based in Accra, Ghana.
  categories:
    - SEO
    - Web Development
    - Open Source
    - Portfolio
  featured: false
- title: Gareth Weaver
  url: https://www.garethweaver.com/
  main_url: https://www.garethweaver.com/
  source_url: https://github.com/garethweaver/public-site-react
  description: >
    A personal portofolio of a London based frontend developer built with Gatsby 2, Redux and Sass
  categories:
    - Portfolio
    - Web Development
  built_by: Gareth Weaver
  built_by_url: https://twitter.com/garethdweaver
  featured: false
- title: Mailjet
  url: https://dev.mailjet.com/
  main_url: https://dev.mailjet.com/
  description: >
    Mailjet is an easy-to-use all-in-one e-mail platform.
  categories:
    - API
    - Documentation
  featured: false
- title: Peintagone
  url: https://www.peintagone.be/
  main_url: https://www.peintagone.be/
  description: >
    Peintagone is a superior quality paint brand with Belgian tones.
  categories:
    - Portfolio
    - Gallery
  built_by: Sebastien Crepin
  built_by_url: https://github.com/opeah
  featured: false
- title: Let's Do Dish!
  url: https://letsdodish.com
  main_url: https://letsdodish.com
  description: >
    A new recipe site for people who enjoy cooking great food in their home kitchen. Find some great meal ideas! Let's do dish!
  categories:
    - Blog
    - Food
  built_by: Connerra
  featured: false
- title: AWS Amplify Community
  url: https://amplify.aws/community/
  main_url: https://amplify.aws/community/
  source_url: https://github.com/aws-amplify/community
  description: >
    Amplify Community is a hub for developers building fullstack serverless applications with Amplify to easily access content (such as events, blog posts, videos, sample projects, and tutorials) created by other members of the Amplify community.
  categories:
    - Blog
    - Directory
    - Education
    - Technology
  built_by: Nikhil Swaminathan
  built_by_url: https://github.com/swaminator
  featured: false
- title: Cal State Monterey Bay
  url: https://csumb.edu
  main_url: https://csumb.edu
  source_url: https://github.com/csumb/csumb-gatsby
  description: >
    A website for the entire campus of California State University, Monterey Bay.
  categories:
    - Education
    - Government
  built_by: CSUMB Web Team
  built_by_url: https://csumb.edu/web/team
  featured: false
- title: BestPricingPages.com
  url: https://bestpricingpages.com
  main_url: https://bestpricingpages.com
  source_url: https://github.com/jpvalery/pricingpages/
  description: >
    A repository of the best pricing pages by the best companies. Built in less than a week.
    Inspired by RGE and since pricingpages.xyz no longer exists, I felt such a resource was missing and could be helpful to many people.
  categories:
    - Business
    - Community
    - Entrepreneurship
    - Open Source
    - Technology
  built_by: Jp Valery
  built_by_url: https://jpvalery.me
  featured: false
- title: Lendo Austria
  url: https://lendo.at
  main_url: https://lendo.at
  description: >
    A Comparison site for best private loan offer from banks in Austria.
  categories:
    - Business
    - Finance
  built_by: Lendo developers
  featured: false
- title: Visual Cloud FX
  url: https://visualcloudfx.com
  main_url: https://visualcloudfx.com
  source_url: https://github.com/jjcav84/visualcloudfx
  description: >
    Basic static site built with MDBootstrap, React, and Gatsby
  categories:
    - Consulting
    - Portfolio
  built_by: Jacob Cavazos
  built_by_url: https://jacobcavazos.com
- title: Matthew Miller (Me4502)
  url: https://matthewmiller.dev
  main_url: https://matthewmiller.dev
  description: >
    The personal site, blog and portfolio of Matthew Miller (Me4502)
  categories:
    - Blog
    - Programming
    - Technology
    - Portfolio
  built_by: Matthew Miller
  featured: false
- title: Årets Kontor
  url: https://aretskontor.newst.se
  main_url: https://aretskontor.newst.se
  description: >
    A swedish competition for "office of the year" in sweden with a focus on design. Built with MDBootstrap and Gatsby.
  categories:
    - Real Estate
    - Marketing
  built_by: Victor Björklund
  built_by_url: https://victorbjorklund.com
  featured: false
- title: Kyma
  url: https://kyma-project.io
  main_url: https://kyma-project.io
  source_url: https://github.com/kyma-project/website
  description: >
    This website holds overview, blog and documentation for Kyma open source project that is a Kubernates based application extensibility framework.
  categories:
    - Documentation
    - Blog
    - Technology
    - Open Source
  built_by: Kyma developers
  built_by_url: https://twitter.com/kymaproject
  featured: false
- title: Verso
  main_url: https://verso.digital
  url: https://verso.digital
  description: >
    Verso is a creative technology studio based in Singapore. Site built with Gatsby and Netlify.
  categories:
    - Agency
    - Consulting
    - Design
    - Technology
  built_by: Verso
  built_by_url: https://verso.digital
  featured: false
- title: Camilo Holguin
  url: https://camiloholguin.me
  main_url: https://camiloholguin.me
  source_url: https://github.com/camiloholguin/gatsby-portfolio
  description: >
    Portfolio site using GatsbyJS and WordPress REST API.
  categories:
    - WordPress
    - Portfolio
    - Web Development
  built_by: Camilo Holguin
  built_by_url: https://camiloholguin.me
  featured: false
- title: Bennett Hardwick
  url: https://bennetthardwick.com
  main_url: https://bennetthardwick.com
  description: >
    The personal website and blog of Bennett Hardwick, an Australian software developer and human being.
  categories:
    - Blog
    - Programming
    - Technology
  source_url: https://github.com/bennetthardwick/website
  built_by: Bennett Hardwick
  built_by_url: https://bennetthardwick.com
  featured: false
- title: Sindhuka
  url: https://sindhuka.org/
  main_url: https://sindhuka.org/
  description: >
    Official website of the Sindhuka initiative, a sustainable farmers' network in Nepal.
  categories:
    - Business
    - Community
    - Government
    - Marketing
  source_url: https://github.com/Polcius/sindhuka-serif
  built_by: Pol Milian
  built_by_url: https://github.com/Polcius/
  featured: false
- title: ERS HCL Open Source Portal
  url: https://ers-hcl.github.io/
  main_url: https://ers-hcl.github.io/
  description: >
    Official site for ERS-HCL GitHub organizational site. This is a hybrid app with static and dynamic content, providing a details of the open source projects, initiatives, innovation ideas within ERS-HCL. It pulls data from various data sources including GitHub APIs, MDX based blog posts, excel files. It also hosts an ideas app that is based on Firebase.
  categories:
    - Open Source
    - Blog
    - Technology
    - Web Development
    - Community
    - Documentation
  source_url: https://github.com/ERS-HCL/gatsby-ershcl-app
  built_by: Tarun Kumar Sukhu
  built_by_url: https://github.com/tsukhu
- title: Sandbox
  url: https://www.sandboxneu.com/
  main_url: https://www.sandboxneu.com/
  source_url: https://github.com/sandboxneu/sandboxneu.com
  description: >
    Official website of Sandbox, a Northeastern University student group that builds software for researchers.
  categories:
    - Marketing
  built_by: Sandbox at Northeastern
  built_by_url: https://github.com/sandboxneu/
  featured: false
- title: Accessible App
  main_url: https://accessible-app.com
  url: https://accessible-app.com
  source_url: https://github.com/accessible-app/accessible-app_com
  description: >
    Learn how to build inclusive web applications and Single Page Apps in modern JavaScript frameworks. This project collects strategies, links, patterns and plugins for React, Vue and Angular.
  categories:
    - Accessibility
    - Web Development
    - JavaScript
  built_by: Marcus Herrmann
  built_by_url: https://marcus.io
  featured: false
- title: PygmalionPolymorph
  url: https://pygmalionpolymorph.com
  main_url: https://pygmalionpolymorph.com
  source_url: https://github.com/PygmalionPolymorph/portfolio
  description: >
    Portfolio of artist, musician and developer PygmalionPolymorph.
  categories:
    - Portfolio
    - Gallery
    - Music
    - Photography
    - Web Development
  built_by: PygmalionPolymorph
  built_by_url: https://pygmalionpolymorph.com
  featured: false
- title: Gonzalo Nuñez Photographer
  main_url: https://www.gonzalonunez.com
  url: https://www.gonzalonunez.com
  description: >
    Website for Cancun based destination wedding photographer Gonzalo Nuñez. Site built with GatsbyJS, WordPress API and Netlify.
  categories:
    - Photography
    - Portfolio
    - WordPress
  built_by: Miguel Mayo
  built_by_url: https://www.miguelmayo.com
  featured: false
- title: Element 84
  main_url: https://www.element84.com
  url: https://www.element84.com
  description: >
    Element 84 is software engineering and design firm that helps companies and government agencies solve problems using remote sensing, life sciences, and transportation data in the cloud.
  categories:
    - Agency
    - Blog
    - Business
    - Consulting
    - Data
    - Design
    - Government
    - Portfolio
    - Programming
    - Science
    - Technology
    - User Experience
    - Web Development
- title: Measures for Justice
  main_url: https://www.measuresforjustice.org
  url: https://www.measuresforjustice.org
  description: >
    Measures for Justice gathers criminal justice data at the county level and makes it available on a free public Data Portal. Site rebuilt from scratch with GatsbyJS.
  categories:
    - Nonprofit
    - Marketing
  featured: false
- title: Raconteur Agency
  main_url: https://www.raconteur.net/agency
  url: https://www.raconteur.net/agency
  description: >
    Raconteur Agency is a London-based content marketing agency for B2B brands. We have rebuilt their site with Gatsby v2 using their existing WordPress backend as the data source. By switching from WordPress to GatsbyJS we have achieved a 200%+ improvement in page load times and went from a Lighthouse performance score of 49 to 100.
  categories:
    - Agency
    - Marketing
    - WordPress
  built_by: Jacob Herper
  built_by_url: https://herper.io
  featured: false
- title: GreenOrbit
  main_url: https://greenorbit.com/
  url: https://greenorbit.com/
  description: >
    Cloud-based intranet software. Get your people going with everything you need, built in.
  categories:
    - Business
    - App
    - Productivity
    - Technology
  built_by: Effective Digital
  built_by_url: https://effective.digital/
- title: Purple11
  main_url: https://purple11.com/
  url: https://purple11.com/
  description: >
    Purple11 is a site for photography and photo retouching tips and tricks.
  categories:
    - Blog
    - Photography
  built_by: Sébastien Noël
  built_by_url: https://blkfuel.com/
  featured: false
- title: PerfReviews
  main_url: https://perf.reviews/
  url: https://perf.reviews/
  source_url: https://github.com/PerfReviews/PerfReviews
  description: >
    The best content about web performance in spanish language.
  categories:
    - Web Development
  built_by: Joan León & José M. Pérez
  built_by_url: https://perf.reviews/nosotros/
  featured: false
- title: Un Backend - Blog
  main_url: https://www.unbackend.pro/
  url: https://www.unbackend.pro/
  description: >
    The personal website and blog of Camilo Ramírez, a backend developer :).
  categories:
    - Blog
    - Programming
    - Technology
  source_url: https://github.com/camilortte/camilortte.github.com
  built_by: Camilo Ramírez
  built_by_url: https://www.unbackend.pro/about
  featured: false
- title: Hitesh Vaghasiya
  main_url: https://hiteshvaghasiya.com/
  url: https://hiteshvaghasiya.com/
  description: >
    This is Hitesh Vaghasiya's blog. This blog is help you an E-Commerce like Magento, Shopify, and BigCommece.
  categories:
    - Blog
    - Programming
    - Technology
    - Web Development
  built_by: Hitesh Vaghasiya
  built_by_url: https://hiteshvaghasiya.com/
  featured: false
- title: Aditus
  main_url: https://www.aditus.io
  url: https://www.aditus.io
  description: >
    Aditus is the accessibility tool for your team. We help teams build accessible websites and products.
  categories:
    - Accessibility
    - Education
  built_by: Aditus
  built_by_url: https://www.aditus.io
  featured: false
- title: Ultra Config
  main_url: https://ultraconfig.com.au/
  url: https://ultraconfig.com.au/ultra-config-generator/
  description: >
    Ultra Config Generator is a software application for Network Engineers to efficiently manage their network infrastructure.
  categories:
    - Blog
    - Technology
  built_by: Ultra Config
  built_by_url: https://ultraconfig.com.au/
  featured: false
- title: Malice
  main_url: https://malice.fr/
  url: https://malice.fr/
  description: >
    Malice is a cyber-training  platform for learning, validating and improving security related skills through simulated scenarios and challenges.
  categories:
    - Security
    - Technology
  built_by: Sysdream
  built_by_url: https://sysdream.com/
  featured: false
- title: Nash
  main_url: https://nash.io/
  url: https://nash.io/
  description: >
    Nash is a decentralized platform for trading, payment and other financial services. Our goal is to bring distributed finance to everyone by making blockchain technology fast and easy to use. We employ an off-chain engine to match trades rapidly, but never take control of customers’ assets. Our intuitive interface offers easy access to a range of trading, payment and investment functions.
  categories:
    - Portfolio
    - Security
    - Technology
  built_by: Andrej Gajdos
  built_by_url: https://andrejgajdos.com/
  featured: false
- title: Axel Fuhrmann
  url: https://axelfuhrmann.com
  main_url: https://axelfuhrmann.com
  source_url: https://github.com/afuh/axelfuhrmann.com
  description: >
    Personal portfolio.
  categories:
    - Portfolio
    - Freelance
    - Web Development
  featured: false
- title: Alaina Viau
  url: https://www.alainaviau.com
  main_url: https://www.alainaviau.com
  description: >
    Official website of Canadian opera director, creator, and producer Alaina Viau. Site designed by Stephen Bell.
  categories:
    - Portfolio
    - Music
  built_by: Michael Uloth
  built_by_url: "https://www.michaeluloth.com"
- title: Alison Moritz
  url: https://www.alisonmoritz.com
  main_url: https://www.alisonmoritz.com
  description: >
    Official website of American stage director Alison Moritz. Site designed by Stephen Bell.
  categories:
    - Portfolio
    - Music
  built_by: Michael Uloth
  built_by_url: "https://www.michaeluloth.com"
- title: Luke Secomb Digital
  url: https://lukesecomb.digital
  main_url: https://lukesecomb.digital
  source_url: https://github.com/lukethacoder/luke-secomb-simple
  description: >
    A simple portfolio site built using TypeScript, Markdown and React Spring.
  categories:
    - Portfolio
    - Web Development
  built_by: Luke Secomb
  built_by_url: https://lukesecomb.digital
  featured: false
- title: We are Brew
  url: https://www.wearebrew.co.uk
  main_url: https://www.wearebrew.co.uk
  description: >
    Official website for Brew, a Birmingham based Digital Marketing Agency.
  categories:
    - Portfolio
    - Web Development
    - Agency
    - Marketing
  built_by: Brew Digital
  built_by_url: https://www.wearebrew.co.uk
- title: Global City Data
  main_url: https://globalcitydata.com
  url: https://globalcitydata.com
  source_url: https://github.com/globalcitydata/globalcitydata
  description: >
    Global City Data is an open, easily browsable platform to showcase peer-reviewed urban datasets and models created by different research groups.
  categories:
    - Education
    - Open Source
  built_by: Rafi Barash
  built_by_url: https://rafibarash.com
  featured: false
- title: Submittable
  url: https://www.submittable.com
  main_url: https://www.submittable.com
  description: >
    Submissions made simple. Submittalbe is a cloud-based submissions manager that lets you accept, review, and make decisions on any kind of digital content.
  categories:
    - Technology
    - Marketing
  built_by: Genevieve Crow
  built_by_url: https://github.com/g-crow
- title: Appmantle
  main_url: https://appmantle.com
  url: https://appmantle.com
  description: >
    Appmantle is a new way of creating apps. A complete modern app that you build yourself quickly & easily, without programming knowledge.
  categories:
    - App
    - Marketing
    - Landing Page
    - Mobile Development
    - Technology
  built_by: Appmantle
  built_by_url: https://appmantle.com
  featured: false
- title: Acto
  main_url: https://www.acto.dk/
  url: https://www.acto.dk/
  description: >
    Tomorrows solutions - today. Acto is an innovative software engineering company, providing your business with high-quality, scalable and maintainable software solutions, to make your business shine.
  categories:
    - Agency
    - Technology
    - Web Development
    - Mobile Development
  built_by: Acto
  built_by_url: https://www.acto.dk/
- title: Gatsby GitHub Stats
  url: https://gatsby-github-stats.netlify.com
  main_url: https://gatsby-github-stats.netlify.com
  source_url: https://github.com/lannonbr/gatsby-github-stats/
  description: >
    Statistics Dashboard for Gatsby GitHub repository
  categories:
    - Data
  built_by: Benjamin Lannon
  built_by_url: https://lannonbr.com
  featured: false
- title: Graphic Intuitions
  url: https://www.graphicintuitions.com/
  main_url: https://www.graphicintuitions.com/
  description: >
    Digital marketing agency located in Morris, Manitoba.
  categories:
    - Agency
    - Web Development
    - Marketing
  featured: false
- title: Smooper
  url: https://www.smooper.com/
  main_url: https://www.smooper.com/
  description: >
    We connect you with digital marketing experts for 1 on 1 consultation sessions
  categories:
    - Marketing
    - Directory
  featured: false
- title: Lesley Barber
  url: https://www.lesleybarber.com/
  main_url: https://www.lesleybarber.com/
  description: >
    Official website of Canadian film composer Lesley Barber.
  categories:
    - Portfolio
    - Music
  built_by: Michael Uloth
  built_by_url: https://www.michaeluloth.com
- title: Timeline of Terror
  main_url: https://timelineofterror.org/
  url: https://timelineofterror.org/
  source_url: https://github.com/Symbitic/timeline-of-terror
  description: >
    Complete guide to the events of September 11, 2001.
  categories:
    - Directory
    - Government
  built_by: Alex Shaw
  built_by_url: https://github.com/Symbitic/
  featured: false
- title: Pill Club
  url: https://thepillclub.com
  main_url: https://thepillclub.com
  description: >
    Zero Copay With Insurance + Free Shipping + Bonus Gifts + Online Delivery – Birth Control Delivery and Prescription
  categories:
    - Marketing
    - Healthcare
  built_by: Pill Club
  built_by_url: https://thepillclub.com
- title: myweekinjs
  url: https://www.myweekinjs.com/
  main_url: https://www.myweekinjs.com/
  source_url: https://github.com/myweekinjs/public-website
  description: >
    Challenge to create and/or learn something new in JavaScript each week.
  categories:
    - Blog
  built_by: Adriaan Janse van Rensburg
  built_by_url: https://github.com/HurricaneInteractive/
  featured: false
- title: The Edit Suite
  main_url: https://www.theeditsuite.com.au/
  url: https://www.theeditsuite.com.au/
  source_url: https://thriveweb.com.au/portfolio/the-edit-suite/
  description: >-
    The Edit Suite is an award winning video production and photography company based out of our Mermaid Beach studio on the Gold Coast of Australia but we also have the ability to work mobile from any location.
  categories:
    - Photography
    - Marketing
  built_by: Thrive Team - Gold Coast
  built_by_url: https://thriveweb.com.au/
  featured: false
- title: CarineRoitfeld
  main_url: https://www.carineroitfeld.com/
  url: https://www.carineroitfeld.com/
  description: >
    Online shop for Carine Roitfeld parfume
  categories:
    - eCommerce
  built_by: Ask Phill
  built_by_url: https://askphill.com
- title: EngineHub.org
  url: https://enginehub.org
  main_url: https://enginehub.org
  source_url: https://github.com/EngineHub/enginehub-website
  description: >
    The landing pages for EngineHub, the organisation behind WorldEdit, WorldGuard, CraftBook, and more
  categories:
    - Landing Page
    - Technology
    - Open Source
  built_by: Matthew Miller
  built_by_url: https://matthewmiller.dev
- title: Goulburn Physiotherapy
  url: https://www.goulburnphysiotherapy.com.au/
  main_url: https://www.goulburnphysiotherapy.com.au/
  description: >
    Goulburn Physiotherapy is a leader in injury prevention, individual and community health, and workplace health solutions across Central Victoria.
  categories:
    - Blog
    - Healthcare
  built_by: KiwiSprout
  built_by_url: https://kiwisprout.nz/
  featured: false
- title: TomTom Traffic Index
  main_url: https://www.tomtom.com/en_gb/traffic-index/
  url: https://www.tomtom.com/en_gb/traffic-index/
  description: >
    The TomTom Traffic Index provides drivers, city planners, auto manufacturers and policy makers with unbiased statistics and information about congestion levels in 403 cities across 56 countries on 6 continents.
  categories:
    - Travel
    - Data
  built_by: TomTom
  built_by_url: https://tomtom.com
  featured: false
- title: PrintAWorld | A 3D Printing and Fabrication Company
  main_url: https://prtwd.com/
  url: https://prtwd.com/
  description: >
    PrintAWorld is a NYC based fabrication and manufacturing company that specializes in 3D printing, 3D scanning, CAD Design,
    laser cutting, and rapid prototyping. We help artists, agencies and engineers turn their ideas into its physical form.
  categories:
    - Business
  featured: false
- title: Asjas
  main_url: https://asjas.co.za
  url: https://asjas.co.za/blog
  source_url: https://github.com/Asjas/Personal-Webpage
  description: >
    This is a website built with Gatsby v2 that uses Netlify CMS and Gatsby-MDX as a blog (incl. portfolio page).
  categories:
    - Web Development
    - Blog
    - Portfolio
  built_by: A-J Roos
  built_by_url: https://twitter.com/_asjas
  featured: false
- title: Glug-Infinite
  main_url: https://gluginfinite.github.io
  url: https://gluginfinite.github.io
  source_url: https://github.com/crstnmac/glug
  description: >
    This is a website built with Gatsby v2 that is deployed on GitHub using GitHub Pages and Netlify.
  categories:
    - Web Development
    - Blog
    - Portfolio
    - Agency
  built_by: Criston Macarenhas
  built_by_url: https://github.com/crstnmac
  featured: false
- title: The State of CSS Survey
  main_url: https://stateofcss.com/
  url: https://stateofcss.com/
  source_url: https://github.com/StateOfJS/state-of-css-2019
  description: >
    Annual CSS survey, brother of The State of JS Survey.
  categories:
    - Web Development
  built_by: Sacha Greif & Contribs
  built_by_url: https://github.com/StateOfJS
  featured: false
- title: Bytom Blockchain
  url: https://bytom.io/
  main_url: https://bytom.io/
  source_url: https://github.com/bytomlabs/bytom.io
  description: >
    Embrace the New Era of Bytom Blockchain
  categories:
    - Finance
    - Open Source
    - Technology
  built_by: Bytom Foundation
  built_by_url: https://bytom.io/
  featured: false
- title: Oerol Festival
  url: https://www.oerol.nl/nl/
  main_url: https://www.oerol.nl/en/
  description: >
    Oerol is a cultural festival on the island of Terschelling in the Netherlands that is held annually in June.
    The ten-day festival is focused on live, public theatre as well as music and visual arts.
  categories:
    - Event
    - Entertainment
  built_by: Oberon
  built_by_url: https://oberon.nl/
  featured: false
- title: Libra
  main_url: "https://libra.org/"
  url: "https://libra.org/"
  description: Libra's mission is to enable a simple global currency and financial infrastructure that empowers billions of people.
  featured: false
  categories:
    - Open Source
    - Technology
    - Finance
- title: Riffy Blog
  main_url: https://blog.rayriffy.com/
  url: https://blog.rayriffy.com/
  source_url: https://github.com/rayriffy/rayriffy-blog
  description: >
    Riffy Blog is async based beautiful highly maintainable site built by using Gatsby v2 with SEO optimized.
  categories:
    - Web Development
    - Blog
    - Open Source
    - Technology
    - Music
    - SEO
  built_by: Phumrapee Limpianchop
  built_by_url: https://rayriffy.com/
  featured: false
- title: The Coffee Collective
  url: https://coffeecollective.dk
  main_url: https://coffeecollective.dk
  description: >
    The Coffee Collective website is a JAM-stack based, multilingual, multi currency website/shop selling coffee, related products and subscriptions.
  categories:
    - eCommerce
    - Food
  built_by: Remotely (Anders Hallundbæk)
  built_by_url: https://remotely.dk
  featured: false
- title: Leadership Development International
  url: https://ldi.global
  main_url: https://ldi.global
  description: >
    A DatoCMS-backed site for an education and training company based in the US, China and the UAE.
  categories:
    - Education
    - Nonprofit
  built_by: Grant Holle
  built_by_url: https://grantholle.com
  featured: false
- title: Canvas 1839
  main_url: "https://www.canvas1839.com/"
  url: "https://www.canvas1839.com/"
  description: >-
    Online store for Canvas 1839 products, including pharmacological-grade CBD oil and relief cream.
  categories:
    - eCommerce
    - Marketing
  built_by: Corey Ward
  built_by_url: "http://www.coreyward.me/"
- title: Sparkle Stories
  main_url: "https://app.sparklestories.com/"
  url: "https://app.sparklestories.com/"
  description: >-
    Sparkle Stories is a streaming audio platform for children with over 1,200 original audio stories.
  categories:
    - App
    - Education
  built_by: Corey Ward
  built_by_url: "http://www.coreyward.me/"
- title: nehalist.io
  main_url: https://nehalist.io
  url: https://nehalist.io
  description: >
    nehalist.io is a blog about software development, technology and all that kind of geeky stuff.
  categories:
    - Blog
    - Web Development
    - Open Source
  built_by: Kevin Hirczy
  built_by_url: https://nehalist.io
  featured: false
- title: March and Ash
  main_url: https://marchandash.com/
  url: https://marchandash.com/
  description: >-
    March and Ash is a customer-focused, licensed cannabis dispensary located in Mission Valley.
  categories:
    - eCommerce
    - Business
    - Blog
  built_by: Blueyellow
  built_by_url: https://blueyellow.io/
  featured: false
- title: T Two Industries
  description: >
    T Two Industries is a manufacturing company specializing in building custom truck decks, truck bodies, and trailers.
  main_url: https://www.ttwo.ca
  url: https://www.ttwo.ca
  categories:
    - Business
  built_by: https://www.t2.ca
  built_by_url: https://www.t2.ca
  featured: false
- title: Cali's Finest Landscaping
  url: https://www.calisfinestlandscaping.com/
  main_url: https://www.calisfinestlandscaping.com/
  description: >
    A team of hard-working, quality-obsessed landscaping professionals looking to take dreams and transform them into reality.
  categories:
    - Business
  built_by: David Krasniy
  built_by_url: http://dkrasniy.com
  featured: false
- title: Vazco
  url: https://www.vazco.eu
  main_url: https://www.vazco.eu
  description: >
    Vazco works for clients from all around the world in future-proof technologies and help them build better products.
  categories:
    - Agency
    - Web Development
    - Blog
    - Business
    - Technology
  built_by: Vazco
  built_by_url: https://www.vazco.eu
  featured: false
- title: Major League Eating
  main_url: https://majorleagueeating.com
  url: https://majorleagueeating.com
  description: >
    Major League Eating is the professional competitive eating organization that runs the Nathan’s Famous Coney Island Hot Dog eating contest on July 4th, among other eating events.
  categories:
    - Entertainment
    - Sports
  built_by: Carmen Cincotti
  built_by_url: https://github.com/ccincotti3
  featured: false
- title: APIs You Won't Hate
  url: https://apisyouwonthate.com/blog
  main_url: https://apisyouwonthate.com
  source_url: http://github.com/apisyouwonthate/apisyouwonthate.com
  description: >
    API development is a topic very close to our hearts. APIs You Won't Hate is a team and community dedicated to learning, writing, sharing ideas and bettering understanding of API practices. Together we can erradicate APIs we hate.
  categories:
    - Blog
    - Education
    - eCommerce
    - API
    - Community
    - Learning
    - Open Source
    - Technology
    - Web Development
  built_by: Mike Bifulco
  built_by_url: https://github.com/mbifulco
  featured: false
- title: Sankarsan Kampa
  main_url: "https://traction.one"
  url: "https://traction.one"
  description: Full time programmer, part time gamer, exploring the details of programmable systems and how to stretch their capabilities.
  featured: false
  categories:
    - Portfolio
    - Freelance
- title: AwesomeDocs
  main_url: "https://awesomedocs.traction.one/"
  url: "https://awesomedocs.traction.one/install"
  source_url: "https://github.com/AwesomeDocs/website"
  description: An awesome documentation website generator!
  featured: false
  categories:
    - Open Source
    - Web Development
    - Technology
    - Documentation
  built_by: Sankarsan Kampa
  built_by_url: "https://traction.one"
- title: Prism Programming Language
  main_url: "https://prism.traction.one/"
  url: "https://prism.traction.one/"
  source_url: "https://github.com/PrismLang/website"
  description: Interpreted, high-level, programming language.
  featured: false
  categories:
    - Programming
    - Open Source
    - Technology
    - Documentation
  built_by: Sankarsan Kampa
  built_by_url: "https://traction.one"
- title: Arnondora
  main_url: "https://arnondora.in.th/"
  url: "https://arnondora.in.th/"
  source_url: "https://github.com/arnondora/arnondoraBlog"
  description: Arnondora is a personal blog by Arnon Puitrakul
  categories:
    - Blog
    - Programming
    - Technology
  built_by: Arnon Puitrakul
  built_by_url: "https://arnondora.in.th/"
  featured: false
- title: KingsDesign
  url: "https://www.kingsdesign.com.au/"
  main_url: "https://www.kingsdesign.com.au/"
  description: KingsDesign is a Hobart based web design and development company. KingsDesign creates, designs, measures and improves web based solutions for businesses and organisations across Australia.
  categories:
    - Agency
    - Technology
    - Portfolio
    - Consulting
    - User Experience
  built_by: KingsDesign
  built_by_url: "https://www.kingsdesign.com.au"
- title: EasyFloh | Easy Flows for all
  url: "https://www.easyfloh.com"
  main_url: "https://www.easyfloh.com"
  description: >
    EasyFloh is for creating simple flows for your organisation. An organisation
    can design own flows with own stages.
  categories:
    - Business
    - Landing Page
  built_by: Vikram Aroskar
  built_by_url: "https://medium.com/@vikramaroskar"
  featured: false
- title: Home Alarm Report
  url: https://homealarmreport.com/
  main_url: https://homealarmreport.com/
  description: >
    Home Alarm Report is dedicated to helping consumers make informed decisions
    about home security solutions. The site was easily migrated from a legacy WordPress
    installation and the dev team chose Gatsby for its site speed and SEO capabilities.
  categories:
    - Blog
    - Business
    - SEO
    - Technology
  built_by: Centerfield Media
  built_by_url: https://www.centerfield.com
- title: Just | FX for treasurers
  url: "https://www.gojust.com"
  main_url: "https://www.gojust.com"
  description: >
    Just provides a single centralized view of FX for corporate treasurers. See interbank market prices, and access transaction cost analysis.
  categories:
    - Finance
    - Technology
  built_by: Bejamas
  built_by_url: "https://bejamas.io/"
  featured: false
- title: Bureau for Good | Nonprofit branding, web and print communications
  url: "https://www.bureauforgood.com"
  main_url: "https://www.bureauforgood.com"
  description: >
    Bureau for Good helps nonprofits explain why they matter across digital & print media. Bureau for Good crafts purpose-driven identities, websites & print materials for changemakers.
  categories:
    - Nonprofit
    - Agency
    - Design
  built_by: Bejamas
  built_by_url: "https://bejamas.io/"
  featured: false
- title: Atelier Cartier Blumen
  url: "https://www.ateliercartier.ch"
  main_url: "https://www.ateliercartier.ch"
  description: >
    Im schönen Kreis 6 in Zürich kreiert Nicole Cartier Blumenkompositionen anhand Charaktereigenschaften oder Geschichten zur Person an. Für wen ist Dein Blumenstrauss gedacht? Einzigartige Floristik Blumensträusse, Blumenabos, Events, Shootings. Site designed by https://www.stolfo.co
  categories:
    - eCommerce
    - Design
  built_by: Bejamas
  built_by_url: "https://bejamas.io/"
  featured: false
- title: Veronym – Cloud Security Service Provider
  url: "https://www.veronym.com"
  main_url: "https://www.veronym.com"
  description: >
    Veronym is securing your digital transformation. A comprehensive Internet security solution for business. Stay safe no matter how, where and when you connect.
  categories:
    - Security
    - Technology
    - Business
  built_by: Bejamas
  built_by_url: "https://bejamas.io/"
  featured: false
- title: Devahoy
  url: "https://devahoy.com/"
  main_url: "https://devahoy.com/"
  description: >
    Devahoy is a personal blog written in Thai about software development.
  categories:
    - Blog
    - Programming
  built_by: Chai Phonbopit
  built_by_url: "https://github.com/phonbopit"
  featured: false
- title: Venus Lover
  url: https://venuslover.com
  main_url: https://venuslover.com
  description: >
    Venus Lover is a mobile app for iOS and Android so you can read your daily horoscope and have your natal chart, including the interpretation of the ascendant, planets, houses and aspects.
  categories:
    - App
    - Consulting
    - Education
    - Landing Page
- title: Write/Speak/Code
  url: https://www.writespeakcode.com/
  main_url: https://www.writespeakcode.com/
  description: >
    Write/Speak/Code is a non-profit on a mission to promote the visibility and leadership of technologists with marginalized genders through peer-led professional development.
  categories:
    - Community
    - Nonprofit
    - Open Source
    - Conference
  built_by: Nicola B.
  built_by_url: https://www.linkedin.com/in/nicola-b/
  featured: false
- title: Daniel Spajic
  url: https://danieljs.tech/
  main_url: https://danieljs.tech/
  source_url: https://github.com/dspacejs/portfolio
  description: >
    Passionate front-end developer with a deep, yet diverse skillset.
  categories:
    - Portfolio
    - Programming
    - Freelance
  built_by: Daniel Spajic
  featured: false
- title: Cosmotory
  url: https://cosmotory.netlify.com/
  main_url: https://cosmotory.netlify.com/
  description: >
    This is the educational blog containing various courses,learning materials from various authors from all over the world.
  categories:
    - Blog
    - Community
    - Nonprofit
    - Open Source
    - Education
  built_by: Hanishraj B Rao.
  built_by_url: https://hanishrao.netlify.com/
  featured: false
- title: Armorblox | Security Powered by Understanding
  url: https://www.armorblox.com
  main_url: https://www.armorblox.com
  description: >
    Armorblox is a venture-backed stealth cybersecurity startup, on a mission to build a game-changing enterprise security platform.
  categories:
    - Security
    - Technology
    - Business
  built_by: Bejamas
  built_by_url: https://bejamas.io
  featured: false
- title: Mojo
  url: https://www.mojo.is
  main_url: https://www.mojo.is/
  description: >
    We help companies create beautiful digital experiences
  categories:
    - Agency
    - Technology
    - Consulting
    - User Experience
    - Web Development
  featured: false
- title: Marcel Hauri
  url: https://marcelhauri.ch/
  main_url: https://marcelhauri.ch/
  description: >
    Marcel Hauri is an award-winning Magento developer and e-commerce specialist.
  categories:
    - Portfolio
    - Blog
    - Programming
    - Community
    - Open Source
    - eCommerce
  built_by: Marcel Hauri
  built_by_url: https://marcelhauri.ch
  featured: false
- title: Projektmanagementblog
  url: https://www.projektmanagementblog.de
  main_url: https://www.projektmanagementblog.de/
  source_url: https://github.com/StephanWeinhold/pmblog
  description: >
    Thoughts about modern project management. Built with Gatsby and Tachyons, based on Advanced Starter.
  categories:
    - Blog
  built_by: Stephan Weinhold
  built_by_url: https://stephanweinhold.com/
  featured: false
- title: Anthony Boyd Graphics
  url: https://www.anthonyboyd.graphics/
  main_url: https://www.anthonyboyd.graphics/
  description: >
    Free Graphic Design Resources by Anthony Boyd
  categories:
    - Portfolio
  built_by: Anthony Boyd
  built_by_url: https://www.anthonyboyd.com/
  featured: false
- title: Relocation Hero
  url: https://relocationhero.com
  main_url: https://relocationhero.com
  description: >
    Blog with FAQs related to Germany relocation. Built with Gatsby.
  categories:
    - Blog
    - Consulting
    - Community
  featured: false
- title: Zoe Rodriguez
  url: https://zoerodrgz.com
  main_url: https://zoerodrgz.com
  description: >
    Portfolio for Los Angeles-based designer Zoe Rodriguez. Built with Gatsby.
  categories:
    - Portfolio
    - Design
  built_by: Chase Ohlson
  built_by_url: https://chaseohlson.com
  featured: false
- title: TriActive USA
  url: https://triactiveusa.com
  main_url: https://triactiveusa.com
  description: >
    Website and blog for TriActive USA. Built with Gatsby.
  categories:
    - Landing Page
    - Business
  built_by: Chase Ohlson
  built_by_url: https://chaseohlson.com
- title: LaunchDarkly
  url: https://launchdarkly.com/
  main_url: https://launchdarkly.com/
  description: >
    LaunchDarkly is the feature management platform that software teams use to build better software, faster.
  categories:
    - Technology
    - Marketing
  built_by: LaunchDarkly
  built_by_url: https://launchdarkly.com/
  featured: false
- title: Arpit Goyal
  url: https://arpitgoyal.com
  main_url: https://arpitgoyal.com
  source_url: https://github.com/92arpitgoyal/ag-blog
  description: >
    Blog and portfolio website of a Front-end Developer turned Product Manager.
  categories:
    - Blog
    - Portfolio
    - Technology
    - User Experience
  built_by: Arpit Goyal
  built_by_url: https://twitter.com/_arpitgoyal
  featured: false
- title: Portfolio of Cole Townsend
  url: https://twnsnd.co
  main_url: https://twnsnd.co
  description: Portfolio of Cole Townsend, Product Designer
  categories:
    - Portfolio
    - User Experience
    - Web Development
    - Design
  built_by: Cole Townsend
  built_by_url: https://twitter.com/twnsndco
- title: Jana Desomer
  url: https://www.janadesomer.be/
  main_url: https://www.janadesomer.be/
  description: >
    I'm Jana, a digital product designer with coding skills, based in Belgium
  categories:
    - Portfolio
  built_by: Jana Desomer Designer/Developer
  built_by_url: https://www.janadesomer.be/
  featured: false
- title: Carbon8 Regenerative Agriculture
  url: https://www.carbon8.org.au/
  main_url: https://www.carbon8.org.au/
  description: >
    Carbon8 is a Not for Profit charity that supports Aussie farmers to transition to regenerative agriculture practices and rebuild the carbon (organic matter) in their soil from 1% to 8%.
  categories:
    - Nonprofit
    - eCommerce
  built_by: Little & Big
  built_by_url: "https://www.littleandbig.com.au/"
  featured: false
- title: Reactgo blog
  url: https://reactgo.com/
  main_url: https://reactgo.com/
  description: >
    It provides tutorials & articles about modern open source web technologies such as react,vuejs and gatsby.
  categories:
    - Blog
    - Education
    - Programming
    - Web Development
  built_by: Sai gowtham
  built_by_url: "https://twitter.com/saigowthamr"
  featured: false
- title: City Springs
  url: https://citysprings.com/
  main_url: https://citysprings.com/
  description: >
    Sandy Springs is a city built on creative thinking and determination. They captured a bold vision for a unified platform to bring together new and existing information systems. To get there, the Sandy Springs communications team partnered with Mediacurrent on a new Drupal 8 decoupled platform architecture with a Gatsbyjs front end to power both the City Springs website and its digital signage network. Now, the Sandy Springs team can create content once and publish it everywhere.
  categories:
    - Community
    - Government
  built_by: Mediacurrent
  built_by_url: https://www.mediacurrent.com
  featured: false
- title: Behalf
  url: https://www.behalf.no/
  main_url: https://www.behalf.no/
  description: >
    Behalf is Norwegian based digital design agency.
  categories:
    - Agency
    - Portfolio
    - Business
    - Consulting
    - Design
    - Design System
    - Marketing
    - Web Development
    - User Experience
  built_by: Behalf
  built_by_url: https://www.behalf.no/
  featured: false
- title: Saxenhammer & Co.
  url: https://saxenhammer-co.com/
  main_url: https://saxenhammer-co.com/
  description: >
    Saxenhammer & Co. is a leading boutique investment bank in Continental Europe. The firm’s strong track record is comprised of the execution of 200 successful transactions across all major industries.
  categories:
    - Consulting
    - Finance
    - Business
  built_by: Axel Fuhrmann
  built_by_url: https://axelfuhrmann.com/
  featured: false
- title: UltronEle
  url: http://ultronele.com
  main_url: https://runbytech.github.io/ueofcweb/
  source_url: https://github.com/runbytech/ueofcweb
  description: >
    UltronEle is a light, fast, simple yet interesting serverless e-learning CMS based on GatsbyJS. It aims to provide a easy-use product for tutors, teachers, instructors from all kinks of fields with near-zero efforts to setup their own authoring tool and content publish website.
  categories:
    - Education
    - Consulting
    - Landing Page
    - Web Development
    - Open Source
    - Learning
  built_by: RunbyTech
  built_by_url: http://runbytech.co
  featured: false
- title: Nick Selvaggio
  url: https://nickgs.com/
  main_url: https://nickgs.com/
  description: >
    The personal website of Nick Selvaggio. Long Island based web developer, teacher, and technologist.
  categories:
    - Consulting
    - Programming
    - Web Development
  featured: false
- title: Free & Open Source Gatsby Themes by LekoArts
  main_url: "https://themes.lekoarts.de"
  url: "https://themes.lekoarts.de"
  source_url: "https://github.com/LekoArts/gatsby-themes/tree/master/www"
  built_by: LekoArts
  built_by_url: "https://github.com/LekoArts"
  description: >-
    Get high-quality and customizable Gatsby themes to quickly bootstrap your website! Choose from many professionally created and impressive designs with a wide variety of features and customization options. Use Gatsby Themes to take your project to the next level and let you and your customers take advantage of the many benefits Gatsby has to offer.
  categories:
    - Open Source
    - Directory
    - Marketing
    - Landing Page
  featured: false
- title: Lars Roettig
  url: https://larsroettig.dev/
  main_url: https://larsroettig.dev/
  description: >
    Lars Roettig is a Magento Maintainer and e-commerce specialist. On his Blog, he writes Software Architecture and Magento Development.
  categories:
    - Portfolio
    - Blog
    - Programming
    - Community
    - Open Source
    - eCommerce
  built_by: Lars Roettig
  built_by_url: https://larsroettig.dev/
  featured: false
- title: Cade Kynaston
  url: https://cade.codes
  main_url: https://cade.codes
  source_url: https://github.com/cadekynaston/gatsby-portfolio
  description: >
    Cade Kynaston's Portfolio
  categories:
    - Portfolio
  built_by: Cade Kynaston
  built_by_url: https://github.com/cadekynaston
  featured: false
- title: Growable Meetups
  url: https://www.growable.io/
  main_url: https://www.growable.io/
  description: >
    Growable - Events to Accelerate your career in Tech. Made with <3 with Gatsby, React & Netlify by Talent Point in London.
  categories:
    - Event
    - Technology
    - Education
    - Community
    - Conference
  built_by: Talent Point
  built_by_url: https://github.com/talent-point/
  featured: false
- title: Fantastic Metropolis
  main_url: https://fantasticmetropolis.com
  url: https://fantasticmetropolis.com
  description: >
    Fantastic Metropolis ran between 2001 and 2006, highlighting the potential of literary science fiction and fantasy.
  categories:
    - Entertainment
  built_by: Luis Rodrigues
  built_by_url: https://goblindegook.com
  featured: false
- title: Simon Koelewijn
  main_url: https://simonkoelewijn.nl
  url: https://simonkoelewijn.nl
  description: >
    Personal blog of Simon Koelewijn, where he blogs about UX, analytics and web development (in Dutch). Made awesome and fast by using Gatsby 2.x (naturally) and gratefully using Netlify and Netlify CMS.
  categories:
    - Freelance
    - Blog
    - Web Development
    - User Experience
  built_by: Simon Koelewijn
  built_by_url: https://simonkoelewijn.nl
  featured: false
- title: Raconteur Careers
  main_url: https://careers.raconteur.net
  url: https://careers.raconteur.net
  description: >
    Raconteur is a London-based publishing house and content marketing agency. We have built this careers portal Gatsby v2 with TypeScript, Styled-Components, React-Spring and Contentful.
  categories:
    - Media
    - Marketing
    - Landing Page
  built_by: Jacob Herper
  built_by_url: https://herper.io
  featured: false
- title: Frankly Steve
  url: https://www.franklysteve.com/
  main_url: https://www.franklysteve.com/
  description: >
    Wedding photography with all the hugs, tears, kisses, smiles, laughter, banter, kids up trees, friends in hedges.
  categories:
    - Photography
    - Portfolio
  built_by: Little & Big
  built_by_url: "https://www.littleandbig.com.au/"
  featured: false
- title: Eventos orellana
  description: >-
    We are a company dedicated to providing personalized and professional advice
    for the elaboration and coordination of social and business events.
  main_url: "https://eventosorellana.com/"
  url: "https://eventosorellana.com/"
  featured: false
  categories:
    - Gallery
  built_by: Ramón Chancay
  built_by_url: "https://ramonchancay.me/"
- title: DIA Supermercados
  main_url: https://dia.com.br
  url: https://dia.com.br
  description: >-
    Brazilian retailer subsidiary, with more than 1,100 stores in Brazil, focusing on low prices and exclusive DIA Products.
  categories:
    - Business
  built_by: CloudDog
  built_by_url: https://clouddog.com.br
  featured: false
- title: AntdSite
  main_url: https://antdsite.yvescoding.org
  url: https://antdsite.yvescoding.org
  description: >-
    A static docs generator based on Ant Design and GatsbyJs.
  categories:
    - Documentation
  built_by: Yves Wang
  built_by_url: https://antdsite.yvescoding.org
- title: Fourpost
  url: https://www.fourpost.com
  main_url: https://www.fourpost.com
  description: >
    Fourpost is a shopping destination for today’s family that combines the best brands and experiences under one roof.
  categories:
    - Marketing
  built_by: Fourpost
  built_by_url: https://github.com/fourpost
  featured: false
- title: ReactStudy Blog
  url: https://elated-lewin-51cf0d.netlify.com
  main_url: https://elated-lewin-51cf0d.netlify.com
  description: >
    Belong to your own blog by gatsby
  categories:
    - Blog
  built_by: 97thjingba
  built_by_url: https://github.com/97thjingba
  featured: false
- title: George
  main_url: https://kind-mestorf-5a2bc0.netlify.com
  url: https://kind-mestorf-5a2bc0.netlify.com
  description: >
    shiny new web built with Gatsby
  categories:
    - Blog
    - Portfolio
    - Gallery
    - Landing Page
    - Design
    - Web Development
    - Open Source
    - Science
  built_by: George Davituri
  featured: false

- title: CEO amp
  main_url: https://www.ceoamp.com
  url: https://www.ceoamp.com
  description: >
    CEO amp is an executive training programme to amplify a CEO's voice in the media. This site was built with Gatsby v2, Styled-Components, TypeScript and React Spring.
  categories:
    - Consulting
    - Entrepreneurship
    - Marketing
    - Landing Page
  built_by: Jacob Herper
  built_by_url: https://herper.io
  featured: false
- title: QuantumBlack
  main_url: https://www.quantumblack.com/
  url: https://www.quantumblack.com/
  description: >
    We help companies use data to make distinctive, sustainable and significant improvements to their performance.
  categories:
    - Technology
    - Consulting
    - Data
    - Design
  built_by: Richard Westenra
  built_by_url: https://www.richardwestenra.com/
  featured: false
- title: Coffeeshop Creative
  url: https://www.coffeeshopcreative.ca
  main_url: https://www.coffeeshopcreative.ca
  description: >
    Marketing site for a Toronto web design and videography studio.
  categories:
    - Marketing
    - Agency
    - Design
    - Video
    - Web Development
  built_by: Michael Uloth
  built_by_url: https://www.michaeluloth.com
  featured: false
- title: Daily Hacker News
  url: https://dailyhn.com
  main_url: https://dailyhn.com
  description: >
    Daily Hacker News presents the top five stories from Hacker News daily.
  categories:
    - Entertainment
    - Design
    - Web Development
    - Technology
    - Science
  built_by: Joeri Smits
  built_by_url: https://joeri.dev
  featured: false
- title: Grüne Dresden
  main_url: https://ltw19dresden.de
  url: https://ltw19dresden.de
  description: >
    This site was built for the Green Party in Germany (Bündnis 90/Die Grünen) for their local election in Dresden, Saxony. The site was built with Gatsby v2 and Styled-Components.
  categories:
    - Government
    - Nonprofit
  built_by: Jacob Herper
  built_by_url: https://herper.io
- title: Gratsy
  url: https://gratsy.com/
  main_url: https://gratsy.com/
  description: >
    Gratsy: Feedback To Give Back
  categories:
    - Agency
    - Marketing
    - Landing Page
  built_by: Whalar
  built_by_url: https://whalar.com/
  featured: false
- title: deepThreads
  main_url: https://deepthreads.com
  url: https://deepthreads.com/
  description: >
    deepThreads is a shiny new website built with Gatsby v2.  We make art using deep learning along with print on demand providers to create some cool stuff!
  categories:
    - eCommerce
  built_by: Kyle Kitlinski
  built_by_url: http://github.com/k-kit
  featured: false
- title: Smoopit
  main_url: https://smoopit.com
  url: https://smoopit.com/
  description: >
    Smoopit helps you schedule meetings without the extra effort of checking your availability or back-and-forth emails.
  categories:
    - Business
    - Productivity
  built_by: Chandra Bhushan
  built_by_url: https://github.com/chandu2304
  featured: false
- title: Mill3 Studio
  main_url: https://mill3.studio/en/
  url: https://mill3.studio/en/
  description: >
    Our agency specializes in the analysis, strategy and development of digital products.
  categories:
    - Agency
    - Portfolio
  built_by: Mill3
  built_by_url: https://mill3.studio/en/
  featured: false
- title: Zellement
  main_url: https://www.zellement.com
  url: https://www.zellement.com
  description: >
    Online portfolio of Dan Farrow from Nottingham, UK.
  categories:
    - Portfolio
  built_by: Zellement
  built_by_url: https://www.zellement.com
  featured: false
- title: Fullstack HQ
  url: https://fullstackhq.com/
  main_url: https://fullstackhq.com/
  description: >
    Get immediate access to a battle-tested team of designers and developers on a pay-as-you-go monthly subscription.
  categories:
    - Agency
    - Consulting
    - Freelance
    - Marketing
    - Portfolio
    - Web Development
    - App
    - Business
    - Design
    - JavaScript
    - Technology
    - User Experience
    - Web Development
    - eCommerce
    - WordPress
  built_by: Fullstack HQ
  built_by_url: https://fullstackhq.com/
  featured: false
- title: Cantas
  main_url: https://www.cantas.co.jp
  url: https://www.cantas.co.jp
  description: >
    Cantas is digital marketing company in Japan.
  categories:
    - Business
    - Agency
  built_by: Cantas
  built_by_url: https://www.cantas.co.jp
  featured: false
- title: Sheringham Shantymen
  main_url: https://www.shantymen.com/
  url: https://www.shantymen.com/
  description: >
    The Sheringham Shantymen are a sea shanty singing group that raise money for the RNLI in the UK.
  categories:
    - Music
    - Community
    - Entertainment
    - Nonprofit
  built_by: Zellement
  built_by_url: https://www.zellement.com/
  featured: false
- title: WP Spark
  main_url: https://wpspark.io/
  url: https://wpspark.io/
  description: >
    Create blazing fast website with WordPress and our Gatsby themes.
  categories:
    - Agency
    - Community
    - Blog
    - WordPress
  built_by: wpspark
  built_by_url: https://wpspark.io/
- title: Ronald Langeveld
  description: >
    Ronald Langeveld's blog and Web Development portfolio website.
  main_url: "https://www.ronaldlangeveld.com"
  url: "https://www.ronaldlangeveld.com"
  categories:
    - Blog
    - Web Development
    - Freelance
    - Portfolio
    - Consulting
  featured: false
- title: Golfonaut
  description: >
    Golfonaut - Golf application for Apple Watch
  main_url: https://golfonaut.io
  url: https://golfonaut.io
  categories:
    - App
    - Sports
  featured: false
- title: Anton Sten - UX Lead/Design
  url: https://www.antonsten.com
  main_url: https://www.antonsten.com
  description: Anton Sten leads UX for design-driven companies.
  categories:
    - User Experience
    - Blog
    - Freelance
    - Portfolio
    - Consulting
    - Agency
    - Design
  featured: false
- title: Rashmi AP - Front-end Developer
  main_url: http://rashmiap.me
  url: http://rashmiap.me
  featured: false
  description: >
    Rashmi AP's Personal Portfolio Website
  source_url: https://github.com/rashmiap/personal-website-react
  categories:
    - Portfolio
    - Open Source
  built_by: Rashmi AP
  built_by_url: http://rashmiap.me
- title: OpenSourceRepos - Blogs for open source repositories
  main_url: https://opensourcerepos.com
  url: https://opensourcerepos.com
  featured: false
  description: >
    Open Source Repos is a blog site for explaining the architecture, code-walkthrough and key takeways for the GitHub repository. Out main aim to is to help more developers contribute to open source projects.
  source_url: https://github.com/opensourcerepos/blogs
  categories:
    - Open Source
    - Design
    - Design System
    - Blog
  built_by: OpenSourceRepos Team
  built_by_url: https://opensourcerepos.com
- title: Sheelah Brennan - Front-End/UX Engineer
  main_url: https://sheelahb.com
  url: https://sheelahb.com
  featured: false
  description: >
    Sheelah Brennan's web development blog
  categories:
    - Blog
    - Web Development
    - Design
    - Freelance
    - Portfolio
  built_by: Sheelah Brennan
- title: Delinx.Digital - Web and Mobile Development Agency based in Sofia, Bulgaria
  main_url: https://delinx.digital
  url: https://delinx.digital/solutions
  description: >
    Delinx.digital is a software development oriented digital agency based in Sofia, Bulgaria. We develop bespoke software solutions using  WordPress, WooCommerce, Shopify, eCommerce, React.js, Node.js, PHP, Laravel and many other technologies.
  categories:
    - Agency
    - Web Development
    - Design
    - eCommerce
    - WordPress
  featured: false
- title: Cameron Nuckols - Articles, Book Notes, and More
  main_url: https://nucks.co
  url: https://nucks.co
  description: >
    This site hosts all of Cameron Nuckols's writing on entrepreneurship, startups, money, fitness, self-education, and self-improvement.
  categories:
    - Blog
    - Entrepreneurship
    - Business
    - Productivity
    - Technology
    - Marketing
  featured: false
- title: Hayato KAJIYAMA - Portfolio
  main_url: "https://hyakt.dev"
  url: "https://hyakt.dev"
  source_url: "https://github.com/hyakt/hyakt.github.io"
  featured: false
  categories:
    - Portfolio
- title: Skirtcraft - Unisex Skirts with Large Pockets
  main_url: https://skirtcraft.com
  url: https://skirtcraft.com/products
  source_url: https://github.com/jqrn/skirtcraft-web
  description: >
    Skirtcraft sells unisex skirts with large pockets, made in the USA. Site built with TypeScript and styled-components, with Tumblr-sourced blog posts.
  categories:
    - eCommerce
    - Blog
  built_by: Joe Quarion
  built_by_url: https://github.com/jqrn
  featured: false
- title: Vermarc Sport
  main_url: https://www.vermarcsport.com/
  url: https://www.vermarcsport.com/
  description: >
    Vermarc Sport offers a wide range of cycle clothing, cycling jerseys, bib shorts, rain gear and accessories, as well for the summer, the mid-season (autumn / spring) and the winter.
  categories:
    - eCommerce
  built_by: BrikL
  built_by_url: https://github.com/Brikl
- title: Cole Ruche
  main_url: https://coleruche.com
  url: https://coleruche.com
  source_url: https://github.com/kingingcole/myblog
  description: >
    The personal website and blog for Emeruche "Cole" Ikenna, front-end web developer from Nigeria.
  categories:
    - Blog
    - Portfolio
  built_by: Emeruche "Cole" Ikenna
  built_by_url: https://twitter.com/cole_ruche
  featured: false
- title: Abhith Rajan - Coder, Blogger, Biker, Full Stack Developer
  main_url: https://www.abhith.net/
  url: https://www.abhith.net/
  source_url: https://github.com/Abhith/abhith.net
  description: >
    abhith.net is a portfolio website of Abhith Rajan, a full stack developer. Sharing blog posts, recommended videos, developer stories and services with the world through this site.
  categories:
    - Portfolio
    - Blog
    - Programming
    - Open Source
    - Technology
  built_by: Abhith Rajan
  built_by_url: https://github.com/Abhith
  featured: false
- title: Mr & Mrs Wilkinson
  url: https://thewilkinsons.netlify.com/
  main_url: https://thewilkinsons.netlify.com/
  source_url: https://github.com/davemullenjnr/the-wilkinsons
  description: >
    A one-page wedding photography showcase using Gatsby Image and featuring a lovely hero and intro section.
  categories:
    - Photography
  built_by: Dave Mullen Jnr
  built_by_url: https://davemullenjnr.co.uk
  featured: false
- title: Gopesh Gopinath - Full Stack JavaScript Developer
  url: https://www.gopeshgopinath.com
  main_url: https://www.gopeshgopinath.com
  source_url: https://github.com/GopeshMedayil/gopeshgopinath.com
  description: >
    Gopesh Gopinath's Personal Portfolio Website
  categories:
    - Portfolio
    - Open Source
  built_by: Gopesh Gopinath
  built_by_url: https://www.gopeshgopinath.com
  featured: false
- title: Misael Taveras - FrontEnd Developer
  url: https://taverasmisael.com
  main_url: https://taverasmisael.com
  source_url: https://github.com/taverasmisael/taverasmisael
  description: >
    Personal site and bloging about learning FrontEnd web development in spanish.
  categories:
    - Portfolio
    - Open Source
    - Blog
    - JavaScript
    - Web Development
  built_by: Misael Taveras
  built_by_url: https://taverasmisael.com
  featured: false
- title: Le Reacteur
  url: https://www.lereacteur.io/
  main_url: https://www.lereacteur.io/
  description: >
    Le Reacteur is the first coding bootcamp dedicated to web and mobile apps development (iOS/Android). We offer intensive sessions to train students in a short time (10 weeks). Our goal is to pass on to our students in less than 3 months what they would have learned in 2 years. To achieve this ambitious challenge, our training is based on learning JavaScript (Node.js, Express, ReactJS, React Native).
  categories:
    - JavaScript
    - Learning
    - Mobile Development
    - Web Development
  built_by: Farid Safi
  built_by_url: https://twitter.com/FaridSafi
  featured: false
- title: Cinch
  url: https://www.cinch.co.uk
  main_url: https://www.cinch.co.uk
  description: >
    Cinch is a hub for car supermarkets and dealers to show off their stock. The site only lists second-hand cars that are seven years old or younger, with less than 70,000 miles on the clock.
  categories:
    - Entrepreneurship
    - Business
  built_by: Somo
  built_by_url: https://www.somoglobal.com
  featured: false
- title: Recetas El Universo
  description: >-
    Recipes and videos with the best of Ecuadorian cuisine.
    Collectable recipes from Diario El Universo.
  main_url: "https://recetas-eu.netlify.com/"
  url: "https://recetas-eu.netlify.com/"
  featured: false
  categories:
    - Blog
    - WordPress
    - Food
  built_by: Ramón Chancay
  built_by_url: "https://ramonchancay.me/"
- title: NuBrakes
  url: https://nubrakes.com/
  main_url: https://nubrakes.com/
  description: >
    NuBrakes is the mobile brake repair company that comes to you! We perform brake pad, caliper, and rotor replacement at your office, apartment or home!
  categories:
    - Business
    - Entrepreneurship
  featured: false
- title: Third and Grove
  url: https://www.thirdandgrove.com
  main_url: https://www.thirdandgrove.com
  source_url: https://github.com/thirdandgrove/tagd8_gatsby
  description: >
    A digital agency slaying the mundane one pixel at a time.
  categories:
    - Agency
    - Marketing
    - Open Source
    - Technology
  built_by: Third and Grove
  built_by_url: https://www.thirdandgrove.com
  featured: false
- title: Le Bikini
  url: https://lebikini.com
  main_url: https://lebikini.com
  description: >
    New website for Toulouse's most iconic concert hall.
  categories:
    - Music
  built_by: Antoine Rousseau
  built_by_url: https://antoine.rousseau.im
  featured: false
- title: Jimmy Truong's Portfolio
  url: https://jimmytruong.ca
  main_url: https://jimmytruong.ca
  description: >
    This porfolio is a complication of all projects done during my time at BCIT D3 (Digital Design and Development) program and after graduation.
  categories:
    - Portfolio
    - Web Development
  built_by: Jimmy Truong
  built_by_url: https://jimmytruong.ca
  featured: false
- title: Quick Stop Nicaragua
  main_url: https://quickstopnicaragua.com
  url: https://quickstopnicaragua.com
  description: >
    Convenience Store Website
  categories:
    - Food
  built_by: Gerald Martinez
  built_by_url: https://twitter.com/GeraldM_92
  featured: false
- title: XIEL
  main_url: https://xiel.dev
  url: https://xiel.dev
  source_url: https://github.com/xiel/xiel
  description: >
    I'm a freelance front-end developer from Berlin who creates digital experiences that everyone likes to use.
  categories:
    - Portfolio
    - Blog
  built_by: Felix Leupold
  built_by_url: https://twitter.com/xiel
  featured: false
- title: Nicaragua Best Guides
  main_url: https://www.nicaraguasbestguides.com
  url: https://www.nicaraguasbestguides.com
  description: >
    Full-Service Tour Operator and Destination Management Company (DMC)
  categories:
    - Agency
    - Travel
  built_by: Gerald Martinez
  built_by_url: https://twitter.com/GeraldM_92
  featured: false
- title: Thoughts and Stuff
  main_url: http://thoughtsandstuff.com
  url: http://thoughtsandstuff.com
  source_url: https://github.com/robmarshall/gatsby-tns
  description: >
    A simple easy to read blog. Minimalistic, focusing on content over branding. Includes RSS feed.
  categories:
    - Accessibility
    - Blog
    - WordPress
  built_by: Robert Marshall
  built_by_url: https://robertmarshall.dev
  featured: false
- title: Tracli
  url: https://tracli.rootvan.com/
  main_url: https://tracli.rootvan.com/
  source_url: https://github.com/ridvankaradag/tracli-landing
  description: >
    A command line app that tracks your time
  categories:
    - Productivity
    - Technology
    - Landing Page
  built_by: Ridvan Karadag
  built_by_url: http://www.rootvan.com
  featured: false
- title: spon.io
  url: https://www.spon.io
  main_url: https://www.spon.io
  source_url: https://github.com/magicspon/spon.io
  description: >
    Portfolio for frontend web developer, based in Bristol UK
  categories:
    - Portfolio
  built_by: Dave Stockley
  built_by_url: https://www.spon.io
  featured: false
- title: BBS
  url: https://big-boss-studio.com
  main_url: https://big-boss-studio.com
  description: >
    For 11 years, we help great brands in their digital transformation, offering all our expertise for their needs. Technical consulting, UX, design, technical integration and maintenance.
  categories:
    - Agency
    - JavaScript
    - Web Development
  built_by: BBS
  built_by_url: https://big-boss-studio.com
  featured: false
- title: Appes - Meant to evolve
  main_url: https://appes.co
  url: https://appes.co
  description: >
    Appes is all about apps and evolution. We help companies to build mobile and
    web products.
  categories:
    - Agency
    - Mobile Development
    - Web Development
    - Technology
  built_by: Appes
  built_by_url: https://appes.co
  featured: false
- title: Intern
  url: https://intern.imedadel.me
  main_url: https://intern.imedadel.me
  description: >
    Intern is a job board for getting internships in tech, design, marketing, and more. It's built entirely with Gatsby.
  categories:
    - Directory
    - Technology
  built_by: Imed Adel
  built_by_url: https://imedadel.me
  featured: false
- title: Global Citizen Foundation
  main_url: https://www.globalcitizenfoundation.org
  url: https://www.globalcitizenfoundation.org
  description: >
    In the digital economy, we are Global Citizens and the currency is Personal Data
  categories:
    - Nonprofit
  built_by: The Delta Studio
  built_by_url: https://www.thedelta.io
  featured: false
- title: GatsbyFinds
  main_url: https://gatsbyfinds.netlify.com
  url: https://gatsbyfinds.netlify.com
  source_url: https://github.com/bvlktech/GatsbyFinds
  description: >
    GatsbyFinds is a website built ontop of Gatsby v2 by providing developers with a showcase of all the lastest projects made with the beloved GatsbyJS.
  categories:
    - Portfolio
    - Gallery
  built_by: Bvlktech
  built_by_url: https://twitter.com/bvlktech
  featured: false
- title: AFEX Commodities Exchange
  main_url: https://afexnigeria.com
  url: https://afexnigeria.com
  description: >
    AFEX Nigeria strives to transform Nigerian agriculture by creating more bargaining power to smallholder farmers, access to information, and secure storage.
  categories:
    - Blog
    - Business
    - Finance
    - Food
    - WordPress
  built_by: Mayowa Falade
  built_by_url: http://mayowafalade.com
  featured: false
- title: VIA Data
  main_url: https://viadata.io
  url: https://viadata.io
  description: >
    The future of data management
  categories:
    - Data
  built_by: The Delta Studio
  built_by_url: https://www.thedelta.io
  featured: false
- title: Front End Day Event Website
  main_url: https://frontend-day.com/
  url: https://frontend-day.com/
  description: >
    Performant landing page for a front end workshops recurring event / conference.
  categories:
    - Event
    - Conference
    - Web Development
    - Technology
  built_by: Pagepro
  built_by_url: https://pagepro.co
  featured: false
- title: Mutual
  main_url: https://www.madebymutual.com
  url: https://www.madebymutual.com
  description: >
    Mutual is a web design and development agency. Our new website is powered by Gatsby and Craft CMS.
  categories:
    - Blog
    - Portfolio
    - Agency
    - Design
    - Web Development
  built_by: Mutual
  built_by_url: https://twitter.com/madebymutual
  featured: false
- title: Surge 3
  main_url: https://surge3.com
  url: https://surge3.com/
  description: >
    We’re Surge 3 - a premier web development agency. Our company centers around the principles of quality, speed, and service! We are founded using the latest in web technologies and are dedicated to using those exact tools to help our customers achieve their goals.
  categories:
    - Portfolio
    - Blog
    - Agency
    - Web Development
    - Marketing
  built_by: Dillon Browne
  built_by_url: https://dillonbrowne.com
- title: Adaltas
  main_url: https://www.adaltas.com
  url: https://www.adaltas.com
  description: >
    Adaltas is a team of consultants with a focus on Open Source, Big Data and Cloud Computing based in France, Canada and Morocco.
  categories:
    - Consulting
    - Data
    - Design System
    - Programming
    - Learning
  built_by: Adaltas
  built_by_url: https://www.adaltas.com
- title: Themis Attorneys
  main_url: https://themis-attorneys.com
  url: https://themis-attorneys.com
  description: >
    Themis Attorneys is Chennai based lawyers. Their new complete website is made using Gatsby.
  categories:
    - Agency
    - Consulting
    - Portfolio
    - Law
  built_by: Merbin J Anselm
  built_by_url: https://anselm.in
- title: Runlet
  main_url: https://runlet.app
  url: https://runlet.app
  source_url: https://github.com/runletapp/runlet
  description: >
    Runlet is a cloud-based job manager that offers device synchronization and reliable message delivery in a network of connected devices even after connectivity issues. Available for ARM, Linux, Mac and Windows.
  categories:
    - App
    - Landing Page
    - Productivity
    - Technology
  built_by: Vandré Leal
  built_by_url: https://vandreleal.github.io
  featured: false
- title: tiaan.dev
  main_url: https://tiaan.dev
  url: https://tiaan.dev
  featured: false
  categories:
    - Blog
    - Portfolio
    - Web Development
- title: Praveen Bisht
  main_url: https://www.prvnbist.com/
  url: https://www.prvnbist.com/
  source_url: https://github.com/prvnbist/portfolio
  categories:
    - Portfolio
    - Blog
  built_by: Praveen Bisht
  built_by_url: https://www.prvnbist.com/
  featured: false
- title: Jeff Mills The Outer Limits x NTS Radio
  url: https://www.nts.live/projects/jeff-mills-the-outer-limits/
  main_url: https://www.nts.live/projects/jeff-mills-the-outer-limits/
  source_url: https://github.com/ntslive/the-outer-limits
  description: >
    NTS Radio created a minisite for Jeff Mills' 6 part radio series The Outer Limits, including original music production and imagery curated from the NASA online image archive.
  categories:
    - Music
    - Gallery
    - Science
    - Entertainment
  built_by: NTS Radio
  built_by_url: https://www.nts.live
  featured: false
- title: BALAJIRAO676
  main_url: https://thebalajiraoecommerce.netlify.com/
  url: https://thebalajiraoecommerce.netlify.com/
  featured: false
  categories:
    - Blog
    - eCommerce
    - Web Development
- title: Mentimeter
  url: https://www.mentimeter.com/
  main_url: https://www.mentimeter.com/
  categories:
    - Business
  featured: false
- title: HYFN
  url: https://hyfn.com/
  main_url: https://hyfn.com/
  categories:
    - Business
  featured: false
- title: Mozilla India
  main_url: https://mozillaindia.org/
  url: https://mozillaindia.org/
  categories:
    - Open Source
  featured: false
- title: Primer Labs
  main_url: https://www.primerlabs.io
  url: https://www.primerlabs.io
  featured: false
  categories:
    - Education
    - Learning
- title: AJ on Purr-fect Solutions
  url: https://ajonp.com
  main_url: https://ajonp.com
  description: >
    A Community of developers, creating resources for all to use!
  categories:
    - Education
    - Learning
    - Programming
    - Web Development
    - API
    - Blog
    - SEO
  built_by: AJonP
  built_by_url: http://ajonp.com/authors/alex-patterson
- title: blog.kwst.site
  main_url: https://blog.kwst.site
  url: https://blog.kwst.site
  description: A blog of frontend engineer working in Fukuoka
  source_url: https://github.com/SatoshiKawabata/blog
  featured: false
  categories:
    - Blog
    - Technology
    - Web Development
    - JavaScript
- title: Run Leeds
  main_url: http://www.runleeds.co.uk
  url: http://www.runleeds.co.uk
  description: >
    Community running site based in Leeds,UK. Aiming to support those going through a life crisis.
  categories:
    - Accessibility
    - Blog
    - Community
    - Nonprofit
    - Sports
    - WordPress
  built_by: Robert Marshall
  built_by_url: https://www.robertmarshall.dev
- title: Arvind Kumar
  main_url: https://arvind.io
  url: https://arvind.io
  source_url: https://github.com/EnKrypt/arvind.io
  built_by: Arvind Kumar
  built_by_url: "https://arvind.io/"
  description: >
    A blog about writing code, making music and studying the skies.
  featured: false
  categories:
    - Blog
    - Music
    - Technology
- title: GlobalMoney
  url: https://global24.ua
  main_url: https://global24.ua
  description: >
    Provide payment solution for SMB, eWallet GlobalMoney
  categories:
    - Business
    - Finance
    - Technology
  built_by: NodeArt
  built_by_url: https://NodeArt.io
- title: Women's and Girls' Emergency Centre
  url: https://www.wagec.org.au/
  main_url: https://www.wagec.org.au/
  description: >
    Specialist homelessness service for women and families escaping domestic violence. Based in Redfern, Sydney, Australia.
  categories:
    - Nonprofit
    - Community
    - eCommerce
  built_by: Little & Big
  built_by_url: "https://www.littleandbig.com.au/"
  featured: false
- title: Guus van de Wal | Drupal Front-end specialist
  url: https://guusvandewal.nl
  main_url: https://guusvandewal.nl
  description: >
    Decoupled portfolio site for guusvandewal.nl, a Drupal and ReactJS front-end developer and designer.
  categories:
    - Open Source
    - Web Development
    - Design
    - Blog
    - Freelance
  built_by: Guus van de Wal
  featured: false
- title: Pixelize Web Design Gold Coast | Web Design and SEO
  url: https://www.pixelize.com.au/
  main_url: https://www.pixelize.com.au/
  description: >
    Pixelize is a tight knit group of professional web developers, graphic designers, and content creators that work together to create high performing, blazing fast, beautiful websites with a strong focus on SEO.
  categories:
    - Agency
    - Web Development
    - Marketing
    - SEO
    - Design
    - Portfolio
    - Blog
  built_by: Pixelize
  built_by_url: https://www.pixelize.com.au
  featured: false
- title: VS Code GitHub Stats
  url: https://vscode-github-stats.netlify.com
  main_url: https://vscode-github-stats.netlify.com
  source_url: https://github.com/lannonbr/vscode-github-stats/
  description: >
    Statistics Dashboard for VS Code GitHub repository
  categories:
    - Data
  built_by: Benjamin Lannon
  built_by_url: https://lannonbr.com
  featured: false
- title: MetaProjection
  main_url: https://www.metaprojection.ca
  url: https://www.metaprojection.ca
  source_url: https://github.com/rosslh/metaprojection
  description: >
    MetaProjection is a website that aggregates multiple Canadian federal electoral projections in order to provide an overview of how the election is playing out, both federally and by district.
  categories:
    - Government
    - Data
    - Open Source
  built_by: Ross Hill
  built_by_url: https://rosshill.ca
  featured: false
- title: Tamarisc VC
  url: https://www.tamarisc.vc
  main_url: https://www.tamarisc.vc
  description: >
    Tamarisc invests in and helps build companies that improve the human habitat through innovating at the intersection of real estate, health, and technology.
  categories:
    - Business
    - Technology
  built_by: Peter Hironaka
  built_by_url: "https://peterhironaka.com"
  featured: false
- title: Roman Kravets
  description: >
    Portfolio of Roman Kravets. Web Developer, HTML & CSS Coder.
  main_url: "https://romkravets.netlify.com/"
  url: "https://romkravets.netlify.com/"
  categories:
    - Portfolio
    - Open Source
    - Web Development
    - Blog
  built_by: Roman Kravets
  built_by_url: "https://github.com/romkravets/dev-page"
  featured: false
- title: Phil Tietjen Portfolio
  url: https://www.philtietjen.dev/
  main_url: https://www.philtietjen.dev/
  source_url: https://github.com/Phizzard/phil-portfolio
  description: >
    Portfolio of Phil Tietjen using Gatsby, TailwindCSS, and Emotion/styled
  categories:
    - Portfolio
    - Open Source
    - Web Development
  built_by: Phil Tietjen
  built_by_url: https://github.com/Phizzard
  featured: false
- title: Gatsby Bomb
  description: >
    A fan made version of the website Giantbomb, fully static and powered by Gatsby JS and the GiantBomb API.
  main_url: "https://gatsbybomb.netlify.com"
  url: "https://gatsbybomb.netlify.com"
  categories:
    - App
    - Entertainment
    - Media
    - Video
  built_by: Phil Tietjen
  built_by_url: "https://github.com/Phizzard"
  featured: false
- title: Divyanshu Maithani
  main_url: https://divyanshu013.dev
  url: https://divyanshu013.dev
  source_url: https://github.com/divyanshu013/blog
  description: >
    Personal blog of Divyanshu Maithani. Life, music, code and things in between...
  categories:
    - Blog
    - JavaScript
    - Open Source
    - Music
    - Programming
    - Technology
    - Web Development
  built_by: Divyanshu Maithani
  built_by_url: https://twitter.com/divyanshu013
- title: TFE Energy
  main_url: https://tfe.energy
  url: https://tfe.energy
  source_url: https://gitlab.com/marcfehrmedia/2019-07-03-tfe-energy
  description: >
    TFE Energy believes in the future. Their new website is programmed with Gatsby, Scrollmagic, Contentful, Cloudify.
  categories:
    - Technology
    - Consulting
    - Video
    - Business
  built_by: Marc Fehr
  built_by_url: https:/www.marcfehr.media
- title: AtomBuild
  url: https://atombuild.github.io/
  main_url: https://atombuild.github.io/
  source_url: https://github.com/AtomBuild/atombuild.github.io
  description: >
    Landing page for the AtomBuild project, offering a curation of Atom packages associated with the project.
  categories:
    - Directory
    - Landing Page
    - Open Source
    - Programming
    - Technology
  built_by: Kepler Sticka-Jones
  built_by_url: https://keplersj.com/
  featured: false
- title: Josh Pensky
  main_url: https://joshpensky.com
  url: https://joshpensky.com
  description: >
    Josh Pensky is an interactive developer based in Boston. He designs and builds refreshing web experiences, packed to the punch with delightful interactions.
  categories:
    - Portfolio
    - Web Development
    - Design
    - SEO
  built_by: Josh Pensky
  built_by_url: https://github.com/joshpensky
  featured: false
- title: AtomLinter
  url: https://atomlinter.github.io/
  main_url: https://atomlinter.github.io/
  source_url: https://github.com/AtomLinter/atomlinter.github.io
  description: >
    Landing page for the AtomLinter project, offering a curation of Atom packages associated with the project.
  categories:
    - Directory
    - Landing Page
    - Open Source
    - Programming
    - Technology
  built_by: Kepler Sticka-Jones
  built_by_url: https://keplersj.com/
  featured: false
- title: Dashbouquet
  url: https://dashbouquet.com/
  main_url: https://dashbouquet.com/
  categories:
    - Agency
    - Blog
    - Business
    - Mobile Development
    - Portfolio
    - Web Development
  built_by: Dashbouquet team
  featured: false
- title: rathes.me
  url: https://rathes.me/
  main_url: https://rathes.me/
  source_url: https://github.com/rathesDot/rathes.me
  description: >
    The Portfolio Website of Rathes Sachchithananthan
  categories:
    - Blog
    - Portfolio
    - Web Development
  built_by: Rathes Sachchithananthan
  built_by_url: https://rathes.me/
- title: viviGuides - Your travel guides
  url: https://vivitravels.com/en/guides/
  main_url: https://vivitravels.com/en/guides/
  description: >
    viviGuides is viviTravels' blog: here you will find travel tips, useful information about the cities and the best guides for your next vacation.
  categories:
    - Travel
    - Blog
  built_by: Kframe Interactive SA
  built_by_url: https://kframeinteractive.com/
  featured: false
- title: KNC Blog
  main_url: https://nagakonada.com
  url: https://nagakonada.com/
  description: >
    Nagakonada is my blogging and portfolio site where I list my projects, experience, capabilities and the blog mostly talks about technical and personal writings.
  categories:
    - Blog
    - Web Development
    - Portfolio
  built_by: Konada, Naga Chaitanya
  built_by_url: https://github.com/ChaituKNag
  featured: false
- title: Vishal Nakum
  url: https://nakum.tech/
  main_url: https://nakum.tech/
  source_url: https://github.com/vishalnakum011/contentful
  description: >
    Portfolio of Vishal Nakum. Made with Gatsby, Contentful. Deployed on Netlify.
  categories:
    - Portfolio
    - Blog
  built_by: Amol Tangade
  built_by_url: https://amoltangade.me/
- title: Sagar Hani Portfolio
  url: http://sagarhani.in/
  main_url: http://sagarhani.in/
  source_url: https://github.com/sagarhani
  description: >
    Sagar Hani is a Software Developer & an Open Source Enthusiast. He blogs about JavaScript, Open Source and his Life experiences.
  categories:
    - Portfolio
    - Blog
    - Web Development
    - Open Source
    - Technology
    - Programming
    - JavaScript
  built_by: Sagar Hani
  built_by_url: http://sagarhani.in/about
- title: Arturo Alviar's Portfolio
  main_url: "https://arturoalviar.com"
  url: "https://arturoalviar.com"
  source_url: "https://github.com/arturoalviar/portfolio"
  categories:
    - Portfolio
    - Open Source
    - Web Development
  built_by: Arturo Alviar
  built_by_url: "https://github.com/arturoalviar"
  featured: false
- title: Pearly
  url: https://www.pearlyplan.com
  main_url: https://www.pearlyplan.com
  description: >
    Dental Membership Growth Platform
  categories:
    - Technology
    - Healthcare
    - App
  built_by: Sean Emmer and Jeff Cole
- title: MarceloNM
  url: https://marcelonm.com
  main_url: https://marcelonm.com
  description: >
    Personal landing page and blog for MarceloNM, a frontend developer based in Brazil.
  categories:
    - Blog
    - JavaScript
    - Landing Page
    - Programming
    - Web Development
  built_by: Marcelo Nascimento Menezes
  built_by_url: https://github.com/mrcelo
  featured: false
- title: Open Source Galaxy
  main_url: https://www.opensourcegalaxy.com
  url: https://www.opensourcegalaxy.com
  description: >
    Explore the Open Source Galaxy and help other earthlings by contributing to open source.
  categories:
    - Open Source
    - Programming
    - Web Development
  built_by: Justin Juno
  built_by_url: https://www.justinjuno.dev
  featured: false
- title: enBonnet Blog
  url: https://enbonnet.me/
  main_url: https://enbonnet.me/
  source_url: https://github.com/enbonnet
  description: >
    Hola, este es mi sitio personal, estare escribiendo sobre JavaScript, Frontend y Tecnologia que utilice en mi dia a dia.
  categories:
    - Portfolio
    - Blog
    - Web Development
    - Technology
    - Programming
    - JavaScript
  built_by: Ender Bonnet
  built_by_url: https://enbonnet.me/
- title: Edenspiekermann
  url: "https://www.edenspiekermann.com/eu/"
  main_url: "https://www.edenspiekermann.com/eu/"
  description: >
    Hello. We are Edenspiekermann, an independent global creative agency.
  categories:
    - Featured
    - Agency
    - Design
    - Portfolio
  featured: true
- title: IBM Design
  url: "https://www.ibm.com/design/"
  main_url: "https://www.ibm.com/design/"
  description: >
    At IBM, our design philosophy is to help guide people so they can do their best work. Our human-centered design practices help us deliver on that goal.
  categories:
    - Featured
    - Design
    - Technology
    - Web Development
  built_by: IBM
  featured: true
- title: We Do Plugins
  url: https://wedoplugins.com
  main_url: https://wedoplugins.com
  description: >
    Free & premium WordPress plugins development studio from Wroclaw, Poland.
  categories:
    - Portfolio
    - Agency
    - Open Source
    - Web Development
  built_by: We Do Plugins
  built_by_url: https://wedoplugins.com
- title: Mevish Aslam, business coach
  url: "https://mevishaslam.com/"
  main_url: "https://mevishaslam.com/"
  description: >
    Mevish Aslam helps women build a life they love and coaches women to launch and grow businesses.
  categories:
    - Business
    - Consulting
    - Entrepreneurship
    - Freelance
    - Marketing
    - Portfolio
  built_by: Rou Hun Fan
  built_by_url: "https://flowen.me"
  featured: false
- title: Principles of wealth
  url: "https://principlesofwealth.net"
  main_url: "https://principlesofwealth.net"
  source_url: "https://github.com/flowen/principlesofwealth"
  description: >
    Principles of wealth. How to get rich without being lucky, a summary of Naval Ravikant's tweets and podcast.`
  categories:
    - Business
    - Consulting
    - Education
    - Entrepreneurship
    - Finance
    - Learning
    - Marketing
    - Media
    - Nonprofit
    - Productivity
    - Science
  built_by: Rou Hun Fan
  built_by_url: "https://flowen.me"
  featured: false
- title: North X South
  main_url: https://northxsouth.co
  url: https://northxsouth.co
  description: >
    We work with small businesses and non-profits to develop their brands, build an online identity, create stellar designs, and give a voice to their causes.
  categories:
    - Agency
    - Consulting
    - Business
    - Design
    - Web Development
  built_by: North X South
  built_by_url: https://northxsouth.co
- title: Plenty of Fish
  main_url: https://www.pof.com/
  url: https://pof.com
  description: >
    Plenty of Fish is one of the world's largest dating platforms.
  categories:
    - Community
  featured: true
- title: Bitcoin
  main_url: https://www.bitcoin.com/
  url: https://bitcoin.com
  description: >
    One of the largest crypto-currency platforms in the world.
  categories:
    - Technology
    - Finance
  featured: true
- title: Frame.io
  main_url: https://www.frame.io/
  url: https://frame.io
  description: >
    Frame.io is a cloud-based video collaboration platform that allows its users to easily work on media projects together
  categories:
    - Technology
    - Entertainment
    - Media
  featured: true
- title: Sainsbury’s Homepage
  main_url: https://www.sainsburys.co.uk/
  url: https://www.sainsburys.co.uk
  description: >
    Sainsbury’s is an almost 150 year old supermarket chain in the United Kingdom.
  categories:
    - eCommerce
    - Food
  featured: true
- title: Haxzie, Portfolio and Blog
  url: "https://haxzie.com/"
  main_url: "https://haxzie.com/"
  source_url: "https://github.com/haxzie/haxzie.com"
  description: >
    Haxzie.com is the portfolio and personal blog of Musthaq Ahamad, UX Engineer and Visual Designer
  categories:
    - Blog
    - Portfolio
  built_by: Musthaq Ahamad
  built_by_url: "https://haxzie.com"
  featured: false
- title: GBT
  url: "https://yangmuzi.com/"
  main_url: "https://yangmuzi.com/"
  source_url: "https://github.com/yangnianbing/blog-by-gatsby"
  description: >
    It is a basic Gatsby site project
  categories:
    - Blog
    - Portfolio
  built_by: yangnianbing
  featured: false
- title: Robin Wieruch's Blog
  url: "https://www.robinwieruch.de/"
  main_url: "https://www.robinwieruch.de/"
  categories:
    - Blog
    - Education
  featured: false
- title: Roger Ramos Development Journal
  url: "https://rogerramos.me/"
  main_url: "https://rogerramos.me/"
  source_url: "https://github.com/rogerramosme/rogerramos.me/"
  description: >
    Personal development journal made with Netlify CMS
  categories:
    - Blog
  built_by: Roger Ramos
  built_by_url: https://rogerramos.me/
  featured: false
- title: Global Adviser Alpha
  main_url: "https://globaladviseralpha.com"
  url: "https://globaladviseralpha.com"
  description: >
    Lead by David Haintz, Global Adviser Alpha transforms advice business into world class firms.
  categories:
    - Business
    - Blog
    - Finance
  built_by: Handsome Creative
  built_by_url: https://www.hellohandsome.com.au
  featured: false
- title: Alcamine
  url: https://alcamine.com/
  main_url: https://alcamine.com/
  description: >
    Never apply to another job online and receive tons of tech jobs in your inbox everyday — all while keeping your information private.
  categories:
    - Blog
    - Technology
  built_by: Caldera Digital
  built_by_url: https://www.calderadigital.com/
  featured: false
- title: Caldera Digital
  url: https://www.calderadigital.com/
  main_url: https://www.calderadigital.com/
  source_url: https://github.com/caldera-digital/platform
  description: >
    Caldera is a product and application development agency that uses innovative technology to bring your vision, brand, and identity to life through user centered design.
  categories:
    - Blog
    - User Experience
    - Consulting
  built_by: Caldera Digital
  built_by_url: https://www.calderadigital.com/
  featured: false
- title: Keycodes
  url: https://www.keycodes.dev
  main_url: https://www.keycodes.dev
  source_url: https://github.com/justinjunodev/keycodes.dev
  description: >
    A developer resource for getting keyboard key codes.
  categories:
    - Programming
    - Productivity
    - Open Source
    - Web Development
  built_by: Justin Juno
  built_by_url: https://www.justinjuno.dev
  featured: false
- title: Utah Pumpkins
  url: https://www.utahpumpkins.com/
  main_url: https://www.utahpumpkins.com/
  source_url: https://github.com/cadekynaston/utah-pumpkins
  description: >
    An awesome pumpkin gallery built using Gatsby and Contentful.
  categories:
    - Gallery
    - Blog
    - Photography
  built_by: Cade Kynaston
  built_by_url: https://cade.codes
- title: diff001a's blog
  main_url: https://diff001a.netlify.com/
  url: https://diff001a.netlify.com/
  description: >
    This is diff001a's blog which contains blogs realted to programming.
  categories:
    - Blog
  built_by: diff001a
- title: Rockwong Blog
  main_url: http://rockwong.com/blog/
  url: http://rockwong.com/blog/
  description: >
    Rockwong is a techncal blog containing content realted to various web technologies.
  categories:
    - Technology
    - Education
    - Blog
- title: RegexGuide
  main_url: "https://regex.guide"
  url: "https://regex.guide/playground"
  source_url: "https://github.com/pacdiv/regex.guide"
  description: >
    The easiest way to learn regular expressions! The RegexGuide is a playground helping developers to discover regular expressions. Trying it is adopting regular expressions!
  categories:
    - App
    - Education
    - JavaScript
    - Nonprofit
    - Open Source
    - Programming
    - Technology
    - Web Development
  built_by: Loïc J.
  built_by_url: https://growthnotes.dev
- title: re:store
  url: https://www.visitrestore.com
  main_url: https://www.visitrestore.com
  description: >
    This is your chance to discover, connect, and shop beyond your feed and get to know the who, how, and why behind your favorite products.
  categories:
    - Marketing
  built_by: The Couch
  built_by_url: https://thecouch.nyc
  featured: false
- title: Bululu Eventos
  url: https://bululueventos.cl/
  main_url: https://bululueventos.cl/
  source_url: https://github.com/enBonnet/bululu-front
  description: >
    Sitio de organizadores de eventos
  categories:
    - Marketing
  built_by: Ender Bonnet
  built_by_url: https://enbonnet.me/
- title: MyPrograming Steps
  main_url: https://mysteps.netlify.com/
  url: https://mysteps.netlify.com/
  description: >
    FrontEnd Tutorial Information
  featured: false
  categories:
    - Blog
    - Portfolio
  source_url: https://github.com/IoT-Arduino/Gatsby-MySteps
  built_by: Maruo
  built_by_url: https://twitter.com/DengenT
- title: Brent Runs Marathons
  main_url: https://www.brentrunsmarathons.com/
  url: https://www.brentrunsmarathons.com/
  source_url: https://github.com/bingr001/brentrunsmarathonsv2
  description: >
    Brent Runs Marathons is about the training and race experience for the Comrades Ultra Marathon
  categories:
    - Blog
  built_by: Brent Ingram
  built_by_url: https://www.brentjingram.com/
  featured: false
- title: Pedro LaTorre
  main_url: https://www.pedrolatorre.com/
  url: https://www.pedrolatorre.com/
  source_url: https://github.com/bingr001/pedro-latorre-site
  description: >
    A really awesome website built for the motivational speaker Pedro LaTorre
  categories:
    - Blog
  built_by: Brent Ingram
  built_by_url: https://www.brentjingram.com/
  featured: false
- title: Veryben
  main_url: https://veryben.com/
  url: https://veryben.com/
  description: >
    be water my friend
  categories:
    - Blog
  built_by: anikijiang
  built_by_url: https://twitter.com/anikijiang
  featured: false
- title: kentarom's portfolio
  main_url: https://kentarom.com/
  url: https://kentarom.com/
  source_url: https://github.com/kentaro-m/portfolio-gatsby
  description: >
    The portfolio of kentarom, frontend developer. This site shows recent activities about him.
  categories:
    - Portfolio
    - Technology
    - Web Development
  built_by: kentarom
  built_by_url: https://twitter.com/_kentaro_m
  featured: false
- title: MotionThat
  main_url: "https://motionthat.com.au"
  url: "https://motionthat.com.au"
  description: >
    MotionThat was created to fill a void in Tabletop Product shooting, whereby the need for consistency, repetition and flexibility was required to eliminate the many variables and inaccuracies that slow the filming process down.
  categories:
    - Entertainment
    - Food
    - Media
    - Gallery
  built_by: Handsome Creative
  built_by_url: https://www.hellohandsome.com.au
  featured: false
- title: TEN ALPHAS
  main_url: "https://tenalphas.com.au"
  url: "https://tenalphas.com.au"
  description: >
    TEN ALPHAS is a content production company based in Sydney and Wollongong, telling stories through moving image and beautiful design.
  categories:
    - Media
    - Entertainment
    - Video
  built_by: Handsome Creative
  built_by_url: https://www.hellohandsome.com.au
  featured: false
- title: SalesGP
  main_url: "https://salesgp.io"
  url: "https://salesgp.io"
  description: >
    SalesGP is a specialist Sales and Operations partner offering expert skill-sets and decades of experience to companies entering the Australia, NZ (ANZ) and South East Asian (SEA) markets.
  categories:
    - Business
    - Marketing
    - Consulting
  built_by: Handsome Creative
  built_by_url: https://www.hellohandsome.com.au
  featured: false
- title: Source Separation Systems
  main_url: "https://sourceseparationsystems.com.au"
  url: "https://sourceseparationsystems.com.au"
  description: >
    Innovative waste diversion products, designed to connect Australians to a more sustainable world.
  categories:
    - Business
  built_by: Handsome Creative
  built_by_url: https://www.hellohandsome.com.au
- title: Fuzzy String Matching
  main_url: https://fuzzy-string-matching.netlify.com
  url: https://fuzzy-string-matching.netlify.com
  source_url: https://github.com/jdemieville/fuzzyStringMatching
  description: >
    This site is built to assess the performance of various approximate string matching algorithms aka fuzzy string searching.
  categories:
    - JavaScript
    - Learning
    - Programming
  built_by: Jennifer Demieville
  built_by_url: https://demieville-codes.herokuapp.com/portfolio
  featured: false
- title: Open Techiz
  main_url: "https://www.opentechiz.com/"
  url: "https://www.opentechiz.com/"
  featured: false
  description: >
    An agile software development company in Vietnam, providing wide range service from ecommerce development, mobile development, automation testing and cloud deployment with kubernets
  categories:
    - Web Development
    - Mobile Development
    - Technology
  built_by: Open Techiz
  built_by_url: "https://www.opentechiz.com/"
- title: Leave Me Alone
  url: https://leavemealone.app
  main_url: https://leavemealone.app
  description: >
    Leave Me Alone helps you unsubscribe from unwanted emails easily. It's built with Gatsby v2.
  categories:
    - Landing Page
    - Productivity
  built_by: James Ivings
  built_by_url: https://squarecat.io
  featured: false
- title: Oberion
  main_url: https://oberion.io
  url: https://oberion.io
  description: >
    Oberion analyzes your gaming library and gives you personal recommendations based on what you play
  categories:
    - Entertainment
    - Media
  built_by: Thomas Uta
  built_by_url: https://twitter.com/ThomasJanUta
  featured: false
- title: Lusta Hair
  url: https://www.lustahair.com
  main_url: https://www.lustahair.com
  description: >
    Luxury 100% Remy Human Hair Toppers. The perfect solution for volume, coverage and style. Online retailer based in Australia.
  categories:
    - eCommerce
  built_by: Jason Di Benedetto
  built_by_url: https://jason.dibenedetto.fyi
  featured: false
- title: Yoseph.tech
  main_url: https://www.yoseph.tech
  url: https://www.yoseph.tech/compilers
  source_url: https://github.com/radding/yoseph.tech_gatsby
  description: >
    Yoseph.tech is a personal blog centered around technology and software engineering
  categories:
    - Technology
    - Web Development
    - Open Source
  built_by: Yoseph Radding
  built_by_url: https://github.com/radding
  featured: false
- title: Really Fast Sites
  url: https://reallyfastsites.com
  main_url: https://reallyfastsites.com
  description: >
    Really Fast Sites showcases websites that have a speed score of 85 or higher on Google's Page Speed Insights for both mobile and desktop, along with some of the platforms and technologies those sites use.
  categories:
    - Web Development
    - Programming
  built_by: Peter Brady
  built_by_url: https://www.peterbrady.co.uk
  featured: false
- title: Mieke Frouws
  url: https://www.miekefrouws.nl
  main_url: https://www.miekefrouws.nl
  description: >
    Mieke Frouws is a freelance primary school theater teacher based in the Netherlands.
  categories:
    - Freelance
    - Education
  built_by: Laurens Kling
  built_by_url: https://www.goedideemedia.nl
  featured: false
- title: The Fabulous Lifestyles 不藏私旅行煮藝
  url: https://thefabulouslifestyles.com/
  main_url: https://thefabulouslifestyles.com/
  description: >
    The Fabulous Lifestyles features content about travel and food. It offers practical travel advice that covers trip planning, logistics, and reviews on destination, resort & hotel...etc. Besides travelling, there are step-by-step homemade gourmet recipes that will appeal to everyone's taste buds.
  categories:
    - Blog
    - Food
    - Travel
  built_by: Kevin C Chen
  built_by_url: https://www.linkedin.com/in/kevincychen/
- title: Salexa - Estetica Venezolana
  url: https://peluqueriavenezolana.cl/
  main_url: https://peluqueriavenezolana.cl/
  source_url: https://github.com/enbonnet/salexa-front
  description: >
    Venezuelan beauty and hairdressing salon in Chile
  categories:
    - Marketing
    - Business
  built_by: Ender Bonnet
  built_by_url: https://enbonnet.me/
- title: Akshay Thakur's Portfolio
  main_url: https://akshaythakur.me
  url: https://akshaythakur.me
  categories:
    - Portfolio
    - Web Development
  built_by: Akshay Thakur
  built_by_url: https://akshaythakur.me
- title: Binaria
  description: >
    Digital product connecting technics & creativity.
  main_url: "https://binaria.com/en/"
  url: "https://binaria.com/en/"
  categories:
    - Web Development
    - Agency
    - Technology
    - App
    - Consulting
    - User Experience
  built_by: Binaria
  built_by_url: "https://binaria.com/"
- title: Quema Labs
  url: https://quemalabs.com/
  main_url: https://quemalabs.com/
  description: >
    WordPress themes for these moedern times
  categories:
    - Blog
    - Web Development
    - WordPress
    - Portfolio
  built_by: Nico Andrade
  built_by_url: https://nicoandrade.com/
- title: Century 21 Financial
  url: https://century21financial.co.nz/
  main_url: https://century21financial.co.nz/
  description: Website for Century 21's mortgage broker and insurance broker business in New Zealand.
  categories:
    - Real Estate
    - Finance
    - Business
  built_by: Shannon Smith
  built_by_url: https://www.powerboard.co.nz/clients
  featured: false
- title: Base Backpackers
  url: https://www.stayatbase.com/
  main_url: https://www.stayatbase.com/
  description: Base Backpackers is one of Australasia's biggest youth adventure tourism brands. They are super stoked to have one of the fastest websites in the tourism industry.
  categories:
    - Travel
    - Business
  built_by: Shannon Smith
  built_by_url: https://www.powerboard.co.nz/clients
  featured: false
- title: Wealthsimple
  url: "https://www.wealthsimple.com/"
  main_url: "https://www.wealthsimple.com/en-us/"
  description: >
    The simple way to grow your money like the world's most sophisticated investors. Zero-maintenance portfolios, expert advisors and low fees.
  categories:
    - App
    - Business
    - Finance
  featured: false
- title: To Be Created
  description: >
    tbc is a London based styling agency that champions a modernised minimal aesthetic for both personal clients and brands.
  main_url: "https://to-be-created.com"
  url: "https://to-be-created.com"
  categories:
    - Web Development
    - Agency
    - Portfolio
    - Freelance
  built_by: Sam Goddard
  built_by_url: "https://samgoddard.dev/"
- title: Kosmos Platform
  main_url: https://kosmosplatform.com
  url: https://kosmosplatform.com
  description: >
    Explore the Kosmos - A new world is here, where every clinician now has the ability to improve cardiothoracic and abdominal assessment, in just a few minutes.
  categories:
    - Marketing
    - Science
    - Video
    - Landing Page
    - Healthcare
    - Technology
  built_by: Bryce Benson via Turnstyle Studio
  built_by_url: https://github.com/brycebenson
- title: B-Engaged
  url: https://b-engaged.se/
  main_url: https://b-engaged.se/
  description: >
    B-Engaged gives a clear picture of the organization and helps you implement the measures that makes difference for the employees. The results of our employee surveys are easily transformed into concrete improvement measures using AI technology.
  categories:
    - Business
    - Human Resources
  featured: false
- title: Rollbar
  url: https://rollbar.com/
  main_url: https://rollbar.com/
  description: >
    Rollbar automates error monitoring and triaging, so developers can fix errors that matter within minutes, and build software quickly and painlessly.
  categories:
    - Programming
    - Web Development
  featured: false
- title: EQX
  url: https://digitalexperience.equinox.com/
  main_url: https://digitalexperience.equinox.com/
  description: >
    The Equinox app, personalized to unlock your full potential.
  categories:
    - Sports
    - App
  featured: false
- title: WagWalking
  url: https://wagwalking.com/
  main_url: https://wagwalking.com/
  description: >
    Paws on the move
  categories:
    - App
  featured: false
- title: FirstBorn
  url: https://www.firstborn.com/
  main_url: https://www.firstborn.com/
  description: >
    We shape modern brands for a connected future.
  categories:
    - Agency
    - Design
- title: Pix4D
  url: https://www.pix4d.com
  main_url: https://www.pix4d.com
  description: >
    A unique suite of photogrammetry software for drone mapping. Capture images with our app, process on desktop or cloud and create maps and 3D models.
  categories:
    - Business
    - Productivity
    - Technology
  featured: false
- title: Bakken & Bæck
  url: https://bakkenbaeck.com
  main_url: https://bakkenbaeck.com
  description: >
    We’re Bakken & Bæck, a digital studio based in Oslo, Bonn and Amsterdam. Ambitious companies call us when they need an experienced team that can transform interesting ideas into powerful products.
  categories:
    - Agency
    - Design
    - Technology
  featured: false
- title: Figma Config
  url: https://config.figma.com/
  main_url: https://config.figma.com/
  description: A one-day conference where Figma users come together to learn from each other.
  categories:
    - Conference
    - Design
    - Event
    - Community
    - Learning
  built_by: Corey Ward
  built_by_url: "http://www.coreyward.me/"
  featured: false
- title: Anurag Hazra's Portfolio
  url: https://anuraghazra.github.io/
  main_url: https://anuraghazra.github.io/
  source_url: https://github.com/anuraghazra/anuraghazra.github.io
  description: >
    Anurag Hazra's portfolio & personal blog, Creative FrontEnd web developer from india.
  categories:
    - Portfolio
    - Blog
    - Open Source
    - JavaScript
  built_by: Anurag Hazra
  built_by_url: "https://github.com/anuraghazra"
- title: VeganWorks
  url: https://veganworks.com/
  main_url: https://veganworks.com/
  description: We make delicious vegan snack boxes.
  categories:
    - Food
- title: codesundar
  url: https://codesundar.com
  main_url: https://codesundar.com
  description: >
    Learn PhoneGap, Ionic, Flutter
  categories:
    - Education
    - Technology
    - Web Development
    - Blog
  built_by: codesundar
  built_by_url: https://codesundar.com
  featured: false
- title: Nordic Microfinance Initiative
  url: "https://www.nmimicro.no/"
  main_url: "https://www.nmimicro.no/"
  description: Nordic Microfinance Initiative's (NMI) vision is to contribute to the empowerment of poor people in developing countries and to the creation of jobs and wealth on a sustainable basis.
  featured: false
  categories:
    - Finance
    - Business
  built_by: Othermachines
  built_by_url: "https://othermachines.com"
- title: Subscribe Pro Documentation
  url: https://docs.subscribepro.com/
  main_url: https://docs.subscribepro.com/
  description: >
    Subscribe Pro is a subscription commerce solution that enables brands to quickly add subscription commerce models such as box, subscribe-and-save, autoship and similar to their existing eCommerce websites.
  categories:
    - Documentation
    - eCommerce
    - API
    - Technology
    - Web Development
  built_by: Subscribe Pro
  built_by_url: https://www.subscribepro.com/
- title: Software.com
  main_url: https://www.software.com
  url: https://www.software.com
  description: Our data platform helps developers learn from their data, increase productivity, and code smarter.
  categories:
    - Data
    - Productivity
    - Programming
  built_by: Brett Stevens, Joshua Cheng, Geoff Stevens
  built_by_url: https://github.com/swdotcom/
  featured: false
- title: WTL Studio Website Builder
  main_url: "https://wtlstudio.com/"
  url: "https://wtlstudio.com/"
  description: >
    Cloud-based, SEO focused website builder - helping local businesses and startups reach audiences faster.
  featured: false
  categories:
    - eCommerce
    - SEO
    - Business
- title: ToolsDB
  main_url: https://toolsdb.dev
  url: https://toolsdb.dev
  description: List of tools for better software development.
  featured: false
  categories:
    - Technology
    - Web Development
    - Programming
    - Productivity
- title: Eastman Strings
  url: https://www.eastmanstrings.com
  main_url: https://www.eastmanstrings.com
  description: >
    Site was built using GatsbyJS, Cosmic CMS, and Netlify.
  categories:
    - Business
    - Music
  built_by: Tekhaus
  built_by_url: https://www.tekha.us
  featured: false
<<<<<<< HEAD
- title: talkoverflow
  main_url: https://talkoverflow.com
  url: https://talkoverflow.com
  description: Blog on software engineering built with Gatsby themes and theme-ui
  categories:
    - Blog
    - Web Development
    - Technology
  built_by: Patryk Jeziorowski
  built_by_url: https://twitter.com/pjeziorowski
=======
- title: Whipstitch Webwork
  url: https://www.whipstitchwebwork.com
  main_url: https://www.whipstitchwebwork.com
  description: >
    Websites for smart people.
  categories:
    - Agency
    - Web Development
  built_by: Matthew Russell
  featured: false
- title: Vandré Leal
  main_url: https://vandreleal.github.io
  url: https://vandreleal.github.io
  source_url: https://github.com/vandreleal/vandreleal.github.io
  description: >
    Portfolio of Vandré Leal.
  categories:
    - Portfolio
    - Web Development
  built_by: Vandré Leal
  built_by_url: https://vandreleal.github.io
  featured: false
>>>>>>> 1b72cd94
<|MERGE_RESOLUTION|>--- conflicted
+++ resolved
@@ -8645,7 +8645,28 @@
   built_by: Tekhaus
   built_by_url: https://www.tekha.us
   featured: false
-<<<<<<< HEAD
+- title: Whipstitch Webwork
+  url: https://www.whipstitchwebwork.com
+  main_url: https://www.whipstitchwebwork.com
+  description: >
+    Websites for smart people.
+  categories:
+    - Agency
+    - Web Development
+  built_by: Matthew Russell
+  featured: false
+- title: Vandré Leal
+  main_url: https://vandreleal.github.io
+  url: https://vandreleal.github.io
+  source_url: https://github.com/vandreleal/vandreleal.github.io
+  description: >
+    Portfolio of Vandré Leal.
+  categories:
+    - Portfolio
+    - Web Development
+  built_by: Vandré Leal
+  built_by_url: https://vandreleal.github.io
+  featured: false
 - title: talkoverflow
   main_url: https://talkoverflow.com
   url: https://talkoverflow.com
@@ -8655,28 +8676,4 @@
     - Web Development
     - Technology
   built_by: Patryk Jeziorowski
-  built_by_url: https://twitter.com/pjeziorowski
-=======
-- title: Whipstitch Webwork
-  url: https://www.whipstitchwebwork.com
-  main_url: https://www.whipstitchwebwork.com
-  description: >
-    Websites for smart people.
-  categories:
-    - Agency
-    - Web Development
-  built_by: Matthew Russell
-  featured: false
-- title: Vandré Leal
-  main_url: https://vandreleal.github.io
-  url: https://vandreleal.github.io
-  source_url: https://github.com/vandreleal/vandreleal.github.io
-  description: >
-    Portfolio of Vandré Leal.
-  categories:
-    - Portfolio
-    - Web Development
-  built_by: Vandré Leal
-  built_by_url: https://vandreleal.github.io
-  featured: false
->>>>>>> 1b72cd94
+  built_by_url: https://twitter.com/pjeziorowski