- title: ReactJS
  main_url: "https://reactjs.org/"
  url: "https://reactjs.org/"
  source_url: "https://github.com/reactjs/reactjs.org"
  featured: true
  categories:
    - Web Development
    - Featured
    - Documentation
- title: Flamingo
  main_url: https://www.shopflamingo.com/
  url: https://www.shopflamingo.com/
  description: >
    Online shop for women's body care and hair removal products.
  categories:
    - eCommerce
    - Featured
  featured: true
- title: IDEO
  url: https://www.ideo.com
  main_url: https://www.ideo.com/
  description: >
    A Global design company committed to creating positive impact.
  categories:
    - Agency
    - Technology
    - Featured
    - Consulting
    - User Experience
  featured: true
- title: Airbnb Engineering & Data Science
  description: >
    Creative engineers and data scientists building a world where you can belong
    anywhere
  main_url: "https://airbnb.io/"
  url: "https://airbnb.io/"
  categories:
    - Blog
    - Gallery
    - Featured
  featured: true
- title: Impossible Foods
  main_url: "https://impossiblefoods.com/"
  url: "https://impossiblefoods.com/"
  categories:
    - Food
    - Featured
  featured: true
- title: Braun
  description: >
    Braun offers high performance hair removal and hair care products, including dryers, straighteners, shavers, and more.
  main_url: "https://ca.braun.com/en-ca"
  url: "https://ca.braun.com/en-ca"
  categories:
    - eCommerce
    - Featured
  featured: true
- title: NYC Pride 2019 | WorldPride NYC | Stonewall50
  main_url: "https://2019-worldpride-stonewall50.nycpride.org/"
  url: "https://2019-worldpride-stonewall50.nycpride.org/"
  featured: true
  description: >-
    Join us in 2019 for NYC Pride, as we welcome WorldPride and mark the 50th
    Anniversary of the Stonewall Uprising and a half-century of LGBTQ+
    liberation.
  categories:
    - Education
    - Marketing
    - Nonprofit
    - Featured
  built_by: Canvas United
  built_by_url: "https://www.canvasunited.com/"
- title: The State of European Tech
  main_url: "https://2017.stateofeuropeantech.com/"
  url: "https://2017.stateofeuropeantech.com/"
  featured: true
  categories:
    - Technology
    - Featured
  built_by: Studio Lovelock
  built_by_url: "http://www.studiolovelock.com/"
- title: Hopper
  main_url: "https://www.hopper.com/"
  url: "https://www.hopper.com/"
  built_by: Narative
  built_by_url: "https://www.narative.co/"
  featured: true
  categories:
    - Technology
    - App
    - Featured
- title: GM Capital One
  description: |
    Introducing the new online experience for your GM Rewards Credit Card
  main_url: "https://gm.capitalone.com/"
  url: "https://gm.capitalone.com/"
  categories:
    - Featured
  featured: true
- title: Theodora Warre
  main_url: "https://theodorawarre.eu"
  url: "https://theodorawarre.eu"
  description: >-
    E-commerce site for jewellery designer Theodora Warre, built using Gatsby + Shopify + Prismic + Matter.js
  categories:
    - eCommerce
    - Marketing
  built_by: Pierre Nel
  built_by_url: "https://pierre.io"
  featured: false
- title: Life Without Barriers | Foster Care
  main_url: "https://www.lwb.org.au/foster-care"
  url: "https://www.lwb.org.au/foster-care"
  featured: true
  description: >-
    We are urgently seeking foster carers all across Australia. Can you open
    your heart and your home to a child in need? There are different types of
    foster care that can suit you. We offer training and 24/7 support.
  categories:
    - Nonprofit
    - Education
    - Documentation
    - Marketing
    - Featured
  built_by: LWB Digital Team
  built_by_url: "https://twitter.com/LWBAustralia"
- title: Figma
  main_url: "https://www.figma.com/"
  url: "https://www.figma.com/"
  featured: true
  categories:
    - Marketing
    - Design
    - Featured
  built_by: Corey Ward
  built_by_url: "http://www.coreyward.me/"
- title: Bejamas - JAM Experts for hire
  main_url: "https://bejamas.io/"
  url: "https://bejamas.io/"
  featured: true
  description: >-
    We help agencies and companies with JAMStack tools. This includes web
    development using Static Site Generators, Headless CMS, CI / CD and CDN
    setup.
  categories:
    - Technology
    - Web Development
    - Agency
    - Marketing
    - Featured
  built_by: Bejamas
  built_by_url: "https://bejamas.io/"
- title: The State of JavaScript
  description: >
    Data from over 20,000 developers, asking them questions on topics ranging
    from frontend frameworks and state management, to build tools and testing
    libraries.
  main_url: "https://stateofjs.com/"
  url: "https://stateofjs.com/"
  source_url: "https://github.com/StateOfJS/StateOfJS"
  categories:
    - Data
    - JavaScript
    - Featured
  built_by: StateOfJS
  built_by_url: "https://github.com/StateOfJS/StateOfJS/graphs/contributors"
  featured: true
- title: DesignSystems.com
  main_url: "https://www.designsystems.com/"
  url: "https://www.designsystems.com/"
  description: |
    A resource for learning, creating and evangelizing design systems.
  categories:
    - Design
    - Blog
    - Technology
    - Featured
  built_by: Corey Ward
  built_by_url: "http://www.coreyward.me/"
  featured: true
- title: Timely
  main_url: "https://timelyapp.com/"
  url: "https://timelyapp.com/"
  description: |
    Fully automatic time tracking. For those who trade in time.
  categories:
    - Productivity
    - Featured
  built_by: Timm Stokke
  built_by_url: "https://timm.stokke.me"
  featured: true
- title: Snap Kit
  main_url: "https://kit.snapchat.com/"
  url: "https://kit.snapchat.com/"
  description: >
    Snap Kit lets developers integrate some of Snapchat’s best features across
    platforms.
  categories:
    - Technology
    - Documentation
    - Featured
  featured: true
- title: SendGrid
  main_url: "https://sendgrid.com/docs/"
  url: "https://sendgrid.com/docs/"
  description: >
    SendGrid delivers your transactional and marketing emails through the
    world's largest cloud-based email delivery platform.
  categories:
    - API
    - Technology
    - Documentation
    - Featured
  featured: true
- title: Kirsten Noelle
  main_url: "https://www.kirstennoelle.com/"
  url: "https://www.kirstennoelle.com/"
  featured: true
  description: >
    Digital portfolio for San Francisco Bay Area photographer Kirsten Noelle Wiemer.
  categories:
    - Photography
    - Portfolio
    - Featured
  built_by: Ryan Wiemer
  built_by_url: "https://www.ryanwiemer.com/"
- title: Cajun Bowfishing
  main_url: "https://cajunbowfishing.com/"
  url: "https://cajunbowfishing.com/"
  featured: false
  categories:
    - eCommerce
    - Sports
  built_by: Escalade Sports
  built_by_url: "https://www.escaladesports.com/"
- title: NEON
  main_url: "http://neonrated.com/"
  url: "http://neonrated.com/"
  featured: false
  categories:
    - Gallery
- title: GraphCMS
  main_url: "https://graphcms.com/"
  url: "https://graphcms.com/"
  featured: false
  categories:
    - Marketing
    - Technology
- title: Ghost Documentation
  main_url: https://docs.ghost.org/
  url: https://docs.ghost.org/
  source_url: "https://github.com/tryghost/docs"
  featured: false
  description: >-
    Ghost is an open source, professional publishing platform built on a modern Node.js technology stack — designed for teams who need power, flexibility and performance.
  categories:
    - Technology
    - Documentation
    - Open Source
  built_by: Ghost Foundation
  built_by_url: https://ghost.org/
- title: Nike - Just Do It
  main_url: "https://justdoit.nike.com/"
  url: "https://justdoit.nike.com/"
  featured: true
  categories:
    - eCommerce
    - Featured
- title: AirBnB Cereal
  main_url: "https://airbnb.design/cereal"
  url: "https://airbnb.design/cereal"
  featured: false
  categories:
    - Marketing
    - Design
- title: Cardiogram
  main_url: "https://cardiogr.am/"
  url: "https://cardiogr.am/"
  featured: false
  categories:
    - Marketing
    - Technology
- title: Hack Club
  main_url: "https://hackclub.com/"
  url: "https://hackclub.com/"
  source_url: "https://github.com/hackclub/site"
  featured: false
  categories:
    - Education
    - Web Development
- title: Matthias Jordan Portfolio
  main_url: "https://iammatthias.com/"
  url: "https://iammatthias.com/"
  source_url: "https://github.com/iammatthias/.com"
  description: >-
    Photography portfolio of content creator and digital marketer Matthias Jordan
  built_by: Matthias Jordan
  built_by_url: https://github.com/iammatthias
  featured: false
  categories:
    - Photography
    - Portfolio
    - Blog
    - Gallery
- title: Investment Calculator
  main_url: "https://investmentcalculator.io/"
  url: "https://investmentcalculator.io/"
  featured: false
  categories:
    - Education
    - Finance
- title: CSS Grid Playground by MozillaDev
  main_url: "https://mozilladevelopers.github.io/playground/"
  url: "https://mozilladevelopers.github.io/playground/"
  source_url: "https://github.com/MozillaDevelopers/playground"
  featured: false
  categories:
    - Education
    - Web Development
- title: Piotr Fedorczyk Portfolio
  built_by: Piotr Fedorczyk
  built_by_url: "https://piotrf.pl"
  categories:
    - Portfolio
    - Web Development
  description: >-
    Portfolio of Piotr Fedorczyk, a digital product designer and full-stack developer specializing in shaping, designing and building news and tools for news.
  featured: false
  main_url: "https://piotrf.pl/"
  url: "https://piotrf.pl/"
- title: unrealcpp
  main_url: "https://unrealcpp.com/"
  url: "https://unrealcpp.com/"
  source_url: "https://github.com/Harrison1/unrealcpp-com"
  featured: false
  categories:
    - Blog
    - Web Development
- title: Andy Slezak
  main_url: "https://www.aslezak.com/"
  url: "https://www.aslezak.com/"
  source_url: "https://github.com/amslezak"
  featured: false
  categories:
    - Web Development
    - Portfolio
- title: Deliveroo.Design
  main_url: "https://www.deliveroo.design/"
  url: "https://www.deliveroo.design/"
  featured: false
  categories:
    - Food
    - Marketing
- title: Dona Rita
  main_url: "https://www.donarita.co.uk/"
  url: "https://www.donarita.co.uk/"
  source_url: "https://github.com/peduarte/dona-rita-website"
  featured: false
  categories:
    - Food
    - Marketing
- title: Fröhlich ∧ Frei
  main_url: "https://www.froehlichundfrei.de/"
  url: "https://www.froehlichundfrei.de/"
  featured: false
  categories:
    - Web Development
    - Blog
    - Open Source
- title: How to GraphQL
  main_url: "https://www.howtographql.com/"
  url: "https://www.howtographql.com/"
  source_url: "https://github.com/howtographql/howtographql"
  featured: false
  categories:
    - Documentation
    - Web Development
    - Open Source
- title: OnCallogy
  main_url: "https://www.oncallogy.com/"
  url: "https://www.oncallogy.com/"
  featured: false
  categories:
    - Marketing
    - Healthcare
- title: Ryan Wiemer's Portfolio
  main_url: "https://www.ryanwiemer.com/"
  url: "https://www.ryanwiemer.com/knw-photography/"
  source_url: "https://github.com/ryanwiemer/rw"
  featured: false
  description: >
    Digital portfolio for Oakland, CA based account manager Ryan Wiemer.
  categories:
    - Portfolio
    - Web Development
    - Design
  built_by: Ryan Wiemer
  built_by_url: "https://www.ryanwiemer.com/"
- title: Ventura Digitalagentur Köln
  main_url: "https://www.ventura-digital.de/"
  url: "https://www.ventura-digital.de/"
  featured: false
  built_by: Ventura Digitalagentur
  categories:
    - Agency
    - Marketing
    - Featured
- title: Azer Koçulu
  main_url: "https://kodfabrik.com/"
  url: "https://kodfabrik.com/photography/"
  featured: false
  categories:
    - Portfolio
    - Photography
    - Web Development
- title: Damir.io
  main_url: "http://damir.io/"
  url: "http://damir.io/"
  source_url: "https://github.com/dvzrd/gatsby-sfiction"
  featured: false
  categories:
    - Blog
- title: Digital Psychology
  main_url: "http://digitalpsychology.io/"
  url: "http://digitalpsychology.io/"
  source_url: "https://github.com/danistefanovic/digitalpsychology.io"
  featured: false
  categories:
    - Education
    - Library
- title: Théâtres Parisiens
  main_url: "http://theatres-parisiens.fr/"
  url: "http://theatres-parisiens.fr/"
  source_url: "https://github.com/phacks/theatres-parisiens"
  featured: false
  categories:
    - Education
    - Entertainment
- title: William Owen UK Portfolio / Blog
  main_url: "http://william-owen.co.uk/"
  url: "http://william-owen.co.uk/"
  featured: false
  description: >-
    Over 20 years experience delivering customer-facing websites, internet-based
    solutions and creative visual design for a wide range of companies and
    organisations.
  categories:
    - Portfolio
    - Blog
  built_by: William Owen
  built_by_url: "https://twitter.com/twilowen"
- title: A4 纸网
  main_url: "http://www.a4z.cn/"
  url: "http://www.a4z.cn/price"
  source_url: "https://github.com/hiooyUI/hiooyui.github.io"
  featured: false
  categories:
    - eCommerce
- title: Steve Meredith's Portfolio
  main_url: "http://www.stevemeredith.com/"
  url: "http://www.stevemeredith.com/"
  featured: false
  categories:
    - Portfolio
- title: API Platform
  main_url: "https://api-platform.com/"
  url: "https://api-platform.com/"
  source_url: "https://github.com/api-platform/website"
  featured: false
  categories:
    - Documentation
    - Web Development
    - Open Source
    - Library
- title: The Audacious Project
  main_url: "https://audaciousproject.org/"
  url: "https://audaciousproject.org/"
  featured: false
  categories:
    - Nonprofit
- title: Dustin Schau's Blog
  main_url: "https://blog.dustinschau.com/"
  url: "https://blog.dustinschau.com/"
  source_url: "https://github.com/dschau/blog"
  featured: false
  categories:
    - Blog
    - Web Development
- title: iContract Blog
  main_url: "https://blog.icontract.co.uk/"
  url: "http://blog.icontract.co.uk/"
  featured: false
  categories:
    - Blog
- title: BRIIM
  main_url: "https://bri.im/"
  url: "https://bri.im/"
  featured: false
  description: >-
    BRIIM is a movement to enable JavaScript enthusiasts and web developers in
    machine learning. Learn about artificial intelligence and data science, two
    fields which are governed by machine learning, in JavaScript. Take it right
    to your browser with WebGL.
  categories:
    - Education
    - Web Development
    - Technology
- title: Calpa's Blog
  main_url: "https://calpa.me/"
  url: "https://calpa.me/"
  source_url: "https://github.com/calpa/blog"
  featured: false
  categories:
    - Blog
    - Web Development
- title: Code Bushi
  main_url: "https://codebushi.com/"
  url: "https://codebushi.com/"
  featured: false
  description: >-
    Web development resources, trends, & techniques to elevate your coding
    journey.
  categories:
    - Web Development
    - Open Source
    - Blog
  built_by: Hunter Chang
  built_by_url: "https://hunterchang.com/"
- title: Daniel Hollcraft
  main_url: "https://danielhollcraft.com/"
  url: "https://danielhollcraft.com/"
  source_url: "https://github.com/danielbh/danielhollcraft.com"
  featured: false
  categories:
    - Web Development
    - Blog
    - Portfolio
- title: Darren Britton's Portfolio
  main_url: "https://darrenbritton.com/"
  url: "https://darrenbritton.com/"
  source_url: "https://github.com/darrenbritton/darrenbritton.github.io"
  featured: false
  categories:
    - Web Development
    - Portfolio
- title: Dave Lindberg Marketing & Design
  url: "https://davelindberg.com/"
  main_url: "https://davelindberg.com/"
  source_url: "https://github.com/Dave-Lindberg/dl-gatsby"
  featured: false
  description: >-
    My work revolves around solving problems for people in business, using
    integrated design and marketing strategies to improve sales, increase brand
    engagement, generate leads and achieve goals.
  categories:
    - Design
    - Marketing
    - Portfolio
- title: Dalbinaco's Website
  main_url: "https://dlbn.co/en/"
  url: "https://dlbn.co/en/"
  source_url: "https://github.com/dalbinaco/dlbn.co"
  featured: false
  categories:
    - Portfolio
    - Web Development
- title: mParticle's Documentation
  main_url: "https://docs.mparticle.com/"
  url: "https://docs.mparticle.com/"
  featured: false
  categories:
    - Web Development
    - Documentation
- title: Doopoll
  main_url: "https://doopoll.co/"
  url: "https://doopoll.co/"
  featured: false
  categories:
    - Marketing
    - Technology
- title: ERC dEX
  main_url: "https://ercdex.com/"
  url: "https://ercdex.com/aqueduct"
  featured: false
  categories:
    - Marketing
- title: Fabian Schultz' Portfolio
  main_url: "https://fabianschultz.com/"
  url: "https://fabianschultz.com/"
  source_url: "https://github.com/fabe/site"
  featured: false
  description: >-
    Hello, I’m Fabian — a product designer and developer based in Potsdam,
    Germany. I’ve been working both as a product designer and frontend developer
    for over 5 years now. I particularly enjoy working with companies that try
    to meet broad and unique user needs.
  categories:
    - Portfolio
    - Web Development
  built_by: Fabian Schultz
  built_by_url: "https://fabianschultz.com/"
- title: CalState House Manager
  description: >
    Home service membership that offers proactive and on-demand maintenance for
    homeowners
  main_url: "https://housemanager.calstate.aaa.com/"
  url: "https://housemanager.calstate.aaa.com/"
  categories:
    - Marketing
- title: The freeCodeCamp Guide
  main_url: "https://guide.freecodecamp.org/"
  url: "https://guide.freecodecamp.org/"
  source_url: "https://github.com/freeCodeCamp/guide"
  featured: false
  categories:
    - Web Development
    - Documentation
- title: High School Hackathons
  main_url: "https://hackathons.hackclub.com/"
  url: "https://hackathons.hackclub.com/"
  source_url: "https://github.com/hackclub/hackathons"
  featured: false
  categories:
    - Education
    - Web Development
- title: Hapticmedia
  main_url: "https://hapticmedia.fr/en/"
  url: "https://hapticmedia.fr/en/"
  featured: false
  categories:
    - Agency
- title: heml.io
  main_url: "https://heml.io/"
  url: "https://heml.io/"
  source_url: "https://github.com/SparkPost/heml.io"
  featured: false
  categories:
    - Documentation
    - Web Development
    - Open Source
- title: Juliette Pretot's Portfolio
  main_url: "https://juliette.sh/"
  url: "https://juliette.sh/"
  featured: false
  categories:
    - Web Development
    - Portfolio
    - Blog
- title: Kris Hedstrom's Portfolio
  main_url: "https://k-create.com/"
  url: "https://k-create.com/portfolio/"
  source_url: "https://github.com/kristofferh/kristoffer"
  featured: false
  description: >-
    Hey. I’m Kris. I’m an interactive designer / developer. I grew up in Umeå,
    in northern Sweden, but I now live in Brooklyn, NY. I am currently enjoying
    a hybrid Art Director + Lead Product Engineer role at a small startup called
    Nomad Health. Before that, I was a Product (Engineering) Manager at Tumblr.
    Before that, I worked at agencies. Before that, I was a baby. I like to
    design things, and then I like to build those things. I occasionally take on
    freelance projects. Feel free to get in touch if you have an interesting
    project that you want to collaborate on. Or if you just want to say hello,
    that’s cool too.
  categories:
    - Portfolio
  built_by: Kris Hedstrom
  built_by_url: "https://k-create.com/"
- title: knpw.rs
  main_url: "https://knpw.rs/"
  url: "https://knpw.rs/"
  source_url: "https://github.com/knpwrs/knpw.rs"
  featured: false
  categories:
    - Blog
    - Web Development
- title: Kostas Bariotis' Blog
  main_url: "https://kostasbariotis.com/"
  url: "https://kostasbariotis.com/"
  source_url: "https://github.com/kbariotis/kostasbariotis.com"
  featured: false
  categories:
    - Blog
    - Portfolio
    - Web Development
- title: LaserTime Clinic
  main_url: "https://lasertime.ru/"
  url: "https://lasertime.ru/"
  source_url: "https://github.com/oleglegun/lasertime"
  featured: false
  categories:
    - Marketing
- title: Jason Lengstorf
  main_url: "https://lengstorf.com"
  url: "https://lengstorf.com"
  source_url: "https://github.com/jlengstorf/lengstorf.com"
  featured: false
  categories:
    - Blog
  built_by: Jason Lengstorf
  built_by_url: "https://github.com/jlengstorf"
- title: Mannequin.io
  main_url: "https://mannequin.io/"
  url: "https://mannequin.io/"
  source_url: "https://github.com/LastCallMedia/Mannequin/tree/master/site"
  featured: false
  categories:
    - Open Source
    - Web Development
    - Documentation
- title: manu.ninja
  main_url: "https://manu.ninja/"
  url: "https://manu.ninja/"
  source_url: "https://github.com/Lorti/manu.ninja"
  featured: false
  description: >-
    manu.ninja is the personal blog of Manuel Wieser, where he talks about
    frontend development, games and digital art
  categories:
    - Blog
    - Technology
    - Web Development
- title: Fabric
  main_url: "https://meetfabric.com/"
  url: "https://meetfabric.com/"
  featured: false
  categories:
    - Marketing
- title: Nexit
  main_url: "https://nexit.sk/"
  url: "https://nexit.sk/references"
  featured: false
  categories:
    - Web Development
- title: Open FDA
  description: >
    Provides APIs and raw download access to a number of high-value, high
    priority and scalable structured datasets, including adverse events, drug
    product labeling, and recall enforcement reports.
  main_url: "https://open.fda.gov/"
  url: "https://open.fda.gov/"
  source_url: "https://github.com/FDA/open.fda.gov"
  featured: false
  categories:
    - Government
    - Open Source
    - Web Development
    - API
    - Data
- title: NYC Planning Labs (New York City Department of City Planning)
  main_url: "https://planninglabs.nyc/"
  url: "https://planninglabs.nyc/about/"
  source_url: "https://github.com/NYCPlanning/"
  featured: false
  description: >-
    We work with New York City's Urban Planners to deliver impactful, modern
    technology tools.
  categories:
    - Open Source
    - Government
- title: Pravdomil
  main_url: "https://pravdomil.com/"
  url: "https://pravdomil.com/"
  source_url: "https://github.com/pravdomil/pravdomil.com"
  featured: false
  description: >-
    I’ve been working both as a product designer and frontend developer for over
    5 years now. I particularly enjoy working with companies that try to meet
    broad and unique user needs.
  categories:
    - Portfolio
- title: Preston Richey Portfolio / Blog
  main_url: "https://prestonrichey.com/"
  url: "https://prestonrichey.com/"
  source_url: "https://github.com/prichey/prestonrichey.com"
  featured: false
  categories:
    - Web Development
    - Portfolio
    - Blog
- title: Landing page of Put.io
  main_url: "https://put.io/"
  url: "https://put.io/"
  featured: false
  categories:
    - eCommerce
    - Technology
- title: The Rick and Morty API
  main_url: "https://rickandmortyapi.com/"
  url: "https://rickandmortyapi.com/"
  built_by: Axel Fuhrmann
  built_by_url: "https://axelfuhrmann.com/"
  featured: false
  categories:
    - Web Development
    - Entertainment
    - Documentation
    - Open Source
    - API
- title: Santa Compañía Creativa
  main_url: "https://santacc.es/"
  url: "https://santacc.es/"
  source_url: "https://github.com/DesarrolloWebSantaCC/santacc-web"
  featured: false
  categories:
    - Agency
- title: Sean Coker's Blog
  main_url: "https://sean.is/"
  url: "https://sean.is/"
  featured: false
  categories:
    - Blog
    - Portfolio
    - Web Development
- title: Several Levels
  main_url: "https://severallevels.io/"
  url: "https://severallevels.io/"
  source_url: "https://github.com/Harrison1/several-levels"
  featured: false
  categories:
    - Agency
    - Web Development
- title: Simply
  main_url: "https://simply.co.za/"
  url: "https://simply.co.za/"
  featured: false
  categories:
    - Marketing
- title: Storybook
  main_url: "https://storybook.js.org/"
  url: "https://storybook.js.org/"
  source_url: "https://github.com/storybooks/storybook"
  featured: false
  categories:
    - Web Development
    - Open Source
- title: Vibert Thio's Portfolio
  main_url: "https://vibertthio.com/portfolio/"
  url: "https://vibertthio.com/portfolio/projects/"
  source_url: "https://github.com/vibertthio/portfolio"
  featured: false
  categories:
    - Portfolio
    - Web Development
- title: VisitGemer
  main_url: "https://visitgemer.sk/"
  url: "https://visitgemer.sk/"
  featured: false
  categories:
    - Marketing
- title: Bricolage.io
  main_url: "https://www.bricolage.io/"
  url: "https://www.bricolage.io/"
  source_url: "https://github.com/KyleAMathews/blog"
  featured: false
  categories:
    - Blog
- title: Charles Pinnix Website
  main_url: "https://www.charlespinnix.com/"
  url: "https://www.charlespinnix.com/"
  featured: false
  description: >-
    I’m a senior frontend engineer with 8 years of experience building websites
    and web applications. I’m interested in leading creative, multidisciplinary
    engineering teams. I’m a creative technologist, merging photography, art,
    and design into engineering and visa versa. I take a pragmatic,
    product-oriented approach to development, allowing me to see the big picture
    and ensuring quality products are completed on time. I have a passion for
    modern frontend JavaScript frameworks such as React and Vue, and I have
    substantial experience on the backend with an interest in Node and
    container based deployment with Docker and AWS.
  categories:
    - Portfolio
    - Web Development
- title: Charlie Harrington's Blog
  main_url: "https://www.charlieharrington.com/"
  url: "https://www.charlieharrington.com/"
  source_url: "https://github.com/whatrocks/blog"
  featured: false
  categories:
    - Blog
    - Web Development
    - Music
- title: Gabriel Adorf's Portfolio
  main_url: "https://www.gabrieladorf.com/"
  url: "https://www.gabrieladorf.com/"
  source_url: "https://github.com/gabdorf/gabriel-adorf-portfolio"
  featured: false
  categories:
    - Portfolio
    - Web Development
- title: greglobinski.com
  main_url: "https://www.greglobinski.com/"
  url: "https://www.greglobinski.com/"
  source_url: "https://github.com/greglobinski/www.greglobinski.com"
  featured: false
  categories:
    - Portfolio
    - Web Development
- title: I am Putra
  main_url: "https://www.iamputra.com/"
  url: "https://www.iamputra.com/"
  featured: false
  categories:
    - Portfolio
    - Web Development
    - Blog
- title: In Sowerby Bridge
  main_url: "https://www.insowerbybridge.co.uk/"
  url: "https://www.insowerbybridge.co.uk/"
  featured: false
  categories:
    - Marketing
    - Government
- title: JavaScript Stuff
  main_url: "https://www.javascriptstuff.com/"
  url: "https://www.javascriptstuff.com/"
  featured: false
  categories:
    - Education
    - Web Development
    - Library
- title: Ledgy
  main_url: "https://www.ledgy.com/"
  url: "https://github.com/morloy/ledgy.com"
  featured: false
  categories:
    - Marketing
    - Finance
- title: Alec Lomas's Portfolio / Blog
  main_url: "https://www.lowmess.com/"
  url: "https://www.lowmess.com/"
  source_url: "https://github.com/lowmess/lowmess"
  featured: false
  categories:
    - Web Development
    - Blog
    - Portfolio
- title: Michele Mazzucco's Portfolio
  main_url: "https://www.michelemazzucco.it/"
  url: "https://www.michelemazzucco.it/"
  source_url: "https://github.com/michelemazzucco/michelemazzucco.it"
  featured: false
  categories:
    - Portfolio
- title: Orbit FM Podcasts
  main_url: "https://www.orbit.fm/"
  url: "https://www.orbit.fm/"
  source_url: "https://github.com/agarrharr/orbit.fm"
  featured: false
  categories:
    - Podcast
- title: Prosecco Springs
  main_url: "https://www.proseccosprings.com/"
  url: "https://www.proseccosprings.com/"
  featured: false
  categories:
    - Food
    - Blog
    - Marketing
- title: Verious
  main_url: "https://www.verious.io/"
  url: "https://www.verious.io/"
  source_url: "https://github.com/cpinnix/verious"
  featured: false
  categories:
    - Web Development
- title: Yisela
  main_url: "https://www.yisela.com/"
  url: "https://www.yisela.com/tetris-against-trauma-gaming-as-therapy/"
  featured: false
  categories:
    - Blog
- title: YouFoundRon.com
  main_url: "https://www.youfoundron.com/"
  url: "https://www.youfoundron.com/"
  source_url: "https://github.com/rongierlach/yfr-dot-com"
  featured: false
  categories:
    - Portfolio
    - Web Development
    - Blog
- title: yerevancoder
  main_url: "https://yerevancoder.com/"
  url: "https://forum.yerevancoder.com/categories"
  source_url: "https://github.com/yerevancoder/yerevancoder.github.io"
  featured: false
  categories:
    - Blog
    - Web Development
- title: Ease
  main_url: "https://www.ease.com/"
  url: "https://www.ease.com/"
  featured: false
  categories:
    - Marketing
    - Healthcare
- title: Policygenius
  main_url: "https://www.policygenius.com/"
  url: "https://www.policygenius.com/"
  featured: false
  categories:
    - Marketing
    - Healthcare
- title: Moteefe
  main_url: "https://www.moteefe.com/"
  url: "https://www.moteefe.com/"
  featured: false
  categories:
    - Marketing
    - Agency
    - Technology
- title: Athelas
  main_url: "http://www.athelas.com/"
  url: "http://www.athelas.com/"
  featured: false
  categories:
    - Marketing
    - Healthcare
- title: Pathwright
  main_url: "http://www.pathwright.com/"
  url: "http://www.pathwright.com/"
  featured: false
  categories:
    - Marketing
    - Education
- title: Lucid
  main_url: "https://www.golucid.co/"
  url: "https://www.golucid.co/"
  featured: false
  categories:
    - Marketing
    - Technology
- title: Bench
  main_url: "http://www.bench.co/"
  url: "http://www.bench.co/"
  featured: false
  categories:
    - Marketing
- title: Gin Lane
  main_url: "http://www.ginlane.com/"
  url: "https://www.ginlane.com/"
  featured: false
  categories:
    - Web Development
    - Agency
- title: Marmelab
  main_url: "https://marmelab.com/en/"
  url: "https://marmelab.com/en/"
  featured: false
  categories:
    - Web Development
    - Agency
- title: Dovetail
  main_url: "https://dovetailapp.com/"
  url: "https://dovetailapp.com/"
  featured: false
  categories:
    - Marketing
    - Technology
- title: Yuuniworks Portfolio / Blog
  main_url: "https://www.yuuniworks.com/"
  url: "https://www.yuuniworks.com/"
  source_url: "https://github.com/junkboy0315/yuuni-web"
  featured: false
  categories:
    - Portfolio
    - Web Development
    - Blog
- title: The Bastion Bot
  main_url: "https://bastionbot.org/"
  url: "https://bastionbot.org/"
  source_url: "https://github.com/TheBastionBot/Bastion-Website"
  description: Give awesome perks to your Discord server!
  featured: false
  categories:
    - Open Source
    - Technology
    - Documentation
    - Community
  built_by: Sankarsan Kampa
  built_by_url: "https://traction.one"
- title: Smakosh
  main_url: "https://smakosh.com/"
  url: "https://smakosh.com/"
  source_url: "https://github.com/smakosh/smakosh.com"
  featured: false
  categories:
    - Portfolio
    - Web Development
- title: WebGazer
  main_url: "https://www.webgazer.io/"
  url: "https://www.webgazer.io/"
  featured: false
  categories:
    - Marketing
    - Web Development
    - Technology
- title: Joe Seifi's Blog
  main_url: "http://seifi.org/"
  url: "http://seifi.org/"
  featured: false
  categories:
    - Portfolio
    - Web Development
    - Blog
- title: LekoArts — Graphic Designer & Front-End Developer
  main_url: "https://www.lekoarts.de"
  url: "https://www.lekoarts.de"
  source_url: "https://github.com/LekoArts/portfolio"
  featured: false
  built_by: LekoArts
  built_by_url: "https://github.com/LekoArts"
  description: >-
    Hi, I'm Lennart — a self-taught and passionate graphic/web designer &
    frontend developer based in Darmstadt, Germany. I love it to realize complex
    projects in a creative manner and face new challenges. Since 6 years I do
    graphic design, my love for frontend development came up 3 years ago. I
    enjoy acquiring new skills and cementing this knowledge by writing blogposts
    and creating tutorials.
  categories:
    - Portfolio
    - Blog
    - Design
    - Web Development
    - Freelance
    - Open Source
- title: 杨二小的博客
  main_url: "https://blog.yangerxiao.com/"
  url: "https://blog.yangerxiao.com/"
  source_url: "https://github.com/zerosoul/blog.yangerxiao.com"
  featured: false
  categories:
    - Blog
    - Portfolio
- title: MOTTO x MOTTO
  main_url: "https://mottox2.com"
  url: "https://mottox2.com"
  source_url: "https://github.com/mottox2/website"
  description: Web developer / UI Designer in Tokyo Japan.
  featured: false
  categories:
    - Blog
    - Portfolio
  built_by: mottox2
  built_by_url: "https://mottox2.com"
- title: Pride of the Meadows
  main_url: "https://www.prideofthemeadows.com/"
  url: "https://www.prideofthemeadows.com/"
  featured: false
  categories:
    - eCommerce
    - Food
    - Blog
  built_by: Caldera Digital
  built_by_url: https://www.calderadigital.com/
- title: Michael Uloth
  main_url: "https://www.michaeluloth.com"
  url: "https://www.michaeluloth.com"
  featured: false
  description: Michael Uloth is a web developer, opera singer, and the creator of Up and Running Tutorials.
  categories:
    - Portfolio
    - Web Development
    - Music
  built_by: Michael Uloth
  built_by_url: "https://www.michaeluloth.com"
- title: Spacetime
  main_url: "https://www.heyspacetime.com/"
  url: "https://www.heyspacetime.com/"
  featured: false
  description: >-
    Spacetime is a Dallas-based digital experience agency specializing in web,
    app, startup, and digital experience creation.
  categories:
    - Marketing
    - Portfolio
    - Agency
  built_by: Spacetime
  built_by_url: "https://www.heyspacetime.com/"
- title: Eric Jinks
  main_url: "https://ericjinks.com/"
  url: "https://ericjinks.com/"
  featured: false
  description: "Software engineer / web developer from the Gold Coast, Australia."
  categories:
    - Portfolio
    - Blog
    - Web Development
    - Technology
  built_by: Eric Jinks
  built_by_url: "https://ericjinks.com/"
- title: GaiAma - We are wildlife
  main_url: "https://www.gaiama.org/"
  url: "https://www.gaiama.org/"
  featured: false
  description: >-
    We founded the GaiAma conservation organization to protect wildlife in Perú
    and to create an example of a permaculture neighborhood, living
    symbiotically with the forest - because reforestation is just the beginning
  categories:
    - Nonprofit
    - Marketing
    - Blog
  source_url: "https://github.com/GaiAma/gaiama.org"
  built_by: GaiAma
  built_by_url: "https://www.gaiama.org/"
- title: Healthcare Logic
  main_url: "https://www.healthcarelogic.com/"
  url: "https://www.healthcarelogic.com/"
  featured: false
  description: >-
    Revolutionary technology that empowers clinical and managerial leaders to
    collaborate with clarity.
  categories:
    - Marketing
    - Healthcare
    - Technology
  built_by: Thrive
  built_by_url: "https://thriveweb.com.au/"
- title: Papergov
  main_url: "https://papergov.com/"
  url: "https://papergov.com/"
  featured: false
  description: Manage all your government services in a single place
  categories:
    - Directory
    - Government
    - Technology
  source_url: "https://github.com/WeOpenly/localgov.fyi"
  built_by: Openly Technologies
  built_by_url: "https://papergov.com/about/"
- title: Kata.ai Documentation
  main_url: "https://docs.kata.ai/"
  url: "https://docs.kata.ai/"
  source_url: "https://github.com/kata-ai/kata-platform-docs"
  featured: false
  description: >-
    Documentation website for the Kata Platform, an all-in-one platform for
    building chatbots using AI technologies.
  categories:
    - Documentation
    - Technology
- title: goalgetters
  main_url: "https://goalgetters.space/"
  url: "https://goalgetters.space/"
  featured: false
  description: >-
    goalgetters is a source of inspiration for people who want to change their
    career. We offer articles, success stories and expert interviews on how to
    find a new passion and how to implement change.
  categories:
    - Blog
    - Education
  built_by: "Stephanie Langers (content), Adrian Wenke (development)"
  built_by_url: "https://twitter.com/AdrianWenke"
- title: Zensum
  main_url: "https://zensum.se/"
  url: "https://zensum.se/"
  featured: false
  description: >-
    Borrow money quickly and safely through Zensum. We compare Sweden's leading
    banks and credit institutions. Choose from multiple offers and lower your
    monthly cost. [Translated from Swedish]
  categories:
    - Technology
    - Finance
    - Marketing
  built_by: Bejamas
  built_by_url: "https://bejamas.io/"
- title: StatusHub - Easy to use Hosted Status Page Service
  main_url: "https://statushub.com/"
  url: "https://statushub.com/"
  featured: false
  description: >-
    Set up your very own service status page in minutes with StatusHub. Allow
    customers to subscribe to be updated automatically.
  categories:
    - Technology
    - Marketing
  built_by: Bejamas
  built_by_url: "https://bejamas.io/"
- title: Matthias Kretschmann Portfolio
  main_url: "https://matthiaskretschmann.com/"
  url: "https://matthiaskretschmann.com/"
  source_url: "https://github.com/kremalicious/portfolio"
  featured: false
  description: Portfolio of designer & developer Matthias Kretschmann.
  categories:
    - Portfolio
    - Web Development
  built_by: Matthias Kretschmann
  built_by_url: "https://matthiaskretschmann.com/"
- title: Iron Cove Solutions
  main_url: "https://ironcovesolutions.com/"
  url: "https://ironcovesolutions.com/"
  description: >-
    Iron Cove Solutions is a cloud based consulting firm. We help companies
    deliver a return on cloud usage by applying best practices
  categories:
    - Technology
    - Web Development
  built_by: Iron Cove Solutions
  built_by_url: "https://ironcovesolutions.com/"
  featured: false
- title: Moetez Chaabene Portfolio / Blog
  main_url: "https://moetez.me/"
  url: "https://moetez.me/"
  source_url: "https://github.com/moetezch/moetez.me"
  featured: false
  description: Portfolio of Moetez Chaabene
  categories:
    - Portfolio
    - Web Development
    - Blog
  built_by: Moetez Chaabene
  built_by_url: "https://twitter.com/moetezch"
- title: Nikita
  description: >-
    Automation of system deployments in Node.js for applications and
    infrastructures.
  main_url: "https://nikita.js.org/"
  url: "https://nikita.js.org/"
  source_url: "https://github.com/adaltas/node-nikita"
  categories:
    - Documentation
    - Open Source
    - Technology
  built_by: Adaltas
  built_by_url: "https://www.adaltas.com"
  featured: false
- title: Gourav Sood Blog & Portfolio
  main_url: "https://www.gouravsood.com/"
  url: "https://www.gouravsood.com/"
  featured: false
  categories:
    - Blog
    - Portfolio
  built_by: Gourav Sood
  built_by_url: "https://www.gouravsood.com/"
- title: Jonas Tebbe Portfolio
  description: |
    Hey, I’m Jonas and I create digital products.
  main_url: "https://jonastebbe.com"
  url: "https://jonastebbe.com"
  categories:
    - Portfolio
  built_by: Jonas Tebbe
  built_by_url: "http://twitter.com/jonastebbe"
  featured: false
- title: Parker Sarsfield Portfolio
  description: |
    I'm Parker, a software engineer and sneakerhead.
  main_url: "https://parkersarsfield.com"
  url: "https://parkersarsfield.com"
  categories:
    - Blog
    - Portfolio
  built_by: Parker Sarsfield
  built_by_url: "https://parkersarsfield.com"
- title: Frontend web development with Greg
  description: |
    JavaScript, GatsbyJS, ReactJS, CSS in JS... Let's learn some stuff together.
  main_url: "https://dev.greglobinski.com"
  url: "https://dev.greglobinski.com"
  categories:
    - Blog
    - Web Development
  built_by: Greg Lobinski
  built_by_url: "https://github.com/greglobinski"
- title: Insomnia
  description: |
    Desktop HTTP and GraphQL client for developers
  main_url: "https://insomnia.rest/"
  url: "https://insomnia.rest/"
  categories:
    - Blog
  built_by: Gregory Schier
  built_by_url: "https://schier.co"
  featured: false
- title: Timeline Theme Portfolio
  description: |
    I'm Aman Mittal, a software developer.
  main_url: "https://amanhimself.dev/"
  url: "https://amanhimself.dev/"
  categories:
    - Web Development
    - Portfolio
  built_by: Aman Mittal
  built_by_url: "https://amanhimself.dev/"
- title: Ocean artUp
  description: >
    Science outreach site built using styled-components and Contentful. It
    presents the research project "Ocean artUp" funded by an Advanced Grant of
    the European Research Council to explore the possible benefits of artificial
    uplift of nutrient-rich deep water to the ocean’s sunlit surface layer.
  main_url: "https://ocean-artup.eu"
  url: "https://ocean-artup.eu"
  source_url: "https://github.com/janosh/ocean-artup"
  categories:
    - Science
    - Education
    - Blog
  built_by: Janosh Riebesell
  built_by_url: "https://janosh.io"
  featured: false
- title: Ryan Fitzgerald
  description: |
    Personal portfolio and blog for Ryan Fitzgerald
  main_url: "https://ryanfitzgerald.ca/"
  url: "https://ryanfitzgerald.ca/"
  categories:
    - Web Development
    - Portfolio
  built_by: Ryan Fitzgerald
  built_by_url: "https://github.com/RyanFitzgerald"
  featured: false
- title: Kaizen
  description: |
    Content Marketing, PR & SEO Agency in London
  main_url: "https://www.kaizen.co.uk/"
  url: "https://www.kaizen.co.uk/"
  categories:
    - Agency
    - Blog
    - Design
    - Web Development
    - SEO
  built_by: Bogdan Stanciu
  built_by_url: "https://github.com/b0gd4n"
  featured: false
- title: HackerOne Platform Documentation
  description: |
    HackerOne's Product Documentation Center!
  url: "https://docs.hackerone.com/"
  main_url: "https://docs.hackerone.com/"
  categories:
    - Documentation
    - Security
  featured: false
- title: Mux Video
  description: |
    API to video hosting and streaming
  main_url: "https://mux.com/"
  url: "https://mux.com/"
  categories:
    - Video
    - API
  featured: false
- title: Swapcard
  description: >
    The easiest way for event organizers to instantly connect people, build a
    community of attendees and exhibitors, and increase revenue over time
  main_url: "https://www.swapcard.com/"
  url: "https://www.swapcard.com/"
  categories:
    - Event
    - Community
    - Marketing
  built_by: Swapcard
  built_by_url: "https://www.swapcard.com/"
  featured: false
- title: Kalix
  description: >
    Kalix is perfect for healthcare professionals starting out in private
    practice, to those with an established clinic.
  main_url: "https://www.kalixhealth.com/"
  url: "https://www.kalixhealth.com/"
  categories:
    - Healthcare
  featured: false
- title: Hubba
  description: |
    Buy wholesale products from thousands of independent, verified Brands.
  main_url: "https://join.hubba.com/"
  url: "https://join.hubba.com/"
  categories:
    - eCommerce
  featured: false
- title: HyperPlay
  description: |
    In Asean's 1st Ever LOL Esports X Music Festival
  main_url: "https://hyperplay.leagueoflegends.com/"
  url: "https://hyperplay.leagueoflegends.com/"
  categories:
    - Music
  featured: false
- title: Bad Credit Loans
  description: |
    Get the funds you need, from $250-$5,000
  main_url: "https://www.creditloan.com/"
  url: "https://www.creditloan.com/"
  categories:
    - Finance
  featured: false
- title: Financial Center
  description: >
    Member-owned, not-for-profit, co-operative whose members receive financial
    benefits in the form of lower loan rates, higher savings rates, and lower
    fees than banks.
  main_url: "https://fcfcu.com/"
  url: "https://fcfcu.com/"
  categories:
    - Finance
    - Nonprofit
    - Business
    - Education
  built_by: "https://fcfcu.com/"
  built_by_url: "https://fcfcu.com/"
  featured: false
- title: Office of Institutional Research and Assessment
  description: |
    Good Data, Good Decisions
  main_url: "http://oira.ua.edu/"
  url: "http://oira.ua.edu/"
  categories:
    - Data
  featured: false
- title: The Telegraph Premium
  description: |
    Exclusive stories from award-winning journalists
  main_url: "https://premium.telegraph.co.uk/"
  url: "https://premium.telegraph.co.uk/"
  categories:
    - Media
  featured: false
- title: html2canvas
  description: |
    Screenshots with JavaScript
  main_url: "http://html2canvas.hertzen.com/"
  url: "http://html2canvas.hertzen.com/"
  source_url: "https://github.com/niklasvh/html2canvas/tree/master/www"
  categories:
    - JavaScript
    - Documentation
  built_by: Niklas von Hertzen
  built_by_url: "http://hertzen.com/"
  featured: false
- title: Dato CMS
  description: |
    The API-based CMS your editors will love
  main_url: "https://www.datocms.com/"
  url: "https://www.datocms.com/"
  categories:
    - API
  featured: false
- title: Half Electronics
  description: |
    Personal website
  main_url: "https://www.halfelectronic.com/"
  url: "https://www.halfelectronic.com/"
  categories:
    - Blog
  built_by: Fernando Poumian
  built_by_url: "https://github.com/fpoumian/halfelectronic.com"
  featured: false
- title: Frithir Software Development
  main_url: "https://frithir.com/"
  url: "https://frithir.com/"
  featured: false
  description: "I DRINK COFFEE, WRITE CODE AND IMPROVE MY DEVELOPMENT SKILLS EVERY DAY."
  categories:
    - Design
    - Web Development
  built_by: Frithir
  built_by_url: "https://Frithir.com/"
- title: Unow
  main_url: "https://www.unow.fr/"
  url: "https://www.unow.fr/"
  categories:
    - Education
    - Marketing
  featured: false
- title: Peter Hironaka
  description: |
    Freelance Web Developer based in Los Angeles.
  main_url: "https://peterhironaka.com/"
  url: "https://peterhironaka.com/"
  categories:
    - Portfolio
    - Web Development
  built_by: Peter Hironaka
  built_by_url: "https://github.com/PHironaka"
  featured: false
- title: Michael McQuade
  description: |
    Personal website and blog for Michael McQuade
  main_url: "https://giraffesyo.io"
  url: "https://giraffesyo.io"
  categories:
    - Blog
  built_by: Michael McQuade
  built_by_url: "https://github.com/giraffesyo"
  featured: false
- title: Haacht Brewery
  description: |
    Corporate website for Haacht Brewery. Designed and Developed by Gafas.
  main_url: "https://haacht.com/en/"
  url: "https://haacht.com"
  categories:
    - Marketing
  built_by: Gafas
  built_by_url: "https://gafas.be"
  featured: false
- title: StoutLabs
  description: |
    Portfolio of Daniel Stout, freelance developer in East Tennessee.
  main_url: "https://www.stoutlabs.com/"
  url: "https://www.stoutlabs.com/"
  categories:
    - Web Development
    - Portfolio
  built_by: Daniel Stout
  built_by_url: "https://github.com/stoutlabs"
  featured: false
- title: Chicago Ticket Outcomes By Neighborhood
  description: |
    ProPublica data visualization of traffic ticket court outcomes
  categories:
    - Media
    - Nonprofit
  url: >-
    https://projects.propublica.org/graphics/il/il-city-sticker-tickets-maps/ticket-status/?initialWidth=782
  main_url: >-
    https://projects.propublica.org/graphics/il/il-city-sticker-tickets-maps/ticket-status/?initialWidth=782
  built_by: David Eads
  built_by_url: "https://github.com/eads"
  featured: false
- title: Chicago South Side Traffic Ticketing rates
  description: |
    ProPublica data visualization of traffic ticket rates by community
  main_url: >-
    https://projects.propublica.org/graphics/il/il-city-sticker-tickets-maps/ticket-rate/?initialWidth=782
  url: >-
    https://projects.propublica.org/graphics/il/il-city-sticker-tickets-maps/ticket-rate/?initialWidth=782
  categories:
    - Media
    - Nonprofit
  built_by: David Eads
  built_by_url: "https://github.com/eads"
  featured: false
- title: Otsimo
  description: >
    Otsimo is a special education application for children with autism, down
    syndrome and other developmental disabilities.
  main_url: "https://otsimo.com/en/"
  url: "https://otsimo.com/en/"
  categories:
    - Blog
    - Education
  featured: false
- title: Matt Bagni Portfolio 2018
  description: >
    Mostly the result of playing with Gatsby and learning about react and
    graphql. Using the screenshot plugin to showcase the work done for my
    company in the last 2 years, and a good amount of other experiments.
  main_url: "https://mattbag.github.io"
  url: "https://mattbag.github.io"
  categories:
    - Portfolio
  featured: false
- title: Lisa Ye's Blog
  description: |
    Simple blog/portofolio for a fashion designer. Gatsby_v2 + Netlify cms
  main_url: "https://lisaye.netlify.com/"
  url: "https://lisaye.netlify.com/"
  categories:
    - Blog
    - Portfolio
  featured: false
- title: Artem Sapegin
  description: >
    Little homepage of Artem Sapegin, a frontend developer, passionate
    photographer, coffee drinker and crazy dogs’ owner.
  main_url: "https://sapegin.me/"
  url: "https://sapegin.me/"
  categories:
    - Portfolio
    - Open Source
    - Web Development
  built_by: Artem Sapegin
  built_by_url: "https://github.com/sapegin"
  featured: false
- title: SparkPost Developers
  main_url: "https://developers.sparkpost.com/"
  url: "https://developers.sparkpost.com/"
  source_url: "https://github.com/SparkPost/developers.sparkpost.com"
  categories:
    - Documentation
    - API
  featured: false
- title: Malik Browne Portfolio 2018
  description: >
    The portfolio blog of Malik Browne, a full-stack engineer, foodie, and avid
    blogger/YouTuber.
  main_url: "https://www.malikbrowne.com/about"
  url: "https://www.malikbrowne.com"
  categories:
    - Blog
    - Portfolio
  built_by: Malik Browne
  built_by_url: "https://twitter.com/milkstarz"
  featured: false
- title: Novatics
  description: |
    Digital products that inspire and make a difference
  main_url: "https://www.novatics.com.br"
  url: "https://www.novatics.com.br"
  categories:
    - Portfolio
    - Technology
    - Web Development
  built_by: Novatics
  built_by_url: "https://github.com/Novatics"
  featured: false
- title: Max McKinney
  description: >
    I’m a developer and designer with a focus in web technologies. I build cars
    on the side.
  main_url: "https://maxmckinney.com/"
  url: "https://maxmckinney.com/"
  categories:
    - Portfolio
    - Web Development
    - Design
  built_by: Max McKinney
  featured: false
- title: Stickyard
  description: |
    Make your React component sticky the easy way
  main_url: "https://nihgwu.github.io/stickyard/"
  url: "https://nihgwu.github.io/stickyard/"
  source_url: "https://github.com/nihgwu/stickyard/tree/master/website"
  categories:
    - Web Development
  built_by: Neo Nie
  featured: false
- title: Agata Milik
  description: |
    Website of a Polish psychologist/psychotherapist based in Gdańsk, Poland.
  main_url: "https://agatamilik.pl"
  url: "https://agatamilik.pl"
  categories:
    - Marketing
    - Healthcare
  built_by: Piotr Fedorczyk
  built_by_url: "https://piotrf.pl"
  featured: false
- title: WebPurple
  main_url: "https://www.webpurple.net/"
  url: "https://www.webpurple.net/"
  source_url: "https://github.com/WebPurple/site"
  description: >-
    Site of local (Russia, Ryazan) frontend community. Main purpose is to show
    info about meetups and keep blog.
  categories:
    - Nonprofit
    - Web Development
    - Community
    - Blog
    - Open Source
  built_by: Nikita Kirsanov
  built_by_url: "https://twitter.com/kitos_kirsanov"
  featured: false
- title: Papertrail.io
  description: |
    Inspection Management for the 21st Century
  main_url: "https://www.papertrail.io/"
  url: "https://www.papertrail.io/"
  categories:
    - Marketing
    - Technology
  built_by: Papertrail.io
  built_by_url: "https://www.papertrail.io"
  featured: false
- title: Matt Ferderer
  main_url: "https://mattferderer.com"
  url: "https://mattferderer.com"
  source_url: "https://github.com/mattferderer/gatsbyblog"
  description: >
    A blog built with Gatsby that discusses web related tech
    such as JavaScript, .NET, Blazor & security.
  categories:
    - Blog
    - Web Development
  built_by: Matt Ferderer
  built_by_url: "https://twitter.com/mattferderer"
  featured: false
- title: Sahyadri Open Source Community
  main_url: "https://sosc.org.in"
  url: "https://sosc.org.in"
  source_url: "https://github.com/haxzie/sosc-website"
  description: >
    Official website of Sahyadri Open Source Community for community blog, event
    details and members info.
  categories:
    - Blog
    - Community
    - Open Source
  built_by: Musthaq Ahamad
  built_by_url: "https://github.com/haxzie"
  featured: false
- title: Tech Confessions
  main_url: "https://confessions.tech"
  url: "https://confessions.tech"
  source_url: "https://github.com/JonathanSpeek/tech-confessions"
  description: "A guilt-free place for us to confess our tech sins \U0001F64F\n"
  categories:
    - Community
    - Open Source
  built_by: Jonathan Speek
  built_by_url: "https://speek.design"
  featured: false
- title: Thibault Maekelbergh
  main_url: "https://thibmaek.com"
  url: "https://thibmaek.com"
  source_url: "https://github.com/thibmaek/thibmaek.github.io"
  description: |
    A nice blog about development, Raspberry Pi, plants and probably records.
  categories:
    - Blog
    - Open Source
  built_by: Thibault Maekelbergh
  built_by_url: "https://twitter.com/thibmaek"
  featured: false
- title: LearnReact.design
  main_url: "https://learnreact.design"
  url: "https://learnreact.design"
  description: >
    React Essentials For Designers: A React course tailored for product
    designers, ux designers, ui designers.
  categories:
    - Blog
  built_by: Linton Ye
  built_by_url: "https://twitter.com/lintonye"
- title: Mega House Creative
  main_url: "https://www.megahousecreative.com/"
  url: "https://www.megahousecreative.com/"
  description: >
    Mega House Creative is a digital agency that provides unique goal-oriented
    web marketing solutions.
  categories:
    - Marketing
    - Agency
  built_by: Daniel Robinson
  featured: false
- title: Tobie Marier Robitaille - csc
  main_url: "https://tobiemarierrobitaille.com/"
  url: "https://tobiemarierrobitaille.com/en/"
  description: |
    Portfolio site for director of photography Tobie Marier Robitaille
  categories:
    - Portfolio
    - Gallery
  built_by: Mill3 Studio
  built_by_url: "https://mill3.studio/en/"
  featured: false
- title: Bestvideogame.deals
  main_url: "https://bestvideogame.deals/"
  url: "https://bestvideogame.deals/"
  description: |
    Video game comparison website for the UK, build with GatsbyJS.
  categories:
    - eCommerce
  built_by: Koen Kamphuis
  built_by_url: "https://koenkamphuis.com/"
  featured: false
- title: Mahipat's Portfolio
  main_url: "https://mojaave.com/"
  url: "https://mojaave.com"
  source_url: "https://github.com/mhjadav/mojaave"
  description: >
    mojaave.com is Mahipat's portfolio, I have developed it using Gatsby v2 and
    Bootstrap, To get in touch with people looking for full-stack developer.
  categories:
    - Portfolio
    - Web Development
  built_by: Mahipat Jadav
  built_by_url: "https://mojaave.com/"
  featured: false
- title: Insights
  main_url: "https://justaskusers.com/"
  url: "https://justaskusers.com/"
  description: >
    Insights helps user experience (UX) researchers conduct their research and
    make sense of the findings.
  categories:
    - User Experience
    - Design
  built_by: Just Ask Users
  built_by_url: "https://justaskusers.com/"
  featured: false
- title: Tensiq
  main_url: "https://tensiq.com"
  url: "https://tensiq.com"
  source_url: "https://github.com/Tensiq/tensiq-site"
  description: >
    Tensiq is an e-Residency startup, that provides development in cutting-edge
    technology while delivering secure, resilient, performant solutions.
  categories:
    - Web Development
    - Mobile Development
    - Agency
    - Open Source
  built_by: Jens
  built_by_url: "https://github.com/arrkiin"
  featured: false
- title: Mintfort
  main_url: "https://mintfort.com/"
  url: "https://mintfort.com/"
  source_url: "https://github.com/MintFort/mintfort.com"
  description: >
    Mintfort, the first crypto-friendly bank account. Store and manage assets on
    the blockchain.
  categories:
    - Technology
    - Finance
  built_by: Axel Fuhrmann
  built_by_url: "https://axelfuhrmann.com/"
  featured: false
- title: React Native Explorer
  main_url: "https://react-native-explorer.firebaseapp.com"
  url: "https://react-native-explorer.firebaseapp.com"
  description: |
    Explorer React Native packages and examples effortlessly.
  categories:
    - Education
  featured: false
- title: 500Tech
  main_url: "https://500tech.com/"
  url: "https://500tech.com/"
  featured: false
  categories:
    - Web Development
    - Agency
    - Open Source
- title: eworld
  main_url: "http://eworld.herokuapp.com/"
  url: "http://eworld.herokuapp.com/"
  featured: false
  categories:
    - eCommerce
    - Technology
- title: It's a Date
  description: >
    It's a Date is a dating app that actually involves dating.
  main_url: "https://www.itsadate.app/"
  url: "https://www.itsadate.app/"
  featured: false
  categories:
    - App
    - Blog
- title: Node.js HBase
  description: >
    Asynchronous HBase client for NodeJs using REST.
  main_url: https://hbase.js.org/
  url: https://hbase.js.org/
  source_url: "https://github.com/adaltas/node-hbase"
  categories:
    - Documentation
    - Open Source
    - Technology
  built_by: David Worms
  built_by_url: http://www.adaltas.com
  featured: false
- title: Peter Kroyer - Web Design / Web Development
  main_url: https://www.peterkroyer.at/en/
  url: https://www.peterkroyer.at/en/
  description: >
    Freelance web designer / web developer based in Vienna, Austria (Wien, Österreich).
  categories:
    - Agency
    - Web Development
    - Design
    - Portfolio
    - Freelance
  built_by: Peter Kroyer
  built_by_url: https://www.peterkroyer.at/
  featured: false
- title: Geddski
  main_url: https://gedd.ski
  url: https://gedd.ski
  description: >
    frontend mastery blog - level up your UI game.
  categories:
    - Web Development
    - Education
    - Productivity
    - User Experience
  built_by: Dave Geddes
  built_by_url: https://twitter.com/geddski
  featured: false
- title: Rung
  main_url: "https://rung.com.br/"
  url: "https://rung.com.br/"
  description: >
    Rung alerts you about the exceptionalities of your personal and professional life.
  categories:
    - API
    - Technology
    - Travel
  featured: false
- title: Mokkapps
  main_url: "https://www.mokkapps.de/"
  url: "https://www.mokkapps.de/"
  source_url: "https://github.com/mokkapps/website"
  description: >
    Portfolio website from Michael Hoffmann. Passionate software developer with focus on web-based technologies.
  categories:
    - Blog
    - Portfolio
    - Web Development
    - Mobile Development
  featured: false
- title: Premier Octet
  main_url: "https://www.premieroctet.com/"
  url: "https://www.premieroctet.com/"
  description: >
    Premier Octet is a React-based agency
  categories:
    - Agency
    - Web Development
    - Mobile Development
  featured: false
- title: Thorium
  main_url: "https://www.thoriumsim.com/"
  url: "https://www.thoriumsim.com/"
  source_url: "https://github.com/thorium-sim/thoriumsim.com"
  description: >
    Thorium - Open-source Starship Simulator Controls for Live Action Role Play
  built_by: Alex Anderson
  built_by_url: https://twitter.com/ralex1993
  categories:
    - Blog
    - Portfolio
    - Documentation
    - Marketing
    - Education
    - Entertainment
    - Open Source
    - Web Development
  featured: false
- title: Cameron Maske
  main_url: "https://www.cameronmaske.com/"
  url: "https://www.cameronmaske.com/courses/introduction-to-pytest/"
  source_url: "https://github.com/cameronmaske/cameronmaske.com-v2"
  description: >
    The homepage of Cameron Maske, a freelance full-stack developer, who is currently working on a free pytest video course
  categories:
    - Education
    - Video
    - Portfolio
    - Freelance
  featured: false
- title: Studenten bilden Schüler
  description: >
    Studenten bilden Schüler e.V. is a German student-run nonprofit initiative that aims to
    contribute to more equal educational opportunities by providing free tutoring to refugees
    and children from underprivileged families. The site is built on Gatsby v2, styled-components
    and Contentful. It supports Google Analytics, fluid typography and Algolia search.
  main_url: "https://studenten-bilden-schueler.de"
  url: "https://studenten-bilden-schueler.de"
  source_url: "https://github.com/StudentenBildenSchueler/homepage"
  categories:
    - Education
    - Nonprofit
    - Blog
  built_by: Janosh Riebesell
  built_by_url: "https://janosh.io"
  featured: false
- title: Mike's Remote List
  main_url: "https://www.mikesremotelist.com"
  url: "https://www.mikesremotelist.com"
  description: >
    A list of remote jobs, updated throughout the day. Built on Gatsby v1 and powered by Contentful, Google Sheets, string and sticky tape.
  categories:
    - Marketing
  featured: false
- title: Madvoid
  main_url: "https://madvoid.com/"
  url: "https://madvoid.com/screenshot/"
  featured: false
  description: >
    Madvoid is a team of expert developers dedicated to creating simple, clear, usable and blazing fast web and mobile apps.
    We are coders that help companies and agencies to create social & interactive experiences.
    This includes full-stack development using React, WebGL, Static Site Generators, Ruby On Rails, Phoenix, GraphQL, Chatbots, CI / CD, Docker and more!
  categories:
    - Portfolio
    - Technology
    - Web Development
    - Agency
    - Marketing
  built_by: Jean-Paul Bonnetouche
  built_by_url: https://twitter.com/_jpb
- title: MOMNOTEBOOK.COM
  description: >
    Sharing knowledge and experiences that make childhood and motherhood rich, vibrant and healthy.
  main_url: "https://momnotebook.com/"
  url: "https://momnotebook.com/"
  featured: false
  built_by: Aleksander Hansson
  built_by_url: https://www.linkedin.com/in/aleksanderhansson/
  categories:
    - Blog
- title: Pirate Studios
  description: >
    Reinventing music studios with 24/7 self service rehearsal, DJ & production rooms available around the world.
  main_url: "https://www.piratestudios.co"
  url: "https://www.piratestudios.co"
  featured: false
  built_by: The Pirate Studios team
  built_by_url: https://github.com/piratestudios/
  categories:
    - Music
- title: Aurora EOS
  main_url: "https://www.auroraeos.com/"
  url: "https://www.auroraeos.com/"
  featured: false
  categories:
    - Finance
    - Marketing
    - Blog
  built_by: Corey Ward
  built_by_url: "http://www.coreyward.me/"
- title: MadeComfy
  main_url: "https://madecomfy.com.au/"
  url: "https://madecomfy.com.au/"
  description: >
    Short term rental management startup, using Contentful + Gatsby + CicleCI
  featured: false
  categories:
    - Travel
  built_by: Lucas Vilela
  built_by_url: "https://madecomfy.com.au/"
- title: Tiger Facility Services
  description: >
    Tiger Facility Services combines facility management expertise with state of the art software to offer a sustainable and customer oriented cleaning and facility service.
  main_url: https://www.tigerfacilityservices.com/de-en/
  url: https://www.tigerfacilityservices.com/de-en/
  featured: false
  categories:
    - Marketing
- title: "Luciano Mammino's blog"
  description: >
    Tech & programming blog of Luciano Mammino a.k.a. "loige", Full-Stack Web Developer and International Speaker
  main_url: https://loige.co
  url: https://loige.co
  featured: false
  categories:
    - Blog
    - Web Development
  built_by: Luciano Mammino
  built_by_url: https://loige.co
- title: Wire • Secure collaboration platform
  description: >
    Corporate website of Wire, an open source, end-to-end encrypted collaboration platform
  main_url: "https://wire.com"
  url: "https://wire.com"
  featured: false
  categories:
    - Open Source
    - Productivity
    - Technology
    - Blog
    - App
  built_by: Wire team
  built_by_url: "https://github.com/orgs/wireapp/people"
- title: J. Patrick Raftery
  main_url: "https://www.jpatrickraftery.com"
  url: "https://www.jpatrickraftery.com"
  description: J. Patrick Raftery is an opera singer and voice teacher based in Vancouver, BC.
  categories:
    - Portfolio
    - Music
  built_by: Michael Uloth
  built_by_url: "https://www.michaeluloth.com"
  featured: false
- title: Aria Umezawa
  main_url: "https://www.ariaumezawa.com"
  url: "https://www.ariaumezawa.com"
  description: Aria Umezawa is a director, producer, and writer currently based in San Francisco. Site designed by Stephen Bell.
  categories:
    - Portfolio
    - Music
    - Entertainment
  built_by: Michael Uloth
  built_by_url: "https://www.michaeluloth.com"
  featured: false
- title: Pomegranate Opera
  main_url: "https://pomegranateopera.netlify.com"
  url: "https://pomegranateopera.netlify.com"
  description: Pomegranate Opera is a lesbian opera written by Amanda Hale & Kye Marshall. Site designed by Stephen Bell.
  categories:
    - Gallery
    - Music
  built_by: Michael Uloth
  built_by_url: "https://www.michaeluloth.com"
  featured: false
- title: Daniel Cabena
  main_url: "https://www.danielcabena.com"
  url: "https://www.danielcabena.com"
  description: Daniel Cabena is a Canadian countertenor highly regarded in both Canada and Europe for prize-winning performances ranging from baroque to contemporary repertoire. Site designed by Stephen Bell.
  categories:
    - Portfolio
    - Music
  built_by: Michael Uloth
  built_by_url: "https://www.michaeluloth.com"
  featured: false
- title: Artist.Center
  main_url: "https://artistcenter.netlify.com"
  url: "https://artistcenter.netlify.com"
  description: The marketing page for Artist.Center, a soon-to-launch platform designed to connect opera singers to opera companies. Site designed by Stephen Bell.
  categories:
    - Music
  built_by: Michael Uloth
  built_by_url: "https://www.michaeluloth.com"
  featured: false
- title: DG Volo & Company
  main_url: "https://www.dgvolo.com"
  url: "https://www.dgvolo.com"
  description: DG Volo & Company is a Toronto-based investment consultancy. Site designed by Stephen Bell.
  categories:
    - Finance
  built_by: Michael Uloth
  built_by_url: "https://www.michaeluloth.com"
  featured: false
- title: Shawna Lucey
  main_url: "https://www.shawnalucey.com"
  url: "https://www.shawnalucey.com"
  description: Shawna Lucey is an American theater and opera director based in New York City. Site designed by Stephen Bell.
  categories:
    - Portfolio
    - Music
    - Entertainment
  built_by: Michael Uloth
  built_by_url: "https://www.michaeluloth.com"
  featured: false
- title: Leyan Lo
  main_url: https://www.leyanlo.com
  url: https://www.leyanlo.com
  description: >
    Leyan Lo’s personal website
  categories:
    - Portfolio
  built_by: Leyan Lo
  built_by_url: https://www.leyanlo.com
  featured: false
- title: Hawaii National Bank
  url: https://hawaiinational.bank
  main_url: https://hawaiinational.bank
  description: Hawaii National Bank's highly personalized service has helped loyal customers & locally owned businesses achieve their financial dreams for over 50 years.
  categories:
    - Finance
  built_by: Wall-to-Wall Studios
  built_by_url: https://walltowall.com
  featured: false
- title: Coletiv
  url: https://coletiv.com
  main_url: https://coletiv.com
  description: Coletiv teams up with companies of all sizes to design, develop & launch digital products for iOS, Android & the Web.
  categories:
    - Technology
    - Agency
    - Web Development
  built_by: Coletiv
  built_by_url: https://coletiv.com
  featured: false
- title: janosh.io
  description: >
    Personal blog and portfolio of Janosh Riebesell. The site is built with Gatsby v2 and designed
    entirely with styled-components v4. Much of the layout was achieved with CSS grid. It supports
    Google Analytics, fluid typography and Algolia search.
  main_url: "https://janosh.io"
  url: "https://janosh.io"
  source_url: "https://github.com/janosh/janosh.io"
  categories:
    - Portfolio
    - Blog
    - Science
    - Photography
    - Travel
  built_by: Janosh Riebesell
  built_by_url: "https://janosh.io"
  featured: false
- title: Gold Edge Training
  url: "https://www.goldedgetraining.co.uk"
  main_url: "https://www.goldedgetraining.co.uk"
  description: >
    AAT approved online distance learning accountancy training provider. Branded landing page / mini brochure promoting competitor differentiators, student testimonials, offers, service benefits and features. Designed to both inform potential students and encourage visits to company eCommerce site or direct company contact.
  categories:
    - Education
    - Learning
    - Landing Page
    - Business
    - Finance
  built_by: Leo Furze-Waddock
  built_by_url: "https://www.linkedin.com/in/lfurzewaddock"
- title: Gatsby Manor
  description: >
    We build themes for gatsby. We have themes for all projects including personal,
    portfolio, ecommerce, landing pages and more. We also run an in-house
    web dev and design studio. If you cannot find what you want, we can build it for you!
    Email us at gatsbymanor@gmail.com with questions.
  main_url: "https://www.gatsbymanor.com"
  url: "https://www.gatsbymanor.com"
  source_url: "https://github.com/gatsbymanor"
  categories:
    - Web Development
    - Agency
    - Technology
    - Freelance
  built_by: Steven Natera
  built_by_url: "https://stevennatera.com"
- title: Ema Suriano's Portfolio
  main_url: https://emasuriano.com/
  url: https://emasuriano.com/
  description: >
    Ema Suriano's portfolio to display information about him, his projects and what he's writing about.
  categories:
    - Portfolio
    - Technology
    - Web Development
  built_by: Ema Suriano
  built_by_url: https://emasuriano.com/
  featured: false
- title: Luan Orlandi
  main_url: https://luanorlandi.github.io
  url: https://luanorlandi.github.io
  source_url: https://github.com/luanorlandi/luanorlandi.github.io
  description: >
    Luan Orlandi's personal website. Brazilian web developer, enthusiast in React and Gatsby.
  categories:
    - Blog
    - Portfolio
    - Web Development
  built_by: Luan Orlandi
  built_by_url: https://github.com/luanorlandi
- title: Mobius Labs
  main_url: https://mobius.ml
  url: https://mobius.ml
  description: >
    Mobius Labs landing page, a Start-up working on Computer Vision
  categories:
    - Landing Page
    - Marketing
    - Technology
  built_by: sktt
  built_by_url: https://github.com/sktt
- title: EZAgrar
  main_url: https://www.ezagrar.at/en/
  url: https://www.ezagrar.at/en/
  description: >
    EZAgrar.at is the homepage of the biggest agricultural machinery dealership in Austria. In total 8 pages will be built for this client reusing a lot of components between them.
  categories:
    - eCommerce
    - Marketing
  built_by: MangoART
  built_by_url: https://www.mangoart.at
  featured: false
- title: OAsome blog
  main_url: https://oasome.blog/
  url: https://oasome.blog/
  source_url: https://github.com/oorestisime/oasome
  description: >
    Paris-based Cypriot adventurers. A and O. Lovers of life and travel. Want to get a glimpse of the OAsome world?
  categories:
    - Blog
    - Photography
    - Travel
  built_by: Orestis Ioannou
  featured: false
- title: Brittany Chiang
  main_url: https://brittanychiang.com/
  url: https://brittanychiang.com/
  source_url: https://github.com/bchiang7/v4
  description: >
    Personal website and portfolio of Brittany Chiang built with Gatsby v2
  categories:
    - Portfolio
  built_by: Brittany Chiang
  built_by_url: https://github.com/bchiang7
  featured: false
- title: Fitekran
  description: >
    One of the most visited Turkish blogs about health, sports and healthy lifestyle, that has been rebuilt with Gatsby v2 using WordPress.
  main_url: "https://www.fitekran.com"
  url: "https://www.fitekran.com"
  categories:
    - Science
    - Healthcare
    - Blog
  built_by: Burak Tokak
  built_by_url: "https://www.buraktokak.com"
- title: Serverless
  main_url: https://serverless.com
  url: https://serverless.com
  source_url: https://github.com/serverless/site
  description: >
    Serverless.com – Build web, mobile and IoT applications with serverless architectures using AWS Lambda, Azure Functions, Google CloudFunctions & more!
  categories:
    - Technology
    - Web Development
  built_by: Codebrahma
  built_by_url: https://codebrahma.com
  featured: false
- title: Dive Bell
  main_url: https://divebell.band/
  url: https://divebell.band/
  description: >
    Simple site for a band to list shows dates and videos (499 on lighthouse)
  categories:
    - Music
  built_by: Matt Bagni
  built_by_url: https://mattbag.github.io
  featured: false
- title: Mayer Media Co.
  main_url: https://mayermediaco.com/
  url: https://mayermediaco.com/
  description: >
    Freelance Web Development and Digital Marketing
  categories:
    - Web Development
    - Marketing
    - Blog
  source_url: https://github.com/MayerMediaCo/MayerMediaCo2.0
  built_by: Danny Mayer
  built_by_url: https://twitter.com/mayermediaco
  featured: false
- title: Jan Czizikow Portfolio
  main_url: https://www.janczizikow.com/
  url: https://www.janczizikow.com/
  source_url: https://github.com/janczizikow/janczizikow-portfolio
  description: >
    Simple personal portfolio site built with Gatsby
  categories:
    - Portfolio
    - Freelance
    - Web Development
  built_by: Jan Czizikow
  built_by_url: https://github.com/janczizikow
- title: Carbon Design Systems
  main_url: http://www.carbondesignsystem.com/
  url: http://www.carbondesignsystem.com/
  description: >
    The Carbon Design System is integrating the new IBM Design Ethos and Language. It represents a completely fresh approach to the design of all things at IBM.
  categories:
    - Design System
    - Documentation
  built_by: IBM
  built_by_url: https://www.ibm.com/
  featured: false
- title: Mozilla Mixed Reality
  main_url: https://mixedreality.mozilla.org/
  url: https://mixedreality.mozilla.org/
  description: >
    Virtual Reality for the free and open Web.
  categories:
    - Open Source
  built_by: Mozilla
  built_by_url: https://www.mozilla.org/
  featured: false
- title: Uniform Hudl Design System
  main_url: http://uniform.hudl.com/
  url: http://uniform.hudl.com/
  description: >
    A single design system to ensure every interface feels like Hudl. From the colors we use to the size of our buttons and what those buttons say, Uniform has you covered. Check the guidelines, copy the code and get to building.
  categories:
    - Design System
    - Open Source
    - Design
  built_by: Hudl
  built_by_url: https://www.hudl.com/
- title: Subtle UI
  main_url: "https://subtle-ui.netlify.com/"
  url: "https://subtle-ui.netlify.com/"
  source_url: "https://github.com/ryanwiemer/subtle-ui"
  description: >
    A collection of clever yet understated user interactions found on the web.
  categories:
    - Web Development
    - Open Source
    - User Experience
  built_by: Ryan Wiemer
  built_by_url: "https://www.ryanwiemer.com/"
  featured: false
- title: developer.bitcoin.com
  main_url: "https://developer.bitcoin.com/"
  url: "https://developer.bitcoin.com/"
  description: >
    Bitbox based bitcoin.com developer platform and resources.
  categories:
    - Finance
  featured: false
- title: Barmej
  main_url: "https://app.barmej.com/"
  url: "https://app.barmej.com/"
  description: >
    An interactive platform to learn different programming languages in Arabic for FREE
  categories:
    - Education
    - Programming
    - Learning
  built_by: Obytes
  built_by_url: "https://www.obytes.com/"
  featured: false
- title: Vote Save America
  main_url: "https://votesaveamerica.com"
  url: "https://votesaveamerica.com"
  description: >
    Be a voter. Save America.
  categories:
    - Education
    - Government
  featured: false
  built_by: Jeremy E. Miller
  built_by_url: "https://jeremyemiller.com/"
- title: Emergence
  main_url: https://emcap.com/
  url: https://emcap.com/
  description: >
    Emergence is a top enterprise cloud venture capital firm. We fund early stage ventures focusing on enterprise & SaaS applications. Emergence is one of the top VC firms in Silicon Valley.
  categories:
    - Marketing
    - Blog
  built_by: Upstatement
  built_by_url: https://www.upstatement.com/
  featured: false
- title: FPVtips
  main_url: https://fpvtips.com
  url: https://fpvtips.com
  source_url: https://github.com/jumpalottahigh/fpvtips
  description: >
    FPVtips is all about bringing racing drone pilots closer together, and getting more people into the hobby!
  categories:
    - Community
    - Education
  built_by: Georgi Yanev
  built_by_url: https://twitter.com/jumpalottahigh
  featured: false
- title: Georgi Yanev
  main_url: https://blog.georgi-yanev.com/
  url: https://blog.georgi-yanev.com/
  source_url: https://github.com/jumpalottahigh/blog.georgi-yanev.com
  description: >
    I write articles about FPV quads (building and flying), web development, smart home automation, life-long learning and other topics from my personal experience.
  categories:
    - Blog
  built_by: Georgi Yanev
  built_by_url: https://twitter.com/jumpalottahigh
  featured: false
- title: Bear Archery
  main_url: "https://beararchery.com/"
  url: "https://beararchery.com/"
  categories:
    - eCommerce
    - Sports
  built_by: Escalade Sports
  built_by_url: "https://www.escaladesports.com/"
  featured: false
- title: "attn:"
  main_url: "https://www.attn.com/"
  url: "https://www.attn.com/"
  categories:
    - Media
    - Entertainment
  built_by: "attn:"
  built_by_url: "https://www.attn.com/"
  featured: false
- title: Mirror Conf
  description: >
    Mirror Conf is a conference designed to empower designers and frontend developers who have a thirst for knowledge and want to broaden their horizons.
  main_url: "https://www.mirrorconf.com/"
  url: "https://www.mirrorconf.com/"
  categories:
    - Conference
    - Design
    - Web Development
  featured: false
- title: Startarium
  main_url: https://www.startarium.ro
  url: https://www.startarium.ro
  description: >
    Free entrepreneurship educational portal with more than 20000 users, hundreds of resources, crowdfunding, mentoring and investor pitching events facilitated.
  categories:
    - Education
    - Nonprofit
    - Entrepreneurship
  built_by: Cezar Neaga
  built_by_url: https://twitter.com/cezarneaga
  featured: false
- title: Microlink
  main_url: https://microlink.io/
  url: https://microlink.io/
  description: >
    Extract structured data from any website.
  categories:
    - Web Development
    - API
  built_by: Kiko Beats
  built_by_url: https://kikobeats.com/
  featured: false
- title: Markets.com
  main_url: "https://www.markets.com/"
  url: "https://www.markets.com/"
  featured: false
  categories:
    - Finance
- title: Kevin Legrand
  url: "https://k-legrand.com"
  main_url: "https://k-legrand.com"
  source_url: "https://github.com/Manoz/k-legrand.com"
  description: >
    Personal website and blog built with love with Gatsby v2
  categories:
    - Blog
    - Portfolio
    - Web Development
  built_by: Kevin Legrand
  built_by_url: https://k-legrand.com
  featured: false
- title: David James Portfolio
  main_url: https://dfjames.com/
  url: https://dfjames.com/
  source_url: https://github.com/daviddeejjames/dfjames-gatsby
  description: >
    Portfolio Site using GatsbyJS and headless WordPress
  categories:
    - WordPress
    - Portfolio
    - Blog
  built_by: David James
  built_by_url: https://twitter.com/daviddeejjames
- title: Hypertext Candy
  url: https://www.hypertextcandy.com/
  main_url: https://www.hypertextcandy.com/
  description: >
    Blog about web development. Laravel, Vue.js, etc.
  categories:
    - Blog
    - Web Development
  built_by: Masahiro Harada
  built_by_url: https://twitter.com/_Masahiro_H_
  featured: false
- title: "Maxence Poutord's blog"
  description: >
    Tech & programming blog of Maxence Poutord, Software Engineer, Serial Traveler and Public Speaker
  main_url: https://www.maxpou.fr
  url: https://www.maxpou.fr
  featured: false
  categories:
    - Blog
    - Web Development
  built_by: Maxence Poutord
  built_by_url: https://www.maxpou.fr
- title: "The Noted Project"
  url: https://thenotedproject.org
  main_url: https://thenotedproject.org
  source_url: https://github.com/ianbusko/the-noted-project
  description: >
    Website to showcase the ethnomusicology research for The Noted Project.
  categories:
    - Portfolio
    - Education
    - Gallery
  built_by: Ian Busko
  built_by_url: https://github.com/ianbusko
  featured: false
- title: People For Bikes
  url: "https://2017.peopleforbikes.org/"
  main_url: "https://2017.peopleforbikes.org/"
  categories:
    - Community
    - Sports
    - Gallery
    - Nonprofit
  built_by: PeopleForBikes
  built_by_url: "https://peopleforbikes.org/about-us/who-we-are/staff/"
  featured: false
- title: Wide Eye
  description: >
    Creative agency specializing in interactive design, web development, and digital communications.
  url: https://wideeye.co/
  main_url: https://wideeye.co/
  categories:
    - Design
    - Web Development
  built_by: Wide Eye
  built_by_url: https://wideeye.co/about-us/
  featured: false
- title: CodeSandbox
  description: >
    CodeSandbox is an online editor that helps you create web applications, from prototype to deployment.
  url: https://codesandbox.io/
  main_url: https://codesandbox.io/
  categories:
    - Web Development
  featured: false
- title: Marvel
  description: >
    The all-in-one platform powering design.
  url: https://marvelapp.com/
  main_url: https://marvelapp.com/
  categories:
    - Design
  featured: false
- title: Designcode.io
  description: >
    Learn to design and code React apps.
  url: https://designcode.io
  main_url: https://designcode.io
  categories:
    - Learning
  featured: false
- title: Happy Design
  description: >
    The Brand and Product Team Behind Happy Money
  url: https://design.happymoney.com/
  main_url: https://design.happymoney.com/
  categories:
    - Design
    - Finance
- title: Weihnachtsmarkt.ms
  description: >
    Explore the christmas market in Münster (Westf).
  url: https://weihnachtsmarkt.ms/
  main_url: https://weihnachtsmarkt.ms/
  source_url: https://github.com/codeformuenster/weihnachtsmarkt
  categories:
    - Gallery
    - Food
  built_by: "Code for Münster during #MSHACK18"
  featured: false
- title: Code Championship
  description: >
    Competitive coding competitions for students from 3rd to 8th grade. Code is Sport.
  url: https://www.codechampionship.com
  main_url: https://www.codechampionship.com
  categories:
    - Learning
    - Education
    - Sports
  built_by: Abamath LLC
  built_by_url: https://www.abamath.com
  featured: false
- title: Wieden+Kennedy
  description: >
    Wieden+Kennedy is an independent, global creative company.
  categories:
    - Technology
    - Web Development
    - Agency
    - Marketing
  url: https://www.wk.com
  main_url: https://www.wk.com
  built_by: Wieden Kennedy
  built_by_url: https://www.wk.com/about/
  featured: false
- title: Testing JavaScript
  description: >
    This course will teach you the fundamentals of testing your JavaScript applications using eslint, Flow, Jest, and Cypress.
  url: https://testingjavascript.com/
  main_url: https://testingjavascript.com/
  categories:
    - Learning
    - Education
    - JavaScript
  built_by: Kent C. Dodds
  built_by_url: https://kentcdodds.com/
  featured: false
- title: Use Hooks
  description: >
    One new React Hook recipe every day.
  url: https://usehooks.com/
  main_url: https://usehooks.com/
  categories:
    - Learning
  built_by: Gabe Ragland
  built_by_url: https://twitter.com/gabe_ragland
  featured: false
- title: Ambassador
  url: https://www.getambassador.io
  main_url: https://www.getambassador.io
  description: >
    Open source, Kubernetes-native API Gateway for microservices built on Envoy.
  categories:
    - Open Source
    - Documentation
    - Technology
  built_by: Datawire
  built_by_url: https://www.datawire.io
  featured: false
- title: Clubhouse
  main_url: https://clubhouse.io
  url: https://clubhouse.io
  description: >
    The intuitive and powerful project management platform loved by software teams of all sizes. Built with Gatsby v2 and Prismic
  categories:
    - Technology
    - Blog
    - Productivity
    - Community
    - Design
    - Open Source
  built_by: Ueno.
  built_by_url: https://ueno.co
  featured: false
- title: Asian Art Collection
  url: http://artmuseum.princeton.edu/asian-art/
  main_url: http://artmuseum.princeton.edu/asian-art/
  description: >
    Princeton University has a branch dealing with state of art.They have showcased ore than 6,000 works of Asian art are presented alongside ongoing curatorial and scholarly research
  categories:
    - Marketing
  featured: false
- title: QHacks
  url: https://qhacks.io
  main_url: https://qhacks.io
  source_url: https://github.com/qhacks/qhacks-website
  description: >
    QHacks is Queen’s University’s annual hackathon! QHacks was founded in 2016 with a mission to advocate and incubate the tech community at Queen’s University and throughout Canada.
  categories:
    - Education
    - Technology
    - Podcast
  featured: false
- title: Tyler McGinnis
  url: https://tylermcginnis.com/
  main_url: https://tylermcginnis.com/
  description: >
    The linear, course based approach to learning web technologies.
  categories:
    - Education
    - Technology
    - Podcast
    - Web Development
  featured: false
- title: a11y with Lindsey
  url: https://www.a11ywithlindsey.com/
  main_url: https://www.a11ywithlindsey.com/
  source_url: https://github.com/lkopacz/a11y-with-lindsey
  description: >
    To help developers navigate accessibility jargon, write better code, and to empower them to make their Internet, Everyone's Internet.
  categories:
    - Education
    - Blog
    - Technology
  built_by: Lindsey Kopacz
  built_by_url: https://twitter.com/littlekope0903
  featured: false
- title: DEKEMA
  url: https://www.dekema.com/
  main_url: https://www.dekema.com/
  description: >
    Worldclass crafting: Furnace, fervor, fulfillment. Delivering highest demand for future craftsmanship. Built using Gatsby v2 and Prismic.
  categories:
    - Healthcare
    - Science
    - Technology
  built_by: Crisp Studio
  built_by_url: https://crisp.studio
  featured: false
- title: Ramón Chancay
  description: >-
    Front-end / Back-end Developer in Guayaquil Ecuador.
    Currently at Everymundo, previously at El Universo.
    I enjoy teaching and sharing what I know.
    I give professional advice to developers and companies.
    My wife and my children are everything in my life.
  main_url: "https://ramonchancay.me/"
  url: "https://ramonchancay.me/"
  source_url: "https://github.com/devrchancay/personal-site"
  featured: false
  categories:
    - Blog
    - Technology
    - Web Development
  built_by: Ramón Chancay
  built_by_url: "https://ramonchancay.me/"
- title: BELLHOPS
  main_url: https://www.getbellhops.com/
  url: https://www.getbellhops.com/
  description: >-
    Whether you’re moving someplace new or just want to complete a few projects around your current home, BellHops can arrange the moving services you need—at simple, straightforward rates.
  categories:
    - Business
  built_by: Bellhops, Inc.
  built_by_url: https://www.getbellhops.com/
  featured: false
- title: Acclimate Consulting
  main_url: https://www.acclimate.io/
  url: https://www.acclimate.io/
  description: >-
    Acclimate is a consulting firm that puts organizations back in control with data-driven strategies and full-stack applications.
  categories:
    - Technology
    - Consulting
  built_by: Andrew Wilson
  built_by_url: https://github.com/andwilson
  featured: false
- title: Flyright
  url: https://flyright.co/
  main_url: https://flyright.co/
  description: >-
    Flyright curates everything you need for international travel in one tidy place 💜
  categories:
    - Technology
    - App
  built_by: Ty Hopp
  built_by_url: https://github.com/tyhopp
  featured: false
- title: Vets Who Code
  url: https://vetswhocode.io/
  main_url: https://vetswhocode.io/
  description: >-
    VetsWhoCode is a non-profit organization dedicated to training military veterans & giving them the skills they need transition into tech careers.
  categories:
    - Technology
    - Nonprofit
  featured: false
- title: Patreon Blog
  url: https://blog.patreon.com/
  main_url: https://blog.patreon.com/
  description: >-
    Official blog of Patreon.com
  categories:
    - Blog
  featured: false
- title: Full Beaker
  url: https://fullbeaker.com/
  main_url: https://fullbeaker.com/
  description: >-
    Full Beaker provides independent advice online about careers and home ownership, and connect anyone who asks with companies that can help them.
  categories:
    - Consulting
  featured: false
- title: Citywide Holdup
  url: https://citywideholdup.org/
  main_url: https://citywideholdup.org/
  description: >-
    Citywide Holdup is an annual fundraising event held around early November in the city of Austin, TX hosted by the Texas Wranglers benefitting Easter Seals of Central Texas, a non-profit organization that provides exceptional services, education, outreach and advocacy so that people with disabilities can live, learn, work and play in our communities.
  categories:
    - Nonprofit
    - Event
  built_by: Cameron Rison
  built_by_url: https://github.com/killakam3084
  featured: false
- title: Dawn Labs
  url: https://dawnlabs.io
  main_url: https://dawnlabs.io
  description: >-
    Thoughtful products for inspired teams. With a holistic approach to engineering and design, we partner with startups and enterprises to build for the digital era.
  categories:
    - Technology
    - Agency
    - Web Development
  featured: false
- title: COOP by Ryder
  url: https://coop.com/
  main_url: https://coop.com/
  description: >
    COOP is a platform that connects fleet managers that have idle vehicles to businesses that are looking to rent vehicles. COOP simplifies the process and paperwork required to safely share vehicles between business owners.
  categories:
    - Marketing
  built_by: Crispin Porter Bogusky
  built_by_url: http://www.cpbgroup.com/
  featured: false
- title: Domino's Paving for Pizza
  url: https://www.pavingforpizza.com/
  main_url: https://www.pavingforpizza.com/
  description: >
    Nominate your town for a chance to have your rough drive home from Domino's fixed to pizza perfection.
  categories:
    - Marketing
  built_by: Crispin Porter Bogusky
  built_by_url: http://www.cpbgroup.com/
  featured: false
- title: Propapanda
  url: https://propapanda.eu/
  main_url: https://propapanda.eu/
  description: >
    Is a creative production house based in Tallinn, Estonia. We produce music videos, commercials, films and campaigns – from scratch to finish.
  categories:
    - Video
    - Portfolio
    - Agency
    - Media
  built_by: Henry Kehlmann
  built_by_url: https://github.com/madhenry/
  featured: false
- title: JAMstack.paris
  url: https://jamstack.paris/
  main_url: https://jamstack.paris/
  source_url: https://github.com/JAMstack-paris/jamstack.paris
  description: >
    JAMstack-focused, bi-monthly meetup in Paris
  categories:
    - Web Development
  built_by: Matthieu Auger & Nicolas Goutay
  built_by_url: https://github.com/JAMstack-paris
  featured: false
- title: DexWallet - The only Wallet you need by Dexlab
  main_url: "https://www.dexwallet.io/"
  url: "https://www.dexwallet.io/"
  source_url: "https://github.com/dexlab-io/DexWallet-website"
  featured: false
  description: >-
    DexWallet is a secure, multi-chain, mobile wallet with an upcoming one-click exchange for mobile.
  categories:
    - App
    - Open Source
  built_by: DexLab
  built_by_url: "https://github.com/dexlab-io"
- title: Kings Valley Paving
  url: https://kingsvalleypaving.com
  main_url: https://kingsvalleypaving.com
  description: >
    Kings Valley Paving is an asphalt, paving and concrete company serving the commercial, residential and industrial sectors in the Greater Toronto Area. Site designed by Stephen Bell.
  categories:
    - Marketing
  built_by: Michael Uloth
  built_by_url: https://www.michaeluloth.com
  featured: false
- title: Peter Barrett
  url: "https://peterbarrett.netlify.com"
  main_url: "https://peterbarrett.netlify.com"
  description: >
    Peter Barrett is a Canadian baritone from Newfoundland and Labrador who performs opera and concert repertoire in Canada, the U.S. and around the world. Site designed by Stephen Bell.
  categories:
    - Portfolio
    - Music
  built_by: Michael Uloth
  built_by_url: https://www.michaeluloth.com
  featured: false
- title: NARCAN
  main_url: https://www.narcan.com
  url: https://www.narcan.com
  description: >
    NARCAN Nasal Spray is the first and only FDA-approved nasal form of naloxone for the emergency treatment of a known or suspected opioid overdose.
  categories:
    - Healthcare
  built_by: NARCAN
  built_by_url: https://www.narcan.com
  featured: false
- title: Ritual
  main_url: https://ritual.com
  url: https://ritual.com
  description: >
    Ritual started with a simple question, what exactly is in women's multivitamins? This is the story of what happened when our founder Kat started searching for answers — the story of Ritual.
  categories:
    - Healthcare
  built_by: Ritual
  built_by_url: https://ritual.com
  featured: false
- title: Truebill
  main_url: https://www.truebill.com
  url: https://www.truebill.com
  description: >
    Truebill empowers you to take control of your money.
  categories:
    - Finance
  built_by: Truebill
  built_by_url: https://www.truebill.com
  featured: false
- title: Smartling
  main_url: https://www.smartling.com
  url: https://www.smartling.com
  description: >
    Smartling enables you to automate, manage, and professionally translate content so that you can do more with less.
  categories:
    - Marketing
  built_by: Smartling
  built_by_url: https://www.smartling.com
  featured: false
- title: Clear
  main_url: https://www.clearme.com
  url: https://www.clearme.com
  description: >
    At clear, we’re working toward a future where you are your ID, enabling you to lead an unstoppable life.
  categories:
    - Security
  built_by: Clear
  built_by_url: https://www.clearme.com
  featured: false
- title: VS Code Rocks
  main_url: "https://vscode.rocks"
  url: "https://vscode.rocks"
  source_url: "https://github.com/lannonbr/vscode-rocks"
  featured: false
  description: >
    VS Code Rocks is a place for weekly news on the newest features and updates to Visual Studio Code as well as trending extensions and neat tricks to continually improve your VS Code skills.
  categories:
    - Open Source
    - Blog
    - Web Development
  built_by: Benjamin Lannon
  built_by_url: "https://github.com/lannonbr"
- title: Particle
  main_url: "https://www.particle.io"
  url: "https://www.particle.io"
  featured: false
  description: Particle is a fully-integrated IoT platform that offers everything you need to deploy an IoT product.
  categories:
    - Marketing
- title: freeCodeCamp curriculum
  main_url: "https://learn.freecodecamp.org"
  url: "https://learn.freecodecamp.org"
  featured: false
  description: Learn to code with free online courses, programming projects, and interview preparation for developer jobs.
  categories:
    - Web Development
    - Learning
- title: Tandem
  main_url: "https://www.tandem.co.uk"
  url: "https://www.tandem.co.uk"
  description: >
    We're on a mission to free you of money misery. Our app, card and savings account are designed to help you spend less time worrying about money and more time enjoying life.
  categories:
    - Finance
    - App
  built_by: Tandem
  built_by_url: https://github.com/tandembank
  featured: false
- title: Monbanquet.fr
  main_url: "https://monbanquet.fr"
  url: "https://monbanquet.fr"
  description: >
    Give your corporate events the food and quality it deserves, thanks to the know-how of the best local artisans.
  categories:
    - eCommerce
    - Food
    - Event
  built_by: Monbanquet.fr
  built_by_url: https://github.com/monbanquet
  featured: false
- title: The Leaky Cauldron Blog
  url: https://theleakycauldronblog.com
  main_url: https://theleakycauldronblog.com
  source_url: https://github.com/v4iv/theleakycauldronblog
  description: >
    A Brew of Awesomeness with a Pinch of Magic...
  categories:
    - Blog
  built_by: Vaibhav Sharma
  built_by_url: https://github.com/v4iv
  featured: false
- title: Wild Drop Surf Camp
  main_url: "https://wilddropsurfcamp.com"
  url: "https://wilddropsurfcamp.com"
  description: >
    Welcome to Portugal's best kept secret and be amazed with our nature. Here you can explore, surf, taste the world's best gastronomy and wine, feel the North Canyon's power with the biggest waves in the world and so many other amazing things. Find us, discover yourself!
  categories:
    - Travel
  built_by: Samuel Fialho
  built_by_url: https://samuelfialho.com
  featured: false
- title: JoinUp HR chatbot
  url: https://www.joinup.io
  main_url: https://www.joinup.io
  description: Custom HR chatbot for better candidate experience
  categories:
    - App
    - Technology
  featured: false
- title: JDCastro Web Design & Development
  main_url: https://jacobdcastro.com
  url: https://jacobdcastro.com
  source_url: https://github.com/jacobdcastro/personal-site
  featured: false
  description: >
    A small business site for freelance web designer and developer Jacob D. Castro. Includes professional blog, contact forms, and soon-to-come portfolio of sites for clients. Need a new website or an extra developer to share the workload? Feel free to check out the website!
  categories:
    - Blog
    - Portfolio
    - Business
    - Freelance
  built_by: Jacob D. Castro
  built_by_url: https://twitter.com/jacobdcastro
- title: Gatsby Tutorials
  main_url: https://www.gatsbytutorials.com
  url: https://www.gatsbytutorials.com
  source_url: https://github.com/ooloth/gatsby-tutorials
  featured: false
  description: >
    Gatsby Tutorials is a community-updated list of video, audio and written tutorials to help you learn GatsbyJS.
  categories:
    - Web Development
    - Education
    - Open Source
  built_by: Michael Uloth
  built_by_url: "https://www.michaeluloth.com"
- title: Up & Running Tutorials
  main_url: https://www.upandrunningtutorials.com
  url: https://www.upandrunningtutorials.com
  featured: false
  description: >
    Free coding tutorials for web developers. Get your web development career up and running by learning to build better, faster websites.
  categories:
    - Web Development
    - Education
  built_by: Michael Uloth
  built_by_url: "https://www.michaeluloth.com"
- title: Grooovinger
  url: https://www.grooovinger.com
  main_url: https://www.grooovinger.com
  description: >
    Martin Grubinger, a web developer from Austria
  categories:
    - Portfolio
    - Web Development
  built_by: Martin Grubinger
  built_by_url: https://www.grooovinger.com
  featured: false
- title: LXDX - the Crypto Derivatives Exchange
  main_url: https://www.lxdx.co/
  url: https://www.lxdx.co/
  description: >
    LXDX is the world's fastest crypto exchange. Our mission is to bring innovative financial products to retail crypto investors, providing access to the same speed and scalability that institutional investors already depend on us to deliver each and every day.
  categories:
    - Marketing
    - Finance
  built_by: Corey Ward
  built_by_url: http://www.coreyward.me/
  featured: false
- title: Kyle McDonald
  url: https://kylemcd.com
  main_url: https://kylemcd.com
  source_url: https://github.com/kylemcd/personal-site-react
  description: >
    Personal site + blog for Kyle McDonald
  categories:
    - Blog
  built_by: Kyle McDonald
  built_by_url: https://kylemcd.com
  featured: false
- title: VSCode Power User Course
  main_url: https://VSCode.pro
  url: https://VSCode.pro
  description: >
    After 10 years with Sublime, I switched to VSCode. Love it. Spent 1000+ hours building a premium video course to help you switch today. 200+ power user tips & tricks turn you into a VSCode.pro
  categories:
    - Education
    - Learning
    - eCommerce
    - Marketing
    - Technology
    - Web Development
  built_by: Ahmad Awais
  built_by_url: https://twitter.com/MrAhmadAwais/
  featured: false
- title: Thijs Koerselman Portfolio
  main_url: https://www.vauxlab.com
  url: https://www.vauxlab.com
  featured: false
  description: >
    Portfolio of Thijs Koerselman. A freelance software engineer, full-stack web developer and sound designer.
  categories:
    - Portfolio
    - Business
    - Freelance
    - Technology
    - Web Development
    - Music
- title: Ad Hoc Homework
  main_url: https://homework.adhoc.team
  url: https://homework.adhoc.team
  description: >
    Ad Hoc builds government digital services that are fast, efficient, and usable by everyone. Ad Hoc Homework is a collection of coding and design challenges for candidates applying to our open positions.
  categories:
    - Web Development
    - Government
    - Healthcare
    - Programming
  built_by_url: https://adhoc.team
  featured: false
- title: Birra Napoli
  main_url: http://www.birranapoli.it
  url: http://www.birranapoli.it
  built_by: Ribrain
  built_by_url: https://www.ribrainstudio.com
  featured: false
  description: >
    Birra Napoli official site
  categories:
    - Landing Page
    - Business
    - Food
- title: Satispay
  url: https://www.satispay.com
  main_url: https://www.satispay.com
  categories:
    - Business
    - Finance
    - Technology
  built_by: Satispay
  built_by_url: https://www.satispay.com
  featured: false
- title: The Movie Database - Gatsby
  url: https://tmdb.lekoarts.de
  main_url: https://tmdb.lekoarts.de
  source_url: https://github.com/LekoArts/gatsby-source-tmdb-example
  categories:
    - Open Source
    - Entertainment
    - Gallery
  featured: false
  built_by: LekoArts
  built_by_url: "https://github.com/LekoArts"
  description: >
    Source from The Movie Database (TMDb) API (v3) in Gatsby. This example is built with react-spring, React hooks and react-tabs and showcases the gatsby-source-tmdb plugin. It also has some client-only paths and uses gatsby-image.
- title: LANDR - Creative Tools for Musicians
  url: https://www.landr.com/
  main_url: https://www.landr.com/en/
  categories:
    - Music
    - Technology
    - Business
    - Entrepreneurship
    - Freelance
    - Marketing
    - Media
  featured: false
  built_by: LANDR
  built_by_url: https://twitter.com/landr_music
  description: >
    Marketing website built for LANDR. LANDR is a web application that provides tools for musicians to master their music (using artificial intelligence), collaborate with other musicians, and distribute their music to multiple platforms.
- title: ClinicJS
  url: https://clinicjs.org/
  main_url: https://clinicjs.org/
  categories:
    - Technology
    - Documentation
  featured: false
  built_by: NearForm
  built_by_url: "https://www.nearform.com/"
  description: >
    Tools to help diagnose and pinpoint Node.js performance issues.
- title: KOBIT
  main_url: "https://kobit.in"
  url: "https://kobit.in"
  description: Automated Google Analytics Report with everything you need and more
  featured: false
  categories:
    - Marketing
    - Blog
  built_by: mottox2
  built_by_url: "https://mottox2.com"
- title: Aleksander Hansson
  main_url: https://ahansson.com
  url: https://ahansson.com
  featured: false
  description: >
    Portfolio website for Aleksander Hansson
  categories:
    - Portfolio
    - Business
    - Freelance
    - Technology
    - Web Development
    - Consulting
  built_by: Aleksander Hansson
  built_by_url: https://www.linkedin.com/in/aleksanderhansson/
- title: Surfing Nosara
  main_url: "https://www.surfingnosara.com"
  url: "https://www.surfingnosara.com"
  description: Real estate, vacation, and surf report hub for Nosara, Costa Rica
  featured: false
  categories:
    - Business
    - Blog
    - Gallery
    - Marketing
  built_by: Desarol
  built_by_url: "https://www.desarol.com"
- title: Crispin Porter Bogusky
  url: https://cpbgroup.com/
  main_url: https://cpbgroup.com/
  description: >
    We solve the world’s toughest communications problems with the most quantifiably potent creative assets.
  categories:
    - Agency
    - Design
    - Marketing
  built_by: Crispin Porter Bogusky
  built_by_url: https://cpbgroup.com/
  featured: false
- title: graphene-python
  url: https://graphene-python.org
  main_url: https://graphene-python.org
  description: Graphene is a collaboratively funded project.Graphene-Python is a library for building GraphQL APIs in Python easily.
  categories:
    - Library
    - API
    - Documentation
  featured: false
- title: Engel & Völkers Ibiza Holiday Rentals
  main_url: "https://www.ev-ibiza.com/"
  url: "https://www.ev-ibiza.com/"
  featured: false
  built_by: Ventura Digitalagentur
  description: >
    Engel & Völkers, one of the most successful real estate agencies in the world, offers luxury holiday villas to rent in Ibiza.
  categories:
    - Travel
- title: Sylvain Hamann's personal website
  url: "https://shamann.fr"
  main_url: "https://shamann.fr"
  source_url: "https://github.com/sylvhama/shamann-gatsby/"
  description: >
    Sylvain Hamann, web developer from France
  categories:
    - Portfolio
    - Web Development
  built_by: Sylvain Hamann
  built_by_url: "https://twitter.com/sylvhama"
  featured: false
- title: Luca Crea's portfolio
  main_url: https://lcrea.github.io
  url: https://lcrea.github.io
  description: >
    Portfolio and personal website of Luca Crea, an Italian software engineer.
  categories:
    - Portfolio
  built_by: Luca Crea
  built_by_url: https://github.com/lcrea
  featured: false
- title: Escalade Sports
  main_url: "https://www.escaladesports.com/"
  url: "https://www.escaladesports.com/"
  categories:
    - eCommerce
    - Sports
  built_by: Escalade Sports
  built_by_url: "https://www.escaladesports.com/"
  featured: false
- title: Exposify
  main_url: "https://www.exposify.de/"
  url: "https://www.exposify.de/"
  description: >
    This is our German website built with Gatsby 2.0, Emotion and styled-system.
    Exposify is a proptech startup and builds technology for real estate businesses.
    We provide our customers with an elegant agent software in combination
    with beautifully designed and fast websites.
  categories:
    - Web Development
    - Real Estate
    - Agency
    - Marketing
  built_by: Exposify
  built_by_url: "https://www.exposify.de/"
  featured: false
- title: Steak Point
  main_url: https://www.steakpoint.at/
  url: https://www.steakpoint.at/
  description: >
    Steak Restaurant in Vienna, Austria (Wien, Österreich).
  categories:
    - Food
  built_by: Peter Kroyer
  built_by_url: https://www.peterkroyer.at/
  featured: false
- title: Takumon blog
  main_url: "https://takumon.com"
  url: "https://takumon.com"
  source_url: "https://github.com/Takumon/blog"
  description: Java Engineer's tech blog.
  featured: false
  categories:
    - Blog
  built_by: Takumon
  built_by_url: "https://twitter.com/inouetakumon"
- title: DayThirty
  main_url: "https://daythirty.com"
  url: "https://daythirty.com"
  description: DayThirty - ideas for the new year.
  featured: false
  categories:
    - Marketing
  built_by: Jack Oliver
  built_by_url: "https://twitter.com/mrjackolai"
- title: TheAgencyProject
  main_url: "https://theagencyproject.co"
  url: "https://theagencyproject.co"
  description: Agency model, without agency overhead.
  categories:
    - Agency
  built_by: JV-LA
  built_by_url: https://jv-la.com
- title: Karen Hou's portfolio
  main_url: https://www.karenhou.com/
  url: https://www.karenhou.com/
  categories:
    - Portfolio
  built_by: Karen H. Developer
  built_by_url: https://github.com/karenhou
  featured: false
- title: Jean Luc Ponty
  main_url: "https://ponty.com"
  url: "https://ponty.com"
  description: Official site for Jean Luc Ponty, French virtuoso violinist and jazz composer.
  featured: false
  categories:
    - Music
    - Entertainment
  built_by: Othermachines
  built_by_url: "https://othermachines.com"
- title: Rosewood Family Advisors
  main_url: "https://www.rfallp.com/"
  url: "https://www.rfallp.com/"
  description: Rosewood Family Advisors LLP (Palo Alto) provides a diverse range of family office services customized for ultra high net worth individuals.
  featured: false
  categories:
    - Finance
    - Business
  built_by: Othermachines
  built_by_url: "https://othermachines.com"
- title: Cole Walker's Portfolio
  main_url: "https://www.walkermakes.com"
  url: "https://www.walkermakes.com"
  source_url: "https://github.com/ColeWalker/portfolio"
  description: The portfolio of web developer Cole Walker, built with the help of Gatsby v2, React-Spring, and SASS.
  featured: false
  categories:
    - Portfolio
    - Web Development
  built_by: Cole Walker
  built_by_url: "https://www.walkermakes.com"
- title: Standing By Company
  main_url: "https://standingby.company"
  url: "https://standingby.company"
  description: A brand experience design company led by Scott Mackenzie and Trent Barton.
  featured: false
  categories:
    - Design
    - Web Development
  built_by: Standing By Company
  built_by_url: "https://standingby.company"
- title: Ashley Thouret
  main_url: "https://www.ashleythouret.com"
  url: "https://www.ashleythouret.com"
  description: Official website of Canadian soprano Ashley Thouret. Site designed by Stephen Bell.
  categories:
    - Portfolio
    - Music
  built_by: Michael Uloth
  built_by_url: "https://www.michaeluloth.com"
  featured: false
- title: The AZOOR Society
  main_url: "https://theazoorsociety.netlify.com"
  url: "https://theazoorsociety.netlify.com"
  description: The AZOOR Society is a UK-based charity committed to promoting awareness of Acute Zonal Occult Outer Retinopathy and assisting further research. Site designed by Stephen Bell.
  categories:
    - Community
    - Nonprofit
  built_by: Michael Uloth
  built_by_url: "https://www.michaeluloth.com"
  featured: false
- title: Gábor Fűzy pianist
  main_url: "https://pianobar.hu"
  url: "https://pianobar.hu"
  description: Gábor Fűzy pianist's official website built with Gatsby v2.
  categories:
    - Music
  built_by: Zoltán Bedi
  built_by_url: "https://github.com/B3zo0"
  featured: false
- title: Logicwind
  main_url: "https://logicwind.com"
  url: "https://logicwind.com"
  description: Website of Logicwind - JavaScript experts, Technology development agency & consulting.
  featured: false
  categories:
    - Portfolio
    - Agency
    - Web Development
    - Consulting
  built_by: Logicwind
  built_by_url: "https://www.logicwind.com"
- title: ContactBook.app
  main_url: "https://contactbook.app"
  url: "https://contactbook.app"
  description: Seamlessly share Contacts with G Suite team members
  featured: false
  categories:
    - Landing Page
    - Blog
  built_by: Logicwind
  built_by_url: "https://www.logicwind.com"
- title: Waterscapes
  main_url: "https://waterscap.es"
  url: "https://waterscap.es/lake-monteynard/"
  source_url: "https://github.com/gaelbillon/Waterscapes-Gatsby-site"
  description: Waterscap.es is a directory of bodies of water (creeks, ponds, waterfalls, lakes, etc) with information about each place such as how to get there, hike time, activities and photos and a map displayed with the Mapbox GL SJ npm package. It was developed with the goal of learning Gatsby. This website is based on the gatsby-contentful-starter and uses Contentful as CMS. It is hosted on Netlify. Hooks are setup with Bitbucket and Contentful to trigger a new build upon code or content changes. The data on Waterscap.es is a mix of original content and informations from the internets gathered and put together.
  categories:
    - Directory
    - Photography
    - Travel
  built_by: Gaël Billon
  built_by_url: "https://gaelbillon.com"
  featured: false
- title: Packrs
  url: "https://www.packrs.co/"
  main_url: "https://www.packrs.co/"
  description: >
    Packrs is a local delivery platform, one spot for all your daily requirements. On a single tap get everything you need at your doorstep.
  categories:
    - Marketing
    - Landing Page
    - Entrepreneurship
  built_by: Vipin Kumar Rawat
  built_by_url: "https://github.com/aesthytik"
  featured: false
- title: HyakuninIsshu
  main_url: "https://hyakuninanki.net"
  url: "https://hyakuninanki.net"
  source_url: "https://github.com/rei-m/web_hyakuninisshu"
  description: >
    HyakuninIsshu is a traditional Japanese card game.
  categories:
    - Education
    - Gallery
    - Entertainment
  built_by: Rei Matsushita
  built_by_url: "https://github.com/rei-m/"
  featured: false
- title: WQU Partners
  main_url: "https://partners.wqu.org/"
  url: "https://partners.wqu.org/"
  featured: false
  categories:
    - Marketing
    - Education
    - Landing Page
  built_by: Corey Ward
  built_by_url: "http://www.coreyward.me/"
- title: Federico Giacone
  url: "https://federico.giac.one/"
  main_url: "https://federico.giac.one"
  source_url: "https://github.com/leopuleo/federico.giac.one"
  description: >
    Digital portfolio for Italian Architect Federico Giacone.
  categories:
    - Portfolio
    - Gallery
  built_by: Leonardo Giacone
  built_by_url: "https://github.com/leopuleo"
  featured: false
- title: Station
  url: "https://getstation.com/"
  main_url: "https://getstation.com/"
  description: Station is the first smart browser for busy people. A single place for all of your web applications.
  categories:
    - Technology
    - Web Development
    - Productivity
  featured: false
- title: Vyron Vasileiadis
  url: "https://fedonman.com/"
  main_url: "https://fedonman.com"
  source_url: "https://github.com/fedonman/fedonman-website"
  description: Personal space of Vyron Vasileiadis aka fedonman, a Web & IoT Developer, Educator and Entrepreneur based in Athens, Greece.
  categories:
    - Portfolio
    - Technology
    - Web Development
    - Education
  built_by: Vyron Vasileiadis
  built_by_url: "https://github.com/fedonman"
- title: Fabien Champigny
  url: "https://www.champigny.name/"
  main_url: "https://www.champigny.name/"
  built_by_url: "https://www.champigny.name/"
  description: Fabien Champigny's personal blog. Entrepreneur, hacker and loves street photo.
  categories:
    - Blog
    - Gallery
    - Photography
    - Productivity
    - Entrepreneurship
  featured: false
- title: Alex Xie - Portfolio
  url: https://alexieyizhe.me/
  main_url: https://alexieyizhe.me/
  source_url: https://github.com/alexieyizhe/alexieyizhe.github.io
  description: >
    Personal website of Alex Yizhe Xie, a University of Waterloo Computer Science student and coding enthusiast.
  categories:
    - Blog
    - Portfolio
    - Web Development
  featured: false
- title: Equithon
  url: https://equithon.org/
  main_url: https://equithon.org/
  source_url: https://github.com/equithon/site-main/
  built_by: Alex Xie
  built_by_url: https://alexieyizhe.me/
  description: >
    Equithon is the largest social innovation hackathon in Waterloo, Canada. It was founded in 2016 to tackle social equity issues and create change.
  categories:
    - Education
    - Event
    - Learning
    - Open Source
    - Nonprofit
    - Technology
  featured: false
- title: Dale Blackburn - Portfolio
  url: https://dakebl.co.uk/
  main_url: https://dakebl.co.uk/
  description: >
    Dale Blackburn's personal website and blog.
  categories:
    - Blog
    - Portfolio
    - Web Development
  featured: false
- title: Portfolio of Anthony Wiktor
  url: https://www.anthonydesigner.com/
  main_url: https://www.anthonydesigner.com/
  description: >
    Anthony Wiktor is a Webby Award-Winning Creative Director and Digital Designer twice named Hot 100 by WebDesigner Magazine. Anthony has over a decade of award-winning experience in design and has worked on projects across a diverse set of industries — from entertainment to consumer products to hospitality to technology. Anthony is a frequent lecturer at USC’s Annenberg School for Communication & Journalism and serves on the board of AIGA Los Angeles.
  categories:
    - Portfolio
    - Marketing
  built_by: Maciej Leszczyński
  built_by_url: http://twitter.com/_maciej
  featured: false
- title: Frame.io Workflow Guide
  main_url: https://workflow.frame.io
  url: https://workflow.frame.io
  description: >
    The web’s most comprehensive post-production resource, written by pro filmmakers, for pro filmmakers. Always expanding, always free.
  categories:
    - Education
  built_by: Frame.io
  built_by_url: https://frame.io
  featured: false
- title: MarcySutton.com
  main_url: https://marcysutton.com
  url: https://marcysutton.com
  description: >
    The personal website of web developer and accessibility advocate Marcy Sutton.
  categories:
    - Blog
    - Accessibility
    - Video
    - Photography
  built_by: Marcy Sutton
  built_by_url: https://marcysutton.com
  featured: true
- title: WPGraphQL Docs
  main_url: https://docs.wpgraphql.com
  url: https://docs.wpgraphql.com
  description: >
    Documentation for WPGraphQL, a free open-source WordPress plugin that provides an extendable GraphQL schema and API for any WordPress site.
  categories:
    - API
    - Documentation
    - Technology
    - Web Development
    - WordPress
  built_by: WPGraphQL
  built_by_url: https://wpgraphql.com
  featured: false
- title: Shine Lawyers
  main_url: https://www.shine.com.au
  url: https://www.shine.com.au
  description: >
    Shine Lawyers is an Australian legal services website built with Gatsby v2, Elasticsearch, Isso, and Geolocation services.
  categories:
    - Business
    - Blog
- title: Parallel Polis Kosice
  url: https://www.paralelnapoliskosice.sk/
  main_url: https://www.paralelnapoliskosice.sk/
  source_url: https://github.com/ParalelnaPolisKE/paralelnapoliskosice.sk
  description: >
    Parallel Polis is a collective of people who want to live in a more opened world. We look for possibilities and technologies (Bitcoin, the blockchain, reputation systems and decentralized technologies in general) that open new ways, make processes easier and remove unnecessary barriers. We want to create an environment that aims at education, discovering and creating better systems for everybody who is interested in freedom and independence.
  categories:
    - Blog
    - Education
    - Technology
  built_by: Roman Vesely
  built_by_url: https://romanvesely.
  featured: false
- title: Unda Solutions
  url: https://unda.com.au
  main_url: https://unda.com.au
  description: >
    A custom web application development company in Perth, WA
  categories:
    - Business
    - Freelance
    - Web Development
    - Technology
  featured: false
- title: BIGBrave
  main_url: https://bigbrave.digital
  url: https://bigbrave.digital
  description: >
    BIGBrave is a strategic design firm. We partner with our clients, big and small, to design & create human-centered brands, products, services and systems that are simple, beautiful and easy to use.
  categories:
    - Agency
    - Web Development
    - Marketing
    - Technology
    - WordPress
  built_by: Francois Brill | BIGBrave
  built_by_url: https://bigbrave.digital
  featured: false
- title: 5th Avenue Properties
  main_url: https://5thavenue.co.za
  url: https://5thavenue.co.za
  description: >
    5th Avenue Properties specializes in the leasing and sales of office space and industrial property. BIGBrave built the website in Gatsby with data from an API server (CRM) for all the property and consultant data, and WordPress for all the website content data and case studies. All forms on the website was also directly integrated into the CRM system to ensure no leads are lost. People cannot stop commenting on the speed of the site and the property search.
  categories:
    - Technology
    - WordPress
    - API
  built_by: Russel Povey and Francois Brill | BIGBrave
  built_by_url: https://bigbrave.digital
  featured: false
- title: Intsha Consulting
  main_url: https://intsha.co.za
  url: https://intsha.co.za
  description: >
    Intsha is a bespoke Human Resources consultancy firm offering expert Recruitment and Talent Management services in today's competitive marketplace. BIGBrave helped Intsha design and develop a bespoke online presense helping them stand out from the crowd.
  categories:
    - Consulting
    - Marketing
    - WordPress
  built_by: Evan Janovsky | BIGBrave
  built_by_url: https://bigbrave.digital
  featured: false
- title: MHW Law
  main_url: https://mhwlaw.ca
  url: https://mhwlaw.ca
  description: >
    MHW is a full service law firm that has offered legal representation and advice to clients locally and throughout British Columbia since 1984. BIGBrave helped MHW bring their website into the 21st century by offering the best and latest Gatsby site to help them stand our from the crowd.
  categories:
    - Law
    - Marketing
    - WordPress
  built_by: Evan Janovsky and Francois Brill | BIGBrave
  built_by_url: https://bigbrave.digital
  featured: false
- title: KegTracker
  main_url: https://www.kegtracker.co.za
  url: https://www.kegtracker.co.za
  description: >
    Keg Tracker is part of the Beverage Insights family and its sole aim is to provide you with the right data about your kegs to make better decisions. In today’s business landscape having the right information at your finger tips is crucial to the agility of your business.
  categories:
    - Food
    - Business
    - Technology
  built_by: Francois Brill | BIGBrave
  built_by_url: https://bigbrave.digital
  featured: false
- title: Mike Nichols
  url: https://www.mikenichols.me
  main_url: https://www.mikenichols.me
  description: >
    Portfolio site of Mike Nichols, a UX designer and product development lead.
  categories:
    - Portfolio
    - Technology
    - Web Development
  built_by: Mike Nichols
  featured: false
- title: Steve Haid
  url: https://www.stevehaid.com
  main_url: https://www.stevehaid.com
  description: >
    Steve Haid is a real estate agent and Professional Financial Planner (PFP) who has been helping clients achieve their investment goals since 2006. Site designed by Stephen Bell.
  categories:
    - Marketing
    - Real Estate
  built_by: Michael Uloth
  built_by_url: "https://www.michaeluloth.com"
- title: Incremental - Loyalty, Rewards and Incentive Programs
  main_url: https://www.incremental.com.au
  url: https://www.incremental.com.au
  description: >
    Sydney-based digital agency specialising in loyalty, rewards and incentive programs. WordPress backend; Cloudinary, YouTube and Hubspot form integration; query data displayed as animated SVG graphs; video background in the header.
  categories:
    - Agency
    - Portfolio
    - WordPress
  built_by: Incremental
  built_by_url: https://www.incremental.com.au
  featured: false
- title: Technica11y
  main_url: https://www.technica11y.org
  url: https://www.technica11y.org
  description: >
    Discussing challenges in technical accessibility.
  categories:
    - Accessibility
    - Education
    - Video
  built_by: Tenon.io
  built_by_url: https://tenon.io
  featured: false
- title: Tenon-UI Documentation
  main_url: https://www.tenon-ui.info
  url: https://www.tenon-ui.info
  description: >
    Documentation site for Tenon-UI: Tenon.io's accessible components library.
  categories:
    - Accessibility
    - Documentation
    - Library
    - Web Development
  built_by: Tenon.io
  built_by_url: https://tenon.io
  featured: false
- title: Matthew Secrist
  main_url: https://www.matthewsecrist.net
  url: https://www.matthewsecrist.net
  source_url: https://github.com/matthewsecrist/v3
  description: >
    Matthew Secrist's personal portfolio using Gatsby, Prismic and Styled-Components.
  categories:
    - Portfolio
    - Technology
    - Web Development
  built_by: Matthew Secrist
  built_by_url: https://www.matthewsecrist.net
  featured: false
- title: Node.js Dev
  main_url: https://nodejs.dev
  url: https://nodejs.dev
  source_url: https://github.com/nodejs/nodejs.dev
  description: >
    Node.js Foundation Website.
  categories:
    - Documentation
    - Web Development
  built_by: Node.js Website Redesign Working Group
  built_by_url: https://github.com/nodejs/website-redesign
  featured: false
- title: Sheffielders
  main_url: https://sheffielders.org
  url: https://sheffielders.org
  source_url: https://github.com/davemullenjnr/sheffielders
  description: >
    A collective of businesses, creatives, and projects based in Sheffield, UK.
  categories:
    - Directory
  built_by: Dave Mullen Jnr
  built_by_url: https://davemullenjnr.co.uk
  featured: false
- title: Stealth Labs
  url: https://stealthlabs.io
  main_url: https://stealthlabs.io
  description: >
    We design and develop for the web, mobile and desktop
  categories:
    - Portfolio
    - Web Development
  built_by: Edvins Antonovs
  built_by_url: https://edvins.io
  featured: false
- title: Constanzia Yurashko
  main_url: https://www.constanziayurashko.com
  url: https://www.constanziayurashko.com
  description: >
    Exclusive women's ready-to-wear fashion by designer Constanzia Yurashko.
  categories:
    - Portfolio
  built_by: Maxim Andries
  featured: false
- title: Algolia
  url: https://algolia.com
  main_url: https://algolia.com
  description: >
    Algolia helps businesses across industries quickly create relevant, scalable, and lightning fast search and discovery experiences.
  categories:
    - Web Development
    - Technology
    - Open Source
    - Featured
  built_by: Algolia
  featured: true
- title: GVD Renovations
  url: https://www.gvdrenovationsinc.com/
  main_url: https://www.gvdrenovationsinc.com/
  description: >
    GVD Renovations is a home improvement contractor with a well known reputation as a professional, quality contractor in California.
  categories:
    - Business
  built_by: David Krasniy
  built_by_url: http://dkrasniy.com
  featured: false
- title: Styled System
  url: https://styled-system.com/
  main_url: https://styled-system.com/
  source_url: https://github.com/styled-system/styled-system/tree/master/docs
  description: >
    Style props for rapid UI development.
  categories:
    - Design System
  built_by: Brent Jackson
  built_by_url: https://jxnblk.com/
- title: Timehacker
  url: https://timehacker.app
  main_url: https://timehacker.app
  description: >
    Procrastination killer, automatic time tracking app to skyrocket your productivity
  categories:
    - Productivity
    - App
    - Technology
    - Marketing
    - Landing Page
  built_by: timehackers
  featured: false
- title: Little & Big
  main_url: "https://www.littleandbig.com.au/"
  url: "https://www.littleandbig.com.au/"
  description: >
    Little & Big exists with the aim to create Websites, Apps, E-commerce stores
    that are consistently unique and thoughtfully crafted, every time.
  categories:
    - Agency
    - Design
    - Web Development
    - Portfolio
  built_by: Little & Big
  built_by_url: "https://www.littleandbig.com.au/"
  featured: false
- title: Cat Knows
  main_url: "https://catnose99.com/"
  url: "https://catnose99.com/"
  description: >
    Personal blog built with Gatsby v2.
  categories:
    - Blog
    - Web Development
  built_by: CatNose
  built_by_url: "https://twitter.com/catnose99"
  featured: false
- title: just some dev
  url: https://www.iamdeveloper.com
  main_url: https://www.iamdeveloper.com
  source_url: https://github.com/nickytonline/www.iamdeveloper.com
  description: >
    Just some software developer writing things ✏️
  categories:
    - Blog
  built_by: Nick Taylor
  built_by_url: https://www.iamdeveloper.com
  featured: false
- title: Keziah Moselle Blog
  url: https://blog.keziahmoselle.fr/
  main_url: https://blog.keziahmoselle.fr/
  source_url: https://github.com/KeziahMoselle/blog.keziahmoselle.fr
  description: >
    ✍️ A place to share my thoughts.
  categories:
    - Blog
  built_by: Keziah Moselle
  built_by_url: https://keziahmoselle.fr/
- title: xfuture's blog
  url: https://www.xfuture-blog.com/
  main_url: https://www.xfuture-blog.com/
  source_url: https://github.com/xFuture603/xfuture-blog
  description: >
    A blog about Devops, Web development, and my insights as a systems engineer.
  categories:
    - Blog
  built_by: Daniel Uhlmann
  built_by_url: https://www.xfuture-blog.com/
- title: Mayne's Blog
  main_url: "https://gine.me/"
  url: "https://gine.me/page/1"
  source_url: "https://github.com/mayneyao/gine-blog"
  featured: false
  categories:
    - Blog
    - Web Development
- title: Bakedbird
  url: https://bakedbird.com
  main_url: https://bakedbird.com
  description: >
    Eleftherios Psitopoulos - A frontend developer from Greece ☕
  categories:
    - Portfolio
    - Blog
  built_by: Eleftherios Psitopoulos
  built_by_url: https://bakedbird.com
- title: Benjamin Lannon
  url: https://lannonbr.com
  main_url: https://lannonbr.com
  source_url: https://github.com/lannonbr/Portfolio-gatsby
  description: >
    Personal portfolio of Benjamin Lannon
  categories:
    - Portfolio
    - Web Development
  built_by: Benjamin Lannon
  built_by_url: https://lannonbr.com
  featured: false
- title: Aravind Balla
  url: https://aravindballa.com
  main_url: https://aravindballa.com
  source_url: https://github.com/aravindballa/website2017
  description: >
    Personal portfolio of Aravind Balla
  categories:
    - Portfolio
    - Blog
    - Web Development
  built_by: Aravind Balla
  built_by_url: https://aravindballa.com
- title: Kaleb McKelvey
  url: https://kalebmckelvey.com
  main_url: https://kalebmckelvey.com
  source_url: https://github.com/avatar-kaleb/kalebmckelvey-site
  description: >
    Personal portfolio of Kaleb McKelvey!
  categories:
    - Blog
    - Portfolio
  built_by: Kaleb McKelvey
  built_by_url: https://kalebmckelvey.com
  featured: false
- title: Michal Czaplinski
  url: https://czaplinski.io
  main_url: https://czaplinski.io
  source_url: https://github.com/michalczaplinski/michalczaplinski.github.io
  description: >
    Michal Czaplinski is a full-stack developer 🚀
  categories:
    - Portfolio
    - Web Development
  built_by: Michal Czaplinski mmczaplinski@gmail.com
  built_by_url: https://czaplinski.io
  featured: false
- title: Interactive Investor (ii)
  url: https://www.ii.co.uk
  main_url: https://www.ii.co.uk
  description: >
    Hybrid (static/dynamic) Gatsby web app for ii's free research, news and analysis, discussion and product marketing site.
  categories:
    - Business
    - Finance
    - Technology
  built_by: Interactive Investor (ii)
  built_by_url: https://www.ii.co.uk
  featured: false
- title: Weingut Goeschl
  url: https://www.weingut-goeschl.at/
  main_url: https://www.weingut-goeschl.at/
  description: >
    Weingut Goeschl is a family winery located in Gols, Burgenland in Austria (Österreich)
  categories:
    - eCommerce
    - Business
  built_by: Peter Kroyer
  built_by_url: https://www.peterkroyer.at/
  featured: false
- title: Hash Tech Guru
  url: https://hashtech.guru
  main_url: https://hashtech.guru
  description: >
    Software Development Training School and Tech Blog
  categories:
    - Blog
    - Education
  built_by: Htet Wai Yan Soe
  built_by_url: https://github.com/johnreginald
- title: AquaGruppen Vattenfilter
  url: https://aquagruppen.se
  main_url: https://aquagruppen.se/
  description: >
    Water filter and water treatment products in Sweden
  categories:
    - Business
    - Technology
  built_by: Johan Eliasson
  built_by_url: https://github.com/elitan
  featured: false
- title: Josef Aidt
  url: https://josefaidt.dev
  main_url: https://josefaidt.dev
  source_url: https://github.com/josefaidt/josefaidt.github.io
  description: >
    Personal website, blog, portfolio for Josef Aidt
  categories:
    - Portfolio
    - Blog
    - Web Development
  built_by: Josef Aidt
  built_by_url: https://twitter.com/garlicbred
- title: How To egghead
  main_url: https://howtoegghead.com/
  url: https://howtoegghead.com/
  source_url: https://github.com/eggheadio/how-to-egghead
  featured: false
  built_by: egghead.io
  built_by_url: https://egghead.io
  description: >
    How to become an egghead instructor or reviewer
  categories:
    - Documentation
    - Education
- title: Sherpalo Ventures
  main_url: "https://www.sherpalo.com/"
  url: "https://www.sherpalo.com/"
  featured: false
  categories:
    - Finance
    - Business
    - Technology
  built_by: Othermachines
  built_by_url: "https://othermachines.com"
- title: WrapCode
  url: https://www.wrapcode.com
  main_url: https://www.wrapcode.com
  description: >
    A full stack blog on Microsoft Azure, JavaScript, DevOps, AI and Bots.
  categories:
    - Blog
    - Technology
    - Web Development
  built_by: Rahul P
  built_by_url: https://twitter.com/_rahulpp
  featured: false
- title: Kirankumar Ambati's Portfolio
  url: https://www.kirankumarambati.me
  main_url: https://www.kirankumarambati.me
  description: >
    Personal website, blog, portfolio of Kirankumar Ambati
  categories:
    - Blog
    - Portfolio
    - Web Development
  built_by: Kirankumar Ambati
  built_by_url: https://github.com/kirankumarambati
  featured: false
- title: Rou Hun Fan's portfolio
  main_url: https://flowen.me
  url: https://flowen.me
  description: >
    Portfolio of creative developer Rou Hun Fan. Built with Gatsby v2 &amp; Greensock drawSVG.
  categories:
    - Portfolio
  built_by: Rou Hun Fan Developer
  built_by_url: https://flowen.me
  featured: false
- title: chadly.net
  url: https://www.chadly.net
  main_url: https://www.chadly.net
  source_url: https://github.com/chadly/chadly.net
  description: >
    Personal tech blog by Chad Lee.
  categories:
    - Blog
    - Technology
    - Web Development
  built_by: Chad Lee
  built_by_url: https://github.com/chadly
  featured: false
- title: CivicSource
  url: https://www.civicsource.com
  main_url: https://www.civicsource.com
  description: >
    Online auction site to purchase tax-distressed properties from local taxing authorities.
  categories:
    - Real Estate
    - Government
  featured: false
- title: SpotYou
  main_url: "https://spotyou.joshglazer.com"
  url: "https://spotyou.joshglazer.com"
  source_url: "https://github.com/joshglazer/spotyou"
  description: >
    SpotYou allows you to watch your favorite music videos on Youtube based on your Spotify Preferences
  categories:
    - Entertainment
    - Music
  built_by: Josh Glazer
  built_by_url: https://linkedin.com/in/joshglazer/
  featured: false
- title: Hesam Kaveh's blog
  description: >
    A blog with great seo that using gatsby-source-wordpress to fetch posts from backend
  main_url: "https://hesamkaveh.com/"
  url: "https://hesamkaveh.com/"
  source_url: "https://github.com/hesamkaveh/sansi"
  featured: false
  categories:
    - Blog
    - WordPress
- title: Oliver Gomes Portfolio
  main_url: https://oliver-gomes.github.io/v4/
  url: https://oliver-gomes.github.io/v4/
  description: >
    As an artist and a web designer/developer, I wanted to find a way to present these two portfolios in a way that made sense.  I felt with new found power of speed, Gatsby helped keep my creativity intact with amazing response and versatility. I felt my butter smooth transition felt much better in user perspective and super happy with the power of Gatsby.
  categories:
    - Portfolio
    - Web Development
    - Blog
  built_by: Oliver Gomes
  built_by_url: https://github.com/oliver-gomes
  featured: false
- title: Patrik Szewczyk
  url: https://www.szewczyk.cz/
  main_url: https://www.szewczyk.cz/
  description: >
    Patrik Szewczyk – JavaScript, TypeScript, React, Node.js developer, Redux, Reason
  categories:
    - Portfolio
  built_by: Patrik Szewczyk
  built_by_url: https://linkedin.com/in/thepatriczek/
  featured: false
- title: Patrik Arvidsson's portfolio
  url: https://www.patrikarvidsson.com
  main_url: https://www.patrikarvidsson.com
  source_url: https://github.com/patrikarvidsson/portfolio-gatsby-contentful
  description: >
    Personal portfolio site of Swedish interaction designer Patrik Arvidsson. Built with Gatsby, Tailwind CSS, Emotion JS and Contentful.
  categories:
    - Blog
    - Design
    - Portfolio
    - Web Development
    - Technology
  built_by: Patrik Arvidsson
  built_by_url: https://www.patrikarvidsson.com
  featured: false
- title: Jacob Cofman's Blog
  description: >
    Personal blog / portfolio about Jacob Cofman.
  main_url: "https://jcofman.de/"
  url: "https://jcofman.de/"
  source_url: "https://github.com/JCofman/jc-website"
  featured: false
  categories:
    - Blog
    - Portfolio
- title: re-geo
  description: >
    re-geo is react based geo cities style component.
  main_url: "https://re-geo.netlify.com/"
  url: "https://re-geo.netlify.com/"
  source_url: "https://github.com/sadnessOjisan/re-geo-lp"
  categories:
    - Open Source
  built_by: sadnessOjisan
  built_by_url: https://twitter.com/sadnessOjisan
  featured: false
- title: Luis Cestou Portfolio
  description: >
    Portfolio of graphic + interactive designer Luis Cestou.
  main_url: "https://luiscestou.com"
  url: "https://luiscestou.com"
  source_url: "https://github.com/lcestou/luiscestou.com"
  built_by: Luis Cestou contact@luiscestou.com
  built_by_url: https://luiscestou.com
  featured: false
  categories:
    - Portfolio
    - Web Development
- title: Data Hackers
  url: https://datahackers.com.br/
  main_url: https://datahackers.com.br/
  description: >
    Official website for the biggest portuguese-speaking data science community. Makes use of several data sources such as podcasts from Anchor, messages from Slack, newsletters from MailChimp and blog posts from Medium. The unique visual design also had its hurdles and was quite fun to develop!
  categories:
    - Blog
    - Education
    - Podcast
    - Technology
  built_by: Kaordica
  built_by_url: https://kaordica.design
  featured: false
- title: TROMAQ
  url: https://www.tromaq.com/
  main_url: https://www.tromaq.com/
  description: >
    TROMAQ executes earthmoving services and rents heavy machinery for construction work. Even with the lack of good photography, their new site managed to pass a solid and trustworthy feeling to visitors during testing and they're already seeing the improvement in brand awareness, being the sole player with a modern website in their industry.
  categories:
    - Marketing
  built_by: Kaordica
  built_by_url: https://kaordica.design
  featured: false
- title: Novida Consulting
  url: https://www.novidaconsultoria.com.br
  main_url: https://www.novidaconsultoria.com.br
  description: >
    Novida’s goal was to position itself as a solid, exclusive and trustworthy brand for families looking for a safe financial future… We created a narrative and visual design that highlight their exclusivity.
  categories:
    - Marketing
  built_by: Kaordica
  built_by_url: https://kaordica.design
  featured: false
- title: We Are Clarks
  url: "https://www.weareclarks.com"
  main_url: "https://www.weareclarks.com"
  source_url: "https://github.com/abeaclark/weareclarks"
  description: >
    A family travel blog.
  categories:
    - Blog
    - Travel
  built_by: Abe Clark
  built_by_url: https://www.linkedin.com/in/abrahamclark/
  featured: false
- title: Guillaume Briday's Blog
  main_url: "https://guillaumebriday.fr/"
  url: "https://guillaumebriday.fr/"
  source_url: "https://github.com/guillaumebriday/guillaumebriday.fr"
  description: >
    My personal blog built with Gatsby and Tailwind CSS.
  categories:
    - Blog
    - Web Development
    - Technology
  built_by: Guillaume Briday
  built_by_url: https://guillaumebriday.fr/
  featured: false
- title: SEOmonitor
  main_url: "https://www.seomonitor.com"
  url: "https://www.seomonitor.com"
  description: >
    SEOmonitor is a suite of SEO tools dedicated to agencies.
  categories:
    - Blog
    - Portfolio
    - Agency
  built_by: Bejamas
  built_by_url: https://bejamas.io/
  featured: false
- title: Jean Regisser's Portfolio
  main_url: "https://jeanregisser.com/"
  url: "https://jeanregisser.com/"
  source_url: "https://github.com/jeanregisser/jeanregisser.com"
  featured: false
  description: >
    Portfolio of software engineer Jean Regisser.
  categories:
    - Portfolio
    - Mobile Development
  built_by: Jean Regisser
  built_by_url: "https://jeanregisser.com/"
- title: Axcept - Visual Screenshot Testing
  url: https://axcept.io
  main_url: https://axcept.io
  description: >
    Visual Testing for everyone
  categories:
    - Documentation
    - Web Development
  built_by: d:code:it
  built_by_url: https://dcodeit.com
  featured: false
- title: Chase Ohlson
  url: https://chaseohlson.com
  main_url: https://chaseohlson.com
  description: >
    Portfolio of frontend engineer & web developer Chase Ohlson.
  categories:
    - Portfolio
    - Web Development
  built_by: Chase Ohlson
  built_by_url: https://chaseohlson.com
  featured: false
- title: Zach Schnackel
  url: https://zslabs.com
  main_url: https://zslabs.com
  source_url: "https://github.com/zslabs/zslabs.com"
  description: >
    Portfolio site for UI/Motion Developer, Zach Schnackel.
  categories:
    - Portfolio
    - Web Development
  built_by: Zach Schnackel
  built_by_url: "https://zslabs.com"
- title: Gremlin
  url: https://www.gremlin.com
  main_url: https://www.gremlin.com
  description: >
    Gremlin's Failure as a Service finds weaknesses in your system before they cause problems.
  categories:
    - Marketing
- title: Headless.page
  main_url: https://headless.page/
  url: https://headless.page/
  description: >
    Headless.page is a directory of eCommerce sites featuring headless architecture, PWA features and / or the latest JavaScript technology.
  categories:
    - Directory
    - eCommerce
  built_by: Subscribe Pro
  built_by_url: https://www.subscribepro.com/
  featured: false
- title: Ouracademy
  main_url: https://our-academy.org/
  url: https://our-academy.org/
  source_url: "https://github.com/ouracademy/website"
  description: >
    Ouracademy is an organization that promoves the education in software development through blog posts & videos smiley.
  categories:
    - Open Source
    - Blog
    - Education
  built_by: Ouracademy
  built_by_url: https://github.com/ouracademy
  featured: false
- title: Tenon.io
  main_url: https://tenon.io
  url: https://tenon.io
  description: >
    Tenon.io is an accessibility tooling, services and consulting company.
  categories:
    - API
    - Accessibility
    - Business
    - Consulting
    - Technology
  built_by: Tenon.io
  built_by_url: https://tenon.io
  featured: false
- title: Projectival
  url: https://www.projectival.de/
  main_url: https://www.projectival.de/
  description: >
    Freelancer Online Marketing & Web Development in Cologne, Germany
  categories:
    - Freelance
    - Marketing
    - Web Development
    - Blog
    - Consulting
    - SEO
    - Business
  built_by: Sascha Klapetz
  built_by_url: https://www.projectival.de/
  featured: false
- title: Hetzner Online Community
  main_url: https://community.hetzner.com
  url: https://community.hetzner.com
  description: >
    Hetzner Online Community provides a free collection of high-quality tutorials, which are based on free and open source software, on a variety of topics such as development, system administration, and other web technology.
  categories:
    - Web Development
    - Technology
    - Programming
    - Open Source
    - Community
  built_by: Hetzner Online GmbH
  built_by_url: https://www.hetzner.com/
  featured: false
- title: AGYNAMIX
  url: https://www.agynamix.de/
  main_url: https://www.agynamix.de/
  source_url: https://github.com/tuhlmann/agynamix.de
  description: >
    Full Stack Java, Scala, Clojure, TypeScript, React Developer in Thalheim, Germany
  categories:
    - Freelance
    - Web Development
    - Programming
    - Blog
    - Consulting
    - Portfolio
    - Business
  built_by: Torsten Uhlmann
  built_by_url: https://www.agynamix.de/
  featured: false
- title: syracuse.io
  url: https://syracuse.io
  main_url: https://syracuse.io
  source_url: https://github.com/syracuseio/syracuseio/
  description: >
    Landing page for Syracuse NY Software Development Meetup Groups
  categories:
    - Community
  built_by: Benjamin Lannon
  built_by_url: https://lannonbr.com
- title: Render Documentation
  main_url: https://render.com/docs
  url: https://render.com/docs
  description: >
    Render is the easiest place to host your sites and apps. We use Gatsby for everything on https://render.com, including our documentation. The site is deployed on Render as well! We also have a guide to deploying Gatsby apps on Render: https://render.com/docs/deploy-gatsby.
  categories:
    - Web Development
    - Programming
    - Documentation
    - Technology
  built_by: Render Developers
  built_by_url: https://render.com
  featured: false
- title: prima
  url: https://www.prima.co
  main_url: https://www.prima.co
  description: >
    Discover industry-defining wellness content and trusted organic hemp CBD products safely supporting wellness, stress, mood, skin health, and balance.
  categories:
    - Blog
    - eCommerce
    - Education
  built_by: The Couch
  built_by_url: https://thecouch.nyc
- title: Gatsby Guides
  url: https://gatsbyguides.com/
  main_url: https://gatsbyguides.com/
  description: >
    Free tutorial course about using Gatsby with a CMS.
  categories:
    - Education
    - Documentation
    - Web Development
  built_by: Osio Labs
  built_by_url: https://osiolabs.com/
  featured: false
- title: Architude
  url: https://architudedesign.com
  main_url: https://architudedesign.com
  description: >
    筑冶 Architude International Design Consultants
  categories:
    - Design
    - Landing Page
    - Gallery
  built_by: Neo Nie
  built_by_url: https://github.com/nihgwu
  featured: false
- title: Arctica
  url: https://arctica.io
  main_url: https://arctica.io
  description: >
    Arctica specialises in purpose-built web sites and progressive web applications with user optimal experiences, tailored to meet the objectives of your business.
  categories:
    - Portfolio
    - Agency
    - Design
    - Web Development
  built_by: Arctica
  built_by_url: https://arctica.io
  featured: false
- title: Shard Ventures
  url: https://shard.vc
  main_url: https://shard.vc
  description: >
    Shard is building new online companies from scratch, partnering with other like-minded founders to start and invest in technology companies.
  categories:
    - Finance
    - Technology
    - Portfolio
  built_by: Arctica
  built_by_url: https://arctica.io
  featured: false
- title: David Brookes
  url: https://davidbrookes.me
  main_url: https://davidbrookes.me
  description: >
    Specialising in crafting stylish, high performance websites and applications that get results, using the latest cutting edge web development technologies.
  categories:
    - Portfolio
    - Freelance
    - Web Development
  built_by: Arctica
  built_by_url: https://arctica.io
  featured: false
- title: Dennis Morello
  url: https://morello.dev
  main_url: https://morello.dev
  source_url: https://gitlab.com/dennismorello/dev-blog
  description: >
    morello.dev is a development and techology blog written by Dennis Morello.
  categories:
    - Blog
    - Education
    - Web Development
    - Open Source
    - Technology
  built_by: Dennis Morello
  built_by_url: https://twitter.com/dennismorello
  featured: false
- title: BaseTable
  url: https://autodesk.github.io/react-base-table/
  main_url: https://autodesk.github.io/react-base-table/
  source_url: https://github.com/Autodesk/react-base-table
  description: >
    BaseTable is a react table component to display large data set with high performance and flexibility.
  categories:
    - Web Development
    - Documentation
    - Open Source
  built_by: Neo Nie
  built_by_url: https://github.com/nihgwu
  featured: false
- title: herper.io
  url: https://herper.io
  main_url: https://herper.io
  description: >
    Portfolio website for Jacob Herper - a Front End Web Developer with a passion for all things digital. I have more than 10 years experience working in web development.
  categories:
    - Portfolio
    - Web Development
    - Freelance
    - Design
    - SEO
  built_by: Jacob Herper
  built_by_url: https://github.com/jakeherp
  featured: false
- title: Artem Sapegin Photography
  description: >
    Photography portfolio and blog of Artem Sapegin, an award-losing photographer living in Berlin, Germany. Landscapes, cityscapes and dogs.
  main_url: "https://morning.photos/"
  url: "https://morning.photos/"
  source_url: "https://github.com/sapegin/morning.photos"
  categories:
    - Portfolio
    - Photography
  built_by: Artem Sapegin
  built_by_url: "https://github.com/sapegin"
- title: Pattyrn
  main_url: https://pattyrn.com
  url: https://pattyrn.com
  description: >
    Pattyrn uses advanced machine learning AI to analyze the platform’s your teams use, making it easy to solve performance problems, reduce bottlenecks, and monitor culture health to optimize your ROI and help boost performance without causing burn out.
  categories:
    - Marketing
    - Technology
  built_by: Pattyrn
  built_by_url: https://twitter.com/Pattyrn4
  featured: false
- title: Intranet Italia Day
  main_url: https://www.intranetitaliaday.it/en
  url: https://www.intranetitaliaday.it/en
  description: >
    The Italian event dedicated to the digital workplace that focuses on planning, governance and company intranet management
  categories:
    - Event
    - Conference
  built_by: Ariadne Digital
  built_by_url: https://www.ariadnedigital.it
  featured: false
- title: Textually Stylo
  main_url: https://www.textually.net
  url: https://www.textually.net
  description: >
    Stylo Markdown writing App marketing/documentation website by Textually Inc.
  categories:
    - Marketing
    - Technology
    - Blog
    - Documentation
  built_by: Sébastien Hamel
  built_by_url: https://www.textually.net
  featured: false
- title: OneDeck
  main_url: https://www.onedeck.co
  url: https://www.onedeck.co
  description: >
    OneDeck is a simple yet powerful tool for creating and sharing your one-page investment summary in under 10 minutes.
  categories:
    - Finance
    - Technology
  built_by: William Neill
  built_by_url: https://twitter.com/williamneill
  featured: false
- title: Assortment
  main_url: https://assortment.io
  url: https://assortment.io
  description: >
    Assortment aims to provide detailed tutorials (and more) for developers of all skill levels within the Web Development Industry. Attempting to cut out the fluff and arm you with the facts.
  categories:
    - Blog
    - Web Development
  built_by: Luke Whitehouse
  built_by_url: https://twitter.com/_lukewh
  featured: false
- title: Mission42
  main_url: https://mission42.zauberware.com
  url: https://mission42.zauberware.com
  description: >
    A landing page for the mobile app Mission42. Mission42 wants to help you learn new skills.
  categories:
    - App
    - Learning
    - Education
    - Landing Page
  built_by: Philipp Siegmund, zauberware
  built_by_url: https://www.zauberware.com
- title: Altstadtdomizil Idstein
  main_url: http://www.altstadtdomizil-idstein.de/
  url: http://www.altstadtdomizil-idstein.de/
  description: >
    A landing page for a holiday apartment in Idstein, Germany.
  categories:
    - Landing Page
    - Travel
    - Real Estate
  built_by: Simon Franzen, zauberware
  built_by_url: https://www.zauberware.com
- title: Gerald Martinez Dev
  main_url: https://gmartinez.dev/
  url: https://gmartinez.dev/
  source_url: https://github.com/nephlin7/gmartinez.dev
  description: >
    Personal web site for show my skills and my works.
  categories:
    - Web Development
    - Portfolio
  built_by: Gerald Martinez
  built_by_url: https://twitter.com/GeraldM_92
  featured: false
- title: Becreatives
  main_url: "https://becreatives.com"
  url: "https://becreatives.com"
  featured: false
  description: >
    Digital software house. Enlights ideas. Think smart execute harder.
  categories:
    - Technology
    - Web Development
    - Agency
    - Marketing
  built_by: Becreatives
  built_by_url: "https://becreatives.com"
- title: Paul Clifton Photography
  main_url: https://paulcliftonphotography.com
  url: https://paulcliftonphotography.com
  featured: false
  description: >
    A full migration from WordPress to GatsbyJS and DatoCMS. Includes custom cropping on images as viewport changes size and also an infinity scroll that doesn't preload all of the results.
  categories:
    - Blog
    - Portfolio
    - Gallery
    - Photography
  built_by: Little Wolf Studio
  built_by_url: https://littlewolfstudio.co.uk
- title: Atte Juvonen - Blog
  url: https://www.attejuvonen.fi/
  main_url: https://www.attejuvonen.fi/
  source_url: https://github.com/baobabKoodaa/blog
  description: >
    Tech-oriented personal blog covering topics like AI, data, voting, game theory, infosec and software development.
  categories:
    - Blog
    - Data
    - JavaScript
    - Programming
    - Science
    - Security
    - Technology
    - Web Development
  featured: false
- title: Kibuk Construction
  url: https://kibukconstruction.com/
  main_url: https://kibukconstruction.com/
  description: >
    Kibuk Construction is a fully licensed and insured contractor specializing in Siding, Decks, Windows & Doors!
  categories:
    - Business
  built_by: David Krasniy
  built_by_url: http://dkrasniy.com
- title: RedCarpetUp
  main_url: https://www.redcarpetup.com
  url: https://www.redcarpetup.com/
  description: >
    RedCarpetUp's home page for a predominantly mobile-only customer base in India with major constraints on bandwidth availability
  categories:
    - Finance
  built_by: RedCarpet Dev Team
  built_by_url: https://www.redcarpetup.com
  featured: false
- title: talita traveler
  url: https://talitatraveler.com/
  main_url: https://talitatraveler.com/
  source_url: https://github.com/afuh/talitatraveler
  description: >
    Talita Traveler's personal blog.
  categories:
    - Blog
  built_by: Axel Fuhrmann
  built_by_url: https://axelfuhrmann.com/
  featured: false
- title: Pastelería el Progreso
  url: https://pasteleriaelprogreso.com/
  main_url: https://pasteleriaelprogreso.com/
  source_url: https://github.com/afuh/elprogreso
  description: >
    Famous bakery in Buenos Aires.
  categories:
    - Food
    - Gallery
  built_by: Axel Fuhrmann
  built_by_url: https://axelfuhrmann.com/
  featured: false
- title: Maitrik's Portfolio
  url: https://www.maitrikpatel.com/
  main_url: https://www.maitrikpatel.com/
  source_url: https://github.com/maitrikjpatel/portfolio
  description: >
    Portfolio of a Front-End Developer / UX Designer who designs and develops pixel perfect user interface, experiences and web applications.
  categories:
    - Portfolio
    - Blog
    - Design
    - Web Development
  built_by: Maitrik Patel
  built_by_url: https://www.maitrikpatel.com/
  featured: false
- title: PicPick
  url: https://picpick.app/
  main_url: https://picpick.app/
  description: >
    All-in-one Graphic Design Tool, Screen Capture Software, Image Editor, Color Picker, Pixel Ruler and More
  categories:
    - Productivity
    - App
    - Technology
  built_by: NGWIN
  built_by_url: https://picpick.app/
  featured: false
- title: Ste O'Neill
  main_url: https://www.steoneill.dev
  url: https://www.steoneill.dev
  description: >
    MVP of a portfolio site for a full stack UK based developer.
  categories:
    - Blog
    - Portfolio
  built_by: Ste O'Neill
  built_by_url: https://steoneill.dev
  featured: false
- title: Filipe Santos Correa's Portfolio
  description: >
    Filipe's Personal About Me / Portfolio.
  main_url: "https://filipesantoscorrea.com/"
  url: "https://filipesantoscorrea.com/"
  source_url: "https://github.com/Safi1012/filipesantoscorrea.com"
  featured: false
  categories:
    - Portfolio
- title: Progressive Massachusetts Legislator Scorecard
  main_url: https://scorecard.progressivemass.com
  url: https://scorecard.progressivemass.com
  featured: false
  source_url: https://github.com/progressivemass/legislator-scorecard
  description: >
    Learn about MA state legislators' voting records through a progressive lens
  categories:
    - Government
    - Education
  built_by: Alex Holachek
  built_by_url: "https://alex.holachek.com/"
- title: Jeff Wolff – Portfolio
  main_url: https://www.jeffwolff.net
  url: https://www.jeffwolff.net
  featured: false
  description: >
    A guy from San Diego who makes websites.
  categories:
    - Blog
    - Portfolio
    - Web Development
- title: Jp Valery – Portfolio
  main_url: https://jpvalery.photo
  url: https://jpvalery.photo
  featured: false
  description: >
    Self-taught photographer documenting spaces and people
  categories:
    - Portfolio
    - Photography
- title: Prevue
  main_url: https://www.prevue.io
  url: https://www.prevue.io
  featured: false
  description: >
    All in One Prototyping Tool For Vue Developers
  categories:
    - Open Source
    - Web Development
- title: Gold Medal Flour
  main_url: https://www.goldmedalflour.com
  url: https://www.goldmedalflour.com
  description: >
    Gold Medal Four is a brand of flour products owned by General Mills. The new site was built using Gatsby v2 with data sources from WordPress and an internal recipe API, and features multifaceted recipe filtering and a modified version of Gatsby Image to support art direction images.
  categories:
    - Food
  built_by: General Mills Branded Sites Dev Team
  built_by_url: https://www.generalmills.com
  featured: false
- title: Fifth Gait Technologies
  main_url: https://5thgait.com
  url: https://5thgait.com
  featured: false
  description: >
    Fifth Gait is a small business in the defense and space industry that is run and owned by physicists and engineers that have worked together for decades. The site was built using Gatsby V2.
  categories:
    - Government
    - Science
    - Technology
  built_by: Jonathan Z. Fisher
  built_by_url: "https://jonzfisher.com"
- title: Sal's Pals
  main_url: https://www.sals-pals.net
  url: https://www.sals-pals.net
  featured: false
  description: >
    Sal's Pals is a professional dog walking and pet sitting service based in Westfield, NJ. New site built with gatsby v2.
  categories:
    - Business
- title: Zuyet Awarmatrip
  main_url: https://www.zuyetawarmatrip.com
  url: https://www.zuyetawarmatrip.com
  featured: false
  description: >
    Zuyet Awarmatrip is a subsidiary identity within the personal ecosystem of Zuyet Awarmatik, focusing on travel and photography.
  categories:
    - Travel
    - Photography
  built_by: Zuyet Awarmatik
- title: manuvel.be
  url: https://www.manuvel.be
  main_url: https://www.manuvel.be
  source_url: https://github.com/riencoertjens/manuvelsite
  description: >
    Cycling themed café coming this april in Sint Niklaas, Belgium. One page with funky css-grid and gatsby-image trickery!
  categories:
    - Food
  built_by: WEBhart
  built_by_url: https://www.web-hart.com
  featured: false
- title: WEBhart
  url: https://www.web-hart.com
  main_url: https://www.web-hart.com
  description: >
    Hi, I'm Rien (pronounced Reen) from Belgium but based in Girona, Spain. I'm an autodidact, committed to learning until the end of time.
  categories:
    - Portfolio
    - Design
    - Web Development
    - Freelance
  built_by: WEBhart
  built_by_url: https://www.web-hart.com
  featured: false
- title: nicdougall.com
  url: https://nicdougall.netlify.com/
  main_url: https://nicdougall.netlify.com/
  source_url: https://github.com/riencoertjens/nicdougall.com
  description: >
    Athlete website with Netlify CMS for blog content.
  categories:
    - Blog
  built_by: WEBhart
  built_by_url: https://www.web-hart.com
  featured: false
- title: het Groeiatelier
  url: https://www.hetgroeiatelier.be/
  main_url: https://www.hetgroeiatelier.be/
  description: >
    Workspace for talent development and logopedics. One page site with basic info and small calendar CMS.
  categories:
    - Marketing
  built_by: WEBhart
  built_by_url: https://www.web-hart.com
  featured: false
- title: Lebuin D'Haese
  url: https://www.lebuindhaese.be/
  main_url: https://www.lebuindhaese.be/
  description: >
    Artist portfolio website. Powered by a super simple Netlify CMS to easily add blog posts or new art pieces.
  categories:
    - Portfolio
    - Blog
  built_by: WEBhart
  built_by_url: https://www.web-hart.com
  featured: false
- title: Iefke Molenstra
  url: https://www.iefke.be/
  main_url: https://www.iefke.be/
  description: >
    Artist portfolio website. Powered by a super simple Netlify CMS to easily add blog posts or new art pieces.
  categories:
    - Portfolio
    - Blog
  built_by: WEBhart
  built_by_url: https://www.web-hart.com
  featured: false
- title: The Broomwagon
  url: https://www.thebroomwagongirona.com/
  main_url: https://www.thebroomwagongirona.com/
  description: >
    foodtruck style coffee by pro cyclist Robert Gesink. The site has a webshop with merchandise and coffee beans.
  categories:
    - eCommerce
  built_by: WEBhart
  built_by_url: https://www.web-hart.com
- title: Pella Windows and Doors
  main_url: https://www.pella.com
  url: https://www.pella.com
  featured: false
  description: >
    The Pella Corporation is a privately held window and door manufacturing
  categories:
    - Business
- title: tinney.dev
  url: https://tinney.dev
  main_url: https://tinney.dev
  source_url: https://github.com/cdtinney/tinney.dev
  description: >
    Personal portfolio/blog of Colin Tinney
  categories:
    - Blog
    - Portfolio
    - Open Source
  built_by: Colin Tinney
  built_by_url: https://tinney.dev
  featured: false
- title: Monkeywrench Books
  main_url: https://monkeywrenchbooks.org
  url: https://monkeywrenchbooks.org
  description: >
    Monkeywrench Books is an all-volunteer, collectively-run bookstore and event space in Austin, TX
  categories:
    - Business
    - Community
    - Education
  built_by: Monkeywrench Books
  built_by_url: https://monkeywrenchbooks.org
- title: DeepMay.io
  main_url: https://deepmay.io
  url: https://deepmay.io
  description: >
    DeepMay is an experimental new tech bootcamp in the mountains of North Carolina.
  categories:
    - Event
    - Community
    - Technology
    - Marketing
  built_by: DeepMay
  built_by_url: https://twitter.com/deepmay_io
  featured: false
- title: Liferay.Design
  main_url: https://liferay.design
  url: https://liferay.design
  source_url: https://github.com/liferay-design/liferay.design
  description: >
    Liferay.Design is home to some of the freshest open-source designers who love to share articles and other resources for the Design Community.
  categories:
    - Blog
    - Community
    - Design
    - Marketing
    - Open Source
    - Technology
    - User Experience
  built_by: Liferay Designers
  built_by_url: https://twitter.com/liferaydesign
  featured: false
- title: Front End Remote Jobs
  main_url: https://frontendremotejobs.com
  url: https://frontendremotejobs.com
  source_url: https://github.com/benjamingrobertson/remotefrontend
  description: >
    Front End Remote Jobs features fully remote jobs for front end developers.
  categories:
    - WordPress
    - Web Development
  built_by: Ben Robertson
  built_by_url: https://benrobertson.io
  featured: false
- title: Penrose Grand Del Mar
  main_url: https://penroseatthegrand.com
  url: https://penroseatthegrand.com
  description: >
    Penrose Grand Del Mar is a luxury housing project coming soon.
  categories:
    - Real Estate
    - Design
  built_by: Chase Ohlson
  built_by_url: https://chaseohlson.com
- title: JustGraphQL
  url: https://www.justgraphql.com/
  main_url: https://www.justgraphql.com/
  source_url: https://github.com/Novvum/justgraphql
  description: >
    JustGraphQL helps developers quickly search and filter through GraphQL resources, tools, and articles.
  categories:
    - Open Source
    - Web Development
    - Technology
  built_by: Novvum
  built_by_url: https://www.novvum.io/
  featured: false
- title: Peter Macinkovic Personal Blog
  url: https://peter.macinkovic.id.au/
  main_url: https://peter.macinkovic.id.au/
  source_url: https://github.com/inkovic/peter-macinkovic-static-site
  description: >
    Personal Website and Blog of eCommerce SEO Specilaist and Digital Marketer Peter Macinkovic.
  categories:
    - SEO
    - Marketing
    - Blog
  featured: false
- title: NH Hydraulikzylinder
  main_url: https://nh-hydraulikzylinder.com
  url: https://nh-hydraulikzylinder.com
  description: >
    High quality & high performance hydraulic cylinders manufactured in Austria based on the clients requirements
  categories:
    - Business
  built_by: MangoART
  built_by_url: https://www.mangoart.at
  featured: false
- title: Frauennetzwerk Linz-Land
  main_url: https://frauennetzwerk-linzland.net
  url: https://frauennetzwerk-linzland.net
  description: >
    Homepage for the local women's association providing support to people in need offline and online (Livechat integration)
  categories:
    - Nonprofit
  built_by: MangoART
  built_by_url: https://www.mangoart.at
  featured: false
- title: Mein Traktor
  main_url: http://www.mein-traktor.at/
  url: http://www.mein-traktor.at/
  description: >
    Homepage of a the main importer of SAME and Lamborghini Tractors in Austria with customer support area
  categories:
    - Business
    - App
  built_by: MangoART
  built_by_url: https://www.mangoart.at
  featured: false
- title: Lamborghini Traktoren
  main_url: https://lamborghini-traktor.at
  url: https://lamborghini-traktor.at
  description: >
    Lamborghini Tractors - Landing page for the brand in Austria
  categories:
    - Business
  built_by: MangoART
  built_by_url: https://www.mangoart.at
  featured: false
- title: Holly Lodge Community Centre - Highgate, London
  main_url: https://www.hlcchl.org/
  url: https://www.hlcchl.org/
  source_url: https://github.com/eugelogic/hlcchl-gatsby
  description: >
    The Holly Lodge Community Centre - Highgate, London has a shiny new website built with Gatsby v2 that makes important contributions towards a faster, more secure and environmentally friendly web for everyone.
  categories:
    - Community
    - Event
    - Nonprofit
  built_by: Eugene Molari Developer
  built_by_url: https://twitter.com/EugeneMolari
  featured: false
- title: blackcater's blog
  url: https://www.blackcater.win
  main_url: https://www.blackcater.win
  source_url: https://github.com/blackcater/blog
  description: >
    Blog like Medium, for person and team.
  categories:
    - Blog
    - Web Development
  built_by: blackcater
  built_by_url: https://github.com/blackcater
  featured: false
- title: Kenneth Kwakye-Gyamfi Portfolio Site
  url: https://www.kwakye-gyamfi.com
  main_url: https://www.kwakye-gyamfi.com
  description: >
    Personal portfolio site for Kenneth Kwakye-Gyamfi, a mobile and web full stack applications developer currently based in Accra, Ghana.
  categories:
    - SEO
    - Web Development
    - Open Source
    - Portfolio
  featured: false
- title: Gareth Weaver
  url: https://www.garethweaver.com/
  main_url: https://www.garethweaver.com/
  source_url: https://github.com/garethweaver/public-site-react
  description: >
    A personal portofolio of a London based frontend developer built with Gatsby 2, Redux and Sass
  categories:
    - Portfolio
    - Web Development
  built_by: Gareth Weaver
  built_by_url: https://twitter.com/garethdweaver
  featured: false
- title: Mailjet
  url: https://dev.mailjet.com/
  main_url: https://dev.mailjet.com/
  description: >
    Mailjet is an easy-to-use all-in-one e-mail platform.
  categories:
    - API
    - Documentation
  featured: false
- title: Peintagone
  url: https://www.peintagone.be/
  main_url: https://www.peintagone.be/
  description: >
    Peintagone is a superior quality paint brand with Belgian tones.
  categories:
    - Portfolio
    - Gallery
  built_by: Sebastien Crepin
  built_by_url: https://github.com/opeah
  featured: false
- title: Let's Do Dish!
  url: https://letsdodish.com
  main_url: https://letsdodish.com
  description: >
    A new recipe site for people who enjoy cooking great food in their home kitchen. Find some great meal ideas! Let's do dish!
  categories:
    - Blog
    - Food
  built_by: Connerra
  featured: false
- title: AWS Amplify Community
  url: https://amplify.aws/community/
  main_url: https://amplify.aws/community/
  source_url: https://github.com/aws-amplify/community
  description: >
    Amplify Community is a hub for developers building fullstack serverless applications with Amplify to easily access content (such as events, blog posts, videos, sample projects, and tutorials) created by other members of the Amplify community.
  categories:
    - Blog
    - Directory
    - Education
    - Technology
  built_by: Nikhil Swaminathan
  built_by_url: https://github.com/swaminator
  featured: false
- title: Cal State Monterey Bay
  url: https://csumb.edu
  main_url: https://csumb.edu
  source_url: https://github.com/csumb/csumb-gatsby
  description: >
    A website for the entire campus of California State University, Monterey Bay.
  categories:
    - Education
    - Government
  built_by: CSUMB Web Team
  built_by_url: https://csumb.edu/web/team
  featured: false
- title: BestPricingPages.com
  url: https://bestpricingpages.com
  main_url: https://bestpricingpages.com
  source_url: https://github.com/jpvalery/pricingpages/
  description: >
    A repository of the best pricing pages by the best companies. Built in less than a week.
    Inspired by RGE and since pricingpages.xyz no longer exists, I felt such a resource was missing and could be helpful to many people.
  categories:
    - Business
    - Community
    - Entrepreneurship
    - Open Source
    - Technology
  built_by: Jp Valery
  built_by_url: https://jpvalery.me
  featured: false
- title: Lendo Austria
  url: https://lendo.at
  main_url: https://lendo.at
  description: >
    A Comparison site for best private loan offer from banks in Austria.
  categories:
    - Business
    - Finance
  built_by: Lendo developers
  featured: false
- title: Visual Cloud FX
  url: https://visualcloudfx.com
  main_url: https://visualcloudfx.com
  source_url: https://github.com/jjcav84/visualcloudfx
  description: >
    Basic static site built with MDBootstrap, React, and Gatsby
  categories:
    - Consulting
    - Portfolio
  built_by: Jacob Cavazos
  built_by_url: https://jacobcavazos.com
- title: Matthew Miller (Me4502)
  url: https://matthewmiller.dev
  main_url: https://matthewmiller.dev
  description: >
    The personal site, blog and portfolio of Matthew Miller (Me4502)
  categories:
    - Blog
    - Programming
    - Technology
    - Portfolio
  built_by: Matthew Miller
  featured: false
- title: Årets Kontor
  url: https://aretskontor.newst.se
  main_url: https://aretskontor.newst.se
  description: >
    A swedish competition for "office of the year" in sweden with a focus on design. Built with MDBootstrap and Gatsby.
  categories:
    - Real Estate
    - Marketing
  built_by: Victor Björklund
  built_by_url: https://victorbjorklund.com
  featured: false
- title: Kyma
  url: https://kyma-project.io
  main_url: https://kyma-project.io
  source_url: https://github.com/kyma-project/website
  description: >
    This website holds overview, blog and documentation for Kyma open source project that is a Kubernates based application extensibility framework.
  categories:
    - Documentation
    - Blog
    - Technology
    - Open Source
  built_by: Kyma developers
  built_by_url: https://twitter.com/kymaproject
  featured: false
- title: Verso
  main_url: https://verso.digital
  url: https://verso.digital
  description: >
    Verso is a creative technology studio based in Singapore. Site built with Gatsby and Netlify.
  categories:
    - Agency
    - Consulting
    - Design
    - Technology
  built_by: Verso
  built_by_url: https://verso.digital
  featured: false
- title: Camilo Holguin
  url: https://camiloholguin.me
  main_url: https://camiloholguin.me
  source_url: https://github.com/camiloholguin/gatsby-portfolio
  description: >
    Portfolio site using GatsbyJS and WordPress REST API.
  categories:
    - WordPress
    - Portfolio
    - Web Development
  built_by: Camilo Holguin
  built_by_url: https://camiloholguin.me
  featured: false
- title: Bennett Hardwick
  url: https://bennetthardwick.com
  main_url: https://bennetthardwick.com
  description: >
    The personal website and blog of Bennett Hardwick, an Australian software developer and human being.
  categories:
    - Blog
    - Programming
    - Technology
  source_url: https://github.com/bennetthardwick/website
  built_by: Bennett Hardwick
  built_by_url: https://bennetthardwick.com
  featured: false
- title: Sindhuka
  url: https://sindhuka.org/
  main_url: https://sindhuka.org/
  description: >
    Official website of the Sindhuka initiative, a sustainable farmers' network in Nepal.
  categories:
    - Business
    - Community
    - Government
    - Marketing
  source_url: https://github.com/Polcius/sindhuka-serif
  built_by: Pol Milian
  built_by_url: https://github.com/Polcius/
  featured: false
- title: ERS HCL Open Source Portal
  url: https://ers-hcl.github.io/
  main_url: https://ers-hcl.github.io/
  description: >
    Official site for ERS-HCL GitHub organizational site. This is a hybrid app with static and dynamic content, providing a details of the open source projects, initiatives, innovation ideas within ERS-HCL. It pulls data from various data sources including GitHub APIs, MDX based blog posts, excel files. It also hosts an ideas app that is based on Firebase.
  categories:
    - Open Source
    - Blog
    - Technology
    - Web Development
    - Community
    - Documentation
  source_url: https://github.com/ERS-HCL/gatsby-ershcl-app
  built_by: Tarun Kumar Sukhu
  built_by_url: https://github.com/tsukhu
- title: Sandbox
  url: https://www.sandboxneu.com/
  main_url: https://www.sandboxneu.com/
  source_url: https://github.com/sandboxneu/sandboxneu.com
  description: >
    Official website of Sandbox, a Northeastern University student group that builds software for researchers.
  categories:
    - Marketing
  built_by: Sandbox at Northeastern
  built_by_url: https://github.com/sandboxneu/
  featured: false
- title: Accessible App
  main_url: https://accessible-app.com
  url: https://accessible-app.com
  source_url: https://github.com/accessible-app/accessible-app_com
  description: >
    Learn how to build inclusive web applications and Single Page Apps in modern JavaScript frameworks. This project collects strategies, links, patterns and plugins for React, Vue and Angular.
  categories:
    - Accessibility
    - Web Development
    - JavaScript
  built_by: Marcus Herrmann
  built_by_url: https://marcus.io
  featured: false
- title: PygmalionPolymorph
  url: https://pygmalionpolymorph.com
  main_url: https://pygmalionpolymorph.com
  source_url: https://github.com/PygmalionPolymorph/portfolio
  description: >
    Portfolio of artist, musician and developer PygmalionPolymorph.
  categories:
    - Portfolio
    - Gallery
    - Music
    - Photography
    - Web Development
  built_by: PygmalionPolymorph
  built_by_url: https://pygmalionpolymorph.com
  featured: false
- title: Gonzalo Nuñez Photographer
  main_url: https://www.gonzalonunez.com
  url: https://www.gonzalonunez.com
  description: >
    Website for Cancun based destination wedding photographer Gonzalo Nuñez. Site built with GatsbyJS, WordPress API and Netlify.
  categories:
    - Photography
    - Portfolio
    - WordPress
  built_by: Miguel Mayo
  built_by_url: https://www.miguelmayo.com
  featured: false
- title: Element 84
  main_url: https://www.element84.com
  url: https://www.element84.com
  description: >
    Element 84 is software engineering and design firm that helps companies and government agencies solve problems using remote sensing, life sciences, and transportation data in the cloud.
  categories:
    - Agency
    - Blog
    - Business
    - Consulting
    - Data
    - Design
    - Government
    - Portfolio
    - Programming
    - Science
    - Technology
    - User Experience
    - Web Development
- title: Measures for Justice
  main_url: https://www.measuresforjustice.org
  url: https://www.measuresforjustice.org
  description: >
    Measures for Justice gathers criminal justice data at the county level and makes it available on a free public Data Portal. Site rebuilt from scratch with GatsbyJS.
  categories:
    - Nonprofit
    - Marketing
  featured: false
- title: Raconteur Agency
  main_url: https://www.raconteur.net/agency
  url: https://www.raconteur.net/agency
  description: >
    Raconteur Agency is a London-based content marketing agency for B2B brands. We have rebuilt their site with Gatsby v2 using their existing WordPress backend as the data source. By switching from WordPress to GatsbyJS we have achieved a 200%+ improvement in page load times and went from a Lighthouse performance score of 49 to 100.
  categories:
    - Agency
    - Marketing
    - WordPress
  built_by: Jacob Herper
  built_by_url: https://herper.io
  featured: false
- title: GreenOrbit
  main_url: https://greenorbit.com/
  url: https://greenorbit.com/
  description: >
    Cloud-based intranet software. Get your people going with everything you need, built in.
  categories:
    - Business
    - App
    - Productivity
    - Technology
  built_by: Effective Digital
  built_by_url: https://effective.digital/
- title: Purple11
  main_url: https://purple11.com/
  url: https://purple11.com/
  description: >
    Purple11 is a site for photography and photo retouching tips and tricks.
  categories:
    - Blog
    - Photography
  built_by: Sébastien Noël
  built_by_url: https://blkfuel.com/
  featured: false
- title: PerfReviews
  main_url: https://perf.reviews/
  url: https://perf.reviews/
  source_url: https://github.com/PerfReviews/PerfReviews
  description: >
    The best content about web performance in spanish language.
  categories:
    - Web Development
  built_by: Joan León & José M. Pérez
  built_by_url: https://perf.reviews/nosotros/
  featured: false
- title: Un Backend - Blog
  main_url: https://www.unbackend.pro/
  url: https://www.unbackend.pro/
  description: >
    The personal website and blog of Camilo Ramírez, a backend developer :).
  categories:
    - Blog
    - Programming
    - Technology
  source_url: https://github.com/camilortte/camilortte.github.com
  built_by: Camilo Ramírez
  built_by_url: https://www.unbackend.pro/about
  featured: false
- title: Hitesh Vaghasiya
  main_url: https://hiteshvaghasiya.com/
  url: https://hiteshvaghasiya.com/
  description: >
    This is Hitesh Vaghasiya's blog. This blog is help you an E-Commerce like Magento, Shopify, and BigCommece.
  categories:
    - Blog
    - Programming
    - Technology
    - Web Development
  built_by: Hitesh Vaghasiya
  built_by_url: https://hiteshvaghasiya.com/
  featured: false
- title: Aditus
  main_url: https://www.aditus.io
  url: https://www.aditus.io
  description: >
    Aditus is the accessibility tool for your team. We help teams build accessible websites and products.
  categories:
    - Accessibility
    - Education
  built_by: Aditus
  built_by_url: https://www.aditus.io
  featured: false
- title: Ultra Config
  main_url: https://ultraconfig.com.au/
  url: https://ultraconfig.com.au/ultra-config-generator/
  description: >
    Ultra Config Generator is a software application for Network Engineers to efficiently manage their network infrastructure.
  categories:
    - Blog
    - Technology
  built_by: Ultra Config
  built_by_url: https://ultraconfig.com.au/
  featured: false
- title: Malice
  main_url: https://malice.fr/
  url: https://malice.fr/
  description: >
    Malice is a cyber-training  platform for learning, validating and improving security related skills through simulated scenarios and challenges.
  categories:
    - Security
    - Technology
  built_by: Sysdream
  built_by_url: https://sysdream.com/
  featured: false
- title: Nash
  main_url: https://nash.io/
  url: https://nash.io/
  description: >
    Nash is a decentralized platform for trading, payment and other financial services. Our goal is to bring distributed finance to everyone by making blockchain technology fast and easy to use. We employ an off-chain engine to match trades rapidly, but never take control of customers’ assets. Our intuitive interface offers easy access to a range of trading, payment and investment functions.
  categories:
    - Portfolio
    - Security
    - Technology
  built_by: Andrej Gajdos
  built_by_url: https://andrejgajdos.com/
  featured: false
- title: Axel Fuhrmann
  url: https://axelfuhrmann.com
  main_url: https://axelfuhrmann.com
  source_url: https://github.com/afuh/axelfuhrmann.com
  description: >
    Personal portfolio.
  categories:
    - Portfolio
    - Freelance
    - Web Development
  featured: false
- title: Alaina Viau
  url: https://www.alainaviau.com
  main_url: https://www.alainaviau.com
  description: >
    Official website of Canadian opera director, creator, and producer Alaina Viau. Site designed by Stephen Bell.
  categories:
    - Portfolio
    - Music
  built_by: Michael Uloth
  built_by_url: "https://www.michaeluloth.com"
- title: Alison Moritz
  url: https://www.alisonmoritz.com
  main_url: https://www.alisonmoritz.com
  description: >
    Official website of American stage director Alison Moritz. Site designed by Stephen Bell.
  categories:
    - Portfolio
    - Music
  built_by: Michael Uloth
  built_by_url: "https://www.michaeluloth.com"
- title: Luke Secomb Digital
  url: https://lukesecomb.digital
  main_url: https://lukesecomb.digital
  source_url: https://github.com/lukethacoder/luke-secomb-simple
  description: >
    A simple portfolio site built using TypeScript, Markdown and React Spring.
  categories:
    - Portfolio
    - Web Development
  built_by: Luke Secomb
  built_by_url: https://lukesecomb.digital
  featured: false
- title: We are Brew
  url: https://www.wearebrew.co.uk
  main_url: https://www.wearebrew.co.uk
  description: >
    Official website for Brew, a Birmingham based Digital Marketing Agency.
  categories:
    - Portfolio
    - Web Development
    - Agency
    - Marketing
  built_by: Brew Digital
  built_by_url: https://www.wearebrew.co.uk
- title: Global City Data
  main_url: https://globalcitydata.com
  url: https://globalcitydata.com
  source_url: https://github.com/globalcitydata/globalcitydata
  description: >
    Global City Data is an open, easily browsable platform to showcase peer-reviewed urban datasets and models created by different research groups.
  categories:
    - Education
    - Open Source
  built_by: Rafi Barash
  built_by_url: https://rafibarash.com
  featured: false
- title: Submittable
  url: https://www.submittable.com
  main_url: https://www.submittable.com
  description: >
    Submissions made simple. Submittalbe is a cloud-based submissions manager that lets you accept, review, and make decisions on any kind of digital content.
  categories:
    - Technology
    - Marketing
  built_by: Genevieve Crow
  built_by_url: https://github.com/g-crow
- title: Appmantle
  main_url: https://appmantle.com
  url: https://appmantle.com
  description: >
    Appmantle is a new way of creating apps. A complete modern app that you build yourself quickly & easily, without programming knowledge.
  categories:
    - App
    - Marketing
    - Landing Page
    - Mobile Development
    - Technology
  built_by: Appmantle
  built_by_url: https://appmantle.com
  featured: false
- title: Acto
  main_url: https://www.acto.dk/
  url: https://www.acto.dk/
  description: >
    Tomorrows solutions - today. Acto is an innovative software engineering company, providing your business with high-quality, scalable and maintainable software solutions, to make your business shine.
  categories:
    - Agency
    - Technology
    - Web Development
    - Mobile Development
  built_by: Acto
  built_by_url: https://www.acto.dk/
- title: Gatsby GitHub Stats
  url: https://gatsby-github-stats.netlify.com
  main_url: https://gatsby-github-stats.netlify.com
  source_url: https://github.com/lannonbr/gatsby-github-stats/
  description: >
    Statistics Dashboard for Gatsby GitHub repository
  categories:
    - Data
  built_by: Benjamin Lannon
  built_by_url: https://lannonbr.com
  featured: false
- title: Graphic Intuitions
  url: https://www.graphicintuitions.com/
  main_url: https://www.graphicintuitions.com/
  description: >
    Digital marketing agency located in Morris, Manitoba.
  categories:
    - Agency
    - Web Development
    - Marketing
  featured: false
- title: Smooper
  url: https://www.smooper.com/
  main_url: https://www.smooper.com/
  description: >
    We connect you with digital marketing experts for 1 on 1 consultation sessions
  categories:
    - Marketing
    - Directory
  featured: false
- title: Lesley Barber
  url: https://www.lesleybarber.com/
  main_url: https://www.lesleybarber.com/
  description: >
    Official website of Canadian film composer Lesley Barber.
  categories:
    - Portfolio
    - Music
  built_by: Michael Uloth
  built_by_url: https://www.michaeluloth.com
- title: Timeline of Terror
  main_url: https://timelineofterror.org/
  url: https://timelineofterror.org/
  source_url: https://github.com/Symbitic/timeline-of-terror
  description: >
    Complete guide to the events of September 11, 2001.
  categories:
    - Directory
    - Government
  built_by: Alex Shaw
  built_by_url: https://github.com/Symbitic/
  featured: false
- title: Pill Club
  url: https://thepillclub.com
  main_url: https://thepillclub.com
  description: >
    Zero Copay With Insurance + Free Shipping + Bonus Gifts + Online Delivery – Birth Control Delivery and Prescription
  categories:
    - Marketing
    - Healthcare
  built_by: Pill Club
  built_by_url: https://thepillclub.com
- title: myweekinjs
  url: https://www.myweekinjs.com/
  main_url: https://www.myweekinjs.com/
  source_url: https://github.com/myweekinjs/public-website
  description: >
    Challenge to create and/or learn something new in JavaScript each week.
  categories:
    - Blog
  built_by: Adriaan Janse van Rensburg
  built_by_url: https://github.com/HurricaneInteractive/
  featured: false
- title: The Edit Suite
  main_url: https://www.theeditsuite.com.au/
  url: https://www.theeditsuite.com.au/
  source_url: https://thriveweb.com.au/portfolio/the-edit-suite/
  description: >-
    The Edit Suite is an award winning video production and photography company based out of our Mermaid Beach studio on the Gold Coast of Australia but we also have the ability to work mobile from any location.
  categories:
    - Photography
    - Marketing
  built_by: Thrive Team - Gold Coast
  built_by_url: https://thriveweb.com.au/
  featured: false
- title: CarineRoitfeld
  main_url: https://www.carineroitfeld.com/
  url: https://www.carineroitfeld.com/
  description: >
    Online shop for Carine Roitfeld parfume
  categories:
    - eCommerce
  built_by: Ask Phill
  built_by_url: https://askphill.com
- title: EngineHub.org
  url: https://enginehub.org
  main_url: https://enginehub.org
  source_url: https://github.com/EngineHub/enginehub-website
  description: >
    The landing pages for EngineHub, the organisation behind WorldEdit, WorldGuard, CraftBook, and more
  categories:
    - Landing Page
    - Technology
    - Open Source
  built_by: Matthew Miller
  built_by_url: https://matthewmiller.dev
- title: Goulburn Physiotherapy
  url: https://www.goulburnphysiotherapy.com.au/
  main_url: https://www.goulburnphysiotherapy.com.au/
  description: >
    Goulburn Physiotherapy is a leader in injury prevention, individual and community health, and workplace health solutions across Central Victoria.
  categories:
    - Blog
    - Healthcare
  built_by: KiwiSprout
  built_by_url: https://kiwisprout.nz/
  featured: false
- title: TomTom Traffic Index
  main_url: https://www.tomtom.com/en_gb/traffic-index/
  url: https://www.tomtom.com/en_gb/traffic-index/
  description: >
    The TomTom Traffic Index provides drivers, city planners, auto manufacturers and policy makers with unbiased statistics and information about congestion levels in 403 cities across 56 countries on 6 continents.
  categories:
    - Travel
    - Data
  built_by: TomTom
  built_by_url: https://tomtom.com
  featured: false
- title: PrintAWorld | A 3D Printing and Fabrication Company
  main_url: https://prtwd.com/
  url: https://prtwd.com/
  description: >
    PrintAWorld is a NYC based fabrication and manufacturing company that specializes in 3D printing, 3D scanning, CAD Design,
    laser cutting, and rapid prototyping. We help artists, agencies and engineers turn their ideas into its physical form.
  categories:
    - Business
  featured: false
- title: Asjas
  main_url: https://asjas.co.za
  url: https://asjas.co.za/blog
  source_url: https://github.com/Asjas/Personal-Webpage
  description: >
    This is a website built with Gatsby v2 that uses Netlify CMS and Gatsby-MDX as a blog (incl. portfolio page).
  categories:
    - Web Development
    - Blog
    - Portfolio
  built_by: A-J Roos
  built_by_url: https://twitter.com/_asjas
  featured: false
- title: Glug-Infinite
  main_url: https://gluginfinite.github.io
  url: https://gluginfinite.github.io
  source_url: https://github.com/crstnmac/glug
  description: >
    This is a website built with Gatsby v2 that is deployed on GitHub using GitHub Pages and Netlify.
  categories:
    - Web Development
    - Blog
    - Portfolio
    - Agency
  built_by: Criston Macarenhas
  built_by_url: https://github.com/crstnmac
  featured: false
- title: The State of CSS Survey
  main_url: https://stateofcss.com/
  url: https://stateofcss.com/
  source_url: https://github.com/StateOfJS/state-of-css-2019
  description: >
    Annual CSS survey, brother of The State of JS Survey.
  categories:
    - Web Development
  built_by: Sacha Greif & Contribs
  built_by_url: https://github.com/StateOfJS
  featured: false
- title: Bytom Blockchain
  url: https://bytom.io/
  main_url: https://bytom.io/
  source_url: https://github.com/bytomlabs/bytom.io
  description: >
    Embrace the New Era of Bytom Blockchain
  categories:
    - Finance
    - Open Source
    - Technology
  built_by: Bytom Foundation
  built_by_url: https://bytom.io/
  featured: false
- title: Oerol Festival
  url: https://www.oerol.nl/nl/
  main_url: https://www.oerol.nl/en/
  description: >
    Oerol is a cultural festival on the island of Terschelling in the Netherlands that is held annually in June.
    The ten-day festival is focused on live, public theatre as well as music and visual arts.
  categories:
    - Event
    - Entertainment
  built_by: Oberon
  built_by_url: https://oberon.nl/
  featured: false
- title: Libra
  main_url: "https://libra.org/"
  url: "https://libra.org/"
  description: Libra's mission is to enable a simple global currency and financial infrastructure that empowers billions of people.
  featured: false
  categories:
    - Open Source
    - Technology
    - Finance
- title: Riffy Blog
  main_url: https://blog.rayriffy.com/
  url: https://blog.rayriffy.com/
  source_url: https://github.com/rayriffy/rayriffy-blog
  description: >
    Riffy Blog is async based beautiful highly maintainable site built by using Gatsby v2 with SEO optimized.
  categories:
    - Web Development
    - Blog
    - Open Source
    - Technology
    - Music
    - SEO
  built_by: Phumrapee Limpianchop
  built_by_url: https://rayriffy.com/
  featured: false
- title: The Coffee Collective
  url: https://coffeecollective.dk
  main_url: https://coffeecollective.dk
  description: >
    The Coffee Collective website is a JAM-stack based, multilingual, multi currency website/shop selling coffee, related products and subscriptions.
  categories:
    - eCommerce
    - Food
  built_by: Remotely (Anders Hallundbæk)
  built_by_url: https://remotely.dk
  featured: false
- title: Leadership Development International
  url: https://ldi.global
  main_url: https://ldi.global
  description: >
    A DatoCMS-backed site for an education and training company based in the US, China and the UAE.
  categories:
    - Education
    - Nonprofit
  built_by: Grant Holle
  built_by_url: https://grantholle.com
  featured: false
- title: Canvas 1839
  main_url: "https://www.canvas1839.com/"
  url: "https://www.canvas1839.com/"
  description: >-
    Online store for Canvas 1839 products, including pharmacological-grade CBD oil and relief cream.
  categories:
    - eCommerce
    - Marketing
  built_by: Corey Ward
  built_by_url: "http://www.coreyward.me/"
- title: Sparkle Stories
  main_url: "https://app.sparklestories.com/"
  url: "https://app.sparklestories.com/"
  description: >-
    Sparkle Stories is a streaming audio platform for children with over 1,200 original audio stories.
  categories:
    - App
    - Education
  built_by: Corey Ward
  built_by_url: "http://www.coreyward.me/"
- title: nehalist.io
  main_url: https://nehalist.io
  url: https://nehalist.io
  description: >
    nehalist.io is a blog about software development, technology and all that kind of geeky stuff.
  categories:
    - Blog
    - Web Development
    - Open Source
  built_by: Kevin Hirczy
  built_by_url: https://nehalist.io
  featured: false
- title: March and Ash
  main_url: https://marchandash.com/
  url: https://marchandash.com/
  description: >-
    March and Ash is a customer-focused, licensed cannabis dispensary located in Mission Valley.
  categories:
    - eCommerce
    - Business
    - Blog
  built_by: Blueyellow
  built_by_url: https://blueyellow.io/
  featured: false
- title: T Two Industries
  description: >
    T Two Industries is a manufacturing company specializing in building custom truck decks, truck bodies, and trailers.
  main_url: https://www.ttwo.ca
  url: https://www.ttwo.ca
  categories:
    - Business
  built_by: https://www.t2.ca
  built_by_url: https://www.t2.ca
  featured: false
- title: Cali's Finest Landscaping
  url: https://www.calisfinestlandscaping.com/
  main_url: https://www.calisfinestlandscaping.com/
  description: >
    A team of hard-working, quality-obsessed landscaping professionals looking to take dreams and transform them into reality.
  categories:
    - Business
  built_by: David Krasniy
  built_by_url: http://dkrasniy.com
  featured: false
- title: Vazco
  url: https://www.vazco.eu
  main_url: https://www.vazco.eu
  description: >
    Vazco works for clients from all around the world in future-proof technologies and help them build better products.
  categories:
    - Agency
    - Web Development
    - Blog
    - Business
    - Technology
  built_by: Vazco
  built_by_url: https://www.vazco.eu
  featured: false
- title: Major League Eating
  main_url: https://majorleagueeating.com
  url: https://majorleagueeating.com
  description: >
    Major League Eating is the professional competitive eating organization that runs the Nathan’s Famous Coney Island Hot Dog eating contest on July 4th, among other eating events.
  categories:
    - Entertainment
    - Sports
  built_by: Carmen Cincotti
  built_by_url: https://github.com/ccincotti3
  featured: false
- title: APIs You Won't Hate
  url: https://apisyouwonthate.com/blog
  main_url: https://apisyouwonthate.com
  source_url: http://github.com/apisyouwonthate/apisyouwonthate.com
  description: >
    API development is a topic very close to our hearts. APIs You Won't Hate is a team and community dedicated to learning, writing, sharing ideas and bettering understanding of API practices. Together we can erradicate APIs we hate.
  categories:
    - Blog
    - Education
    - eCommerce
    - API
    - Community
    - Learning
    - Open Source
    - Technology
    - Web Development
  built_by: Mike Bifulco
  built_by_url: https://github.com/mbifulco
  featured: false
- title: Sankarsan Kampa
  main_url: "https://traction.one"
  url: "https://traction.one"
  description: Full time programmer, part time gamer, exploring the details of programmable systems and how to stretch their capabilities.
  featured: false
  categories:
    - Portfolio
    - Freelance
- title: AwesomeDocs
  main_url: "https://awesomedocs.traction.one/"
  url: "https://awesomedocs.traction.one/install"
  source_url: "https://github.com/AwesomeDocs/website"
  description: An awesome documentation website generator!
  featured: false
  categories:
    - Open Source
    - Web Development
    - Technology
    - Documentation
  built_by: Sankarsan Kampa
  built_by_url: "https://traction.one"
- title: Prism Programming Language
  main_url: "https://prism.traction.one/"
  url: "https://prism.traction.one/"
  source_url: "https://github.com/PrismLang/website"
  description: Interpreted, high-level, programming language.
  featured: false
  categories:
    - Programming
    - Open Source
    - Technology
    - Documentation
  built_by: Sankarsan Kampa
  built_by_url: "https://traction.one"
- title: Arnondora
  main_url: "https://arnondora.in.th/"
  url: "https://arnondora.in.th/"
  source_url: "https://github.com/arnondora/arnondoraBlog"
  description: Arnondora is a personal blog by Arnon Puitrakul
  categories:
    - Blog
    - Programming
    - Technology
  built_by: Arnon Puitrakul
  built_by_url: "https://arnondora.in.th/"
  featured: false
- title: KingsDesign
  url: "https://www.kingsdesign.com.au/"
  main_url: "https://www.kingsdesign.com.au/"
  description: KingsDesign is a Hobart based web design and development company. KingsDesign creates, designs, measures and improves web based solutions for businesses and organisations across Australia.
  categories:
    - Agency
    - Technology
    - Portfolio
    - Consulting
    - User Experience
  built_by: KingsDesign
  built_by_url: "https://www.kingsdesign.com.au"
- title: EasyFloh | Easy Flows for all
  url: "https://www.easyfloh.com"
  main_url: "https://www.easyfloh.com"
  description: >
    EasyFloh is for creating simple flows for your organisation. An organisation
    can design own flows with own stages.
  categories:
    - Business
    - Landing Page
  built_by: Vikram Aroskar
  built_by_url: "https://medium.com/@vikramaroskar"
  featured: false
- title: Home Alarm Report
  url: https://homealarmreport.com/
  main_url: https://homealarmreport.com/
  description: >
    Home Alarm Report is dedicated to helping consumers make informed decisions
    about home security solutions. The site was easily migrated from a legacy WordPress
    installation and the dev team chose Gatsby for its site speed and SEO capabilities.
  categories:
    - Blog
    - Business
    - SEO
    - Technology
  built_by: Centerfield Media
  built_by_url: https://www.centerfield.com
- title: Just | FX for treasurers
  url: "https://www.gojust.com"
  main_url: "https://www.gojust.com"
  description: >
    Just provides a single centralized view of FX for corporate treasurers. See interbank market prices, and access transaction cost analysis.
  categories:
    - Finance
    - Technology
  built_by: Bejamas
  built_by_url: "https://bejamas.io/"
  featured: false
- title: Bureau for Good | Nonprofit branding, web and print communications
  url: "https://www.bureauforgood.com"
  main_url: "https://www.bureauforgood.com"
  description: >
    Bureau for Good helps nonprofits explain why they matter across digital & print media. Bureau for Good crafts purpose-driven identities, websites & print materials for changemakers.
  categories:
    - Nonprofit
    - Agency
    - Design
  built_by: Bejamas
  built_by_url: "https://bejamas.io/"
  featured: false
- title: Atelier Cartier Blumen
  url: "https://www.ateliercartier.ch"
  main_url: "https://www.ateliercartier.ch"
  description: >
    Im schönen Kreis 6 in Zürich kreiert Nicole Cartier Blumenkompositionen anhand Charaktereigenschaften oder Geschichten zur Person an. Für wen ist Dein Blumenstrauss gedacht? Einzigartige Floristik Blumensträusse, Blumenabos, Events, Shootings. Site designed by https://www.stolfo.co
  categories:
    - eCommerce
    - Design
  built_by: Bejamas
  built_by_url: "https://bejamas.io/"
  featured: false
- title: Veronym – Cloud Security Service Provider
  url: "https://www.veronym.com"
  main_url: "https://www.veronym.com"
  description: >
    Veronym is securing your digital transformation. A comprehensive Internet security solution for business. Stay safe no matter how, where and when you connect.
  categories:
    - Security
    - Technology
    - Business
  built_by: Bejamas
  built_by_url: "https://bejamas.io/"
  featured: false
- title: Devahoy
  url: "https://devahoy.com/"
  main_url: "https://devahoy.com/"
  description: >
    Devahoy is a personal blog written in Thai about software development.
  categories:
    - Blog
    - Programming
  built_by: Chai Phonbopit
  built_by_url: "https://github.com/phonbopit"
  featured: false
- title: Venus Lover
  url: https://venuslover.com
  main_url: https://venuslover.com
  description: >
    Venus Lover is a mobile app for iOS and Android so you can read your daily horoscope and have your natal chart, including the interpretation of the ascendant, planets, houses and aspects.
  categories:
    - App
    - Consulting
    - Education
    - Landing Page
- title: Write/Speak/Code
  url: https://www.writespeakcode.com/
  main_url: https://www.writespeakcode.com/
  description: >
    Write/Speak/Code is a non-profit on a mission to promote the visibility and leadership of technologists with marginalized genders through peer-led professional development.
  categories:
    - Community
    - Nonprofit
    - Open Source
    - Conference
  built_by: Nicola B.
  built_by_url: https://www.linkedin.com/in/nicola-b/
  featured: false
- title: Daniel Spajic
  url: https://danieljs.tech/
  main_url: https://danieljs.tech/
  source_url: https://github.com/dspacejs/portfolio
  description: >
    Passionate front-end developer with a deep, yet diverse skillset.
  categories:
    - Portfolio
    - Programming
    - Freelance
  built_by: Daniel Spajic
  featured: false
- title: Cosmotory
  url: https://cosmotory.netlify.com/
  main_url: https://cosmotory.netlify.com/
  description: >
    This is the educational blog containing various courses,learning materials from various authors from all over the world.
  categories:
    - Blog
    - Community
    - Nonprofit
    - Open Source
    - Education
  built_by: Hanishraj B Rao.
  built_by_url: https://hanishrao.netlify.com/
  featured: false
- title: Armorblox | Security Powered by Understanding
  url: https://www.armorblox.com
  main_url: https://www.armorblox.com
  description: >
    Armorblox is a venture-backed stealth cybersecurity startup, on a mission to build a game-changing enterprise security platform.
  categories:
    - Security
    - Technology
    - Business
  built_by: Bejamas
  built_by_url: https://bejamas.io
  featured: false
- title: Mojo
  url: https://www.mojo.is
  main_url: https://www.mojo.is/
  description: >
    We help companies create beautiful digital experiences
  categories:
    - Agency
    - Technology
    - Consulting
    - User Experience
    - Web Development
  featured: false
- title: Marcel Hauri
  url: https://marcelhauri.ch/
  main_url: https://marcelhauri.ch/
  description: >
    Marcel Hauri is an award-winning Magento developer and e-commerce specialist.
  categories:
    - Portfolio
    - Blog
    - Programming
    - Community
    - Open Source
    - eCommerce
  built_by: Marcel Hauri
  built_by_url: https://marcelhauri.ch
  featured: false
- title: Projektmanagementblog
  url: https://www.projektmanagementblog.de
  main_url: https://www.projektmanagementblog.de/
  source_url: https://github.com/StephanWeinhold/pmblog
  description: >
    Thoughts about modern project management. Built with Gatsby and Tachyons, based on Advanced Starter.
  categories:
    - Blog
  built_by: Stephan Weinhold
  built_by_url: https://stephanweinhold.com/
  featured: false
- title: Anthony Boyd Graphics
  url: https://www.anthonyboyd.graphics/
  main_url: https://www.anthonyboyd.graphics/
  description: >
    Free Graphic Design Resources by Anthony Boyd
  categories:
    - Portfolio
  built_by: Anthony Boyd
  built_by_url: https://www.anthonyboyd.com/
  featured: false
- title: Relocation Hero
  url: https://relocationhero.com
  main_url: https://relocationhero.com
  description: >
    Blog with FAQs related to Germany relocation. Built with Gatsby.
  categories:
    - Blog
    - Consulting
    - Community
  featured: false
- title: Zoe Rodriguez
  url: https://zoerodrgz.com
  main_url: https://zoerodrgz.com
  description: >
    Portfolio for Los Angeles-based designer Zoe Rodriguez. Built with Gatsby.
  categories:
    - Portfolio
    - Design
  built_by: Chase Ohlson
  built_by_url: https://chaseohlson.com
  featured: false
- title: TriActive USA
  url: https://triactiveusa.com
  main_url: https://triactiveusa.com
  description: >
    Website and blog for TriActive USA. Built with Gatsby.
  categories:
    - Landing Page
    - Business
  built_by: Chase Ohlson
  built_by_url: https://chaseohlson.com
- title: LaunchDarkly
  url: https://launchdarkly.com/
  main_url: https://launchdarkly.com/
  description: >
    LaunchDarkly is the feature management platform that software teams use to build better software, faster.
  categories:
    - Technology
    - Marketing
  built_by: LaunchDarkly
  built_by_url: https://launchdarkly.com/
  featured: false
- title: Arpit Goyal
  url: https://arpitgoyal.com
  main_url: https://arpitgoyal.com
  source_url: https://github.com/92arpitgoyal/ag-blog
  description: >
    Blog and portfolio website of a Front-end Developer turned Product Manager.
  categories:
    - Blog
    - Portfolio
    - Technology
    - User Experience
  built_by: Arpit Goyal
  built_by_url: https://twitter.com/_arpitgoyal
  featured: false
- title: Portfolio of Cole Townsend
  url: https://twnsnd.co
  main_url: https://twnsnd.co
  description: Portfolio of Cole Townsend, Product Designer
  categories:
    - Portfolio
    - User Experience
    - Web Development
    - Design
  built_by: Cole Townsend
  built_by_url: https://twitter.com/twnsndco
- title: Jana Desomer
  url: https://www.janadesomer.be/
  main_url: https://www.janadesomer.be/
  description: >
    I'm Jana, a digital product designer with coding skills, based in Belgium
  categories:
    - Portfolio
  built_by: Jana Desomer Designer/Developer
  built_by_url: https://www.janadesomer.be/
  featured: false
- title: Carbon8 Regenerative Agriculture
  url: https://www.carbon8.org.au/
  main_url: https://www.carbon8.org.au/
  description: >
    Carbon8 is a Not for Profit charity that supports Aussie farmers to transition to regenerative agriculture practices and rebuild the carbon (organic matter) in their soil from 1% to 8%.
  categories:
    - Nonprofit
    - eCommerce
  built_by: Little & Big
  built_by_url: "https://www.littleandbig.com.au/"
  featured: false
- title: Reactgo blog
  url: https://reactgo.com/
  main_url: https://reactgo.com/
  description: >
    It provides tutorials & articles about modern open source web technologies such as react,vuejs and gatsby.
  categories:
    - Blog
    - Education
    - Programming
    - Web Development
  built_by: Sai gowtham
  built_by_url: "https://twitter.com/saigowthamr"
  featured: false
- title: City Springs
  url: https://citysprings.com/
  main_url: https://citysprings.com/
  description: >
    Sandy Springs is a city built on creative thinking and determination. They captured a bold vision for a unified platform to bring together new and existing information systems. To get there, the Sandy Springs communications team partnered with Mediacurrent on a new Drupal 8 decoupled platform architecture with a Gatsbyjs front end to power both the City Springs website and its digital signage network. Now, the Sandy Springs team can create content once and publish it everywhere.
  categories:
    - Community
    - Government
  built_by: Mediacurrent
  built_by_url: https://www.mediacurrent.com
  featured: false
- title: Behalf
  url: https://www.behalf.no/
  main_url: https://www.behalf.no/
  description: >
    Behalf is Norwegian based digital design agency.
  categories:
    - Agency
    - Portfolio
    - Business
    - Consulting
    - Design
    - Design System
    - Marketing
    - Web Development
    - User Experience
  built_by: Behalf
  built_by_url: https://www.behalf.no/
  featured: false
- title: Saxenhammer & Co.
  url: https://saxenhammer-co.com/
  main_url: https://saxenhammer-co.com/
  description: >
    Saxenhammer & Co. is a leading boutique investment bank in Continental Europe. The firm’s strong track record is comprised of the execution of 200 successful transactions across all major industries.
  categories:
    - Consulting
    - Finance
    - Business
  built_by: Axel Fuhrmann
  built_by_url: https://axelfuhrmann.com/
  featured: false
- title: UltronEle
  url: http://ultronele.com
  main_url: https://runbytech.github.io/ueofcweb/
  source_url: https://github.com/runbytech/ueofcweb
  description: >
    UltronEle is a light, fast, simple yet interesting serverless e-learning CMS based on GatsbyJS. It aims to provide a easy-use product for tutors, teachers, instructors from all kinks of fields with near-zero efforts to setup their own authoring tool and content publish website.
  categories:
    - Education
    - Consulting
    - Landing Page
    - Web Development
    - Open Source
    - Learning
  built_by: RunbyTech
  built_by_url: http://runbytech.co
  featured: false
- title: Nick Selvaggio
  url: https://nickgs.com/
  main_url: https://nickgs.com/
  description: >
    The personal website of Nick Selvaggio. Long Island based web developer, teacher, and technologist.
  categories:
    - Consulting
    - Programming
    - Web Development
  featured: false
- title: Free & Open Source Gatsby Themes by LekoArts
  main_url: "https://themes.lekoarts.de"
  url: "https://themes.lekoarts.de"
  source_url: "https://github.com/LekoArts/gatsby-themes/tree/master/www"
  built_by: LekoArts
  built_by_url: "https://github.com/LekoArts"
  description: >-
    Get high-quality and customizable Gatsby themes to quickly bootstrap your website! Choose from many professionally created and impressive designs with a wide variety of features and customization options. Use Gatsby Themes to take your project to the next level and let you and your customers take advantage of the many benefits Gatsby has to offer.
  categories:
    - Open Source
    - Directory
    - Marketing
    - Landing Page
  featured: false
- title: Lars Roettig
  url: https://larsroettig.dev/
  main_url: https://larsroettig.dev/
  description: >
    Lars Roettig is a Magento Maintainer and e-commerce specialist. On his Blog, he writes Software Architecture and Magento Development.
  categories:
    - Portfolio
    - Blog
    - Programming
    - Community
    - Open Source
    - eCommerce
  built_by: Lars Roettig
  built_by_url: https://larsroettig.dev/
  featured: false
- title: Cade Kynaston
  url: https://cade.codes
  main_url: https://cade.codes
  source_url: https://github.com/cadekynaston/gatsby-portfolio
  description: >
    Cade Kynaston's Portfolio
  categories:
    - Portfolio
  built_by: Cade Kynaston
  built_by_url: https://github.com/cadekynaston
  featured: false
- title: Growable Meetups
  url: https://www.growable.io/
  main_url: https://www.growable.io/
  description: >
    Growable - Events to Accelerate your career in Tech. Made with <3 with Gatsby, React & Netlify by Talent Point in London.
  categories:
    - Event
    - Technology
    - Education
    - Community
    - Conference
  built_by: Talent Point
  built_by_url: https://github.com/talent-point/
  featured: false
- title: Fantastic Metropolis
  main_url: https://fantasticmetropolis.com
  url: https://fantasticmetropolis.com
  description: >
    Fantastic Metropolis ran between 2001 and 2006, highlighting the potential of literary science fiction and fantasy.
  categories:
    - Entertainment
  built_by: Luis Rodrigues
  built_by_url: https://goblindegook.com
  featured: false
- title: Simon Koelewijn
  main_url: https://simonkoelewijn.nl
  url: https://simonkoelewijn.nl
  description: >
    Personal blog of Simon Koelewijn, where he blogs about UX, analytics and web development (in Dutch). Made awesome and fast by using Gatsby 2.x (naturally) and gratefully using Netlify and Netlify CMS.
  categories:
    - Freelance
    - Blog
    - Web Development
    - User Experience
  built_by: Simon Koelewijn
  built_by_url: https://simonkoelewijn.nl
  featured: false
- title: Raconteur Careers
  main_url: https://careers.raconteur.net
  url: https://careers.raconteur.net
  description: >
    Raconteur is a London-based publishing house and content marketing agency. We have built this careers portal Gatsby v2 with TypeScript, Styled-Components, React-Spring and Contentful.
  categories:
    - Media
    - Marketing
    - Landing Page
  built_by: Jacob Herper
  built_by_url: https://herper.io
  featured: false
- title: Frankly Steve
  url: https://www.franklysteve.com/
  main_url: https://www.franklysteve.com/
  description: >
    Wedding photography with all the hugs, tears, kisses, smiles, laughter, banter, kids up trees, friends in hedges.
  categories:
    - Photography
    - Portfolio
  built_by: Little & Big
  built_by_url: "https://www.littleandbig.com.au/"
  featured: false
- title: Eventos orellana
  description: >-
    We are a company dedicated to providing personalized and professional advice
    for the elaboration and coordination of social and business events.
  main_url: "https://eventosorellana.com/"
  url: "https://eventosorellana.com/"
  featured: false
  categories:
    - Gallery
  built_by: Ramón Chancay
  built_by_url: "https://ramonchancay.me/"
- title: DIA Supermercados
  main_url: https://dia.com.br
  url: https://dia.com.br
  description: >-
    Brazilian retailer subsidiary, with more than 1,100 stores in Brazil, focusing on low prices and exclusive DIA Products.
  categories:
    - Business
  built_by: CloudDog
  built_by_url: https://clouddog.com.br
  featured: false
- title: AntdSite
  main_url: https://antdsite.yvescoding.org
  url: https://antdsite.yvescoding.org
  description: >-
    A static docs generator based on Ant Design and GatsbyJs.
  categories:
    - Documentation
  built_by: Yves Wang
  built_by_url: https://antdsite.yvescoding.org
- title: AntV
  main_url: https://antv.vision
  url: https://antv.vision
  description: >-
    AntV is a new generation of data visualization technique from Ant Financial
  categories:
    - Documentation
  built_by: afc163
  built_by_url: https://github.com/afc163
- title: Fourpost
  url: https://www.fourpost.com
  main_url: https://www.fourpost.com
  description: >
    Fourpost is a shopping destination for today’s family that combines the best brands and experiences under one roof.
  categories:
    - Marketing
  built_by: Fourpost
  built_by_url: https://github.com/fourpost
  featured: false
- title: ReactStudy Blog
  url: https://elated-lewin-51cf0d.netlify.com
  main_url: https://elated-lewin-51cf0d.netlify.com
  description: >
    Belong to your own blog by gatsby
  categories:
    - Blog
  built_by: 97thjingba
  built_by_url: https://github.com/97thjingba
  featured: false
- title: George
  main_url: https://kind-mestorf-5a2bc0.netlify.com
  url: https://kind-mestorf-5a2bc0.netlify.com
  description: >
    shiny new web built with Gatsby
  categories:
    - Blog
    - Portfolio
    - Gallery
    - Landing Page
    - Design
    - Web Development
    - Open Source
    - Science
  built_by: George Davituri
  featured: false

- title: CEO amp
  main_url: https://www.ceoamp.com
  url: https://www.ceoamp.com
  description: >
    CEO amp is an executive training programme to amplify a CEO's voice in the media. This site was built with Gatsby v2, Styled-Components, TypeScript and React Spring.
  categories:
    - Consulting
    - Entrepreneurship
    - Marketing
    - Landing Page
  built_by: Jacob Herper
  built_by_url: https://herper.io
  featured: false
- title: QuantumBlack
  main_url: https://www.quantumblack.com/
  url: https://www.quantumblack.com/
  description: >
    We help companies use data to make distinctive, sustainable and significant improvements to their performance.
  categories:
    - Technology
    - Consulting
    - Data
    - Design
  built_by: Richard Westenra
  built_by_url: https://www.richardwestenra.com/
  featured: false
- title: Coffeeshop Creative
  url: https://www.coffeeshopcreative.ca
  main_url: https://www.coffeeshopcreative.ca
  description: >
    Marketing site for a Toronto web design and videography studio.
  categories:
    - Marketing
    - Agency
    - Design
    - Video
    - Web Development
  built_by: Michael Uloth
  built_by_url: https://www.michaeluloth.com
  featured: false
- title: Daily Hacker News
  url: https://dailyhn.com
  main_url: https://dailyhn.com
  description: >
    Daily Hacker News presents the top five stories from Hacker News daily.
  categories:
    - Entertainment
    - Design
    - Web Development
    - Technology
    - Science
  built_by: Joeri Smits
  built_by_url: https://joeri.dev
  featured: false
- title: Grüne Dresden
  main_url: https://ltw19dresden.de
  url: https://ltw19dresden.de
  description: >
    This site was built for the Green Party in Germany (Bündnis 90/Die Grünen) for their local election in Dresden, Saxony. The site was built with Gatsby v2 and Styled-Components.
  categories:
    - Government
    - Nonprofit
  built_by: Jacob Herper
  built_by_url: https://herper.io
- title: Gratsy
  url: https://gratsy.com/
  main_url: https://gratsy.com/
  description: >
    Gratsy: Feedback To Give Back
  categories:
    - Agency
    - Marketing
    - Landing Page
  built_by: Whalar
  built_by_url: https://whalar.com/
  featured: false
- title: deepThreads
  main_url: https://deepthreads.com
  url: https://deepthreads.com/
  description: >
    deepThreads is a shiny new website built with Gatsby v2.  We make art using deep learning along with print on demand providers to create some cool stuff!
  categories:
    - eCommerce
  built_by: Kyle Kitlinski
  built_by_url: http://github.com/k-kit
  featured: false
- title: Mill3 Studio
  main_url: https://mill3.studio/en/
  url: https://mill3.studio/en/
  description: >
    Our agency specializes in the analysis, strategy and development of digital products.
  categories:
    - Agency
    - Portfolio
  built_by: Mill3
  built_by_url: https://mill3.studio/en/
  featured: false
- title: Zellement
  main_url: https://www.zellement.com
  url: https://www.zellement.com
  description: >
    Online portfolio of Dan Farrow from Nottingham, UK.
  categories:
    - Portfolio
  built_by: Zellement
  built_by_url: https://www.zellement.com
  featured: false
- title: Fullstack HQ
  url: https://fullstackhq.com/
  main_url: https://fullstackhq.com/
  description: >
    Get immediate access to a battle-tested team of designers and developers on a pay-as-you-go monthly subscription.
  categories:
    - Agency
    - Consulting
    - Freelance
    - Marketing
    - Portfolio
    - Web Development
    - App
    - Business
    - Design
    - JavaScript
    - Technology
    - User Experience
    - Web Development
    - eCommerce
    - WordPress
  built_by: Fullstack HQ
  built_by_url: https://fullstackhq.com/
  featured: false
- title: Cantas
  main_url: https://www.cantas.co.jp
  url: https://www.cantas.co.jp
  description: >
    Cantas is digital marketing company in Japan.
  categories:
    - Business
    - Agency
  built_by: Cantas
  built_by_url: https://www.cantas.co.jp
  featured: false
- title: Sheringham Shantymen
  main_url: https://www.shantymen.com/
  url: https://www.shantymen.com/
  description: >
    The Sheringham Shantymen are a sea shanty singing group that raise money for the RNLI in the UK.
  categories:
    - Music
    - Community
    - Entertainment
    - Nonprofit
  built_by: Zellement
  built_by_url: https://www.zellement.com/
  featured: false
- title: WP Spark
  main_url: https://wpspark.io/
  url: https://wpspark.io/
  description: >
    Create blazing fast website with WordPress and our Gatsby themes.
  categories:
    - Agency
    - Community
    - Blog
    - WordPress
  built_by: wpspark
  built_by_url: https://wpspark.io/
- title: Ronald Langeveld
  description: >
    Ronald Langeveld's blog and Web Development portfolio website.
  main_url: "https://www.ronaldlangeveld.com"
  url: "https://www.ronaldlangeveld.com"
  categories:
    - Blog
    - Web Development
    - Freelance
    - Portfolio
    - Consulting
  featured: false
- title: Golfonaut
  description: >
    Golfonaut - Golf application for Apple Watch
  main_url: https://golfonaut.io
  url: https://golfonaut.io
  categories:
    - App
    - Sports
  featured: false
- title: Anton Sten - UX Lead/Design
  url: https://www.antonsten.com
  main_url: https://www.antonsten.com
  description: Anton Sten leads UX for design-driven companies.
  categories:
    - User Experience
    - Blog
    - Freelance
    - Portfolio
    - Consulting
    - Agency
    - Design
  featured: false
- title: Rashmi AP - Front-end Developer
  main_url: http://rashmiap.me
  url: http://rashmiap.me
  featured: false
  description: >
    Rashmi AP's Personal Portfolio Website
  source_url: https://github.com/rashmiap/personal-website-react
  categories:
    - Portfolio
    - Open Source
  built_by: Rashmi AP
  built_by_url: http://rashmiap.me
- title: OpenSourceRepos - Blogs for open source repositories
  main_url: https://opensourcerepos.com
  url: https://opensourcerepos.com
  featured: false
  description: >
    Open Source Repos is a blog site for explaining the architecture, code-walkthrough and key takeways for the GitHub repository. Out main aim to is to help more developers contribute to open source projects.
  source_url: https://github.com/opensourcerepos/blogs
  categories:
    - Open Source
    - Design
    - Design System
    - Blog
  built_by: OpenSourceRepos Team
  built_by_url: https://opensourcerepos.com
- title: Sheelah Brennan - Front-End/UX Engineer
  main_url: https://sheelahb.com
  url: https://sheelahb.com
  featured: false
  description: >
    Sheelah Brennan's web development blog
  categories:
    - Blog
    - Web Development
    - Design
    - Freelance
    - Portfolio
  built_by: Sheelah Brennan
- title: Delinx.Digital - Web and Mobile Development Agency based in Sofia, Bulgaria
  main_url: https://delinx.digital
  url: https://delinx.digital/solutions
  description: >
    Delinx.digital is a software development oriented digital agency based in Sofia, Bulgaria. We develop bespoke software solutions using  WordPress, WooCommerce, Shopify, eCommerce, React.js, Node.js, PHP, Laravel and many other technologies.
  categories:
    - Agency
    - Web Development
    - Design
    - eCommerce
    - WordPress
  featured: false
- title: Cameron Nuckols - Articles, Book Notes, and More
  main_url: https://nucks.co
  url: https://nucks.co
  description: >
    This site hosts all of Cameron Nuckols's writing on entrepreneurship, startups, money, fitness, self-education, and self-improvement.
  categories:
    - Blog
    - Entrepreneurship
    - Business
    - Productivity
    - Technology
    - Marketing
  featured: false
- title: Hayato KAJIYAMA - Portfolio
  main_url: "https://hyakt.dev"
  url: "https://hyakt.dev"
  source_url: "https://github.com/hyakt/hyakt.github.io"
  featured: false
  categories:
    - Portfolio
- title: Skirtcraft - Unisex Skirts with Large Pockets
  main_url: https://skirtcraft.com
  url: https://skirtcraft.com/products
  source_url: https://github.com/jqrn/skirtcraft-web
  description: >
    Skirtcraft sells unisex skirts with large pockets, made in the USA. Site built with TypeScript and styled-components, with Tumblr-sourced blog posts.
  categories:
    - eCommerce
    - Blog
  built_by: Joe Quarion
  built_by_url: https://github.com/jqrn
  featured: false
- title: Vermarc Sport
  main_url: https://www.vermarcsport.com/
  url: https://www.vermarcsport.com/
  description: >
    Vermarc Sport offers a wide range of cycle clothing, cycling jerseys, bib shorts, rain gear and accessories, as well for the summer, the mid-season (autumn / spring) and the winter.
  categories:
    - eCommerce
  built_by: BrikL
  built_by_url: https://github.com/Brikl
- title: Cole Ruche
  main_url: https://coleruche.com
  url: https://coleruche.com
  source_url: https://github.com/kingingcole/myblog
  description: >
    The personal website and blog for Emeruche "Cole" Ikenna, front-end web developer from Nigeria.
  categories:
    - Blog
    - Portfolio
  built_by: Emeruche "Cole" Ikenna
  built_by_url: https://twitter.com/cole_ruche
  featured: false
- title: Abhith Rajan - Coder, Blogger, Biker, Full Stack Developer
  main_url: https://www.abhith.net/
  url: https://www.abhith.net/
  source_url: https://github.com/Abhith/abhith.net
  description: >
    abhith.net is a portfolio website of Abhith Rajan, a full stack developer. Sharing blog posts, recommended videos, developer stories and services with the world through this site.
  categories:
    - Portfolio
    - Blog
    - Programming
    - Open Source
    - Technology
  built_by: Abhith Rajan
  built_by_url: https://github.com/Abhith
  featured: false
- title: Mr & Mrs Wilkinson
  url: https://thewilkinsons.netlify.com/
  main_url: https://thewilkinsons.netlify.com/
  source_url: https://github.com/davemullenjnr/the-wilkinsons
  description: >
    A one-page wedding photography showcase using Gatsby Image and featuring a lovely hero and intro section.
  categories:
    - Photography
  built_by: Dave Mullen Jnr
  built_by_url: https://davemullenjnr.co.uk
  featured: false
- title: Gopesh Gopinath - Full Stack JavaScript Developer
  url: https://www.gopeshgopinath.com
  main_url: https://www.gopeshgopinath.com
  source_url: https://github.com/GopeshMedayil/gopeshgopinath.com
  description: >
    Gopesh Gopinath's Personal Portfolio Website
  categories:
    - Portfolio
    - Open Source
  built_by: Gopesh Gopinath
  built_by_url: https://www.gopeshgopinath.com
  featured: false
- title: Misael Taveras - FrontEnd Developer
  url: https://taverasmisael.com
  main_url: https://taverasmisael.com
  source_url: https://github.com/taverasmisael/taverasmisael
  description: >
    Personal site and bloging about learning FrontEnd web development in spanish.
  categories:
    - Portfolio
    - Open Source
    - Blog
    - JavaScript
    - Web Development
  built_by: Misael Taveras
  built_by_url: https://taverasmisael.com
  featured: false
- title: Le Reacteur
  url: https://www.lereacteur.io/
  main_url: https://www.lereacteur.io/
  description: >
    Le Reacteur is the first coding bootcamp dedicated to web and mobile apps development (iOS/Android). We offer intensive sessions to train students in a short time (10 weeks). Our goal is to pass on to our students in less than 3 months what they would have learned in 2 years. To achieve this ambitious challenge, our training is based on learning JavaScript (Node.js, Express, ReactJS, React Native).
  categories:
    - JavaScript
    - Learning
    - Mobile Development
    - Web Development
  built_by: Farid Safi
  built_by_url: https://twitter.com/FaridSafi
  featured: false
- title: Cinch
  url: https://www.cinch.co.uk
  main_url: https://www.cinch.co.uk
  description: >
    Cinch is a hub for car supermarkets and dealers to show off their stock. The site only lists second-hand cars that are seven years old or younger, with less than 70,000 miles on the clock.
  categories:
    - Entrepreneurship
    - Business
  built_by: Somo
  built_by_url: https://www.somoglobal.com
  featured: false
- title: Recetas El Universo
  description: >-
    Recipes and videos with the best of Ecuadorian cuisine. 
    Collectable recipes from Diario El Universo.
  main_url: "https://recetas-eu.netlify.com/"
  url: "https://recetas-eu.netlify.com/"
  featured: false
  categories:
    - Blog
    - WordPress
    - Food
  built_by: Ramón Chancay
  built_by_url: "https://ramonchancay.me/"
- title: NuBrakes
  url: https://nubrakes.com/
  main_url: https://nubrakes.com/
  description: >
    NuBrakes is the mobile brake repair company that comes to you! We perform brake pad, caliper, and rotor replacement at your office, apartment or home!
  categories:
    - Business
    - Entrepreneurship
  featured: false
- title: Third and Grove
  url: https://www.thirdandgrove.com
  main_url: https://www.thirdandgrove.com
  source_url: https://github.com/thirdandgrove/tagd8_gatsby
  description: >
    A digital agency slaying the mundane one pixel at a time.
  categories:
    - Agency
    - Marketing
    - Open Source
    - Technology
  built_by: Third and Grove
  built_by_url: https://www.thirdandgrove.com
  featured: false
- title: Le Bikini
  url: https://lebikini.com
  main_url: https://lebikini.com
  description: >
    New website for Toulouse's most iconic concert hall.
  categories:
    - Music
  built_by: Antoine Rousseau
  built_by_url: https://antoine.rousseau.im
  featured: false
- title: Jimmy Truong's Portfolio
  url: https://jimmytruong.ca
  main_url: https://jimmytruong.ca
  description: >
    This porfolio is a complication of all projects done during my time at BCIT D3 (Digital Design and Development) program and after graduation.
  categories:
    - Portfolio
    - Web Development
  built_by: Jimmy Truong
  built_by_url: https://jimmytruong.ca
  featured: false
- title: Quick Stop Nicaragua
  main_url: https://quickstopnicaragua.com
  url: https://quickstopnicaragua.com
  description: >
    Convenience Store Website
  categories:
    - Food
  built_by: Gerald Martinez
  built_by_url: https://twitter.com/GeraldM_92
  featured: false
- title: XIEL
  main_url: https://xiel.dev
  url: https://xiel.dev
  source_url: https://github.com/xiel/xiel
  description: >
    I'm a freelance front-end developer from Berlin who creates digital experiences that everyone likes to use.
  categories:
    - Portfolio
    - Blog
  built_by: Felix Leupold
  built_by_url: https://twitter.com/xiel
  featured: false
- title: Nicaragua Best Guides
  main_url: https://www.nicaraguasbestguides.com
  url: https://www.nicaraguasbestguides.com
  description: >
    Full-Service Tour Operator and Destination Management Company (DMC)
  categories:
    - Agency
    - Travel
  built_by: Gerald Martinez
  built_by_url: https://twitter.com/GeraldM_92
  featured: false
- title: Thoughts and Stuff
  main_url: http://thoughtsandstuff.com
  url: http://thoughtsandstuff.com
  source_url: https://github.com/robmarshall/gatsby-tns
  description: >
    A simple easy to read blog. Minimalistic, focusing on content over branding. Includes RSS feed.
  categories:
    - Accessibility
    - Blog
    - WordPress
  built_by: Robert Marshall
  built_by_url: https://robertmarshall.dev
  featured: false
- title: Tracli
  url: https://tracli.rootvan.com/
  main_url: https://tracli.rootvan.com/
  source_url: https://github.com/ridvankaradag/tracli-landing
  description: >
    A command line app that tracks your time
  categories:
    - Productivity
    - Technology
    - Landing Page
  built_by: Ridvan Karadag
  built_by_url: http://www.rootvan.com
  featured: false
- title: spon.io
  url: https://www.spon.io
  main_url: https://www.spon.io
  source_url: https://github.com/magicspon/spon.io
  description: >
    Portfolio for frontend web developer, based in Bristol UK
  categories:
    - Portfolio
  built_by: Dave Stockley
  built_by_url: https://www.spon.io
  featured: false
- title: BBS
  url: https://big-boss-studio.com
  main_url: https://big-boss-studio.com
  description: >
    For 11 years, we help great brands in their digital transformation, offering all our expertise for their needs. Technical consulting, UX, design, technical integration and maintenance.
  categories:
    - Agency
    - JavaScript
    - Web Development
  built_by: BBS
  built_by_url: https://big-boss-studio.com
  featured: false
- title: Appes - Meant to evolve
  main_url: https://appes.co
  url: https://appes.co
  description: >
    Appes is all about apps and evolution. We help companies to build mobile and
    web products.
  categories:
    - Agency
    - Mobile Development
    - Web Development
    - Technology
  built_by: Appes
  built_by_url: https://appes.co
  featured: false
- title: Intern
  url: https://intern.imedadel.me
  main_url: https://intern.imedadel.me
  description: >
    Intern is a job board for getting internships in tech, design, marketing, and more. It's built entirely with Gatsby.
  categories:
    - Directory
    - Technology
  built_by: Imed Adel
  built_by_url: https://imedadel.me
  featured: false
- title: Global Citizen Foundation
  main_url: https://www.globalcitizenfoundation.org
  url: https://www.globalcitizenfoundation.org
  description: >
    In the digital economy, we are Global Citizens and the currency is Personal Data
  categories:
    - Nonprofit
  built_by: The Delta Studio
  built_by_url: https://www.thedelta.io
  featured: false
- title: GatsbyFinds
  main_url: https://gatsbyfinds.netlify.com
  url: https://gatsbyfinds.netlify.com
  description: >
    GatsbyFinds is a website built ontop of Gatsby v2 by providing developers with a showcase of all the lastest projects made with the beloved GatsbyJS.
  categories:
    - Portfolio
    - Gallery
  built_by: Bvlktech
  built_by_url: https://twitter.com/bvlktech
  featured: false
- title: AFEX Commodities Exchange
  main_url: https://afexnigeria.com
  url: https://afexnigeria.com
  description: >
    AFEX Nigeria strives to transform Nigerian agriculture by creating more bargaining power to smallholder farmers, access to information, and secure storage.
  categories:
    - Blog
    - Business
    - Finance
    - Food
    - WordPress
  built_by: Mayowa Falade
  built_by_url: http://mayowafalade.com
  featured: false
- title: VIA Data
  main_url: https://viadata.io
  url: https://viadata.io
  description: >
    The future of data management
  categories:
    - Data
  built_by: The Delta Studio
  built_by_url: https://www.thedelta.io
  featured: false
- title: Front End Day Event Website
  main_url: https://frontend-day.com/
  url: https://frontend-day.com/
  description: >
    Performant landing page for a front end workshops recurring event / conference.
  categories:
    - Event
    - Conference
    - Web Development
    - Technology
  built_by: Pagepro
  built_by_url: https://pagepro.co
  featured: false
- title: Mutual
  main_url: https://www.madebymutual.com
  url: https://www.madebymutual.com
  description: >
    Mutual is a web design and development agency. Our new website is powered by Gatsby and Craft CMS.
  categories:
    - Blog
    - Portfolio
    - Agency
    - Design
    - Web Development
  built_by: Mutual
  built_by_url: https://twitter.com/madebymutual
  featured: false
- title: Surge 3
  main_url: https://surge3.com
  url: https://surge3.com/
  description: >
    We’re Surge 3 - a premier web development agency. Our company centers around the principles of quality, speed, and service! We are founded using the latest in web technologies and are dedicated to using those exact tools to help our customers achieve their goals.
  categories:
    - Portfolio
    - Blog
    - Agency
    - Web Development
    - Marketing
  built_by: Dillon Browne
  built_by_url: https://dillonbrowne.com
- title: Adaltas
  main_url: https://www.adaltas.com
  url: https://www.adaltas.com
  description: >
    Adaltas is a team of consultants with a focus on Open Source, Big Data and Cloud Computing based in France, Canada and Morocco.
  categories:
    - Consulting
    - Data
    - Design System
    - Programming
    - Learning
  built_by: Adaltas
  built_by_url: https://www.adaltas.com
- title: Themis Attorneys
  main_url: https://themis-attorneys.com
  url: https://themis-attorneys.com
  description: >
    Themis Attorneys is Chennai based lawyers. Their new complete website is made using Gatsby.
  categories:
    - Agency
    - Consulting
    - Portfolio
    - Law
  built_by: Merbin J Anselm
  built_by_url: https://anselm.in
- title: Runlet
  main_url: https://runlet.app
  url: https://runlet.app
  source_url: https://github.com/runletapp/runlet
  description: >
    Runlet is a cloud-based job manager that offers device synchronization and reliable message delivery in a network of connected devices even after connectivity issues. Available for ARM, Linux, Mac and Windows.
  categories:
    - App
    - Landing Page
    - Productivity
    - Technology
  built_by: Vandré Leal
  built_by_url: https://vandreleal.github.io
  featured: false
- title: tiaan.dev
  main_url: https://tiaan.dev
  url: https://tiaan.dev
  featured: false
  categories:
    - Blog
    - Portfolio
    - Web Development
- title: Praveen Bisht
  main_url: https://www.prvnbist.com/
  url: https://www.prvnbist.com/
  source_url: https://github.com/prvnbist/portfolio
  categories:
    - Portfolio
    - Blog
  built_by: Praveen Bisht
  built_by_url: https://www.prvnbist.com/
  featured: false
- title: Jeff Mills The Outer Limits x NTS Radio
  url: https://www.nts.live/projects/jeff-mills-the-outer-limits/
  main_url: https://www.nts.live/projects/jeff-mills-the-outer-limits/
  source_url: https://github.com/ntslive/the-outer-limits
  description: >
    NTS Radio created a minisite for Jeff Mills' 6 part radio series The Outer Limits, including original music production and imagery curated from the NASA online image archive.
  categories:
    - Music
    - Gallery
    - Science
    - Entertainment
  built_by: NTS Radio
  built_by_url: https://www.nts.live
  featured: false
- title: BALAJIRAO676
  main_url: https://thebalajiraoecommerce.netlify.com/
  url: https://thebalajiraoecommerce.netlify.com/
  featured: false
  categories:
    - Blog
    - eCommerce
    - Web Development
- title: Mentimeter
  url: https://www.mentimeter.com/
  main_url: https://www.mentimeter.com/
  categories:
    - Business
  featured: false
- title: HYFN
  url: https://hyfn.com/
  main_url: https://hyfn.com/
  categories:
    - Business
  featured: false
- title: Mozilla India
  main_url: https://mozillaindia.org/
  url: https://mozillaindia.org/
  categories:
    - Open Source
  featured: false
- title: Primer Labs
  main_url: https://www.primerlabs.io
  url: https://www.primerlabs.io
  featured: false
  categories:
    - Education
    - Learning
- title: AJ on Purr-fect Solutions
  url: https://ajonp.com
  main_url: https://ajonp.com
  description: >
    A Community of developers, creating resources for all to use!
  categories:
    - Education
    - Learning
    - Programming
    - Web Development
    - API
    - Blog
    - SEO
  built_by: AJonP
  built_by_url: http://ajonp.com/authors/alex-patterson
- title: blog.kwst.site
  main_url: https://blog.kwst.site
  url: https://blog.kwst.site
  description: A blog of frontend engineer working in Fukuoka
  source_url: https://github.com/SatoshiKawabata/blog
  featured: false
  categories:
    - Blog
    - Technology
    - Web Development
    - JavaScript
- title: Run Leeds
  main_url: http://www.runleeds.co.uk
  url: http://www.runleeds.co.uk
  description: >
    Community running site based in Leeds,UK. Aiming to support those going through a life crisis.
  categories:
    - Accessibility
    - Blog
    - Community
    - Nonprofit
    - Sports
    - WordPress
  built_by: Robert Marshall
  built_by_url: https://www.robertmarshall.dev
- title: Arvind Kumar
  main_url: https://arvind.io
  url: https://arvind.io
  source_url: https://github.com/EnKrypt/arvind.io
  built_by: Arvind Kumar
  built_by_url: "https://arvind.io/"
  description: >
    A blog about writing code, making music and studying the skies.
  featured: false
  categories:
    - Blog
    - Music
    - Technology
- title: GlobalMoney
  url: https://global24.ua
  main_url: https://global24.ua
  description: >
    Provide payment solution for SMB, eWallet GlobalMoney
  categories:
    - Business
    - Finance
    - Technology
  built_by: NodeArt
  built_by_url: https://NodeArt.io
- title: Women's and Girls' Emergency Centre
  url: https://www.wagec.org.au/
  main_url: https://www.wagec.org.au/
  description: >
    Specialist homelessness service for women and families escaping domestic violence. Based in Redfern, Sydney, Australia.
  categories:
    - Nonprofit
    - Community
    - eCommerce
  built_by: Little & Big
  built_by_url: "https://www.littleandbig.com.au/"
  featured: false
- title: Guus van de Wal | Drupal Front-end specialist
  url: https://guusvandewal.nl
  main_url: https://guusvandewal.nl
  description: >
    Decoupled portfolio site for guusvandewal.nl, a Drupal and ReactJS front-end developer and designer.
  categories:
    - Open Source
    - Web Development
    - Design
    - Blog
    - Freelance
  built_by: Guus van de Wal
  featured: false
- title: Pixelize Web Design Gold Coast | Web Design and SEO
  url: https://www.pixelize.com.au/
  main_url: https://www.pixelize.com.au/
  description: >
    Pixelize is a tight knit group of professional web developers, graphic designers, and content creators that work together to create high performing, blazing fast, beautiful websites with a strong focus on SEO.
  categories:
    - Agency
    - Web Development
    - Marketing
    - SEO
    - Design
    - Portfolio
    - Blog
  built_by: Pixelize
  built_by_url: https://www.pixelize.com.au
  featured: false
- title: VS Code GitHub Stats
  url: https://vscode-github-stats.netlify.com
  main_url: https://vscode-github-stats.netlify.com
  source_url: https://github.com/lannonbr/vscode-github-stats/
  description: >
    Statistics Dashboard for VS Code GitHub repository
  categories:
    - Data
  built_by: Benjamin Lannon
  built_by_url: https://lannonbr.com
  featured: false
- title: MetaProjection
  main_url: https://www.metaprojection.ca
  url: https://www.metaprojection.ca
  source_url: https://github.com/rosslh/metaprojection
  description: >
    MetaProjection is a website that aggregates multiple Canadian federal electoral projections in order to provide an overview of how the election is playing out, both federally and by district.
  categories:
    - Government
    - Data
    - Open Source
  built_by: Ross Hill
  built_by_url: https://rosshill.ca
  featured: false
- title: Tamarisc VC
  url: https://www.tamarisc.vc
  main_url: https://www.tamarisc.vc
  description: >
    Tamarisc invests in and helps build companies that improve the human habitat through innovating at the intersection of real estate, health, and technology.
  categories:
    - Business
    - Technology
  built_by: Peter Hironaka
  built_by_url: "https://peterhironaka.com"
  featured: false
- title: Up Your A11y
  url: https://www.upyoura11y.com/
  main_url: https://www.upyoura11y.com/
  source_url: https://www.upyoura11y.com/
  description: >
    A web accessibility toolkit with a React focus, Up Your A11y is a resource for front-end developers to find useful information on how to make your sites more accessible. The topics covered have a React bias, but the principles in each apply to all web development, so please don't be put off if you don't work with React specifically!
  categories:
    - Accessibility
    - Blog
    - Programming
    - JavaScript
    - User Experience
    - Web Development
  built_by: Suzanne Aitchison
  built_by_url: https://twitter.com/s_aitchison
  featured: false
- title: Roman Kravets
  description: >
    Portfolio of Roman Kravets. Web Developer, HTML & CSS Coder.
  main_url: "https://romkravets.netlify.com/"
  url: "https://romkravets.netlify.com/"
  categories:
    - Portfolio
    - Open Source
    - Web Development
    - Blog
  built_by: Roman Kravets
  built_by_url: "https://github.com/romkravets/dev-page"
  featured: false
- title: Phil Tietjen Portfolio
  url: https://www.philtietjen.dev/
  main_url: https://www.philtietjen.dev/
  source_url: https://github.com/Phizzard/phil-portfolio
  description: >
    Portfolio of Phil Tietjen using Gatsby, TailwindCSS, and Emotion/styled
  categories:
    - Portfolio
    - Open Source
    - Web Development
  built_by: Phil Tietjen
  built_by_url: https://github.com/Phizzard
  featured: false
- title: Gatsby Bomb
  description: >
    A fan made version of the website Giantbomb, fully static and powered by Gatsby JS and the GiantBomb API.
  main_url: "https://gatsbybomb.netlify.com"
  url: "https://gatsbybomb.netlify.com"
  categories:
    - App
    - Entertainment
    - Media
    - Video
  built_by: Phil Tietjen
  built_by_url: "https://github.com/Phizzard"
  featured: false
- title: Divyanshu Maithani
  main_url: https://divyanshu013.dev
  url: https://divyanshu013.dev
  source_url: https://github.com/divyanshu013/blog
  description: >
    Personal blog of Divyanshu Maithani. Life, music, code and things in between...
  categories:
    - Blog
    - JavaScript
    - Open Source
    - Music
    - Programming
    - Technology
    - Web Development
  built_by: Divyanshu Maithani
  built_by_url: https://twitter.com/divyanshu013
- title: TFE Energy
  main_url: https://tfe.energy
  url: https://tfe.energy
  source_url: https://gitlab.com/marcfehrmedia/2019-07-03-tfe-energy
  description: >
    TFE Energy believes in the future. Their new website is programmed with Gatsby, Scrollmagic, Contentful, Cloudify.
  categories:
    - Technology
    - Consulting
    - Video
    - Business
  built_by: Marc Fehr
  built_by_url: https:/www.marcfehr.media
- title: AtomBuild
  url: https://atombuild.github.io/
  main_url: https://atombuild.github.io/
  source_url: https://github.com/AtomBuild/atombuild.github.io
  description: >
    Landing page for the AtomBuild project, offering a curation of Atom packages associated with the project.
  categories:
    - Directory
    - Landing Page
    - Open Source
    - Programming
    - Technology
  built_by: Kepler Sticka-Jones
  built_by_url: https://keplersj.com/
  featured: false
- title: Josh Pensky
  main_url: https://joshpensky.com
  url: https://joshpensky.com
  description: >
    Josh Pensky is an interactive developer based in Boston. He designs and builds refreshing web experiences, packed to the punch with delightful interactions.
  categories:
    - Portfolio
    - Web Development
    - Design
    - SEO
  built_by: Josh Pensky
  built_by_url: https://github.com/joshpensky
  featured: false
- title: AtomLinter
  url: https://atomlinter.github.io/
  main_url: https://atomlinter.github.io/
  source_url: https://github.com/AtomLinter/atomlinter.github.io
  description: >
    Landing page for the AtomLinter project, offering a curation of Atom packages associated with the project.
  categories:
    - Directory
    - Landing Page
    - Open Source
    - Programming
    - Technology
  built_by: Kepler Sticka-Jones
  built_by_url: https://keplersj.com/
  featured: false
- title: Dashbouquet
  url: https://dashbouquet.com/
  main_url: https://dashbouquet.com/
  categories:
    - Agency
    - Blog
    - Business
    - Mobile Development
    - Portfolio
    - Web Development
  built_by: Dashbouquet team
  featured: false
- title: rathes.me
  url: https://rathes.me/
  main_url: https://rathes.me/
  source_url: https://github.com/rathesDot/rathes.me
  description: >
    The Portfolio Website of Rathes Sachchithananthan
  categories:
    - Blog
    - Portfolio
    - Web Development
  built_by: Rathes Sachchithananthan
  built_by_url: https://rathes.me/
- title: viviGuides - Your travel guides
  url: https://vivitravels.com/en/guides/
  main_url: https://vivitravels.com/en/guides/
  description: >
    viviGuides is viviTravels' blog: here you will find travel tips, useful information about the cities and the best guides for your next vacation.
  categories:
    - Travel
    - Blog
  built_by: Kframe Interactive SA
  built_by_url: https://kframeinteractive.com/
  featured: false
- title: KNC Blog
  main_url: https://nagakonada.com
  url: https://nagakonada.com/
  description: >
    Nagakonada is my blogging and portfolio site where I list my projects, experience, capabilities and the blog mostly talks about technical and personal writings.
  categories:
    - Blog
    - Web Development
    - Portfolio
  built_by: Konada, Naga Chaitanya
  built_by_url: https://github.com/ChaituKNag
  featured: false
- title: Vishal Nakum
  url: https://nakum.tech/
  main_url: https://nakum.tech/
  source_url: https://github.com/vishalnakum011/contentful
  description: >
    Portfolio of Vishal Nakum. Made with Gatsby, Contentful. Deployed on Netlify.
  categories:
    - Portfolio
    - Blog
  built_by: Amol Tangade
  built_by_url: https://amoltangade.me/
- title: Sagar Hani Portfolio
  url: http://sagarhani.in/
  main_url: http://sagarhani.in/
  source_url: https://github.com/sagarhani
  description: >
    Sagar Hani is a Software Developer & an Open Source Enthusiast. He blogs about JavaScript, Open Source and his Life experiences.
  categories:
    - Portfolio
    - Blog
    - Web Development
    - Open Source
    - Technology
    - Programming
    - JavaScript
  built_by: Sagar Hani
  built_by_url: http://sagarhani.in/about
- title: Arturo Alviar's Portfolio
  main_url: "https://arturoalviar.com"
  url: "https://arturoalviar.com"
  source_url: "https://github.com/arturoalviar/portfolio"
  categories:
    - Portfolio
    - Open Source
    - Web Development
  built_by: Arturo Alviar
  built_by_url: "https://github.com/arturoalviar"
  featured: false
- title: Pearly
  url: https://www.pearlyplan.com
  main_url: https://www.pearlyplan.com
  description: >
    Dental Membership Growth Platform
  categories:
    - Technology
    - Healthcare
    - App
  built_by: Sean Emmer and Jeff Cole
- title: MarceloNM
  url: https://marcelonm.com
  main_url: https://marcelonm.com
  description: >
    Personal landing page and blog for MarceloNM, a frontend developer based in Brazil.
  categories:
    - Blog
    - JavaScript
    - Landing Page
    - Programming
    - Web Development
  built_by: Marcelo Nascimento Menezes
  built_by_url: https://github.com/mrcelo
  featured: false
- title: Open Source Galaxy
  main_url: https://www.opensourcegalaxy.com
  url: https://www.opensourcegalaxy.com
  description: >
    Explore the Open Source Galaxy and help other earthlings by contributing to open source.
  categories:
    - Open Source
    - Programming
    - Web Development
  built_by: Justin Juno
  built_by_url: https://www.justinjuno.dev
  featured: false
- title: enBonnet Blog
  url: https://enbonnet.me/
  main_url: https://enbonnet.me/
  source_url: https://github.com/enbonnet
  description: >
    Hola, este es mi sitio personal, estare escribiendo sobre JavaScript, Frontend y Tecnologia que utilice en mi dia a dia.
  categories:
    - Portfolio
    - Blog
    - Web Development
    - Technology
    - Programming
    - JavaScript
  built_by: Ender Bonnet
  built_by_url: https://enbonnet.me/
- title: Edenspiekermann
  url: "https://www.edenspiekermann.com/eu/"
  main_url: "https://www.edenspiekermann.com/eu/"
  description: >
    Hello. We are Edenspiekermann, an independent global creative agency.
  categories:
    - Featured
    - Agency
    - Design
    - Portfolio
  featured: true
- title: IBM Design
  url: "https://www.ibm.com/design/"
  main_url: "https://www.ibm.com/design/"
  description: >
    At IBM, our design philosophy is to help guide people so they can do their best work. Our human-centered design practices help us deliver on that goal.
  categories:
    - Featured
    - Design
    - Technology
    - Web Development
  built_by: IBM
  featured: true
- title: We Do Plugins
  url: https://wedoplugins.com
  main_url: https://wedoplugins.com
  description: >
    Free & premium WordPress plugins development studio from Wroclaw, Poland.
  categories:
    - Portfolio
    - Agency
    - Open Source
    - Web Development
  built_by: We Do Plugins
  built_by_url: https://wedoplugins.com
- title: Mevish Aslam, business coach
  url: "https://mevishaslam.com/"
  main_url: "https://mevishaslam.com/"
  description: >
    Mevish Aslam helps women build a life they love and coaches women to launch and grow businesses.
  categories:
    - Business
    - Consulting
    - Entrepreneurship
    - Freelance
    - Marketing
    - Portfolio
  built_by: Rou Hun Fan
  built_by_url: "https://flowen.me"
  featured: false
- title: Principles of wealth
  url: "https://principlesofwealth.net"
  main_url: "https://principlesofwealth.net"
  source_url: "https://github.com/flowen/principlesofwealth"
  description: >
    Principles of wealth. How to get rich without being lucky, a summary of Naval Ravikant's tweets and podcast.`
  categories:
    - Business
    - Consulting
    - Education
    - Entrepreneurship
    - Finance
    - Learning
    - Marketing
    - Media
    - Nonprofit
    - Productivity
    - Science
  built_by: Rou Hun Fan
  built_by_url: "https://flowen.me"
  featured: false
- title: North X South
  main_url: https://northxsouth.co
  url: https://northxsouth.co
  description: >
    We work with small businesses and non-profits to develop their brands, build an online identity, create stellar designs, and give a voice to their causes.
  categories:
    - Agency
    - Consulting
    - Business
    - Design
    - Web Development
  built_by: North X South
  built_by_url: https://northxsouth.co
- title: Plenty of Fish
  main_url: https://www.pof.com/
  url: https://pof.com
  description: >
    Plenty of Fish is one of the world's largest dating platforms.
  categories:
    - Community
  featured: true
- title: Bitcoin
  main_url: https://www.bitcoin.com/
  url: https://bitcoin.com
  description: >
    One of the largest crypto-currency platforms in the world.
  categories:
    - Technology
    - Finance
  featured: true
- title: Frame.io
  main_url: https://www.frame.io/
  url: https://frame.io
  description: >
    Frame.io is a cloud-based video collaboration platform that allows its users to easily work on media projects together
  categories:
    - Technology
    - Entertainment
    - Media
  featured: true
- title: Sainsbury’s Homepage
  main_url: https://www.sainsburys.co.uk/
  url: https://www.sainsburys.co.uk
  description: >
    Sainsbury’s is an almost 150 year old supermarket chain in the United Kingdom.
  categories:
    - eCommerce
    - Food
  featured: true
- title: Haxzie, Portfolio and Blog
  url: "https://haxzie.com/"
  main_url: "https://haxzie.com/"
  source_url: "https://github.com/haxzie/haxzie.com"
  description: >
    Haxzie.com is the portfolio and personal blog of Musthaq Ahamad, UX Engineer and Visual Designer
  categories:
    - Blog
    - Portfolio
  built_by: Musthaq Ahamad
  built_by_url: "https://haxzie.com"
  featured: false
- title: GBT
  url: "https://yangmuzi.com/"
  main_url: "https://yangmuzi.com/"
  source_url: "https://github.com/yangnianbing/blog-by-gatsby"
  description: >
    It is a basic Gatsby site project
  categories:
    - Blog
    - Portfolio
  built_by: yangnianbing
  featured: false
- title: Robin Wieruch's Blog
  url: "https://www.robinwieruch.de/"
  main_url: "https://www.robinwieruch.de/"
  categories:
    - Blog
    - Education
  featured: false
- title: Roger Ramos Development Journal
  url: "https://rogerramos.me/"
  main_url: "https://rogerramos.me/"
  source_url: "https://github.com/rogerramosme/rogerramos.me/"
  description: >
    Personal development journal made with Netlify CMS
  categories:
    - Blog
  built_by: Roger Ramos
  built_by_url: https://rogerramos.me/
  featured: false
- title: Global Adviser Alpha
  main_url: "https://globaladviseralpha.com"
  url: "https://globaladviseralpha.com"
  description: >
    Lead by David Haintz, Global Adviser Alpha transforms advice business into world class firms.
  categories:
    - Business
    - Blog
    - Finance
  built_by: Handsome Creative
  built_by_url: https://www.hellohandsome.com.au
  featured: false
- title: Alcamine
  url: https://alcamine.com/
  main_url: https://alcamine.com/
  description: >
    Never apply to another job online and receive tons of tech jobs in your inbox everyday — all while keeping your information private.
  categories:
    - Blog
    - Technology
  built_by: Caldera Digital
  built_by_url: https://www.calderadigital.com/
  featured: false
- title: Caldera Digital
  url: https://www.calderadigital.com/
  main_url: https://www.calderadigital.com/
  source_url: https://github.com/caldera-digital/platform
  description: >
    Caldera is a product and application development agency that uses innovative technology to bring your vision, brand, and identity to life through user centered design.
  categories:
    - Blog
    - User Experience
    - Consulting
  built_by: Caldera Digital
  built_by_url: https://www.calderadigital.com/
  featured: false
- title: Keycodes
  url: https://www.keycodes.dev
  main_url: https://www.keycodes.dev
  source_url: https://github.com/justinjunodev/keycodes.dev
  description: >
    A developer resource for getting keyboard key codes.
  categories:
    - Programming
    - Productivity
    - Open Source
    - Web Development
  built_by: Justin Juno
  built_by_url: https://www.justinjuno.dev
  featured: false
- title: Utah Pumpkins
  url: https://www.utahpumpkins.com/
  main_url: https://www.utahpumpkins.com/
  source_url: https://github.com/cadekynaston/utah-pumpkins
  description: >
    An awesome pumpkin gallery built using Gatsby and Contentful.
  categories:
    - Gallery
    - Blog
    - Photography
  built_by: Cade Kynaston
  built_by_url: https://cade.codes
- title: diff001a's blog
  main_url: https://diff001a.netlify.com/
  url: https://diff001a.netlify.com/
  description: >
    This is diff001a's blog which contains blogs realted to programming.
  categories:
    - Blog
  built_by: diff001a
- title: Rockwong Blog
  main_url: http://rockwong.com/blog/
  url: http://rockwong.com/blog/
  description: >
    Rockwong is a techncal blog containing content realted to various web technologies.
  categories:
    - Technology
    - Education
    - Blog
- title: RegexGuide
  main_url: "https://regex.guide"
  url: "https://regex.guide/playground"
  source_url: "https://github.com/pacdiv/regex.guide"
  description: >
    The easiest way to learn regular expressions! The RegexGuide is a playground helping developers to discover regular expressions. Trying it is adopting regular expressions!
  categories:
    - App
    - Education
    - JavaScript
    - Nonprofit
    - Open Source
    - Programming
    - Technology
    - Web Development
  built_by: Loïc J.
  built_by_url: https://growthnotes.dev
- title: re:store
  url: https://www.visitrestore.com
  main_url: https://www.visitrestore.com
  description: >
    This is your chance to discover, connect, and shop beyond your feed and get to know the who, how, and why behind your favorite products.
  categories:
    - Marketing
  built_by: The Couch
  built_by_url: https://thecouch.nyc
  featured: false
- title: Bululu Eventos
  url: https://bululueventos.cl/
  main_url: https://bululueventos.cl/
  source_url: https://github.com/enBonnet/bululu-front
  description: >
    Sitio de organizadores de eventos
  categories:
    - Marketing
  built_by: Ender Bonnet
  built_by_url: https://enbonnet.me/
- title: MyPrograming Steps
  main_url: https://mysteps.netlify.com/
  url: https://mysteps.netlify.com/
  description: >
    FrontEnd Tutorial Information
  featured: false
  categories:
    - Blog
    - Portfolio
  source_url: https://github.com/IoT-Arduino/Gatsby-MySteps
  built_by: Maruo
  built_by_url: https://twitter.com/DengenT
- title: Brent Runs Marathons
  main_url: https://www.brentrunsmarathons.com/
  url: https://www.brentrunsmarathons.com/
  source_url: https://github.com/bingr001/brentrunsmarathonsv2
  description: >
    Brent Runs Marathons is about the training and race experience for the Comrades Ultra Marathon
  categories:
    - Blog
  built_by: Brent Ingram
  built_by_url: https://www.brentjingram.com/
  featured: false
- title: Pedro LaTorre
  main_url: https://www.pedrolatorre.com/
  url: https://www.pedrolatorre.com/
  source_url: https://github.com/bingr001/pedro-latorre-site
  description: >
    A really awesome website built for the motivational speaker Pedro LaTorre
  categories:
    - Blog
  built_by: Brent Ingram
  built_by_url: https://www.brentjingram.com/
  featured: false
- title: Veryben
  main_url: https://veryben.com/
  url: https://veryben.com/
  description: >
    be water my friend
  categories:
    - Blog
  built_by: anikijiang
  built_by_url: https://twitter.com/anikijiang
  featured: false
- title: kentarom's portfolio
  main_url: https://kentarom.com/
  url: https://kentarom.com/
  source_url: https://github.com/kentaro-m/portfolio-gatsby
  description: >
    The portfolio of kentarom, frontend developer. This site shows recent activities about him.
  categories:
    - Portfolio
    - Technology
    - Web Development
  built_by: kentarom
  built_by_url: https://twitter.com/_kentaro_m
  featured: false
- title: MotionThat
  main_url: "https://motionthat.com.au"
  url: "https://motionthat.com.au"
  description: >
    MotionThat was created to fill a void in Tabletop Product shooting, whereby the need for consistency, repetition and flexibility was required to eliminate the many variables and inaccuracies that slow the filming process down.
  categories:
    - Entertainment
    - Food
    - Media
    - Gallery
  built_by: Handsome Creative
  built_by_url: https://www.hellohandsome.com.au
  featured: false
- title: TEN ALPHAS
  main_url: "https://tenalphas.com.au"
  url: "https://tenalphas.com.au"
  description: >
    TEN ALPHAS is a content production company based in Sydney and Wollongong, telling stories through moving image and beautiful design.
  categories:
    - Media
    - Entertainment
    - Video
  built_by: Handsome Creative
  built_by_url: https://www.hellohandsome.com.au
  featured: false
- title: SalesGP
  main_url: "https://salesgp.io"
  url: "https://salesgp.io"
  description: >
    SalesGP is a specialist Sales and Operations partner offering expert skill-sets and decades of experience to companies entering the Australia, NZ (ANZ) and South East Asian (SEA) markets.
  categories:
    - Business
    - Marketing
    - Consulting
  built_by: Handsome Creative
  built_by_url: https://www.hellohandsome.com.au
  featured: false
- title: Source Separation Systems
  main_url: "https://sourceseparationsystems.com.au"
  url: "https://sourceseparationsystems.com.au"
  description: >
    Innovative waste diversion products, designed to connect Australians to a more sustainable world.
  categories:
    - Business
  built_by: Handsome Creative
  built_by_url: https://www.hellohandsome.com.au
- title: Fuzzy String Matching
  main_url: https://fuzzy-string-matching.netlify.com
  url: https://fuzzy-string-matching.netlify.com
  source_url: https://github.com/jdemieville/fuzzyStringMatching
  description: >
    This site is built to assess the performance of various approximate string matching algorithms aka fuzzy string searching.
  categories:
    - JavaScript
    - Learning
    - Programming
  built_by: Jennifer Demieville
  built_by_url: https://demieville-codes.herokuapp.com/portfolio
  featured: false
- title: Open Techiz
  main_url: "https://www.opentechiz.com/"
  url: "https://www.opentechiz.com/"
  featured: false
  description: >
    An agile software development company in Vietnam, providing wide range service from ecommerce development, mobile development, automation testing and cloud deployment with kubernets
  categories:
    - Web Development
    - Mobile Development
    - Technology
  built_by: Open Techiz
  built_by_url: "https://www.opentechiz.com/"
- title: Leave Me Alone
  url: https://leavemealone.app
  main_url: https://leavemealone.app
  description: >
    Leave Me Alone helps you unsubscribe from unwanted emails easily. It's built with Gatsby v2.
  categories:
    - Landing Page
    - Productivity
  built_by: James Ivings
  built_by_url: https://squarecat.io
  featured: false
- title: Oberion
  main_url: https://oberion.io
  url: https://oberion.io
  description: >
    Oberion analyzes your gaming library and gives you personal recommendations based on what you play
  categories:
    - Entertainment
    - Media
  built_by: Thomas Uta
  built_by_url: https://twitter.com/ThomasJanUta
  featured: false
- title: Lusta Hair
  url: https://www.lustahair.com
  main_url: https://www.lustahair.com
  description: >
    Luxury 100% Remy Human Hair Toppers. The perfect solution for volume, coverage and style. Online retailer based in Australia.
  categories:
    - eCommerce
  built_by: Jason Di Benedetto
  built_by_url: https://jason.dibenedetto.fyi
  featured: false
- title: Yoseph.tech
  main_url: https://www.yoseph.tech
  url: https://www.yoseph.tech/compilers
  source_url: https://github.com/radding/yoseph.tech_gatsby
  description: >
    Yoseph.tech is a personal blog centered around technology and software engineering
  categories:
    - Technology
    - Web Development
    - Open Source
  built_by: Yoseph Radding
  built_by_url: https://github.com/radding
  featured: false
- title: Really Fast Sites
  url: https://reallyfastsites.com
  main_url: https://reallyfastsites.com
  description: >
    Really Fast Sites showcases websites that have a speed score of 85 or higher on Google's Page Speed Insights for both mobile and desktop, along with some of the platforms and technologies those sites use.
  categories:
    - Web Development
    - Programming
  built_by: Peter Brady
  built_by_url: https://www.peterbrady.co.uk
  featured: false
- title: Mieke Frouws
  url: https://www.miekefrouws.nl
  main_url: https://www.miekefrouws.nl
  description: >
    Mieke Frouws is a freelance primary school theater teacher based in the Netherlands.
  categories:
    - Freelance
    - Education
  built_by: Laurens Kling
  built_by_url: https://www.goedideemedia.nl
  featured: false
- title: The Fabulous Lifestyles 不藏私旅行煮藝
  url: https://thefabulouslifestyles.com/
  main_url: https://thefabulouslifestyles.com/
  description: >
    The Fabulous Lifestyles features content about travel and food. It offers practical travel advice that covers trip planning, logistics, and reviews on destination, resort & hotel...etc. Besides travelling, there are step-by-step homemade gourmet recipes that will appeal to everyone's taste buds.
  categories:
    - Blog
    - Food
    - Travel
  built_by: Kevin C Chen
  built_by_url: https://www.linkedin.com/in/kevincychen/
- title: Salexa - Estetica Venezolana
  url: https://peluqueriavenezolana.cl/
  main_url: https://peluqueriavenezolana.cl/
  source_url: https://github.com/enbonnet/salexa-front
  description: >
    Venezuelan beauty and hairdressing salon in Chile
  categories:
    - Marketing
    - Business
  built_by: Ender Bonnet
  built_by_url: https://enbonnet.me/
- title: Akshay Thakur's Portfolio
  main_url: https://akshaythakur.me
  url: https://akshaythakur.me
  categories:
    - Portfolio
    - Web Development
  built_by: Akshay Thakur
  built_by_url: https://akshaythakur.me
- title: Binaria
  description: >
    Digital product connecting technics & creativity.
  main_url: "https://binaria.com/en/"
  url: "https://binaria.com/en/"
  categories:
    - Web Development
    - Agency
    - Technology
    - App
    - Consulting
    - User Experience
  built_by: Binaria
  built_by_url: "https://binaria.com/"
- title: Quema Labs
  url: https://quemalabs.com/
  main_url: https://quemalabs.com/
  description: >
    WordPress themes for these moedern times
  categories:
    - Blog
    - Web Development
    - WordPress
    - Portfolio
  built_by: Nico Andrade
  built_by_url: https://nicoandrade.com/
- title: Century 21 Financial
  url: https://century21financial.co.nz/
  main_url: https://century21financial.co.nz/
  description: Website for Century 21's mortgage broker and insurance broker business in New Zealand.
  categories:
    - Real Estate
    - Finance
    - Business
  built_by: Shannon Smith
  built_by_url: https://www.powerboard.co.nz/clients
  featured: false
- title: Base Backpackers
  url: https://www.stayatbase.com/
  main_url: https://www.stayatbase.com/
  description: Base Backpackers is one of Australasia's biggest youth adventure tourism brands. They are super stoked to have one of the fastest websites in the tourism industry.
  categories:
    - Travel
    - Business
  built_by: Shannon Smith
  built_by_url: https://www.powerboard.co.nz/clients
  featured: false
- title: Wealthsimple
  url: "https://www.wealthsimple.com/"
  main_url: "https://www.wealthsimple.com/en-us/"
  description: >
    The simple way to grow your money like the world's most sophisticated investors. Zero-maintenance portfolios, expert advisors and low fees.
  categories:
    - App
    - Business
    - Finance
  featured: false
- title: To Be Created
  description: >
    tbc is a London based styling agency that champions a modernised minimal aesthetic for both personal clients and brands.
  main_url: "https://to-be-created.com"
  url: "https://to-be-created.com"
  categories:
    - Web Development
    - Agency
    - Portfolio
    - Freelance
  built_by: Sam Goddard
  built_by_url: "https://samgoddard.dev/"
- title: Kosmos Platform
  main_url: https://kosmosplatform.com
  url: https://kosmosplatform.com
  description: >
    Explore the Kosmos - A new world is here, where every clinician now has the ability to improve cardiothoracic and abdominal assessment, in just a few minutes.
  categories:
    - Marketing
    - Science
    - Video
    - Landing Page
    - Healthcare
    - Technology
  built_by: Bryce Benson via Turnstyle Studio
  built_by_url: https://github.com/brycebenson
- title: B-Engaged
  url: https://b-engaged.se/
  main_url: https://b-engaged.se/
  description: >
    B-Engaged gives a clear picture of the organization and helps you implement the measures that makes difference for the employees. The results of our employee surveys are easily transformed into concrete improvement measures using AI technology.
  categories:
    - Business
    - Human Resources
  featured: false
- title: Rollbar
  url: https://rollbar.com/
  main_url: https://rollbar.com/
  description: >
    Rollbar automates error monitoring and triaging, so developers can fix errors that matter within minutes, and build software quickly and painlessly.
  categories:
    - Programming
    - Web Development
  featured: false
- title: EQX
  url: https://digitalexperience.equinox.com/
  main_url: https://digitalexperience.equinox.com/
  description: >
    The Equinox app, personalized to unlock your full potential.
  categories:
    - Sports
    - App
  featured: false
- title: WagWalking
  url: https://wagwalking.com/
  main_url: https://wagwalking.com/
  description: >
    Paws on the move
  categories:
    - App
  featured: false
- title: FirstBorn
  url: https://www.firstborn.com/
  main_url: https://www.firstborn.com/
  description: >
    We shape modern brands for a connected future.
  categories:
    - Agency
    - Design
- title: Pix4D
  url: https://www.pix4d.com
  main_url: https://www.pix4d.com
  description: >
    A unique suite of photogrammetry software for drone mapping. Capture images with our app, process on desktop or cloud and create maps and 3D models.
  categories:
    - Business
    - Productivity
    - Technology
  featured: false
- title: Bakken & Bæck
  url: https://bakkenbaeck.com
  main_url: https://bakkenbaeck.com
  description: >
    We’re Bakken & Bæck, a digital studio based in Oslo, Bonn and Amsterdam. Ambitious companies call us when they need an experienced team that can transform interesting ideas into powerful products.
  categories:
    - Agency
    - Design
    - Technology
  featured: false
- title: Figma Config
  url: https://config.figma.com/
  main_url: https://config.figma.com/
  description: A one-day conference where Figma users come together to learn from each other.
  categories:
    - Conference
    - Design
    - Event
    - Community
    - Learning
  built_by: Corey Ward
  built_by_url: "http://www.coreyward.me/"
  featured: false
- title: Anurag Hazra's Portfolio
  url: https://anuraghazra.github.io/
  main_url: https://anuraghazra.github.io/
  source_url: https://github.com/anuraghazra/anuraghazra.github.io
  description: >
    Anurag Hazra's portfolio & personal blog, Creative FrontEnd web developer from india.
  categories:
    - Portfolio
    - Blog
    - Open Source
    - JavaScript
  built_by: Anurag Hazra
  built_by_url: "https://github.com/anuraghazra"
- title: VeganWorks
  url: https://veganworks.com/
  main_url: https://veganworks.com/
  description: We make delicious vegan snack boxes.
  categories:
    - Food
- title: codesundar
  url: https://codesundar.com
  main_url: https://codesundar.com
  description: >
    Learn PhoneGap, Ionic, Flutter
  categories:
    - Education
    - Technology
    - Web Development
    - Blog
  built_by: codesundar
  built_by_url: https://codesundar.com
  featured: false
- title: Nordic Microfinance Initiative
  url: "https://www.nmimicro.no/"
  main_url: "https://www.nmimicro.no/"
  description: Nordic Microfinance Initiative's (NMI) vision is to contribute to the empowerment of poor people in developing countries and to the creation of jobs and wealth on a sustainable basis.
  featured: false
  categories:
    - Finance
    - Business
  built_by: Othermachines
  built_by_url: "https://othermachines.com"
- title: Subscribe Pro Documentation
  url: https://docs.subscribepro.com/
  main_url: https://docs.subscribepro.com/
  description: >
    Subscribe Pro is a subscription commerce solution that enables brands to quickly add subscription commerce models such as box, subscribe-and-save, autoship and similar to their existing eCommerce websites.
  categories:
    - Documentation
    - eCommerce
    - API
    - Technology
    - Web Development
  built_by: Subscribe Pro
  built_by_url: https://www.subscribepro.com/
- title: Software.com
  main_url: https://www.software.com
  url: https://www.software.com
  description: Our data platform helps developers learn from their data, increase productivity, and code smarter.
  categories:
    - Data
    - Productivity
    - Programming
  built_by: Brett Stevens, Joshua Cheng, Geoff Stevens
  built_by_url: https://github.com/swdotcom/
  featured: false
- title: WTL Studio Website Builder
  main_url: "https://wtlstudio.com/"
  url: "https://wtlstudio.com/"
  description: >
    Cloud-based, SEO focused website builder - helping local businesses and startups reach audiences faster.
  featured: false
  categories:
    - eCommerce
    - SEO
    - Business
- title: ToolsDB
  main_url: https://toolsdb.dev
  url: https://toolsdb.dev
  description: List of tools for better software development.
  featured: false
  categories:
    - Technology
    - Web Development
    - Programming
    - Productivity
- title: Eastman Strings
  url: https://www.eastmanstrings.com
  main_url: https://www.eastmanstrings.com
  description: >
    Site was built using GatsbyJS, Cosmic CMS, and Netlify.
  categories:
    - Business
    - Music
  built_by: Tekhaus
  built_by_url: https://www.tekha.us
  featured: false
- title: Lesley Lai
  main_url: https://lesleylai.info
  url: https://lesleylai.info
  source_url: https://github.com/LesleyLai/blog
  description: >
    lesleylai.info is the personal website of Lesley Lai, where he talks mainly about C++ and Computer Graphics.
  categories:
    - Blog
    - Open Source
    - Portfolio
    - Programming
    - Technology
  built_by: Lesley Lai
  built_by_url: https://github.com/LesleyLai
  featured: false
- title: Whipstitch Webwork
  url: https://www.whipstitchwebwork.com
  main_url: https://www.whipstitchwebwork.com
  description: >
    Websites for smart people.
  categories:
    - Agency
    - Web Development
  built_by: Matthew Russell
  featured: false
- title: Vandré Leal
  main_url: https://vandreleal.github.io
  url: https://vandreleal.github.io
  source_url: https://github.com/vandreleal/vandreleal.github.io
  description: >
    Portfolio of Vandré Leal.
  categories:
    - Portfolio
    - Web Development
  built_by: Vandré Leal
  built_by_url: https://vandreleal.github.io
  featured: false
- title: Tarokenlog
  url: https://taroken.dev/
  main_url: https://taroken.dev/
  description: >
    Blog and Gallery
  categories:
    - Blog
    - Portfolio
    - Web Development
    - Photography
  built_by: Kentaro Koga
  built_by_url: https://twitter.com/kentaro_koga
  featured: false
- title: OwlyPixel Blog
  main_url: https://owlypixel.com
  url: https://owlypixel.com
  description: >
    Notes and tutorials on coding, web development, design and other stuff.
  categories:
    - Web Development
    - Blog
    - Education
  built_by: Owlypixel
  built_by_url: https://twitter.com/owlypixel
  featured: false
- title: talkoverflow
  main_url: https://talkoverflow.com
  url: https://talkoverflow.com
  description: Blog on software engineering built with Gatsby themes and theme-ui
  categories:
    - Blog
    - Web Development
    - Technology
  built_by: Patryk Jeziorowski
  built_by_url: https://twitter.com/pjeziorowski
- title: HISTORYTalks
  main_url: https://www.history-talks.com/
  url: https://www.history-talks.com/
  description: Built using Gatsby, JSS and Contentful
  categories:
    - Conference
    - Media
  built_by: A+E Networks
  built_by_url: https://www.aenetworks.com/
- title: HISTORYCon
  main_url: https://www.historycon.com/
  url: https://www.historycon.com/
  description: Built using Gatsby, JSS and Contentful
  categories:
    - Conference
    - Media
  built_by: A+E Networks
  built_by_url: https://www.aenetworks.com/
- title: Kölliker Immobilien
  url: https://koelliker-immobilien.ch/
  main_url: https://koelliker-immobilien.ch/
  description: >
    Built using Gatsby, Netlify and Contentful
  categories:
    - Real Estate
    - Marketing
  built_by: Matthias Gemperli
  built_by_url: https://matthiasgemperli.ch
- title: Lessmess Agency website
  url: https://lessmess.agency/
  main_url: https://lessmess.agency/
  description: >
    Website of Lessmess Agency
  categories:
    - Agency
    - Web Development
  built_by: Ilya Lesik
  built_by_url: https://github.com/ilyalesik
- title: Ezekiel Ekunola Portfolio
  main_url: http://ezekielekunola.com/
  url: http://ezekielekunola.com/
  description: Built using Gatsby, Styled-Components
  categories:
    - Web Development
    - Portfolio
  built_by: Ezekiel Ekunola
  built_by_url: https://github.com/easybuoy/
  featured: false
- title: Gearbox Development
  main_url: https://gearboxbuilt.com
  url: https://gearboxbuilt.com/?no-load-in
  description: >
    Gearbox is a performance website development & optimization company based out of Canada. Built using Gatsby/WordPress.
  categories:
    - Agency
    - Web Development
    - WordPress
    - Portfolio
    - Programming
    - Technology
    - Business
  built_by: Gearbox Development
  built_by_url: https://gearboxbuilt.com
  featured: false
- title: UXWorks
  main_url: https://uxworks.org
  url: https://uxworks.org
  description: Built with Gatsby, Netlify and Markdown
  categories:
    - Web Development
    - Blog
  built_by: Amrish Kushwaha
  built_by_url: https://github.com/isamrish
  featured: false
- title: Jarod Peachey
  main_url: https://jarodpeachey.netlify.com
  url: https://jarodpeachey.netlify.com
  source_url: https://github.com/jarodpeachey/portfolio
  description: >
    Jarod Peachey is a front-end developer focused on building modern and fast websites for everyone.
  categories:
    - Blog
    - JavaScript
    - Mobile Development
    - Portfolio
  built_by: Jarod Peachey
  built_by_url: https://github.com/jarodpeachey
  featured: false
- title: Thomas Maximini
  main_url: https://www.thomasmaximini.com/
  url: https://www.thomasmaximini.com/
  source_url: https://github.com/tmaximini/maxi.io
  description: >
    Thomas Maximini is a full stack web developer from Germany
  categories:
    - Blog
    - JavaScript
    - Photography
    - Portfolio
    - Web Development
  built_by: Thomas Maximini
  built_by_url: https://github.com/tmaximini
  featured: false
- title: Aretha Iskandar
  main_url: https://arethaiskandar.com/
  url: https://arethaiskandar.com/
  source_url: https://github.com/tmaximini/arethaiskandar.com
  description: >
    Aretha Iskandar is a Jazz and Soul Singer / Songwriter from Paris
  categories:
    - Music
  built_by: Thomas Maximini
  built_by_url: https://github.com/tmaximini
  featured: false
- title: Harshil Shah
  url: https://harshil.net
  main_url: https://harshil.net
  description: >
    Harshil Shah is an iOS engineer from Mumbai, India
  categories:
    - Blog
    - Mobile Development
  built_by: Harshil Shah
  built_by_url: https://twitter.com/_HarshilShah
  featured: false
- title: Code Examples
  url: https://codeexamples.dev/
  main_url: https://codeexamples.dev/
  description: >
    Examples about various programming languages like JavaScript, Python, Rust, Angular, React, Vue.js etc.
  categories:
    - Blog
    - Education
    - Programming
    - Web Development
  built_by: Sai gowtham
  built_by_url: https://twitter.com/saigowthamr
  featured: false
- title: Samir Mujanovic
  main_url: https://www.samirmujanovic.com/
  url: https://www.samirmujanovic.com/
  description: >
    I'm a Frontend Developer with 3 years of experience. I describe myself as a developer who loves coding, open-source and web platform.
  categories:
    - Portfolio
    - Web Development
    - Design
  built_by: Samir Mujanovic
  built_by_url: https://github.com/sameerrM
- title: Yearlyglot - Fluent Every Year
  url: https://www.yearlyglot.com/blog
  main_url: https://www.yearlyglot.com
  description: >
    A popular blog on languages, second language acquisition and polyglottery.
  categories:
    - Blog
    - Education
    - Learning
    - Travel
  built_by: Donovan Nagel
  built_by_url: https://www.donovannagel.com
  featured: false
- title: Bearer - API Monitoring & Protection for your app
  url: https://www.bearer.sh/
  main_url: https://www.bearer.sh/
  description: >
    Bearer helps developers monitor API usage in real-time, protect their app against API limits and failures, and integrate APIs faster.
  categories:
    - API
    - Technology
    - Web Development
    - Open Source
  built_by: Bearer
  featured: false
- title: 8fit.com
  url: https://8fit.com/
  main_url: https://8fit.com/
  description: >
    Get personalized workouts, custom meal plans, and nutrition guidance, right in the palm of your hand. Prioritize progress over perfection with the 8fit app!
  categories:
    - App
    - Food
    - Sports
  featured: false
- title: Dispel - Remote Access for Industrial Control Systems
  url: https://dispel.io
  main_url: https://dispel.io
  description: >
    Dispel provides secure, moving target defense networks through which your teams can remotely access industrial control systems in seconds, replacing static-defense products that take 5 to 15 minutes to work through.
  categories:
    - Business
    - Technology
    - Security
  built_by: Anton Aberg
  built_by_url: https://github.com/aaaberg
  featured: false
- title: Geothermal Heat Pump DIY Project
  url: https://diyheatpump.net/
  main_url: https://diyheatpump.net/
  description: Personal project by Yuriy Logvin that demonstrates how you can switch to heating with electricity at a minimal cost. The goal here is to show that everyone can build a geothermal heat pump and start saving money.
  categories:
    - Blog
    - Education
    - Technology
  built_by: Yuriy Logvin
  built_by_url: https://powerwatcher.net
- title: Catalyst Network - Cryptocurrency
  url: https://www.cryptocatalyst.net/
  main_url: https://www.cryptocatalyst.net/
  source_url: https://github.com/n8tb1t/gatsby-starter-cryptocurrency
  description: >
    An All-in-One solution for Modern Transactions.
  categories:
    - Business
    - Technology
  built_by: n8tb1t
  built_by_url: https://github.com/n8tb1t/
  featured: false
- title: SaoBear's-Blog
  main_url: https://saobear.xyz/
  url: https://saobear.xyz/
  source_url: https://github.com/PiccoloYu/SaoBear-is-Blog
  featured: false
  categories:
    - Blog
    - Web Development
- title: Rumaan Khalander - Portfolio
  url: https://www.rumaan.me/
  main_url: https://www.rumaan.me/
  description: >
    Rumaan Khalander is a Full-Stack Dev from Bengaluru who loves to develop for mobile and web.
  categories:
    - Portfolio
  built_by: rumaan
  built_by_url: https://github.com/rumaan/
  featured: false
- title: DigiGov
  main_url: https://digigov.grnet.gr/
  url: https://digigov.grnet.gr/
  description: >
    DigiGov is an initiative for the Digital Transformation of the Greek Public Sector
  categories:
    - Government
  built_by: GRNET
  built_by_url: https://grnet.gr/
  featured: false
- title: Zeek Interactive
  main_url: https://zeek.com
  url: https://zeek.com
  description: >
    Business site for Zeek Interactive. Using WordPress as a data store via the WPGraphQL plugin.
  categories:
    - Blog
    - Web Development
    - Mobile Development
    - WordPress
    - Agency
    - Business
  built_by: Zeek Interactive
  built_by_url: https://zeek.com
  featured: false
- title: Bare Advertising & Communications
  url: https://bare.ca/
  main_url: https://bare.ca/
  description: >
    Bare is a full-service branding and production agency in Vancouver BC with deep experience in digital/traditional communications and strategy. We specialize in building headless WordPress sites with Gatsby.
  categories:
    - WordPress
    - Agency
    - Business
  built_by: Bare Advertising & Communications
  built_by_url: https://www.bare.ca/
  featured: false
- title: The Decking Superstore
  url: https://www.thedeckingsuperstore.com/
  main_url: https://www.thedeckingsuperstore.com/
  description: >
    One of Northern California's largest outdoor decking and siding providers.
  categories:
    - WordPress
    - Business
  built_by: Bare Advertising & Communications
  built_by_url: https://www.bare.ca/
  featured: false
- title: Precision Cedar Products
  url: https://www.precisioncedar.com/
  main_url: https://www.precisioncedar.com/
  description: >
    Western Red Cedar Distributor in Vancouver Canada.
  categories:
    - WordPress
    - Business
  built_by: Bare Advertising & Communications
  built_by_url: https://www.bare.ca/
  featured: false
- title: Circle Restoration
  url: https://www.circlerestoration.com/
  main_url: https://www.circlerestoration.com/
  description: >
    Restoration Services Provider in Vancouver Canada.
  categories:
    - WordPress
    - Business
  built_by: Bare Advertising & Communications
  built_by_url: https://www.bare.ca/
  featured: false
- title: ALS Rally
  url: https://www.alsrally.com/
  main_url: https://www.alsrally.com/
  description: >
    Non profit fundraiser for ALS Research.
  categories:
    - WordPress
    - Nonprofit
    - Event
  built_by: Bare Advertising & Communications
  built_by_url: https://www.bare.ca/
  featured: false
- title: Vancouver Welsh Men's Choir
  url: https://vancouverchoir.ca/
  main_url: https://vancouverchoir.ca/
  description: >
    Vancouver Welsh Men's Choir website for upcoming shows, ticket purchases and online merchandise.
  categories:
    - WordPress
    - Entertainment
    - Event
    - eCommerce
  built_by: Bare Advertising & Communications
  built_by_url: https://www.bare.ca/
  featured: false
- title: Paul Scanlon - Blog
  main_url: https://paulie.dev/
  url: https://paulie.dev/
  source_url: https://github.com/PaulieScanlon/paulie-dev-2019
  description: >
    I'm a React UI developer / UX Engineer. React, GatsbyJs, JavaScript, TypeScript/Flow, StyledComponents, Storybook, TDD (Jest/Enzyme) and a tiny bit of Node.js.
  categories:
    - Blog
    - Web Development
  built_by: Paul Scanlon
  built_by_url: http://www.pauliescanlon.io
  featured: false
- title: EF Design
  main_url: https://ef.design
  url: https://ef.design
  description: >
    Home of everything creative, digital and brand at EF.
  featured: false
  categories:
    - Marketing
    - Design
  built_by: João Matos (Global Creative Studio - Education First)
- title: Codica
  main_url: https://www.codica.com/
  url: https://www.codica.com/
  description: >
    We help startups and established brands with JAMStack, Progressive Web Apps and Marketplaces development.
  categories:
    - Agency
    - Web Development
  built_by: Codica
  built_by_url: https://www.codica.com/
- title: Bhavani Ravi's Portfolio
  url: https://bhavaniravi.com
  main_url: https://bhavaniravi.com
  description: >
    Showcase of Bhavani Ravi's skillset and blogs
  categories:
    - Blog
    - Portfolio
  built_by: Bhavani Ravi
  built_by_url: https://twitter.com/geeky_bhavani
- title: Kotoriyama
  main_url: https://kotoriyama.com/
  url: https://kotoriyama.com/
  description: >
    Japanese Indie Game Creator.
  featured: false
  categories:
    - App
    - Entertainment
    - Mobile Development
  built_by: Motoyoshi Shiine (Kotoriyama)
- title: PWA Shields
  url: https://www.pwa-shields.com
  main_url: https://www.pwa-shields.com
  source_url: https://github.com/richardtaylordawson/pwa-shields
  description: >
    Personalize your app's README with custom, fun, PWA shields in SVG
  categories:
    - Documentation
    - App
    - API
  built_by: Richard Taylor Dawson
  built_by_url: https://richardtaylordawson.com
- title: Zatsuzen
  url: https://zatsuzen.com
  main_url: https://zatsuzen.com
  description: >
    Web developer's portfolio
  categories:
    - Portfolio
  built_by: Akane
  built_by_url: https://twitter.com/akanewz
  featured: false
- title: Reeemoter
  description: >-
    Join thousands of developers from everywhere and access to job 
    offers from hundreds of companies worldwide right 
    at your inbox for free.
  main_url: "https://reeemoter.com/"
  url: "https://reeemoter.com/"
  featured: false
  categories:
    - Technology
    - Web Development
  built_by: Ramón Chancay
  built_by_url: "https://ramonchancay.me/"
- title: Ananya Neogi
  main_url: https://ananyaneogi.com
  url: https://ananyaneogi.com
  description: >
    Showcases Ananya's work as a frontend developer and comprises of a collection of written articles on web development, programming and, user experience.
  categories:
    - Portfolio
    - Blog
  built_by: Ananya Neogi
  built_by_url: https://ananyaneogi.com
- title: webman.pro
  main_url: https://webman.pro/
  url: https://webman.pro/
  description: >
    webman.pro is an awesome portfolio and technical blog where
    professional Front End engineer Dmytro Chumak shares his thoughts
    and experience to inspire other developers.
  featured: false
  categories:
    - Blog
    - Web Development
    - JavaScript
  built_by: Dmytro Chumak
  built_by_url: https://github.com/wwwebman
- title: borderless
  url: https://junhobaik.github.io
  main_url: https://junhobaik.github.io
  source_url: https://github.com/junhobaik/junhobaik.github.io/tree/develop
  description: >
    Junho Baik's Development Blog
  categories:
    - Blog
    - Web Development
  built_by: Junho Baik
  built_by_url: https://github.com/junhobaik
  featured: false
- title: React Resume Generator
  main_url: https://nimahkh.github.io/nima_habibkhoda
  url: https://nimahkh.github.io/nima_habibkhoda
  source_url: https://github.com/nimahkh/resume_generator
  description: >
    The resume generator is a project to create your own resume web page easyly with Gatsby.
  categories:
    - Portfolio
  built_by: Nima Habibkhoda
  featured: false
- title: Thomas Wang's Blog
  main_url: "https://www.thomaswang.io"
  url: "https://www.thomaswang.io"
  description: >-
    Technical blog by Thomas Wang
  built_by: Thomas Wang
  built_by_url: https://github.com/thomaswang
  featured: false
  categories:
    - Blog
    - Web Development
- title: Engleezi
  main_url: "https://www.myengleezi.com"
  url: "https://myengleezi.com/teachers/"
  description: >-
    Affordable, accessible and fun, Engleezi is an English tutoring service that aims to make your child a better and more fluent English speaker. Our unique online approach gets your children learning English one-on-one from a native English teacher from the comfort of your home.
  built_by: Suleiman Mayow
  built_by_url: https://github.com/sullom101
  featured: false
  categories:
    - Education
    - Learning
    - Technology
- title: The Rebigulator
  main_url: "https://www.rebigulator.org/"
  source_url: "https://github.com/Me4502/Rebigulator/"
  url: "https://rebigulator.org/"
  description: A quote-based via game powered by Frinkiac
  built_by: Matthew Miller
  built_by_url: https://matthewmiller.dev/
  featured: false
  categories:
    - Open Source
    - Entertainment
    - App
- title: madewithlove
  main_url: https://www.madewithlove.be
  url: https://www.madewithlove.be
  description: >-
    We build digital products and create the teams around them. We can help with software engineering, product management, managing technical teams, audits and technical consulting.
  built_by: madewithlove
  built_by_url: https://www.madewithlove.be
  featured: false
  categories:
    - Web Development
    - Blog
    - Agency
    - Business
- title: Sprucehill
  url: https://sprucehill.ca/
  main_url: https://sprucehill.ca/
  description: >
    Sprucehill is a North Vancouver based custom home builder and renovator.
  categories:
    - WordPress
    - Business
  built_by: Bare Advertising & Communications
  built_by_url: https://www.bare.ca/
  featured: false
<<<<<<< HEAD
- title: monica*dev
  url: https://www.aboutmonica.com/
  main_url: https://www.aboutmonica.com/
  description: >
    Personal site for Monica Powell, a software engineer who is passionate about making open-source more accessible and building community, online & offline.
  categories:
    - Web Development
    - Blog
    - Programming
    - Portfolio
  built_by: Monica Powell
  built_by_url: https://www.aboutmonica.com/
=======
- title: Shivam Sinha
  url: https://www.helloshivam.com/
  main_url: https://www.helloshivam.com/
  description: >
    Portfolio of Shivam Sinha, Graphic Designer and Creative Coder based in New York.
  categories:
    - Portfolio
  built_by: Shivam Sinha
  built_by_url: https://www.helloshivam.com/
>>>>>>> bafa160e
  featured: false<|MERGE_RESOLUTION|>--- conflicted
+++ resolved
@@ -9230,7 +9230,6 @@
   built_by: Bare Advertising & Communications
   built_by_url: https://www.bare.ca/
   featured: false
-<<<<<<< HEAD
 - title: monica*dev
   url: https://www.aboutmonica.com/
   main_url: https://www.aboutmonica.com/
@@ -9243,7 +9242,6 @@
     - Portfolio
   built_by: Monica Powell
   built_by_url: https://www.aboutmonica.com/
-=======
 - title: Shivam Sinha
   url: https://www.helloshivam.com/
   main_url: https://www.helloshivam.com/
@@ -9253,5 +9251,4 @@
     - Portfolio
   built_by: Shivam Sinha
   built_by_url: https://www.helloshivam.com/
->>>>>>> bafa160e
   featured: false