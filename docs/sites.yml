--- conflicted
+++ resolved
@@ -11247,7 +11247,6 @@
     - Marketing
   built_by: Laputan Software
   built_by_url: https://laputan.com.au
-<<<<<<< HEAD
 - title: Lidabox
   description: >-
     website for the sale of medical supplies and biosafety supplies.
@@ -11259,7 +11258,6 @@
     - Marketing
   built_by: Ramón Chancay
   built_by_url: https://ramonchancay.me/
-=======
 - title: Gabriel Giordano Portfolio
   main_url: https://gabrielgiordano.com
   url: https://gabrielgiordano.com
@@ -11276,5 +11274,4 @@
     - Freelance
   built_by: Gabriel Giordano
   built_by_url: https://gabrielgiordano.com
-  featured: false
->>>>>>> e19b3247
+  featured: false