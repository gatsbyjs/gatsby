- title: ReactJS
  main_url: https://reactjs.org/
  url: https://reactjs.org/
  source_url: https://github.com/reactjs/reactjs.org
  featured: true
  categories:
    - Web Development
    - Featured
    - Documentation
- title: Flamingo
  main_url: https://www.shopflamingo.com/
  url: https://www.shopflamingo.com/
  description: >
    Online shop for women's body care and hair removal products.
  categories:
    - E-commerce
    - Featured
  featured: true
- title: IDEO
  url: https://www.ideo.com
  main_url: https://www.ideo.com/
  description: >
    A Global design company committed to creating positive impact.
  categories:
    - Agency
    - Technology
    - Featured
    - Consulting
    - User Experience
  featured: true
- title: Airbnb Engineering & Data Science
  description: >
    Creative engineers and data scientists building a world where you can belong
    anywhere
  main_url: https://airbnb.io/
  url: https://airbnb.io/
  categories:
    - Blog
    - Gallery
    - Featured
  featured: true
- title: Impossible Foods
  main_url: https://impossiblefoods.com/
  url: https://impossiblefoods.com/
  categories:
    - Food
    - Featured
  featured: true
- title: Braun
  description: >
    Braun offers high performance hair removal and hair care products, including dryers, straighteners, shavers, and more.
  main_url: https://ca.braun.com/en-ca
  url: https://ca.braun.com/en-ca
  categories:
    - E-commerce
    - Featured
  featured: true
- title: NYC Pride 2019 | WorldPride NYC | Stonewall50
  main_url: https://2019-worldpride-stonewall50.nycpride.org/
  url: https://2019-worldpride-stonewall50.nycpride.org/
  featured: true
  description: >-
    Join us in 2019 for NYC Pride, as we welcome WorldPride and mark the 50th
    Anniversary of the Stonewall Uprising and a half-century of LGBTQ+
    liberation.
  categories:
    - Education
    - Marketing
    - Nonprofit
    - Featured
  built_by: Canvas United
  built_by_url: https://www.canvasunited.com/
- title: The State of European Tech
  main_url: https://2017.stateofeuropeantech.com/
  url: https://2017.stateofeuropeantech.com/
  featured: true
  categories:
    - Technology
    - Featured
  built_by: Studio Lovelock
  built_by_url: http://www.studiolovelock.com/
- title: Hopper
  main_url: https://www.hopper.com/
  url: https://www.hopper.com/
  built_by: Narative
  built_by_url: https://www.narative.co/
  featured: true
  categories:
    - Technology
    - App
    - Featured
- title: GM Capital One
  description: |
    Introducing the new online experience for your GM Rewards Credit Card
  main_url: https://gm.capitalone.com/
  url: https://gm.capitalone.com/
  categories:
    - Featured
  featured: true
- title: Theodora Warre
  main_url: https://theodorawarre.eu
  url: https://theodorawarre.eu
  description: >-
    E-commerce site for jewellery designer Theodora Warre, built using Gatsby + Shopify + Prismic + Matter.js
  categories:
    - E-commerce
    - Marketing
  built_by: Pierre Nel
  built_by_url: https://pierre.io
  featured: false
- title: Life Without Barriers | Foster Care
  main_url: https://www.lwb.org.au/foster-care
  url: https://www.lwb.org.au/foster-care
  featured: true
  description: >-
    We are urgently seeking foster carers all across Australia. Can you open
    your heart and your home to a child in need? There are different types of
    foster care that can suit you. We offer training and 24/7 support.
  categories:
    - Nonprofit
    - Education
    - Documentation
    - Marketing
    - Featured
  built_by: LWB Digital Team
  built_by_url: https://twitter.com/LWBAustralia
- title: Figma
  main_url: https://www.figma.com/
  url: https://www.figma.com/
  featured: true
  categories:
    - Marketing
    - Design
    - Featured
  built_by: Corey Ward
  built_by_url: http://www.coreyward.me/
- title: Bejamas - JAM Experts for hire
  main_url: https://bejamas.io/
  url: https://bejamas.io/
  featured: true
  description: >-
    We help agencies and companies with JAMStack tools. This includes web
    development using Static Site Generators, Headless CMS, CI / CD and CDN
    setup.
  categories:
    - Technology
    - Web Development
    - Agency
    - Marketing
    - Featured
  built_by: Bejamas
  built_by_url: https://bejamas.io/
- title: The State of JavaScript
  description: >
    Data from over 20,000 developers, asking them questions on topics ranging
    from frontend frameworks and state management, to build tools and testing
    libraries.
  main_url: https://stateofjs.com/
  url: https://stateofjs.com/
  source_url: https://github.com/StateOfJS/StateOfJS
  categories:
    - Data
    - JavaScript
    - Featured
  built_by: StateOfJS
  built_by_url: https://github.com/StateOfJS/StateOfJS/graphs/contributors
  featured: true
- title: DesignSystems.com
  main_url: https://www.designsystems.com/
  url: https://www.designsystems.com/
  description: |
    A resource for learning, creating and evangelizing design systems.
  categories:
    - Design
    - Blog
    - Technology
    - Featured
  built_by: Corey Ward
  built_by_url: http://www.coreyward.me/
  featured: true
- title: Snap Kit
  main_url: https://kit.snapchat.com/
  url: https://kit.snapchat.com/
  description: >
    Snap Kit lets developers integrate some of Snapchat’s best features across
    platforms.
  categories:
    - Technology
    - Documentation
    - Featured
  featured: true
- title: SendGrid
  main_url: https://sendgrid.com/docs/
  url: https://sendgrid.com/docs/
  description: >
    SendGrid delivers your transactional and marketing emails through the
    world's largest cloud-based email delivery platform.
  categories:
    - API
    - Technology
    - Documentation
    - Featured
  featured: true
- title: Kirsten Noelle
  main_url: https://www.kirstennoelle.com/
  url: https://www.kirstennoelle.com/
  featured: true
  description: >
    Digital portfolio for San Francisco Bay Area photographer Kirsten Noelle Wiemer.
  categories:
    - Photography
    - Portfolio
    - Featured
  built_by: Ryan Wiemer
  built_by_url: https://www.ryanwiemer.com/
- title: Cajun Bowfishing
  main_url: https://cajunbowfishing.com/
  url: https://cajunbowfishing.com/
  featured: false
  categories:
    - E-commerce
    - Sports
  built_by: Escalade Sports
  built_by_url: https://www.escaladesports.com/
- title: NEON
  main_url: http://neonrated.com/
  url: http://neonrated.com/
  featured: false
  categories:
    - Gallery
- title: GraphCMS
  main_url: https://graphcms.com/
  url: https://graphcms.com/
  featured: false
  categories:
    - Marketing
    - Technology
- title: Ghost Documentation
  main_url: https://docs.ghost.org/
  url: https://docs.ghost.org/
  source_url: https://github.com/tryghost/docs
  featured: false
  description: >-
    Ghost is an open source, professional publishing platform built on a modern Node.js technology stack — designed for teams who need power, flexibility and performance.
  categories:
    - Technology
    - Documentation
    - Open Source
  built_by: Ghost Foundation
  built_by_url: https://ghost.org/
- title: Nike - Just Do It
  main_url: https://justdoit.nike.com/
  url: https://justdoit.nike.com/
  featured: true
  categories:
    - E-commerce
    - Featured
- title: AirBnB Cereal
  main_url: https://airbnb.design/cereal
  url: https://airbnb.design/cereal
  featured: false
  categories:
    - Marketing
    - Design
- title: Cardiogram
  main_url: https://cardiogr.am/
  url: https://cardiogr.am/
  featured: false
  categories:
    - Marketing
    - Technology
- title: Hack Club
  main_url: https://hackclub.com/
  url: https://hackclub.com/
  source_url: https://github.com/hackclub/site
  featured: false
  categories:
    - Education
    - Web Development
- title: Matthias Jordan Portfolio
  main_url: https://iammatthias.com/
  url: https://iammatthias.com/
  source_url: https://github.com/iammatthias/.com
  description: >-
    Photography portfolio of content creator and digital marketer Matthias Jordan
  built_by: Matthias Jordan
  built_by_url: https://github.com/iammatthias
  featured: false
  categories:
    - Photography
    - Portfolio
    - Blog
    - Gallery
- title: Investment Calculator
  main_url: https://investmentcalculator.io/
  url: https://investmentcalculator.io/
  featured: false
  categories:
    - Education
    - Finance
- title: CSS Grid Playground by MozillaDev
  main_url: https://mozilladevelopers.github.io/playground/
  url: https://mozilladevelopers.github.io/playground/
  source_url: https://github.com/MozillaDevelopers/playground
  featured: false
  categories:
    - Education
    - Web Development
- title: Piotr Fedorczyk Portfolio
  built_by: Piotr Fedorczyk
  built_by_url: https://piotrf.pl
  categories:
    - Portfolio
    - Web Development
  description: >-
    Portfolio of Piotr Fedorczyk, a digital product designer and full-stack developer specializing in shaping, designing and building news and tools for news.
  featured: false
  main_url: https://piotrf.pl/
  url: https://piotrf.pl/
- title: unrealcpp
  main_url: https://unrealcpp.com/
  url: https://unrealcpp.com/
  source_url: https://github.com/Harrison1/unrealcpp-com
  featured: false
  categories:
    - Blog
    - Web Development
- title: Andy Slezak
  main_url: https://www.aslezak.com/
  url: https://www.aslezak.com/
  source_url: https://github.com/amslezak
  featured: false
  categories:
    - Web Development
    - Portfolio
- title: Deliveroo.Design
  main_url: https://www.deliveroo.design/
  url: https://www.deliveroo.design/
  featured: false
  categories:
    - Food
    - Marketing
- title: Dona Rita
  main_url: https://www.donarita.co.uk/
  url: https://www.donarita.co.uk/
  source_url: https://github.com/peduarte/dona-rita-website
  featured: false
  categories:
    - Food
    - Marketing
- title: Fröhlich ∧ Frei
  main_url: https://www.froehlichundfrei.de/
  url: https://www.froehlichundfrei.de/
  featured: false
  categories:
    - Web Development
    - Blog
    - Open Source
- title: How to GraphQL
  main_url: https://www.howtographql.com/
  url: https://www.howtographql.com/
  source_url: https://github.com/howtographql/howtographql
  featured: false
  categories:
    - Documentation
    - Web Development
    - Open Source
- title: OnCallogy
  main_url: https://www.oncallogy.com/
  url: https://www.oncallogy.com/
  featured: false
  categories:
    - Marketing
    - Healthcare
- title: Ryan Wiemer's Portfolio
  main_url: https://www.ryanwiemer.com/
  url: https://www.ryanwiemer.com/knw-photography/
  source_url: https://github.com/ryanwiemer/rw
  featured: false
  description: >
    Digital portfolio for Oakland, CA based account manager Ryan Wiemer.
  categories:
    - Portfolio
    - Web Development
    - Design
  built_by: Ryan Wiemer
  built_by_url: https://www.ryanwiemer.com/
- title: Ventura Digitalagentur Köln
  main_url: https://www.ventura-digital.de/
  url: https://www.ventura-digital.de/
  featured: false
  built_by: Ventura Digitalagentur
  categories:
    - Agency
    - Marketing
    - Featured
- title: Azer Koçulu
  main_url: https://kodfabrik.com/
  url: https://kodfabrik.com/photography/
  featured: false
  categories:
    - Portfolio
    - Photography
    - Web Development
- title: Damir.io
  main_url: http://damir.io/
  url: http://damir.io/
  source_url: https://github.com/dvzrd/gatsby-sfiction
  featured: false
  categories:
    - Blog
- title: Digital Psychology
  main_url: http://digitalpsychology.io/
  url: http://digitalpsychology.io/
  source_url: https://github.com/danistefanovic/digitalpsychology.io
  featured: false
  categories:
    - Education
    - Library
- title: Théâtres Parisiens
  main_url: http://theatres-parisiens.fr/
  url: http://theatres-parisiens.fr/
  source_url: https://github.com/phacks/theatres-parisiens
  featured: false
  categories:
    - Education
    - Entertainment
- title: A4 纸网
  main_url: http://www.a4z.cn/
  url: http://www.a4z.cn/price
  source_url: https://github.com/hiooyUI/hiooyui.github.io
  featured: false
  categories:
    - E-commerce
- title: Steve Meredith's Portfolio
  main_url: http://www.stevemeredith.com/
  url: http://www.stevemeredith.com/
  featured: false
  categories:
    - Portfolio
- title: API Platform
  main_url: https://api-platform.com/
  url: https://api-platform.com/
  source_url: https://github.com/api-platform/website
  featured: false
  categories:
    - Documentation
    - Web Development
    - Open Source
    - Library
- title: The Audacious Project
  main_url: https://audaciousproject.org/
  url: https://audaciousproject.org/
  featured: false
  categories:
    - Nonprofit
- title: Dustin Schau's Blog
  main_url: https://blog.dustinschau.com/
  url: https://blog.dustinschau.com/
  source_url: https://github.com/dschau/blog
  featured: false
  categories:
    - Blog
    - Web Development
- title: iContract Blog
  main_url: https://blog.icontract.co.uk/
  url: http://blog.icontract.co.uk/
  featured: false
  categories:
    - Blog
- title: BRIIM
  main_url: https://bri.im/
  url: https://bri.im/
  featured: false
  description: >-
    BRIIM is a movement to enable JavaScript enthusiasts and web developers in
    machine learning. Learn about artificial intelligence and data science, two
    fields which are governed by machine learning, in JavaScript. Take it right
    to your browser with WebGL.
  categories:
    - Education
    - Web Development
    - Technology
- title: Calpa's Blog
  main_url: https://calpa.me/
  url: https://calpa.me/
  source_url: https://github.com/calpa/blog
  featured: false
  categories:
    - Blog
    - Web Development
- title: Code Bushi
  main_url: https://codebushi.com/
  url: https://codebushi.com/
  featured: false
  description: >-
    Web development resources, trends, & techniques to elevate your coding
    journey.
  categories:
    - Web Development
    - Open Source
    - Blog
  built_by: Hunter Chang
  built_by_url: https://hunterchang.com/
- title: Daniel Hollcraft
  main_url: https://danielhollcraft.com/
  url: https://danielhollcraft.com/
  source_url: https://github.com/danielbh/danielhollcraft.com
  featured: false
  categories:
    - Web Development
    - Blog
    - Portfolio
- title: Darren Britton's Portfolio
  main_url: https://darrenbritton.com/
  url: https://darrenbritton.com/
  source_url: https://github.com/darrenbritton/darrenbritton.github.io
  featured: false
  categories:
    - Web Development
    - Portfolio
- title: Dave Lindberg Marketing & Design
  url: https://davelindberg.com/
  main_url: https://davelindberg.com/
  source_url: https://github.com/Dave-Lindberg/dl-gatsby
  featured: false
  description: >-
    My work revolves around solving problems for people in business, using
    integrated design and marketing strategies to improve sales, increase brand
    engagement, generate leads and achieve goals.
  categories:
    - Design
    - Marketing
    - Portfolio
- title: Dalbinaco's Website
  main_url: https://dlbn.co/en/
  url: https://dlbn.co/en/
  source_url: https://github.com/dalbinaco/dlbn.co
  featured: false
  categories:
    - Portfolio
    - Web Development
- title: mParticle's Documentation
  main_url: https://docs.mparticle.com/
  url: https://docs.mparticle.com/
  featured: false
  categories:
    - Web Development
    - Documentation
- title: Doopoll
  main_url: https://doopoll.co/
  url: https://doopoll.co/
  featured: false
  categories:
    - Marketing
    - Technology
- title: ERC dEX
  main_url: https://ercdex.com/
  url: https://ercdex.com/aqueduct
  featured: false
  categories:
    - Marketing
- title: Fabian Schultz' Portfolio
  main_url: https://fabianschultz.com/
  url: https://fabianschultz.com/
  source_url: https://github.com/fabe/site
  featured: false
  description: >-
    Hello, I’m Fabian — a product designer and developer based in Potsdam,
    Germany. I’ve been working both as a product designer and frontend developer
    for over 5 years now. I particularly enjoy working with companies that try
    to meet broad and unique user needs.
  categories:
    - Portfolio
    - Web Development
  built_by: Fabian Schultz
  built_by_url: https://fabianschultz.com/
- title: CalState House Manager
  description: >
    Home service membership that offers proactive and on-demand maintenance for
    homeowners
  main_url: https://housemanager.calstate.aaa.com/
  url: https://housemanager.calstate.aaa.com/
  categories:
    - Marketing
- title: The freeCodeCamp Guide
  main_url: https://guide.freecodecamp.org/
  url: https://guide.freecodecamp.org/
  source_url: https://github.com/freeCodeCamp/guide
  featured: false
  categories:
    - Web Development
    - Documentation
- title: Hapticmedia
  main_url: https://hapticmedia.fr/en/
  url: https://hapticmedia.fr/en/
  featured: false
  categories:
    - Agency
- title: heml.io
  main_url: https://heml.io/
  url: https://heml.io/
  source_url: https://github.com/SparkPost/heml.io
  featured: false
  categories:
    - Documentation
    - Web Development
    - Open Source
- title: Juliette Pretot's Portfolio
  main_url: https://juliette.sh/
  url: https://juliette.sh/
  featured: false
  categories:
    - Web Development
    - Portfolio
    - Blog
- title: Kris Hedstrom's Portfolio
  main_url: https://k-create.com/
  url: https://k-create.com/portfolio/
  source_url: https://github.com/kristofferh/kristoffer
  featured: false
  description: >-
    Hey. I’m Kris. I’m an interactive designer / developer. I grew up in Umeå,
    in northern Sweden, but I now live in Brooklyn, NY. I am currently enjoying
    a hybrid Art Director + Lead Product Engineer role at a small startup called
    Nomad Health. Before that, I was a Product (Engineering) Manager at Tumblr.
    Before that, I worked at agencies. Before that, I was a baby. I like to
    design things, and then I like to build those things. I occasionally take on
    freelance projects. Feel free to get in touch if you have an interesting
    project that you want to collaborate on. Or if you just want to say hello,
    that’s cool too.
  categories:
    - Portfolio
  built_by: Kris Hedstrom
  built_by_url: https://k-create.com/
- title: knpw.rs
  main_url: https://knpw.rs/
  url: https://knpw.rs/
  source_url: https://github.com/knpwrs/knpw.rs
  featured: false
  categories:
    - Blog
    - Web Development
- title: Kostas Bariotis' Blog
  main_url: https://kostasbariotis.com/
  url: https://kostasbariotis.com/
  source_url: https://github.com/kbariotis/kostasbariotis.com
  featured: false
  categories:
    - Blog
    - Portfolio
    - Web Development
- title: LaserTime Clinic
  main_url: https://lasertime.ru/
  url: https://lasertime.ru/
  source_url: https://github.com/oleglegun/lasertime
  featured: false
  categories:
    - Marketing
- title: Jason Lengstorf
  main_url: https://lengstorf.com
  url: https://lengstorf.com
  source_url: https://github.com/jlengstorf/lengstorf.com
  featured: false
  categories:
    - Blog
  built_by: Jason Lengstorf
  built_by_url: https://github.com/jlengstorf
- title: Mannequin.io
  main_url: https://mannequin.io/
  url: https://mannequin.io/
  source_url: https://github.com/LastCallMedia/Mannequin/tree/master/site
  featured: false
  categories:
    - Open Source
    - Web Development
    - Documentation
- title: manu.ninja
  main_url: https://manu.ninja/
  url: https://manu.ninja/
  source_url: https://github.com/Lorti/manu.ninja
  featured: false
  description: >-
    manu.ninja is the personal blog of Manuel Wieser, where he talks about
    frontend development, games and digital art
  categories:
    - Blog
    - Technology
    - Web Development
- title: Fabric
  main_url: https://meetfabric.com/
  url: https://meetfabric.com/
  featured: false
  categories:
    - Marketing
- title: Nexit
  main_url: https://nexit.sk/
  url: https://nexit.sk/references
  featured: false
  categories:
    - Web Development
- title: Open FDA
  description: >
    Provides APIs and raw download access to a number of high-value, high
    priority and scalable structured datasets, including adverse events, drug
    product labeling, and recall enforcement reports.
  main_url: https://open.fda.gov/
  url: https://open.fda.gov/
  source_url: https://github.com/FDA/open.fda.gov
  featured: false
  categories:
    - Government
    - Open Source
    - Web Development
    - API
    - Data
- title: NYC Planning Labs (New York City Department of City Planning)
  main_url: https://planninglabs.nyc/
  url: https://planninglabs.nyc/about/
  source_url: https://github.com/NYCPlanning/
  featured: false
  description: >-
    We work with New York City's Urban Planners to deliver impactful, modern
    technology tools.
  categories:
    - Open Source
    - Government
- title: Preston Richey Portfolio / Blog
  main_url: https://prestonrichey.com/
  url: https://prestonrichey.com/
  source_url: https://github.com/prichey/prestonrichey.com
  featured: false
  categories:
    - Web Development
    - Portfolio
    - Blog
- title: Landing page of Put.io
  main_url: https://put.io/
  url: https://put.io/
  featured: false
  categories:
    - E-commerce
    - Technology
- title: The Rick and Morty API
  main_url: https://rickandmortyapi.com/
  url: https://rickandmortyapi.com/
  built_by: Axel Fuhrmann
  built_by_url: https://axelfuhrmann.com/
  featured: false
  categories:
    - Web Development
    - Entertainment
    - Documentation
    - Open Source
    - API
- title: Santa Compañía Creativa
  main_url: https://santacc.es/
  url: https://santacc.es/
  source_url: https://github.com/DesarrolloWebSantaCC/santacc-web
  featured: false
  categories:
    - Agency
- title: Sean Coker's Blog
  main_url: https://sean.is/
  url: https://sean.is/
  featured: false
  categories:
    - Blog
    - Portfolio
    - Web Development
- title: Several Levels
  main_url: https://severallevels.io/
  url: https://severallevels.io/
  source_url: https://github.com/Harrison1/several-levels
  featured: false
  categories:
    - Agency
    - Web Development
- title: Simply
  main_url: https://simply.co.za/
  url: https://simply.co.za/
  featured: false
  categories:
    - Marketing
- title: Storybook
  main_url: https://storybook.js.org/
  url: https://storybook.js.org/
  source_url: https://github.com/storybooks/storybook
  featured: false
  categories:
    - Web Development
    - Open Source
- title: Vibert Thio's Portfolio
  main_url: https://vibertthio.com/portfolio/
  url: https://vibertthio.com/portfolio/projects/
  source_url: https://github.com/vibertthio/portfolio
  featured: false
  categories:
    - Portfolio
    - Web Development
- title: VisitGemer
  main_url: https://visitgemer.sk/
  url: https://visitgemer.sk/
  featured: false
  categories:
    - Marketing
- title: Bricolage.io
  main_url: https://www.bricolage.io/
  url: https://www.bricolage.io/
  source_url: https://github.com/KyleAMathews/blog
  featured: false
  categories:
    - Blog
- title: Charles Pinnix Website
  main_url: https://www.charlespinnix.com/
  url: https://www.charlespinnix.com/
  featured: false
  description: >-
    I’m a senior frontend engineer with 8 years of experience building websites
    and web applications. I’m interested in leading creative, multidisciplinary
    engineering teams. I’m a creative technologist, merging photography, art,
    and design into engineering and visa versa. I take a pragmatic,
    product-oriented approach to development, allowing me to see the big picture
    and ensuring quality products are completed on time. I have a passion for
    modern frontend JavaScript frameworks such as React and Vue, and I have
    substantial experience on the backend with an interest in Node and
    container based deployment with Docker and AWS.
  categories:
    - Portfolio
    - Web Development
- title: Charlie Harrington's Blog
  main_url: https://www.charlieharrington.com/
  url: https://www.charlieharrington.com/
  source_url: https://github.com/whatrocks/blog
  featured: false
  categories:
    - Blog
    - Web Development
    - Music
- title: Gabriel Adorf's Portfolio
  main_url: https://www.gabrieladorf.com/
  url: https://www.gabrieladorf.com/
  source_url: https://github.com/gabdorf/gabriel-adorf-portfolio
  featured: false
  categories:
    - Portfolio
    - Web Development
- title: greglobinski.com
  main_url: https://www.greglobinski.com/
  url: https://www.greglobinski.com/
  source_url: https://github.com/greglobinski/www.greglobinski.com
  featured: false
  categories:
    - Portfolio
    - Web Development
- title: I am Putra
  main_url: https://www.iamputra.com/
  url: https://www.iamputra.com/
  featured: false
  categories:
    - Portfolio
    - Web Development
    - Blog
- title: In Sowerby Bridge
  main_url: https://www.insowerbybridge.co.uk/
  url: https://www.insowerbybridge.co.uk/
  featured: false
  categories:
    - Marketing
    - Government
- title: JavaScript Stuff
  main_url: https://www.javascriptstuff.com/
  url: https://www.javascriptstuff.com/
  featured: false
  categories:
    - Education
    - Web Development
    - Library
- title: Ledgy
  main_url: https://www.ledgy.com/
  url: https://github.com/morloy/ledgy.com
  featured: false
  categories:
    - Marketing
    - Finance
- title: Alec Lomas's Portfolio / Blog
  main_url: https://www.lowmess.com/
  url: https://www.lowmess.com/
  source_url: https://github.com/lowmess/lowmess
  featured: false
  categories:
    - Web Development
    - Blog
    - Portfolio
- title: Michele Mazzucco's Portfolio
  main_url: https://www.michelemazzucco.it/
  url: https://www.michelemazzucco.it/
  source_url: https://github.com/michelemazzucco/michelemazzucco.it
  featured: false
  categories:
    - Portfolio
- title: Orbit FM Podcasts
  main_url: https://www.orbit.fm/
  url: https://www.orbit.fm/
  source_url: https://github.com/agarrharr/orbit.fm
  featured: false
  categories:
    - Podcast
- title: Prosecco Springs
  main_url: https://www.proseccosprings.com/
  url: https://www.proseccosprings.com/
  featured: false
  categories:
    - Food
    - Blog
    - Marketing
- title: Verious
  main_url: https://www.verious.io/
  url: https://www.verious.io/
  source_url: https://github.com/cpinnix/verious
  featured: false
  categories:
    - Web Development
- title: Yisela
  main_url: https://www.yisela.com/
  url: https://www.yisela.com/tetris-against-trauma-gaming-as-therapy/
  featured: false
  categories:
    - Blog
- title: YouFoundRon.com
  main_url: https://www.youfoundron.com/
  url: https://www.youfoundron.com/
  source_url: https://github.com/rongierlach/yfr-dot-com
  featured: false
  categories:
    - Portfolio
    - Web Development
    - Blog
- title: Ease
  main_url: https://www.ease.com/
  url: https://www.ease.com/
  featured: false
  categories:
    - Marketing
    - Healthcare
- title: Policygenius
  main_url: https://www.policygenius.com/
  url: https://www.policygenius.com/
  featured: false
  categories:
    - Marketing
    - Healthcare
- title: Moteefe
  main_url: https://www.moteefe.com/
  url: https://www.moteefe.com/
  featured: false
  categories:
    - Marketing
    - Agency
    - Technology
- title: Athelas
  main_url: http://www.athelas.com/
  url: http://www.athelas.com/
  featured: false
  categories:
    - Marketing
    - Healthcare
- title: Pathwright
  main_url: http://www.pathwright.com/
  url: http://www.pathwright.com/
  featured: false
  categories:
    - Marketing
    - Education
- title: Lucid
  main_url: https://www.golucid.co/
  url: https://www.golucid.co/
  featured: false
  categories:
    - Marketing
    - Technology
- title: Bench
  main_url: http://www.bench.co/
  url: http://www.bench.co/
  featured: false
  categories:
    - Marketing
- title: Gin Lane
  main_url: http://www.ginlane.com/
  url: https://www.ginlane.com/
  featured: false
  categories:
    - Web Development
    - Agency
- title: Marmelab
  main_url: https://marmelab.com/en/
  url: https://marmelab.com/en/
  featured: false
  categories:
    - Web Development
    - Agency
- title: Dovetail
  main_url: https://dovetailapp.com/
  url: https://dovetailapp.com/
  featured: false
  categories:
    - Marketing
    - Technology
- title: The Bastion Bot
  main_url: https://bastionbot.org/
  url: https://bastionbot.org/
  source_url: https://github.com/TheBastionBot/Bastion-Website
  description: Give awesome perks to your Discord server!
  featured: false
  categories:
    - Open Source
    - Technology
    - Documentation
    - Community
  built_by: Sankarsan Kampa
  built_by_url: https://traction.one
- title: Smakosh
  main_url: https://smakosh.com/
  url: https://smakosh.com/
  source_url: https://github.com/smakosh/smakosh.com
  featured: false
  categories:
    - Portfolio
    - Web Development
- title: WebGazer
  main_url: https://www.webgazer.io/
  url: https://www.webgazer.io/
  featured: false
  categories:
    - Marketing
    - Web Development
    - Technology
- title: Joe Seifi's Blog
  main_url: http://seifi.org/
  url: http://seifi.org/
  featured: false
  categories:
    - Portfolio
    - Web Development
    - Blog
- title: LekoArts — Graphic Designer & Front-End Developer
  main_url: https://www.lekoarts.de
  url: https://www.lekoarts.de
  source_url: https://github.com/LekoArts/portfolio
  featured: false
  built_by: LekoArts
  built_by_url: https://github.com/LekoArts
  description: >-
    Hi, I'm Lennart — a self-taught and passionate graphic/web designer &
    frontend developer based in Darmstadt, Germany. I love it to realize complex
    projects in a creative manner and face new challenges. Since 6 years I do
    graphic design, my love for frontend development came up 3 years ago. I
    enjoy acquiring new skills and cementing this knowledge by writing blogposts
    and creating tutorials.
  categories:
    - Portfolio
    - Blog
    - Design
    - Web Development
    - Freelance
    - Open Source
- title: 杨二小的博客
  main_url: https://blog.yangerxiao.com/
  url: https://blog.yangerxiao.com/
  source_url: https://github.com/zerosoul/blog.yangerxiao.com
  featured: false
  categories:
    - Blog
    - Portfolio
- title: MOTTO x MOTTO
  main_url: https://mottox2.com
  url: https://mottox2.com
  source_url: https://github.com/mottox2/website
  description: Web developer / UI Designer in Tokyo Japan.
  featured: false
  categories:
    - Blog
    - Portfolio
  built_by: mottox2
  built_by_url: https://mottox2.com
- title: Pride of the Meadows
  main_url: https://www.prideofthemeadows.com/
  url: https://www.prideofthemeadows.com/
  featured: false
  categories:
    - E-commerce
    - Food
    - Blog
  built_by: Caldera Digital
  built_by_url: https://www.calderadigital.com/
- title: Michael Uloth
  main_url: https://www.michaeluloth.com
  url: https://www.michaeluloth.com
  featured: false
  description: Michael Uloth is a web developer, opera singer, and the creator of Up and Running Tutorials.
  categories:
    - Portfolio
    - Web Development
    - Music
  built_by: Michael Uloth
  built_by_url: https://www.michaeluloth.com
- title: Spacetime
  main_url: https://www.heyspacetime.com/
  url: https://www.heyspacetime.com/
  featured: false
  description: >-
    Spacetime is a Dallas-based digital experience agency specializing in web,
    app, startup, and digital experience creation.
  categories:
    - Marketing
    - Portfolio
    - Agency
  built_by: Spacetime
  built_by_url: https://www.heyspacetime.com/
- title: Eric Jinks
  main_url: https://ericjinks.com/
  url: https://ericjinks.com/
  featured: false
  description: Software engineer / web developer from the Gold Coast, Australia.
  categories:
    - Portfolio
    - Blog
    - Web Development
    - Technology
  built_by: Eric Jinks
  built_by_url: https://ericjinks.com/
- title: GaiAma - We are wildlife
  main_url: https://www.gaiama.org/
  url: https://www.gaiama.org/
  featured: false
  description: >-
    We founded the GaiAma conservation organization to protect wildlife in Perú
    and to create an example of a permaculture neighborhood, living
    symbiotically with the forest - because reforestation is just the beginning
  categories:
    - Nonprofit
    - Marketing
    - Blog
  source_url: https://github.com/GaiAma/gaiama.org
  built_by: GaiAma
  built_by_url: https://www.gaiama.org/
- title: Healthcare Logic
  main_url: https://www.healthcarelogic.com/
  url: https://www.healthcarelogic.com/
  featured: false
  description: >-
    Revolutionary technology that empowers clinical and managerial leaders to
    collaborate with clarity.
  categories:
    - Marketing
    - Healthcare
    - Technology
  built_by: Thrive
  built_by_url: https://thriveweb.com.au/
- title: Papergov
  main_url: https://papergov.com/
  url: https://papergov.com/
  featured: false
  description: Manage all your government services in a single place
  categories:
    - Directory
    - Government
    - Technology
  source_url: https://github.com/WeOpenly/localgov.fyi
  built_by: Openly Technologies
  built_by_url: https://papergov.com/about/
- title: Kata.ai Documentation
  main_url: https://docs.kata.ai/
  url: https://docs.kata.ai/
  source_url: https://github.com/kata-ai/kata-platform-docs
  featured: false
  description: >-
    Documentation website for the Kata Platform, an all-in-one platform for
    building chatbots using AI technologies.
  categories:
    - Documentation
    - Technology
- title: goalgetters
  main_url: https://goalgetters.space/
  url: https://goalgetters.space/
  featured: false
  description: >-
    goalgetters is a source of inspiration for people who want to change their
    career. We offer articles, success stories and expert interviews on how to
    find a new passion and how to implement change.
  categories:
    - Blog
    - Education
  built_by: Stephanie Langers (content), Adrian Wenke (development)
  built_by_url: https://twitter.com/AdrianWenke
- title: Zensum
  main_url: https://zensum.se/
  url: https://zensum.se/
  featured: false
  description: >-
    Borrow money quickly and safely through Zensum. We compare Sweden's leading
    banks and credit institutions. Choose from multiple offers and lower your
    monthly cost. [Translated from Swedish]
  categories:
    - Technology
    - Finance
    - Marketing
  built_by: Bejamas
  built_by_url: https://bejamas.io/
- title: StatusHub - Easy to use Hosted Status Page Service
  main_url: https://statushub.com/
  url: https://statushub.com/
  featured: false
  description: >-
    Set up your very own service status page in minutes with StatusHub. Allow
    customers to subscribe to be updated automatically.
  categories:
    - Technology
    - Marketing
  built_by: Bejamas
  built_by_url: https://bejamas.io/
- title: Matthias Kretschmann Portfolio
  main_url: https://matthiaskretschmann.com/
  url: https://matthiaskretschmann.com/
  source_url: https://github.com/kremalicious/portfolio
  featured: false
  description: Portfolio of designer & developer Matthias Kretschmann.
  categories:
    - Portfolio
    - Web Development
  built_by: Matthias Kretschmann
  built_by_url: https://matthiaskretschmann.com/
- title: Iron Cove Solutions
  main_url: https://ironcovesolutions.com/
  url: https://ironcovesolutions.com/
  description: >-
    Iron Cove Solutions is a cloud based consulting firm. We help companies
    deliver a return on cloud usage by applying best practices
  categories:
    - Technology
    - Web Development
  built_by: Iron Cove Solutions
  built_by_url: https://ironcovesolutions.com/
  featured: false
- title: Moetez Chaabene Portfolio / Blog
  main_url: https://moetez.me/
  url: https://moetez.me/
  source_url: https://github.com/moetezch/moetez.me
  featured: false
  description: Portfolio of Moetez Chaabene
  categories:
    - Portfolio
    - Web Development
    - Blog
  built_by: Moetez Chaabene
  built_by_url: https://twitter.com/moetezch
- title: Nikita
  description: >-
    Automation of system deployments in Node.js for applications and
    infrastructures.
  main_url: https://nikita.js.org/
  url: https://nikita.js.org/
  source_url: https://github.com/adaltas/node-nikita
  categories:
    - Documentation
    - Open Source
    - Technology
  built_by: Adaltas
  built_by_url: https://www.adaltas.com
  featured: false
- title: Gourav Sood Blog & Portfolio
  main_url: https://www.gouravsood.com/
  url: https://www.gouravsood.com/
  featured: false
  categories:
    - Blog
    - Portfolio
  built_by: Gourav Sood
  built_by_url: https://www.gouravsood.com/
- title: Jonas Tebbe Portfolio
  description: |
    Hey, I’m Jonas and I create digital products.
  main_url: https://jonastebbe.com
  url: https://jonastebbe.com
  categories:
    - Portfolio
  built_by: Jonas Tebbe
  built_by_url: https://twitter.com/jonastebbe
  featured: false
- title: Parker Sarsfield Portfolio
  description: |
    I'm Parker, a software engineer and sneakerhead.
  main_url: https://parkersarsfield.com
  url: https://parkersarsfield.com
  categories:
    - Blog
    - Portfolio
  built_by: Parker Sarsfield
  built_by_url: https://parkersarsfield.com
- title: Frontend web development with Greg
  description: |
    JavaScript, GatsbyJS, ReactJS, CSS in JS... Let's learn some stuff together.
  main_url: https://dev.greglobinski.com
  url: https://dev.greglobinski.com
  categories:
    - Blog
    - Web Development
  built_by: Greg Lobinski
  built_by_url: https://github.com/greglobinski
- title: Insomnia
  description: |
    Desktop HTTP and GraphQL client for developers
  main_url: https://insomnia.rest/
  url: https://insomnia.rest/
  categories:
    - Blog
  built_by: Gregory Schier
  built_by_url: https://schier.co
  featured: false
- title: Timeline Theme Portfolio
  description: |
    I'm Aman Mittal, a software developer.
  main_url: https://amanhimself.dev/
  url: https://amanhimself.dev/
  categories:
    - Web Development
    - Portfolio
  built_by: Aman Mittal
  built_by_url: https://amanhimself.dev/
- title: Ocean artUp
  description: >
    Science outreach site built using styled-components and Contentful. It
    presents the research project "Ocean artUp" funded by an Advanced Grant of
    the European Research Council to explore the possible benefits of artificial
    uplift of nutrient-rich deep water to the ocean’s sunlit surface layer.
  main_url: https://ocean-artup.eu
  url: https://ocean-artup.eu
  source_url: https://github.com/janosh/ocean-artup
  categories:
    - Science
    - Education
    - Blog
  built_by: Janosh Riebesell
  built_by_url: https://janosh.io
  featured: false
- title: Ryan Fitzgerald
  description: |
    Personal portfolio and blog for Ryan Fitzgerald
  main_url: https://ryanfitzgerald.ca/
  url: https://ryanfitzgerald.ca/
  categories:
    - Web Development
    - Portfolio
  built_by: Ryan Fitzgerald
  built_by_url: https://github.com/RyanFitzgerald
  featured: false
- title: Kaizen
  description: |
    Content Marketing, PR & SEO Agency in London
  main_url: https://www.kaizen.co.uk/
  url: https://www.kaizen.co.uk/
  categories:
    - Agency
    - Blog
    - Design
    - Web Development
    - SEO
  built_by: Bogdan Stanciu
  built_by_url: https://github.com/b0gd4n
  featured: false
- title: HackerOne Platform Documentation
  description: |
    HackerOne's Product Documentation Center!
  url: https://docs.hackerone.com/
  main_url: https://docs.hackerone.com/
  categories:
    - Documentation
    - Security
  featured: false
- title: Mux Video
  description: |
    API to video hosting and streaming
  main_url: https://mux.com/
  url: https://mux.com/
  categories:
    - Video
    - API
  featured: false
- title: Swapcard
  description: >
    The easiest way for event organizers to instantly connect people, build a
    community of attendees and exhibitors, and increase revenue over time
  main_url: https://www.swapcard.com/
  url: https://www.swapcard.com/
  categories:
    - Event
    - Community
    - Marketing
  built_by: Swapcard
  built_by_url: https://www.swapcard.com/
  featured: false
- title: Kalix
  description: >
    Kalix is perfect for healthcare professionals starting out in private
    practice, to those with an established clinic.
  main_url: https://www.kalixhealth.com/
  url: https://www.kalixhealth.com/
  categories:
    - Healthcare
  featured: false
- title: HyperPlay
  description: |
    In Asean's 1st Ever LOL Esports X Music Festival
  main_url: https://hyperplay.leagueoflegends.com/
  url: https://hyperplay.leagueoflegends.com/
  categories:
    - Music
  featured: false
- title: Bad Credit Loans
  description: |
    Get the funds you need, from $250-$5,000
  main_url: https://www.creditloan.com/
  url: https://www.creditloan.com/
  categories:
    - Finance
  featured: false
- title: Financial Center
  description: >
    Member-owned, not-for-profit, co-operative whose members receive financial
    benefits in the form of lower loan rates, higher savings rates, and lower
    fees than banks.
  main_url: https://fcfcu.com/
  url: https://fcfcu.com/
  categories:
    - Finance
    - Nonprofit
    - Business
    - Education
  built_by: https://fcfcu.com/
  built_by_url: https://fcfcu.com/
  featured: false
- title: Office of Institutional Research and Assessment
  description: |
    Good Data, Good Decisions
  main_url: http://oira.ua.edu/
  url: http://oira.ua.edu/
  categories:
    - Data
  featured: false
- title: The Telegraph Premium
  description: |
    Exclusive stories from award-winning journalists
  main_url: https://premium.telegraph.co.uk/
  url: https://premium.telegraph.co.uk/
  categories:
    - Media
  featured: false
- title: html2canvas
  description: |
    Screenshots with JavaScript
  main_url: http://html2canvas.hertzen.com/
  url: http://html2canvas.hertzen.com/
  source_url: https://github.com/niklasvh/html2canvas/tree/master/www
  categories:
    - JavaScript
    - Documentation
  built_by: Niklas von Hertzen
  built_by_url: http://hertzen.com/
  featured: false
- title: Dato CMS
  description: |
    The API-based CMS your editors will love
  main_url: https://www.datocms.com/
  url: https://www.datocms.com/
  categories:
    - API
  featured: false
- title: Half Electronics
  description: |
    Personal website
  main_url: https://www.halfelectronic.com/
  url: https://www.halfelectronic.com/
  categories:
    - Blog
  built_by: Fernando Poumian
  built_by_url: https://github.com/fpoumian/halfelectronic.com
  featured: false
- title: Frithir Software Development
  main_url: https://frithir.com/
  url: https://frithir.com/
  featured: false
  description: I DRINK COFFEE, WRITE CODE AND IMPROVE MY DEVELOPMENT SKILLS EVERY DAY.
  categories:
    - Design
    - Web Development
  built_by: Frithir
  built_by_url: https://Frithir.com/
- title: Unow
  main_url: https://www.unow.fr/
  url: https://www.unow.fr/
  categories:
    - Education
    - Marketing
  featured: false
- title: Peter Hironaka
  description: |
    Freelance Web Developer based in Los Angeles.
  main_url: https://peterhironaka.com/
  url: https://peterhironaka.com/
  categories:
    - Portfolio
    - Web Development
  built_by: Peter Hironaka
  built_by_url: https://github.com/PHironaka
  featured: false
- title: Michael McQuade
  description: |
    Personal website and blog for Michael McQuade
  main_url: https://giraffesyo.io
  url: https://giraffesyo.io
  categories:
    - Blog
  built_by: Michael McQuade
  built_by_url: https://github.com/giraffesyo
  featured: false
- title: Haacht Brewery
  description: |
    Corporate website for Haacht Brewery. Designed and Developed by Gafas.
  main_url: https://haacht.com/en/
  url: https://haacht.com
  categories:
    - Marketing
  built_by: Gafas
  built_by_url: https://gafas.be
  featured: false
- title: StoutLabs
  description: |
    Portfolio of Daniel Stout, freelance developer in East Tennessee.
  main_url: https://www.stoutlabs.com/
  url: https://www.stoutlabs.com/
  categories:
    - Web Development
    - Portfolio
  built_by: Daniel Stout
  built_by_url: https://github.com/stoutlabs
  featured: false
- title: Chicago Ticket Outcomes By Neighborhood
  description: |
    ProPublica data visualization of traffic ticket court outcomes
  categories:
    - Media
    - Nonprofit
  url: >-
    https://projects.propublica.org/graphics/il/il-city-sticker-tickets-maps/ticket-status/?initialWidth=782
  main_url: >-
    https://projects.propublica.org/graphics/il/il-city-sticker-tickets-maps/ticket-status/?initialWidth=782
  built_by: David Eads
  built_by_url: https://github.com/eads
  featured: false
- title: Chicago South Side Traffic Ticketing rates
  description: |
    ProPublica data visualization of traffic ticket rates by community
  main_url: >-
    https://projects.propublica.org/graphics/il/il-city-sticker-tickets-maps/ticket-rate/?initialWidth=782
  url: >-
    https://projects.propublica.org/graphics/il/il-city-sticker-tickets-maps/ticket-rate/?initialWidth=782
  categories:
    - Media
    - Nonprofit
  built_by: David Eads
  built_by_url: https://github.com/eads
  featured: false
- title: Otsimo
  description: >
    Otsimo is a special education application for children with autism, down
    syndrome and other developmental disabilities.
  main_url: https://otsimo.com/en/
  url: https://otsimo.com/en/
  categories:
    - Blog
    - Education
  featured: false
- title: Matt Bagni Portfolio 2018
  description: >
    Mostly the result of playing with Gatsby and learning about react and
    graphql. Using the screenshot plugin to showcase the work done for my
    company in the last 2 years, and a good amount of other experiments.
  main_url: https://mattbag.github.io
  url: https://mattbag.github.io
  categories:
    - Portfolio
  featured: false
- title: Lisa Ye's Blog
  description: |
    Simple blog/portofolio for a fashion designer. Gatsby_v2 + Netlify cms
  main_url: https://lisaye.netlify.com/
  url: https://lisaye.netlify.com/
  categories:
    - Blog
    - Portfolio
  featured: false
- title: Artem Sapegin
  description: >
    Little homepage of Artem Sapegin, a frontend developer, passionate
    photographer, coffee drinker and crazy dogs’ owner.
  main_url: https://sapegin.me/
  url: https://sapegin.me/
  categories:
    - Portfolio
    - Open Source
    - Web Development
  built_by: Artem Sapegin
  built_by_url: https://github.com/sapegin
  featured: false
- title: SparkPost Developers
  main_url: https://developers.sparkpost.com/
  url: https://developers.sparkpost.com/
  source_url: https://github.com/SparkPost/developers.sparkpost.com
  categories:
    - Documentation
    - API
  featured: false
- title: Malik Browne Portfolio 2018
  description: >
    The portfolio blog of Malik Browne, a full-stack engineer, foodie, and avid
    blogger/YouTuber.
  main_url: https://www.malikbrowne.com/about
  url: https://www.malikbrowne.com
  categories:
    - Blog
    - Portfolio
  built_by: Malik Browne
  built_by_url: https://twitter.com/milkstarz
  featured: false
- title: Novatics
  description: |
    Digital products that inspire and make a difference
  main_url: https://www.novatics.com.br
  url: https://www.novatics.com.br
  categories:
    - Portfolio
    - Technology
    - Web Development
  built_by: Novatics
  built_by_url: https://github.com/Novatics
  featured: false
- title: Max McKinney
  description: >
    I’m a developer and designer with a focus in web technologies. I build cars
    on the side.
  main_url: https://maxmckinney.com/
  url: https://maxmckinney.com/
  categories:
    - Portfolio
    - Web Development
    - Design
  built_by: Max McKinney
  featured: false
- title: Stickyard
  description: |
    Make your React component sticky the easy way
  main_url: https://nihgwu.github.io/stickyard/
  url: https://nihgwu.github.io/stickyard/
  source_url: https://github.com/nihgwu/stickyard/tree/master/website
  categories:
    - Web Development
  built_by: Neo Nie
  featured: false
- title: Agata Milik
  description: |
    Website of a Polish psychologist/psychotherapist based in Gdańsk, Poland.
  main_url: https://agatamilik.pl
  url: https://agatamilik.pl
  categories:
    - Marketing
    - Healthcare
  built_by: Piotr Fedorczyk
  built_by_url: https://piotrf.pl
  featured: false
- title: WebPurple
  main_url: https://www.webpurple.net/
  url: https://www.webpurple.net/
  source_url: https://github.com/WebPurple/site
  description: >-
    Site of local (Russia, Ryazan) frontend community. Main purpose is to show
    info about meetups and keep blog.
  categories:
    - Nonprofit
    - Web Development
    - Community
    - Blog
    - Open Source
  built_by: Nikita Kirsanov
  built_by_url: https://twitter.com/kitos_kirsanov
  featured: false
- title: Papertrail.io
  description: |
    Inspection Management for the 21st Century
  main_url: https://www.papertrail.io/
  url: https://www.papertrail.io/
  categories:
    - Marketing
    - Technology
  built_by: Papertrail.io
  built_by_url: https://www.papertrail.io
  featured: false
- title: Matt Ferderer
  main_url: https://mattferderer.com
  url: https://mattferderer.com
  source_url: https://github.com/mattferderer/gatsbyblog
  description: >
    A blog built with Gatsby that discusses web related tech
    such as JavaScript, .NET, Blazor & security.
  categories:
    - Blog
    - Web Development
  built_by: Matt Ferderer
  built_by_url: https://twitter.com/mattferderer
  featured: false
- title: Sahyadri Open Source Community
  main_url: https://sosc.org.in
  url: https://sosc.org.in
  source_url: https://github.com/haxzie/sosc-website
  description: >
    Official website of Sahyadri Open Source Community for community blog, event
    details and members info.
  categories:
    - Blog
    - Community
    - Open Source
  built_by: Musthaq Ahamad
  built_by_url: https://github.com/haxzie
  featured: false
- title: Tech Confessions
  main_url: https://confessions.tech
  url: https://confessions.tech
  source_url: https://github.com/JonathanSpeek/tech-confessions
  description: A guilt-free place for us to confess our tech sins \U0001F64F\n
  categories:
    - Community
    - Open Source
  built_by: Jonathan Speek
  built_by_url: https://speek.design
  featured: false
- title: Thibault Maekelbergh
  main_url: https://thibmaek.com
  url: https://thibmaek.com
  source_url: https://github.com/thibmaek/thibmaek.github.io
  description: |
    A nice blog about development, Raspberry Pi, plants and probably records.
  categories:
    - Blog
    - Open Source
  built_by: Thibault Maekelbergh
  built_by_url: https://twitter.com/thibmaek
  featured: false
- title: LearnReact.design
  main_url: https://learnreact.design
  url: https://learnreact.design
  description: >
    React Essentials For Designers: A React course tailored for product
    designers, ux designers, ui designers.
  categories:
    - Blog
  built_by: Linton Ye
  built_by_url: https://twitter.com/lintonye
- title: Mega House Creative
  main_url: https://www.megahousecreative.com/
  url: https://www.megahousecreative.com/
  description: >
    Mega House Creative is a digital agency that provides unique goal-oriented
    web marketing solutions.
  categories:
    - Marketing
    - Agency
  built_by: Daniel Robinson
  featured: false
- title: Tobie Marier Robitaille - csc
  main_url: https://tobiemarierrobitaille.com/
  url: https://tobiemarierrobitaille.com/en/
  description: |
    Portfolio site for director of photography Tobie Marier Robitaille
  categories:
    - Portfolio
    - Gallery
  built_by: Mill3 Studio
  built_by_url: https://mill3.studio/en/
  featured: false
- title: Bestvideogame.deals
  main_url: https://bestvideogame.deals/
  url: https://bestvideogame.deals/
  description: |
    Video game comparison website for the UK, build with GatsbyJS.
  categories:
    - E-commerce
  built_by: Koen Kamphuis
  built_by_url: https://koenkamphuis.com/
  featured: false
- title: Mahipat's Portfolio
  main_url: https://mojaave.com/
  url: https://mojaave.com
  source_url: https://github.com/mhjadav/mojaave
  description: >
    mojaave.com is Mahipat's portfolio, I have developed it using Gatsby v2 and
    Bootstrap, To get in touch with people looking for full-stack developer.
  categories:
    - Portfolio
    - Web Development
  built_by: Mahipat Jadav
  built_by_url: https://mojaave.com/
  featured: false
- title: Mintfort
  main_url: https://mintfort.com/
  url: https://mintfort.com/
  source_url: https://github.com/MintFort/mintfort.com
  description: >
    Mintfort, the first crypto-friendly bank account. Store and manage assets on
    the blockchain.
  categories:
    - Technology
    - Finance
  built_by: Axel Fuhrmann
  built_by_url: https://axelfuhrmann.com/
  featured: false
- title: React Native Explorer
  main_url: https://react-native-explorer.firebaseapp.com
  url: https://react-native-explorer.firebaseapp.com
  description: |
    Explorer React Native packages and examples effortlessly.
  categories:
    - Education
  featured: false
- title: 500Tech
  main_url: https://500tech.com/
  url: https://500tech.com/
  featured: false
  categories:
    - Web Development
    - Agency
    - Open Source
- title: eworld
  main_url: https://eworld.herokuapp.com/
  url: https://eworld.herokuapp.com/
  featured: false
  categories:
    - E-commerce
    - Technology
- title: It's a Date
  description: >
    It's a Date is a dating app that actually involves dating.
  main_url: https://www.itsadate.app/
  url: https://www.itsadate.app/
  featured: false
  categories:
    - App
    - Blog
- title: Node.js HBase
  description: >
    Asynchronous HBase client for NodeJs using REST.
  main_url: https://hbase.js.org/
  url: https://hbase.js.org/
  source_url: https://github.com/adaltas/node-hbase
  categories:
    - Documentation
    - Open Source
    - Technology
  built_by: David Worms
  built_by_url: http://www.adaltas.com
  featured: false
- title: Peter Kroyer - Web Design / Web Development
  main_url: https://www.peterkroyer.at/en/
  url: https://www.peterkroyer.at/en/
  description: >
    Freelance web designer / web developer based in Vienna, Austria (Wien, Österreich).
  categories:
    - Agency
    - Web Development
    - Design
    - Portfolio
    - Freelance
  built_by: Peter Kroyer
  built_by_url: https://www.peterkroyer.at/
  featured: false
- title: Geddski
  main_url: https://gedd.ski
  url: https://gedd.ski
  description: >
    frontend mastery blog - level up your UI game.
  categories:
    - Web Development
    - Education
    - Productivity
    - User Experience
  built_by: Dave Geddes
  built_by_url: https://twitter.com/geddski
  featured: false
- title: Rung
  main_url: https://rung.com.br/
  url: https://rung.com.br/
  description: >
    Rung alerts you about the exceptionalities of your personal and professional life.
  categories:
    - API
    - Technology
    - Travel
  featured: false
- title: Mokkapps
  main_url: https://www.mokkapps.de/
  url: https://www.mokkapps.de/
  source_url: https://github.com/mokkapps/website
  description: >
    Portfolio website from Michael Hoffmann. Passionate software developer with focus on web-based technologies.
  categories:
    - Blog
    - Portfolio
    - Web Development
    - Mobile Development
  featured: false
- title: Premier Octet
  main_url: https://www.premieroctet.com/
  url: https://www.premieroctet.com/
  description: >
    Premier Octet is a React-based agency
  categories:
    - Agency
    - Web Development
    - Mobile Development
  featured: false
- title: Thorium
  main_url: https://www.thoriumsim.com/
  url: https://www.thoriumsim.com/
  source_url: https://github.com/thorium-sim/thoriumsim.com
  description: >
    Thorium - Open-source Starship Simulator Controls for Live Action Role Play
  built_by: Alex Anderson
  built_by_url: https://twitter.com/ralex1993
  categories:
    - Blog
    - Portfolio
    - Documentation
    - Marketing
    - Education
    - Entertainment
    - Open Source
    - Web Development
  featured: false
- title: Cameron Maske
  main_url: https://www.cameronmaske.com/
  url: https://www.cameronmaske.com/courses/introduction-to-pytest/
  source_url: https://github.com/cameronmaske/cameronmaske.com-v2
  description: >
    The homepage of Cameron Maske, a freelance full-stack developer, who is currently working on a free pytest video course
  categories:
    - Education
    - Video
    - Portfolio
    - Freelance
  featured: false
- title: Studenten bilden Schüler
  description: >
    Studenten bilden Schüler e.V. is a German student-run nonprofit initiative that aims to
    contribute to more equal educational opportunities by providing free tutoring to refugees
    and children from underprivileged families. The site is built on Gatsby v2, styled-components
    and Contentful. It supports Google Analytics, fluid typography and Algolia search.
  main_url: https://studenten-bilden-schueler.de
  url: https://studenten-bilden-schueler.de
  source_url: https://github.com/StudentenBildenSchueler/homepage
  categories:
    - Education
    - Nonprofit
    - Blog
  built_by: Janosh Riebesell
  built_by_url: https://janosh.io
  featured: false
- title: Mike's Remote List
  main_url: https://www.mikesremotelist.com
  url: https://www.mikesremotelist.com
  description: >
    A list of remote jobs, updated throughout the day. Built on Gatsby v1 and powered by Contentful, Google Sheets, string and sticky tape.
  categories:
    - Marketing
  featured: false
- title: Madvoid
  main_url: https://madvoid.com/
  url: https://madvoid.com/screenshot/
  featured: false
  description: >
    Madvoid is a team of expert developers dedicated to creating simple, clear, usable and blazing fast web and mobile apps.
    We are coders that help companies and agencies to create social & interactive experiences.
    This includes full-stack development using React, WebGL, Static Site Generators, Ruby On Rails, Phoenix, GraphQL, Chatbots, CI / CD, Docker and more!
  categories:
    - Portfolio
    - Technology
    - Web Development
    - Agency
    - Marketing
  built_by: Jean-Paul Bonnetouche
  built_by_url: https://twitter.com/_jpb
- title: MOMNOTEBOOK.COM
  description: >
    Sharing knowledge and experiences that make childhood and motherhood rich, vibrant and healthy.
  main_url: https://momnotebook.com/
  url: https://momnotebook.com/
  featured: false
  built_by: Aleksander Hansson
  built_by_url: https://www.linkedin.com/in/aleksanderhansson/
  categories:
    - Blog
- title: Pirate Studios
  description: >
    Reinventing music studios with 24/7 self service rehearsal, DJ & production rooms available around the world.
  main_url: https://www.piratestudios.co
  url: https://www.piratestudios.co
  featured: false
  built_by: The Pirate Studios team
  built_by_url: https://github.com/piratestudios/
  categories:
    - Music
- title: Aurora EOS
  main_url: https://www.auroraeos.com/
  url: https://www.auroraeos.com/
  featured: false
  categories:
    - Finance
    - Marketing
    - Blog
  built_by: Corey Ward
  built_by_url: http://www.coreyward.me/
- title: MadeComfy
  main_url: https://madecomfy.com.au/
  url: https://madecomfy.com.au/
  description: >
    Short term rental management startup, using Contentful + Gatsby + CircleCI
  featured: false
  categories:
    - Travel
  built_by: Lucas Vilela
  built_by_url: https://madecomfy.com.au/
- title: Tiger Facility Services
  description: >
    Tiger Facility Services combines facility management expertise with state of the art software to offer a sustainable and customer oriented cleaning and facility service.
  main_url: https://www.tigerfacilityservices.com/de-en/
  url: https://www.tigerfacilityservices.com/de-en/
  featured: false
  categories:
    - Marketing
- title: Luciano Mammino's blog
  description: >
    Tech & programming blog of Luciano Mammino a.k.a. "loige", Full-Stack Web Developer and International Speaker
  main_url: https://loige.co
  url: https://loige.co
  featured: false
  categories:
    - Blog
    - Web Development
  built_by: Luciano Mammino
  built_by_url: https://loige.co
- title: Wire • Secure collaboration platform
  description: >
    Corporate website of Wire, an open source, end-to-end encrypted collaboration platform
  main_url: https://wire.com
  url: https://wire.com
  featured: false
  categories:
    - Open Source
    - Productivity
    - Technology
    - Blog
    - App
  built_by: Wire team
  built_by_url: https://github.com/orgs/wireapp/people
- title: J. Patrick Raftery
  main_url: https://www.jpatrickraftery.com
  url: https://www.jpatrickraftery.com
  description: J. Patrick Raftery is an opera singer and voice teacher based in Vancouver, BC.
  categories:
    - Portfolio
    - Music
  built_by: Michael Uloth
  built_by_url: https://www.michaeluloth.com
  featured: false
- title: Aria Umezawa
  main_url: https://www.ariaumezawa.com
  url: https://www.ariaumezawa.com
  description: Aria Umezawa is a director, producer, and writer currently based in San Francisco. Site designed by Stephen Bell.
  categories:
    - Portfolio
    - Music
    - Entertainment
  built_by: Michael Uloth
  built_by_url: https://www.michaeluloth.com
  featured: false
- title: Pomegranate Opera
  main_url: https://pomegranateopera.netlify.com
  url: https://pomegranateopera.netlify.com
  description: Pomegranate Opera is a lesbian opera written by Amanda Hale & Kye Marshall. Site designed by Stephen Bell.
  categories:
    - Gallery
    - Music
  built_by: Michael Uloth
  built_by_url: https://www.michaeluloth.com
  featured: false
- title: Daniel Cabena
  main_url: https://www.danielcabena.com
  url: https://www.danielcabena.com
  description: Daniel Cabena is a Canadian countertenor highly regarded in both Canada and Europe for prize-winning performances ranging from baroque to contemporary repertoire. Site designed by Stephen Bell.
  categories:
    - Portfolio
    - Music
  built_by: Michael Uloth
  built_by_url: https://www.michaeluloth.com
  featured: false
- title: Artist.Center
  main_url: https://artistcenter.netlify.com
  url: https://artistcenter.netlify.com
  description: The marketing page for Artist.Center, a soon-to-launch platform designed to connect opera singers to opera companies. Site designed by Stephen Bell.
  categories:
    - Music
  built_by: Michael Uloth
  built_by_url: https://www.michaeluloth.com
  featured: false
- title: DG Volo & Company
  main_url: https://www.dgvolo.com
  url: https://www.dgvolo.com
  description: DG Volo & Company is a Toronto-based investment consultancy. Site designed by Stephen Bell.
  categories:
    - Finance
  built_by: Michael Uloth
  built_by_url: https://www.michaeluloth.com
  featured: false
- title: Shawna Lucey
  main_url: https://www.shawnalucey.com
  url: https://www.shawnalucey.com
  description: Shawna Lucey is an American theater and opera director based in New York City. Site designed by Stephen Bell.
  categories:
    - Portfolio
    - Music
    - Entertainment
  built_by: Michael Uloth
  built_by_url: https://www.michaeluloth.com
  featured: false
- title: Leyan Lo
  main_url: https://www.leyanlo.com
  url: https://www.leyanlo.com
  description: >
    Leyan Lo’s personal website
  categories:
    - Portfolio
  built_by: Leyan Lo
  built_by_url: https://www.leyanlo.com
  featured: false
- title: Hawaii National Bank
  url: https://hawaiinational.bank
  main_url: https://hawaiinational.bank
  description: Hawaii National Bank's highly personalized service has helped loyal customers & locally owned businesses achieve their financial dreams for over 50 years.
  categories:
    - Finance
  built_by: Wall-to-Wall Studios
  built_by_url: https://walltowall.com
  featured: false
- title: Coletiv
  url: https://coletiv.com
  main_url: https://coletiv.com
  description: Coletiv teams up with companies of all sizes to design, develop & launch digital products for iOS, Android & the Web.
  categories:
    - Technology
    - Agency
    - Web Development
  built_by: Coletiv
  built_by_url: https://coletiv.com
  featured: false
- title: janosh.io
  description: >
    Personal blog and portfolio of Janosh Riebesell. The site is built with Gatsby v2 and designed
    entirely with styled-components v4. Much of the layout was achieved with CSS grid. It supports
    Google Analytics, fluid typography and Algolia search.
  main_url: https://janosh.io
  url: https://janosh.io
  source_url: https://github.com/janosh/janosh.io
  categories:
    - Portfolio
    - Blog
    - Science
    - Photography
    - Travel
  built_by: Janosh Riebesell
  built_by_url: https://janosh.io
  featured: false
- title: Gold Edge Training
  url: https://www.goldedgetraining.co.uk
  main_url: https://www.goldedgetraining.co.uk
  description: >
    AAT approved online distance learning accountancy training provider. Branded landing page / mini brochure promoting competitor differentiators, student testimonials, offers, service benefits and features. Designed to both inform potential students and encourage visits to company e-commerce site or direct company contact.
  categories:
    - Education
    - Learning
    - Landing Page
    - Business
    - Finance
  built_by: Leo Furze-Waddock
  built_by_url: https://www.linkedin.com/in/lfurzewaddock
- title: Gatsby Manor
  description: >
    We build themes for gatsby. We have themes for all projects including personal,
    portfolio, e-commerce, landing pages and more. We also run an in-house
    web dev and design studio. If you cannot find what you want, we can build it for you!
    Email us at gatsbymanor@gmail.com with questions.
  main_url: https://www.gatsbymanor.com
  url: https://www.gatsbymanor.com
  source_url: https://github.com/gatsbymanor
  categories:
    - Web Development
    - Agency
    - Technology
    - Freelance
  built_by: Steven Natera
  built_by_url: https://stevennatera.com
- title: Ema Suriano's Portfolio
  main_url: https://emasuriano.com/
  url: https://emasuriano.com/
  description: >
    Ema Suriano's portfolio to display information about him, his projects and what he's writing about.
  categories:
    - Portfolio
    - Technology
    - Web Development
  built_by: Ema Suriano
  built_by_url: https://emasuriano.com/
  featured: false
- title: Luan Orlandi
  main_url: https://luanorlandi.github.io
  url: https://luanorlandi.github.io
  source_url: https://github.com/luanorlandi/luanorlandi.github.io
  description: >
    Luan Orlandi's personal website. Brazilian web developer, enthusiast in React and Gatsby.
  categories:
    - Blog
    - Portfolio
    - Web Development
  built_by: Luan Orlandi
  built_by_url: https://github.com/luanorlandi
- title: Mobius Labs
  main_url: https://mobius.ml
  url: https://mobius.ml
  description: >
    Mobius Labs landing page, a Start-up working on Computer Vision
  categories:
    - Landing Page
    - Marketing
    - Technology
  built_by: sktt
  built_by_url: https://github.com/sktt
- title: EZAgrar
  main_url: https://www.ezagrar.at/en/
  url: https://www.ezagrar.at/en/
  description: >
    EZAgrar.at is the homepage of the biggest agricultural machinery dealership in Austria. In total 8 pages will be built for this client reusing a lot of components between them.
  categories:
    - E-commerce
    - Marketing
  built_by: MangoART
  built_by_url: https://www.mangoart.at
  featured: false
- title: OAsome blog
  main_url: https://oasome.blog/
  url: https://oasome.blog/
  source_url: https://github.com/oorestisime/oasome
  description: >
    Paris-based Cypriot adventurers. A and O. Lovers of life and travel. Want to get a glimpse of the OAsome world?
  categories:
    - Blog
    - Photography
    - Travel
  built_by: Orestis Ioannou
  featured: false
- title: Brittany Chiang
  main_url: https://brittanychiang.com/
  url: https://brittanychiang.com/
  source_url: https://github.com/bchiang7/v4
  description: >
    Personal website and portfolio of Brittany Chiang built with Gatsby v2
  categories:
    - Portfolio
  built_by: Brittany Chiang
  built_by_url: https://github.com/bchiang7
  featured: false
- title: Fitekran
  description: >
    One of the most visited Turkish blogs about health, sports and healthy lifestyle, that has been rebuilt with Gatsby v2 using WordPress.
  main_url: https://www.fitekran.com
  url: https://www.fitekran.com
  categories:
    - Science
    - Healthcare
    - Blog
  built_by: Burak Tokak
  built_by_url: https://www.buraktokak.com
- title: Serverless
  main_url: https://serverless.com
  url: https://serverless.com
  description: >
    Serverless.com – Build web, mobile and IoT applications with serverless architectures using AWS Lambda, Azure Functions, Google CloudFunctions & more!
  categories:
    - Technology
    - Web Development
  built_by: Codebrahma
  built_by_url: https://codebrahma.com
  featured: false
- title: Dive Bell
  main_url: https://divebell.band/
  url: https://divebell.band/
  description: >
    Simple site for a band to list shows dates and videos (499 on lighthouse)
  categories:
    - Music
  built_by: Matt Bagni
  built_by_url: https://mattbag.github.io
  featured: false
- title: Mayer Media Co.
  main_url: https://mayermediaco.com/
  url: https://mayermediaco.com/
  description: >
    Freelance Web Development and Digital Marketing
  categories:
    - Web Development
    - Marketing
    - Blog
  source_url: https://github.com/MayerMediaCo/MayerMediaCo2.0
  built_by: Danny Mayer
  built_by_url: https://twitter.com/mayermediaco
  featured: false
- title: Jan Czizikow Portfolio
  main_url: https://www.janczizikow.com/
  url: https://www.janczizikow.com/
  source_url: https://github.com/janczizikow/janczizikow-portfolio
  description: >
    Simple personal portfolio site built with Gatsby
  categories:
    - Portfolio
    - Freelance
    - Web Development
  built_by: Jan Czizikow
  built_by_url: https://github.com/janczizikow
- title: Carbon Design Systems
  main_url: http://www.carbondesignsystem.com/
  url: http://www.carbondesignsystem.com/
  description: >
    The Carbon Design System is integrating the new IBM Design Ethos and Language. It represents a completely fresh approach to the design of all things at IBM.
  categories:
    - Design System
    - Documentation
  built_by: IBM
  built_by_url: https://www.ibm.com/
  featured: false
- title: Mozilla Mixed Reality
  main_url: https://mixedreality.mozilla.org/
  url: https://mixedreality.mozilla.org/
  description: >
    Virtual Reality for the free and open Web.
  categories:
    - Open Source
  built_by: Mozilla
  built_by_url: https://www.mozilla.org/
  featured: false
- title: Uniform Hudl Design System
  main_url: http://uniform.hudl.com/
  url: http://uniform.hudl.com/
  description: >
    A single design system to ensure every interface feels like Hudl. From the colors we use to the size of our buttons and what those buttons say, Uniform has you covered. Check the guidelines, copy the code and get to building.
  categories:
    - Design System
    - Open Source
    - Design
  built_by: Hudl
  built_by_url: https://www.hudl.com/
- title: Subtle UI
  main_url: https://subtle-ui.netlify.com/
  url: https://subtle-ui.netlify.com/
  source_url: https://github.com/ryanwiemer/subtle-ui
  description: >
    A collection of clever yet understated user interactions found on the web.
  categories:
    - Web Development
    - Open Source
    - User Experience
  built_by: Ryan Wiemer
  built_by_url: https://www.ryanwiemer.com/
  featured: false
- title: developer.bitcoin.com
  main_url: https://developer.bitcoin.com/
  url: https://developer.bitcoin.com/
  description: >
    Bitbox based bitcoin.com developer platform and resources.
  categories:
    - Finance
  featured: false
- title: Barmej
  main_url: https://app.barmej.com/
  url: https://app.barmej.com/
  description: >
    An interactive platform to learn different programming languages in Arabic for FREE
  categories:
    - Education
    - Programming
    - Learning
  built_by: Obytes
  built_by_url: https://www.obytes.com/
  featured: false
- title: Emergence
  main_url: https://emcap.com/
  url: https://emcap.com/
  description: >
    Emergence is a top enterprise cloud venture capital firm. We fund early stage ventures focusing on enterprise & SaaS applications. Emergence is one of the top VC firms in Silicon Valley.
  categories:
    - Marketing
    - Blog
  built_by: Upstatement
  built_by_url: https://www.upstatement.com/
  featured: false
- title: FPVtips
  main_url: https://fpvtips.com
  url: https://fpvtips.com
  source_url: https://github.com/jumpalottahigh/fpvtips
  description: >
    FPVtips is all about bringing racing drone pilots closer together, and getting more people into the hobby!
  categories:
    - Community
    - Education
  built_by: Georgi Yanev
  built_by_url: https://twitter.com/jumpalottahigh
  featured: false
- title: Georgi Yanev
  main_url: https://blog.georgi-yanev.com/
  url: https://blog.georgi-yanev.com/
  source_url: https://github.com/jumpalottahigh/blog.georgi-yanev.com
  description: >
    I write articles about FPV quads (building and flying), web development, smart home automation, life-long learning and other topics from my personal experience.
  categories:
    - Blog
  built_by: Georgi Yanev
  built_by_url: https://twitter.com/jumpalottahigh
  featured: false
- title: Bear Archery
  main_url: https://beararchery.com/
  url: https://beararchery.com/
  categories:
    - E-commerce
    - Sports
  built_by: Escalade Sports
  built_by_url: https://www.escaladesports.com/
  featured: false
- title: "attn:"
  main_url: https://www.attn.com/
  url: https://www.attn.com/
  categories:
    - Media
    - Entertainment
  built_by: "attn:"
  built_by_url: https://www.attn.com/
  featured: false
- title: Mirror Conf
  description: >
    Mirror Conf is a conference designed to empower designers and frontend developers who have a thirst for knowledge and want to broaden their horizons.
  main_url: https://www.mirrorconf.com/
  url: https://www.mirrorconf.com/
  categories:
    - Conference
    - Design
    - Web Development
  featured: false
- title: Startarium
  main_url: https://www.startarium.ro
  url: https://www.startarium.ro
  description: >
    Free entrepreneurship educational portal with more than 20000 users, hundreds of resources, crowdfunding, mentoring and investor pitching events facilitated.
  categories:
    - Education
    - Nonprofit
    - Entrepreneurship
  built_by: Cezar Neaga
  built_by_url: https://twitter.com/cezarneaga
  featured: false
- title: Microlink
  main_url: https://microlink.io/
  url: https://microlink.io/
  description: >
    Extract structured data from any website.
  categories:
    - Web Development
    - API
  built_by: Kiko Beats
  built_by_url: https://kikobeats.com/
  featured: false
- title: Markets.com
  main_url: https://www.markets.com/
  url: https://www.markets.com/
  featured: false
  categories:
    - Finance
- title: Kevin Legrand
  url: https://k-legrand.com
  main_url: https://k-legrand.com
  source_url: https://github.com/Manoz/k-legrand.com
  description: >
    Personal website and blog built with love with Gatsby v2
  categories:
    - Blog
    - Portfolio
    - Web Development
  built_by: Kevin Legrand
  built_by_url: https://k-legrand.com
  featured: false
- title: David James Portfolio
  main_url: https://dfjames.com/
  url: https://dfjames.com/
  source_url: https://github.com/daviddeejjames/dfjames-gatsby
  description: >
    Portfolio Site using GatsbyJS and headless WordPress
  categories:
    - WordPress
    - Portfolio
    - Blog
  built_by: David James
  built_by_url: https://twitter.com/daviddeejjames
- title: Hypertext Candy
  url: https://www.hypertextcandy.com/
  main_url: https://www.hypertextcandy.com/
  description: >
    Blog about web development. Laravel, Vue.js, etc.
  categories:
    - Blog
    - Web Development
  built_by: Masahiro Harada
  built_by_url: https://twitter.com/_Masahiro_H_
  featured: false
- title: Maxence Poutord's blog
  description: >
    Tech & programming blog of Maxence Poutord, Software Engineer, Serial Traveler and Public Speaker
  main_url: https://www.maxpou.fr
  url: https://www.maxpou.fr
  featured: false
  categories:
    - Blog
    - Web Development
  built_by: Maxence Poutord
  built_by_url: https://www.maxpou.fr
- title: The Noted Project
  url: https://thenotedproject.org
  main_url: https://thenotedproject.org
  source_url: https://github.com/ianbusko/the-noted-project
  description: >
    Website to showcase the ethnomusicology research for The Noted Project.
  categories:
    - Portfolio
    - Education
    - Gallery
  built_by: Ian Busko
  built_by_url: https://github.com/ianbusko
  featured: false
- title: People For Bikes
  url: https://2017.peopleforbikes.org/
  main_url: https://2017.peopleforbikes.org/
  categories:
    - Community
    - Sports
    - Gallery
    - Nonprofit
  built_by: PeopleForBikes
  built_by_url: https://peopleforbikes.org/about-us/who-we-are/staff/
  featured: false
- title: Wide Eye
  description: >
    Creative agency specializing in interactive design, web development, and digital communications.
  url: https://wideeye.co/
  main_url: https://wideeye.co/
  categories:
    - Design
    - Web Development
  built_by: Wide Eye
  built_by_url: https://wideeye.co/about-us/
  featured: false
- title: CodeSandbox
  description: >
    CodeSandbox is an online editor that helps you create web applications, from prototype to deployment.
  url: https://codesandbox.io/
  main_url: https://codesandbox.io/
  categories:
    - Web Development
  featured: false
- title: Marvel
  description: >
    The all-in-one platform powering design.
  url: https://marvelapp.com/
  main_url: https://marvelapp.com/
  categories:
    - Design
  featured: false
- title: Designcode.io
  description: >
    Learn to design and code React apps.
  url: https://designcode.io
  main_url: https://designcode.io
  categories:
    - Learning
  featured: false
- title: Happy Design
  description: >
    The Brand and Product Team Behind Happy Money
  url: https://design.happymoney.com/
  main_url: https://design.happymoney.com/
  categories:
    - Design
    - Finance
- title: Weihnachtsmarkt.ms
  description: >
    Explore the christmas market in Münster (Westf).
  url: https://weihnachtsmarkt.ms/
  main_url: https://weihnachtsmarkt.ms/
  source_url: https://github.com/codeformuenster/weihnachtsmarkt
  categories:
    - Gallery
    - Food
  built_by: Code for Münster during MSHACK18
  featured: false
- title: Code Championship
  description: >
    Competitive coding competitions for students from 3rd to 8th grade. Code is Sport.
  url: https://www.codechampionship.com
  main_url: https://www.codechampionship.com
  categories:
    - Learning
    - Education
    - Sports
  built_by: Abamath LLC
  built_by_url: https://www.abamath.com
  featured: false
- title: Wieden+Kennedy
  description: >
    Wieden+Kennedy is an independent, global creative company.
  categories:
    - Technology
    - Web Development
    - Agency
    - Marketing
  url: https://www.wk.com
  main_url: https://www.wk.com
  built_by: Wieden Kennedy
  built_by_url: https://www.wk.com/about/
  featured: false
- title: Testing JavaScript
  description: >
    This course will teach you the fundamentals of testing your JavaScript applications using eslint, Flow, Jest, and Cypress.
  url: https://testingjavascript.com/
  main_url: https://testingjavascript.com/
  categories:
    - Learning
    - Education
    - JavaScript
  built_by: Kent C. Dodds
  built_by_url: https://kentcdodds.com/
  featured: false
- title: Use Hooks
  description: >
    One new React Hook recipe every day.
  url: https://usehooks.com/
  main_url: https://usehooks.com/
  categories:
    - Learning
  built_by: Gabe Ragland
  built_by_url: https://twitter.com/gabe_ragland
  featured: false
- title: Ambassador
  url: https://www.getambassador.io
  main_url: https://www.getambassador.io
  description: >
    Open source, Kubernetes-native API Gateway for microservices built on Envoy.
  categories:
    - Open Source
    - Documentation
    - Technology
  built_by: Datawire
  built_by_url: https://www.datawire.io
  featured: false
- title: Clubhouse
  main_url: https://clubhouse.io
  url: https://clubhouse.io
  description: >
    The intuitive and powerful project management platform loved by software teams of all sizes. Built with Gatsby v2 and Prismic
  categories:
    - Technology
    - Blog
    - Productivity
    - Community
    - Design
    - Open Source
  built_by: Ueno.
  built_by_url: https://ueno.co
  featured: false
- title: Asian Art Collection
  url: http://artmuseum.princeton.edu/asian-art/
  main_url: http://artmuseum.princeton.edu/asian-art/
  description: >
    Princeton University has a branch dealing with state of art.They have showcased ore than 6,000 works of Asian art are presented alongside ongoing curatorial and scholarly research
  categories:
    - Marketing
  featured: false
- title: QHacks
  url: https://qhacks.io
  main_url: https://qhacks.io
  source_url: https://github.com/qhacks/qhacks-website
  description: >
    QHacks is Queen’s University’s annual hackathon! QHacks was founded in 2016 with a mission to advocate and incubate the tech community at Queen’s University and throughout Canada.
  categories:
    - Education
    - Technology
    - Podcast
  featured: false
- title: Tyler McGinnis
  url: https://tylermcginnis.com/
  main_url: https://tylermcginnis.com/
  description: >
    The linear, course based approach to learning web technologies.
  categories:
    - Education
    - Technology
    - Podcast
    - Web Development
  featured: false
- title: a11y with Lindsey
  url: https://www.a11ywithlindsey.com/
  main_url: https://www.a11ywithlindsey.com/
  source_url: https://github.com/lkopacz/a11y-with-lindsey
  description: >
    To help developers navigate accessibility jargon, write better code, and to empower them to make their Internet, Everyone's Internet.
  categories:
    - Education
    - Blog
    - Technology
  built_by: Lindsey Kopacz
  built_by_url: https://twitter.com/littlekope0903
  featured: false
- title: DEKEMA
  url: https://www.dekema.com/
  main_url: https://www.dekema.com/
  description: >
    Worldclass crafting: Furnace, fervor, fulfillment. Delivering highest demand for future craftsmanship. Built using Gatsby v2 and Prismic.
  categories:
    - Healthcare
    - Science
    - Technology
  built_by: Crisp Studio
  built_by_url: https://crisp.studio
  featured: false
- title: Ramón Chancay
  description: >-
    Front-end / Back-end Developer in Guayaquil Ecuador.
    Currently at Everymundo, previously at El Universo.
    I enjoy teaching and sharing what I know.
    I give professional advice to developers and companies.
    My wife and my children are everything in my life.
  main_url: https://ramonchancay.me/
  url: https://ramonchancay.me/
  source_url: https://github.com/devrchancay/personal-site
  featured: false
  categories:
    - Blog
    - Technology
    - Web Development
  built_by: Ramón Chancay
  built_by_url: https://ramonchancay.me/
- title: BELLHOPS
  main_url: https://www.getbellhops.com/
  url: https://www.getbellhops.com/
  description: >-
    Whether you’re moving someplace new or just want to complete a few projects around your current home, BellHops can arrange the moving services you need—at simple, straightforward rates.
  categories:
    - Business
  built_by: Bellhops, Inc.
  built_by_url: https://www.getbellhops.com/
  featured: false
- title: Acclimate Consulting
  main_url: https://www.acclimate.io/
  url: https://www.acclimate.io/
  description: >-
    Acclimate is a consulting firm that puts organizations back in control with data-driven strategies and full-stack applications.
  categories:
    - Technology
    - Consulting
  built_by: Andrew Wilson
  built_by_url: https://github.com/andwilson
  featured: false
- title: Flyright
  url: https://flyright.co/
  main_url: https://flyright.co/
  description: >-
    Flyright curates everything you need for international travel in one tidy place 💜
  categories:
    - Technology
    - App
  built_by: Ty Hopp
  built_by_url: https://github.com/tyhopp
  featured: false
- title: Vets Who Code
  url: https://vetswhocode.io/
  main_url: https://vetswhocode.io/
  description: >-
    VetsWhoCode is a non-profit organization dedicated to training military veterans & giving them the skills they need transition into tech careers.
  categories:
    - Technology
    - Nonprofit
  featured: false
- title: Patreon Blog
  url: https://blog.patreon.com/
  main_url: https://blog.patreon.com/
  description: >-
    Official blog of Patreon.com
  categories:
    - Blog
  featured: false
- title: Full Beaker
  url: https://fullbeaker.com/
  main_url: https://fullbeaker.com/
  description: >-
    Full Beaker provides independent advice online about careers and home ownership, and connect anyone who asks with companies that can help them.
  categories:
    - Consulting
  featured: false
- title: Citywide Holdup
  url: https://citywideholdup.org/
  main_url: https://citywideholdup.org/
  description: >-
    Citywide Holdup is an annual fundraising event held around early November in the city of Austin, TX hosted by the Texas Wranglers benefitting Easter Seals of Central Texas, a non-profit organization that provides exceptional services, education, outreach and advocacy so that people with disabilities can live, learn, work and play in our communities.
  categories:
    - Nonprofit
    - Event
  built_by: Cameron Rison
  built_by_url: https://github.com/killakam3084
  featured: false
- title: Dawn Labs
  url: https://dawnlabs.io
  main_url: https://dawnlabs.io
  description: >-
    Thoughtful products for inspired teams. With a holistic approach to engineering and design, we partner with startups and enterprises to build for the digital era.
  categories:
    - Technology
    - Agency
    - Web Development
  featured: false
- title: COOP by Ryder
  url: https://coop.com/
  main_url: https://coop.com/
  description: >
    COOP is a platform that connects fleet managers that have idle vehicles to businesses that are looking to rent vehicles. COOP simplifies the process and paperwork required to safely share vehicles between business owners.
  categories:
    - Marketing
  built_by: Crispin Porter Bogusky
  built_by_url: http://www.cpbgroup.com/
  featured: false
- title: Domino's Paving for Pizza
  url: https://www.pavingforpizza.com/
  main_url: https://www.pavingforpizza.com/
  description: >
    Nominate your town for a chance to have your rough drive home from Domino's fixed to pizza perfection.
  categories:
    - Marketing
  built_by: Crispin Porter Bogusky
  built_by_url: http://www.cpbgroup.com/
  featured: false
- title: Propapanda
  url: https://propapanda.eu/
  main_url: https://propapanda.eu/
  description: >
    Is a creative production house based in Tallinn, Estonia. We produce music videos, commercials, films and campaigns – from scratch to finish.
  categories:
    - Video
    - Portfolio
    - Agency
    - Media
  built_by: Henry Kehlmann
  built_by_url: https://github.com/madhenry/
  featured: false
- title: JAMstack.paris
  url: https://jamstack.paris/
  main_url: https://jamstack.paris/
  source_url: https://github.com/JAMstack-paris/jamstack.paris
  description: >
    JAMstack-focused, bi-monthly meetup in Paris
  categories:
    - Web Development
  built_by: Matthieu Auger & Nicolas Goutay
  built_by_url: https://github.com/JAMstack-paris
  featured: false
- title: DexWallet - The only Wallet you need by Dexlab
  main_url: https://www.dexwallet.io/
  url: https://www.dexwallet.io/
  source_url: https://github.com/dexlab-io/DexWallet-website
  featured: false
  description: >-
    DexWallet is a secure, multi-chain, mobile wallet with an upcoming one-click exchange for mobile.
  categories:
    - App
    - Open Source
  built_by: DexLab
  built_by_url: https://github.com/dexlab-io
- title: Kings Valley Paving
  url: https://kingsvalleypaving.com
  main_url: https://kingsvalleypaving.com
  description: >
    Kings Valley Paving is an asphalt, paving and concrete company serving the commercial, residential and industrial sectors in the Greater Toronto Area. Site designed by Stephen Bell.
  categories:
    - Marketing
  built_by: Michael Uloth
  built_by_url: https://www.michaeluloth.com
  featured: false
- title: Peter Barrett
  url: https://www.peterbarrett.ca
  main_url: https://www.peterbarrett.ca
  description: >
    Peter Barrett is a Canadian baritone from Newfoundland and Labrador who performs opera and concert repertoire in Canada, the U.S. and around the world. Site designed by Stephen Bell.
  categories:
    - Portfolio
    - Music
  built_by: Michael Uloth
  built_by_url: https://www.michaeluloth.com
  featured: false
- title: NARCAN
  main_url: https://www.narcan.com
  url: https://www.narcan.com
  description: >
    NARCAN Nasal Spray is the first and only FDA-approved nasal form of naloxone for the emergency treatment of a known or suspected opioid overdose.
  categories:
    - Healthcare
  built_by: NARCAN
  built_by_url: https://www.narcan.com
  featured: false
- title: Ritual
  main_url: https://ritual.com
  url: https://ritual.com
  description: >
    Ritual started with a simple question, what exactly is in women's multivitamins? This is the story of what happened when our founder Kat started searching for answers — the story of Ritual.
  categories:
    - Healthcare
  built_by: Ritual
  built_by_url: https://ritual.com
  featured: false
- title: Truebill
  main_url: https://www.truebill.com
  url: https://www.truebill.com
  description: >
    Truebill empowers you to take control of your money.
  categories:
    - Finance
  built_by: Truebill
  built_by_url: https://www.truebill.com
  featured: false
- title: Smartling
  main_url: https://www.smartling.com
  url: https://www.smartling.com
  description: >
    Smartling enables you to automate, manage, and professionally translate content so that you can do more with less.
  categories:
    - Marketing
  built_by: Smartling
  built_by_url: https://www.smartling.com
  featured: false
- title: Clear
  main_url: https://www.clearme.com
  url: https://www.clearme.com
  description: >
    At clear, we’re working toward a future where you are your ID, enabling you to lead an unstoppable life.
  categories:
    - Security
  built_by: Clear
  built_by_url: https://www.clearme.com
  featured: false
- title: VS Code Rocks
  main_url: https://vscode.rocks
  url: https://vscode.rocks
  source_url: https://github.com/lannonbr/vscode-rocks
  featured: false
  description: >
    VS Code Rocks is a place for weekly news on the newest features and updates to Visual Studio Code as well as trending extensions and neat tricks to continually improve your VS Code skills.
  categories:
    - Open Source
    - Blog
    - Web Development
  built_by: Benjamin Lannon
  built_by_url: https://github.com/lannonbr
- title: Particle
  main_url: https://www.particle.io
  url: https://www.particle.io
  featured: false
  description: Particle is a fully-integrated IoT platform that offers everything you need to deploy an IoT product.
  categories:
    - Marketing
- title: freeCodeCamp curriculum
  main_url: https://learn.freecodecamp.org
  url: https://learn.freecodecamp.org
  featured: false
  description: Learn to code with free online courses, programming projects, and interview preparation for developer jobs.
  categories:
    - Web Development
    - Learning
- title: Tandem
  main_url: https://www.tandem.co.uk
  url: https://www.tandem.co.uk
  description: >
    We're on a mission to free you of money misery. Our app, card and savings account are designed to help you spend less time worrying about money and more time enjoying life.
  categories:
    - Finance
    - App
  built_by: Tandem
  built_by_url: https://github.com/tandembank
  featured: false
- title: Monbanquet.fr
  main_url: https://monbanquet.fr
  url: https://monbanquet.fr
  description: >
    Give your corporate events the food and quality it deserves, thanks to the know-how of the best local artisans.
  categories:
    - E-commerce
    - Food
    - Event
  built_by: Monbanquet.fr
  built_by_url: https://github.com/monbanquet
  featured: false
- title: The Leaky Cauldron Blog
  url: https://theleakycauldronblog.com
  main_url: https://theleakycauldronblog.com
  source_url: https://github.com/v4iv/theleakycauldronblog
  description: >
    A Brew of Awesomeness with a Pinch of Magic...
  categories:
    - Blog
  built_by: Vaibhav Sharma
  built_by_url: https://github.com/v4iv
  featured: false
- title: Wild Drop Surf Camp
  main_url: https://wilddropsurfcamp.com
  url: https://wilddropsurfcamp.com
  description: >
    Welcome to Portugal's best kept secret and be amazed with our nature. Here you can explore, surf, taste the world's best gastronomy and wine, feel the North Canyon's power with the biggest waves in the world and so many other amazing things. Find us, discover yourself!
  categories:
    - Travel
  built_by: Samuel Fialho
  built_by_url: https://samuelfialho.com
  featured: false
- title: JoinUp HR chatbot
  url: https://www.joinup.io
  main_url: https://www.joinup.io
  description: Custom HR chatbot for better candidate experience
  categories:
    - App
    - Technology
  featured: false
- title: JDCastro Web Design & Development
  main_url: https://jacobdcastro.com
  url: https://jacobdcastro.com
  source_url: https://github.com/jacobdcastro/personal-site
  featured: false
  description: >
    A small business site for freelance web designer and developer Jacob D. Castro. Includes professional blog, contact forms, and soon-to-come portfolio of sites for clients. Need a new website or an extra developer to share the workload? Feel free to check out the website!
  categories:
    - Blog
    - Portfolio
    - Business
    - Freelance
  built_by: Jacob D. Castro
  built_by_url: https://twitter.com/jacobdcastro
- title: Gatsby Tutorials
  main_url: https://www.gatsbytutorials.com
  url: https://www.gatsbytutorials.com
  source_url: https://github.com/ooloth/gatsby-tutorials
  featured: false
  description: >
    Gatsby Tutorials is a community-updated list of video, audio and written tutorials to help you learn GatsbyJS.
  categories:
    - Web Development
    - Education
    - Open Source
  built_by: Michael Uloth
  built_by_url: https://www.michaeluloth.com
- title: Grooovinger
  url: https://www.grooovinger.com
  main_url: https://www.grooovinger.com
  description: >
    Martin Grubinger, a web developer from Austria
  categories:
    - Portfolio
    - Web Development
  built_by: Martin Grubinger
  built_by_url: https://www.grooovinger.com
  featured: false
- title: LXDX - the Crypto Derivatives Exchange
  main_url: https://www.lxdx.co/
  url: https://www.lxdx.co/
  description: >
    LXDX is the world's fastest crypto exchange. Our mission is to bring innovative financial products to retail crypto investors, providing access to the same speed and scalability that institutional investors already depend on us to deliver each and every day.
  categories:
    - Marketing
    - Finance
  built_by: Corey Ward
  built_by_url: http://www.coreyward.me/
  featured: false
- title: Kyle McDonald
  url: https://kylemcd.com
  main_url: https://kylemcd.com
  source_url: https://github.com/kylemcd/personal-site-react
  description: >
    Personal site + blog for Kyle McDonald
  categories:
    - Blog
  built_by: Kyle McDonald
  built_by_url: https://kylemcd.com
  featured: false
- title: VSCode Power User Course
  main_url: https://VSCode.pro
  url: https://VSCode.pro
  description: >
    After 10 years with Sublime, I switched to VSCode. Love it. Spent 1000+ hours building a premium video course to help you switch today. 200+ power user tips & tricks turn you into a VSCode.pro
  categories:
    - Education
    - Learning
    - E-commerce
    - Marketing
    - Technology
    - Web Development
  built_by: Ahmad Awais
  built_by_url: https://twitter.com/MrAhmadAwais/
  featured: false
- title: Thijs Koerselman Portfolio
  main_url: https://www.vauxlab.com
  url: https://www.vauxlab.com
  featured: false
  description: >
    Portfolio of Thijs Koerselman. A freelance software engineer, full-stack web developer and sound designer.
  categories:
    - Portfolio
    - Business
    - Freelance
    - Technology
    - Web Development
    - Music
- title: Ad Hoc Homework
  main_url: https://homework.adhoc.team
  url: https://homework.adhoc.team
  description: >
    Ad Hoc builds government digital services that are fast, efficient, and usable by everyone. Ad Hoc Homework is a collection of coding and design challenges for candidates applying to our open positions.
  categories:
    - Web Development
    - Government
    - Healthcare
    - Programming
  built_by_url: https://adhoc.team
  featured: false
- title: Birra Napoli
  main_url: http://www.birranapoli.it
  url: http://www.birranapoli.it
  built_by: Ribrain
  built_by_url: https://www.ribrainstudio.com
  featured: false
  description: >
    Birra Napoli official site
  categories:
    - Landing Page
    - Business
    - Food
- title: Satispay
  url: https://www.satispay.com
  main_url: https://www.satispay.com
  categories:
    - Business
    - Finance
    - Technology
  built_by: Satispay
  built_by_url: https://www.satispay.com
  featured: false
- title: The Movie Database - Gatsby
  url: https://tmdb.lekoarts.de
  main_url: https://tmdb.lekoarts.de
  source_url: https://github.com/LekoArts/gatsby-source-tmdb-example
  categories:
    - Open Source
    - Entertainment
    - Gallery
  featured: false
  built_by: LekoArts
  built_by_url: https://github.com/LekoArts
  description: >
    Source from The Movie Database (TMDb) API (v3) in Gatsby. This example is built with react-spring, React hooks and react-tabs and showcases the gatsby-source-tmdb plugin. It also has some client-only paths and uses gatsby-image.
- title: LANDR - Creative Tools for Musicians
  url: https://www.landr.com/
  main_url: https://www.landr.com/en/
  categories:
    - Music
    - Technology
    - Business
    - Entrepreneurship
    - Freelance
    - Marketing
    - Media
  featured: false
  built_by: LANDR
  built_by_url: https://twitter.com/landr_music
  description: >
    Marketing website built for LANDR. LANDR is a web application that provides tools for musicians to master their music (using artificial intelligence), collaborate with other musicians, and distribute their music to multiple platforms.
- title: ClinicJS
  url: https://clinicjs.org/
  main_url: https://clinicjs.org/
  categories:
    - Technology
    - Documentation
  featured: false
  built_by: NearForm
  built_by_url: https://www.nearform.com/
  description: >
    Tools to help diagnose and pinpoint Node.js performance issues.
- title: KOBIT
  main_url: https://kobit.in
  url: https://kobit.in
  description: Automated Google Analytics Report with everything you need and more
  featured: false
  categories:
    - Marketing
    - Blog
  built_by: mottox2
  built_by_url: https://mottox2.com
- title: Aleksander Hansson
  main_url: https://ahansson.com
  url: https://ahansson.com
  featured: false
  description: >
    Portfolio website for Aleksander Hansson
  categories:
    - Portfolio
    - Business
    - Freelance
    - Technology
    - Web Development
    - Consulting
  built_by: Aleksander Hansson
  built_by_url: https://www.linkedin.com/in/aleksanderhansson/
- title: Surfing Nosara
  main_url: https://www.surfingnosara.com
  url: https://www.surfingnosara.com
  description: Real estate, vacation, and surf report hub for Nosara, Costa Rica
  featured: false
  categories:
    - Business
    - Blog
    - Gallery
    - Marketing
  built_by: Desarol
  built_by_url: https://www.desarol.com
- title: Crispin Porter Bogusky
  url: https://cpbgroup.com/
  main_url: https://cpbgroup.com/
  description: >
    We solve the world’s toughest communications problems with the most quantifiably potent creative assets.
  categories:
    - Agency
    - Design
    - Marketing
  built_by: Crispin Porter Bogusky
  built_by_url: https://cpbgroup.com/
  featured: false
- title: graphene-python
  url: https://graphene-python.org
  main_url: https://graphene-python.org
  description: Graphene is a collaboratively funded project.Graphene-Python is a library for building GraphQL APIs in Python easily.
  categories:
    - Library
    - API
    - Documentation
  featured: false
- title: Engel & Völkers Ibiza Holiday Rentals
  main_url: https://www.ev-ibiza.com/
  url: https://www.ev-ibiza.com/
  featured: false
  built_by: Ventura Digitalagentur
  description: >
    Engel & Völkers, one of the most successful real estate agencies in the world, offers luxury holiday villas to rent in Ibiza.
  categories:
    - Travel
- title: Sylvain Hamann's personal website
  url: https://shamann.fr
  main_url: https://shamann.fr
  source_url: https://github.com/sylvhama/shamann-gatsby/
  description: >
    Sylvain Hamann, web developer from France
  categories:
    - Portfolio
    - Web Development
  built_by: Sylvain Hamann
  built_by_url: https://twitter.com/sylvhama
  featured: false
- title: Luca Crea's portfolio
  main_url: https://lcrea.github.io
  url: https://lcrea.github.io
  description: >
    Portfolio and personal website of Luca Crea, an Italian software engineer.
  categories:
    - Portfolio
  built_by: Luca Crea
  built_by_url: https://github.com/lcrea
  featured: false
- title: Escalade Sports
  main_url: https://www.escaladesports.com/
  url: https://www.escaladesports.com/
  categories:
    - E-commerce
    - Sports
  built_by: Escalade Sports
  built_by_url: https://www.escaladesports.com/
  featured: false
- title: Exposify
  main_url: https://www.exposify.de/
  url: https://www.exposify.de/
  description: >
    This is our German website built with Gatsby 2.0, Emotion and styled-system.
    Exposify is a proptech startup and builds technology for real estate businesses.
    We provide our customers with an elegant agent software in combination
    with beautifully designed and fast websites.
  categories:
    - Web Development
    - Real Estate
    - Agency
    - Marketing
  built_by: Exposify
  built_by_url: https://www.exposify.de/
  featured: false
- title: Steak Point
  main_url: https://www.steakpoint.at/
  url: https://www.steakpoint.at/
  description: >
    Steak Restaurant in Vienna, Austria (Wien, Österreich).
  categories:
    - Food
  built_by: Peter Kroyer
  built_by_url: https://www.peterkroyer.at/
  featured: false
- title: Takumon blog
  main_url: https://takumon.com
  url: https://takumon.com
  source_url: https://github.com/Takumon/blog
  description: Java Engineer's tech blog.
  featured: false
  categories:
    - Blog
  built_by: Takumon
  built_by_url: https://twitter.com/inouetakumon
- title: DayThirty
  main_url: https://daythirty.com
  url: https://daythirty.com
  description: DayThirty - ideas for the new year.
  featured: false
  categories:
    - Marketing
  built_by: Jack Oliver
  built_by_url: https://twitter.com/mrjackolai
- title: TheAgencyProject
  main_url: https://theagencyproject.co
  url: https://theagencyproject.co
  description: Agency model, without agency overhead.
  categories:
    - Agency
  built_by: JV-LA
  built_by_url: https://jv-la.com
- title: Karen Hou's portfolio
  main_url: https://www.karenhou.com/
  url: https://www.karenhou.com/
  categories:
    - Portfolio
  built_by: Karen H. Developer
  built_by_url: https://github.com/karenhou
  featured: false
- title: Jean Luc Ponty
  main_url: https://ponty.com
  url: https://ponty.com
  description: Official site for Jean Luc Ponty, French virtuoso violinist and jazz composer.
  featured: false
  categories:
    - Music
    - Entertainment
  built_by: Othermachines
  built_by_url: https://othermachines.com
- title: Rosewood Family Advisors
  main_url: https://www.rfallp.com/
  url: https://www.rfallp.com/
  description: Rosewood Family Advisors LLP (Palo Alto) provides a diverse range of family office services customized for ultra high net worth individuals.
  featured: false
  categories:
    - Finance
    - Business
  built_by: Othermachines
  built_by_url: https://othermachines.com
- title: Standing By Company
  main_url: https://standingby.company
  url: https://standingby.company
  description: A brand experience design company led by Scott Mackenzie and Trent Barton.
  featured: false
  categories:
    - Design
    - Web Development
  built_by: Standing By Company
  built_by_url: https://standingby.company
- title: Ashley Thouret
  main_url: https://www.ashleythouret.com
  url: https://www.ashleythouret.com
  description: Official website of Canadian soprano Ashley Thouret. Site designed by Stephen Bell.
  categories:
    - Portfolio
    - Music
  built_by: Michael Uloth
  built_by_url: https://www.michaeluloth.com
  featured: false
- title: The AZOOR Society
  main_url: https://www.azoorsociety.org
  url: https://www.azoorsociety.org
  description: The AZOOR Society is a UK-based charity committed to promoting awareness of Acute Zonal Occult Outer Retinopathy and assisting further research. Site designed by Stephen Bell.
  categories:
    - Community
    - Nonprofit
  built_by: Michael Uloth
  built_by_url: https://www.michaeluloth.com
  featured: false
- title: Gábor Fűzy pianist
  main_url: https://pianobar.hu
  url: https://pianobar.hu
  description: Gábor Fűzy pianist's official website built with Gatsby v2.
  categories:
    - Music
  built_by: Zoltán Bedi
  built_by_url: https://github.com/B3zo0
  featured: false
- title: Logicwind
  main_url: https://logicwind.com
  url: https://logicwind.com
  description: Website of Logicwind - JavaScript experts, Technology development agency & consulting.
  featured: false
  categories:
    - Portfolio
    - Agency
    - Web Development
    - Consulting
  built_by: Logicwind
  built_by_url: https://www.logicwind.com
- title: ContactBook.app
  main_url: https://contactbook.app
  url: https://contactbook.app
  description: Seamlessly share Contacts with G Suite team members
  featured: false
  categories:
    - Landing Page
    - Blog
  built_by: Logicwind
  built_by_url: https://www.logicwind.com
- title: Waterscapes
  main_url: https://waterscap.es
  url: https://waterscap.es/lake-monteynard/
  source_url: https://github.com/gaelbillon/Waterscapes-Gatsby-site
  description: Waterscap.es is a directory of bodies of water (creeks, ponds, waterfalls, lakes, etc) with information about each place such as how to get there, hike time, activities and photos and a map displayed with the Mapbox GL SJ npm package. It was developed with the goal of learning Gatsby. This website is based on the gatsby-contentful-starter and uses Contentful as CMS. It is hosted on Netlify. Hooks are setup with Bitbucket and Contentful to trigger a new build upon code or content changes. The data on Waterscap.es is a mix of original content and informations from the internets gathered and put together.
  categories:
    - Directory
    - Photography
    - Travel
  built_by: Gaël Billon
  built_by_url: https://gaelbillon.com
  featured: false
- title: Packrs
  url: https://www.packrs.co/
  main_url: https://www.packrs.co/
  description: >
    Packrs is a local delivery platform, one spot for all your daily requirements. On a single tap get everything you need at your doorstep.
  categories:
    - Marketing
    - Landing Page
    - Entrepreneurship
  built_by: Vipin Kumar Rawat
  built_by_url: https://github.com/aesthytik
  featured: false
- title: HyakuninIsshu
  main_url: https://hyakuninanki.net
  url: https://hyakuninanki.net
  source_url: https://github.com/rei-m/web_hyakuninisshu
  description: >
    HyakuninIsshu is a traditional Japanese card game.
  categories:
    - Education
    - Gallery
    - Entertainment
  built_by: Rei Matsushita
  built_by_url: https://github.com/rei-m/
  featured: false
- title: WQU Partners
  main_url: https://partners.wqu.org/
  url: https://partners.wqu.org/
  featured: false
  categories:
    - Marketing
    - Education
    - Landing Page
  built_by: Corey Ward
  built_by_url: http://www.coreyward.me/
- title: Federico Giacone
  url: https://federico.giac.one/
  main_url: https://federico.giac.one
  source_url: https://github.com/leopuleo/federico.giac.one
  description: >
    Digital portfolio for Italian Architect Federico Giacone.
  categories:
    - Portfolio
    - Gallery
  built_by: Leonardo Giacone
  built_by_url: https://github.com/leopuleo
  featured: false
- title: Station
  url: https://getstation.com/
  main_url: https://getstation.com/
  description: Station is the first smart browser for busy people. A single place for all of your web applications.
  categories:
    - Technology
    - Web Development
    - Productivity
  featured: false
- title: Vyron Vasileiadis
  url: https://fedonman.com/
  main_url: https://fedonman.com
  source_url: https://github.com/fedonman/fedonman-website
  description: Personal space of Vyron Vasileiadis aka fedonman, a Web & IoT Developer, Educator and Entrepreneur based in Athens, Greece.
  categories:
    - Portfolio
    - Technology
    - Web Development
    - Education
  built_by: Vyron Vasileiadis
  built_by_url: https://github.com/fedonman
- title: Fabien Champigny
  url: https://www.champigny.name/
  main_url: https://www.champigny.name/
  built_by_url: https://www.champigny.name/
  description: Fabien Champigny's personal blog. Entrepreneur, hacker and loves street photo.
  categories:
    - Blog
    - Gallery
    - Photography
    - Productivity
    - Entrepreneurship
  featured: false
- title: Alex Xie - Portfolio
  url: https://alexieyizhe.me/
  main_url: https://alexieyizhe.me/
  source_url: https://github.com/alexieyizhe/alexieyizhe.github.io
  description: >
    Personal website of Alex Yizhe Xie, a University of Waterloo Computer Science student and coding enthusiast.
  categories:
    - Blog
    - Portfolio
    - Web Development
  featured: false
- title: Equithon
  url: https://equithon.org/
  main_url: https://equithon.org/
  source_url: https://github.com/equithon/site-main/
  built_by: Alex Xie
  built_by_url: https://alexieyizhe.me/
  description: >
    Equithon is the largest social innovation hackathon in Waterloo, Canada. It was founded in 2016 to tackle social equity issues and create change.
  categories:
    - Education
    - Event
    - Learning
    - Open Source
    - Nonprofit
    - Technology
  featured: false
- title: Dale Blackburn - Portfolio
  url: https://dakebl.co.uk/
  main_url: https://dakebl.co.uk/
  description: >
    Dale Blackburn's personal website and blog.
  categories:
    - Blog
    - Portfolio
    - Web Development
  featured: false
- title: Portfolio of Anthony Wiktor
  url: https://www.anthonydesigner.com/
  main_url: https://www.anthonydesigner.com/
  description: >
    Anthony Wiktor is a Webby Award-Winning Creative Director and Digital Designer twice named Hot 100 by WebDesigner Magazine. Anthony has over a decade of award-winning experience in design and has worked on projects across a diverse set of industries — from entertainment to consumer products to hospitality to technology. Anthony is a frequent lecturer at USC’s Annenberg School for Communication & Journalism and serves on the board of AIGA Los Angeles.
  categories:
    - Portfolio
    - Marketing
  built_by: Maciej Leszczyński
  built_by_url: https://twitter.com/_maciej
  featured: false
- title: Frame.io Workflow Guide
  main_url: https://workflow.frame.io
  url: https://workflow.frame.io
  description: >
    The web’s most comprehensive post-production resource, written by pro filmmakers, for pro filmmakers. Always expanding, always free.
  categories:
    - Education
  built_by: Frame.io
  built_by_url: https://frame.io
  featured: false
- title: MarcySutton.com
  main_url: https://marcysutton.com
  url: https://marcysutton.com
  description: >
    The personal website of web developer and accessibility advocate Marcy Sutton.
  categories:
    - Blog
    - Accessibility
    - Video
    - Photography
  built_by: Marcy Sutton
  built_by_url: https://marcysutton.com
  featured: true
- title: WPGraphQL Docs
  main_url: https://docs.wpgraphql.com
  url: https://docs.wpgraphql.com
  description: >
    Documentation for WPGraphQL, a free open-source WordPress plugin that provides an extendable GraphQL schema and API for any WordPress site.
  categories:
    - API
    - Documentation
    - Technology
    - Web Development
    - WordPress
  built_by: WPGraphQL
  built_by_url: https://wpgraphql.com
  featured: false
- title: Shine Lawyers
  main_url: https://www.shine.com.au
  url: https://www.shine.com.au
  description: >
    Shine Lawyers is an Australian legal services website built with Gatsby v2, Elasticsearch, Isso, and Geolocation services.
  categories:
    - Business
    - Blog
- title: Parallel Polis Kosice
  url: https://www.paralelnapoliskosice.sk/
  main_url: https://www.paralelnapoliskosice.sk/
  source_url: https://github.com/ParalelnaPolisKE/paralelnapoliskosice.sk
  description: >
    Parallel Polis is a collective of people who want to live in a more opened world. We look for possibilities and technologies (Bitcoin, the blockchain, reputation systems and decentralized technologies in general) that open new ways, make processes easier and remove unnecessary barriers. We want to create an environment that aims at education, discovering and creating better systems for everybody who is interested in freedom and independence.
  categories:
    - Blog
    - Education
    - Technology
  built_by: Roman Vesely
  built_by_url: https://romanvesely.
  featured: false
- title: Unda Solutions
  url: https://unda.com.au
  main_url: https://unda.com.au
  description: >
    A custom web application development company in Perth, WA
  categories:
    - Business
    - Freelance
    - Web Development
    - Technology
  featured: false
- title: BIGBrave
  main_url: https://bigbrave.digital
  url: https://bigbrave.digital
  description: >
    BIGBrave is a strategic design firm. We partner with our clients, big and small, to design & create human-centered brands, products, services and systems that are simple, beautiful and easy to use.
  categories:
    - Agency
    - Web Development
    - Marketing
    - Technology
    - WordPress
  built_by: Francois Brill | BIGBrave
  built_by_url: https://bigbrave.digital
  featured: false
- title: 5th Avenue Properties
  main_url: https://5thavenue.co.za
  url: https://5thavenue.co.za
  description: >
    5th Avenue Properties specializes in the leasing and sales of office space and industrial property. BIGBrave built the website in Gatsby with data from an API server (CRM) for all the property and consultant data, and WordPress for all the website content data and case studies. All forms on the website was also directly integrated into the CRM system to ensure no leads are lost. People cannot stop commenting on the speed of the site and the property search.
  categories:
    - Technology
    - WordPress
    - API
  built_by: Russel Povey and Francois Brill | BIGBrave
  built_by_url: https://bigbrave.digital
  featured: false
- title: Intsha Consulting
  main_url: https://intsha.co.za
  url: https://intsha.co.za
  description: >
    Intsha is a bespoke Human Resources consultancy firm offering expert Recruitment and Talent Management services in today's competitive marketplace. BIGBrave helped Intsha design and develop a bespoke online presense helping them stand out from the crowd.
  categories:
    - Consulting
    - Marketing
    - WordPress
  built_by: Evan Janovsky | BIGBrave
  built_by_url: https://bigbrave.digital
  featured: false
- title: MHW Law
  main_url: https://mhwlaw.ca
  url: https://mhwlaw.ca
  description: >
    MHW is a full service law firm that has offered legal representation and advice to clients locally and throughout British Columbia since 1984. BIGBrave helped MHW bring their website into the 21st century by offering the best and latest Gatsby site to help them stand our from the crowd.
  categories:
    - Law
    - Marketing
    - WordPress
  built_by: Evan Janovsky and Francois Brill | BIGBrave
  built_by_url: https://bigbrave.digital
  featured: false
- title: KegTracker
  main_url: https://www.kegtracker.co.za
  url: https://www.kegtracker.co.za
  description: >
    Keg Tracker is part of the Beverage Insights family and its sole aim is to provide you with the right data about your kegs to make better decisions. In today’s business landscape having the right information at your finger tips is crucial to the agility of your business.
  categories:
    - Food
    - Business
    - Technology
  built_by: Francois Brill | BIGBrave
  built_by_url: https://bigbrave.digital
  featured: false
- title: Mike Nichols
  url: https://www.mikenichols.me
  main_url: https://www.mikenichols.me
  description: >
    Portfolio site of Mike Nichols, a UX designer and product development lead.
  categories:
    - Portfolio
    - Technology
    - Web Development
  built_by: Mike Nichols
  featured: false
- title: Steve Haid
  url: https://www.stevehaid.com
  main_url: https://www.stevehaid.com
  description: >
    Steve Haid is a real estate agent and Professional Financial Planner (PFP) who has been helping clients achieve their investment goals since 2006. Site designed by Stephen Bell.
  categories:
    - Marketing
    - Real Estate
  built_by: Michael Uloth
  built_by_url: https://www.michaeluloth.com
- title: Incremental - Loyalty, Rewards and Incentive Programs
  main_url: https://www.incremental.com.au
  url: https://www.incremental.com.au
  description: >
    Sydney-based digital agency specialising in loyalty, rewards and incentive programs. WordPress backend; Cloudinary, YouTube and Hubspot form integration; query data displayed as animated SVG graphs; video background in the header.
  categories:
    - Agency
    - Portfolio
    - WordPress
  built_by: Incremental
  built_by_url: https://www.incremental.com.au
  featured: false
- title: Technica11y
  main_url: https://www.technica11y.org
  url: https://www.technica11y.org
  description: >
    Discussing challenges in technical accessibility.
  categories:
    - Accessibility
    - Education
    - Video
  built_by: Tenon.io
  built_by_url: https://tenon.io
  featured: false
- title: Matthew Secrist
  main_url: https://www.matthewsecrist.net
  url: https://www.matthewsecrist.net
  source_url: https://github.com/matthewsecrist/v3
  description: >
    Matthew Secrist's personal portfolio using Gatsby, Prismic and Styled-Components.
  categories:
    - Portfolio
    - Technology
    - Web Development
  built_by: Matthew Secrist
  built_by_url: https://www.matthewsecrist.net
  featured: false
- title: Node.js Dev
  main_url: https://nodejs.dev
  url: https://nodejs.dev
  source_url: https://github.com/nodejs/nodejs.dev
  description: >
    Node.js Foundation Website.
  categories:
    - Documentation
    - Web Development
  built_by: Node.js Website Redesign Working Group
  built_by_url: https://github.com/nodejs/website-redesign
  featured: false
- title: Sheffielders
  main_url: https://sheffielders.org
  url: https://sheffielders.org
  source_url: https://github.com/davemullenjnr/sheffielders
  description: >
    A collective of businesses, creatives, and projects based in Sheffield, UK.
  categories:
    - Directory
  built_by: Dave Mullen Jnr
  built_by_url: https://davemullenjnr.co.uk
  featured: false
- title: Stealth Labs
  url: https://stealthlabs.io
  main_url: https://stealthlabs.io
  description: >
    We design and develop for the web, mobile and desktop
  categories:
    - Portfolio
    - Web Development
  built_by: Edvins Antonovs
  built_by_url: https://edvins.io
  featured: false
- title: Constanzia Yurashko
  main_url: https://www.constanziayurashko.com
  url: https://www.constanziayurashko.com
  description: >
    Exclusive women's ready-to-wear fashion by designer Constanzia Yurashko.
  categories:
    - Portfolio
  built_by: Maxim Andries
  featured: false
- title: Algolia
  url: https://algolia.com
  main_url: https://algolia.com
  description: >
    Algolia helps businesses across industries quickly create relevant, scalable, and lightning fast search and discovery experiences.
  categories:
    - Web Development
    - Technology
    - Open Source
    - Featured
  built_by: Algolia
  featured: true
- title: GVD Renovations
  url: https://www.gvdrenovationsinc.com/
  main_url: https://www.gvdrenovationsinc.com/
  description: >
    GVD Renovations is a home improvement contractor with a well known reputation as a professional, quality contractor in California.
  categories:
    - Business
  built_by: David Krasniy
  built_by_url: http://dkrasniy.com
  featured: false
- title: Styled System
  url: https://styled-system.com/
  main_url: https://styled-system.com/
  source_url: https://github.com/styled-system/styled-system/tree/master/docs
  description: >
    Style props for rapid UI development.
  categories:
    - Design System
  built_by: Brent Jackson
  built_by_url: https://jxnblk.com/
- title: Timehacker
  url: https://timehacker.app
  main_url: https://timehacker.app
  description: >
    Procrastination killer, automatic time tracking app to skyrocket your productivity
  categories:
    - Productivity
    - App
    - Technology
    - Marketing
    - Landing Page
  built_by: timehackers
  featured: false
- title: Little & Big
  main_url: https://www.littleandbig.com.au/
  url: https://www.littleandbig.com.au/
  description: >
    Little & Big exists with the aim to create Websites, Apps, E-commerce stores
    that are consistently unique and thoughtfully crafted, every time.
  categories:
    - Agency
    - Design
    - Web Development
    - Portfolio
  built_by: Little & Big
  built_by_url: https://www.littleandbig.com.au/
  featured: false
- title: Cat Knows
  main_url: https://catnose99.com/
  url: https://catnose99.com/
  description: >
    Personal blog built with Gatsby v2.
  categories:
    - Blog
    - Web Development
  built_by: CatNose
  built_by_url: https://twitter.com/catnose99
  featured: false
- title: just some dev
  url: https://www.iamdeveloper.com
  main_url: https://www.iamdeveloper.com
  source_url: https://github.com/nickytonline/www.iamdeveloper.com
  description: >
    Just some software developer writing things ✏️
  categories:
    - Blog
  built_by: Nick Taylor
  built_by_url: https://www.iamdeveloper.com
  featured: false
- title: Keziah Moselle Blog
  url: https://blog.keziahmoselle.fr/
  main_url: https://blog.keziahmoselle.fr/
  source_url: https://github.com/KeziahMoselle/blog.keziahmoselle.fr
  description: >
    ✍️ A place to share my thoughts.
  categories:
    - Blog
  built_by: Keziah Moselle
  built_by_url: https://keziahmoselle.fr/
- title: xfuture's blog
  url: https://www.xfuture-blog.com/
  main_url: https://www.xfuture-blog.com/
  source_url: https://github.com/xFuture603/xfuture-blog
  description: >
    A blog about Devops, Web development, and my insights as a systems engineer.
  categories:
    - Blog
  built_by: Daniel Uhlmann
  built_by_url: https://www.xfuture-blog.com/
- title: Mayne's Blog
  main_url: https://gine.me/
  url: https://gine.me/page/1
  source_url: https://github.com/mayneyao/gine-blog
  featured: false
  categories:
    - Blog
    - Web Development
- title: Bakedbird
  url: https://bakedbird.com
  main_url: https://bakedbird.com
  description: >
    Eleftherios Psitopoulos - A frontend developer from Greece ☕
  categories:
    - Portfolio
    - Blog
  built_by: Eleftherios Psitopoulos
  built_by_url: https://bakedbird.com
- title: Benjamin Lannon
  url: https://lannonbr.com
  main_url: https://lannonbr.com
  source_url: https://github.com/lannonbr/Portfolio-gatsby
  description: >
    Personal portfolio of Benjamin Lannon
  categories:
    - Portfolio
    - Web Development
  built_by: Benjamin Lannon
  built_by_url: https://lannonbr.com
  featured: false
- title: Aravind Balla
  url: https://aravindballa.com
  main_url: https://aravindballa.com
  source_url: https://github.com/aravindballa/website2017
  description: >
    Personal portfolio of Aravind Balla
  categories:
    - Portfolio
    - Blog
    - Web Development
  built_by: Aravind Balla
  built_by_url: https://aravindballa.com
- title: Kaleb McKelvey
  url: https://kalebmckelvey.com
  main_url: https://kalebmckelvey.com
  source_url: https://github.com/avatar-kaleb/kalebmckelvey-site
  description: >
    Personal portfolio of Kaleb McKelvey!
  categories:
    - Blog
    - Portfolio
  built_by: Kaleb McKelvey
  built_by_url: https://kalebmckelvey.com
  featured: false
- title: Michal Czaplinski
  url: https://czaplinski.io
  main_url: https://czaplinski.io
  source_url: https://github.com/michalczaplinski/michalczaplinski.github.io
  description: >
    Michal Czaplinski is a full-stack developer 🚀
  categories:
    - Portfolio
    - Web Development
  built_by: Michal Czaplinski mmczaplinski@gmail.com
  built_by_url: https://czaplinski.io
  featured: false
- title: Interactive Investor (ii)
  url: https://www.ii.co.uk
  main_url: https://www.ii.co.uk
  description: >
    Hybrid (static/dynamic) Gatsby web app for ii's free research, news and analysis, discussion and product marketing site.
  categories:
    - Business
    - Finance
    - Technology
  built_by: Interactive Investor (ii)
  built_by_url: https://www.ii.co.uk
  featured: false
- title: Weingut Goeschl
  url: https://www.weingut-goeschl.at/
  main_url: https://www.weingut-goeschl.at/
  description: >
    Weingut Goeschl is a family winery located in Gols, Burgenland in Austria (Österreich)
  categories:
    - E-commerce
    - Business
  built_by: Peter Kroyer
  built_by_url: https://www.peterkroyer.at/
  featured: false
- title: Hash Tech Guru
  url: https://hashtech.guru
  main_url: https://hashtech.guru
  description: >
    Software Development Training School and Tech Blog
  categories:
    - Blog
    - Education
  built_by: Htet Wai Yan Soe
  built_by_url: https://github.com/johnreginald
- title: AquaGruppen Vattenfilter
  url: https://aquagruppen.se
  main_url: https://aquagruppen.se/
  description: >
    Water filter and water treatment products in Sweden
  categories:
    - Business
    - Technology
  built_by: Johan Eliasson
  built_by_url: https://github.com/elitan
  featured: false
- title: Josef Aidt
  url: https://josefaidt.dev
  main_url: https://josefaidt.dev
  source_url: https://github.com/josefaidt/josefaidt.github.io
  description: >
    Personal website, blog, portfolio for Josef Aidt
  categories:
    - Portfolio
    - Blog
    - Web Development
  built_by: Josef Aidt
  built_by_url: https://twitter.com/garlicbred
- title: How To egghead
  main_url: https://howtoegghead.com/
  url: https://howtoegghead.com/
  source_url: https://github.com/eggheadio/how-to-egghead
  featured: false
  built_by: egghead.io
  built_by_url: https://egghead.io
  description: >
    How to become an egghead instructor or reviewer
  categories:
    - Documentation
    - Education
- title: Sherpalo Ventures
  main_url: https://www.sherpalo.com/
  url: https://www.sherpalo.com/
  featured: false
  categories:
    - Finance
    - Business
    - Technology
  built_by: Othermachines
  built_by_url: https://othermachines.com
- title: WrapCode
  url: https://www.wrapcode.com
  main_url: https://www.wrapcode.com
  description: >
    A full stack blog on Microsoft Azure, JavaScript, DevOps, AI and Bots.
  categories:
    - Blog
    - Technology
    - Web Development
  built_by: Rahul P
  built_by_url: https://twitter.com/_rahulpp
  featured: false
- title: Kirankumar Ambati's Portfolio
  url: https://www.kirankumarambati.me
  main_url: https://www.kirankumarambati.me
  description: >
    Personal website, blog, portfolio of Kirankumar Ambati
  categories:
    - Blog
    - Portfolio
    - Web Development
  built_by: Kirankumar Ambati
  built_by_url: https://github.com/kirankumarambati
  featured: false
- title: Rou Hun Fan's portfolio
  main_url: https://flowen.me
  url: https://flowen.me
  description: >
    Portfolio of creative developer Rou Hun Fan. Built with Gatsby v2 &amp; Greensock drawSVG.
  categories:
    - Portfolio
  built_by: Rou Hun Fan Developer
  built_by_url: https://flowen.me
  featured: false
- title: chadly.net
  url: https://www.chadly.net
  main_url: https://www.chadly.net
  source_url: https://github.com/chadly/chadly.net
  description: >
    Personal tech blog by Chad Lee.
  categories:
    - Blog
    - Technology
    - Web Development
  built_by: Chad Lee
  built_by_url: https://github.com/chadly
  featured: false
- title: CivicSource
  url: https://www.civicsource.com
  main_url: https://www.civicsource.com
  description: >
    Online auction site to purchase tax-distressed properties from local taxing authorities.
  categories:
    - Real Estate
    - Government
  featured: false
- title: SpotYou
  main_url: https://spotyou.joshglazer.com
  url: https://spotyou.joshglazer.com
  source_url: https://github.com/joshglazer/spotyou
  description: >
    SpotYou allows you to watch your favorite music videos on Youtube based on your Spotify Preferences
  categories:
    - Entertainment
    - Music
  built_by: Josh Glazer
  built_by_url: https://linkedin.com/in/joshglazer/
  featured: false
- title: Hesam Kaveh's blog
  description: >
    A blog with great seo that using gatsby-source-wordpress to fetch posts from backend
  main_url: https://hesamkaveh.com/
  url: https://hesamkaveh.com/
  source_url: https://github.com/hesamkaveh/sansi
  featured: false
  categories:
    - Blog
    - WordPress
- title: Oliver Gomes Portfolio
  main_url: https://oliver-gomes.github.io/v4/
  url: https://oliver-gomes.github.io/v4/
  description: >
    As an artist and a web designer/developer, I wanted to find a way to present these two portfolios in a way that made sense.  I felt with new found power of speed, Gatsby helped keep my creativity intact with amazing response and versatility. I felt my butter smooth transition felt much better in user perspective and super happy with the power of Gatsby.
  categories:
    - Portfolio
    - Web Development
    - Blog
  built_by: Oliver Gomes
  built_by_url: https://github.com/oliver-gomes
  featured: false
- title: Patrik Szewczyk
  url: https://www.szewczyk.cz/
  main_url: https://www.szewczyk.cz/
  description: >
    Patrik Szewczyk – JavaScript, TypeScript, React, Node.js developer, Redux, Reason
  categories:
    - Portfolio
  built_by: Patrik Szewczyk
  built_by_url: https://linkedin.com/in/thepatriczek/
  featured: false
- title: Jacob Cofman's Blog
  description: >
    Personal blog / portfolio about Jacob Cofman.
  main_url: https://jcofman.de/
  url: https://jcofman.de/
  source_url: https://github.com/JCofman/jc-website
  featured: false
  categories:
    - Blog
    - Portfolio
- title: re-geo
  description: >
    re-geo is react based geo cities style component.
  main_url: https://re-geo.netlify.com/
  url: https://re-geo.netlify.com/
  source_url: https://github.com/sadnessOjisan/re-geo-lp
  categories:
    - Open Source
  built_by: sadnessOjisan
  built_by_url: https://twitter.com/sadnessOjisan
  featured: false
- title: Luis Cestou Portfolio
  description: >
    Portfolio of graphic + interactive designer Luis Cestou.
  main_url: https://luiscestou.com
  url: https://luiscestou.com
  source_url: https://github.com/lcestou/luiscestou.com
  built_by: Luis Cestou contact@luiscestou.com
  built_by_url: https://luiscestou.com
  featured: false
  categories:
    - Portfolio
    - Web Development
- title: Data Hackers
  url: https://datahackers.com.br/
  main_url: https://datahackers.com.br/
  description: >
    Official website for the biggest portuguese-speaking data science community. Makes use of several data sources such as podcasts from Anchor, messages from Slack, newsletters from MailChimp and blog posts from Medium. The unique visual design also had its hurdles and was quite fun to develop!
  categories:
    - Blog
    - Education
    - Podcast
    - Technology
  built_by: Kaordica
  built_by_url: https://kaordica.design
  featured: false
- title: TROMAQ
  url: https://www.tromaq.com/
  main_url: https://www.tromaq.com/
  description: >
    TROMAQ executes earthmoving services and rents heavy machinery for construction work. Even with the lack of good photography, their new site managed to pass a solid and trustworthy feeling to visitors during testing and they're already seeing the improvement in brand awareness, being the sole player with a modern website in their industry.
  categories:
    - Marketing
  built_by: Kaordica
  built_by_url: https://kaordica.design
  featured: false
- title: Novida Consulting
  url: https://www.novidaconsultoria.com.br
  main_url: https://www.novidaconsultoria.com.br
  description: >
    Novida’s goal was to position itself as a solid, exclusive and trustworthy brand for families looking for a safe financial future… We created a narrative and visual design that highlight their exclusivity.
  categories:
    - Marketing
  built_by: Kaordica
  built_by_url: https://kaordica.design
  featured: false
- title: We Are Clarks
  url: https://www.weareclarks.com
  main_url: https://www.weareclarks.com
  source_url: https://github.com/abeaclark/weareclarks
  description: >
    A family travel blog.
  categories:
    - Blog
    - Travel
  built_by: Abe Clark
  built_by_url: https://www.linkedin.com/in/abrahamclark/
  featured: false
- title: Guillaume Briday's Blog
  main_url: https://guillaumebriday.fr/
  url: https://guillaumebriday.fr/
  source_url: https://github.com/guillaumebriday/guillaumebriday.fr
  description: >
    My personal blog built with Gatsby and Tailwind CSS.
  categories:
    - Blog
    - Web Development
    - Technology
  built_by: Guillaume Briday
  built_by_url: https://guillaumebriday.fr/
  featured: false
- title: Jean Regisser's Portfolio
  main_url: https://jeanregisser.com/
  url: https://jeanregisser.com/
  source_url: https://github.com/jeanregisser/jeanregisser.com
  featured: false
  description: >
    Portfolio of software engineer Jean Regisser.
  categories:
    - Portfolio
    - Mobile Development
  built_by: Jean Regisser
  built_by_url: https://jeanregisser.com/
- title: Chase Ohlson
  url: https://chaseohlson.com
  main_url: https://chaseohlson.com
  description: >
    Portfolio of frontend engineer & web developer Chase Ohlson.
  categories:
    - Portfolio
    - Web Development
  built_by: Chase Ohlson
  built_by_url: https://chaseohlson.com
  featured: false
- title: Zach Schnackel
  url: https://zslabs.com
  main_url: https://zslabs.com
  source_url: https://github.com/zslabs/zslabs.com
  description: >
    Portfolio site for UI/Motion Developer, Zach Schnackel.
  categories:
    - Portfolio
    - Web Development
  built_by: Zach Schnackel
  built_by_url: https://zslabs.com
- title: Gremlin
  url: https://www.gremlin.com
  main_url: https://www.gremlin.com
  description: >
    Gremlin's Failure as a Service finds weaknesses in your system before they cause problems.
  categories:
    - Marketing
- title: Headless.page
  main_url: https://headless.page/
  url: https://headless.page/
  description: >
    Headless.page is a directory of e-commerce sites featuring headless architecture, PWA features and / or the latest JavaScript technology.
  categories:
    - Directory
    - E-commerce
  built_by: Subscribe Pro
  built_by_url: https://www.subscribepro.com/
  featured: false
- title: Ouracademy
  main_url: https://our-academy.org/
  url: https://our-academy.org/
  source_url: https://github.com/ouracademy/website
  description: >
    Ouracademy is an organization that promoves the education in software development through blog posts & videos smiley.
  categories:
    - Open Source
    - Blog
    - Education
  built_by: Ouracademy
  built_by_url: https://github.com/ouracademy
  featured: false
- title: Tenon.io
  main_url: https://tenon.io
  url: https://tenon.io
  description: >
    Tenon.io is an accessibility tooling, services and consulting company.
  categories:
    - API
    - Accessibility
    - Business
    - Consulting
    - Technology
  built_by: Tenon.io
  built_by_url: https://tenon.io
  featured: false
- title: Projectival
  url: https://www.projectival.de/
  main_url: https://www.projectival.de/
  description: >
    Freelancer Online Marketing & Web Development in Cologne, Germany
  categories:
    - Freelance
    - Marketing
    - Web Development
    - Blog
    - Consulting
    - SEO
    - Business
  built_by: Sascha Klapetz
  built_by_url: https://www.projectival.de/
  featured: false
- title: Hetzner Online Community
  main_url: https://community.hetzner.com
  url: https://community.hetzner.com
  description: >
    Hetzner Online Community provides a free collection of high-quality tutorials, which are based on free and open source software, on a variety of topics such as development, system administration, and other web technology.
  categories:
    - Web Development
    - Technology
    - Programming
    - Open Source
    - Community
  built_by: Hetzner Online GmbH
  built_by_url: https://www.hetzner.com/
  featured: false
- title: AGYNAMIX
  url: https://www.agynamix.de/
  main_url: https://www.agynamix.de/
  source_url: https://github.com/tuhlmann/agynamix.de
  description: >
    Full Stack Java, Scala, Clojure, TypeScript, React Developer in Thalheim, Germany
  categories:
    - Freelance
    - Web Development
    - Programming
    - Blog
    - Consulting
    - Portfolio
    - Business
  built_by: Torsten Uhlmann
  built_by_url: https://www.agynamix.de/
  featured: false
- title: syracuse.io
  url: https://syracuse.io
  main_url: https://syracuse.io
  source_url: https://github.com/syracuseio/syracuseio/
  description: >
    Landing page for Syracuse NY Software Development Meetup Groups
  categories:
    - Community
  built_by: Benjamin Lannon
  built_by_url: https://lannonbr.com
- title: Render Documentation
  main_url: https://render.com/docs
  url: https://render.com/docs
  description: >
    Render is the easiest place to host your sites and apps. We use Gatsby for everything on https://render.com, including our documentation. The site is deployed on Render as well! We also have a guide to deploying Gatsby apps on Render: https://render.com/docs/deploy-gatsby.
  categories:
    - Web Development
    - Programming
    - Documentation
    - Technology
  built_by: Render Developers
  built_by_url: https://render.com
  featured: false
- title: prima
  url: https://www.prima.co
  main_url: https://www.prima.co
  description: >
    Discover industry-defining wellness content and trusted organic hemp CBD products safely supporting wellness, stress, mood, skin health, and balance.
  categories:
    - Blog
    - E-commerce
    - Education
  built_by: The Couch
  built_by_url: https://thecouch.nyc
- title: Gatsby Guides
  url: https://gatsbyguides.com/
  main_url: https://gatsbyguides.com/
  description: >
    Free tutorial course about using Gatsby with a CMS.
  categories:
    - Education
    - Documentation
    - Web Development
  built_by: Osio Labs
  built_by_url: https://osiolabs.com/
  featured: false
- title: Architude
  url: https://architudedesign.com
  main_url: https://architudedesign.com
  description: >
    筑冶 Architude International Design Consultants
  categories:
    - Design
    - Landing Page
    - Gallery
  built_by: Neo Nie
  built_by_url: https://github.com/nihgwu
  featured: false
- title: Arctica
  url: https://arctica.io
  main_url: https://arctica.io
  description: >
    Arctica specialises in purpose-built web sites and progressive web applications with user optimal experiences, tailored to meet the objectives of your business.
  categories:
    - Portfolio
    - Agency
    - Design
    - Web Development
  built_by: Arctica
  built_by_url: https://arctica.io
  featured: false
- title: Shard Ventures
  url: https://shard.vc
  main_url: https://shard.vc
  description: >
    Shard is building new online companies from scratch, partnering with other like-minded founders to start and invest in technology companies.
  categories:
    - Finance
    - Technology
    - Portfolio
  built_by: Arctica
  built_by_url: https://arctica.io
  featured: false
- title: David Brookes
  url: https://davidbrookes.me
  main_url: https://davidbrookes.me
  description: >
    Specialising in crafting stylish, high performance websites and applications that get results, using the latest cutting edge web development technologies.
  categories:
    - Portfolio
    - Freelance
    - Web Development
  built_by: Arctica
  built_by_url: https://arctica.io
  featured: false
- title: Dennis Morello
  url: https://morello.dev
  main_url: https://morello.dev
  source_url: https://gitlab.com/dennismorello/dev-blog
  description: >
    morello.dev is a development and technology blog written by Dennis Morello.
  categories:
    - Blog
    - Education
    - Web Development
    - Open Source
    - Technology
  built_by: Dennis Morello
  built_by_url: https://twitter.com/dennismorello
  featured: false
- title: BaseTable
  url: https://autodesk.github.io/react-base-table/
  main_url: https://autodesk.github.io/react-base-table/
  source_url: https://github.com/Autodesk/react-base-table
  description: >
    BaseTable is a react table component to display large data set with high performance and flexibility.
  categories:
    - Web Development
    - Documentation
    - Open Source
  built_by: Neo Nie
  built_by_url: https://github.com/nihgwu
  featured: false
- title: herper.io
  url: https://herper.io
  main_url: https://herper.io
  description: >
    Portfolio website for Jacob Herper - a Front End Web Developer with a passion for all things digital. I have more than 10 years experience working in web development.
  categories:
    - Portfolio
    - Web Development
    - Freelance
    - Design
    - SEO
  built_by: Jacob Herper
  built_by_url: https://github.com/jakeherp
  featured: false
- title: Artem Sapegin Photography
  description: >
    Photography portfolio and blog of Artem Sapegin, an award-losing photographer living in Berlin, Germany. Landscapes, cityscapes and dogs.
  main_url: https://morning.photos/
  url: https://morning.photos/
  source_url: https://github.com/sapegin/morning.photos
  categories:
    - Portfolio
    - Photography
  built_by: Artem Sapegin
  built_by_url: https://github.com/sapegin
- title: Pattyrn
  main_url: https://pattyrn.com
  url: https://pattyrn.com
  description: >
    Pattyrn uses advanced machine learning AI to analyze the platform’s your teams use, making it easy to solve performance problems, reduce bottlenecks, and monitor culture health to optimize your ROI and help boost performance without causing burn out.
  categories:
    - Marketing
    - Technology
  built_by: Pattyrn
  built_by_url: https://twitter.com/Pattyrn4
  featured: false
- title: Intranet Italia Day
  main_url: https://www.intranetitaliaday.it/en
  url: https://www.intranetitaliaday.it/en
  description: >
    The Italian event dedicated to the digital workplace that focuses on planning, governance and company intranet management
  categories:
    - Event
    - Conference
  built_by: Ariadne Digital
  built_by_url: https://www.ariadnedigital.it
  featured: false
- title: Textually Stylo
  main_url: https://www.textually.net
  url: https://www.textually.net
  description: >
    Stylo Markdown writing App marketing/documentation website by Textually Inc.
  categories:
    - Marketing
    - Technology
    - Blog
    - Documentation
  built_by: Sébastien Hamel
  built_by_url: https://www.textually.net
  featured: false
- title: OneDeck
  main_url: https://www.onedeck.co
  url: https://www.onedeck.co
  description: >
    OneDeck is a simple yet powerful tool for creating and sharing your one-page investment summary in under 10 minutes.
  categories:
    - Finance
    - Technology
  built_by: William Neill
  built_by_url: https://twitter.com/williamneill
  featured: false
- title: Assortment
  main_url: https://assortment.io
  url: https://assortment.io
  description: >
    Assortment aims to provide detailed tutorials (and more) for developers of all skill levels within the Web Development Industry. Attempting to cut out the fluff and arm you with the facts.
  categories:
    - Blog
    - Web Development
  built_by: Luke Whitehouse
  built_by_url: https://twitter.com/_lukewh
  featured: false
- title: Mission42
  main_url: https://mission42.zauberware.com
  url: https://mission42.zauberware.com
  description: >
    A landing page for the mobile app Mission42. Mission42 wants to help you learn new skills.
  categories:
    - App
    - Learning
    - Education
    - Landing Page
  built_by: Philipp Siegmund, zauberware
  built_by_url: https://www.zauberware.com
- title: Altstadtdomizil Idstein
  main_url: http://www.altstadtdomizil-idstein.de/
  url: http://www.altstadtdomizil-idstein.de/
  description: >
    A landing page for a holiday apartment in Idstein, Germany.
  categories:
    - Landing Page
    - Travel
    - Real Estate
  built_by: Simon Franzen, zauberware
  built_by_url: https://www.zauberware.com
- title: Gerald Martinez Dev
  main_url: https://gmartinez.dev/
  url: https://gmartinez.dev/
  source_url: https://github.com/nephlin7/gmartinez.dev
  description: >
    Personal web site for show my skills and my works.
  categories:
    - Web Development
    - Portfolio
  built_by: Gerald Martinez
  built_by_url: https://twitter.com/GeraldM_92
  featured: false
- title: Becreatives
  main_url: https://becreatives.com
  url: https://becreatives.com
  featured: false
  description: >
    Digital software house. Enlights ideas. Think smart execute harder.
  categories:
    - Technology
    - Web Development
    - Agency
    - Marketing
  built_by: Becreatives
  built_by_url: https://becreatives.com
- title: Paul Clifton Photography
  main_url: https://paulcliftonphotography.com
  url: https://paulcliftonphotography.com
  featured: false
  description: >
    A full migration from WordPress to GatsbyJS and DatoCMS. Includes custom cropping on images as viewport changes size and also an infinity scroll that doesn't preload all of the results.
  categories:
    - Blog
    - Portfolio
    - Gallery
    - Photography
  built_by: Little Wolf Studio
  built_by_url: https://littlewolfstudio.co.uk
- title: Atte Juvonen - Blog
  url: https://www.attejuvonen.fi/
  main_url: https://www.attejuvonen.fi/
  source_url: https://github.com/baobabKoodaa/blog
  description: >
    Tech-oriented personal blog covering topics like AI, data, voting, game theory, infosec and software development.
  categories:
    - Blog
    - Data
    - JavaScript
    - Programming
    - Science
    - Security
    - Technology
    - Web Development
  featured: false
- title: Kibuk Construction
  url: https://kibukconstruction.com/
  main_url: https://kibukconstruction.com/
  description: >
    Kibuk Construction is a fully licensed and insured contractor specializing in Siding, Decks, Windows & Doors!
  categories:
    - Business
  built_by: David Krasniy
  built_by_url: http://dkrasniy.com
- title: RedCarpetUp
  main_url: https://www.redcarpetup.com
  url: https://www.redcarpetup.com/
  description: >
    RedCarpetUp's home page for a predominantly mobile-only customer base in India with major constraints on bandwidth availability
  categories:
    - Finance
  built_by: RedCarpet Dev Team
  built_by_url: https://www.redcarpetup.com
  featured: false
- title: talita traveler
  url: https://talitatraveler.com/
  main_url: https://talitatraveler.com/
  source_url: https://github.com/afuh/talitatraveler
  description: >
    Talita Traveler's personal blog.
  categories:
    - Blog
  built_by: Axel Fuhrmann
  built_by_url: https://axelfuhrmann.com/
  featured: false
- title: Pastelería el Progreso
  url: https://pasteleriaelprogreso.com/
  main_url: https://pasteleriaelprogreso.com/
  source_url: https://github.com/afuh/elprogreso
  description: >
    Famous bakery in Buenos Aires.
  categories:
    - Food
    - Gallery
  built_by: Axel Fuhrmann
  built_by_url: https://axelfuhrmann.com/
  featured: false
- title: Maitrik's Portfolio
  url: https://www.maitrikpatel.com/
  main_url: https://www.maitrikpatel.com/
  source_url: https://github.com/maitrikjpatel/portfolio
  description: >
    Portfolio of a Front-End Developer / UX Designer who designs and develops pixel perfect user interface, experiences and web applications.
  categories:
    - Portfolio
    - Blog
    - Design
    - Web Development
  built_by: Maitrik Patel
  built_by_url: https://www.maitrikpatel.com/
  featured: false
- title: PicPick
  url: https://picpick.app/
  main_url: https://picpick.app/
  description: >
    All-in-one Graphic Design Tool, Screen Capture Software, Image Editor, Color Picker, Pixel Ruler and More
  categories:
    - Productivity
    - App
    - Technology
  built_by: NGWIN
  built_by_url: https://picpick.app/
  featured: false
- title: Ste O'Neill
  main_url: https://www.steoneill.dev
  url: https://www.steoneill.dev
  description: >
    MVP of a portfolio site for a full stack UK based developer.
  categories:
    - Blog
    - Portfolio
  built_by: Ste O'Neill
  built_by_url: https://steoneill.dev
  featured: false
- title: Filipe Santos Correa's Portfolio
  description: >
    Filipe's Personal About Me / Portfolio.
  main_url: https://filipesantoscorrea.com/
  url: https://filipesantoscorrea.com/
  source_url: https://github.com/Safi1012/filipesantoscorrea.com
  featured: false
  categories:
    - Portfolio
- title: Progressive Massachusetts Legislator Scorecard
  main_url: https://scorecard.progressivemass.com
  url: https://scorecard.progressivemass.com
  featured: false
  source_url: https://github.com/progressivemass/legislator-scorecard
  description: >
    Learn about MA state legislators' voting records through a progressive lens
  categories:
    - Government
    - Education
  built_by: Alex Holachek
  built_by_url: https://alex.holachek.com/
- title: Jeff Wolff – Portfolio
  main_url: https://www.jeffwolff.net
  url: https://www.jeffwolff.net
  featured: false
  description: >
    A guy from San Diego who makes websites.
  categories:
    - Blog
    - Portfolio
    - Web Development
- title: Jp Valery – Portfolio
  main_url: https://jpvalery.photo
  url: https://jpvalery.photo
  featured: false
  description: >
    Self-taught photographer documenting spaces and people
  categories:
    - Portfolio
    - Photography
- title: Prevue
  main_url: https://www.prevue.io
  url: https://www.prevue.io
  featured: false
  description: >
    All in One Prototyping Tool For Vue Developers
  categories:
    - Open Source
    - Web Development
- title: Gold Medal Flour
  main_url: https://www.goldmedalflour.com
  url: https://www.goldmedalflour.com
  description: >
    Gold Medal Four is a brand of flour products owned by General Mills. The new site was built using Gatsby v2 with data sources from WordPress and an internal recipe API, and features multifaceted recipe filtering and a modified version of Gatsby Image to support art direction images.
  categories:
    - Food
  built_by: General Mills Branded Sites Dev Team
  built_by_url: https://www.generalmills.com
  featured: false
- title: Fifth Gait Technologies
  main_url: https://5thgait.com
  url: https://5thgait.com
  featured: false
  description: >
    Fifth Gait is a small business in the defense and space industry that is run and owned by physicists and engineers that have worked together for decades. The site was built using Gatsby V2.
  categories:
    - Government
    - Science
    - Technology
  built_by: Jonathan Z. Fisher
  built_by_url: https://jonzfisher.com
- title: Sal's Pals
  main_url: https://www.sals-pals.net
  url: https://www.sals-pals.net
  featured: false
  description: >
    Sal's Pals is a professional dog walking and pet sitting service based in Westfield, NJ. New site built with gatsby v2.
  categories:
    - Business
- title: Zuyet Awarmatrip
  main_url: https://www.zuyetawarmatrip.com
  url: https://www.zuyetawarmatrip.com
  featured: false
  description: >
    Zuyet Awarmatrip is a subsidiary identity within the personal ecosystem of Zuyet Awarmatik, focusing on travel and photography.
  categories:
    - Travel
    - Photography
  built_by: Zuyet Awarmatik
- title: manuvel.be
  url: https://www.manuvel.be
  main_url: https://www.manuvel.be
  source_url: https://github.com/riencoertjens/manuvelsite
  description: >
    Cycling themed café coming this april in Sint Niklaas, Belgium. One page with funky css-grid and gatsby-image trickery!
  categories:
    - Food
  built_by: WEBhart
  built_by_url: https://www.web-hart.com
  featured: false
- title: WEBhart
  url: https://www.web-hart.com
  main_url: https://www.web-hart.com
  description: >
    Hi, I'm Rien (pronounced Reen) from Belgium but based in Girona, Spain. I'm an autodidact, committed to learning until the end of time.
  categories:
    - Portfolio
    - Design
    - Web Development
    - Freelance
  built_by: WEBhart
  built_by_url: https://www.web-hart.com
  featured: false
- title: nicdougall.com
  url: https://nicdougall.netlify.com/
  main_url: https://nicdougall.netlify.com/
  source_url: https://github.com/riencoertjens/nicdougall.com
  description: >
    Athlete website with Netlify CMS for blog content.
  categories:
    - Blog
  built_by: WEBhart
  built_by_url: https://www.web-hart.com
  featured: false
- title: Lebuin D'Haese
  url: https://www.lebuindhaese.be/
  main_url: https://www.lebuindhaese.be/
  description: >
    Artist portfolio website. Powered by a super simple Netlify CMS to easily add blog posts or new art pieces.
  categories:
    - Portfolio
    - Blog
  built_by: WEBhart
  built_by_url: https://www.web-hart.com
  featured: false
- title: Iefke Molenstra
  url: https://www.iefke.be/
  main_url: https://www.iefke.be/
  description: >
    Artist portfolio website. Powered by a super simple Netlify CMS to easily add blog posts or new art pieces.
  categories:
    - Portfolio
    - Blog
  built_by: WEBhart
  built_by_url: https://www.web-hart.com
  featured: false
- title: The Broomwagon
  url: https://www.thebroomwagongirona.com/
  main_url: https://www.thebroomwagongirona.com/
  description: >
    foodtruck style coffee by pro cyclist Robert Gesink. The site has a webshop with merchandise and coffee beans.
  categories:
    - E-commerce
  built_by: WEBhart
  built_by_url: https://www.web-hart.com
- title: Pella Windows and Doors
  main_url: https://www.pella.com
  url: https://www.pella.com
  featured: false
  description: >
    The Pella Corporation is a privately held window and door manufacturing
  categories:
    - Business
- title: tinney.dev
  url: https://tinney.dev
  main_url: https://tinney.dev
  source_url: https://github.com/cdtinney/tinney.dev
  description: >
    Personal portfolio/blog of Colin Tinney
  categories:
    - Blog
    - Portfolio
    - Open Source
  built_by: Colin Tinney
  built_by_url: https://tinney.dev
  featured: false
- title: Monkeywrench Books
  main_url: https://monkeywrenchbooks.org
  url: https://monkeywrenchbooks.org
  description: >
    Monkeywrench Books is an all-volunteer, collectively-run bookstore and event space in Austin, TX
  categories:
    - Business
    - Community
    - Education
  built_by: Monkeywrench Books
  built_by_url: https://monkeywrenchbooks.org
- title: DeepMay.io
  main_url: https://deepmay.io
  url: https://deepmay.io
  description: >
    DeepMay is an experimental new tech bootcamp in the mountains of North Carolina.
  categories:
    - Event
    - Community
    - Technology
    - Marketing
  built_by: DeepMay
  built_by_url: https://twitter.com/deepmay_io
  featured: false
- title: Liferay.Design
  main_url: https://liferay.design
  url: https://liferay.design
  source_url: https://github.com/liferay-design/liferay.design
  description: >
    Liferay.Design is home to some of the freshest open-source designers who love to share articles and other resources for the Design Community.
  categories:
    - Blog
    - Community
    - Design
    - Marketing
    - Open Source
    - Technology
    - User Experience
  built_by: Liferay Designers
  built_by_url: https://twitter.com/liferaydesign
  featured: false
- title: Front End Remote Jobs
  main_url: https://frontendremotejobs.com
  url: https://frontendremotejobs.com
  source_url: https://github.com/benjamingrobertson/remotefrontend
  description: >
    Front End Remote Jobs features fully remote jobs for front end developers.
  categories:
    - WordPress
    - Web Development
  built_by: Ben Robertson
  built_by_url: https://benrobertson.io
  featured: false
- title: Penrose Grand Del Mar
  main_url: https://penroseatthegrand.com
  url: https://penroseatthegrand.com
  description: >
    Penrose Grand Del Mar is a luxury housing project coming soon.
  categories:
    - Real Estate
    - Design
  built_by: Chase Ohlson
  built_by_url: https://chaseohlson.com
- title: JustGraphQL
  url: https://www.justgraphql.com/
  main_url: https://www.justgraphql.com/
  source_url: https://github.com/Novvum/justgraphql
  description: >
    JustGraphQL helps developers quickly search and filter through GraphQL resources, tools, and articles.
  categories:
    - Open Source
    - Web Development
    - Technology
  built_by: Novvum
  built_by_url: https://www.novvum.io/
  featured: false
- title: Peter Macinkovic Personal Blog
  url: https://peter.macinkovic.id.au/
  main_url: https://peter.macinkovic.id.au/
  source_url: https://github.com/inkovic/peter-macinkovic-static-site
  description: >
    Personal Website and Blog of e-commerce SEO Specialist and Digital Marketer Peter Macinkovic.
  categories:
    - SEO
    - Marketing
    - Blog
  featured: false
- title: NH Hydraulikzylinder
  main_url: https://nh-hydraulikzylinder.com
  url: https://nh-hydraulikzylinder.com
  description: >
    High quality & high performance hydraulic cylinders manufactured in Austria based on the clients requirements
  categories:
    - Business
  built_by: MangoART
  built_by_url: https://www.mangoart.at
  featured: false
- title: Frauennetzwerk Linz-Land
  main_url: https://frauennetzwerk-linzland.net
  url: https://frauennetzwerk-linzland.net
  description: >
    Homepage for the local women's association providing support to people in need offline and online (Livechat integration)
  categories:
    - Nonprofit
  built_by: MangoART
  built_by_url: https://www.mangoart.at
  featured: false
- title: Mein Traktor
  main_url: http://www.mein-traktor.at/
  url: http://www.mein-traktor.at/
  description: >
    Homepage of a the main importer of SAME and Lamborghini Tractors in Austria with customer support area
  categories:
    - Business
    - App
  built_by: MangoART
  built_by_url: https://www.mangoart.at
  featured: false
- title: Lamborghini Traktoren
  main_url: https://lamborghini-traktor.at
  url: https://lamborghini-traktor.at
  description: >
    Lamborghini Tractors - Landing page for the brand in Austria
  categories:
    - Business
  built_by: MangoART
  built_by_url: https://www.mangoart.at
  featured: false
- title: Holly Lodge Community Centre - Highgate, London
  main_url: https://www.hlcchl.org/
  url: https://www.hlcchl.org/
  source_url: https://github.com/eugelogic/hlcchl-gatsby
  description: >
    The Holly Lodge Community Centre - Highgate, London has a shiny new website built with Gatsby v2 that makes important contributions towards a faster, more secure and environmentally friendly web for everyone.
  categories:
    - Community
    - Event
    - Nonprofit
  built_by: Eugene Molari Developer
  built_by_url: https://twitter.com/EugeneMolari
  featured: false
- title: blackcater's blog
  url: https://www.blackcater.win
  main_url: https://www.blackcater.win
  source_url: https://github.com/blackcater/blog
  description: >
    Blog like Medium, for person and team.
  categories:
    - Blog
    - Web Development
  built_by: blackcater
  built_by_url: https://github.com/blackcater
  featured: false
- title: Kenneth Kwakye-Gyamfi Portfolio Site
  url: https://www.kwakye-gyamfi.com
  main_url: https://www.kwakye-gyamfi.com
  source_url: https://www.github.com/cross19xx/cross-site
  description: >
    Personal portfolio site for Kenneth Kwakye-Gyamfi, a mobile and web full stack applications developer currently based in Accra, Ghana.
  categories:
    - SEO
    - Web Development
    - Open Source
    - Portfolio
  featured: false
- title: Gareth Weaver
  url: https://www.garethweaver.com/
  main_url: https://www.garethweaver.com/
  source_url: https://github.com/garethweaver/public-site-react
  description: >
    A personal portfolio of a London based frontend developer built with Gatsby 2, Redux and Sass
  categories:
    - Portfolio
    - Web Development
  built_by: Gareth Weaver
  built_by_url: https://twitter.com/garethdweaver
  featured: false
- title: Mailjet
  url: https://dev.mailjet.com/
  main_url: https://dev.mailjet.com/
  description: >
    Mailjet is an easy-to-use all-in-one e-mail platform.
  categories:
    - API
    - Documentation
  featured: false
- title: Peintagone
  url: https://www.peintagone.be/
  main_url: https://www.peintagone.be/
  description: >
    Peintagone is a superior quality paint brand with Belgian tones.
  categories:
    - Portfolio
    - Gallery
  built_by: Sebastien Crepin
  built_by_url: https://github.com/opeah
  featured: false
- title: Let's Do Dish!
  url: https://letsdodish.com
  main_url: https://letsdodish.com
  description: >
    A new recipe site for people who enjoy cooking great food in their home kitchen. Find some great meal ideas! Let's do dish!
  categories:
    - Blog
    - Food
  built_by: Connerra
  featured: false
- title: AWS Amplify Community
  url: https://amplify.aws/community/
  main_url: https://amplify.aws/community/
  source_url: https://github.com/aws-amplify/community
  description: >
    Amplify Community is a hub for developers building fullstack serverless applications with Amplify to easily access content (such as events, blog posts, videos, sample projects, and tutorials) created by other members of the Amplify community.
  categories:
    - Blog
    - Directory
    - Education
    - Technology
  built_by: Nikhil Swaminathan
  built_by_url: https://github.com/swaminator
  featured: false
- title: Cal State Monterey Bay
  url: https://csumb.edu
  main_url: https://csumb.edu
  source_url: https://github.com/csumb/csumb-gatsby
  description: >
    A website for the entire campus of California State University, Monterey Bay.
  categories:
    - Education
    - Government
  built_by: CSUMB Web Team
  built_by_url: https://csumb.edu/web/team
  featured: false
- title: BestPricingPages.com
  url: https://bestpricingpages.com
  main_url: https://bestpricingpages.com
  source_url: https://github.com/jpvalery/pricingpages/
  description: >
    A repository of the best pricing pages by the best companies. Built in less than a week.
    Inspired by RGE and since pricingpages.xyz no longer exists, I felt such a resource was missing and could be helpful to many people.
  categories:
    - Business
    - Community
    - Entrepreneurship
    - Open Source
    - Technology
  built_by: Jp Valery
  built_by_url: https://jpvalery.me
  featured: false
- title: Lendo Austria
  url: https://lendo.at
  main_url: https://lendo.at
  description: >
    A Comparison site for best private loan offer from banks in Austria.
  categories:
    - Business
    - Finance
  built_by: Lendo developers
  featured: false
- title: Visual Cloud FX
  url: https://visualcloudfx.com
  main_url: https://visualcloudfx.com
  source_url: https://github.com/jjcav84/visualcloudfx
  description: >
    Basic static site built with MDBootstrap, React, and Gatsby
  categories:
    - Consulting
    - Portfolio
  built_by: Jacob Cavazos
  built_by_url: https://jacobcavazos.com
- title: Matthew Miller (Me4502)
  url: https://matthewmiller.dev
  main_url: https://matthewmiller.dev
  description: >
    The personal site, blog and portfolio of Matthew Miller (Me4502)
  categories:
    - Blog
    - Programming
    - Technology
    - Portfolio
  built_by: Matthew Miller
  featured: false
- title: Årets Kontor
  url: https://aretskontor.newst.se
  main_url: https://aretskontor.newst.se
  description: >
    A swedish competition for "office of the year" in sweden with a focus on design. Built with MDBootstrap and Gatsby.
  categories:
    - Real Estate
    - Marketing
  built_by: Victor Björklund
  built_by_url: https://victorbjorklund.com
  featured: false
- title: Kyma
  url: https://kyma-project.io
  main_url: https://kyma-project.io
  source_url: https://github.com/kyma-project/website
  description: >
    This website holds overview, blog and documentation for Kyma open source project that is a Kubernates based application extensibility framework.
  categories:
    - Documentation
    - Blog
    - Technology
    - Open Source
  built_by: Kyma developers
  built_by_url: https://twitter.com/kymaproject
  featured: false
- title: Verso
  main_url: https://verso.digital
  url: https://verso.digital
  description: >
    Verso is a creative technology studio based in Singapore. Site built with Gatsby and Netlify.
  categories:
    - Agency
    - Consulting
    - Design
    - Technology
  built_by: Verso
  built_by_url: https://verso.digital
  featured: false
- title: Camilo Holguin
  url: https://camiloholguin.me
  main_url: https://camiloholguin.me
  source_url: https://github.com/camiloholguin/gatsby-portfolio
  description: >
    Portfolio site using GatsbyJS and WordPress REST API.
  categories:
    - WordPress
    - Portfolio
    - Web Development
  built_by: Camilo Holguin
  built_by_url: https://camiloholguin.me
  featured: false
- title: Bennett Hardwick
  url: https://bennetthardwick.com
  main_url: https://bennetthardwick.com
  description: >
    The personal website and blog of Bennett Hardwick, an Australian software developer and human being.
  categories:
    - Blog
    - Programming
    - Technology
  source_url: https://github.com/bennetthardwick/website
  built_by: Bennett Hardwick
  built_by_url: https://bennetthardwick.com
  featured: false
- title: Kodingnesia
  url: https://kodingnesia.com/
  main_url: https://kodingnesia.com/
  description: >
    Kodingnesia is a place for learning programming & linux in Bahasa Indonesia.
  categories:
    - Blog
    - Programming
    - Technology
  built_by: Frisko Mayufid
  built_by_url: https://frisko.space
- title: Sindhuka
  url: https://sindhuka.org/
  main_url: https://sindhuka.org/
  description: >
    Official website of the Sindhuka initiative, a sustainable farmers' network in Nepal.
  categories:
    - Business
    - Community
    - Government
    - Marketing
  source_url: https://github.com/Polcius/sindhuka-serif
  built_by: Pol Milian
  built_by_url: https://github.com/Polcius/
  featured: false
- title: ERS HCL Open Source Portal
  url: https://ers-hcl.github.io/
  main_url: https://ers-hcl.github.io/
  description: >
    Official site for ERS-HCL GitHub organizational site. This is a hybrid app with static and dynamic content, providing a details of the open source projects, initiatives, innovation ideas within ERS-HCL. It pulls data from various data sources including GitHub APIs, MDX based blog posts, excel files. It also hosts an ideas app that is based on Firebase.
  categories:
    - Open Source
    - Blog
    - Technology
    - Web Development
    - Community
    - Documentation
  source_url: https://github.com/ERS-HCL/gatsby-ershcl-app
  built_by: Tarun Kumar Sukhu
  built_by_url: https://github.com/tsukhu
- title: Sandbox
  url: https://www.sandboxneu.com/
  main_url: https://www.sandboxneu.com/
  source_url: https://github.com/sandboxneu/sandboxneu.com
  description: >
    Official website of Sandbox, a Northeastern University student group that builds software for researchers.
  categories:
    - Marketing
  built_by: Sandbox at Northeastern
  built_by_url: https://github.com/sandboxneu/
  featured: false
- title: Accessible App
  main_url: https://accessible-app.com
  url: https://accessible-app.com
  source_url: https://github.com/accessible-app/accessible-app_com
  description: >
    Learn how to build inclusive web applications and Single Page Apps in modern JavaScript frameworks. This project collects strategies, links, patterns and plugins for React, Vue and Angular.
  categories:
    - Accessibility
    - Web Development
    - JavaScript
  built_by: Marcus Herrmann
  built_by_url: https://marcus.io
  featured: false
- title: PygmalionPolymorph
  url: https://pygmalionpolymorph.com
  main_url: https://pygmalionpolymorph.com
  source_url: https://github.com/PygmalionPolymorph/portfolio
  description: >
    Portfolio of artist, musician and developer PygmalionPolymorph.
  categories:
    - Portfolio
    - Gallery
    - Music
    - Photography
    - Web Development
  built_by: PygmalionPolymorph
  built_by_url: https://pygmalionpolymorph.com
  featured: false
- title: Gonzalo Nuñez Photographer
  main_url: https://www.gonzalonunez.com
  url: https://www.gonzalonunez.com
  description: >
    Website for Cancun based destination wedding photographer Gonzalo Nuñez. Site built with GatsbyJS, WordPress API and Netlify.
  categories:
    - Photography
    - Portfolio
    - WordPress
  built_by: Miguel Mayo
  built_by_url: https://www.miguelmayo.com
  featured: false
- title: Element 84
  main_url: https://www.element84.com
  url: https://www.element84.com
  description: >
    Element 84 is software engineering and design firm that helps companies and government agencies solve problems using remote sensing, life sciences, and transportation data in the cloud.
  categories:
    - Agency
    - Blog
    - Business
    - Consulting
    - Data
    - Design
    - Government
    - Portfolio
    - Programming
    - Science
    - Technology
    - User Experience
    - Web Development
- title: Raconteur Agency
  main_url: https://www.raconteur.net/agency
  url: https://www.raconteur.net/agency
  description: >
    Raconteur Agency is a London-based content marketing agency for B2B brands. We have rebuilt their site with Gatsby v2 using their existing WordPress backend as the data source. By switching from WordPress to GatsbyJS we have achieved a 200%+ improvement in page load times and went from a Lighthouse performance score of 49 to 100.
  categories:
    - Agency
    - Marketing
    - WordPress
  built_by: Jacob Herper
  built_by_url: https://herper.io
  featured: false
- title: Purple11
  main_url: https://purple11.com/
  url: https://purple11.com/
  description: >
    Purple11 is a site for photography and photo retouching tips and tricks.
  categories:
    - Blog
    - Photography
  built_by: Sébastien Noël
  built_by_url: https://blkfuel.com/
  featured: false
- title: PerfReviews
  main_url: https://perf.reviews/
  url: https://perf.reviews/
  source_url: https://github.com/PerfReviews/PerfReviews
  description: >
    The best content about web performance in spanish language.
  categories:
    - Web Development
  built_by: Joan León & José M. Pérez
  built_by_url: https://perf.reviews/nosotros/
  featured: false
- title: Un Backend - Blog
  main_url: https://www.unbackend.pro/
  url: https://www.unbackend.pro/
  description: >
    The personal website and blog of Camilo Ramírez, a backend developer :).
  categories:
    - Blog
    - Programming
    - Technology
  source_url: https://github.com/camilortte/camilortte.github.com
  built_by: Camilo Ramírez
  built_by_url: https://www.unbackend.pro/about
  featured: false
- title: Hitesh Vaghasiya
  main_url: https://hiteshvaghasiya.com/
  url: https://hiteshvaghasiya.com/
  description: >
    This is Hitesh Vaghasiya's blog. This blog is help you an E-Commerce like Magento, Shopify, and BigCommerce.
  categories:
    - Blog
    - Programming
    - Technology
    - Web Development
  built_by: Hitesh Vaghasiya
  built_by_url: https://hiteshvaghasiya.com/
  featured: false
- title: Aditus
  main_url: https://www.aditus.io
  url: https://www.aditus.io
  description: >
    Aditus is the accessibility tool for your team. We help teams build accessible websites and products.
  categories:
    - Accessibility
    - Education
  built_by: Aditus
  built_by_url: https://www.aditus.io
  featured: false
- title: Ultra Config
  main_url: https://ultraconfig.com.au/
  url: https://ultraconfig.com.au/ultra-config-generator/
  description: >
    Ultra Config Generator is a software application for Network Engineers to efficiently manage their network infrastructure.
  categories:
    - Blog
    - Technology
  built_by: Ultra Config
  built_by_url: https://ultraconfig.com.au/
  featured: false
- title: Malice
  main_url: https://malice.fr/
  url: https://malice.fr/
  description: >
    Malice is a cyber-training  platform for learning, validating and improving security related skills through simulated scenarios and challenges.
  categories:
    - Security
    - Technology
  built_by: Sysdream
  built_by_url: https://sysdream.com/
  featured: false
- title: Nash
  main_url: https://nash.io/
  url: https://nash.io/
  description: >
    Nash is a decentralized platform for trading, payment and other financial services. Our goal is to bring distributed finance to everyone by making blockchain technology fast and easy to use. We employ an off-chain engine to match trades rapidly, but never take control of customers’ assets. Our intuitive interface offers easy access to a range of trading, payment and investment functions.
  categories:
    - Portfolio
    - Security
    - Technology
  built_by: Andrej Gajdos
  built_by_url: https://andrejgajdos.com/
  featured: false
- title: Axel Fuhrmann
  url: https://axelfuhrmann.com
  main_url: https://axelfuhrmann.com
  source_url: https://github.com/afuh/axelfuhrmann.com
  description: >
    Personal portfolio.
  categories:
    - Portfolio
    - Freelance
    - Web Development
  featured: false
- title: Alaina Viau
  url: https://www.alainaviau.com
  main_url: https://www.alainaviau.com
  description: >
    Official website of Canadian opera director, creator, and producer Alaina Viau. Site designed by Stephen Bell.
  categories:
    - Portfolio
    - Music
  built_by: Michael Uloth
  built_by_url: https://www.michaeluloth.com
- title: Alison Moritz
  url: https://www.alisonmoritz.com
  main_url: https://www.alisonmoritz.com
  description: >
    Official website of American stage director Alison Moritz. Site designed by Stephen Bell.
  categories:
    - Portfolio
    - Music
  built_by: Michael Uloth
  built_by_url: https://www.michaeluloth.com
- title: Luke Secomb Digital
  url: https://lukesecomb.digital
  main_url: https://lukesecomb.digital
  source_url: https://github.com/lukethacoder/luke-secomb-simple
  description: >
    A simple portfolio site built using TypeScript, Markdown and React Spring.
  categories:
    - Portfolio
    - Web Development
  built_by: Luke Secomb
  built_by_url: https://lukesecomb.digital
  featured: false
- title: We are Brew
  url: https://www.wearebrew.co.uk
  main_url: https://www.wearebrew.co.uk
  description: >
    Official website for Brew, a Birmingham based Digital Marketing Agency.
  categories:
    - Portfolio
    - Web Development
    - Agency
    - Marketing
  built_by: Brew Digital
  built_by_url: https://www.wearebrew.co.uk
- title: Global City Data
  main_url: https://globalcitydata.com
  url: https://globalcitydata.com
  source_url: https://github.com/globalcitydata/globalcitydata
  description: >
    Global City Data is an open, easily browsable platform to showcase peer-reviewed urban datasets and models created by different research groups.
  categories:
    - Education
    - Open Source
  built_by: Rafi Barash
  built_by_url: https://rafibarash.com
  featured: false
- title: Submittable
  url: https://www.submittable.com
  main_url: https://www.submittable.com
  description: >
    Submissions made simple. Submittalbe is a cloud-based submissions manager that lets you accept, review, and make decisions on any kind of digital content.
  categories:
    - Technology
    - Marketing
  built_by: Genevieve Crow
  built_by_url: https://github.com/g-crow
- title: Appmantle
  main_url: https://appmantle.com
  url: https://appmantle.com
  description: >
    Appmantle is a new way of creating apps. A complete modern app that you build yourself quickly & easily, without programming knowledge.
  categories:
    - App
    - Marketing
    - Landing Page
    - Mobile Development
    - Technology
  built_by: Appmantle
  built_by_url: https://appmantle.com
  featured: false
- title: Acto
  main_url: https://www.acto.dk/
  url: https://www.acto.dk/
  description: >
    Tomorrows solutions - today. Acto is an innovative software engineering company, providing your business with high-quality, scalable and maintainable software solutions, to make your business shine.
  categories:
    - Agency
    - Technology
    - Web Development
    - Mobile Development
  built_by: Acto
  built_by_url: https://www.acto.dk/
- title: Gatsby GitHub Stats
  url: https://gatsby-github-stats.netlify.com
  main_url: https://gatsby-github-stats.netlify.com
  source_url: https://github.com/lannonbr/gatsby-github-stats/
  description: >
    Statistics Dashboard for Gatsby GitHub repository
  categories:
    - Data
  built_by: Benjamin Lannon
  built_by_url: https://lannonbr.com
  featured: false
- title: Graphic Intuitions
  url: https://www.graphicintuitions.com/
  main_url: https://www.graphicintuitions.com/
  description: >
    Digital marketing agency located in Morris, Manitoba.
  categories:
    - Agency
    - Web Development
    - Marketing
  featured: false
- title: Smooper
  url: https://www.smooper.com/
  main_url: https://www.smooper.com/
  description: >
    We connect you with digital marketing experts for 1 on 1 consultation sessions
  categories:
    - Marketing
    - Directory
  featured: false
- title: Lesley Barber
  url: https://www.lesleybarber.com/
  main_url: https://www.lesleybarber.com/
  description: >
    Official website of Canadian film composer Lesley Barber.
  categories:
    - Portfolio
    - Music
  built_by: Michael Uloth
  built_by_url: https://www.michaeluloth.com
- title: Timeline of Terror
  main_url: https://timelineofterror.org/
  url: https://timelineofterror.org/
  source_url: https://github.com/Symbitic/timeline-of-terror
  description: >
    Complete guide to the events of September 11, 2001.
  categories:
    - Directory
    - Government
  built_by: Alex Shaw
  built_by_url: https://github.com/Symbitic/
  featured: false
- title: Pill Club
  url: https://thepillclub.com
  main_url: https://thepillclub.com
  description: >
    Zero Copay With Insurance + Free Shipping + Bonus Gifts + Online Delivery – Birth Control Delivery and Prescription
  categories:
    - Marketing
    - Healthcare
  built_by: Pill Club
  built_by_url: https://thepillclub.com
- title: myweekinjs
  url: https://www.myweekinjs.com/
  main_url: https://www.myweekinjs.com/
  source_url: https://github.com/myweekinjs/public-website
  description: >
    Challenge to create and/or learn something new in JavaScript each week.
  categories:
    - Blog
  built_by: Adriaan Janse van Rensburg
  built_by_url: https://github.com/HurricaneInteractive/
  featured: false
- title: The Edit Suite
  main_url: https://www.theeditsuite.com.au/
  url: https://www.theeditsuite.com.au/
  source_url: https://thriveweb.com.au/portfolio/the-edit-suite/
  description: >-
    The Edit Suite is an award winning video production and photography company based out of our Mermaid Beach studio on the Gold Coast of Australia but we also have the ability to work mobile from any location.
  categories:
    - Photography
    - Marketing
  built_by: Thrive Team - Gold Coast
  built_by_url: https://thriveweb.com.au/
  featured: false
- title: CarineRoitfeld
  main_url: https://www.carineroitfeld.com/
  url: https://www.carineroitfeld.com/
  description: >
    Online shop for Carine Roitfeld parfume
  categories:
    - E-commerce
  built_by: Ask Phill
  built_by_url: https://askphill.com
- title: EngineHub.org
  url: https://enginehub.org
  main_url: https://enginehub.org
  source_url: https://github.com/EngineHub/enginehub-website
  description: >
    The landing pages for EngineHub, the organisation behind WorldEdit, WorldGuard, CraftBook, and more
  categories:
    - Landing Page
    - Technology
    - Open Source
  built_by: Matthew Miller
  built_by_url: https://matthewmiller.dev
- title: Goulburn Physiotherapy
  url: https://www.goulburnphysiotherapy.com.au/
  main_url: https://www.goulburnphysiotherapy.com.au/
  description: >
    Goulburn Physiotherapy is a leader in injury prevention, individual and community health, and workplace health solutions across Central Victoria.
  categories:
    - Blog
    - Healthcare
  built_by: KiwiSprout
  built_by_url: https://kiwisprout.nz/
  featured: false
- title: TomTom Traffic Index
  main_url: https://www.tomtom.com/en_gb/traffic-index/
  url: https://www.tomtom.com/en_gb/traffic-index/
  description: >
    The TomTom Traffic Index provides drivers, city planners, auto manufacturers and policy makers with unbiased statistics and information about congestion levels in 403 cities across 56 countries on 6 continents.
  categories:
    - Travel
    - Data
  built_by: TomTom
  built_by_url: https://tomtom.com
  featured: false
- title: PrintAWorld | A 3D Printing and Fabrication Company
  main_url: https://prtwd.com/
  url: https://prtwd.com/
  description: >
    PrintAWorld is a NYC based fabrication and manufacturing company that specializes in 3D printing, 3D scanning, CAD Design,
    laser cutting, and rapid prototyping. We help artists, agencies and engineers turn their ideas into its physical form.
  categories:
    - Business
  featured: false
- title: Glug-Infinite
  main_url: https://gluginfinite.github.io
  url: https://gluginfinite.github.io
  source_url: https://github.com/crstnmac/glug
  description: >
    This is a website built with Gatsby v2 that is deployed on GitHub using GitHub Pages and Netlify.
  categories:
    - Web Development
    - Blog
    - Portfolio
    - Agency
  built_by: Criston Macarenhas
  built_by_url: https://github.com/crstnmac
  featured: false
- title: The State of CSS Survey
  main_url: https://stateofcss.com/
  url: https://stateofcss.com/
  source_url: https://github.com/StateOfJS/state-of-css-2019
  description: >
    Annual CSS survey, brother of The State of JS Survey.
  categories:
    - Web Development
  built_by: Sacha Greif & Contribs
  built_by_url: https://github.com/StateOfJS
  featured: false
- title: Bytom Blockchain
  url: https://bytom.io/
  main_url: https://bytom.io/
  source_url: https://github.com/bytomlabs/bytom.io
  description: >
    Embrace the New Era of Bytom Blockchain
  categories:
    - Finance
    - Open Source
    - Technology
  built_by: Bytom Foundation
  built_by_url: https://bytom.io/
  featured: false
- title: Oerol Festival
  url: https://www.oerol.nl/nl/
  main_url: https://www.oerol.nl/en/
  description: >
    Oerol is a cultural festival on the island of Terschelling in the Netherlands that is held annually in June.
    The ten-day festival is focused on live, public theatre as well as music and visual arts.
  categories:
    - Event
    - Entertainment
  built_by: Oberon
  built_by_url: https://oberon.nl/
  featured: false
- title: Libra
  main_url: https://libra.org/
  url: https://libra.org/
  description: Libra's mission is to enable a simple global currency and financial infrastructure that empowers billions of people.
  featured: false
  categories:
    - Open Source
    - Technology
    - Finance
- title: Riffy Blog
  main_url: https://blog.rayriffy.com/
  url: https://blog.rayriffy.com/
  source_url: https://github.com/rayriffy/rayriffy-blog
  description: >
    Riffy Blog is async based beautiful highly maintainable site built by using Gatsby v2 with SEO optimized.
  categories:
    - Web Development
    - Blog
    - Open Source
    - Technology
    - Music
    - SEO
  built_by: Phumrapee Limpianchop
  built_by_url: https://rayriffy.com/
  featured: false
- title: The Coffee Collective
  url: https://coffeecollective.dk
  main_url: https://coffeecollective.dk
  description: >
    The Coffee Collective website is a JAM-stack based, multilingual, multi currency website/shop selling coffee, related products and subscriptions.
  categories:
    - E-commerce
    - Food
  built_by: Remotely (Anders Hallundbæk)
  built_by_url: https://remotely.dk
  featured: false
- title: Leadership Development International
  url: https://ldi.global
  main_url: https://ldi.global
  description: >
    A DatoCMS-backed site for an education and training company based in the US, China and the UAE.
  categories:
    - Education
    - Nonprofit
  built_by: Grant Holle
  built_by_url: https://grantholle.com
  featured: false
- title: Canvas 1839
  main_url: https://www.canvas1839.com/
  url: https://www.canvas1839.com/
  description: >-
    Online store for Canvas 1839 products, including pharmacological-grade CBD oil and relief cream.
  categories:
    - E-commerce
    - Marketing
  built_by: Corey Ward
  built_by_url: http://www.coreyward.me/
- title: Sparkle Stories
  main_url: https://app.sparklestories.com/
  url: https://app.sparklestories.com/
  description: >-
    Sparkle Stories is a streaming audio platform for children with over 1,200 original audio stories.
  categories:
    - App
    - Education
  built_by: Corey Ward
  built_by_url: http://www.coreyward.me/
- title: nehalist.io
  main_url: https://nehalist.io
  url: https://nehalist.io
  description: >
    nehalist.io is a blog about software development, technology and all that kind of geeky stuff.
  categories:
    - Blog
    - Web Development
    - Open Source
  built_by: Kevin Hirczy
  built_by_url: https://nehalist.io
  featured: false
- title: March and Ash
  main_url: https://marchandash.com/
  url: https://marchandash.com/
  description: >-
    March and Ash is a customer-focused, licensed cannabis dispensary located in Mission Valley.
  categories:
    - E-commerce
    - Business
    - Blog
  built_by: Blueyellow
  built_by_url: https://blueyellow.io/
  featured: false
- title: T Two Industries
  description: >
    T Two Industries is a manufacturing company specializing in building custom truck decks, truck bodies, and trailers.
  main_url: https://www.ttwo.ca
  url: https://www.ttwo.ca
  categories:
    - Business
  built_by: https://www.t2.ca
  built_by_url: https://www.t2.ca
  featured: false
- title: Cali's Finest Landscaping
  url: https://www.calisfinestlandscaping.com/
  main_url: https://www.calisfinestlandscaping.com/
  description: >
    A team of hard-working, quality-obsessed landscaping professionals looking to take dreams and transform them into reality.
  categories:
    - Business
  built_by: David Krasniy
  built_by_url: http://dkrasniy.com
  featured: false
- title: Vazco
  url: https://www.vazco.eu
  main_url: https://www.vazco.eu
  description: >
    Vazco works for clients from all around the world in future-proof technologies and help them build better products.
  categories:
    - Agency
    - Web Development
    - Blog
    - Business
    - Technology
  built_by: Vazco
  built_by_url: https://www.vazco.eu
  featured: false
- title: Major League Eating
  main_url: https://majorleagueeating.com
  url: https://majorleagueeating.com
  description: >
    Major League Eating is the professional competitive eating organization that runs the Nathan’s Famous Coney Island Hot Dog eating contest on July 4th, among other eating events.
  categories:
    - Entertainment
    - Sports
  built_by: Carmen Cincotti
  built_by_url: https://github.com/ccincotti3
  featured: false
- title: APIs You Won't Hate
  url: https://apisyouwonthate.com/blog
  main_url: https://apisyouwonthate.com
  source_url: https://github.com/apisyouwonthate/apisyouwonthate.com
  description: >
    API development is a topic very close to our hearts. APIs You Won't Hate is a team and community dedicated to learning, writing, sharing ideas and bettering understanding of API practices. Together we can eradicate APIs we hate.
  categories:
    - Blog
    - Education
    - E-commerce
    - API
    - Community
    - Learning
    - Open Source
    - Technology
    - Web Development
  built_by: Mike Bifulco
  built_by_url: https://github.com/mbifulco
  featured: false
- title: Sankarsan Kampa
  main_url: https://traction.one
  url: https://traction.one
  description: Full time programmer, part time gamer, exploring the details of programmable systems and how to stretch their capabilities.
  featured: false
  categories:
    - Portfolio
    - Freelance
- title: AwesomeDocs
  main_url: https://awesomedocs.traction.one/
  url: https://awesomedocs.traction.one/install
  source_url: https://github.com/AwesomeDocs/website
  description: An awesome documentation website generator!
  featured: false
  categories:
    - Open Source
    - Web Development
    - Technology
    - Documentation
  built_by: Sankarsan Kampa
  built_by_url: https://traction.one
- title: Prism Programming Language
  main_url: https://prism.traction.one/
  url: https://prism.traction.one/
  source_url: https://github.com/PrismLang/website
  description: Interpreted, high-level, programming language.
  featured: false
  categories:
    - Programming
    - Open Source
    - Technology
    - Documentation
  built_by: Sankarsan Kampa
  built_by_url: https://traction.one
- title: Arnondora
  main_url: https://arnondora.in.th/
  url: https://arnondora.in.th/
  source_url: https://github.com/arnondora/arnondoraBlog
  description: Arnondora is a personal blog by Arnon Puitrakul
  categories:
    - Blog
    - Programming
    - Technology
  built_by: Arnon Puitrakul
  built_by_url: https://arnondora.in.th/
  featured: false
- title: KingsDesign
  url: https://www.kingsdesign.com.au/
  main_url: https://www.kingsdesign.com.au/
  description: KingsDesign is a Hobart based web design and development company. KingsDesign creates, designs, measures and improves web based solutions for businesses and organisations across Australia.
  categories:
    - Agency
    - Technology
    - Portfolio
    - Consulting
    - User Experience
  built_by: KingsDesign
  built_by_url: https://www.kingsdesign.com.au
- title: EasyFloh | Easy Flows for all
  url: https://www.easyfloh.com
  main_url: https://www.easyfloh.com
  description: >
    EasyFloh is for creating simple flows for your organisation. An organisation
    can design own flows with own stages.
  categories:
    - Business
    - Landing Page
  built_by: Vikram Aroskar
  built_by_url: https://medium.com/@vikramaroskar
  featured: false
- title: Home Alarm Report
  url: https://homealarmreport.com/
  main_url: https://homealarmreport.com/
  description: >
    Home Alarm Report is dedicated to helping consumers make informed decisions
    about home security solutions. The site was easily migrated from a legacy WordPress
    installation and the dev team chose Gatsby for its site speed and SEO capabilities.
  categories:
    - Blog
    - Business
    - SEO
    - Technology
  built_by: Centerfield Media
  built_by_url: https://www.centerfield.com
- title: Just | FX for treasurers
  url: https://www.gojust.com
  main_url: https://www.gojust.com
  description: >
    Just provides a single centralized view of FX for corporate treasurers. See interbank market prices, and access transaction cost analysis.
  categories:
    - Finance
    - Technology
  built_by: Bejamas
  built_by_url: https://bejamas.io/
  featured: false
- title: Bureau for Good | Nonprofit branding, web and print communications
  url: https://www.bureauforgood.com
  main_url: https://www.bureauforgood.com
  description: >
    Bureau for Good helps nonprofits explain why they matter across digital & print media. Bureau for Good crafts purpose-driven identities, websites & print materials for changemakers.
  categories:
    - Nonprofit
    - Agency
    - Design
  built_by: Bejamas
  built_by_url: https://bejamas.io/
  featured: false
- title: Atelier Cartier Blumen
  url: https://www.ateliercartier.ch
  main_url: https://www.ateliercartier.ch
  description: >
    Im schönen Kreis 6 in Zürich kreiert Nicole Cartier Blumenkompositionen anhand Charaktereigenschaften oder Geschichten zur Person an. Für wen ist Dein Blumenstrauss gedacht? Einzigartige Floristik Blumensträusse, Blumenabos, Events, Shootings. Site designed by https://www.stolfo.co
  categories:
    - E-commerce
    - Design
  built_by: Bejamas
  built_by_url: https://bejamas.io/
  featured: false
- title: Veronym – Cloud Security Service Provider
  url: https://www.veronym.com
  main_url: https://www.veronym.com
  description: >
    Veronym is securing your digital transformation. A comprehensive Internet security solution for business. Stay safe no matter how, where and when you connect.
  categories:
    - Security
    - Technology
    - Business
  built_by: Bejamas
  built_by_url: https://bejamas.io/
  featured: false
- title: Devahoy
  url: https://devahoy.com/
  main_url: https://devahoy.com/
  description: >
    Devahoy is a personal blog written in Thai about software development.
  categories:
    - Blog
    - Programming
  built_by: Chai Phonbopit
  built_by_url: https://github.com/phonbopit
  featured: false
- title: Venus Lover
  url: https://venuslover.com
  main_url: https://venuslover.com
  description: >
    Venus Lover is a mobile app for iOS and Android so you can read your daily horoscope and have your natal chart, including the interpretation of the ascendant, planets, houses and aspects.
  categories:
    - App
    - Consulting
    - Education
    - Landing Page
- title: Write/Speak/Code
  url: https://www.writespeakcode.com/
  main_url: https://www.writespeakcode.com/
  description: >
    Write/Speak/Code is a non-profit on a mission to promote the visibility and leadership of technologists with marginalized genders through peer-led professional development.
  categories:
    - Community
    - Nonprofit
    - Open Source
    - Conference
  built_by: Nicola B.
  built_by_url: https://www.linkedin.com/in/nicola-b/
  featured: false
- title: Daniel Spajic
  url: https://danieljs.tech/
  main_url: https://danieljs.tech/
  description: >
    Passionate front-end developer with a deep, yet diverse skillset.
  categories:
    - Portfolio
    - Programming
    - Freelance
  built_by: Daniel Spajic
  featured: false
- title: Cosmotory
  url: https://cosmotory.netlify.com/
  main_url: https://cosmotory.netlify.com/
  description: >
    This is the educational blog containing various courses,learning materials from various authors from all over the world.
  categories:
    - Blog
    - Community
    - Nonprofit
    - Open Source
    - Education
  built_by: Hanishraj B Rao.
  built_by_url: https://hanishrao.netlify.com/
  featured: false
- title: Armorblox | Security Powered by Understanding
  url: https://www.armorblox.com
  main_url: https://www.armorblox.com
  description: >
    Armorblox is a venture-backed stealth cybersecurity startup, on a mission to build a game-changing enterprise security platform.
  categories:
    - Security
    - Technology
    - Business
  built_by: Bejamas
  built_by_url: https://bejamas.io
  featured: false
- title: Mojo
  url: https://www.mojo.is
  main_url: https://www.mojo.is/
  description: >
    We help companies create beautiful digital experiences
  categories:
    - Agency
    - Technology
    - Consulting
    - User Experience
    - Web Development
  featured: false
- title: Marcel Hauri
  url: https://marcelhauri.ch/
  main_url: https://marcelhauri.ch/
  description: >
    Marcel Hauri is an award-winning Magento developer and e-commerce specialist.
  categories:
    - Portfolio
    - Blog
    - Programming
    - Community
    - Open Source
    - E-commerce
  built_by: Marcel Hauri
  built_by_url: https://marcelhauri.ch
  featured: false
- title: Projektmanagementblog
  url: https://www.projektmanagementblog.de
  main_url: https://www.projektmanagementblog.de/
  source_url: https://github.com/StephanWeinhold/pmblog
  description: >
    Thoughts about modern project management. Built with Gatsby and Tachyons, based on Advanced Starter.
  categories:
    - Blog
  built_by: Stephan Weinhold
  built_by_url: https://stephanweinhold.com/
  featured: false
- title: Anthony Boyd Graphics
  url: https://www.anthonyboyd.graphics/
  main_url: https://www.anthonyboyd.graphics/
  description: >
    Free Graphic Design Resources by Anthony Boyd
  categories:
    - Portfolio
  built_by: Anthony Boyd
  built_by_url: https://www.anthonyboyd.com/
  featured: false
- title: Relocation Hero
  url: https://relocationhero.com
  main_url: https://relocationhero.com
  description: >
    Blog with FAQs related to Germany relocation. Built with Gatsby.
  categories:
    - Blog
    - Consulting
    - Community
  featured: false
- title: Zoe Rodriguez
  url: https://zoerodrgz.com
  main_url: https://zoerodrgz.com
  description: >
    Portfolio for Los Angeles-based designer Zoe Rodriguez. Built with Gatsby.
  categories:
    - Portfolio
    - Design
  built_by: Chase Ohlson
  built_by_url: https://chaseohlson.com
  featured: false
- title: TriActive USA
  url: https://triactiveusa.com
  main_url: https://triactiveusa.com
  description: >
    Website and blog for TriActive USA. Built with Gatsby.
  categories:
    - Landing Page
    - Business
  built_by: Chase Ohlson
  built_by_url: https://chaseohlson.com
- title: LaunchDarkly
  url: https://launchdarkly.com/
  main_url: https://launchdarkly.com/
  description: >
    LaunchDarkly is the feature management platform that software teams use to build better software, faster.
  categories:
    - Technology
    - Marketing
  built_by: LaunchDarkly
  built_by_url: https://launchdarkly.com/
  featured: false
- title: Arpit Goyal
  url: https://arpitgoyal.com
  main_url: https://arpitgoyal.com
  source_url: https://github.com/92arpitgoyal/ag-blog
  description: >
    Blog and portfolio website of a Front-end Developer turned Product Manager.
  categories:
    - Blog
    - Portfolio
    - Technology
    - User Experience
  built_by: Arpit Goyal
  built_by_url: https://twitter.com/_arpitgoyal
  featured: false
- title: Portfolio of Cole Townsend
  url: https://twnsnd.co
  main_url: https://twnsnd.co
  description: Portfolio of Cole Townsend, Product Designer
  categories:
    - Portfolio
    - User Experience
    - Web Development
    - Design
  built_by: Cole Townsend
  built_by_url: https://twitter.com/twnsndco
- title: Jana Desomer
  url: https://www.janadesomer.be/
  main_url: https://www.janadesomer.be/
  description: >
    I'm Jana, a digital product designer with coding skills, based in Belgium
  categories:
    - Portfolio
  built_by: Jana Desomer Designer/Developer
  built_by_url: https://www.janadesomer.be/
  featured: false
- title: Carbon8 Regenerative Agriculture
  url: https://www.carbon8.org.au/
  main_url: https://www.carbon8.org.au/
  description: >
    Carbon8 is a Not for Profit charity that supports Aussie farmers to transition to regenerative agriculture practices and rebuild the carbon (organic matter) in their soil from 1% to 8%.
  categories:
    - Nonprofit
    - E-commerce
  built_by: Little & Big
  built_by_url: https://www.littleandbig.com.au/
  featured: false
- title: Reactgo blog
  url: https://reactgo.com/
  main_url: https://reactgo.com/
  description: >
    It provides tutorials & articles about modern open source web technologies such as react,vuejs and gatsby.
  categories:
    - Blog
    - Education
    - Programming
    - Web Development
  built_by: Sai gowtham
  built_by_url: https://twitter.com/saigowthamr
  featured: false
- title: City Springs
  url: https://citysprings.com/
  main_url: https://citysprings.com/
  description: >
    Sandy Springs is a city built on creative thinking and determination. They captured a bold vision for a unified platform to bring together new and existing information systems. To get there, the Sandy Springs communications team partnered with Mediacurrent on a new Drupal 8 decoupled platform architecture with a Gatsbyjs front end to power both the City Springs website and its digital signage network. Now, the Sandy Springs team can create content once and publish it everywhere.
  categories:
    - Community
    - Government
  built_by: Mediacurrent
  built_by_url: https://www.mediacurrent.com
  featured: false
- title: Behalf
  url: https://www.behalf.no/
  main_url: https://www.behalf.no/
  description: >
    Behalf is Norwegian based digital design agency.
  categories:
    - Agency
    - Portfolio
    - Business
    - Consulting
    - Design
    - Design System
    - Marketing
    - Web Development
    - User Experience
  built_by: Behalf
  built_by_url: https://www.behalf.no/
  featured: false
- title: Saxenhammer & Co.
  url: https://saxenhammer-co.com/
  main_url: https://saxenhammer-co.com/
  description: >
    Saxenhammer & Co. is a leading boutique investment bank in Continental Europe. The firm’s strong track record is comprised of the execution of 200 successful transactions across all major industries.
  categories:
    - Consulting
    - Finance
    - Business
  built_by: Axel Fuhrmann
  built_by_url: https://axelfuhrmann.com/
  featured: false
- title: UltronEle
  url: http://ultronele.com
  main_url: https://runbytech.github.io/ueofcweb/
  source_url: https://github.com/runbytech/ueofcweb
  description: >
    UltronEle is a light, fast, simple yet interesting serverless e-learning CMS based on GatsbyJS. It aims to provide a easy-use product for tutors, teachers, instructors from all kinks of fields with near-zero efforts to setup their own authoring tool and content publish website.
  categories:
    - Education
    - Consulting
    - Landing Page
    - Web Development
    - Open Source
    - Learning
  built_by: RunbyTech
  built_by_url: http://runbytech.co
  featured: false
- title: Nick Selvaggio
  url: https://nickgs.com/
  main_url: https://nickgs.com/
  description: >
    The personal website of Nick Selvaggio. Long Island based web developer, teacher, and technologist.
  categories:
    - Consulting
    - Programming
    - Web Development
  featured: false
- title: Free & Open Source Gatsby Themes by LekoArts
  main_url: https://themes.lekoarts.de
  url: https://themes.lekoarts.de
  source_url: https://github.com/LekoArts/gatsby-themes/tree/master/www
  built_by: LekoArts
  built_by_url: https://github.com/LekoArts
  description: >-
    Get high-quality and customizable Gatsby themes to quickly bootstrap your website! Choose from many professionally created and impressive designs with a wide variety of features and customization options. Use Gatsby Themes to take your project to the next level and let you and your customers take advantage of the many benefits Gatsby has to offer.
  categories:
    - Open Source
    - Directory
    - Marketing
    - Landing Page
  featured: false
- title: Lars Roettig
  url: https://larsroettig.dev/
  main_url: https://larsroettig.dev/
  description: >
    Lars Roettig is a Magento Maintainer and e-commerce specialist. On his Blog, he writes Software Architecture and Magento Development.
  categories:
    - Portfolio
    - Blog
    - Programming
    - Community
    - Open Source
    - E-commerce
  built_by: Lars Roettig
  built_by_url: https://larsroettig.dev/
  featured: false
- title: Cade Kynaston
  url: https://cade.codes
  main_url: https://cade.codes
  source_url: https://github.com/cadekynaston/gatsby-portfolio
  description: >
    Cade Kynaston's Portfolio
  categories:
    - Portfolio
  built_by: Cade Kynaston
  built_by_url: https://github.com/cadekynaston
  featured: false
- title: Growable Meetups
  url: https://www.growable.io/
  main_url: https://www.growable.io/
  description: >
    Growable - Events to Accelerate your career in Tech. Made with <3 with Gatsby, React & Netlify by Talent Point in London.
  categories:
    - Event
    - Technology
    - Education
    - Community
    - Conference
  built_by: Talent Point
  built_by_url: https://github.com/talent-point/
  featured: false
- title: Fantastic Metropolis
  main_url: https://fantasticmetropolis.com
  url: https://fantasticmetropolis.com
  description: >
    Fantastic Metropolis ran between 2001 and 2006, highlighting the potential of literary science fiction and fantasy.
  categories:
    - Entertainment
  built_by: Luis Rodrigues
  built_by_url: https://goblindegook.com
  featured: false
- title: Simon Koelewijn
  main_url: https://simonkoelewijn.nl
  url: https://simonkoelewijn.nl
  description: >
    Personal blog of Simon Koelewijn, where he blogs about UX, analytics and web development (in Dutch). Made awesome and fast by using Gatsby 2.x (naturally) and gratefully using Netlify and Netlify CMS.
  categories:
    - Freelance
    - Blog
    - Web Development
    - User Experience
  built_by: Simon Koelewijn
  built_by_url: https://simonkoelewijn.nl
  featured: false
- title: Frankly Steve
  url: https://www.franklysteve.com/
  main_url: https://www.franklysteve.com/
  description: >
    Wedding photography with all the hugs, tears, kisses, smiles, laughter, banter, kids up trees, friends in hedges.
  categories:
    - Photography
    - Portfolio
  built_by: Little & Big
  built_by_url: https://www.littleandbig.com.au/
  featured: false
- title: Eventos orellana
  description: >-
    We are a company dedicated to providing personalized and professional advice
    for the elaboration and coordination of social and business events.
  main_url: https://eventosorellana.com/
  url: https://eventosorellana.com/
  featured: false
  categories:
    - Gallery
  built_by: Ramón Chancay
  built_by_url: https://ramonchancay.me/
- title: DIA Supermercados
  main_url: https://dia.com.br
  url: https://dia.com.br
  description: >-
    Brazilian retailer subsidiary, with more than 1,100 stores in Brazil, focusing on low prices and exclusive DIA Products.
  categories:
    - Business
  built_by: CloudDog
  built_by_url: https://clouddog.com.br
  featured: false
- title: AntdSite
  main_url: https://antdsite.yvescoding.org
  url: https://antdsite.yvescoding.org
  description: >-
    A static docs generator based on Ant Design and GatsbyJs.
  categories:
    - Documentation
  built_by: Yves Wang
  built_by_url: https://antdsite.yvescoding.org
- title: AntV
  main_url: https://antv.vision
  url: https://antv.vision
  description: >-
    AntV is a new generation of data visualization technique from Ant Financial
  categories:
    - Documentation
  built_by: afc163
  built_by_url: https://github.com/afc163
- title: Fourpost
  url: https://www.fourpost.com
  main_url: https://www.fourpost.com
  description: >
    Fourpost is a shopping destination for today’s family that combines the best brands and experiences under one roof.
  categories:
    - Marketing
  built_by: Fourpost
  built_by_url: https://github.com/fourpost
  featured: false
- title: ReactStudy Blog
  url: https://elated-lewin-51cf0d.netlify.com
  main_url: https://elated-lewin-51cf0d.netlify.com
  description: >
    Belong to your own blog by gatsby
  categories:
    - Blog
  built_by: 97thjingba
  built_by_url: https://github.com/97thjingba
  featured: false
- title: George
  main_url: https://kind-mestorf-5a2bc0.netlify.com
  url: https://kind-mestorf-5a2bc0.netlify.com
  description: >
    shiny new web built with Gatsby
  categories:
    - Blog
    - Portfolio
    - Gallery
    - Landing Page
    - Design
    - Web Development
    - Open Source
    - Science
  built_by: George Davituri
  featured: false

- title: CEO amp
  main_url: https://www.ceoamp.com
  url: https://www.ceoamp.com
  description: >
    CEO amp is an executive training programme to amplify a CEO's voice in the media. This site was built with Gatsby v2, Styled-Components, TypeScript and React Spring.
  categories:
    - Consulting
    - Entrepreneurship
    - Marketing
    - Landing Page
  built_by: Jacob Herper
  built_by_url: https://herper.io
  featured: false
- title: QuantumBlack
  main_url: https://www.quantumblack.com/
  url: https://www.quantumblack.com/
  description: >
    We help companies use data to make distinctive, sustainable and significant improvements to their performance.
  categories:
    - Technology
    - Consulting
    - Data
    - Design
  built_by: Richard Westenra
  built_by_url: https://www.richardwestenra.com/
  featured: false
- title: Coffeeshop Creative
  url: https://www.coffeeshopcreative.ca
  main_url: https://www.coffeeshopcreative.ca
  description: >
    Marketing site for a Toronto web design and videography studio.
  categories:
    - Marketing
    - Agency
    - Design
    - Video
    - Web Development
  built_by: Michael Uloth
  built_by_url: https://www.michaeluloth.com
  featured: false
- title: Daily Hacker News
  url: https://dailyhn.com
  main_url: https://dailyhn.com
  description: >
    Daily Hacker News presents the top five stories from Hacker News daily.
  categories:
    - Entertainment
    - Design
    - Web Development
    - Technology
    - Science
  built_by: Joeri Smits
  built_by_url: https://joeri.dev
  featured: false
- title: Grüne Dresden
  main_url: https://ltw19dresden.de
  url: https://ltw19dresden.de
  description: >
    This site was built for the Green Party in Germany (Bündnis 90/Die Grünen) for their local election in Dresden, Saxony. The site was built with Gatsby v2 and Styled-Components.
  categories:
    - Government
    - Nonprofit
  built_by: Jacob Herper
  built_by_url: https://herper.io
- title: Mill3 Studio
  main_url: https://mill3.studio/en/
  url: https://mill3.studio/en/
  description: >
    Our agency specializes in the analysis, strategy and development of digital products.
  categories:
    - Agency
    - Portfolio
  built_by: Mill3
  built_by_url: https://mill3.studio/en/
  featured: false
- title: Zellement
  main_url: https://www.zellement.com
  url: https://www.zellement.com
  description: >
    Online portfolio of Dan Farrow from Nottingham, UK.
  categories:
    - Portfolio
  built_by: Zellement
  built_by_url: https://www.zellement.com
  featured: false
- title: Fullstack HQ
  url: https://fullstackhq.com/
  main_url: https://fullstackhq.com/
  description: >
    Get immediate access to a battle-tested team of designers and developers on a pay-as-you-go monthly subscription.
  categories:
    - Agency
    - Consulting
    - Freelance
    - Marketing
    - Portfolio
    - Web Development
    - App
    - Business
    - Design
    - JavaScript
    - Technology
    - User Experience
    - Web Development
    - E-commerce
    - WordPress
  built_by: Fullstack HQ
  built_by_url: https://fullstackhq.com/
  featured: false
- title: Cantas
  main_url: https://www.cantas.co.jp
  url: https://www.cantas.co.jp
  description: >
    Cantas is digital marketing company in Japan.
  categories:
    - Business
    - Agency
  built_by: Cantas
  built_by_url: https://www.cantas.co.jp
  featured: false
- title: Sheringham Shantymen
  main_url: https://www.shantymen.com/
  url: https://www.shantymen.com/
  description: >
    The Sheringham Shantymen are a sea shanty singing group that raise money for the RNLI in the UK.
  categories:
    - Music
    - Community
    - Entertainment
    - Nonprofit
  built_by: Zellement
  built_by_url: https://www.zellement.com/
  featured: false
- title: WP Spark
  main_url: https://wpspark.io/
  url: https://wpspark.io/
  description: >
    Create blazing fast website with WordPress and our Gatsby themes.
  categories:
    - Agency
    - Community
    - Blog
    - WordPress
  built_by: wpspark
  built_by_url: https://wpspark.io/
- title: Ronald Langeveld
  description: >
    Ronald Langeveld's blog and Web Development portfolio website.
  main_url: https://www.ronaldlangeveld.com
  url: https://www.ronaldlangeveld.com
  categories:
    - Blog
    - Web Development
    - Freelance
    - Portfolio
    - Consulting
  featured: false
- title: Golfonaut
  description: >
    Golfonaut - Golf application for Apple Watch
  main_url: https://golfonaut.io
  url: https://golfonaut.io
  categories:
    - App
    - Sports
  featured: false
- title: Anton Sten - UX Lead/Design
  url: https://www.antonsten.com
  main_url: https://www.antonsten.com
  description: Anton Sten leads UX for design-driven companies.
  categories:
    - User Experience
    - Blog
    - Freelance
    - Portfolio
    - Consulting
    - Agency
    - Design
  featured: false
- title: Rashmi AP - Front-end Developer
  main_url: http://rashmiap.me
  url: http://rashmiap.me
  featured: false
  description: >
    Rashmi AP's Personal Portfolio Website
  source_url: https://github.com/rashmiap/personal-website-react
  categories:
    - Portfolio
    - Open Source
  built_by: Rashmi AP
  built_by_url: http://rashmiap.me
- title: OpenSourceRepos - Blogs for open source repositories
  main_url: https://opensourcerepos.com
  url: https://opensourcerepos.com
  featured: false
  description: >
    Open Source Repos is a blog site for explaining the architecture, code-walkthrough and key takeways for the GitHub repository. Out main aim to is to help more developers contribute to open source projects.
  source_url: https://github.com/opensourcerepos/blogs
  categories:
    - Open Source
    - Design
    - Design System
    - Blog
  built_by: OpenSourceRepos Team
  built_by_url: https://opensourcerepos.com
- title: Sheelah Brennan - Front-End/UX Engineer
  main_url: https://sheelahb.com
  url: https://sheelahb.com
  featured: false
  description: >
    Sheelah Brennan's web development blog
  categories:
    - Blog
    - Web Development
    - Design
    - Freelance
    - Portfolio
  built_by: Sheelah Brennan
- title: Delinx.Digital - Web and Mobile Development Agency based in Sofia, Bulgaria
  main_url: https://delinx.digital
  url: https://delinx.digital/solutions
  description: >
    Delinx.digital is a software development oriented digital agency based in Sofia, Bulgaria. We develop bespoke software solutions using  WordPress, WooCommerce, Shopify, e-commerce, React.js, Node.js, PHP, Laravel and many other technologies.
  categories:
    - Agency
    - Web Development
    - Design
    - E-commerce
    - WordPress
  featured: false
- title: Cameron Nuckols - Articles, Book Notes, and More
  main_url: https://nucks.co
  url: https://nucks.co
  description: >
    This site hosts all of Cameron Nuckols's writing on entrepreneurship, startups, money, fitness, self-education, and self-improvement.
  categories:
    - Blog
    - Entrepreneurship
    - Business
    - Productivity
    - Technology
    - Marketing
  featured: false
- title: Hayato KAJIYAMA - Portfolio
  main_url: https://hyakt.dev
  url: https://hyakt.dev
  source_url: https://github.com/hyakt/hyakt.github.io
  featured: false
  categories:
    - Portfolio
- title: Skirtcraft - Unisex Skirts with Large Pockets
  main_url: https://skirtcraft.com
  url: https://skirtcraft.com/products
  source_url: https://github.com/jqrn/skirtcraft-web
  description: >
    Skirtcraft sells unisex skirts with large pockets, made in the USA. Site built with TypeScript and styled-components, with Tumblr-sourced blog posts.
  categories:
    - E-commerce
    - Blog
  built_by: Joe Quarion
  built_by_url: https://github.com/jqrn
  featured: false
- title: Vermarc Sport
  main_url: https://www.vermarcsport.com/
  url: https://www.vermarcsport.com/
  description: >
    Vermarc Sport offers a wide range of cycle clothing, cycling jerseys, bib shorts, rain gear and accessories, as well for the summer, the mid-season (autumn / spring) and the winter.
  categories:
    - E-commerce
  built_by: BrikL
  built_by_url: https://github.com/Brikl
- title: Cole Ruche
  main_url: https://coleruche.com
  url: https://coleruche.com
  source_url: https://github.com/kingingcole/myblog
  description: >
    The personal website and blog for Emeruche "Cole" Ikenna, front-end web developer from Nigeria.
  categories:
    - Blog
    - Portfolio
  built_by: Emeruche "Cole" Ikenna
  built_by_url: https://twitter.com/cole_ruche
  featured: false
- title: Abhith Rajan - Coder, Blogger, Biker, Full Stack Developer
  main_url: https://www.abhith.net/
  url: https://www.abhith.net/
  source_url: https://github.com/Abhith/abhith.net
  description: >
    abhith.net is a portfolio website of Abhith Rajan, a full stack developer. Sharing blog posts, recommended videos, developer stories and services with the world through this site.
  categories:
    - Portfolio
    - Blog
    - Programming
    - Open Source
    - Technology
  built_by: Abhith Rajan
  built_by_url: https://github.com/Abhith
  featured: false
- title: Mr & Mrs Wilkinson
  url: https://thewilkinsons.netlify.com/
  main_url: https://thewilkinsons.netlify.com/
  source_url: https://github.com/davemullenjnr/the-wilkinsons
  description: >
    A one-page wedding photography showcase using Gatsby Image and featuring a lovely hero and intro section.
  categories:
    - Photography
  built_by: Dave Mullen Jnr
  built_by_url: https://davemullenjnr.co.uk
  featured: false
- title: Gopesh Gopinath - Full Stack JavaScript Developer
  url: https://www.gopeshgopinath.com
  main_url: https://www.gopeshgopinath.com
  source_url: https://github.com/GopeshMedayil/gopeshgopinath.com
  description: >
    Gopesh Gopinath's Personal Portfolio Website
  categories:
    - Portfolio
    - Open Source
  built_by: Gopesh Gopinath
  built_by_url: https://www.gopeshgopinath.com
  featured: false
- title: Misael Taveras - FrontEnd Developer
  url: https://taverasmisael.com
  main_url: https://taverasmisael.com
  source_url: https://github.com/taverasmisael/taverasmisael
  description: >
    Personal site and blogging about learning FrontEnd web development in spanish.
  categories:
    - Portfolio
    - Open Source
    - Blog
    - JavaScript
    - Web Development
  built_by: Misael Taveras
  built_by_url: https://taverasmisael.com
  featured: false
- title: Le Reacteur
  url: https://www.lereacteur.io/
  main_url: https://www.lereacteur.io/
  description: >
    Le Reacteur is the first coding bootcamp dedicated to web and mobile apps development (iOS/Android). We offer intensive sessions to train students in a short time (10 weeks). Our goal is to pass on to our students in less than 3 months what they would have learned in 2 years. To achieve this ambitious challenge, our training is based on learning JavaScript (Node.js, Express, ReactJS, React Native).
  categories:
    - JavaScript
    - Learning
    - Mobile Development
    - Web Development
  built_by: Farid Safi
  built_by_url: https://twitter.com/FaridSafi
  featured: false
- title: Cinch
  url: https://www.cinch.co.uk
  main_url: https://www.cinch.co.uk
  description: >
    Cinch is a hub for car supermarkets and dealers to show off their stock. The site only lists second-hand cars that are seven years old or younger, with less than 70,000 miles on the clock.
  categories:
    - Entrepreneurship
    - Business
  built_by: Somo
  built_by_url: https://www.somoglobal.com
  featured: false
- title: Recetas El Universo
  description: >-
    Recipes and videos with the best of Ecuadorian cuisine.
    Collectable recipes from Diario El Universo.
  main_url: https://recetas-eu.netlify.com/
  url: https://recetas-eu.netlify.com/
  featured: false
  categories:
    - Blog
    - WordPress
    - Food
  built_by: Ramón Chancay
  built_by_url: https://ramonchancay.me/
- title: Third and Grove
  url: https://www.thirdandgrove.com
  main_url: https://www.thirdandgrove.com
  source_url: https://github.com/thirdandgrove/tagd8_gatsby
  description: >
    A digital agency slaying the mundane one pixel at a time.
  categories:
    - Agency
    - Marketing
    - Open Source
    - Technology
  built_by: Third and Grove
  built_by_url: https://www.thirdandgrove.com
  featured: false
- title: Le Bikini
  url: https://lebikini.com
  main_url: https://lebikini.com
  description: >
    New website for Toulouse's most iconic concert hall.
  categories:
    - Music
  built_by: Antoine Rousseau
  built_by_url: https://antoine.rousseau.im
  featured: false
- title: Jimmy Truong's Portfolio
  url: https://jimmytruong.ca
  main_url: https://jimmytruong.ca
  description: >
    This porfolio is a complication of all projects done during my time at BCIT D3 (Digital Design and Development) program and after graduation.
  categories:
    - Portfolio
    - Web Development
  built_by: Jimmy Truong
  built_by_url: https://jimmytruong.ca
  featured: false
- title: Quick Stop Nicaragua
  main_url: https://quickstopnicaragua.com
  url: https://quickstopnicaragua.com
  description: >
    Convenience Store Website
  categories:
    - Food
  built_by: Gerald Martinez
  built_by_url: https://twitter.com/GeraldM_92
  featured: false
- title: XIEL
  main_url: https://xiel.dev
  url: https://xiel.dev
  source_url: https://github.com/xiel/xiel
  description: >
    I'm a freelance front-end developer from Berlin who creates digital experiences that everyone likes to use.
  categories:
    - Portfolio
    - Blog
  built_by: Felix Leupold
  built_by_url: https://twitter.com/xiel
  featured: false
- title: Nicaragua Best Guides
  main_url: https://www.nicaraguasbestguides.com
  url: https://www.nicaraguasbestguides.com
  description: >
    Full-Service Tour Operator and Destination Management Company (DMC)
  categories:
    - Agency
    - Travel
  built_by: Gerald Martinez
  built_by_url: https://twitter.com/GeraldM_92
  featured: false
- title: Thoughts and Stuff
  main_url: http://thoughtsandstuff.com
  url: http://thoughtsandstuff.com
  source_url: https://github.com/robmarshall/gatsby-tns
  description: >
    A simple easy to read blog. Minimalistic, focusing on content over branding. Includes RSS feed.
  categories:
    - Accessibility
    - Blog
    - WordPress
  built_by: Robert Marshall
  built_by_url: https://robertmarshall.dev
  featured: false
- title: Tracli
  url: https://tracli.rootvan.com/
  main_url: https://tracli.rootvan.com/
  source_url: https://github.com/ridvankaradag/tracli-landing
  description: >
    A command line app that tracks your time
  categories:
    - Productivity
    - Technology
    - Landing Page
  built_by: Ridvan Karadag
  built_by_url: http://www.rootvan.com
  featured: false
- title: spon.io
  url: https://www.spon.io
  main_url: https://www.spon.io
  source_url: https://github.com/magicspon/spon.io
  description: >
    Portfolio for frontend web developer, based in Bristol UK
  categories:
    - Portfolio
  built_by: Dave Stockley
  built_by_url: https://www.spon.io
  featured: false
- title: BBS
  url: https://big-boss-studio.com
  main_url: https://big-boss-studio.com
  description: >
    For 11 years, we help great brands in their digital transformation, offering all our expertise for their needs. Technical consulting, UX, design, technical integration and maintenance.
  categories:
    - Agency
    - JavaScript
    - Web Development
  built_by: BBS
  built_by_url: https://big-boss-studio.com
  featured: false
- title: Appes - Meant to evolve
  main_url: https://appes.co
  url: https://appes.co
  description: >
    Appes is all about apps and evolution. We help companies to build mobile and
    web products.
  categories:
    - Agency
    - Mobile Development
    - Web Development
    - Technology
  built_by: Appes
  built_by_url: https://appes.co
  featured: false
- title: Intern
  url: https://intern.imedadel.me
  main_url: https://intern.imedadel.me
  description: >
    Intern is a job board for getting internships in tech, design, marketing, and more. It's built entirely with Gatsby.
  categories:
    - Directory
    - Technology
  built_by: Imed Adel
  built_by_url: https://imedadel.me
  featured: false
- title: Global Citizen Foundation
  main_url: https://www.globalcitizenfoundation.org
  url: https://www.globalcitizenfoundation.org
  description: >
    In the digital economy, we are Global Citizens and the currency is Personal Data
  categories:
    - Nonprofit
  built_by: The Delta Studio
  built_by_url: https://www.thedelta.io
  featured: false
- title: GatsbyFinds
  main_url: https://gatsbyfinds.netlify.com
  url: https://gatsbyfinds.netlify.com
  description: >
    GatsbyFinds is a website built ontop of Gatsby v2 by providing developers with a showcase of all the latest projects made with the beloved GatsbyJS.
  categories:
    - Portfolio
    - Gallery
  built_by: Bvlktech
  built_by_url: https://twitter.com/bvlktech
  featured: false
- title: AFEX Commodities Exchange
  main_url: https://afexnigeria.com
  url: https://afexnigeria.com
  description: >
    AFEX Nigeria strives to transform Nigerian agriculture by creating more bargaining power to smallholder farmers, access to information, and secure storage.
  categories:
    - Blog
    - Business
    - Finance
    - Food
    - WordPress
  built_by: Mayowa Falade
  built_by_url: http://mayowafalade.com
  featured: false
- title: VIA Data
  main_url: https://viadata.io
  url: https://viadata.io
  description: >
    The future of data management
  categories:
    - Data
  built_by: The Delta Studio
  built_by_url: https://www.thedelta.io
  featured: false
- title: Front End Day Event Website
  main_url: https://frontend-day.com/
  url: https://frontend-day.com/
  description: >
    Performant landing page for a front end workshops recurring event / conference.
  categories:
    - Event
    - Conference
    - Web Development
    - Technology
  built_by: Pagepro
  built_by_url: https://pagepro.co
  featured: false
- title: Mutual
  main_url: https://www.madebymutual.com
  url: https://www.madebymutual.com
  description: >
    Mutual is a web design and development agency. Our new website is powered by Gatsby and Craft CMS.
  categories:
    - Blog
    - Portfolio
    - Agency
    - Design
    - Web Development
  built_by: Mutual
  built_by_url: https://twitter.com/madebymutual
  featured: false
- title: Surge 3
  main_url: https://surge3.com
  url: https://surge3.com/
  description: >
    We’re Surge 3 - a premier web development agency. Our company centers around the principles of quality, speed, and service! We are founded using the latest in web technologies and are dedicated to using those exact tools to help our customers achieve their goals.
  categories:
    - Portfolio
    - Blog
    - Agency
    - Web Development
    - Marketing
  built_by: Dillon Browne
  built_by_url: https://dillonbrowne.com
- title: Adaltas
  main_url: https://www.adaltas.com
  url: https://www.adaltas.com
  description: >
    Adaltas is a team of consultants with a focus on Open Source, Big Data and Cloud Computing based in France, Canada and Morocco.
  categories:
    - Consulting
    - Data
    - Design System
    - Programming
    - Learning
  built_by: Adaltas
  built_by_url: https://www.adaltas.com
- title: Themis Attorneys
  main_url: https://themis-attorneys.com
  url: https://themis-attorneys.com
  description: >
    Themis Attorneys is Chennai based lawyers. Their new complete website is made using Gatsby.
  categories:
    - Agency
    - Consulting
    - Portfolio
    - Law
  built_by: Merbin J Anselm
  built_by_url: https://anselm.in
- title: Runlet
  main_url: https://runlet.app
  url: https://runlet.app
  source_url: https://github.com/runletapp/runlet
  description: >
    Runlet is a cloud-based job manager that offers device synchronization and reliable message delivery in a network of connected devices even after connectivity issues. Available for ARM, Linux, Mac and Windows.
  categories:
    - App
    - Landing Page
    - Productivity
    - Technology
  built_by: Vandré Leal
  built_by_url: https://vandreleal.github.io
  featured: false
- title: tiaan.dev
  main_url: https://tiaan.dev
  url: https://tiaan.dev
  featured: false
  categories:
    - Blog
    - Portfolio
    - Web Development
- title: Praveen Bisht
  main_url: https://www.prvnbist.com/
  url: https://www.prvnbist.com/
  source_url: https://github.com/prvnbist/portfolio
  categories:
    - Portfolio
    - Blog
  built_by: Praveen Bisht
  built_by_url: https://www.prvnbist.com/
  featured: false
- title: Jeff Mills The Outer Limits x NTS Radio
  url: https://www.nts.live/projects/jeff-mills-the-outer-limits/
  main_url: https://www.nts.live/projects/jeff-mills-the-outer-limits/
  source_url: https://github.com/ntslive/the-outer-limits
  description: >
    NTS Radio created a minisite for Jeff Mills' 6 part radio series The Outer Limits, including original music production and imagery curated from the NASA online image archive.
  categories:
    - Music
    - Gallery
    - Science
    - Entertainment
  built_by: NTS Radio
  built_by_url: https://www.nts.live
  featured: false
- title: BALAJIRAO676
  main_url: https://thebalajiraoecommerce.netlify.com/
  url: https://thebalajiraoecommerce.netlify.com/
  featured: false
  categories:
    - Blog
    - E-commerce
    - Web Development
- title: Mentimeter
  url: https://www.mentimeter.com/
  main_url: https://www.mentimeter.com/
  categories:
    - Business
  featured: false
- title: HYFN
  url: https://hyfn.com/
  main_url: https://hyfn.com/
  categories:
    - Business
  featured: false
- title: Mozilla India
  main_url: https://mozillaindia.org/
  url: https://mozillaindia.org/
  categories:
    - Open Source
  featured: false
- title: Primer Labs
  main_url: https://www.primerlabs.io
  url: https://www.primerlabs.io
  featured: false
  categories:
    - Education
    - Learning
- title: AJ on Purr-fect Solutions
  url: https://ajonp.com
  main_url: https://ajonp.com
  description: >
    A Community of developers, creating resources for all to use!
  categories:
    - Education
    - Learning
    - Programming
    - Web Development
    - API
    - Blog
    - SEO
  built_by: AJonP
  built_by_url: http://ajonp.com/authors/alex-patterson
- title: blog.kwst.site
  main_url: https://blog.kwst.site
  url: https://blog.kwst.site
  description: A blog of frontend engineer working in Fukuoka
  source_url: https://github.com/SatoshiKawabata/blog
  featured: false
  categories:
    - Blog
    - Technology
    - Web Development
    - JavaScript
- title: Run Leeds
  main_url: http://www.runleeds.co.uk
  url: http://www.runleeds.co.uk
  description: >
    Community running site based in Leeds,UK. Aiming to support those going through a life crisis.
  categories:
    - Accessibility
    - Blog
    - Community
    - Nonprofit
    - Sports
    - WordPress
  built_by: Robert Marshall
  built_by_url: https://www.robertmarshall.dev
- title: Arvind Kumar
  main_url: https://arvind.io
  url: https://arvind.io
  source_url: https://github.com/EnKrypt/arvind.io
  built_by: Arvind Kumar
  built_by_url: https://arvind.io/
  description: >
    A blog about writing code, making music and studying the skies.
  featured: false
  categories:
    - Blog
    - Music
    - Technology
- title: GlobalMoney
  url: https://global24.ua
  main_url: https://global24.ua
  description: >
    Provide payment solution for SMB, eWallet GlobalMoney
  categories:
    - Business
    - Finance
    - Technology
  built_by: NodeArt
  built_by_url: https://NodeArt.io
- title: Women's and Girls' Emergency Centre
  url: https://www.wagec.org.au/
  main_url: https://www.wagec.org.au/
  description: >
    Specialist homelessness service for women and families escaping domestic violence. Based in Redfern, Sydney, Australia.
  categories:
    - Nonprofit
    - Community
    - E-commerce
  built_by: Little & Big
  built_by_url: https://www.littleandbig.com.au/
  featured: false
- title: Guus van de Wal | Drupal Front-end specialist
  url: https://guusvandewal.nl
  main_url: https://guusvandewal.nl
  description: >
    Decoupled portfolio site for guusvandewal.nl, a Drupal and ReactJS front-end developer and designer.
  categories:
    - Open Source
    - Web Development
    - Design
    - Blog
    - Freelance
  built_by: Guus van de Wal
  featured: false
- title: Pixelize Web Design Gold Coast | Web Design and SEO
  url: https://www.pixelize.com.au/
  main_url: https://www.pixelize.com.au/
  description: >
    Pixelize is a tight knit group of professional web developers, graphic designers, and content creators that work together to create high performing, blazing fast, beautiful websites with a strong focus on SEO.
  categories:
    - Agency
    - Web Development
    - Marketing
    - SEO
    - Design
    - Portfolio
    - Blog
  built_by: Pixelize
  built_by_url: https://www.pixelize.com.au
  featured: false
- title: VS Code GitHub Stats
  url: https://vscode-github-stats.netlify.com
  main_url: https://vscode-github-stats.netlify.com
  source_url: https://github.com/lannonbr/vscode-github-stats/
  description: >
    Statistics Dashboard for VS Code GitHub repository
  categories:
    - Data
  built_by: Benjamin Lannon
  built_by_url: https://lannonbr.com
  featured: false
- title: MetaProjection
  main_url: https://www.metaprojection.ca
  url: https://www.metaprojection.ca
  source_url: https://github.com/rosslh/metaprojection
  description: >
    MetaProjection is a website that aggregates multiple Canadian federal electoral projections in order to provide an overview of how the election is playing out, both federally and by district.
  categories:
    - Government
    - Data
    - Open Source
  built_by: Ross Hill
  built_by_url: https://rosshill.ca
  featured: false
- title: Tamarisc VC
  url: https://www.tamarisc.vc
  main_url: https://www.tamarisc.vc
  description: >
    Tamarisc invests in and helps build companies that improve the human habitat through innovating at the intersection of real estate, health, and technology.
  categories:
    - Business
    - Technology
  built_by: Peter Hironaka
  built_by_url: https://peterhironaka.com
  featured: false
- title: Up Your A11y
  url: https://www.upyoura11y.com/
  main_url: https://www.upyoura11y.com/
  source_url: https://www.upyoura11y.com/
  description: >
    A web accessibility toolkit with a React focus, Up Your A11y is a resource for front-end developers to find useful information on how to make your sites more accessible. The topics covered have a React bias, but the principles in each apply to all web development, so please don't be put off if you don't work with React specifically!
  categories:
    - Accessibility
    - Blog
    - Programming
    - JavaScript
    - User Experience
    - Web Development
  built_by: Suzanne Aitchison
  built_by_url: https://twitter.com/s_aitchison
  featured: false
- title: Roman Kravets
  description: >
    Portfolio of Roman Kravets. Web Developer, HTML & CSS Coder.
  main_url: https://romkravets.netlify.com/
  url: https://romkravets.netlify.com/
  categories:
    - Portfolio
    - Open Source
    - Web Development
    - Blog
  built_by: Roman Kravets
  built_by_url: https://github.com/romkravets/dev-page
  featured: false
- title: Phil Tietjen Portfolio
  url: https://www.philtietjen.dev/
  main_url: https://www.philtietjen.dev/
  source_url: https://github.com/Phizzard/phil-portfolio
  description: >
    Portfolio of Phil Tietjen using Gatsby, TailwindCSS, and Emotion/styled
  categories:
    - Portfolio
    - Open Source
    - Web Development
  built_by: Phil Tietjen
  built_by_url: https://github.com/Phizzard
  featured: false
- title: Gatsby Bomb
  description: >
    A fan made version of the website Giantbomb, fully static and powered by Gatsby JS and the GiantBomb API.
  main_url: https://gatsbybomb.netlify.com
  url: https://gatsbybomb.netlify.com
  categories:
    - App
    - Entertainment
    - Media
    - Video
  built_by: Phil Tietjen
  built_by_url: https://github.com/Phizzard
  featured: false
- title: Divyanshu Maithani
  main_url: https://divyanshu013.dev
  url: https://divyanshu013.dev
  source_url: https://github.com/divyanshu013/blog
  description: >
    Personal blog of Divyanshu Maithani. Life, music, code and things in between...
  categories:
    - Blog
    - JavaScript
    - Open Source
    - Music
    - Programming
    - Technology
    - Web Development
  built_by: Divyanshu Maithani
  built_by_url: https://twitter.com/divyanshu013
- title: TFE Energy
  main_url: https://www.tfe.energy
  url: https://www.tfe.energy
  source_url: https://gitlab.com/marcfehrmedia/2019-07-03-tfe-energy
  description: >
    TFE Energy believes in the future. Their new website is programmed with Gatsby, Scrollmagic, Contentful, Cloudify.
  categories:
    - Technology
    - Consulting
    - Video
    - Business
  built_by: Marc Fehr
  built_by_url: https://www.marcfehr.ch
- title: AtomBuild
  url: https://atombuild.github.io/
  main_url: https://atombuild.github.io/
  source_url: https://github.com/AtomBuild/atombuild.github.io
  description: >
    Landing page for the AtomBuild project, offering a curation of Atom packages associated with the project.
  categories:
    - Directory
    - Landing Page
    - Open Source
    - Programming
    - Technology
  built_by: Kepler Sticka-Jones
  built_by_url: https://keplersj.com/
  featured: false
- title: Josh Pensky
  main_url: https://joshpensky.com
  url: https://joshpensky.com
  description: >
    Josh Pensky is an interactive developer based in Boston. He designs and builds refreshing web experiences, packed to the punch with delightful interactions.
  categories:
    - Portfolio
    - Web Development
    - Design
    - SEO
  built_by: Josh Pensky
  built_by_url: https://github.com/joshpensky
  featured: false
- title: AtomLinter
  url: https://atomlinter.github.io/
  main_url: https://atomlinter.github.io/
  source_url: https://github.com/AtomLinter/atomlinter.github.io
  description: >
    Landing page for the AtomLinter project, offering a curation of Atom packages associated with the project.
  categories:
    - Directory
    - Landing Page
    - Open Source
    - Programming
    - Technology
  built_by: Kepler Sticka-Jones
  built_by_url: https://keplersj.com/
  featured: false
- title: Dashbouquet
  url: https://dashbouquet.com/
  main_url: https://dashbouquet.com/
  categories:
    - Agency
    - Blog
    - Business
    - Mobile Development
    - Portfolio
    - Web Development
  built_by: Dashbouquet team
  featured: false
- title: rathes.me
  url: https://rathes.me/
  main_url: https://rathes.me/
  source_url: https://github.com/rathesDot/rathes.me
  description: >
    The Portfolio Website of Rathes Sachchithananthan
  categories:
    - Blog
    - Portfolio
    - Web Development
  built_by: Rathes Sachchithananthan
  built_by_url: https://rathes.me/
- title: viviGuides - Your travel guides
  url: https://vivitravels.com/en/guides/
  main_url: https://vivitravels.com/en/guides/
  description: >
    viviGuides is viviTravels' blog: here you will find travel tips, useful information about the cities and the best guides for your next vacation.
  categories:
    - Travel
    - Blog
  built_by: Kframe Interactive SA
  built_by_url: https://kframeinteractive.com/
  featured: false
- title: KNC Blog
  main_url: https://nagakonada.com
  url: https://nagakonada.com/
  description: >
    Nagakonada is my blogging and portfolio site where I list my projects, experience, capabilities and the blog mostly talks about technical and personal writings.
  categories:
    - Blog
    - Web Development
    - Portfolio
  built_by: Konada, Naga Chaitanya
  built_by_url: https://github.com/ChaituKNag
  featured: false
- title: Vishal Nakum
  url: https://nakum.tech/
  main_url: https://nakum.tech/
  source_url: https://github.com/vishalnakum011/contentful
  description: >
    Portfolio of Vishal Nakum. Made with Gatsby, Contentful. Deployed on Netlify.
  categories:
    - Portfolio
    - Blog
  built_by: Amol Tangade
  built_by_url: https://amoltangade.me/
- title: Sagar Hani Portfolio
  url: http://sagarhani.in/
  main_url: http://sagarhani.in/
  source_url: https://github.com/sagarhani
  description: >
    Sagar Hani is a Software Developer & an Open Source Enthusiast. He blogs about JavaScript, Open Source and his Life experiences.
  categories:
    - Portfolio
    - Blog
    - Web Development
    - Open Source
    - Technology
    - Programming
    - JavaScript
  built_by: Sagar Hani
  built_by_url: http://sagarhani.in/about
- title: Arturo Alviar's Portfolio
  main_url: https://arturoalviar.com
  url: https://arturoalviar.com
  source_url: https://github.com/arturoalviar/portfolio
  categories:
    - Portfolio
    - Open Source
    - Web Development
  built_by: Arturo Alviar
  built_by_url: https://github.com/arturoalviar
  featured: false
- title: Pearly
  url: https://www.pearlyplan.com
  main_url: https://www.pearlyplan.com
  description: >
    Dental Membership Growth Platform
  categories:
    - Technology
    - Healthcare
    - App
  built_by: Sean Emmer and Jeff Cole
- title: MarceloNM
  url: https://marcelonm.com
  main_url: https://marcelonm.com
  description: >
    Personal landing page and blog for MarceloNM, a frontend developer based in Brazil.
  categories:
    - Blog
    - JavaScript
    - Landing Page
    - Programming
    - Web Development
  built_by: Marcelo Nascimento Menezes
  built_by_url: https://github.com/mrcelo
  featured: false
- title: Open Source Galaxy
  main_url: https://www.opensourcegalaxy.com
  url: https://www.opensourcegalaxy.com
  description: >
    Explore the Open Source Galaxy and help other earthlings by contributing to open source.
  categories:
    - Open Source
    - Programming
    - Web Development
  built_by: Justin Juno
  built_by_url: https://www.justinjuno.dev
  featured: false
- title: enBonnet Blog
  url: https://enbonnet.me/
  main_url: https://enbonnet.me/
  source_url: https://github.com/enbonnet
  description: >
    Hola, este es mi sitio personal, estare escribiendo sobre JavaScript, Frontend y Tecnologia que utilice en mi dia a dia.
  categories:
    - Portfolio
    - Blog
    - Web Development
    - Technology
    - Programming
    - JavaScript
  built_by: Ender Bonnet
  built_by_url: https://enbonnet.me/
- title: Edenspiekermann
  url: https://www.edenspiekermann.com/eu/
  main_url: https://www.edenspiekermann.com/eu/
  description: >
    Hello. We are Edenspiekermann, an independent global creative agency.
  categories:
    - Featured
    - Agency
    - Design
    - Portfolio
  featured: true
- title: IBM Design
  url: https://www.ibm.com/design/
  main_url: https://www.ibm.com/design/
  description: >
    At IBM, our design philosophy is to help guide people so they can do their best work. Our human-centered design practices help us deliver on that goal.
  categories:
    - Featured
    - Design
    - Technology
    - Web Development
  built_by: IBM
  featured: true
- title: We Do Plugins
  url: https://wedoplugins.com
  main_url: https://wedoplugins.com
  description: >
    Free & premium WordPress plugins development studio from Wroclaw, Poland.
  categories:
    - Portfolio
    - Agency
    - Open Source
    - Web Development
  built_by: We Do Plugins
  built_by_url: https://wedoplugins.com
- title: Mevish Aslam, business coach
  url: https://mevishaslam.com/
  main_url: https://mevishaslam.com/
  description: >
    Mevish Aslam helps women build a life they love and coaches women to launch and grow businesses.
  categories:
    - Business
    - Consulting
    - Entrepreneurship
    - Freelance
    - Marketing
    - Portfolio
  built_by: Rou Hun Fan
  built_by_url: https://flowen.me
  featured: false
- title: Principles of wealth
  url: https://principlesofwealth.net
  main_url: https://principlesofwealth.net
  source_url: https://github.com/flowen/principlesofwealth
  description: >
    Principles of wealth. How to get rich without being lucky, a summary of Naval Ravikant's tweets and podcast.`
  categories:
    - Business
    - Consulting
    - Education
    - Entrepreneurship
    - Finance
    - Learning
    - Marketing
    - Media
    - Nonprofit
    - Productivity
    - Science
  built_by: Rou Hun Fan
  built_by_url: https://flowen.me
  featured: false
- title: Problem studio
  url: https://problem.studio
  main_url: https://problem.studio
  description: >
    Problem Studio creates unique and fun web experiences. Our enemy is "boring" if ya know what we mean: overused WordPress templates, the top 10 shopify templates, copy of a copy of a copy of a copy. We love to support design and marketing agencies and help realize their creations into a digital product. `
  categories:
    - Agency
    - Business
    - Consulting
    - Design
    - Education
    - Entrepreneurship
    - Freelance
    - Landing Page
    - Marketing
    - Media
    - Portfolio
    - Productivity
    - Web Development
  built_by: Rou Hun Fan & Sander Visser
  built_by_url: https://flowen.me
- title: North X South
  main_url: https://northxsouth.co
  url: https://northxsouth.co
  description: >
    We work with small businesses and non-profits to develop their brands, build an online identity, create stellar designs, and give a voice to their causes.
  categories:
    - Agency
    - Consulting
    - Business
    - Design
    - Web Development
  built_by: North X South
  built_by_url: https://northxsouth.co
- title: Plenty of Fish
  main_url: https://www.pof.com/
  url: https://pof.com
  description: >
    Plenty of Fish is one of the world's largest dating platforms.
  categories:
    - Community
  featured: true
- title: Bitcoin
  main_url: https://www.bitcoin.com/
  url: https://bitcoin.com
  description: >
    One of the largest crypto-currency platforms in the world.
  categories:
    - Technology
    - Finance
  featured: true
- title: Frame.io
  main_url: https://www.frame.io/
  url: https://frame.io
  description: >
    Frame.io is a cloud-based video collaboration platform that allows its users to easily work on media projects together
  categories:
    - Technology
    - Entertainment
    - Media
  featured: true
- title: Sainsbury’s Homepage
  main_url: https://www.sainsburys.co.uk/
  url: https://www.sainsburys.co.uk
  description: >
    Sainsbury’s is an almost 150 year old supermarket chain in the United Kingdom.
  categories:
    - E-commerce
    - Food
  featured: true
- title: Haxzie, Portfolio and Blog
  url: https://haxzie.com/
  main_url: https://haxzie.com/
  source_url: https://github.com/haxzie/haxzie.com
  description: >
    Haxzie.com is the portfolio and personal blog of Musthaq Ahamad, UX Engineer and Visual Designer
  categories:
    - Blog
    - Portfolio
  built_by: Musthaq Ahamad
  built_by_url: https://haxzie.com
  featured: false
- title: GBT
  url: https://yangmuzi.com/
  main_url: https://yangmuzi.com/
  source_url: https://github.com/yangnianbing/blog-by-gatsby
  description: >
    It is a basic Gatsby site project
  categories:
    - Blog
    - Portfolio
  built_by: yangnianbing
  featured: false
- title: Robin Wieruch's Blog
  url: https://www.robinwieruch.de/
  main_url: https://www.robinwieruch.de/
  categories:
    - Blog
    - Education
  featured: false
- title: Roger Ramos Development Journal
  url: https://rogerramos.me/
  main_url: https://rogerramos.me/
  source_url: https://github.com/rogerramosme/rogerramos.me/
  description: >
    Personal development journal made with Netlify CMS
  categories:
    - Blog
  built_by: Roger Ramos
  built_by_url: https://rogerramos.me/
  featured: false
- title: Global Adviser Alpha
  main_url: https://globaladviseralpha.com
  url: https://globaladviseralpha.com
  description: >
    Lead by David Haintz, Global Adviser Alpha transforms advice business into world class firms.
  categories:
    - Business
    - Blog
    - Finance
  built_by: Handsome Creative
  built_by_url: https://www.hellohandsome.com.au
  featured: false
- title: Alcamine
  url: https://alcamine.com/
  main_url: https://alcamine.com/
  description: >
    Never apply to another job online and receive tons of tech jobs in your inbox everyday — all while keeping your information private.
  categories:
    - Blog
    - Technology
  built_by: Caldera Digital
  built_by_url: https://www.calderadigital.com/
  featured: false
- title: Caldera Digital
  url: https://www.calderadigital.com/
  main_url: https://www.calderadigital.com/
  source_url: https://github.com/caldera-digital/platform
  description: >
    Caldera is a product and application development agency that uses innovative technology to bring your vision, brand, and identity to life through user centered design.
  categories:
    - Blog
    - User Experience
    - Consulting
  built_by: Caldera Digital
  built_by_url: https://www.calderadigital.com/
  featured: false
- title: Keycodes
  url: https://www.keycodes.dev
  main_url: https://www.keycodes.dev
  source_url: https://github.com/justinjunodev/keycodes.dev
  description: >
    A developer resource for getting keyboard key codes.
  categories:
    - Programming
    - Productivity
    - Open Source
    - Web Development
  built_by: Justin Juno
  built_by_url: https://www.justinjuno.dev
  featured: false
- title: Utah Pumpkins
  url: https://www.utahpumpkins.com/
  main_url: https://www.utahpumpkins.com/
  source_url: https://github.com/cadekynaston/utah-pumpkins
  description: >
    An awesome pumpkin gallery built using Gatsby and Contentful.
  categories:
    - Gallery
    - Blog
    - Photography
  built_by: Cade Kynaston
  built_by_url: https://cade.codes
- title: diff001a's blog
  main_url: https://diff001a.netlify.com/
  url: https://diff001a.netlify.com/
  description: >
    This is diff001a's blog which contains blogs related to programming.
  categories:
    - Blog
  built_by: diff001a
- title: Rockwong Blog
  main_url: http://rockwong.com/blog/
  url: http://rockwong.com/blog/
  description: >
    Rockwong is a technical blog containing content related to various web technologies.
  categories:
    - Technology
    - Education
    - Blog
- title: RegexGuide
  main_url: https://regex.guide
  url: https://regex.guide/playground
  source_url: https://github.com/pacdiv/regex.guide
  description: >
    The easiest way to learn regular expressions! The RegexGuide is a playground helping developers to discover regular expressions. Trying it is adopting regular expressions!
  categories:
    - App
    - Education
    - JavaScript
    - Nonprofit
    - Open Source
    - Programming
    - Technology
    - Web Development
  built_by: Loïc J.
  built_by_url: https://growthnotes.dev
- title: re:store
  url: https://www.visitrestore.com
  main_url: https://www.visitrestore.com
  description: >
    This is your chance to discover, connect, and shop beyond your feed and get to know the who, how, and why behind your favorite products.
  categories:
    - Marketing
  built_by: The Couch
  built_by_url: https://thecouch.nyc
  featured: false
- title: Bululu Eventos
  url: https://bululueventos.cl/
  main_url: https://bululueventos.cl/
  source_url: https://github.com/enBonnet/bululu-front
  description: >
    Sitio de organizadores de eventos
  categories:
    - Marketing
  built_by: Ender Bonnet
  built_by_url: https://enbonnet.me/
- title: MyPrograming Steps
  main_url: https://mysteps.netlify.com/
  url: https://mysteps.netlify.com/
  description: >
    FrontEnd Tutorial Information
  featured: false
  categories:
    - Blog
    - Portfolio
  source_url: https://github.com/IoT-Arduino/Gatsby-MySteps
  built_by: Maruo
  built_by_url: https://twitter.com/DengenT
- title: Brent Runs Marathons
  main_url: https://www.brentrunsmarathons.com/
  url: https://www.brentrunsmarathons.com/
  source_url: https://github.com/bingr001/brentrunsmarathonsv2
  description: >
    Brent Runs Marathons is about the training and race experience for the Comrades Ultra Marathon
  categories:
    - Blog
  built_by: Brent Ingram
  built_by_url: https://www.brentjingram.com/
  featured: false
- title: Pedro LaTorre
  main_url: https://www.pedrolatorre.com/
  url: https://www.pedrolatorre.com/
  source_url: https://github.com/bingr001/pedro-latorre-site
  description: >
    A really awesome website built for the motivational speaker Pedro LaTorre
  categories:
    - Blog
  built_by: Brent Ingram
  built_by_url: https://www.brentjingram.com/
  featured: false
- title: Veryben
  main_url: https://veryben.com/
  url: https://veryben.com/
  description: >
    be water my friend
  categories:
    - Blog
  built_by: anikijiang
  built_by_url: https://twitter.com/anikijiang
  featured: false
- title: kentarom's portfolio
  main_url: https://kentarom.com/
  url: https://kentarom.com/
  source_url: https://github.com/kentaro-m/portfolio-gatsby
  description: >
    The portfolio of kentarom, frontend developer. This site shows recent activities about him.
  categories:
    - Portfolio
    - Technology
    - Web Development
  built_by: kentarom
  built_by_url: https://twitter.com/_kentaro_m
  featured: false
- title: MotionThat
  main_url: https://motionthat.com.au
  url: https://motionthat.com.au
  description: >
    MotionThat was created to fill a void in Tabletop Product shooting, whereby the need for consistency, repetition and flexibility was required to eliminate the many variables and inaccuracies that slow the filming process down.
  categories:
    - Entertainment
    - Food
    - Media
    - Gallery
  built_by: Handsome Creative
  built_by_url: https://www.hellohandsome.com.au
  featured: false
- title: TEN ALPHAS
  main_url: https://tenalphas.com.au
  url: https://tenalphas.com.au
  description: >
    TEN ALPHAS is a content production company based in Sydney and Wollongong, telling stories through moving image and beautiful design.
  categories:
    - Media
    - Entertainment
    - Video
  built_by: Handsome Creative
  built_by_url: https://www.hellohandsome.com.au
  featured: false
- title: SalesGP
  main_url: https://salesgp.io
  url: https://salesgp.io
  description: >
    SalesGP is a specialist Sales and Operations partner offering expert skill-sets and decades of experience to companies entering the Australia, NZ (ANZ) and South East Asian (SEA) markets.
  categories:
    - Business
    - Marketing
    - Consulting
  built_by: Handsome Creative
  built_by_url: https://www.hellohandsome.com.au
  featured: false
- title: Source Separation Systems
  main_url: https://sourceseparationsystems.com.au
  url: https://sourceseparationsystems.com.au
  description: >
    Innovative waste diversion products, designed to connect Australians to a more sustainable world.
  categories:
    - Business
  built_by: Handsome Creative
  built_by_url: https://www.hellohandsome.com.au
- title: Fuzzy String Matching
  main_url: https://fuzzy-string-matching.netlify.com
  url: https://fuzzy-string-matching.netlify.com
  source_url: https://github.com/jdemieville/fuzzyStringMatching
  description: >
    This site is built to assess the performance of various approximate string matching algorithms aka fuzzy string searching.
  categories:
    - JavaScript
    - Learning
    - Programming
  built_by: Jennifer Demieville
  built_by_url: https://demieville-codes.herokuapp.com/portfolio
  featured: false
- title: Open Techiz
  main_url: https://www.opentechiz.com/
  url: https://www.opentechiz.com/
  featured: false
  description: >
    An agile software development company in Vietnam, providing wide range service from e-commerce development, mobile development, automation testing and cloud deployment with kubernets
  categories:
    - Web Development
    - Mobile Development
    - Technology
  built_by: Open Techiz
  built_by_url: https://www.opentechiz.com/
- title: Leave Me Alone
  url: https://leavemealone.app
  main_url: https://leavemealone.app
  description: >
    Leave Me Alone helps you unsubscribe from unwanted emails easily. It's built with Gatsby v2.
  categories:
    - Landing Page
    - Productivity
  built_by: James Ivings
  built_by_url: https://squarecat.io
  featured: false
- title: Oberion
  main_url: https://oberion.io
  url: https://oberion.io
  description: >
    Oberion analyzes your gaming library and gives you personal recommendations based on what you play
  categories:
    - Entertainment
    - Media
  built_by: Thomas Uta
  built_by_url: https://twitter.com/ThomasJanUta
  featured: false
- title: Yoseph.tech
  main_url: https://www.yoseph.tech
  url: https://www.yoseph.tech/compilers
  source_url: https://github.com/radding/yoseph.tech_gatsby
  description: >
    Yoseph.tech is a personal blog centered around technology and software engineering
  categories:
    - Technology
    - Web Development
    - Open Source
  built_by: Yoseph Radding
  built_by_url: https://github.com/radding
  featured: false
- title: Really Fast Sites
  url: https://reallyfastsites.com
  main_url: https://reallyfastsites.com
  description: >
    Really Fast Sites showcases websites that have a speed score of 85 or higher on Google's Page Speed Insights for both mobile and desktop, along with some of the platforms and technologies those sites use.
  categories:
    - Web Development
    - Programming
  built_by: Peter Brady
  built_by_url: https://www.peterbrady.co.uk
  featured: false
- title: Mieke Frouws
  url: https://www.miekefrouws.nl
  main_url: https://www.miekefrouws.nl
  description: >
    Mieke Frouws is a freelance primary and secondary school theatre teacher based in the Netherlands.
  categories:
    - Freelance
    - Education
  built_by: Laurens Kling
  built_by_url: https://www.goedideemedia.nl
  featured: false
- title: Paul de Vries
  url: https://pauldevries1972.nl
  main_url: https://pauldevries1972.nl
  description: >
    Paul de Vries is founder of #DCDW and Spokesperson for Marktplaats Automotive (eBay) - Making the online automotive better!
  categories:
    - Blog
    - Business
    - Consulting
  built_by: Laurens Kling
  built_by_url: https://www.goedideemedia.nl
  featured: false
- title: The Fabulous Lifestyles 不藏私旅行煮藝
  url: https://thefabulouslifestyles.com/
  main_url: https://thefabulouslifestyles.com/
  description: >
    The Fabulous Lifestyles features content about travel and food. It offers practical travel advice that covers trip planning, logistics, and reviews on destination, resort & hotel...etc. Besides travelling, there are step-by-step homemade gourmet recipes that will appeal to everyone's taste buds.
  categories:
    - Blog
    - Food
    - Travel
  built_by: Kevin C Chen
  built_by_url: https://www.linkedin.com/in/kevincychen/
- title: Salexa - Estetica Venezolana
  url: https://peluqueriavenezolana.cl/
  main_url: https://peluqueriavenezolana.cl/
  source_url: https://github.com/enbonnet/salexa-front
  description: >
    Venezuelan beauty and hairdressing salon in Chile
  categories:
    - Marketing
    - Business
  built_by: Ender Bonnet
  built_by_url: https://enbonnet.me/
- title: Akshay Thakur's Portfolio
  main_url: https://akshaythakur.me
  url: https://akshaythakur.me
  categories:
    - Portfolio
    - Web Development
  built_by: Akshay Thakur
  built_by_url: https://akshaythakur.me
- title: Binaria
  description: >
    Digital product connecting technics & creativity.
  main_url: https://binaria.com/en/
  url: https://binaria.com/en/
  categories:
    - Web Development
    - Agency
    - Technology
    - App
    - Consulting
    - User Experience
  built_by: Binaria
  built_by_url: https://binaria.com/
- title: Quema Labs
  url: https://quemalabs.com/
  main_url: https://quemalabs.com/
  description: >
    WordPress themes for these modern times
  categories:
    - Blog
    - Web Development
    - WordPress
    - Portfolio
  built_by: Nico Andrade
  built_by_url: https://nicoandrade.com/
- title: Century 21 Financial
  url: https://century21financial.co.nz/
  main_url: https://century21financial.co.nz/
  description: Website for Century 21's mortgage broker and insurance broker business in New Zealand.
  categories:
    - Real Estate
    - Finance
    - Business
  built_by: Shannon Smith
  built_by_url: https://www.powerboard.co.nz/clients
  featured: false
- title: Base Backpackers
  url: https://www.stayatbase.com/
  main_url: https://www.stayatbase.com/
  description: Base Backpackers is one of Australasia's biggest youth adventure tourism brands. They are super stoked to have one of the fastest websites in the tourism industry.
  categories:
    - Travel
    - Business
  built_by: Shannon Smith
  built_by_url: https://www.powerboard.co.nz/clients
  featured: false
- title: Wealthsimple
  url: https://www.wealthsimple.com/
  main_url: https://www.wealthsimple.com/en-us/
  description: >
    The simple way to grow your money like the world's most sophisticated investors. Zero-maintenance portfolios, expert advisors and low fees.
  categories:
    - App
    - Business
    - Finance
  featured: false
- title: To Be Created
  description: >
    tbc is a London based styling agency that champions a modernised minimal aesthetic for both personal clients and brands.
  main_url: https://to-be-created.com
  url: https://to-be-created.com
  categories:
    - Web Development
    - Agency
    - Portfolio
    - Freelance
  built_by: Sam Goddard
  built_by_url: https://samgoddard.dev/
- title: Kosmos Platform
  main_url: https://kosmosplatform.com
  url: https://kosmosplatform.com
  description: >
    Explore the Kosmos - A new world is here, where every clinician now has the ability to improve cardiothoracic and abdominal assessment, in just a few minutes.
  categories:
    - Marketing
    - Science
    - Video
    - Landing Page
    - Healthcare
    - Technology
  built_by: Bryce Benson via Turnstyle Studio
  built_by_url: https://github.com/brycebenson
- title: B-Engaged
  url: https://b-engaged.se/
  main_url: https://b-engaged.se/
  description: >
    B-Engaged gives a clear picture of the organization and helps you implement the measures that makes difference for the employees. The results of our employee surveys are easily transformed into concrete improvement measures using AI technology.
  categories:
    - Business
    - Human Resources
  featured: false
- title: Rollbar
  url: https://rollbar.com/
  main_url: https://rollbar.com/
  description: >
    Rollbar automates error monitoring and triaging, so developers can fix errors that matter within minutes, and build software quickly and painlessly.
  categories:
    - Programming
    - Web Development
  featured: false
- title: EQX
  url: https://digitalexperience.equinox.com/
  main_url: https://digitalexperience.equinox.com/
  description: >
    The Equinox app, personalized to unlock your full potential.
  categories:
    - Sports
    - App
  featured: false
- title: WagWalking
  url: https://wagwalking.com/
  main_url: https://wagwalking.com/
  description: >
    Paws on the move
  categories:
    - App
  featured: false
- title: FirstBorn
  url: https://www.firstborn.com/
  main_url: https://www.firstborn.com/
  description: >
    We shape modern brands for a connected future.
  categories:
    - Agency
    - Design
- title: Pix4D
  url: https://www.pix4d.com
  main_url: https://www.pix4d.com
  description: >
    A unique suite of photogrammetry software for drone mapping. Capture images with our app, process on desktop or cloud and create maps and 3D models.
  categories:
    - Business
    - Productivity
    - Technology
  featured: false
- title: Bakken & Bæck
  url: https://bakkenbaeck.com
  main_url: https://bakkenbaeck.com
  description: >
    We’re Bakken & Bæck, a digital studio based in Oslo, Bonn and Amsterdam. Ambitious companies call us when they need an experienced team that can transform interesting ideas into powerful products.
  categories:
    - Agency
    - Design
    - Technology
  featured: false
- title: Figma Config
  url: https://config.figma.com/
  main_url: https://config.figma.com/
  description: A one-day conference where Figma users come together to learn from each other.
  categories:
    - Conference
    - Design
    - Event
    - Community
    - Learning
  built_by: Corey Ward
  built_by_url: http://www.coreyward.me/
  featured: false
- title: Anurag Hazra's Portfolio
  url: https://anuraghazra.github.io/
  main_url: https://anuraghazra.github.io/
  source_url: https://github.com/anuraghazra/anuraghazra.github.io
  description: >
    Anurag Hazra's portfolio & personal blog, Creative FrontEnd web developer from india.
  categories:
    - Portfolio
    - Blog
    - Open Source
    - JavaScript
  built_by: Anurag Hazra
  built_by_url: https://github.com/anuraghazra
- title: VeganWorks
  url: https://veganworks.com/
  main_url: https://veganworks.com/
  description: We make delicious vegan snack boxes.
  categories:
    - Food
- title: codesundar
  url: https://codesundar.com
  main_url: https://codesundar.com
  description: >
    Learn PhoneGap, Ionic, Flutter
  categories:
    - Education
    - Technology
    - Web Development
    - Blog
  built_by: codesundar
  built_by_url: https://codesundar.com
  featured: false
- title: Nordic Microfinance Initiative
  url: https://www.nmimicro.no/
  main_url: https://www.nmimicro.no/
  description: Nordic Microfinance Initiative's (NMI) vision is to contribute to the empowerment of poor people in developing countries and to the creation of jobs and wealth on a sustainable basis.
  featured: false
  categories:
    - Finance
    - Business
  built_by: Othermachines
  built_by_url: https://othermachines.com
- title: Subscribe Pro Documentation
  url: https://docs.subscribepro.com/
  main_url: https://docs.subscribepro.com/
  description: >
    Subscribe Pro is a subscription commerce solution that enables brands to quickly add subscription commerce models such as box, subscribe-and-save, autoship and similar to their existing e-commerce websites.
  categories:
    - Documentation
    - E-commerce
    - API
    - Technology
    - Web Development
  built_by: Subscribe Pro
  built_by_url: https://www.subscribepro.com/
- title: Software.com
  main_url: https://www.software.com
  url: https://www.software.com
  description: Our data platform helps developers learn from their data, increase productivity, and code smarter.
  categories:
    - Data
    - Productivity
    - Programming
  built_by: Brett Stevens, Joshua Cheng, Geoff Stevens
  built_by_url: https://github.com/swdotcom/
  featured: false
- title: WTL Studio Website Builder
  main_url: https://wtlstudio.com/
  url: https://wtlstudio.com/
  description: >
    Cloud-based, SEO focused website builder - helping local businesses and startups reach audiences faster.
  featured: false
  categories:
    - E-commerce
    - SEO
    - Business
- title: ToolsDB
  main_url: https://toolsdb.dev
  url: https://toolsdb.dev
  description: List of tools for better software development.
  featured: false
  categories:
    - Technology
    - Web Development
    - Programming
    - Productivity
- title: Eastman Strings
  url: https://www.eastmanstrings.com
  main_url: https://www.eastmanstrings.com
  description: >
    Site was built using GatsbyJS, Cosmic CMS, and Netlify.
  categories:
    - Business
    - Music
  built_by: Tekhaus
  built_by_url: https://www.tekha.us
  featured: false
- title: Lesley Lai
  main_url: https://lesleylai.info
  url: https://lesleylai.info
  source_url: https://github.com/LesleyLai/blog
  description: >
    lesleylai.info is the personal website of Lesley Lai, where he talks mainly about C++ and Computer Graphics.
  categories:
    - Blog
    - Open Source
    - Portfolio
    - Programming
    - Technology
  built_by: Lesley Lai
  built_by_url: https://github.com/LesleyLai
  featured: false
- title: Whipstitch Webwork
  url: https://www.whipstitchwebwork.com
  main_url: https://www.whipstitchwebwork.com
  description: >
    Websites for smart people.
  categories:
    - Agency
    - Web Development
  built_by: Matthew Russell
  featured: false
- title: Vandré Leal
  main_url: https://vandreleal.github.io
  url: https://vandreleal.github.io
  source_url: https://github.com/vandreleal/vandreleal.github.io
  description: >
    Portfolio of Vandré Leal.
  categories:
    - Portfolio
    - Web Development
  built_by: Vandré Leal
  built_by_url: https://vandreleal.github.io
  featured: false
- title: Tarokenlog
  url: https://taroken.dev/
  main_url: https://taroken.dev/
  description: >
    Blog and Gallery
  categories:
    - Blog
    - Portfolio
    - Web Development
    - Photography
  built_by: Kentaro Koga
  built_by_url: https://twitter.com/kentaro_koga
  featured: false
- title: OwlyPixel Blog
  main_url: https://owlypixel.com
  url: https://owlypixel.com
  description: >
    Notes and tutorials on coding, web development, design and other stuff.
  categories:
    - Web Development
    - Blog
    - Education
  built_by: Owlypixel
  built_by_url: https://twitter.com/owlypixel
  featured: false
- title: talkoverflow
  main_url: https://talkoverflow.com
  url: https://talkoverflow.com
  description: Blog on software engineering built with Gatsby themes and theme-ui
  categories:
    - Blog
    - Web Development
    - Technology
  built_by: Patryk Jeziorowski
  built_by_url: https://twitter.com/pjeziorowski
- title: HISTORYTalks
  main_url: https://www.history-talks.com/
  url: https://www.history-talks.com/
  description: Built using Gatsby, JSS and Contentful
  categories:
    - Conference
    - Media
  built_by: A+E Networks
  built_by_url: https://www.aenetworks.com/
- title: HISTORYCon
  main_url: https://www.historycon.com/
  url: https://www.historycon.com/
  description: Built using Gatsby, JSS and Contentful
  categories:
    - Conference
    - Media
  built_by: A+E Networks
  built_by_url: https://www.aenetworks.com/
- title: Kölliker Immobilien
  url: https://koelliker-immobilien.ch/
  main_url: https://koelliker-immobilien.ch/
  description: >
    Built using Gatsby, Netlify and Contentful
  categories:
    - Real Estate
    - Marketing
  built_by: Matthias Gemperli
  built_by_url: https://matthiasgemperli.ch
- title: Lessmess Agency website
  url: https://lessmess.agency/
  main_url: https://lessmess.agency/
  description: >
    Website of Lessmess Agency
  categories:
    - Agency
    - Web Development
  built_by: Ilya Lesik
  built_by_url: https://github.com/ilyalesik
- title: Ezekiel Ekunola Portfolio
  main_url: http://ezekielekunola.com/
  url: http://ezekielekunola.com/
  description: Built using Gatsby, Styled-Components
  categories:
    - Web Development
    - Portfolio
  built_by: Ezekiel Ekunola
  built_by_url: https://github.com/easybuoy/
  featured: false
- title: Gearbox Development
  main_url: https://gearboxbuilt.com
  url: https://gearboxbuilt.com/?no-load-in
  description: >
    Gearbox is a performance website development & optimization company based out of Canada. Built using Gatsby/WordPress.
  categories:
    - Agency
    - Web Development
    - WordPress
    - Portfolio
    - Programming
    - Technology
    - Business
  built_by: Gearbox Development
  built_by_url: https://gearboxbuilt.com
  featured: false
- title: UXWorks
  main_url: https://uxworks.org
  url: https://uxworks.org
  description: Built with Gatsby, Netlify and Markdown
  categories:
    - Web Development
    - Blog
  built_by: Amrish Kushwaha
  built_by_url: https://github.com/isamrish
  featured: false
- title: Jarod Peachey
  main_url: https://jarodpeachey.netlify.com
  url: https://jarodpeachey.netlify.com
  source_url: https://github.com/jarodpeachey/portfolio
  description: >
    Jarod Peachey is a front-end developer focused on building modern and fast websites for everyone.
  categories:
    - Blog
    - JavaScript
    - Mobile Development
    - Portfolio
  built_by: Jarod Peachey
  built_by_url: https://github.com/jarodpeachey
  featured: false
- title: Thomas Maximini
  main_url: https://www.thomasmaximini.com/
  url: https://www.thomasmaximini.com/
  source_url: https://github.com/tmaximini/maxi.io
  description: >
    Thomas Maximini is a full stack web developer from Germany
  categories:
    - Blog
    - JavaScript
    - Photography
    - Portfolio
    - Web Development
  built_by: Thomas Maximini
  built_by_url: https://github.com/tmaximini
  featured: false
- title: Aretha Iskandar
  main_url: https://arethaiskandar.com/
  url: https://arethaiskandar.com/
  source_url: https://github.com/tmaximini/arethaiskandar.com
  description: >
    Aretha Iskandar is a Jazz and Soul Singer / Songwriter from Paris
  categories:
    - Music
  built_by: Thomas Maximini
  built_by_url: https://github.com/tmaximini
  featured: false
- title: Harshil Shah
  url: https://harshil.net
  main_url: https://harshil.net
  description: >
    Harshil Shah is an iOS engineer from Mumbai, India
  categories:
    - Blog
    - Mobile Development
  built_by: Harshil Shah
  built_by_url: https://twitter.com/_HarshilShah
  featured: false
- title: Code Examples
  url: https://codeexamples.dev/
  main_url: https://codeexamples.dev/
  description: >
    Examples about various programming languages like JavaScript, Python, Rust, Angular, React, Vue.js etc.
  categories:
    - Blog
    - Education
    - Programming
    - Web Development
  built_by: Sai gowtham
  built_by_url: https://twitter.com/saigowthamr
  featured: false
- title: Samir Mujanovic
  main_url: https://www.samirmujanovic.com/
  url: https://www.samirmujanovic.com/
  description: >
    I'm a Frontend Developer with 3 years of experience. I describe myself as a developer who loves coding, open-source and web platform.
  categories:
    - Portfolio
    - Web Development
    - Design
  built_by: Samir Mujanovic
  built_by_url: https://github.com/sameerrM
- title: Yearlyglot - Fluent Every Year
  url: https://www.yearlyglot.com/blog
  main_url: https://www.yearlyglot.com
  description: >
    A popular blog on languages, second language acquisition and polyglottery.
  categories:
    - Blog
    - Education
    - Learning
    - Travel
  built_by: Donovan Nagel
  built_by_url: https://www.donovannagel.com
  featured: false
- title: 8fit.com
  url: https://8fit.com/
  main_url: https://8fit.com/
  description: >
    Get personalized workouts, custom meal plans, and nutrition guidance, right in the palm of your hand. Prioritize progress over perfection with the 8fit app!
  categories:
    - App
    - Food
    - Sports
  featured: false
- title: Dispel - Remote Access for Industrial Control Systems
  url: https://dispel.io
  main_url: https://dispel.io
  description: >
    Dispel provides secure, moving target defense networks through which your teams can remotely access industrial control systems in seconds, replacing static-defense products that take 5 to 15 minutes to work through.
  categories:
    - Business
    - Technology
    - Security
  built_by: Anton Aberg
  built_by_url: https://github.com/aaaberg
  featured: false
- title: Geothermal Heat Pump DIY Project
  url: https://diyheatpump.net/
  main_url: https://diyheatpump.net/
  description: Personal project by Yuriy Logvin that demonstrates how you can switch to heating with electricity at a minimal cost. The goal here is to show that everyone can build a geothermal heat pump and start saving money.
  categories:
    - Blog
    - Education
    - Technology
  built_by: Yuriy Logvin
  built_by_url: https://powerwatcher.net
- title: Catalyst Network - Cryptocurrency
  url: https://www.cryptocatalyst.net/
  main_url: https://www.cryptocatalyst.net/
  source_url: https://github.com/n8tb1t/gatsby-starter-cryptocurrency
  description: >
    An All-in-One solution for Modern Transactions.
  categories:
    - Business
    - Technology
  built_by: n8tb1t
  built_by_url: https://github.com/n8tb1t/
  featured: false
- title: SaoBear's-Blog
  main_url: https://saobear.xyz/
  url: https://saobear.xyz/
  source_url: https://github.com/PiccoloYu/SaoBear-is-Blog
  featured: false
  categories:
    - Blog
    - Web Development
- title: Rumaan Khalander - Portfolio
  url: https://www.rumaan.me/
  main_url: https://www.rumaan.me/
  description: >
    Rumaan Khalander is a Full-Stack Dev from Bengaluru who loves to develop for mobile and web.
  categories:
    - Portfolio
  built_by: rumaan
  built_by_url: https://github.com/rumaan/
  featured: false
- title: DigiGov
  main_url: https://digigov.grnet.gr/
  url: https://digigov.grnet.gr/
  description: >
    DigiGov is an initiative for the Digital Transformation of the Greek Public Sector
  categories:
    - Government
  built_by: GRNET
  built_by_url: https://grnet.gr/
  featured: false
- title: Zeek Interactive
  main_url: https://zeek.com
  url: https://zeek.com
  description: >
    Business site for Zeek Interactive. Using WordPress as a data store via the WPGraphQL plugin.
  categories:
    - Blog
    - Web Development
    - Mobile Development
    - WordPress
    - Agency
    - Business
  built_by: Zeek Interactive
  built_by_url: https://zeek.com
  featured: false
- title: Bare Advertising & Communications
  url: https://bare.ca/
  main_url: https://bare.ca/
  description: >
    Bare is a full-service branding and production agency in Vancouver BC with deep experience in digital/traditional communications and strategy. We specialize in building headless WordPress sites with Gatsby.
  categories:
    - WordPress
    - Agency
    - Business
  built_by: Bare Advertising & Communications
  built_by_url: https://www.bare.ca/
  featured: false
- title: The Decking Superstore
  url: https://www.thedeckingsuperstore.com/
  main_url: https://www.thedeckingsuperstore.com/
  description: >
    One of Northern California's largest outdoor decking and siding providers.
  categories:
    - WordPress
    - Business
  built_by: Bare Advertising & Communications
  built_by_url: https://www.bare.ca/
  featured: false
- title: Precision Cedar Products
  url: https://www.precisioncedar.com/
  main_url: https://www.precisioncedar.com/
  description: >
    Western Red Cedar Distributor in Vancouver Canada.
  categories:
    - WordPress
    - Business
  built_by: Bare Advertising & Communications
  built_by_url: https://www.bare.ca/
  featured: false
- title: Circle Restoration
  url: https://www.circlerestoration.com/
  main_url: https://www.circlerestoration.com/
  description: >
    Restoration Services Provider in Vancouver Canada.
  categories:
    - WordPress
    - Business
  built_by: Bare Advertising & Communications
  built_by_url: https://www.bare.ca/
  featured: false
- title: ALS Rally
  url: https://www.alsrally.com/
  main_url: https://www.alsrally.com/
  description: >
    Non profit fundraiser for ALS Research.
  categories:
    - WordPress
    - Nonprofit
    - Event
  built_by: Bare Advertising & Communications
  built_by_url: https://www.bare.ca/
  featured: false
- title: Vancouver Welsh Men's Choir
  url: https://vancouverchoir.ca/
  main_url: https://vancouverchoir.ca/
  description: >
    Vancouver Welsh Men's Choir website for upcoming shows, ticket purchases and online merchandise.
  categories:
    - WordPress
    - Entertainment
    - Event
    - E-commerce
  built_by: Bare Advertising & Communications
  built_by_url: https://www.bare.ca/
  featured: false
- title: Paul Scanlon - Blog
  main_url: https://paulie.dev/
  url: https://paulie.dev/
  source_url: https://github.com/PaulieScanlon/paulie-dev-2019
  description: >
    I'm a React UI developer / UX Engineer. React, GatsbyJs, JavaScript, TypeScript/Flow, StyledComponents, Storybook, TDD (Jest/Enzyme) and a tiny bit of Node.js.
  categories:
    - Blog
    - Web Development
  built_by: Paul Scanlon
  built_by_url: http://www.pauliescanlon.io
  featured: false
- title: EF Design
  main_url: https://ef.design
  url: https://ef.design
  description: >
    Home of everything creative, digital and brand at EF.
  featured: false
  categories:
    - Marketing
    - Design
  built_by: João Matos (Global Creative Studio - Education First)
- title: Codica
  main_url: https://www.codica.com/
  url: https://www.codica.com/
  description: >
    We help startups and established brands with JAMStack, Progressive Web Apps and Marketplaces development.
  categories:
    - Agency
    - Web Development
  built_by: Codica
  built_by_url: https://www.codica.com/
- title: Bhavani Ravi's Portfolio
  url: https://bhavaniravi.com
  main_url: https://bhavaniravi.com
  description: >
    Showcase of Bhavani Ravi's skillset and blogs
  categories:
    - Blog
    - Portfolio
  built_by: Bhavani Ravi
  built_by_url: https://twitter.com/geeky_bhavani
- title: Kotoriyama
  main_url: https://kotoriyama.com/
  url: https://kotoriyama.com/
  description: >
    Japanese Indie Game Creator.
  featured: false
  categories:
    - App
    - Entertainment
    - Mobile Development
  built_by: Motoyoshi Shiine (Kotoriyama)
- title: PWA Shields
  url: https://www.pwa-shields.com
  main_url: https://www.pwa-shields.com
  source_url: https://github.com/richardtaylordawson/pwa-shields
  description: >
    Personalize your app's README with custom, fun, PWA shields in SVG
  categories:
    - Documentation
    - App
    - API
  built_by: Richard Taylor Dawson
  built_by_url: https://richardtaylordawson.com
- title: Zatsuzen
  url: https://zatsuzen.com
  main_url: https://zatsuzen.com
  description: >
    Web developer's portfolio
  categories:
    - Portfolio
  built_by: Akane
  built_by_url: https://twitter.com/akanewz
  featured: false
- title: Reeemoter
  description: >-
    Join thousands of developers from everywhere and access to job
    offers from hundreds of companies worldwide right
    at your inbox for free.
  main_url: https://reeemoter.com/
  url: https://reeemoter.com/
  featured: false
  categories:
    - Technology
    - Web Development
  built_by: Ramón Chancay
  built_by_url: https://ramonchancay.me/
- title: Ananya Neogi
  main_url: https://ananyaneogi.com
  url: https://ananyaneogi.com
  description: >
    Showcases Ananya's work as a frontend developer and comprises of a collection of written articles on web development, programming and, user experience.
  categories:
    - Portfolio
    - Blog
  built_by: Ananya Neogi
  built_by_url: https://ananyaneogi.com
- title: webman.pro
  main_url: https://webman.pro/
  url: https://webman.pro/
  description: >
    webman.pro is an awesome portfolio and technical blog where
    professional Front End engineer Dmytro Chumak shares his thoughts
    and experience to inspire other developers.
  featured: false
  categories:
    - Blog
    - Web Development
    - JavaScript
  built_by: Dmytro Chumak
  built_by_url: https://github.com/wwwebman
- title: borderless
  url: https://junhobaik.github.io
  main_url: https://junhobaik.github.io
  source_url: https://github.com/junhobaik/junhobaik.github.io/tree/develop
  description: >
    Junho Baik's Development Blog
  categories:
    - Blog
    - Web Development
  built_by: Junho Baik
  built_by_url: https://github.com/junhobaik
  featured: false
- title: React Resume Generator
  main_url: https://nimahkh.github.io/nima_habibkhoda
  url: https://nimahkh.github.io/nima_habibkhoda
  source_url: https://github.com/nimahkh/resume_generator
  description: >
    The resume generator is a project to create your own resume web page easily with Gatsby.
  categories:
    - Portfolio
  built_by: Nima Habibkhoda
  featured: false
- title: Thomas Wang's Blog
  main_url: https://www.thomaswang.io
  url: https://www.thomaswang.io
  description: >-
    Technical blog by Thomas Wang
  built_by: Thomas Wang
  built_by_url: https://github.com/thomaswang
  featured: false
  categories:
    - Blog
    - Web Development
- title: Engleezi
  main_url: https://www.myengleezi.com
  url: https://myengleezi.com/teachers/
  description: >-
    Affordable, accessible and fun, Engleezi is an English tutoring service that aims to make your child a better and more fluent English speaker. Our unique online approach gets your children learning English one-on-one from a native English teacher from the comfort of your home.
  built_by: Suleiman Mayow
  built_by_url: https://github.com/sullom101
  featured: false
  categories:
    - Education
    - Learning
    - Technology
- title: The Rebigulator
  main_url: https://www.rebigulator.org/
  source_url: https://github.com/Me4502/Rebigulator/
  url: https://rebigulator.org/
  description: A quote-based via game powered by Frinkiac
  built_by: Matthew Miller
  built_by_url: https://matthewmiller.dev/
  featured: false
  categories:
    - Open Source
    - Entertainment
    - App
- title: madewithlove
  main_url: https://madewithlove.com
  url: https://madewithlove.com
  description: >-
    We build digital products and create the teams around them. We can help with software engineering, product management, managing technical teams, audits and technical consulting.
  built_by: madewithlove
  built_by_url: https://madewithlove.com
  featured: false
  categories:
    - Web Development
    - Blog
    - Agency
    - Business
- title: Sprucehill
  url: https://sprucehill.ca/
  main_url: https://sprucehill.ca/
  description: >
    Sprucehill is a North Vancouver based custom home builder and renovator.
  categories:
    - WordPress
    - Business
  built_by: Bare Advertising & Communications
  built_by_url: https://www.bare.ca/
  featured: false
- title: Nathaniel Ryan Mathew
  url: https://nathanielmathew.me
  main_url: https://nathanielmathew.me
  source_url: https://github.com/nathanielmathew/MyPortfolio
  description: >
    A personal online Portfolio built using GatsbyJS, that showcases Achievements, Projects and Additional information.
  categories:
    - Portfolio
    - Open Source
    - Blog
  built_by: Nathaniel Ryan Mathew
  built_by_url: https://github.com/nathanielmathew
  featured: false
- title: Kanazawa.js Community Page
  main_url: https://kanazawajs.now.sh/
  url: https://kanazawajs.now.sh/
  source_url: https://github.com/kanazawa-js/community-page
  description: >
    Kanazawa.js is a local community for the JSer around Kanazawa to share knowledge about JavaScript.
  categories:
    - Community
    - Programming
    - Web Development
  built_by: Kanazawa.js
  built_by_url: https://twitter.com/knzw_js
  featured: false
- title: monica*dev
  url: https://www.aboutmonica.com/
  main_url: https://www.aboutmonica.com/
  description: >
    Personal site for Monica Powell, a software engineer who is passionate about making open-source more accessible and building community, online & offline.
  categories:
    - Web Development
    - Blog
    - Programming
    - Portfolio
  built_by: Monica Powell
  built_by_url: https://www.aboutmonica.com/
  featured: false
- title: Shivam Sinha
  url: https://www.helloshivam.com/
  main_url: https://www.helloshivam.com/
  description: >
    Portfolio of Shivam Sinha, Graphic Designer and Creative Coder based in New York.
  categories:
    - Portfolio
  built_by: Shivam Sinha
  built_by_url: https://www.helloshivam.com/
  featured: false
- title: Brianna Sharpe - Writer
  main_url: https://www.briannasharpe.com/
  url: https://www.briannasharpe.com/
  source_url: https://github.com/ehowey/briannasharpe
  description: >
    Brianna Sharpe is an Alberta, Canada based freelance writer and journalist focused on health, LGBTQ2S+, parenting, and the environment.
  categories:
    - Portfolio
    - Media
  built_by: Eric Howey
  built_by_url: https://www.erichowey.dev/
  featured: false
- title: Eric Howey Web Development
  main_url: https://www.erichowey.dev/
  url: https://www.erichowey.dev/
  source_url: https://github.com/ehowey/erichoweydev
  description: >
    Personal website and blog for Eric Howey. I am a freelance web developer based in Alberta, Canada specializing in Gatsby, React, WordPress and Theme-UI.
  categories:
    - Portfolio
    - Web Development
    - Freelance
    - Blog
  built_by: Eric Howey
  built_by_url: https://www.erichowey.dev/
- title: Solfej Chord Search
  url: https://www.solfej.io/chords
  main_url: https://www.solfej.io/chords
  description: >
    Solfej Chord Search helps you master every chord imaginable. It shows you notes, intervals, guitar and piano fingerings for 1000s of chords.
  categories:
    - Education
    - Music
  built_by: Shayan Javadi
  built_by_url: https://www.instagram.com/shawnjavadi/
- title: a+ Saúde
  url: https://www.amaissaude.com.br/
  main_url: https://www.amaissaude.com.br/
  description: >
    An even better experience in using health services.
  categories:
    - Healthcare
    - Marketing
    - Blog
  built_by: Grupo Fleury
  built_by_url: http://www.grupofleury.com.br/
  featured: false
- title: Mallikarjun Katakol Photography
  main_url: https://mallik.in
  url: https://mallik.in
  built_by: Arvind Kumar
  built_by_url: https://arvind.io/
  description: >
    Mallikarjun Katakol is an Advertising, Architecture, Editorial, Fashion and Lifestyle Photographer based in Bangalore, India.
    Shoots Corporate & Business headshots, Portfolios for Models and Actors, Documents Projects for Architects, Fashion & Interior Designers
  featured: false
  categories:
    - Gallery
    - Photography
    - Portfolio
- title: gatsby-animate-blog
  url: https://gatsby-animate-blog.luffyzh.now.sh/
  main_url: https://gatsby-animate-blog.luffyzh.now.sh/home
  source_url: https://github.com/luffyZh/gatsby-animate-blog
  description: >
    A simple && cool blog site starter kit by Gatsby.
  categories:
    - Blog
    - Open Source
    - Web Development
  built_by: luffyZh
  built_by_url: https://github.com/luffyZh
  featured: false
- title: LBI Financial
  main_url: https://lbifinancial.com/
  url: https://lbifinancial.com/
  description: >
    We help individuals and businesses with life insurance, disability, long-term care and annuities.
  categories:
    - Business
    - Consulting
    - Finance
  built_by: Pagepro
  built_by_url: https://pagepro.co
  featured: false
- title: GIS-Netzwerk
  url: https://www.gis-netzwerk.com/
  main_url: https://www.gis-netzwerk.com/
  description: >
    Multilingual (i18n) Blog with different URLs for categories, tags and posts depending on the language.
  categories:
    - Blog
    - Data
    - Technology
  built_by: Max Dietrich
  built_by_url: https://www.gis-netzwerk.com/
  featured: false
- title: Hand in Hand Preschool
  url: https://handinhand-preschool.com/
  main_url: https://handinhand-preschool.com/
  description: >
    Hand in Hand Preschool is a preschool located in Geneva, IL.
  categories:
    - Education
    - Business
  built_by: ccalamos
  built_by_url: https://github.com/ccalamos
  featured: false
- title: Krishna Gopinath
  main_url: https://krishnagopinath.me
  url: https://krishnagopinath.me
  source_url: https://github.com/krishnagopinath/website
  description: >
    Website of Krishna Gopinath, software engineer and budding teacher.
  categories:
    - Portfolio
  built_by: Krishna Gopinath
  built_by_url: https://twitter.com/krishwader
  featured: false
- title: Curology
  main_url: https://curology.com
  url: https://curology.com
  description: >
    Curology's mission is to make effective skincare accessible to everyone. We provide customized prescription skincare for our acne and anti-aging patients.
  categories:
    - Healthcare
    - Community
    - Landing Page
  built_by: Curology
  built_by_url: https://curology.com
- title: labelmake.jp
  main_url: https://labelmake.jp/
  url: https://labelmake.jp/
  description: >
    Web Application of Variable Data Printing and Blog.
  categories:
    - App
    - Data
    - Blog
  built_by: hand-dot
  built_by_url: https://twitter.com/hand_dot
  featured: false
- title: Personal website of Maarten Afink
  main_url: https://www.maarten.im/
  url: https://www.maarten.im/
  source_url: https://github.com/maartenafink/personal-website
  description: >
    Personal website of Maarten Afink, digital product designer.
  categories:
    - Portfolio
    - Open Source
    - Blog
    - Music
    - Design
- title: Adam Bowen
  main_url: https://adamcbowen.com/
  url: https://adamcbowen.com/
  source_url: https://github.com/bowenac/my-website
  description: >
    Personal website for Adam Bowen. I am a freelance web developer based in Tacoma, WA specializing in WordPress, Craft CMS, plus a lot more and recently fell in love with Gatsby.
  categories:
    - Portfolio
    - Web Development
    - Freelance
  built_by: Adam Bowen
  built_by_url: https://adamcbowen.com
  featured: false
- title: tqCoders
  main_url: https://tqcoders.com
  url: https://tqcoders.com
  description: >
    tqCoders is a software development company that focuses on the development of the most advanced websites and mobile apps. We use the most advanced technologies to make websites blazing fast, SEO-friendly and responsive for each screen resolution.
  categories:
    - Web Development
    - Mobile Development
    - SEO
    - Design
    - Programming
    - Technology
    - Business
  built_by: tqCoders
  built_by_url: https://tqcoders.com
  featured: false
- title: ErudiCAT
  main_url: https://www.erudicat.com
  url: https://www.erudicat.com
  description: >
    ErudiCAT is an educational platform created to help PMP certification candidates to prepare for the exam. There are 1k+ sample questions and PMP Exam Simulator. Upon completion, there are statistics and performance chart available. Performance reports are saved in users' accounts and may be used later to review questions. The PMP Exam Simulator has a unique feature of Time Acceleration. It makes the Mock Exam even tougher and makes training even more advanced.
  categories:
    - Education
    - Web Development
    - Learning
  built_by: tqCoders
  built_by_url: https://tqcoders.com
  featured: false
- title: Qri.io Website and Docs
  main_url: https://qri.io
  url: https://qri.io/docs
  source_url: https://github.com/qri-io/website
  description: >
    Website and Documentation for Qri, an open source version control system for datasets
  categories:
    - Open Source
    - Community
    - Data
    - Technology
  built_by: Qri, Inc.
  built_by_url: https://qri.io
  featured: false
- title: Jellypepper
  main_url: https://jellypepper.com/
  url: https://jellypepper.com/
  description: >
    Award-winning creative studio for disrupters. We design and build beautiful brands, apps, websites and videos for startups and tech companies.
  categories:
    - Portfolio
    - Agency
  built_by: Jellypepper
  built_by_url: https://jellypepper.com/
- title: Miyamado Jinja
  main_url: https://www.miyamadojinja.com
  url: https://www.miyamadojinja.com
  source_url: https://github.com/mnishiguchi/miyamadojinja
  description: >
    Miyamado Jinja is a Japanese Shinto Shrine in Yokkaichi, Mie, Japan.
  categories:
    - Nonprofit
    - Travel
  built_by: mnishiguchi
  built_by_url: https://mnishiguchi.com
  featured: false
- title: Hear This Idea
  main_url: https://hearthisidea.com
  url: https://hearthisidea.com/episodes/victoria
  source_url: https://github.com/finmoorhouse/podcast
  description: >
    A podcast showcasing new thinking from top academics.
  categories:
    - Podcast
    - Open Source
  built_by: Fin Moorhouse
  built_by_url: https://finmoorhouse.com
  featured: false
- title: Calisthenics Skills
  main_url: https://www.calisthenicsskills.com
  url: https://www.calisthenicsskills.com
  description: >
    A beautiful fitness progress tracker built on Gatsby.
  categories:
    - Sports
  built_by: Andrico Karoulla
  built_by_url: https://andri.co
  featured: false
- title: AutoloadIT
  main_url: https://autoloadit.com/
  url: https://autoloadit.com/
  description: >
    The world's leading Enterprise Automotive imaging solution
  categories:
    - Business
    - Landing Page
  built_by: Pagepro
  built_by_url: https://pagepro.co
  featured: false
- title: Tools of Golf
  main_url: https://toolsof.golf
  url: https://toolsof.golf/titleist-915-d2-driver
  description: >
    Tools of Golf is a community dedicated to golf nerds and gear heads.
  categories:
    - Sports
    - Data
    - Documentation
  built_by: Peter Hironaka
  built_by_url: https://peterhironaka.com
  featured: false
- title: sung.codes
  main_url: https://sung.codes/
  source_url: https://github.com/dance2die/sung.codes
  url: https://sung.codes/
  description: >
    Blog by Sung M. Kim (a.k.a. dance2die)
  categories:
    - Blog
    - Landing Page
  built_by: Sung M. Kim
  built_by_url: https://github.com/dance2die
  featured: false
- title: Choose Tap
  main_url: https://www.choosetap.com.au/
  url: https://www.choosetap.com.au/
  featured: false
  description: >
    Choose Tap aims to improve the health and wellbeing of communities and the environment by promoting tap water as the best choice of hydration for all Australians.
  built_by: Hardhat
  built_by_url: https://www.hardhat.com.au
  categories:
    - Nonprofit
    - Community
- title: Akash Rajpurohit
  main_url: https://akashwho.codes/
  url: https://akashwho.codes/
  description: >
    Personal portfolio website of Akash Rajpurohit made using Gatsby v2, where I  write short blogs related to software development and share my experiences.
  categories:
    - Portfolio
    - Blog
  built_by: Akash Rajpurohit
  built_by_url: https://github.com/AkashRajpurohit
  featured: false
- title: See Kids Dream
  url: https://seekidsdream.org/
  main_url: https://seekidsdream.org/
  description: >
    A not-for-profit organization dedicated to empower youth with the skills, motivation and confidence.
  categories:
    - Nonprofit
    - Education
    - Learning
  built_by: CapTech Consulting
  built_by_url: https://www.captechconsulting.com/
  featured: false
- title: Locale Central
  url: https://localecentral.io/
  main_url: https://localecentral.io/
  description: >
    Locale Central is a web & mobile data collection app that makes it easy to record accurate data out on the field.
  categories:
    - Technology
  built_by: KiwiSprout
  built_by_url: https://kiwisprout.nz/
  featured: false
- title: Cathy O'Shea
  url: https://cathyoshea.co.nz/
  main_url: https://cathyoshea.co.nz/
  categories:
    - Portfolio
    - Real Estate
  built_by: KiwiSprout
  built_by_url: https://kiwisprout.nz/
  featured: false
- title: DG Recruit
  url: https://dgrecruit.com
  main_url: https://dgrecruit.com
  description: >
    DG Recruit is a NYC recruitment agency
  categories:
    - Agency
    - WordPress
  built_by: Waverly Lab
  built_by_url: https://waverlylab.com
  featured: false
- title: Smile
  url: https://reasontosmile.com
  main_url: https://reasontosmile.com
  description: >
    Smile is an online store for buying CBD products that keep you balanced and happy
  categories:
    - E-commerce
    - WordPress
  built_by: Waverly Lab
  built_by_url: https://waverlylab.com
- title: Bold Oak Design
  url: https://boldoak.design/
  main_url: https://boldoak.design/
  description: >
    A Milwaukee-based web design and development studio.
  categories:
    - Blog
    - Business
    - Freelance
    - Portfolio
    - Programming
    - Technology
    - Web Development
  featured: false
- title: Lydia Rose Eiche
  url: https://lydiaroseeiche.com/
  main_url: https://lydiaroseeiche.com/
  description: >
    Lydia Rose Eiche is a soprano, opera singer, and actress based in Milwaukee.
  categories:
    - Music
    - Portfolio
  built_by: Bold Oak Design
  built_by_url: https://boldoak.design/
  featured: false
- title: Chris Otto
  url: https://chrisotto.dev/
  main_url: https://chrisotto.dev/
  source_url: https://github.com/chrisotto6/chrisottodev
  description: >
    Blog, portfolio and website for Chris Otto.
  categories:
    - Blog
    - JavaScript
    - Landing Page
    - Portfolio
    - Programming
    - Technology
    - Web Development
  built_by: Chris Otto
  built_by_url: https://github.com/chrisotto6
  featured: false
- title: Roboto Studio
  url: https://roboto.studio
  main_url: https://roboto.studio
  description: >
    Faster than a speeding bullet Website Development based in sunny old Nottingham
  categories:
    - Agency
    - Blog
    - Business
    - Design
    - Featured
    - Freelance
    - Web Development
  featured: true
- title: Viraj Chavan | Full Stack Software Engineer
  url: http://virajc.tech
  main_url: http://virajc.tech
  source_url: https://github.com/virajvchavan/portfolio
  description: >
    Portfolio and blog of a full stack software engineer from India
  categories:
    - Portfolio
    - Blog
    - Web Development
  built_by: Viraj V Chavan
  built_by_url: https://twitter.com/VirajVChavan
  featured: false
- title: Nexweave
  url: https://www.nexweave.com
  main_url: https://www.nexweave.com
  description: >
    Nexweave is a SaaS platform built by a team of experienced product, design & technology professionals in India. Nexweave allows brands to create personalized & interactive video experiences at scale. We would love for our site to be featured at the gatsby showcase since we have long been appreciating the flexibility and speed of the sites we have created using the same.
  categories:
    - Video
    - API
    - User Experience
    - Marketing
    - Design
    - Data
    - Technology
    - Media
    - Consulting
  built_by: Kashaf S
  built_by_url: https://www.linkedin.com/in/kashaf-shaikh-925117178
  featured: false
- title: Daniel Balloch
  url: https://danielballoch.com
  main_url: https://danielballoch.com
  source_url: https://github.com/danielballoch/danielballoch
  description: >
    Hey, I'm Daniel and this is my portfolio site. Made with Gatsby, React, GraphQL, Styled Emotion & Netlify. Install & local host instructions: 1. git clone https://github.com/danielballoch/danielballoch.git 2. npm install. 3. gatsby develop. Keep in mind I'm still learning myself, so these may not be best practises. If anyone's curious as to how something works flick me a message or if you have advice for me I'd love to hear it, otherwise happy coding!
  categories:
    - Portfolio
    - Business
    - Design
    - Freelance
    - Web Development
  built_by: Daniel Balloch
  built_by_url: https://danielballoch.com
- title: The Rift Metz
  url: http://theriftmetz.com/
  main_url: http://theriftmetz.com/
  description: >
    The Rift is a gaming bar based in Metz (France).
  categories:
    - Landing Page
    - Entertainment
    - Design
    - Blog
    - Food
  built_by: Hugo Torzuoli
  built_by_url: https://github.com/HZooly
  featured: false
- title: Built with Workers
  url: https://workers.cloudflare.com/built-with/
  main_url: https://workers.cloudflare.com/built-with/
  description: >
    Showcasing websites & projects built with Cloudflare Workers
  categories:
    - Portfolio
    - JavaScript
    - Web Development
  built_by: Workers who work at Cloudflare
  built_by_url: https://github.com/cloudflare/built-with-workers/graphs/contributors
- title: WebAnaya Solutions
  url: https://www.webanaya.com
  main_url: https://www.webanaya.com
  description: >
    Full Stack Web Solutions Provider.
  categories:
    - Agency
    - Web Development
    - API
    - Blog
  built_by: Durgesh Gupta
  built_by_url: https://durgeshgupta.com
  featured: false
- title: Artem Sapegin’s Blog
  description: >
    Blog of a Berlin based coffee first frontend engineer who works at Omio, makes photos and hangs out with his dogs.
  main_url: https://blog.sapegin.me/
  url: https://blog.sapegin.me/
  source_url: https://github.com/sapegin/blog.sapegin.me
  categories:
    - Blog
    - Open Source
    - Web Development
    - JavaScript
    - Programming
    - Technology
  built_by: Artem Sapegin
  built_by_url: https://github.com/sapegin
- title: adam.ai
  url: https://adam.ai/
  main_url: https://adam.ai/
  description: >
    Are you ready to make your meetings more productive? Our intelligent meeting management tool can help!
  categories:
    - Business
    - Landing Page
    - Productivity
    - Technology
  built_by: Hazem Osama
  built_by_url: https://github.com/hazem3500
  featured: false
- title: Indra Kusuma Profile Page
  url: https://indrakusuma.web.id/me/
  main_url: https://indrakusuma.web.id/me/
  description: >
    Hi! I'm Indra Kusuma. I am an optimistic and type of person of learn by doing who have an interest in Software Engineering, specifically about Web Development.
  categories:
    - Landing Page
    - Blog
  built_by: Indra Kusuma
  built_by_url: https://github.com/idindrakusuma/me
  featured: false
- title: Lukas Horak
  main_url: https://lukashorak.com
  url: https://lukashorak.com
  description: >
    Lukas Horak's personal website. Full stack JavaScript Developer, working in React on front end and Node.js on back end.
  categories:
    - Blog
    - Portfolio
    - Web Development
  built_by: Lukas Horak
  built_by_url: https://github.com/lhorak
  featured: false
- title: Alexandra Thomas
  main_url: https://alexandracthomas.com/
  url: https://alexandracthomas.com/
  description: >
    A portfolio site for Alexandra Thomas, a front-end developer with creative super powers based in Charlotte, NC.
  categories:
    - Portfolio
    - Blog
    - Web Development
  featured: false
- title: Storto Productions
  main_url: https://www.storto-productions.com/
  url: https://www.storto-productions.com/about/
  featured: false
  description: >
    A portfolio site for a video production company based out of Phoenix, AZ.
  categories:
    - Video
    - Blog
    - Portfolio
    - Business
  built_by: Alexandra Thomas
  built_by_url: https://alexandracthomas.com/
- title: Zatsuzen Blog
  url: https://blog.zatsuzen.com
  main_url: https://blog.zatsuzen.com
  description: >
    Web developer's tech blog
  categories:
    - Blog
  built_by: Akane
  built_by_url: https://twitter.com/akanewz
- title: Matthew Mesa
  url: https://matthewmesa.com
  main_url: https://matthewmesa.com
  description: >
    Portfolio website for freelance digital specialist Matthew Mesa.
  categories:
    - Portfolio
  built_by: Matthew Mesa
  built_by_url: https://matthewmesa.com
- title: Taskade
  main_url: https://taskade.com
  url: https://taskade.com
  description: >
    Taskade is the unified workspace for distributed teams. Collaborate and organize in real-time to get things done, faster and smarter.
  categories:
    - App
    - Business
    - Productivity
  built_by: Taskade
  built_by_url: https://github.com/taskade
  featured: false
- title: PWD
  url: https://pwd.com.au
  main_url: https://pwd.com.au
  description: >
    PWD is a full service web marketing, design, and development agency in Perth, Western Australia.
  categories:
    - Blog
    - Portfolio
    - WordPress
    - Business
  built_by: Alex Moon
  built_by_url: https://moonmeister.net
  featured: false
- title: Health Pro Fitness
  url: https://healthprofitness.com/
  main_url: https://healthprofitness.com/
  description: >
    Health Pro Fitness is a lifestyle blog built with Gatsby and static Markdown content.
  categories:
    - Blog
  built_by: Botox For Hair And co.
  built_by_url: https://www.botoxforhair.net/
  featured: false
- title: ramonak.io
  url: https://ramonak.io/
  main_url: https://ramonak.io/
  source_url: https://github.com/KaterinaLupacheva/ramonak.io
  description: >
    Tech blog and portfolio site of a full stack web developer Katsiaryna (Kate) Lupachova
  categories:
    - Blog
    - Portfolio
  built_by: Katsiaryna Lupachova
  built_by_url: https://ramonak.io/
  featured: false
- title: React JS Developer
  main_url: https://reacter.dev/
  url: https://reacter.dev/
  featured: false
  categories:
    - App
    - Web Development
    - Web Development
    - Agency
  built_by: App Design
  built_by_url: https://appdesign.dev/
- title: Guillermo Gómez-Peña
  url: https://www.guillermogomezpena.com/
  main_url: https://www.guillermogomezpena.com/
  description: >
    Personal website for the work of Guillermo Gómez-Peña: performance artist, writer, activist, radical pedagogue and artistic director of the performance troupe La Pocha Nostra. Recipient of the MacArthur Fellow, USA Artists Fellow, and a winner of the Bessie, Guggenheim, and American Book awards.
  categories:
    - Portfolio
    - Gallery
  built_by: Aveling Ray
  built_by_url: https://avelingray.com/
  featured: false
- title: Clinka
  url: https://www.clinka.com.au/
  main_url: https://www.clinka.com.au/
  description: >
    B2B website for an Australian manufacturer of environmentally friendly construction materials.
  categories:
    - Business
  built_by: Aveling Ray
  built_by_url: https://avelingray.com/
- title: Chris Vogt's Blog
  main_url: https://www.chrisvogt.me
  url: https://www.chrisvogt.me
  source_url: https://github.com/chrisvogt/gatsby-theme-private-sphere
  description: >-
    Personal blog of Chris Vogt, a software developer in San Francisco. Showcases
    my latest activity on Instagram, Goodreads, and Spotify using original widgets.
  categories:
    - Blog
    - Open Source
    - Photography
    - Portfolio
  built_by: Chris Vogt
  built_by_url: https://github.com/chrisvogt
- title: Trolley Travel
  main_url: http://trolleytravel.org/
  url: http://trolleytravel.org/
  description: >
    Travel blog website to give tips and informations for many destinations, built with Novella theme
  categories:
    - Blog
    - Travel
  built_by: Pierre Beard
  built_by_url: https://github.com/PBRT
  featured: false
- title: Playlist Detective
  main_url: https://www.playlistdetective.com/
  url: https://www.playlistdetective.com/
  source_url: https://github.com/bobylito/playlistFinder
  description: >
    Playlist Detective is an attempt to ease music discovery with playlists. Back in the days, people were sharing mixtapes - some songs we knew and others we didn't, therefore expanding our musical horizons.

    Playlists are the same, and playlist detective lets you search for songs or artists you like in order to stumble on your new favorite songs.

    It uses Algolia for the search.
  categories:
    - Media
    - Music
  built_by: Alexandre Valsamou-Stanislawski
  built_by_url: https://www.noima.xyz
- title: ProjectManager.tools
  main_url: https://projectmanager.tools/
  url: https://projectmanager.tools/
  featured: false
  categories:
    - App
    - Web Development
    - Design
    - Agency
  built_by: App Design
  built_by_url: https://appdesign.dev/
- title: 1902 Software
  url: https://1902software.com/
  main_url: https://1902software.com/
  description: >
    We are an IT company that specializes in e-commerce and website development on different platforms such as Magento, WordPress, and Umbraco. We are also known for custom software development, web design and mobile app solutions for iOS and Android.
  categories:
    - E-commerce
    - Web Development
    - Programming
    - Mobile Development
    - WordPress
    - Design
    - Business
    - Agency
  built_by: 1902 Software Development Corporation
  built_by_url: https://1902software.com/
  featured: false
- title: Codeful
  url: https://www.codeful.fi/
  main_url: https://www.codeful.fi/
  categories:
    - Agency
    - Consulting
  featured: false
- title: Noima
  url: https://www.noima.xyz
  main_url: https://www.noima.xyz
  categories:
    - Agency
    - Consulting
    - Blog
  featured: false
  built_by: Alexandre Valsamou-Stanislawski
  built_by_url: https://www.noima.xyz
- title: Talent Point
  url: https://talentpoint.co
  main_url: https://talentpoint.co
  description: >
    Talent Point provide the tools that companies need to scale quickly and effectively, bridging the gap between employer brand, HR, and hiring to build teams from within.
  categories:
    - Business
    - Technology
    - Blog
    - Consulting
    - Human Resources
  built_by: Talent Point
  built_by_url: https://talentpoint.co
  featured: false
- title: Marathon Oil
  main_url: https://www.marathonoil.com/
  url: https://www.marathonoil.com/
  featured: false
  categories:
    - Business
    - Marketing
  built_by: Corey Ward
  built_by_url: http://www.coreyward.me/
- title: Gene
  url: https://www.geneglobal.com/work
  main_url: https://www.geneglobal.com
  description: >
    We’re an experience design agency, focused on the future of health
  categories:
    - Agency
    - Technology
    - Healthcare
    - Consulting
    - User Experience
  featured: false
- title: medignition – healthcare innovations
  url: https://medignition.com/
  main_url: https://medignition.com/
  description: >
    medignition builds digital innovations in healthcare.
  categories:
    - Healthcare
    - Education
    - Technology
    - Design
    - Business
    - Portfolio
    - Entrepreneurship
    - Agency
  built_by: medignition
  built_by_url: https://medignition.com/
- title: Dynobase
  url: https://dynobase.dev/
  main_url: https://dynobase.dev/
  description: >
    Professional GUI Client for DynamoDB.
  categories:
    - Data
    - Programming
    - Web Development
  built_by: Rafal Wilinski
  built_by_url: https://rwilinski.me/
  featured: false
- title: Vaktija.eu
  url: https://vaktija.eu
  main_url: https://vaktija.eu
  description: >
    Vaktija.eu gives information about prayer times in germany. (Built with GatsbyJS. Fast in every way that matters.)
  categories:
    - App
    - Community
    - Nonprofit
    - SEO
    - Web Development
  built_by: Rašid Redžić
  built_by_url: https://rasidre.com/
  featured: false
- title: Creative code daily
  main_url: https://www.bobylito.dev/
  url: https://www.bobylito.dev/
  source_url: https://github.com/bobylito/sketches
  description: >
    Creative code daily (CCD) is a personal project for which I build a new animation made out of code every day.
  categories:
    - Blog
    - Programming
    - Gallery
    - Portfolio
  built_by: Alexandre Valsamou-Stanislawski
  built_by_url: https://www.noima.xyz
- title: Messi vs Ronaldo
  description: >
    The biggest debate in football - but who is the best, Messi or Ronaldo? This website provides all the goals and stats to help you reach your own conclusion.
  main_url: https://www.messivsronaldo.app/
  url: https://www.messivsronaldo.app/
  categories:
    - Sports
    - Data
    - App
  built_by: Stephen Greig
  built_by_url: http://ste.digital/
- title: Em Em Recipes
  url: https://ememrecipes.com
  main_url: https://ememrecipes.com
  description: >
    Finally, a recipe website that gets straight to the point.
  categories:
    - Blog
    - Food
  built_by: Matthew Mesa
  built_by_url: https://matthewmesa.com
- title: Yuuniworks Portfolio / Blog
  main_url: https://www.yuuniworks.com/
  url: https://www.yuuniworks.com/
  source_url: https://github.com/junkboy0315/gatsby-portfolio-blog
  featured: false
  categories:
    - Portfolio
    - Web Development
    - Blog
- title: Jun Chen Portfolio
  url: https://www.junchenjun.me
  main_url: https://www.junchenjun.me
  source_url: https://github.com/junchenjun/junchenjun.me
  description: >
    Get to know Jun.
  categories:
    - Portfolio
    - Blog
    - Web Development
  built_by: Jun Chen
  built_by_url: https://www.junchenjun.me
- title: Xavier Mirabelli-Montan
  url: https://xavie.mirmon.co.uk
  main_url: https://xavie.mirmon.co.uk
  source_url: https://github.com/xaviemirmon/xavier-developer-site
  description: >
    The developer portfolio and blog for Xavier Mirabelli-Montan.  Built using TinaCMS Grande hosted on Gatsby Cloud.
  categories:
    - Blog
    - Portfolio
    - Programming
  featured: false
- title: MPG Calculator
  url: https://www.mpg-calculator.co.uk
  main_url: https://www.mpg-calculator.co.uk
  description: >
    A website which allows you to calculate the MPG of your vehicle.
  categories:
    - SEO
    - Accessibility
    - Blog
  built_by: PJ
  built_by_url: https://pjsachdev.me
- title: Softblues
  main_url: https://softblues.io
  url: https://softblues.io
  description: >
    We optimize your project costs and deliver outstanding results by applying relevant technology. Plus, we create our own effective products for businesses and developers all over the world.
  categories:
    - WordPress
    - Portfolio
    - Agency
  built_by: Softblues
  built_by_url: https://softblues.io
- title: Clipchamp
  main_url: https://clipchamp.com/
  url: https://clipchamp.com/en/
  description: >
    Clipchamp is an online video editor, compressor, and converter. The Clipchamp website and blog are powered by Gatsby, Contentful, and Smartling.
  categories:
    - App
    - Blog
    - Landing Page
    - Marketing
    - Video
  featured: false
- title: Mob HQ
  main_url: https://hq.yt-mob.com/
  url: https://hq.yt-mob.com/
  description: >
    Mob HQ is the Headquarters for the World Cup winning Downhill Mountain Bike Race Team, and also a full-time Ride Center for YT bikes.
  categories:
    - Sports
    - Travel
  built_by: Built by Rebels Ltd.
  built_by_url: https://builtbyrebels.com/
  featured: false
- title: OCIUS
  url: https://www.ocius.com.au/
  main_url: https://www.ocius.com.au/
  source_url: https://github.com/ocius/website
  description: >
    Ocius Technology Ltd (formerly Solar Sailor Holdings Ltd) is an Australian public unlisted company with Research and Development facilities at the University of NSW.
  categories:
    - Business
    - Technology
    - Science
  built_by: Sergey Monin
  built_by_url: https://build-in-saratov.com/
- title: Kosmos & Kaos
  main_url: https://www.kosmosogkaos.is/
  url: https://www.kosmosogkaos.is/
  description: >
    A carefully designed user experience is good business.
  categories:
    - Design
    - Consulting
    - Agency
    - Web Development
    - JavaScript
  built_by: Kosmos & Kaos
  built_by_url: https://www.kosmosogkaos.is/
  featured: false
- title: Design Portfolio of Richard Bruskowski
  main_url: https://bruskowski.design/
  url: https://bruskowski.design/
  description: >
    My freelance design portfolio: Visual design, digital products, interactive prototypes, design systems, brand design. Uses MDX, Styled Components, Framer Motion. Started with Gatsby Starter Emilia by LekoArts.
  categories:
    - Design
    - Portfolio
    - User Experience
    - Freelance
    - Photography
  built_by: Richard Bruskowski
  built_by_url: https://github.com/richardbruskowski
- title: Kelvin DeCosta's Website
  url: https://kelvindecosta.com
  main_url: https://kelvindecosta.com
  categories:
    - Blog
    - Portfolio
  built_by: Kelvin DeCosta
  built_by_url: https://github.com/kelvindecosta
  featured: false
- title: Coronavirus (COVID-19) Tracker
  url: https://coronavirus.traction.one/
  main_url: https://coronavirus.traction.one/
  description: >
    This application shows the near real-time status based on data from JHU CSSE.
  categories:
    - Data
    - Directory
  built_by: Sankarsan Kampa
  built_by_url: https://traction.one
  featured: false
- title: Coronavirus COVID-19 Statistics Worldwide
  url: https://maxmaxinechen.github.io/COVID19-Worldwide-Stats/
  main_url: https://maxmaxinechen.github.io/COVID19-Worldwide-Stats/
  source_url: https://github.com/maxMaxineChen/COVID19-Worldwide-Stats
  description: >
    A Coronavirus COVID-19 global data statistics application built by Gatsby + Material UI + Recharts
  categories:
    - Data
    - Open Source
  built_by: Maxine Chen
  built_by_url: https://github.com/maxMaxineChen
  featured: false
- title: Folding@Home Stats
  url: https://folding.traction.one/team?id=246252
  main_url: https://folding.traction.one
  description: >
    Folding@Home Stats Report for Teams.
  categories:
    - Data
    - Science
    - Directory
  built_by: Sankarsan Kampa
  built_by_url: https://traction.one
  featured: false
- title: COVID-19 Tracking and Projections
  url: https://flattenthecurve.co.nz/
  main_url: https://flattenthecurve.co.nz/
  source_url: https://github.com/carlaiau/flatten-the-curve
  description: >
    Allowing non technical users to compare their country with other situations around the world. We present configurable cumulative graph curves. We compare your countries current status with other countries who have already been at your level and show you where they’ve ended up. Data via JHU. Further functionality added daily.
  categories:
    - Data
    - Open Source
  built_by: Carl Aiau
  built_by_url: https://github.com/carlaiau
  featured: false
- title: Takeout Tracker
  main_url: https://www.takeouttracker.com/
  url: https://www.takeouttracker.com/
  featured: false
  categories:
    - Data
    - Open Source
    - Food
    - Directory
    - Nonprofit
  built_by: Corey Ward
  built_by_url: http://www.coreyward.me/
- title: Illustration Hunt
  main_url: https://illustrationhunt.com/
  url: https://illustrationhunt.com/
  featured: false
  categories:
    - Data
    - Design
    - Entertainment
    - Productivity
    - User Experience
    - Programming
    - Gallery
    - Human Resources
    - Library
  built_by: Gilbish Kosma
  built_by_url: https://www.gil20.me/
- title: Monolit
  url: https://monolit.hr
  main_url: https://monolit.hr
  description: >
    Standard business website with sliders and contact form.
  categories:
    - Business
  built_by: Devnet
  built_by_url: https://devnet.hr
  featured: false
- title: Andrew Zeller
  main_url: https://zeller.io
  source_url: https://github.com/ajzeller/zellerio_gatsby
  url: https://zeller.io
  featured: false
  categories:
    - Portfolio
    - Blog
    - Web Development
  built_by: Andrew Zeller
  built_by_url: https://zeller.io
- title: Crushing WFH
  url: https://crushingwfh.com/
  main_url: https://crushingwfh.com/
  source_url: https://github.com/tiagofsanchez/wfh-tools
  description: >
    A directory of tools to help anyone to work from home in a productive manner
  categories:
    - Directory
    - Open Source
  built_by: Tiago Sanchez
  built_by_url: https://www.tiagofsanchez.com/
  featured: false
- title: Martin Container
  main_url: https://www.container.com/
  url: https://www.container.com/
  featured: false
  categories:
    - Business
  built_by: Vincit California
  built_by_url: https://www.vincit.com/
- title: Urban Armor Gear
  main_url: https://www.urbanarmorgear.com/
  url: https://www.urbanarmorgear.com/
  featured: false
  categories:
    - E-commerce
  built_by: Vincit California
  built_by_url: https://www.vincit.com/
- title: Jason Zheng's Portfolio
  main_url: https://jasonzy.com
  url: https://jasonzy.com
  source_url: https://github.com/bilafish/portfolio-site
  description: >
    Hey there, I'm Jason! I'm a front-end web developer from the sunny island
    of Singapore. This is my first Gatsby site developed using Gatsby and
    Netlify CMS. Feel free to get in touch if you're interested to collaborate
    or engage me on any projects. If you just want to say hello, that's cool
    too.
  featured: false
  categories:
    - Portfolio
    - Web Development
  built_by: Jason Zheng
  built_by_url: https://github.com/bilafish
- title: Fluiditype
  url: https://www.fluiditype.com/
  main_url: https://www.fluiditype.com/
  description: >
    Fluditype is small CSS library focusing on pure typographic fluidity. Recommend to be used for blogs, portfolios, documentation & and simplistic text websites.
  categories:
    - Open Source
    - Design
  built_by: Boris Kirov
  built_by_url: https://www.boriskirov.com
  featured: false
- title: Bonsaiilabs
  main_url: https://bonsaiilabs.com/
  url: https://bonsaiilabs.com/
  description: >
    We are a team of two, creating software for startups and enabling learners with our visualize, break, and solve approach.
  featured: false
  categories:
    - Education
    - Consulting
  built_by: Bonsaiilabs Team
  built_by_url: https://bonsaiilabs.com/team
- title: Tyson
  main_url: https://www.tyson.com
  url: https://www.tyson.com
  featured: false
  categories:
    - Food
    - Marketing
  built_by: Tyson Foods, Inc.
- title: Hillshire Farm
  main_url: https://www.hillshirefarm.com
  url: https://www.hillshirefarm.com
  featured: false
  categories:
    - Food
    - Marketing
  built_by: Tyson Foods, Inc.
- title: Hillshire Snacking
  main_url: https://www.hillshiresnacking.com
  url: https://www.hillshiresnacking.com
  featured: false
  categories:
    - Food
    - Marketing
  built_by: Tyson Foods, Inc.
- title: Jimmy Dean
  main_url: https://www.jimmydean.com
  url: https://www.jimmydean.com
  featured: false
  categories:
    - Food
    - Marketing
  built_by: Tyson Foods, Inc.
- title: Aidells
  main_url: https://www.aidells.com
  url: https://www.aidells.com
  featured: false
  categories:
    - Food
    - Marketing
  built_by: Tyson Foods, Inc.
- title: State Fair
  main_url: https://www.corndogs.com
  url: https://www.corndogs.com
  featured: false
  categories:
    - Food
    - Marketing
  built_by: Tyson Foods, Inc.
- title: Nudges
  main_url: https://www.nudgesdogtreats.com
  url: https://www.nudgesdogtreats.com
  featured: false
  categories:
    - Food
    - Marketing
  built_by: Tyson Foods, Inc.
- title: Tyson Ingredient Solutions
  main_url: https://www.tysoningredientsolutions.com
  url: https://www.tysoningredientsolutions.com
  featured: false
  categories:
    - Food
    - Marketing
  built_by: Tyson Foods, Inc.
- title: Wright Brand
  main_url: https://www.wrightbrand.com
  url: https://www.wrightbrand.com
  featured: false
  categories:
    - Food
    - Marketing
  built_by: Tyson Foods, Inc.
<<<<<<< HEAD
- title: The Gauntlet Coverage of COVID-19 in Canada
  url: https://covid19.thegauntlet.ca
  main_url: https://covid19.thegauntlet.ca
  description: >
    Tracking The Spread of Coronavirus in Canada
  categories:
    - Media
    - Education
  built_by: Masoud Karimi
  built_by_url: https://github.com/masoudkarimif
=======
- title: Zestard Technologies
  main_url: https://www.zestard.com
  url: https://www.zestard.com
  description: >
    Zestard Technologies is an eCommerce Specialist company focusing on Magento & Shopify as a core expertise.
  categories:
    - Web Development
    - WordPress
    - Technology
    - Agency
    - E-Commerce
  built_by: Zestard Technologies
  built_by_url: https://www.zestard.com
- title: Kostas Vrouvas
  main_url: https://kosvrouvas.com
  url: https://kosvrouvas.com
  featured: false
  categories:
    - Blog
    - Portfolio
  built_by: Kostas Vrouvas
- title: Hanare Cafe in Toshijima, Toba, Japan
  main_url: https://hanarecafe.com
  url: https://hanarecafe.com
  source_url: https://github.com/mnishiguchi/hanarecafe-gatsby
  description: >
    A website for a cafe/bakery located in Toshijima, a beautiful sightseeing spot just a 20-minutes ferry ride from downtown Toba, Japan.
  categories:
    - Food
    - Travel
  built_by: Masatoshi Nishiguchi
  built_by_url: https://mnishiguchi.com
>>>>>>> 2132f18e
  featured: false<|MERGE_RESOLUTION|>--- conflicted
+++ resolved
@@ -10260,7 +10260,6 @@
     - Food
     - Marketing
   built_by: Tyson Foods, Inc.
-<<<<<<< HEAD
 - title: The Gauntlet Coverage of COVID-19 in Canada
   url: https://covid19.thegauntlet.ca
   main_url: https://covid19.thegauntlet.ca
@@ -10271,7 +10270,6 @@
     - Education
   built_by: Masoud Karimi
   built_by_url: https://github.com/masoudkarimif
-=======
 - title: Zestard Technologies
   main_url: https://www.zestard.com
   url: https://www.zestard.com
@@ -10304,5 +10302,4 @@
     - Travel
   built_by: Masatoshi Nishiguchi
   built_by_url: https://mnishiguchi.com
->>>>>>> 2132f18e
   featured: false