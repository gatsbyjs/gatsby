- title: ReactJS
  main_url: https://reactjs.org/
  url: https://reactjs.org/
  source_url: https://github.com/reactjs/reactjs.org
  featured: true
  categories:
    - Web Development
    - Featured
    - Documentation
- title: Spotify.Design
  main_url: https://spotify.design/
  url: https://spotify.design/
  description: >
    Spotify Design's team site! Read their blog and meet Spotify designers.
  featured: true
  categories:
    - Featured
    - Music
    - Blog
- title: Flamingo
  main_url: https://www.shopflamingo.com/
  url: https://www.shopflamingo.com/
  description: >
    Online shop for women's body care and hair removal products.
  categories:
    - E-commerce
    - Featured
  featured: true
- title: IDEO
  url: https://www.ideo.com
  main_url: https://www.ideo.com/
  description: >
    A Global design company committed to creating positive impact.
  categories:
    - Agency
    - Technology
    - Featured
    - Consulting
    - User Experience
  featured: true
- title: Airbnb Engineering & Data Science
  description: >
    Creative engineers and data scientists building a world where you can belong
    anywhere
  main_url: https://airbnb.io/
  url: https://airbnb.io/
  categories:
    - Blog
    - Gallery
    - Featured
  featured: true
- title: Impossible Foods
  main_url: https://impossiblefoods.com/
  url: https://impossiblefoods.com/
  categories:
    - Food
    - Featured
  featured: true
- title: Braun
  description: >
    Braun offers high performance hair removal and hair care products, including dryers, straighteners, shavers, and more.
  main_url: https://ca.braun.com/en-ca
  url: https://ca.braun.com/en-ca
  categories:
    - E-commerce
    - Featured
  featured: true
- title: NYC Pride 2019 | WorldPride NYC | Stonewall50
  main_url: https://2019-worldpride-stonewall50.nycpride.org/
  url: https://2019-worldpride-stonewall50.nycpride.org/
  featured: true
  description: >-
    Join us in 2019 for NYC Pride, as we welcome WorldPride and mark the 50th
    Anniversary of the Stonewall Uprising and a half-century of LGBTQ+
    liberation.
  categories:
    - Education
    - Marketing
    - Nonprofit
    - Featured
  built_by: Canvas United
  built_by_url: https://www.canvasunited.com/
- title: The State of European Tech
  main_url: https://2017.stateofeuropeantech.com/
  url: https://2017.stateofeuropeantech.com/
  featured: true
  categories:
    - Technology
    - Featured
  built_by: Studio Lovelock
  built_by_url: http://www.studiolovelock.com/
- title: Hopper
  main_url: https://www.hopper.com/
  url: https://www.hopper.com/
  built_by: Narative
  built_by_url: https://www.narative.co/
  featured: true
  categories:
    - Technology
    - App
    - Featured
- title: Theodora Warre
  main_url: https://theodorawarre.eu
  url: https://theodorawarre.eu
  description: >-
    E-commerce site for jewellery designer Theodora Warre, built using Gatsby + Shopify + Prismic + Matter.js
  categories:
    - E-commerce
    - Marketing
  built_by: Pierre Nel
  built_by_url: https://pierre.io
  featured: false
- title: Life Without Barriers | Foster Care
  main_url: https://www.lwb.org.au/foster-care
  url: https://www.lwb.org.au/foster-care
  featured: true
  description: >-
    We are urgently seeking foster carers all across Australia. Can you open
    your heart and your home to a child in need? There are different types of
    foster care that can suit you. We offer training and 24/7 support.
  categories:
    - Nonprofit
    - Education
    - Documentation
    - Marketing
    - Featured
  built_by: LWB Digital Team
  built_by_url: https://twitter.com/LWBAustralia
- title: Figma
  main_url: https://www.figma.com/
  url: https://www.figma.com/
  featured: true
  categories:
    - Marketing
    - Design
    - Featured
  built_by: Corey Ward
  built_by_url: http://www.coreyward.me/
- title: Bejamas - JAM Experts for hire
  main_url: https://bejamas.io/
  url: https://bejamas.io/
  featured: true
  description: >-
    We help agencies and companies with JAMStack tools. This includes web
    development using Static Site Generators, Headless CMS, CI / CD and CDN
    setup.
  categories:
    - Technology
    - Web Development
    - Agency
    - Marketing
    - Featured
  built_by: Bejamas
  built_by_url: https://bejamas.io/
- title: The State of JavaScript
  description: >
    Data from over 20,000 developers, asking them questions on topics ranging
    from frontend frameworks and state management, to build tools and testing
    libraries.
  main_url: https://stateofjs.com/
  url: https://stateofjs.com/
  source_url: https://github.com/StateOfJS/StateOfJS
  categories:
    - Data
    - JavaScript
    - Featured
  built_by: StateOfJS
  built_by_url: https://github.com/StateOfJS/StateOfJS/graphs/contributors
  featured: true
- title: DesignSystems.com
  main_url: https://www.designsystems.com/
  url: https://www.designsystems.com/
  description: |
    A resource for learning, creating and evangelizing design systems.
  categories:
    - Design
    - Blog
    - Technology
    - Featured
  built_by: Corey Ward
  built_by_url: http://www.coreyward.me/
  featured: true
- title: Snap Kit
  main_url: https://kit.snapchat.com/
  url: https://kit.snapchat.com/
  description: >
    Snap Kit lets developers integrate some of Snapchat’s best features across
    platforms.
  categories:
    - Technology
    - Documentation
    - Featured
  featured: true
- title: SendGrid
  main_url: https://sendgrid.com/docs/
  url: https://sendgrid.com/docs/
  description: >
    SendGrid delivers your transactional and marketing emails through the
    world's largest cloud-based email delivery platform.
  categories:
    - API
    - Technology
    - Documentation
    - Featured
  featured: true
- title: Kirsten Noelle
  main_url: https://www.kirstennoelle.com/
  url: https://www.kirstennoelle.com/
  featured: true
  description: >
    Digital portfolio for San Francisco Bay Area photographer Kirsten Noelle Wiemer.
  categories:
    - Photography
    - Portfolio
    - Featured
  built_by: Ryan Wiemer
  built_by_url: https://www.ryanwiemer.com/
- title: Cajun Bowfishing
  main_url: https://cajunbowfishing.com/
  url: https://cajunbowfishing.com/
  featured: false
  categories:
    - E-commerce
    - Sports
  built_by: Escalade Sports
  built_by_url: https://www.escaladesports.com/
- title: GraphCMS
  main_url: https://graphcms.com/
  url: https://graphcms.com/
  featured: false
  categories:
    - Marketing
    - Technology
- title: Ghost Documentation
  main_url: https://docs.ghost.org/
  url: https://docs.ghost.org/
  source_url: https://github.com/tryghost/docs
  featured: false
  description: >-
    Ghost is an open source, professional publishing platform built on a modern Node.js technology stack — designed for teams who need power, flexibility and performance.
  categories:
    - Technology
    - Documentation
    - Open Source
  built_by: Ghost Foundation
  built_by_url: https://ghost.org/
- title: Nike - Just Do It
  main_url: https://justdoit.nike.com/
  url: https://justdoit.nike.com/
  featured: true
  categories:
    - E-commerce
    - Featured
- title: AirBnB Cereal
  main_url: https://airbnb.design/cereal
  url: https://airbnb.design/cereal
  featured: false
  categories:
    - Marketing
    - Design
- title: Cardiogram
  main_url: https://cardiogr.am/
  url: https://cardiogr.am/
  featured: false
  categories:
    - Marketing
    - Technology
- title: Matthias Jordan Portfolio
  main_url: https://iammatthias.com/
  url: https://iammatthias.com/
  source_url: https://github.com/iammatthias/.com
  description: >-
    Photography portfolio of content creator and digital marketer Matthias Jordan
  built_by: Matthias Jordan
  built_by_url: https://github.com/iammatthias
  featured: false
  categories:
    - Photography
    - Portfolio
    - Blog
    - Gallery
- title: Investment Calculator
  main_url: https://investmentcalculator.io/
  url: https://investmentcalculator.io/
  featured: false
  categories:
    - Education
    - Finance
- title: CSS Grid Playground by MozillaDev
  main_url: https://mozilladevelopers.github.io/playground/
  url: https://mozilladevelopers.github.io/playground/
  source_url: https://github.com/MozillaDevelopers/playground
  featured: false
  categories:
    - Education
    - Web Development
- title: Piotr Fedorczyk Portfolio
  built_by: Piotr Fedorczyk
  built_by_url: https://piotrf.pl
  categories:
    - Portfolio
    - Web Development
  description: >-
    Portfolio of Piotr Fedorczyk, a digital product designer and full-stack developer specializing in shaping, designing and building news and tools for news.
  featured: false
  main_url: https://piotrf.pl/
  url: https://piotrf.pl/
- title: unrealcpp
  main_url: https://unrealcpp.com/
  url: https://unrealcpp.com/
  source_url: https://github.com/Harrison1/unrealcpp-com
  featured: false
  categories:
    - Blog
    - Web Development
- title: Andy Slezak
  main_url: https://www.aslezak.com/
  url: https://www.aslezak.com/
  source_url: https://github.com/amslezak
  featured: false
  categories:
    - Web Development
    - Portfolio
- title: Deliveroo.Design
  main_url: https://www.deliveroo.design/
  url: https://www.deliveroo.design/
  featured: false
  categories:
    - Food
    - Marketing
- title: Dona Rita
  main_url: https://www.donarita.co.uk/
  url: https://www.donarita.co.uk/
  source_url: https://github.com/peduarte/dona-rita-website
  featured: false
  categories:
    - Food
    - Marketing
- title: Fröhlich ∧ Frei
  main_url: https://www.froehlichundfrei.de/
  url: https://www.froehlichundfrei.de/
  featured: false
  categories:
    - Web Development
    - Blog
    - Open Source
- title: How to GraphQL
  main_url: https://www.howtographql.com/
  url: https://www.howtographql.com/
  source_url: https://github.com/howtographql/howtographql
  featured: false
  categories:
    - Documentation
    - Web Development
    - Open Source
- title: OnCallogy
  main_url: https://www.oncallogy.com/
  url: https://www.oncallogy.com/
  featured: false
  categories:
    - Marketing
    - Healthcare
- title: Ryan Wiemer's Portfolio
  main_url: https://www.ryanwiemer.com/
  url: https://www.ryanwiemer.com/knw-photography/
  source_url: https://github.com/ryanwiemer/rw
  featured: false
  description: >
    Digital portfolio for Oakland, CA based account manager Ryan Wiemer.
  categories:
    - Portfolio
    - Web Development
    - Design
  built_by: Ryan Wiemer
  built_by_url: https://www.ryanwiemer.com/
- title: Ventura Digitalagentur Köln
  main_url: https://www.ventura-digital.de/
  url: https://www.ventura-digital.de/
  featured: false
  built_by: Ventura Digitalagentur
  categories:
    - Agency
    - Marketing
    - Featured
- title: Azer Koçulu
  main_url: https://kodfabrik.com/
  url: https://kodfabrik.com/photography/
  featured: false
  categories:
    - Portfolio
    - Photography
    - Web Development
- title: Damir.io
  main_url: http://damir.io/
  url: http://damir.io/
  source_url: https://github.com/dvzrd/gatsby-sfiction
  featured: false
  categories:
    - Blog
- title: Digital Psychology
  main_url: http://digitalpsychology.io/
  url: http://digitalpsychology.io/
  source_url: https://github.com/danistefanovic/digitalpsychology.io
  featured: false
  categories:
    - Education
    - Library
- title: Théâtres Parisiens
  main_url: http://theatres-parisiens.fr/
  url: http://theatres-parisiens.fr/
  source_url: https://github.com/phacks/theatres-parisiens
  featured: false
  categories:
    - Education
    - Entertainment
- title: A4 纸网
  main_url: http://www.a4z.cn/
  url: http://www.a4z.cn/price
  source_url: https://github.com/hiooyUI/hiooyui.github.io
  featured: false
  categories:
    - E-commerce
- title: Steve Meredith's Portfolio
  main_url: http://www.stevemeredith.com/
  url: http://www.stevemeredith.com/
  featured: false
  categories:
    - Portfolio
- title: API Platform
  main_url: https://api-platform.com/
  url: https://api-platform.com/
  source_url: https://github.com/api-platform/website
  featured: false
  categories:
    - Documentation
    - Web Development
    - Open Source
    - Library
- title: The Audacious Project
  main_url: https://audaciousproject.org/
  url: https://audaciousproject.org/
  featured: false
  categories:
    - Nonprofit
- title: Dustin Schau's Blog
  main_url: https://blog.dustinschau.com/
  url: https://blog.dustinschau.com/
  source_url: https://github.com/dschau/blog
  featured: false
  categories:
    - Blog
    - Web Development
- title: iContract Blog
  main_url: https://blog.icontract.co.uk/
  url: http://blog.icontract.co.uk/
  featured: false
  categories:
    - Blog
- title: BRIIM
  main_url: https://bri.im/
  url: https://bri.im/
  featured: false
  description: >-
    BRIIM is a movement to enable JavaScript enthusiasts and web developers in
    machine learning. Learn about artificial intelligence and data science, two
    fields which are governed by machine learning, in JavaScript. Take it right
    to your browser with WebGL.
  categories:
    - Education
    - Web Development
    - Technology
- title: Calpa's Blog
  main_url: https://calpa.me/
  url: https://calpa.me/
  source_url: https://github.com/calpa/blog
  featured: false
  categories:
    - Blog
    - Web Development
- title: Code Bushi
  main_url: https://codebushi.com/
  url: https://codebushi.com/
  featured: false
  description: >-
    Web development resources, trends, & techniques to elevate your coding
    journey.
  categories:
    - Web Development
    - Open Source
    - Blog
  built_by: Hunter Chang
  built_by_url: https://hunterchang.com/
- title: Daniel Hollcraft
  main_url: https://danielhollcraft.com/
  url: https://danielhollcraft.com/
  source_url: https://github.com/danielbh/danielhollcraft.com
  featured: false
  categories:
    - Web Development
    - Blog
    - Portfolio
- title: Darren Britton's Portfolio
  main_url: https://darrenbritton.com/
  url: https://darrenbritton.com/
  source_url: https://github.com/darrenbritton/darrenbritton.github.io
  featured: false
  categories:
    - Web Development
    - Portfolio
- title: Dave Lindberg Marketing & Design
  url: https://davelindberg.com/
  main_url: https://davelindberg.com/
  source_url: https://github.com/Dave-Lindberg/dl-gatsby
  featured: false
  description: >-
    My work revolves around solving problems for people in business, using
    integrated design and marketing strategies to improve sales, increase brand
    engagement, generate leads and achieve goals.
  categories:
    - Design
    - Marketing
    - Portfolio
- title: Dalbinaco's Website
  main_url: https://dlbn.co/en/
  url: https://dlbn.co/en/
  source_url: https://github.com/dalbinaco/dlbn.co
  featured: false
  categories:
    - Portfolio
    - Web Development
- title: mParticle's Documentation
  main_url: https://docs.mparticle.com/
  url: https://docs.mparticle.com/
  featured: false
  categories:
    - Web Development
    - Documentation
- title: Doopoll
  main_url: https://doopoll.co/
  url: https://doopoll.co/
  featured: false
  categories:
    - Marketing
    - Technology
- title: ERC dEX
  main_url: https://ercdex.com/
  url: https://ercdex.com/aqueduct
  featured: false
  categories:
    - Marketing
- title: CalState House Manager
  description: >
    Home service membership that offers proactive and on-demand maintenance for
    homeowners
  main_url: https://housemanager.calstate.aaa.com/
  url: https://housemanager.calstate.aaa.com/
  categories:
    - Marketing
- title: The freeCodeCamp Guide
  main_url: https://guide.freecodecamp.org/
  url: https://guide.freecodecamp.org/
  source_url: https://github.com/freeCodeCamp/guide
  featured: false
  categories:
    - Web Development
    - Documentation
- title: Hapticmedia
  main_url: https://hapticmedia.fr/en/
  url: https://hapticmedia.fr/en/
  featured: false
  categories:
    - Agency
- title: heml.io
  main_url: https://heml.io/
  url: https://heml.io/
  source_url: https://github.com/SparkPost/heml.io
  featured: false
  categories:
    - Documentation
    - Web Development
    - Open Source
- title: Juliette Pretot's Portfolio
  main_url: https://juliette.sh/
  url: https://juliette.sh/
  featured: false
  categories:
    - Web Development
    - Portfolio
    - Blog
- title: Kris Hedstrom's Portfolio
  main_url: https://k-create.com/
  url: https://k-create.com/portfolio/
  source_url: https://github.com/kristofferh/kristoffer
  featured: false
  description: >-
    Hey. I’m Kris. I’m an interactive designer / developer. I grew up in Umeå,
    in northern Sweden, but I now live in Brooklyn, NY. I am currently enjoying
    a hybrid Art Director + Lead Product Engineer role at a small startup called
    Nomad Health. Before that, I was a Product (Engineering) Manager at Tumblr.
    Before that, I worked at agencies. Before that, I was a baby. I like to
    design things, and then I like to build those things. I occasionally take on
    freelance projects. Feel free to get in touch if you have an interesting
    project that you want to collaborate on. Or if you just want to say hello,
    that’s cool too.
  categories:
    - Portfolio
  built_by: Kris Hedstrom
  built_by_url: https://k-create.com/
- title: knpw.rs
  main_url: https://knpw.rs/
  url: https://knpw.rs/
  source_url: https://github.com/knpwrs/knpw.rs
  featured: false
  categories:
    - Blog
    - Web Development
- title: Kostas Bariotis' Blog
  main_url: https://kostasbariotis.com/
  url: https://kostasbariotis.com/
  source_url: https://github.com/kbariotis/kostasbariotis.com
  featured: false
  categories:
    - Blog
    - Portfolio
    - Web Development
- title: LaserTime Clinic
  main_url: https://lasertime.ru/
  url: https://lasertime.ru/
  source_url: https://github.com/oleglegun/lasertime
  featured: false
  categories:
    - Marketing
- title: Jason Lengstorf
  main_url: https://lengstorf.com
  url: https://lengstorf.com
  source_url: https://github.com/jlengstorf/lengstorf.com
  featured: false
  categories:
    - Blog
  built_by: Jason Lengstorf
  built_by_url: https://github.com/jlengstorf
- title: Mannequin.io
  main_url: https://mannequin.io/
  url: https://mannequin.io/
  source_url: https://github.com/LastCallMedia/Mannequin/tree/master/site
  featured: false
  categories:
    - Open Source
    - Web Development
    - Documentation
- title: Fabric
  main_url: https://meetfabric.com/
  url: https://meetfabric.com/
  featured: false
  categories:
    - Marketing
- title: Nexit
  main_url: https://nexit.sk/
  url: https://nexit.sk/references
  featured: false
  categories:
    - Web Development
- title: Open FDA
  description: >
    Provides APIs and raw download access to a number of high-value, high
    priority and scalable structured datasets, including adverse events, drug
    product labeling, and recall enforcement reports.
  main_url: https://open.fda.gov/
  url: https://open.fda.gov/
  source_url: https://github.com/FDA/open.fda.gov
  featured: false
  categories:
    - Government
    - Open Source
    - Web Development
    - API
    - Data
- title: NYC Planning Labs (New York City Department of City Planning)
  main_url: https://planninglabs.nyc/
  url: https://planninglabs.nyc/about/
  source_url: https://github.com/NYCPlanning/
  featured: false
  description: >-
    We work with New York City's Urban Planners to deliver impactful, modern
    technology tools.
  categories:
    - Open Source
    - Government
- title: Preston Richey Portfolio / Blog
  main_url: https://prestonrichey.com/
  url: https://prestonrichey.com/
  source_url: https://github.com/prichey/prestonrichey.com
  featured: false
  categories:
    - Web Development
    - Portfolio
    - Blog
- title: Landing page of Put.io
  main_url: https://put.io/
  url: https://put.io/
  featured: false
  categories:
    - E-commerce
    - Technology
- title: The Rick and Morty API
  main_url: https://rickandmortyapi.com/
  url: https://rickandmortyapi.com/
  built_by: Axel Fuhrmann
  built_by_url: https://axelfuhrmann.com/
  featured: false
  categories:
    - Web Development
    - Entertainment
    - Documentation
    - Open Source
    - API
- title: Santa Compañía Creativa
  main_url: https://santacc.es/
  url: https://santacc.es/
  source_url: https://github.com/DesarrolloWebSantaCC/santacc-web
  featured: false
  categories:
    - Agency
- title: Sean Coker's Blog
  main_url: https://sean.is/
  url: https://sean.is/
  featured: false
  categories:
    - Blog
    - Portfolio
    - Web Development
- title: Several Levels
  main_url: https://severallevels.io/
  url: https://severallevels.io/
  source_url: https://github.com/Harrison1/several-levels
  featured: false
  categories:
    - Agency
    - Web Development
- title: Simply
  main_url: https://simply.co.za/
  url: https://simply.co.za/
  featured: false
  categories:
    - Marketing
- title: Storybook
  main_url: https://storybook.js.org/
  url: https://storybook.js.org/
  source_url: https://github.com/storybooks/storybook
  featured: false
  categories:
    - Web Development
    - Open Source
- title: Vibert Thio's Portfolio
  main_url: https://vibertthio.com/portfolio/
  url: https://vibertthio.com/portfolio/projects/
  source_url: https://github.com/vibertthio/portfolio
  featured: false
  categories:
    - Portfolio
    - Web Development
- title: VisitGemer
  main_url: https://visitgemer.sk/
  url: https://visitgemer.sk/
  featured: false
  categories:
    - Marketing
- title: Bricolage.io
  main_url: https://www.bricolage.io/
  url: https://www.bricolage.io/
  source_url: https://github.com/KyleAMathews/blog
  featured: false
  categories:
    - Blog
- title: Charles Pinnix Website
  main_url: https://www.charlespinnix.com/
  url: https://www.charlespinnix.com/
  featured: false
  description: >-
    I’m a senior frontend engineer with 8 years of experience building websites
    and web applications. I’m interested in leading creative, multidisciplinary
    engineering teams. I’m a creative technologist, merging photography, art,
    and design into engineering and visa versa. I take a pragmatic,
    product-oriented approach to development, allowing me to see the big picture
    and ensuring quality products are completed on time. I have a passion for
    modern frontend JavaScript frameworks such as React and Vue, and I have
    substantial experience on the backend with an interest in Node and
    container based deployment with Docker and AWS.
  categories:
    - Portfolio
    - Web Development
- title: Charlie Harrington's Blog
  main_url: https://www.charlieharrington.com/
  url: https://www.charlieharrington.com/
  source_url: https://github.com/whatrocks/blog
  featured: false
  categories:
    - Blog
    - Web Development
    - Music
- title: Gabriel Adorf's Portfolio
  main_url: https://www.gabrieladorf.com/
  url: https://www.gabrieladorf.com/
  source_url: https://github.com/gabdorf/gabriel-adorf-portfolio
  featured: false
  categories:
    - Portfolio
    - Web Development
- title: greglobinski.com
  main_url: https://www.greglobinski.com/
  url: https://www.greglobinski.com/
  source_url: https://github.com/greglobinski/www.greglobinski.com
  featured: false
  categories:
    - Portfolio
    - Web Development
- title: I am Putra
  main_url: https://www.iamputra.com/
  url: https://www.iamputra.com/
  featured: false
  categories:
    - Portfolio
    - Web Development
    - Blog
- title: In Sowerby Bridge
  main_url: https://www.insowerbybridge.co.uk/
  url: https://www.insowerbybridge.co.uk/
  featured: false
  categories:
    - Marketing
    - Government
- title: JavaScript Stuff
  main_url: https://www.javascriptstuff.com/
  url: https://www.javascriptstuff.com/
  featured: false
  categories:
    - Education
    - Web Development
    - Library
- title: Ledgy
  main_url: https://www.ledgy.com/
  url: https://github.com/morloy/ledgy.com
  featured: false
  categories:
    - Marketing
    - Finance
- title: Alec Lomas's Portfolio / Blog
  main_url: https://www.lowmess.com/
  url: https://www.lowmess.com/
  source_url: https://github.com/lowmess/lowmess
  featured: false
  categories:
    - Web Development
    - Blog
    - Portfolio
- title: Michele Mazzucco's Portfolio
  main_url: https://www.michelemazzucco.it/
  url: https://www.michelemazzucco.it/
  source_url: https://github.com/michelemazzucco/michelemazzucco.it
  featured: false
  categories:
    - Portfolio
- title: Orbit FM Podcasts
  main_url: https://www.orbit.fm/
  url: https://www.orbit.fm/
  source_url: https://github.com/agarrharr/orbit.fm
  featured: false
  categories:
    - Podcast
- title: Prosecco Springs
  main_url: https://www.proseccosprings.com/
  url: https://www.proseccosprings.com/
  featured: false
  categories:
    - Food
    - Blog
    - Marketing
- title: Verious
  main_url: https://www.verious.io/
  url: https://www.verious.io/
  source_url: https://github.com/cpinnix/verious
  featured: false
  categories:
    - Web Development
- title: Yisela
  main_url: https://www.yisela.com/
  url: https://www.yisela.com/tetris-against-trauma-gaming-as-therapy/
  featured: false
  categories:
    - Blog
- title: YouFoundRon.com
  main_url: https://www.youfoundron.com/
  url: https://www.youfoundron.com/
  source_url: https://github.com/rongierlach/yfr-dot-com
  featured: false
  categories:
    - Portfolio
    - Web Development
    - Blog
- title: Ease
  main_url: https://www.ease.com/
  url: https://www.ease.com/
  featured: false
  categories:
    - Marketing
    - Healthcare
- title: Policygenius
  main_url: https://www.policygenius.com/
  url: https://www.policygenius.com/
  featured: false
  categories:
    - Marketing
    - Healthcare
- title: Moteefe
  main_url: https://www.moteefe.com/
  url: https://www.moteefe.com/
  featured: false
  categories:
    - Marketing
    - Agency
    - Technology
- title: Athelas
  main_url: http://www.athelas.com/
  url: http://www.athelas.com/
  featured: false
  categories:
    - Marketing
    - Healthcare
- title: Pathwright
  main_url: http://www.pathwright.com/
  url: http://www.pathwright.com/
  featured: false
  categories:
    - Marketing
    - Education
- title: Lucid
  main_url: https://www.golucid.co/
  url: https://www.golucid.co/
  featured: false
  categories:
    - Marketing
    - Technology
- title: Bench
  main_url: http://www.bench.co/
  url: http://www.bench.co/
  featured: false
  categories:
    - Marketing
- title: Gin Lane
  main_url: http://www.ginlane.com/
  url: https://www.ginlane.com/
  featured: false
  categories:
    - Web Development
    - Agency
- title: Marmelab
  main_url: https://marmelab.com/en/
  url: https://marmelab.com/en/
  featured: false
  categories:
    - Web Development
    - Agency
- title: Dovetail
  main_url: https://dovetailapp.com/
  url: https://dovetailapp.com/
  featured: false
  categories:
    - Marketing
    - Technology
- title: The Bastion Bot
  main_url: https://bastionbot.org/
  url: https://bastionbot.org/
  description: Give awesome perks to your Discord server!
  featured: false
  categories:
    - Open Source
    - Technology
    - Documentation
    - Community
  built_by: Sankarsan Kampa
  built_by_url: https://traction.one
- title: Smakosh
  main_url: https://smakosh.com/
  url: https://smakosh.com/
  source_url: https://github.com/smakosh/smakosh.com
  featured: false
  categories:
    - Portfolio
    - Web Development
- title: WebGazer
  main_url: https://www.webgazer.io/
  url: https://www.webgazer.io/
  featured: false
  categories:
    - Marketing
    - Web Development
    - Technology
- title: Joe Seifi's Blog
  main_url: http://seifi.org/
  url: http://seifi.org/
  featured: false
  categories:
    - Portfolio
    - Web Development
    - Blog
- title: LekoArts — Graphic Designer & Front-End Developer
  main_url: https://www.lekoarts.de
  url: https://www.lekoarts.de
  source_url: https://github.com/LekoArts/portfolio
  featured: false
  built_by: LekoArts
  built_by_url: https://github.com/LekoArts
  description: >-
    Hi, I'm Lennart — a self-taught and passionate graphic/web designer &
    frontend developer based in Darmstadt, Germany. I love it to realize complex
    projects in a creative manner and face new challenges. Since 6 years I do
    graphic design, my love for frontend development came up 3 years ago. I
    enjoy acquiring new skills and cementing this knowledge by writing blogposts
    and creating tutorials.
  categories:
    - Portfolio
    - Blog
    - Design
    - Web Development
    - Freelance
    - Open Source
- title: 杨二小的博客
  main_url: https://blog.yangerxiao.com/
  url: https://blog.yangerxiao.com/
  source_url: https://github.com/zerosoul/blog.yangerxiao.com
  featured: false
  categories:
    - Blog
    - Portfolio
- title: MOTTO x MOTTO
  main_url: https://mottox2.com
  url: https://mottox2.com
  source_url: https://github.com/mottox2/website
  description: Web developer / UI Designer in Tokyo Japan.
  featured: false
  categories:
    - Blog
    - Portfolio
  built_by: mottox2
  built_by_url: https://mottox2.com
- title: Pride of the Meadows
  main_url: https://www.prideofthemeadows.com/
  url: https://www.prideofthemeadows.com/
  featured: false
  categories:
    - E-commerce
    - Food
    - Blog
  built_by: Caldera Digital
  built_by_url: https://www.calderadigital.com/
- title: Michael Uloth
  main_url: https://www.michaeluloth.com
  url: https://www.michaeluloth.com
  featured: false
  description: Michael Uloth is a web developer, opera singer, and the creator of Up and Running Tutorials.
  categories:
    - Portfolio
    - Web Development
    - Music
  built_by: Michael Uloth
  built_by_url: https://www.michaeluloth.com
- title: Spacetime
  main_url: https://www.heyspacetime.com/
  url: https://www.heyspacetime.com/
  featured: false
  description: >-
    Spacetime is a Dallas-based digital experience agency specializing in web,
    app, startup, and digital experience creation.
  categories:
    - Marketing
    - Portfolio
    - Agency
  built_by: Spacetime
  built_by_url: https://www.heyspacetime.com/
- title: Eric Jinks
  main_url: https://ericjinks.com/
  url: https://ericjinks.com/
  featured: false
  description: Software engineer / web developer from the Gold Coast, Australia.
  categories:
    - Portfolio
    - Blog
    - Web Development
    - Technology
  built_by: Eric Jinks
  built_by_url: https://ericjinks.com/
- title: GaiAma - We are wildlife
  main_url: https://www.gaiama.org/
  url: https://www.gaiama.org/
  featured: false
  description: >-
    We founded the GaiAma conservation organization to protect wildlife in Perú
    and to create an example of a permaculture neighborhood, living
    symbiotically with the forest - because reforestation is just the beginning
  categories:
    - Nonprofit
    - Marketing
    - Blog
  source_url: https://github.com/GaiAma/gaiama.org
  built_by: GaiAma
  built_by_url: https://www.gaiama.org/
- title: Healthcare Logic
  main_url: https://www.healthcarelogic.com/
  url: https://www.healthcarelogic.com/
  featured: false
  description: >-
    Revolutionary technology that empowers clinical and managerial leaders to
    collaborate with clarity.
  categories:
    - Marketing
    - Healthcare
    - Technology
  built_by: Thrive
  built_by_url: https://thriveweb.com.au/
- title: Papergov
  main_url: https://papergov.com/
  url: https://papergov.com/
  featured: false
  description: Manage all your government services in a single place
  categories:
    - Directory
    - Government
    - Technology
  source_url: https://github.com/WeOpenly/localgov.fyi
  built_by: Openly Technologies
  built_by_url: https://papergov.com/about/
- title: Kata.ai Documentation
  main_url: https://docs.kata.ai/
  url: https://docs.kata.ai/
  source_url: https://github.com/kata-ai/kata-platform-docs
  featured: false
  description: >-
    Documentation website for the Kata Platform, an all-in-one platform for
    building chatbots using AI technologies.
  categories:
    - Documentation
    - Technology
- title: goalgetters
  main_url: https://goalgetters.space/
  url: https://goalgetters.space/
  featured: false
  description: >-
    goalgetters is a source of inspiration for people who want to change their
    career. We offer articles, success stories and expert interviews on how to
    find a new passion and how to implement change.
  categories:
    - Blog
    - Education
  built_by: Stephanie Langers (content), Adrian Wenke (development)
  built_by_url: https://twitter.com/AdrianWenke
- title: StatusHub - Easy to use Hosted Status Page Service
  main_url: https://statushub.com/
  url: https://statushub.com/
  featured: false
  description: >-
    Set up your very own service status page in minutes with StatusHub. Allow
    customers to subscribe to be updated automatically.
  categories:
    - Technology
    - Marketing
  built_by: Bejamas
  built_by_url: https://bejamas.io/
- title: Mambu
  main_url: https://www.mambu.com/
  url: https://www.mambu.com/
  featured: false
  description: >-
    Mambu is the cloud platform for banking and lending businesses that
    puts customer relationships first.
  categories:
    - Technology
    - Finance
  built_by: Bejamas
  built_by_url: https://bejamas.io/
- title: Avenues
  main_url: https://www.avenues.org
  url: https://www.avenues.org
  featured: false
  description: >-
    One school with many campuses, providing transformative,
    world-focused learning experiences to students around the globe
  categories:
    - Education
  built_by: Bejamas
  built_by_url: https://bejamas.io/
- title: Multicoin Capital
  main_url: https://multicoin.capital
  url: https://multicoin.capital
  featured: false
  description: >-
    Multicoin Capital is a thesis-driven investment firm that
    invests in cryptocurrencies, tokens, and blockchain
    companies reshaping trillion-dollar markets.
  categories:
    - Technology
    - Finance
  built_by: Bejamas
  built_by_url: https://bejamas.io/
- title: Argent
  main_url: https://www.argent.xyz/
  url: https://www.argent.xyz/
  featured: false
  description: Argent is the simplest and safest Ethereum wallet for DeFi.
  categories:
    - Technology
    - Finance
  built_by: Bejamas
  built_by_url: https://bejamas.io/
- title: Meet Flo
  main_url: https://meetflo.com/
  url: https://meetflo.com/
  featured: false
  description: >-
    The Flo by Moen Smart Water Shutoff is a comprehensive
    water monitoringand shut-off system with leak detection
    and proactive leak prevention technologies.
  categories:
    - E-commerce
  built_by: Bejamas
  built_by_url: https://bejamas.io/
- title: Matthias Kretschmann Portfolio
  main_url: https://matthiaskretschmann.com/
  url: https://matthiaskretschmann.com/
  source_url: https://github.com/kremalicious/portfolio
  featured: false
  description: Portfolio of designer & developer Matthias Kretschmann.
  categories:
    - Portfolio
    - Web Development
  built_by: Matthias Kretschmann
  built_by_url: https://matthiaskretschmann.com/
- title: Iron Cove Solutions
  main_url: https://ironcovesolutions.com/
  url: https://ironcovesolutions.com/
  description: >-
    Iron Cove Solutions is a cloud based consulting firm. We help companies
    deliver a return on cloud usage by applying best practices
  categories:
    - Technology
    - Web Development
  built_by: Iron Cove Solutions
  built_by_url: https://ironcovesolutions.com/
  featured: false
- title: Moetez Chaabene Portfolio / Blog
  main_url: https://moetez.me/
  url: https://moetez.me/
  source_url: https://github.com/moetezch/moetez.me
  featured: false
  description: Portfolio of Moetez Chaabene
  categories:
    - Portfolio
    - Web Development
    - Blog
  built_by: Moetez Chaabene
  built_by_url: https://twitter.com/moetezch
- title: Nikita
  description: >-
    Automation of system deployments in Node.js for applications and
    infrastructures.
  main_url: https://nikita.js.org/
  url: https://nikita.js.org/
  source_url: https://github.com/adaltas/node-nikita
  categories:
    - Documentation
    - Open Source
    - Technology
  built_by: Adaltas
  built_by_url: https://www.adaltas.com
  featured: false
- title: Gourav Sood Blog & Portfolio
  main_url: https://www.gouravsood.com/
  url: https://www.gouravsood.com/
  featured: false
  categories:
    - Blog
    - Portfolio
  built_by: Gourav Sood
  built_by_url: https://www.gouravsood.com/
- title: Jonas Tebbe Portfolio
  description: |
    Hey, I’m Jonas and I create digital products.
  main_url: https://jonastebbe.com
  url: https://jonastebbe.com
  categories:
    - Portfolio
  built_by: Jonas Tebbe
  built_by_url: https://twitter.com/jonastebbe
  featured: false
- title: Parker Sarsfield Portfolio
  description: |
    I'm Parker, a software engineer and sneakerhead.
  main_url: https://parkersarsfield.com
  url: https://parkersarsfield.com
  categories:
    - Blog
    - Portfolio
  built_by: Parker Sarsfield
  built_by_url: https://parkersarsfield.com
- title: Frontend web development with Greg
  description: |
    JavaScript, GatsbyJS, ReactJS, CSS in JS... Let's learn some stuff together.
  main_url: https://dev.greglobinski.com
  url: https://dev.greglobinski.com
  categories:
    - Blog
    - Web Development
  built_by: Greg Lobinski
  built_by_url: https://github.com/greglobinski
- title: Insomnia
  description: |
    Desktop HTTP and GraphQL client for developers
  main_url: https://insomnia.rest/
  url: https://insomnia.rest/
  categories:
    - Blog
  built_by: Gregory Schier
  built_by_url: https://schier.co
  featured: false
- title: Timeline Theme Portfolio
  description: |
    I'm Aman Mittal, a software developer.
  main_url: https://amanhimself.dev/
  url: https://amanhimself.dev/
  categories:
    - Web Development
    - Portfolio
  built_by: Aman Mittal
  built_by_url: https://amanhimself.dev/
- title: Ocean artUp
  description: >
    Science outreach site built using styled-components and Contentful. It
    presents the research project "Ocean artUp" funded by an Advanced Grant of
    the European Research Council to explore the possible benefits of artificial
    uplift of nutrient-rich deep water to the ocean’s sunlit surface layer.
  main_url: https://ocean-artup.eu
  url: https://ocean-artup.eu
  source_url: https://github.com/janosh/ocean-artup
  categories:
    - Science
    - Education
    - Blog
  built_by: Janosh Riebesell
  built_by_url: https://janosh.io
  featured: false
- title: Ryan Fitzgerald
  description: |
    Personal portfolio and blog for Ryan Fitzgerald
  main_url: https://ryanfitzgerald.ca/
  url: https://ryanfitzgerald.ca/
  categories:
    - Web Development
    - Portfolio
  built_by: Ryan Fitzgerald
  built_by_url: https://github.com/RyanFitzgerald
  featured: false
- title: Kaizen
  description: |
    Content Marketing, PR & SEO Agency in London
  main_url: https://www.kaizen.co.uk/
  url: https://www.kaizen.co.uk/
  categories:
    - Agency
    - Blog
    - Design
    - Web Development
    - SEO
  built_by: Bogdan Stanciu
  built_by_url: https://github.com/b0gd4n
  featured: false
- title: HackerOne Platform Documentation
  description: |
    HackerOne's Product Documentation Center!
  url: https://docs.hackerone.com/
  main_url: https://docs.hackerone.com/
  categories:
    - Documentation
    - Security
  featured: false
- title: Mux Video
  description: |
    API to video hosting and streaming
  main_url: https://mux.com/
  url: https://mux.com/
  categories:
    - Video
    - API
  featured: false
- title: Swapcard
  description: >
    The easiest way for event organizers to instantly connect people, build a
    community of attendees and exhibitors, and increase revenue over time
  main_url: https://www.swapcard.com/
  url: https://www.swapcard.com/
  categories:
    - Event
    - Community
    - Marketing
  built_by: Swapcard
  built_by_url: https://www.swapcard.com/
  featured: false
- title: Kalix
  description: >
    Kalix is perfect for healthcare professionals starting out in private
    practice, to those with an established clinic.
  main_url: https://www.kalixhealth.com/
  url: https://www.kalixhealth.com/
  categories:
    - Healthcare
  featured: false
- title: Bad Credit Loans
  description: |
    Get the funds you need, from $250-$5,000
  main_url: https://www.creditloan.com/
  url: https://www.creditloan.com/
  categories:
    - Finance
  featured: false
- title: Financial Center
  description: >
    Member-owned, not-for-profit, co-operative whose members receive financial
    benefits in the form of lower loan rates, higher savings rates, and lower
    fees than banks.
  main_url: https://fcfcu.com/
  url: https://fcfcu.com/
  categories:
    - Finance
    - Nonprofit
    - Business
    - Education
  built_by: https://fcfcu.com/
  built_by_url: https://fcfcu.com/
  featured: false
- title: Office of Institutional Research and Assessment
  description: |
    Good Data, Good Decisions
  main_url: http://oira.ua.edu/
  url: http://oira.ua.edu/
  categories:
    - Data
  featured: false
- title: The Telegraph Premium
  description: |
    Exclusive stories from award-winning journalists
  main_url: https://premium.telegraph.co.uk/
  url: https://premium.telegraph.co.uk/
  categories:
    - Media
  featured: false
- title: html2canvas
  description: |
    Screenshots with JavaScript
  main_url: http://html2canvas.hertzen.com/
  url: http://html2canvas.hertzen.com/
  source_url: https://github.com/niklasvh/html2canvas/tree/master/www
  categories:
    - JavaScript
    - Documentation
  built_by: Niklas von Hertzen
  built_by_url: http://hertzen.com/
  featured: false
- title: Half Electronics
  description: |
    Personal website
  main_url: https://www.halfelectronic.com/
  url: https://www.halfelectronic.com/
  categories:
    - Blog
  built_by: Fernando Poumian
  built_by_url: https://github.com/fpoumian/halfelectronic.com
  featured: false
- title: Frithir Software Development
  main_url: https://frithir.com/
  url: https://frithir.com/
  featured: false
  description: I DRINK COFFEE, WRITE CODE AND IMPROVE MY DEVELOPMENT SKILLS EVERY DAY.
  categories:
    - Design
    - Web Development
  built_by: Frithir
  built_by_url: https://Frithir.com/
- title: Unow
  main_url: https://www.unow.fr/
  url: https://www.unow.fr/
  categories:
    - Education
    - Marketing
  featured: false
- title: Peter Hironaka
  description: |
    Freelance Web Developer based in Los Angeles.
  main_url: https://peterhironaka.com/
  url: https://peterhironaka.com/
  categories:
    - Portfolio
    - Web Development
  built_by: Peter Hironaka
  built_by_url: https://github.com/PHironaka
  featured: false
- title: Michael McQuade
  description: |
    Personal website and blog for Michael McQuade
  main_url: https://giraffesyo.io
  url: https://giraffesyo.io
  categories:
    - Blog
  built_by: Michael McQuade
  built_by_url: https://github.com/giraffesyo
  featured: false
- title: Haacht Brewery
  description: |
    Corporate website for Haacht Brewery. Designed and Developed by Gafas.
  main_url: https://haacht.com/en/
  url: https://haacht.com
  categories:
    - Marketing
  built_by: Gafas
  built_by_url: https://gafas.be
  featured: false
- title: StoutLabs
  description: |
    Portfolio of Daniel Stout, freelance developer in East Tennessee.
  main_url: https://www.stoutlabs.com/
  url: https://www.stoutlabs.com/
  categories:
    - Web Development
    - Portfolio
  built_by: Daniel Stout
  built_by_url: https://github.com/stoutlabs
  featured: false
- title: Chicago Ticket Outcomes By Neighborhood
  description: |
    ProPublica data visualization of traffic ticket court outcomes
  categories:
    - Media
    - Nonprofit
  url: >-
    https://projects.propublica.org/graphics/il/il-city-sticker-tickets-maps/ticket-status/?initialWidth=782
  main_url: >-
    https://projects.propublica.org/graphics/il/il-city-sticker-tickets-maps/ticket-status/?initialWidth=782
  built_by: David Eads
  built_by_url: https://github.com/eads
  featured: false
- title: Chicago South Side Traffic Ticketing rates
  description: |
    ProPublica data visualization of traffic ticket rates by community
  main_url: >-
    https://projects.propublica.org/graphics/il/il-city-sticker-tickets-maps/ticket-rate/?initialWidth=782
  url: >-
    https://projects.propublica.org/graphics/il/il-city-sticker-tickets-maps/ticket-rate/?initialWidth=782
  categories:
    - Media
    - Nonprofit
  built_by: David Eads
  built_by_url: https://github.com/eads
  featured: false
- title: Otsimo
  description: >
    Otsimo is a special education application for children with autism, down
    syndrome and other developmental disabilities.
  main_url: https://otsimo.com/en/
  url: https://otsimo.com/en/
  categories:
    - Blog
    - Education
  featured: false
- title: Matt Bagni Portfolio 2018
  description: >
    Mostly the result of playing with Gatsby and learning about react and
    graphql. Using the screenshot plugin to showcase the work done for my
    company in the last 2 years, and a good amount of other experiments.
  main_url: https://mattbag.github.io
  url: https://mattbag.github.io
  categories:
    - Portfolio
  featured: false
- title: Lisa Ye's Blog
  description: |
    Simple blog/portofolio for a fashion designer. Gatsby_v2 + Netlify cms
  main_url: https://lisaye.netlify.com/
  url: https://lisaye.netlify.com/
  categories:
    - Blog
    - Portfolio
  featured: false
- title: Artem Sapegin
  description: >
    Little homepage of Artem Sapegin, a frontend developer, passionate
    photographer, coffee drinker and crazy dogs’ owner.
  main_url: https://sapegin.me/
  url: https://sapegin.me/
  categories:
    - Portfolio
    - Open Source
    - Web Development
  built_by: Artem Sapegin
  built_by_url: https://github.com/sapegin
  featured: false
- title: SparkPost Developers
  main_url: https://developers.sparkpost.com/
  url: https://developers.sparkpost.com/
  source_url: https://github.com/SparkPost/developers.sparkpost.com
  categories:
    - Documentation
    - API
  featured: false
- title: Malik Browne Portfolio 2018
  description: >
    The portfolio blog of Malik Browne, a full-stack engineer, foodie, and avid
    blogger/YouTuber.
  main_url: https://www.malikbrowne.com/about
  url: https://www.malikbrowne.com
  categories:
    - Blog
    - Portfolio
  built_by: Malik Browne
  built_by_url: https://twitter.com/milkstarz
  featured: false
- title: Novatics
  description: |
    Digital products that inspire and make a difference
  main_url: https://www.novatics.com.br
  url: https://www.novatics.com.br
  categories:
    - Portfolio
    - Technology
    - Web Development
  built_by: Novatics
  built_by_url: https://github.com/Novatics
  featured: false
- title: Max McKinney
  description: >
    I’m a developer and designer with a focus in web technologies. I build cars
    on the side.
  main_url: https://maxmckinney.com/
  url: https://maxmckinney.com/
  categories:
    - Portfolio
    - Web Development
    - Design
  built_by: Max McKinney
  featured: false
- title: Stickyard
  description: |
    Make your React component sticky the easy way
  main_url: https://nihgwu.github.io/stickyard/
  url: https://nihgwu.github.io/stickyard/
  source_url: https://github.com/nihgwu/stickyard/tree/master/website
  categories:
    - Web Development
  built_by: Neo Nie
  featured: false
- title: Agata Milik
  description: |
    Website of a Polish psychologist/psychotherapist based in Gdańsk, Poland.
  main_url: https://agatamilik.pl
  url: https://agatamilik.pl
  categories:
    - Marketing
    - Healthcare
  built_by: Piotr Fedorczyk
  built_by_url: https://piotrf.pl
  featured: false
- title: WebPurple
  main_url: https://www.webpurple.net/
  url: https://www.webpurple.net/
  source_url: https://github.com/WebPurple/site
  description: >-
    Site of local (Russia, Ryazan) frontend community. Main purpose is to show
    info about meetups and keep blog.
  categories:
    - Nonprofit
    - Web Development
    - Community
    - Blog
    - Open Source
  built_by: Nikita Kirsanov
  built_by_url: https://twitter.com/kitos_kirsanov
  featured: false
- title: Papertrail.io
  description: |
    Inspection Management for the 21st Century
  main_url: https://www.papertrail.io/
  url: https://www.papertrail.io/
  categories:
    - Marketing
    - Technology
  built_by: Papertrail.io
  built_by_url: https://www.papertrail.io
  featured: false
- title: Matt Ferderer
  main_url: https://mattferderer.com
  url: https://mattferderer.com
  source_url: https://github.com/mattferderer/gatsbyblog
  description: >
    A blog built with Gatsby that discusses web related tech
    such as JavaScript, .NET, Blazor & security.
  categories:
    - Blog
    - Web Development
  built_by: Matt Ferderer
  built_by_url: https://twitter.com/mattferderer
  featured: false
- title: Sahyadri Open Source Community
  main_url: https://sosc.org.in
  url: https://sosc.org.in
  source_url: https://github.com/haxzie/sosc-website
  description: >
    Official website of Sahyadri Open Source Community for community blog, event
    details and members info.
  categories:
    - Blog
    - Community
    - Open Source
  built_by: Musthaq Ahamad
  built_by_url: https://github.com/haxzie
  featured: false
- title: Tech Confessions
  main_url: https://confessions.tech
  url: https://confessions.tech
  source_url: https://github.com/JonathanSpeek/tech-confessions
  description: A guilt-free place for us to confess our tech sins \U0001F64F\n
  categories:
    - Community
    - Open Source
  built_by: Jonathan Speek
  built_by_url: https://speek.design
  featured: false
- title: Thibault Maekelbergh
  main_url: https://thibmaek.com
  url: https://thibmaek.com
  source_url: https://github.com/thibmaek/thibmaek.github.io
  description: |
    A nice blog about development, Raspberry Pi, plants and probably records.
  categories:
    - Blog
    - Open Source
  built_by: Thibault Maekelbergh
  built_by_url: https://twitter.com/thibmaek
  featured: false
- title: LearnReact.design
  main_url: https://learnreact.design
  url: https://learnreact.design
  description: >
    React Essentials For Designers: A React course tailored for product
    designers, ux designers, ui designers.
  categories:
    - Blog
  built_by: Linton Ye
  built_by_url: https://twitter.com/lintonye
- title: Mega House Creative
  main_url: https://www.megahousecreative.com/
  url: https://www.megahousecreative.com/
  description: >
    Mega House Creative is a digital agency that provides unique goal-oriented
    web marketing solutions.
  categories:
    - Marketing
    - Agency
  built_by: Daniel Robinson
  featured: false
- title: Tobie Marier Robitaille - csc
  main_url: https://tobiemarierrobitaille.com/
  url: https://tobiemarierrobitaille.com/en/
  description: |
    Portfolio site for director of photography Tobie Marier Robitaille
  categories:
    - Portfolio
    - Gallery
  built_by: Mill3 Studio
  built_by_url: https://mill3.studio/en/
  featured: false
- title: Mahipat's Portfolio
  main_url: https://mojaave.com/
  url: https://mojaave.com
  source_url: https://github.com/mhjadav/mojaave
  description: >
    mojaave.com is Mahipat's portfolio, I have developed it using Gatsby v2 and
    Bootstrap, To get in touch with people looking for full-stack developer.
  categories:
    - Portfolio
    - Web Development
  built_by: Mahipat Jadav
  built_by_url: https://mojaave.com/
  featured: false
- title: Mintfort
  main_url: https://mintfort.com/
  url: https://mintfort.com/
  source_url: https://github.com/MintFort/mintfort.com
  description: >
    Mintfort, the first crypto-friendly bank account. Store and manage assets on
    the blockchain.
  categories:
    - Technology
    - Finance
  built_by: Axel Fuhrmann
  built_by_url: https://axelfuhrmann.com/
  featured: false
- title: React Native Explorer
  main_url: https://react-native-explorer.firebaseapp.com
  url: https://react-native-explorer.firebaseapp.com
  description: |
    Explorer React Native packages and examples effortlessly.
  categories:
    - Education
  featured: false
- title: 500Tech
  main_url: https://500tech.com/
  url: https://500tech.com/
  featured: false
  categories:
    - Web Development
    - Agency
    - Open Source
- title: eworld
  main_url: https://eworld.herokuapp.com/
  url: https://eworld.herokuapp.com/
  featured: false
  categories:
    - E-commerce
    - Technology
- title: It's a Date
  description: >
    It's a Date is a dating app that actually involves dating.
  main_url: https://www.itsadate.app/
  url: https://www.itsadate.app/
  featured: false
  categories:
    - App
    - Blog
- title: Node.js HBase
  description: >
    Asynchronous HBase client for NodeJs using REST.
  main_url: https://hbase.js.org/
  url: https://hbase.js.org/
  source_url: https://github.com/adaltas/node-hbase
  categories:
    - Documentation
    - Open Source
    - Technology
  built_by: David Worms
  built_by_url: http://www.adaltas.com
  featured: false
- title: Peter Kroyer - Web Design / Web Development
  main_url: https://www.peterkroyer.at/en/
  url: https://www.peterkroyer.at/en/
  description: >
    Freelance web designer / web developer based in Vienna, Austria (Wien, Österreich).
  categories:
    - Agency
    - Web Development
    - Design
    - Portfolio
    - Freelance
  built_by: Peter Kroyer
  built_by_url: https://www.peterkroyer.at/
  featured: false
- title: Geddski
  main_url: https://gedd.ski
  url: https://gedd.ski
  description: >
    frontend mastery blog - level up your UI game.
  categories:
    - Web Development
    - Education
    - Productivity
    - User Experience
  built_by: Dave Geddes
  built_by_url: https://twitter.com/geddski
  featured: false
- title: Rung
  main_url: https://rung.com.br/
  url: https://rung.com.br/
  description: >
    Rung alerts you about the exceptionalities of your personal and professional life.
  categories:
    - API
    - Technology
    - Travel
  featured: false
- title: Mokkapps
  main_url: https://www.mokkapps.de/
  url: https://www.mokkapps.de/
  source_url: https://github.com/mokkapps/website
  description: >
    Portfolio website from Michael Hoffmann. Passionate software developer with focus on web-based technologies.
  categories:
    - Blog
    - Portfolio
    - Web Development
    - Mobile Development
  featured: false
- title: Premier Octet
  main_url: https://www.premieroctet.com/
  url: https://www.premieroctet.com/
  description: >
    Premier Octet is a React-based agency
  categories:
    - Agency
    - Web Development
    - Mobile Development
  featured: false
- title: Thorium
  main_url: https://www.thoriumsim.com/
  url: https://www.thoriumsim.com/
  source_url: https://github.com/thorium-sim/thoriumsim.com
  description: >
    Thorium - Open-source Starship Simulator Controls for Live Action Role Play
  built_by: Alex Anderson
  built_by_url: https://twitter.com/ralex1993
  categories:
    - Blog
    - Portfolio
    - Documentation
    - Marketing
    - Education
    - Entertainment
    - Open Source
    - Web Development
  featured: false
- title: Cameron Maske
  main_url: https://www.cameronmaske.com/
  url: https://www.cameronmaske.com/courses/introduction-to-pytest/
  source_url: https://github.com/cameronmaske/cameronmaske.com-v2
  description: >
    The homepage of Cameron Maske, a freelance full-stack developer, who is currently working on a free pytest video course
  categories:
    - Education
    - Video
    - Portfolio
    - Freelance
  featured: false
- title: Studenten bilden Schüler
  description: >
    Studenten bilden Schüler e.V. is a German student-run nonprofit initiative that aims to
    contribute to more equal educational opportunities by providing free tutoring to refugees
    and children from underprivileged families. The site is built on Gatsby v2, styled-components
    and Contentful. It supports Google Analytics, fluid typography and Algolia search.
  main_url: https://studenten-bilden-schueler.de
  url: https://studenten-bilden-schueler.de
  source_url: https://github.com/StudentenBildenSchueler/homepage
  categories:
    - Education
    - Nonprofit
    - Blog
  built_by: Janosh Riebesell
  built_by_url: https://janosh.io
  featured: false
- title: Mike's Remote List
  main_url: https://www.mikesremotelist.com
  url: https://www.mikesremotelist.com
  description: >
    A list of remote jobs, updated throughout the day. Built on Gatsby v1 and powered by Contentful, Google Sheets, string and sticky tape.
  categories:
    - Marketing
  featured: false
- title: Madvoid
  main_url: https://madvoid.com/
  url: https://madvoid.com/screenshot/
  featured: false
  description: >
    Madvoid is a team of expert developers dedicated to creating simple, clear, usable and blazing fast web and mobile apps.
    We are coders that help companies and agencies to create social & interactive experiences.
    This includes full-stack development using React, WebGL, Static Site Generators, Ruby On Rails, Phoenix, GraphQL, Chatbots, CI / CD, Docker and more!
  categories:
    - Portfolio
    - Technology
    - Web Development
    - Agency
    - Marketing
  built_by: Jean-Paul Bonnetouche
  built_by_url: https://twitter.com/_jpb
- title: MOMNOTEBOOK.COM
  description: >
    Sharing knowledge and experiences that make childhood and motherhood rich, vibrant and healthy.
  main_url: https://momnotebook.com/
  url: https://momnotebook.com/
  featured: false
  built_by: Aleksander Hansson
  built_by_url: https://www.linkedin.com/in/aleksanderhansson/
  categories:
    - Blog
- title: Pirate Studios
  description: >
    Reinventing music studios with 24/7 self service rehearsal, DJ & production rooms available around the world.
  main_url: https://www.piratestudios.co
  url: https://www.piratestudios.co
  featured: false
  built_by: The Pirate Studios team
  built_by_url: https://github.com/piratestudios/
  categories:
    - Music
- title: Aurora EOS
  main_url: https://www.auroraeos.com/
  url: https://www.auroraeos.com/
  featured: false
  categories:
    - Finance
    - Marketing
    - Blog
  built_by: Corey Ward
  built_by_url: http://www.coreyward.me/
- title: MadeComfy
  main_url: https://madecomfy.com.au/
  url: https://madecomfy.com.au/
  description: >
    Short term rental management startup, using Contentful + Gatsby + CircleCI
  featured: false
  categories:
    - Travel
  built_by: Lucas Vilela
  built_by_url: https://madecomfy.com.au/
- title: Tiger Facility Services
  description: >
    Tiger Facility Services combines facility management expertise with state of the art software to offer a sustainable and customer oriented cleaning and facility service.
  main_url: https://www.tigerfacilityservices.com/de-en/
  url: https://www.tigerfacilityservices.com/de-en/
  featured: false
  categories:
    - Marketing
- title: Luciano Mammino's blog
  description: >
    Tech & programming blog of Luciano Mammino a.k.a. "loige", Full-Stack Web Developer and International Speaker
  main_url: https://loige.co
  url: https://loige.co
  featured: false
  categories:
    - Blog
    - Web Development
  built_by: Luciano Mammino
  built_by_url: https://loige.co
- title: Wire • Secure collaboration platform
  description: >
    Corporate website of Wire, an open source, end-to-end encrypted collaboration platform
  main_url: https://wire.com
  url: https://wire.com
  featured: false
  categories:
    - Open Source
    - Productivity
    - Technology
    - Blog
    - App
  built_by: Wire team
  built_by_url: https://github.com/orgs/wireapp/people
- title: J. Patrick Raftery
  main_url: https://www.jpatrickraftery.com
  url: https://www.jpatrickraftery.com
  description: J. Patrick Raftery is an opera singer and voice teacher based in Vancouver, BC.
  categories:
    - Portfolio
    - Music
  built_by: Michael Uloth
  built_by_url: https://www.michaeluloth.com
  featured: false
- title: Aria Umezawa
  main_url: https://www.ariaumezawa.com
  url: https://www.ariaumezawa.com
  description: Aria Umezawa is a director, producer, and writer currently based in San Francisco. Site designed by Stephen Bell.
  categories:
    - Portfolio
    - Music
    - Entertainment
  built_by: Michael Uloth
  built_by_url: https://www.michaeluloth.com
  featured: false
- title: Pomegranate Opera
  main_url: https://pomegranateopera.netlify.com
  url: https://pomegranateopera.netlify.com
  description: Pomegranate Opera is a lesbian opera written by Amanda Hale & Kye Marshall. Site designed by Stephen Bell.
  categories:
    - Gallery
    - Music
  built_by: Michael Uloth
  built_by_url: https://www.michaeluloth.com
  featured: false
- title: Daniel Cabena
  main_url: https://www.danielcabena.com
  url: https://www.danielcabena.com
  description: Daniel Cabena is a Canadian countertenor highly regarded in both Canada and Europe for prize-winning performances ranging from baroque to contemporary repertoire. Site designed by Stephen Bell.
  categories:
    - Portfolio
    - Music
  built_by: Michael Uloth
  built_by_url: https://www.michaeluloth.com
  featured: false
- title: Artist.Center
  main_url: https://artistcenter.netlify.com
  url: https://artistcenter.netlify.com
  description: The marketing page for Artist.Center, a soon-to-launch platform designed to connect opera singers to opera companies. Site designed by Stephen Bell.
  categories:
    - Music
  built_by: Michael Uloth
  built_by_url: https://www.michaeluloth.com
  featured: false
- title: DG Volo & Company
  main_url: https://www.dgvolo.com
  url: https://www.dgvolo.com
  description: DG Volo & Company is a Toronto-based investment consultancy. Site designed by Stephen Bell.
  categories:
    - Finance
  built_by: Michael Uloth
  built_by_url: https://www.michaeluloth.com
  featured: false
- title: Shawna Lucey
  main_url: https://www.shawnalucey.com
  url: https://www.shawnalucey.com
  description: Shawna Lucey is an American theater and opera director based in New York City. Site designed by Stephen Bell.
  categories:
    - Portfolio
    - Music
    - Entertainment
  built_by: Michael Uloth
  built_by_url: https://www.michaeluloth.com
  featured: false
- title: Leyan Lo
  main_url: https://www.leyanlo.com
  url: https://www.leyanlo.com
  description: >
    Leyan Lo’s personal website
  categories:
    - Portfolio
  built_by: Leyan Lo
  built_by_url: https://www.leyanlo.com
  featured: false
- title: Hawaii National Bank
  url: https://hawaiinational.bank
  main_url: https://hawaiinational.bank
  description: Hawaii National Bank's highly personalized service has helped loyal customers & locally owned businesses achieve their financial dreams for over 50 years.
  categories:
    - Finance
  built_by: Wall-to-Wall Studios
  built_by_url: https://walltowall.com
  featured: false
- title: Coletiv
  url: https://coletiv.com
  main_url: https://coletiv.com
  description: Coletiv teams up with companies of all sizes to design, develop & launch digital products for iOS, Android & the Web.
  categories:
    - Technology
    - Agency
    - Web Development
  built_by: Coletiv
  built_by_url: https://coletiv.com
  featured: false
- title: janosh.io
  description: >
    Personal blog and portfolio of Janosh Riebesell. The site is built with Gatsby v2 and designed
    entirely with styled-components v4. Much of the layout was achieved with CSS grid. It supports
    Google Analytics, fluid typography and Algolia search.
  main_url: https://janosh.io
  url: https://janosh.io
  source_url: https://github.com/janosh/janosh.io
  categories:
    - Portfolio
    - Blog
    - Science
    - Photography
    - Travel
  built_by: Janosh Riebesell
  built_by_url: https://janosh.io
  featured: false
- title: Gold Edge Training
  url: https://www.goldedgetraining.co.uk
  main_url: https://www.goldedgetraining.co.uk
  description: >
    AAT approved online distance learning accountancy training provider. Branded landing page / mini brochure promoting competitor differentiators, student testimonials, offers, service benefits and features. Designed to both inform potential students and encourage visits to company e-commerce site or direct company contact.
  categories:
    - Education
    - Learning
    - Landing Page
    - Business
    - Finance
  built_by: Leo Furze-Waddock
  built_by_url: https://www.linkedin.com/in/lfurzewaddock
- title: Gatsby Manor
  description: >
    We build themes for gatsby. We have themes for all projects including personal,
    portfolio, e-commerce, landing pages and more. We also run an in-house
    web dev and design studio. If you cannot find what you want, we can build it for you!
    Email us at gatsbymanor@gmail.com with questions.
  main_url: https://www.gatsbymanor.com
  url: https://www.gatsbymanor.com
  source_url: https://github.com/gatsbymanor
  categories:
    - Web Development
    - Agency
    - Technology
    - Freelance
  built_by: Steven Natera
  built_by_url: https://stevennatera.com
- title: Ema Suriano's Portfolio
  main_url: https://emasuriano.com/
  url: https://emasuriano.com/
  description: >
    Ema Suriano's portfolio to display information about him, his projects and what he's writing about.
  categories:
    - Portfolio
    - Technology
    - Web Development
  built_by: Ema Suriano
  built_by_url: https://emasuriano.com/
  featured: false
- title: Luan Orlandi
  main_url: https://luanorlandi.github.io
  url: https://luanorlandi.github.io
  source_url: https://github.com/luanorlandi/luanorlandi.github.io
  description: >
    Luan Orlandi's personal website. Brazilian web developer, enthusiast in React and Gatsby.
  categories:
    - Blog
    - Portfolio
    - Web Development
  built_by: Luan Orlandi
  built_by_url: https://github.com/luanorlandi
- title: Mobius Labs
  main_url: https://mobius.ml
  url: https://mobius.ml
  description: >
    Mobius Labs landing page, a Start-up working on Computer Vision
  categories:
    - Landing Page
    - Marketing
    - Technology
  built_by: sktt
  built_by_url: https://github.com/sktt
- title: EZAgrar
  main_url: https://www.ezagrar.at/en/
  url: https://www.ezagrar.at/en/
  description: >
    EZAgrar.at is the homepage of the biggest agricultural machinery dealership in Austria. In total 8 pages will be built for this client reusing a lot of components between them.
  categories:
    - E-commerce
    - Marketing
  built_by: MangoART
  built_by_url: https://www.mangoart.at
  featured: false
- title: OAsome blog
  main_url: https://oasome.blog/
  url: https://oasome.blog/
  source_url: https://github.com/oorestisime/oasome
  description: >
    Paris-based Cypriot adventurers. A and O. Lovers of life and travel. Want to get a glimpse of the OAsome world?
  categories:
    - Blog
    - Photography
    - Travel
  built_by: Orestis Ioannou
  featured: false
- title: Brittany Chiang
  main_url: https://brittanychiang.com/
  url: https://brittanychiang.com/
  source_url: https://github.com/bchiang7/v4
  description: >
    Personal website and portfolio of Brittany Chiang built with Gatsby v2
  categories:
    - Portfolio
  built_by: Brittany Chiang
  built_by_url: https://github.com/bchiang7
  featured: false
- title: Fitekran
  description: >
    One of the most visited Turkish blogs about health, sports and healthy lifestyle, that has been rebuilt with Gatsby v2 using WordPress.
  main_url: https://www.fitekran.com
  url: https://www.fitekran.com
  categories:
    - Science
    - Healthcare
    - Blog
  built_by: Burak Tokak
  built_by_url: https://www.buraktokak.com
- title: Serverless
  main_url: https://serverless.com
  url: https://serverless.com
  description: >
    Serverless.com – Build web, mobile and IoT applications with serverless architectures using AWS Lambda, Azure Functions, Google CloudFunctions & more!
  categories:
    - Technology
    - Web Development
  built_by: Codebrahma
  built_by_url: https://codebrahma.com
  featured: false
- title: Dive Bell
  main_url: https://divebell.band/
  url: https://divebell.band/
  description: >
    Simple site for a band to list shows dates and videos (499 on lighthouse)
  categories:
    - Music
  built_by: Matt Bagni
  built_by_url: https://mattbag.github.io
  featured: false
- title: Mayer Media Co.
  main_url: https://mayermediaco.com/
  url: https://mayermediaco.com/
  description: >
    Freelance Web Development and Digital Marketing
  categories:
    - Web Development
    - Marketing
    - Blog
  source_url: https://github.com/MayerMediaCo/MayerMediaCo2.0
  built_by: Danny Mayer
  built_by_url: https://twitter.com/mayermediaco
  featured: false
- title: Jan Czizikow Portfolio
  main_url: https://www.janczizikow.com/
  url: https://www.janczizikow.com/
  source_url: https://github.com/janczizikow/janczizikow-portfolio
  description: >
    Simple personal portfolio site built with Gatsby
  categories:
    - Portfolio
    - Freelance
    - Web Development
  built_by: Jan Czizikow
  built_by_url: https://github.com/janczizikow
- title: Carbon Design Systems
  main_url: http://www.carbondesignsystem.com/
  url: http://www.carbondesignsystem.com/
  description: >
    The Carbon Design System is integrating the new IBM Design Ethos and Language. It represents a completely fresh approach to the design of all things at IBM.
  categories:
    - Design System
    - Documentation
  built_by: IBM
  built_by_url: https://www.ibm.com/
  featured: false
- title: Mozilla Mixed Reality
  main_url: https://mixedreality.mozilla.org/
  url: https://mixedreality.mozilla.org/
  description: >
    Virtual Reality for the free and open Web.
  categories:
    - Open Source
  built_by: Mozilla
  built_by_url: https://www.mozilla.org/
  featured: false
- title: Uniform Hudl Design System
  main_url: http://uniform.hudl.com/
  url: http://uniform.hudl.com/
  description: >
    A single design system to ensure every interface feels like Hudl. From the colors we use to the size of our buttons and what those buttons say, Uniform has you covered. Check the guidelines, copy the code and get to building.
  categories:
    - Design System
    - Open Source
    - Design
  built_by: Hudl
  built_by_url: https://www.hudl.com/
- title: Subtle UI
  main_url: https://subtle-ui.netlify.com/
  url: https://subtle-ui.netlify.com/
  source_url: https://github.com/ryanwiemer/subtle-ui
  description: >
    A collection of clever yet understated user interactions found on the web.
  categories:
    - Web Development
    - Open Source
    - User Experience
  built_by: Ryan Wiemer
  built_by_url: https://www.ryanwiemer.com/
  featured: false
- title: developer.bitcoin.com
  main_url: https://developer.bitcoin.com/
  url: https://developer.bitcoin.com/
  description: >
    Bitbox based bitcoin.com developer platform and resources.
  categories:
    - Finance
  featured: false
- title: Barmej
  main_url: https://app.barmej.com/
  url: https://app.barmej.com/
  description: >
    An interactive platform to learn different programming languages in Arabic for FREE
  categories:
    - Education
    - Programming
    - Learning
  built_by: Obytes
  built_by_url: https://www.obytes.com/
  featured: false
- title: Emergence
  main_url: https://emcap.com/
  url: https://emcap.com/
  description: >
    Emergence is a top enterprise cloud venture capital firm. We fund early stage ventures focusing on enterprise & SaaS applications. Emergence is one of the top VC firms in Silicon Valley.
  categories:
    - Marketing
    - Blog
  built_by: Upstatement
  built_by_url: https://www.upstatement.com/
  featured: false
- title: FPVtips
  main_url: https://fpvtips.com
  url: https://fpvtips.com
  source_url: https://github.com/jumpalottahigh/fpvtips
  description: >
    FPVtips is all about bringing racing drone pilots closer together, and getting more people into the hobby!
  categories:
    - Community
    - Education
  built_by: Georgi Yanev
  built_by_url: https://twitter.com/jumpalottahigh
  featured: false
- title: Georgi Yanev
  main_url: https://blog.georgi-yanev.com/
  url: https://blog.georgi-yanev.com/
  source_url: https://github.com/jumpalottahigh/blog.georgi-yanev.com
  description: >
    I write articles about FPV quads (building and flying), web development, smart home automation, life-long learning and other topics from my personal experience.
  categories:
    - Blog
  built_by: Georgi Yanev
  built_by_url: https://twitter.com/jumpalottahigh
  featured: false
- title: Bear Archery
  main_url: https://beararchery.com/
  url: https://beararchery.com/
  categories:
    - E-commerce
    - Sports
  built_by: Escalade Sports
  built_by_url: https://www.escaladesports.com/
  featured: false
- title: "attn:"
  main_url: https://www.attn.com/
  url: https://www.attn.com/
  categories:
    - Media
    - Entertainment
  built_by: "attn:"
  built_by_url: https://www.attn.com/
  featured: false
- title: Mirror Conf
  description: >
    Mirror Conf is a conference designed to empower designers and frontend developers who have a thirst for knowledge and want to broaden their horizons.
  main_url: https://www.mirrorconf.com/
  url: https://www.mirrorconf.com/
  categories:
    - Conference
    - Design
    - Web Development
  featured: false
- title: Startarium
  main_url: https://www.startarium.ro
  url: https://www.startarium.ro
  description: >
    Free entrepreneurship educational portal with more than 20000 users, hundreds of resources, crowdfunding, mentoring and investor pitching events facilitated.
  categories:
    - Education
    - Nonprofit
    - Entrepreneurship
  built_by: Cezar Neaga
  built_by_url: https://twitter.com/cezarneaga
  featured: false
- title: Microlink
  main_url: https://microlink.io/
  url: https://microlink.io/
  description: >
    Extract structured data from any website.
  categories:
    - Web Development
    - API
  built_by: Kiko Beats
  built_by_url: https://kikobeats.com/
  featured: false
- title: Kevin Legrand
  url: https://k-legrand.com
  main_url: https://k-legrand.com
  source_url: https://github.com/Manoz/k-legrand.com
  description: >
    Personal website and blog built with love with Gatsby v2
  categories:
    - Blog
    - Portfolio
    - Web Development
  built_by: Kevin Legrand
  built_by_url: https://k-legrand.com
  featured: false
- title: David James Portfolio
  main_url: https://dfjames.com/
  url: https://dfjames.com/
  source_url: https://github.com/daviddeejjames/dfjames-gatsby
  description: >
    Portfolio Site using GatsbyJS and headless WordPress
  categories:
    - WordPress
    - Portfolio
    - Blog
  built_by: David James
  built_by_url: https://twitter.com/daviddeejjames
- title: Hypertext Candy
  url: https://www.hypertextcandy.com/
  main_url: https://www.hypertextcandy.com/
  description: >
    Blog about web development. Laravel, Vue.js, etc.
  categories:
    - Blog
    - Web Development
  built_by: Masahiro Harada
  built_by_url: https://twitter.com/_Masahiro_H_
  featured: false
- title: Maxence Poutord's blog
  description: >
    Tech & programming blog of Maxence Poutord, Software Engineer, Serial Traveler and Public Speaker
  main_url: https://www.maxpou.fr
  url: https://www.maxpou.fr
  featured: false
  categories:
    - Blog
    - Web Development
  built_by: Maxence Poutord
  built_by_url: https://www.maxpou.fr
- title: The Noted Project
  url: https://thenotedproject.org
  main_url: https://thenotedproject.org
  source_url: https://github.com/ianbusko/the-noted-project
  description: >
    Website to showcase the ethnomusicology research for The Noted Project.
  categories:
    - Portfolio
    - Education
    - Gallery
  built_by: Ian Busko
  built_by_url: https://github.com/ianbusko
  featured: false
- title: People For Bikes
  url: https://2017.peopleforbikes.org/
  main_url: https://2017.peopleforbikes.org/
  categories:
    - Community
    - Sports
    - Gallery
    - Nonprofit
  built_by: PeopleForBikes
  built_by_url: https://peopleforbikes.org/about-us/who-we-are/staff/
  featured: false
- title: Wide Eye
  description: >
    Creative agency specializing in interactive design, web development, and digital communications.
  url: https://wideeye.co/
  main_url: https://wideeye.co/
  categories:
    - Design
    - Web Development
  built_by: Wide Eye
  built_by_url: https://wideeye.co/about-us/
  featured: false
- title: CodeSandbox
  description: >
    CodeSandbox is an online editor that helps you create web applications, from prototype to deployment.
  url: https://codesandbox.io/
  main_url: https://codesandbox.io/
  categories:
    - Web Development
  featured: false
- title: Marvel
  description: >
    The all-in-one platform powering design.
  url: https://marvelapp.com/
  main_url: https://marvelapp.com/
  categories:
    - Design
  featured: false
- title: Designcode.io
  description: >
    Learn to design and code React apps.
  url: https://designcode.io
  main_url: https://designcode.io
  categories:
    - Learning
  featured: false
- title: Happy Design
  description: >
    The Brand and Product Team Behind Happy Money
  url: https://design.happymoney.com/
  main_url: https://design.happymoney.com/
  categories:
    - Design
    - Finance
- title: Weihnachtsmarkt.ms
  description: >
    Explore the christmas market in Münster (Westf).
  url: https://weihnachtsmarkt.ms/
  main_url: https://weihnachtsmarkt.ms/
  source_url: https://github.com/codeformuenster/weihnachtsmarkt
  categories:
    - Gallery
    - Food
  built_by: Code for Münster during MSHACK18
  featured: false
- title: Code Championship
  description: >
    Competitive coding competitions for students from 3rd to 8th grade. Code is Sport.
  url: https://www.codechampionship.com
  main_url: https://www.codechampionship.com
  categories:
    - Learning
    - Education
    - Sports
  built_by: Abamath LLC
  built_by_url: https://www.abamath.com
  featured: false
- title: Wieden+Kennedy
  description: >
    Wieden+Kennedy is an independent, global creative company.
  categories:
    - Technology
    - Web Development
    - Agency
    - Marketing
  url: https://www.wk.com
  main_url: https://www.wk.com
  built_by: Wieden Kennedy
  built_by_url: https://www.wk.com/about/
  featured: false
- title: Testing JavaScript
  description: >
    This course will teach you the fundamentals of testing your JavaScript applications using eslint, Flow, Jest, and Cypress.
  url: https://testingjavascript.com/
  main_url: https://testingjavascript.com/
  categories:
    - Learning
    - Education
    - JavaScript
  built_by: Kent C. Dodds
  built_by_url: https://kentcdodds.com/
  featured: false
- title: Use Hooks
  description: >
    One new React Hook recipe every day.
  url: https://usehooks.com/
  main_url: https://usehooks.com/
  categories:
    - Learning
  built_by: Gabe Ragland
  built_by_url: https://twitter.com/gabe_ragland
  featured: false
- title: Ambassador
  url: https://www.getambassador.io
  main_url: https://www.getambassador.io
  description: >
    Open source, Kubernetes-native API Gateway for microservices built on Envoy.
  categories:
    - Open Source
    - Documentation
    - Technology
  built_by: Datawire
  built_by_url: https://www.datawire.io
  featured: false
- title: Clubhouse
  main_url: https://clubhouse.io
  url: https://clubhouse.io
  description: >
    The intuitive and powerful project management platform loved by software teams of all sizes. Built with Gatsby v2 and Prismic
  categories:
    - Technology
    - Blog
    - Productivity
    - Community
    - Design
    - Open Source
  built_by: Ueno.
  built_by_url: https://ueno.co
  featured: false
- title: Asian Art Collection
  url: http://artmuseum.princeton.edu/asian-art/
  main_url: http://artmuseum.princeton.edu/asian-art/
  description: >
    Princeton University has a branch dealing with state of art.They have showcased ore than 6,000 works of Asian art are presented alongside ongoing curatorial and scholarly research
  categories:
    - Marketing
  featured: false
- title: QHacks
  url: https://qhacks.io
  main_url: https://qhacks.io
  source_url: https://github.com/qhacks/qhacks-website
  description: >
    QHacks is Queen’s University’s annual hackathon! QHacks was founded in 2016 with a mission to advocate and incubate the tech community at Queen’s University and throughout Canada.
  categories:
    - Education
    - Technology
    - Podcast
  featured: false
- title: Tyler McGinnis
  url: https://tylermcginnis.com/
  main_url: https://tylermcginnis.com/
  description: >
    The linear, course based approach to learning web technologies.
  categories:
    - Education
    - Technology
    - Podcast
    - Web Development
  featured: false
- title: a11y with Lindsey
  url: https://www.a11ywithlindsey.com/
  main_url: https://www.a11ywithlindsey.com/
  source_url: https://github.com/lkopacz/a11y-with-lindsey
  description: >
    To help developers navigate accessibility jargon, write better code, and to empower them to make their Internet, Everyone's Internet.
  categories:
    - Education
    - Blog
    - Technology
  built_by: Lindsey Kopacz
  built_by_url: https://twitter.com/littlekope0903
  featured: false
- title: DEKEMA
  url: https://www.dekema.com/
  main_url: https://www.dekema.com/
  description: >
    Worldclass crafting: Furnace, fervor, fulfillment. Delivering highest demand for future craftsmanship. Built using Gatsby v2 and Prismic.
  categories:
    - Healthcare
    - Science
    - Technology
  built_by: Crisp Studio
  built_by_url: https://crisp.studio
  featured: false
- title: Ramón Chancay
  description: >-
    Front-end / Back-end Developer in Guayaquil Ecuador.
    Currently at Everymundo, previously at El Universo.
    I enjoy teaching and sharing what I know.
    I give professional advice to developers and companies.
    My wife and my children are everything in my life.
  main_url: https://ramonchancay.me/
  url: https://ramonchancay.me/
  source_url: https://github.com/devrchancay/personal-site
  featured: false
  categories:
    - Blog
    - Technology
    - Web Development
  built_by: Ramón Chancay
  built_by_url: https://ramonchancay.me/
- title: Acclimate Consulting
  main_url: https://www.acclimate.io/
  url: https://www.acclimate.io/
  description: >-
    Acclimate is a consulting firm that puts organizations back in control with data-driven strategies and full-stack applications.
  categories:
    - Technology
    - Consulting
  built_by: Andrew Wilson
  built_by_url: https://github.com/andwilson
  featured: false
- title: Flyright
  url: https://flyright.co/
  main_url: https://flyright.co/
  description: >-
    Flyright curates everything you need for international travel in one tidy place 💜
  categories:
    - Technology
    - App
  built_by: Ty Hopp
  built_by_url: https://github.com/tyhopp
  featured: false
- title: Vets Who Code
  url: https://vetswhocode.io/
  main_url: https://vetswhocode.io/
  description: >-
    VetsWhoCode is a non-profit organization dedicated to training military veterans & giving them the skills they need transition into tech careers.
  categories:
    - Technology
    - Nonprofit
  featured: false
- title: Patreon Blog
  url: https://blog.patreon.com/
  main_url: https://blog.patreon.com/
  description: >-
    Official blog of Patreon.com
  categories:
    - Blog
  featured: false
- title: Full Beaker
  url: https://fullbeaker.com/
  main_url: https://fullbeaker.com/
  description: >-
    Full Beaker provides independent advice online about careers and home ownership, and connect anyone who asks with companies that can help them.
  categories:
    - Consulting
  featured: false
- title: Citywide Holdup
  url: https://citywideholdup.org/
  main_url: https://citywideholdup.org/
  description: >-
    Citywide Holdup is an annual fundraising event held around early November in the city of Austin, TX hosted by the Texas Wranglers benefitting Easter Seals of Central Texas, a non-profit organization that provides exceptional services, education, outreach and advocacy so that people with disabilities can live, learn, work and play in our communities.
  categories:
    - Nonprofit
    - Event
  built_by: Cameron Rison
  built_by_url: https://github.com/killakam3084
  featured: false
- title: Dawn Labs
  url: https://dawnlabs.io
  main_url: https://dawnlabs.io
  description: >-
    Thoughtful products for inspired teams. With a holistic approach to engineering and design, we partner with startups and enterprises to build for the digital era.
  categories:
    - Technology
    - Agency
    - Web Development
  featured: false
- title: COOP by Ryder
  url: https://coop.com/
  main_url: https://coop.com/
  description: >
    COOP is a platform that connects fleet managers that have idle vehicles to businesses that are looking to rent vehicles. COOP simplifies the process and paperwork required to safely share vehicles between business owners.
  categories:
    - Marketing
  built_by: Crispin Porter Bogusky
  built_by_url: http://www.cpbgroup.com/
  featured: false
- title: Domino's Paving for Pizza
  url: https://www.pavingforpizza.com/
  main_url: https://www.pavingforpizza.com/
  description: >
    Nominate your town for a chance to have your rough drive home from Domino's fixed to pizza perfection.
  categories:
    - Marketing
  built_by: Crispin Porter Bogusky
  built_by_url: http://www.cpbgroup.com/
  featured: false
- title: Propapanda
  url: https://propapanda.eu/
  main_url: https://propapanda.eu/
  description: >
    Is a creative production house based in Tallinn, Estonia. We produce music videos, commercials, films and campaigns – from scratch to finish.
  categories:
    - Video
    - Portfolio
    - Agency
    - Media
  built_by: Henry Kehlmann
  built_by_url: https://github.com/madhenry/
  featured: false
- title: JAMstack.paris
  url: https://jamstack.paris/
  main_url: https://jamstack.paris/
  source_url: https://github.com/JAMstack-paris/jamstack.paris
  description: >
    JAMstack-focused, bi-monthly meetup in Paris
  categories:
    - Web Development
  built_by: Matthieu Auger & Nicolas Goutay
  built_by_url: https://github.com/JAMstack-paris
  featured: false
- title: DexWallet - The only Wallet you need by Dexlab
  main_url: https://www.dexwallet.io/
  url: https://www.dexwallet.io/
  source_url: https://github.com/dexlab-io/DexWallet-website
  featured: false
  description: >-
    DexWallet is a secure, multi-chain, mobile wallet with an upcoming one-click exchange for mobile.
  categories:
    - App
    - Open Source
  built_by: DexLab
  built_by_url: https://github.com/dexlab-io
- title: Kings Valley Paving
  url: https://kingsvalleypaving.com
  main_url: https://kingsvalleypaving.com
  description: >
    Kings Valley Paving is an asphalt, paving and concrete company serving the commercial, residential and industrial sectors in the Greater Toronto Area. Site designed by Stephen Bell.
  categories:
    - Marketing
  built_by: Michael Uloth
  built_by_url: https://www.michaeluloth.com
  featured: false
- title: Peter Barrett
  url: https://www.peterbarrett.ca
  main_url: https://www.peterbarrett.ca
  description: >
    Peter Barrett is a Canadian baritone from Newfoundland and Labrador who performs opera and concert repertoire in Canada, the U.S. and around the world. Site designed by Stephen Bell.
  categories:
    - Portfolio
    - Music
  built_by: Michael Uloth
  built_by_url: https://www.michaeluloth.com
  featured: false
- title: NARCAN
  main_url: https://www.narcan.com
  url: https://www.narcan.com
  description: >
    NARCAN Nasal Spray is the first and only FDA-approved nasal form of naloxone for the emergency treatment of a known or suspected opioid overdose.
  categories:
    - Healthcare
  built_by: NARCAN
  built_by_url: https://www.narcan.com
  featured: false
- title: Ritual
  main_url: https://ritual.com
  url: https://ritual.com
  description: >
    Ritual started with a simple question, what exactly is in women's multivitamins? This is the story of what happened when our founder Kat started searching for answers — the story of Ritual.
  categories:
    - Healthcare
  built_by: Ritual
  built_by_url: https://ritual.com
  featured: false
- title: Truebill
  main_url: https://www.truebill.com
  url: https://www.truebill.com
  description: >
    Truebill empowers you to take control of your money.
  categories:
    - Finance
  built_by: Truebill
  built_by_url: https://www.truebill.com
  featured: false
- title: Smartling
  main_url: https://www.smartling.com
  url: https://www.smartling.com
  description: >
    Smartling enables you to automate, manage, and professionally translate content so that you can do more with less.
  categories:
    - Marketing
  built_by: Smartling
  built_by_url: https://www.smartling.com
  featured: false
- title: Clear
  main_url: https://www.clearme.com
  url: https://www.clearme.com
  description: >
    At clear, we’re working toward a future where you are your ID, enabling you to lead an unstoppable life.
  categories:
    - Security
  built_by: Clear
  built_by_url: https://www.clearme.com
  featured: false
- title: VS Code Rocks
  main_url: https://vscode.rocks
  url: https://vscode.rocks
  source_url: https://github.com/lannonbr/vscode-rocks
  featured: false
  description: >
    VS Code Rocks is a place for weekly news on the newest features and updates to Visual Studio Code as well as trending extensions and neat tricks to continually improve your VS Code skills.
  categories:
    - Open Source
    - Blog
    - Web Development
  built_by: Benjamin Lannon
  built_by_url: https://github.com/lannonbr
- title: Particle
  main_url: https://www.particle.io
  url: https://www.particle.io
  featured: false
  description: Particle is a fully-integrated IoT platform that offers everything you need to deploy an IoT product.
  categories:
    - Marketing
- title: freeCodeCamp curriculum
  main_url: https://learn.freecodecamp.org
  url: https://learn.freecodecamp.org
  featured: false
  description: Learn to code with free online courses, programming projects, and interview preparation for developer jobs.
  categories:
    - Web Development
    - Learning
- title: Tandem
  main_url: https://www.tandem.co.uk
  url: https://www.tandem.co.uk
  description: >
    We're on a mission to free you of money misery. Our app, card and savings account are designed to help you spend less time worrying about money and more time enjoying life.
  categories:
    - Finance
    - App
  built_by: Tandem
  built_by_url: https://github.com/tandembank
  featured: false
- title: Monbanquet.fr
  main_url: https://monbanquet.fr
  url: https://monbanquet.fr
  description: >
    Give your corporate events the food and quality it deserves, thanks to the know-how of the best local artisans.
  categories:
    - E-commerce
    - Food
    - Event
  built_by: Monbanquet.fr
  built_by_url: https://github.com/monbanquet
  featured: false
- title: The Leaky Cauldron Blog
  url: https://theleakycauldronblog.com
  main_url: https://theleakycauldronblog.com
  source_url: https://github.com/v4iv/theleakycauldronblog
  description: >
    A Brew of Awesomeness with a Pinch of Magic...
  categories:
    - Blog
  built_by: Vaibhav Sharma
  built_by_url: https://github.com/v4iv
  featured: false
- title: Wild Drop Surf Camp
  main_url: https://wilddropsurfcamp.com
  url: https://wilddropsurfcamp.com
  description: >
    Welcome to Portugal's best kept secret and be amazed with our nature. Here you can explore, surf, taste the world's best gastronomy and wine, feel the North Canyon's power with the biggest waves in the world and so many other amazing things. Find us, discover yourself!
  categories:
    - Travel
  built_by: Samuel Fialho
  built_by_url: https://samuelfialho.com
  featured: false
- title: JoinUp HR chatbot
  url: https://www.joinup.io
  main_url: https://www.joinup.io
  description: Custom HR chatbot for better candidate experience
  categories:
    - App
    - Technology
  featured: false
- title: JDCastro Web Design & Development
  main_url: https://jacobdcastro.com
  url: https://jacobdcastro.com
  source_url: https://github.com/jacobdcastro/personal-site
  featured: false
  description: >
    A small business site for freelance web designer and developer Jacob D. Castro. Includes professional blog, contact forms, and soon-to-come portfolio of sites for clients. Need a new website or an extra developer to share the workload? Feel free to check out the website!
  categories:
    - Blog
    - Portfolio
    - Business
    - Freelance
  built_by: Jacob D. Castro
  built_by_url: https://twitter.com/jacobdcastro
- title: Gatsby Tutorials
  main_url: https://www.gatsbytutorials.com
  url: https://www.gatsbytutorials.com
  source_url: https://github.com/ooloth/gatsby-tutorials
  featured: false
  description: >
    Gatsby Tutorials is a community-updated list of video, audio and written tutorials to help you learn GatsbyJS.
  categories:
    - Web Development
    - Education
    - Open Source
  built_by: Michael Uloth
  built_by_url: https://www.michaeluloth.com
- title: Grooovinger
  url: https://www.grooovinger.com
  main_url: https://www.grooovinger.com
  description: >
    Martin Grubinger, a web developer from Austria
  categories:
    - Portfolio
    - Web Development
  built_by: Martin Grubinger
  built_by_url: https://www.grooovinger.com
  featured: false
- title: LXDX - the Crypto Derivatives Exchange
  main_url: https://www.lxdx.co/
  url: https://www.lxdx.co/
  description: >
    LXDX is the world's fastest crypto exchange. Our mission is to bring innovative financial products to retail crypto investors, providing access to the same speed and scalability that institutional investors already depend on us to deliver each and every day.
  categories:
    - Marketing
    - Finance
  built_by: Corey Ward
  built_by_url: http://www.coreyward.me/
  featured: false
- title: Kyle McDonald
  url: https://kylemcd.com
  main_url: https://kylemcd.com
  source_url: https://github.com/kylemcd/personal-site-react
  description: >
    Personal site + blog for Kyle McDonald
  categories:
    - Blog
  built_by: Kyle McDonald
  built_by_url: https://kylemcd.com
  featured: false
- title: VSCode Power User Course
  main_url: https://VSCode.pro
  url: https://VSCode.pro
  description: >
    After 10 years with Sublime, I switched to VSCode. Love it. Spent 1000+ hours building a premium video course to help you switch today. 200+ power user tips & tricks turn you into a VSCode.pro
  categories:
    - Education
    - Learning
    - E-commerce
    - Marketing
    - Technology
    - Web Development
  built_by: Ahmad Awais
  built_by_url: https://twitter.com/MrAhmadAwais/
  featured: false
- title: Thijs Koerselman Portfolio
  main_url: https://www.vauxlab.com
  url: https://www.vauxlab.com
  featured: false
  description: >
    Portfolio of Thijs Koerselman. A freelance software engineer, full-stack web developer and sound designer.
  categories:
    - Portfolio
    - Business
    - Freelance
    - Technology
    - Web Development
    - Music
- title: Ad Hoc Homework
  main_url: https://homework.adhoc.team
  url: https://homework.adhoc.team
  description: >
    Ad Hoc builds government digital services that are fast, efficient, and usable by everyone. Ad Hoc Homework is a collection of coding and design challenges for candidates applying to our open positions.
  categories:
    - Web Development
    - Government
    - Healthcare
    - Programming
  built_by_url: https://adhoc.team
  featured: false
- title: Birra Napoli
  main_url: http://www.birranapoli.it
  url: http://www.birranapoli.it
  built_by: Ribrain
  built_by_url: https://www.ribrainstudio.com
  featured: false
  description: >
    Birra Napoli official site
  categories:
    - Landing Page
    - Business
    - Food
- title: Satispay
  url: https://www.satispay.com
  main_url: https://www.satispay.com
  categories:
    - Business
    - Finance
    - Technology
  built_by: Satispay
  built_by_url: https://www.satispay.com
  featured: false
- title: The Movie Database - Gatsby
  url: https://tmdb.lekoarts.de
  main_url: https://tmdb.lekoarts.de
  source_url: https://github.com/LekoArts/gatsby-source-tmdb-example
  categories:
    - Open Source
    - Entertainment
    - Gallery
  featured: false
  built_by: LekoArts
  built_by_url: https://github.com/LekoArts
  description: >
    Source from The Movie Database (TMDb) API (v3) in Gatsby. This example is built with react-spring, React hooks and react-tabs and showcases the gatsby-source-tmdb plugin. It also has some client-only paths and uses gatsby-image.
- title: LANDR - Creative Tools for Musicians
  url: https://www.landr.com/
  main_url: https://www.landr.com/en/
  categories:
    - Music
    - Technology
    - Business
    - Entrepreneurship
    - Freelance
    - Marketing
    - Media
  featured: false
  built_by: LANDR
  built_by_url: https://twitter.com/landr_music
  description: >
    Marketing website built for LANDR. LANDR is a web application that provides tools for musicians to master their music (using artificial intelligence), collaborate with other musicians, and distribute their music to multiple platforms.
- title: ClinicJS
  url: https://clinicjs.org/
  main_url: https://clinicjs.org/
  categories:
    - Technology
    - Documentation
  featured: false
  built_by: NearForm
  built_by_url: https://www.nearform.com/
  description: >
    Tools to help diagnose and pinpoint Node.js performance issues.
- title: KOBIT
  main_url: https://kobit.in
  url: https://kobit.in
  description: Automated Google Analytics Report with everything you need and more
  featured: false
  categories:
    - Marketing
    - Blog
  built_by: mottox2
  built_by_url: https://mottox2.com
- title: Aleksander Hansson
  main_url: https://ahansson.com
  url: https://ahansson.com
  featured: false
  description: >
    Portfolio website for Aleksander Hansson
  categories:
    - Portfolio
    - Business
    - Freelance
    - Technology
    - Web Development
    - Consulting
  built_by: Aleksander Hansson
  built_by_url: https://www.linkedin.com/in/aleksanderhansson/
- title: Surfing Nosara
  main_url: https://www.surfingnosara.com
  url: https://www.surfingnosara.com
  description: Real estate, vacation, and surf report hub for Nosara, Costa Rica
  featured: false
  categories:
    - Business
    - Blog
    - Gallery
    - Marketing
  built_by: Desarol
  built_by_url: https://www.desarol.com
- title: Crispin Porter Bogusky
  url: https://cpbgroup.com/
  main_url: https://cpbgroup.com/
  description: >
    We solve the world’s toughest communications problems with the most quantifiably potent creative assets.
  categories:
    - Agency
    - Design
    - Marketing
  built_by: Crispin Porter Bogusky
  built_by_url: https://cpbgroup.com/
  featured: false
- title: graphene-python
  url: https://graphene-python.org
  main_url: https://graphene-python.org
  description: Graphene is a collaboratively funded project.Graphene-Python is a library for building GraphQL APIs in Python easily.
  categories:
    - Library
    - API
    - Documentation
  featured: false
- title: Engel & Völkers Ibiza Holiday Rentals
  main_url: https://www.ev-ibiza.com/
  url: https://www.ev-ibiza.com/
  featured: false
  built_by: Ventura Digitalagentur
  description: >
    Engel & Völkers, one of the most successful real estate agencies in the world, offers luxury holiday villas to rent in Ibiza.
  categories:
    - Travel
- title: Sylvain Hamann's personal website
  url: https://shamann.fr
  main_url: https://shamann.fr
  source_url: https://github.com/sylvhama/shamann-gatsby/
  description: >
    Sylvain Hamann, web developer from France
  categories:
    - Portfolio
    - Web Development
  built_by: Sylvain Hamann
  built_by_url: https://twitter.com/sylvhama
  featured: false
- title: Luca Crea's portfolio
  main_url: https://lcrea.github.io
  url: https://lcrea.github.io
  description: >
    Portfolio and personal website of Luca Crea, an Italian software engineer.
  categories:
    - Portfolio
  built_by: Luca Crea
  built_by_url: https://github.com/lcrea
  featured: false
- title: Escalade Sports
  main_url: https://www.escaladesports.com/
  url: https://www.escaladesports.com/
  categories:
    - E-commerce
    - Sports
  built_by: Escalade Sports
  built_by_url: https://www.escaladesports.com/
  featured: false
- title: Exposify
  main_url: https://www.exposify.de/
  url: https://www.exposify.de/
  description: >
    This is our German website built with Gatsby 2.0, Emotion and styled-system.
    Exposify is a proptech startup and builds technology for real estate businesses.
    We provide our customers with an elegant agent software in combination
    with beautifully designed and fast websites.
  categories:
    - Web Development
    - Real Estate
    - Agency
    - Marketing
  built_by: Exposify
  built_by_url: https://www.exposify.de/
  featured: false
- title: Steak Point
  main_url: https://www.steakpoint.at/
  url: https://www.steakpoint.at/
  description: >
    Steak Restaurant in Vienna, Austria (Wien, Österreich).
  categories:
    - Food
  built_by: Peter Kroyer
  built_by_url: https://www.peterkroyer.at/
  featured: false
- title: Takumon blog
  main_url: https://takumon.com
  url: https://takumon.com
  source_url: https://github.com/Takumon/blog
  description: Java Engineer's tech blog.
  featured: false
  categories:
    - Blog
  built_by: Takumon
  built_by_url: https://twitter.com/inouetakumon
- title: DayThirty
  main_url: https://daythirty.com
  url: https://daythirty.com
  description: DayThirty - ideas for the new year.
  featured: false
  categories:
    - Marketing
  built_by: Jack Oliver
  built_by_url: https://twitter.com/mrjackolai
- title: TheAgencyProject
  main_url: https://theagencyproject.co
  url: https://theagencyproject.co
  description: Agency model, without agency overhead.
  categories:
    - Agency
  built_by: JV-LA
  built_by_url: https://jv-la.com
- title: Karen Hou's portfolio
  main_url: https://www.karenhou.com/
  url: https://www.karenhou.com/
  categories:
    - Portfolio
  built_by: Karen H. Developer
  built_by_url: https://github.com/karenhou
  featured: false
- title: Jean Luc Ponty
  main_url: https://ponty.com
  url: https://ponty.com
  description: Official site for Jean Luc Ponty, French virtuoso violinist and jazz composer.
  featured: false
  categories:
    - Music
    - Entertainment
  built_by: Othermachines
  built_by_url: https://othermachines.com
- title: Rosewood Family Advisors
  main_url: https://www.rfallp.com/
  url: https://www.rfallp.com/
  description: Rosewood Family Advisors LLP (Palo Alto) provides a diverse range of family office services customized for ultra high net worth individuals.
  featured: false
  categories:
    - Finance
    - Business
  built_by: Othermachines
  built_by_url: https://othermachines.com
- title: Standing By Company
  main_url: https://standingby.company
  url: https://standingby.company
  description: A brand experience design company led by Scott Mackenzie and Trent Barton.
  featured: false
  categories:
    - Design
    - Web Development
  built_by: Standing By Company
  built_by_url: https://standingby.company
- title: Ashley Thouret
  main_url: https://www.ashleythouret.com
  url: https://www.ashleythouret.com
  description: Official website of Canadian soprano Ashley Thouret. Site designed by Stephen Bell.
  categories:
    - Portfolio
    - Music
  built_by: Michael Uloth
  built_by_url: https://www.michaeluloth.com
  featured: false
- title: The AZOOR Society
  main_url: https://www.azoorsociety.org
  url: https://www.azoorsociety.org
  description: The AZOOR Society is a UK-based charity committed to promoting awareness of Acute Zonal Occult Outer Retinopathy and assisting further research. Site designed by Stephen Bell.
  categories:
    - Community
    - Nonprofit
  built_by: Michael Uloth
  built_by_url: https://www.michaeluloth.com
  featured: false
- title: Gábor Fűzy pianist
  main_url: https://pianobar.hu
  url: https://pianobar.hu
  description: Gábor Fűzy pianist's official website built with Gatsby v2.
  categories:
    - Music
  built_by: Zoltán Bedi
  built_by_url: https://github.com/B3zo0
  featured: false
- title: Logicwind
  main_url: https://logicwind.com
  url: https://logicwind.com
  description: Website of Logicwind - JavaScript experts, Technology development agency & consulting.
  featured: false
  categories:
    - Portfolio
    - Agency
    - Web Development
    - Consulting
  built_by: Logicwind
  built_by_url: https://www.logicwind.com
- title: ContactBook.app
  main_url: https://contactbook.app
  url: https://contactbook.app
  description: Seamlessly share Contacts with G Suite team members
  featured: false
  categories:
    - Landing Page
    - Blog
  built_by: Logicwind
  built_by_url: https://www.logicwind.com
- title: Waterscapes
  main_url: https://waterscap.es
  url: https://waterscap.es/lake-monteynard/
  source_url: https://github.com/gaelbillon/Waterscapes-Gatsby-site
  description: Waterscap.es is a directory of bodies of water (creeks, ponds, waterfalls, lakes, etc) with information about each place such as how to get there, hike time, activities and photos and a map displayed with the Mapbox GL SJ npm package. It was developed with the goal of learning Gatsby. This website is based on the gatsby-contentful-starter and uses Contentful as CMS. It is hosted on Netlify. Hooks are setup with Bitbucket and Contentful to trigger a new build upon code or content changes. The data on Waterscap.es is a mix of original content and informations from the internets gathered and put together.
  categories:
    - Directory
    - Photography
    - Travel
  built_by: Gaël Billon
  built_by_url: https://gaelbillon.com
  featured: false
- title: Packrs
  url: https://www.packrs.co/
  main_url: https://www.packrs.co/
  description: >
    Packrs is a local delivery platform, one spot for all your daily requirements. On a single tap get everything you need at your doorstep.
  categories:
    - Marketing
    - Landing Page
    - Entrepreneurship
  built_by: Vipin Kumar Rawat
  built_by_url: https://github.com/aesthytik
  featured: false
- title: HyakuninIsshu
  main_url: https://hyakuninanki.net
  url: https://hyakuninanki.net
  source_url: https://github.com/rei-m/web_hyakuninisshu
  description: >
    HyakuninIsshu is a traditional Japanese card game.
  categories:
    - Education
    - Gallery
    - Entertainment
  built_by: Rei Matsushita
  built_by_url: https://github.com/rei-m/
  featured: false
- title: WQU Partners
  main_url: https://partners.wqu.org/
  url: https://partners.wqu.org/
  featured: false
  categories:
    - Marketing
    - Education
    - Landing Page
  built_by: Corey Ward
  built_by_url: http://www.coreyward.me/
- title: Federico Giacone
  url: https://federico.giac.one/
  main_url: https://federico.giac.one
  source_url: https://github.com/leopuleo/federico.giac.one
  description: >
    Digital portfolio for Italian Architect Federico Giacone.
  categories:
    - Portfolio
    - Gallery
  built_by: Leonardo Giacone
  built_by_url: https://github.com/leopuleo
  featured: false
- title: Station
  url: https://getstation.com/
  main_url: https://getstation.com/
  description: Station is the first smart browser for busy people. A single place for all of your web applications.
  categories:
    - Technology
    - Web Development
    - Productivity
  featured: false
- title: Vyron Vasileiadis
  url: https://fedonman.com/
  main_url: https://fedonman.com
  source_url: https://github.com/fedonman/fedonman-website
  description: Personal space of Vyron Vasileiadis aka fedonman, a Web & IoT Developer, Educator and Entrepreneur based in Athens, Greece.
  categories:
    - Portfolio
    - Technology
    - Web Development
    - Education
  built_by: Vyron Vasileiadis
  built_by_url: https://github.com/fedonman
- title: Fabien Champigny
  url: https://www.champigny.name/
  main_url: https://www.champigny.name/
  built_by_url: https://www.champigny.name/
  description: Fabien Champigny's personal blog. Entrepreneur, hacker and loves street photo.
  categories:
    - Blog
    - Gallery
    - Photography
    - Productivity
    - Entrepreneurship
  featured: false
- title: Alex Xie - Portfolio
  url: https://alexieyizhe.me/
  main_url: https://alexieyizhe.me/
  source_url: https://github.com/alexieyizhe/alexieyizhe.github.io
  description: >
    Personal website of Alex Yizhe Xie, a University of Waterloo Computer Science student and coding enthusiast.
  categories:
    - Blog
    - Portfolio
    - Web Development
  featured: false
- title: Dale Blackburn - Portfolio
  url: https://dakebl.co.uk/
  main_url: https://dakebl.co.uk/
  description: >
    Dale Blackburn's personal website and blog.
  categories:
    - Blog
    - Portfolio
    - Web Development
  featured: false
- title: Portfolio of Anthony Wiktor
  url: https://www.anthonydesigner.com/
  main_url: https://www.anthonydesigner.com/
  description: >
    Anthony Wiktor is a Webby Award-Winning Creative Director and Digital Designer twice named Hot 100 by WebDesigner Magazine. Anthony has over a decade of award-winning experience in design and has worked on projects across a diverse set of industries — from entertainment to consumer products to hospitality to technology. Anthony is a frequent lecturer at USC’s Annenberg School for Communication & Journalism and serves on the board of AIGA Los Angeles.
  categories:
    - Portfolio
    - Marketing
  built_by: Maciej Leszczyński
  built_by_url: https://twitter.com/_maciej
  featured: false
- title: Frame.io Workflow Guide
  main_url: https://workflow.frame.io
  url: https://workflow.frame.io
  description: >
    The web’s most comprehensive post-production resource, written by pro filmmakers, for pro filmmakers. Always expanding, always free.
  categories:
    - Education
  built_by: Frame.io
  built_by_url: https://frame.io
  featured: false
- title: MarcySutton.com
  main_url: https://marcysutton.com
  url: https://marcysutton.com
  description: >
    The personal website of web developer and accessibility advocate Marcy Sutton.
  categories:
    - Blog
    - Accessibility
    - Video
    - Photography
  built_by: Marcy Sutton
  built_by_url: https://marcysutton.com
  featured: true
- title: WPGraphQL Docs
  main_url: https://docs.wpgraphql.com
  url: https://docs.wpgraphql.com
  description: >
    Documentation for WPGraphQL, a free open-source WordPress plugin that provides an extendable GraphQL schema and API for any WordPress site.
  categories:
    - API
    - Documentation
    - Technology
    - Web Development
    - WordPress
  built_by: WPGraphQL
  built_by_url: https://wpgraphql.com
  featured: false
- title: Shine Lawyers
  main_url: https://www.shine.com.au
  url: https://www.shine.com.au
  description: >
    Shine Lawyers is an Australian legal services website built with Gatsby v2, Elasticsearch, Isso, and Geolocation services.
  categories:
    - Business
    - Blog
- title: Parallel Polis Kosice
  url: https://www.paralelnapoliskosice.sk/
  main_url: https://www.paralelnapoliskosice.sk/
  source_url: https://github.com/ParalelnaPolisKE/paralelnapoliskosice.sk
  description: >
    Parallel Polis is a collective of people who want to live in a more opened world. We look for possibilities and technologies (Bitcoin, the blockchain, reputation systems and decentralized technologies in general) that open new ways, make processes easier and remove unnecessary barriers. We want to create an environment that aims at education, discovering and creating better systems for everybody who is interested in freedom and independence.
  categories:
    - Blog
    - Education
    - Technology
  built_by: Roman Vesely
  built_by_url: https://romanvesely.
  featured: false
- title: Unda Solutions
  url: https://unda.com.au
  main_url: https://unda.com.au
  description: >
    A custom web application development company in Perth, WA
  categories:
    - Business
    - Freelance
    - Web Development
    - Technology
  featured: false
- title: BIGBrave
  main_url: https://bigbrave.digital
  url: https://bigbrave.digital
  description: >
    BIGBrave is a strategic design firm. We partner with our clients, big and small, to design & create human-centered brands, products, services and systems that are simple, beautiful and easy to use.
  categories:
    - Agency
    - Web Development
    - Marketing
    - Technology
    - WordPress
  built_by: Francois Brill | BIGBrave
  built_by_url: https://bigbrave.digital
  featured: false
- title: 5th Avenue Properties
  main_url: https://5thavenue.co.za
  url: https://5thavenue.co.za
  description: >
    5th Avenue Properties specializes in the leasing and sales of office space and industrial property. BIGBrave built the website in Gatsby with data from an API server (CRM) for all the property and consultant data, and WordPress for all the website content data and case studies. All forms on the website was also directly integrated into the CRM system to ensure no leads are lost. People cannot stop commenting on the speed of the site and the property search.
  categories:
    - Technology
    - WordPress
    - API
  built_by: Russel Povey and Francois Brill | BIGBrave
  built_by_url: https://bigbrave.digital
  featured: false
- title: Intsha Consulting
  main_url: https://intsha.co.za
  url: https://intsha.co.za
  description: >
    Intsha is a bespoke Human Resources consultancy firm offering expert Recruitment and Talent Management services in today's competitive marketplace. BIGBrave helped Intsha design and develop a bespoke online presense helping them stand out from the crowd.
  categories:
    - Consulting
    - Marketing
    - WordPress
  built_by: Evan Janovsky | BIGBrave
  built_by_url: https://bigbrave.digital
  featured: false
- title: MHW Law
  main_url: https://mhwlaw.ca
  url: https://mhwlaw.ca
  description: >
    MHW is a full service law firm that has offered legal representation and advice to clients locally and throughout British Columbia since 1984. BIGBrave helped MHW bring their website into the 21st century by offering the best and latest Gatsby site to help them stand our from the crowd.
  categories:
    - Law
    - Marketing
    - WordPress
  built_by: Evan Janovsky and Francois Brill | BIGBrave
  built_by_url: https://bigbrave.digital
  featured: false
- title: KegTracker
  main_url: https://www.kegtracker.co.za
  url: https://www.kegtracker.co.za
  description: >
    Keg Tracker is part of the Beverage Insights family and its sole aim is to provide you with the right data about your kegs to make better decisions. In today’s business landscape having the right information at your finger tips is crucial to the agility of your business.
  categories:
    - Food
    - Business
    - Technology
  built_by: Francois Brill | BIGBrave
  built_by_url: https://bigbrave.digital
  featured: false
- title: Mike Nichols
  url: https://www.mikenichols.me
  main_url: https://www.mikenichols.me
  description: >
    Portfolio site of Mike Nichols, a UX designer and product development lead.
  categories:
    - Portfolio
    - Technology
    - Web Development
  built_by: Mike Nichols
  featured: false
- title: Steve Haid
  url: https://www.stevehaid.com
  main_url: https://www.stevehaid.com
  description: >
    Steve Haid is a real estate agent and Professional Financial Planner (PFP) who has been helping clients achieve their investment goals since 2006. Site designed by Stephen Bell.
  categories:
    - Marketing
    - Real Estate
  built_by: Michael Uloth
  built_by_url: https://www.michaeluloth.com
- title: Incremental - Loyalty, Rewards and Incentive Programs
  main_url: https://www.incremental.com.au
  url: https://www.incremental.com.au
  description: >
    Sydney-based digital agency specialising in loyalty, rewards and incentive programs. WordPress backend; Cloudinary, YouTube and Hubspot form integration; query data displayed as animated SVG graphs; video background in the header.
  categories:
    - Agency
    - Portfolio
    - WordPress
  built_by: Incremental
  built_by_url: https://www.incremental.com.au
  featured: false
- title: Technica11y
  main_url: https://www.technica11y.org
  url: https://www.technica11y.org
  description: >
    Discussing challenges in technical accessibility.
  categories:
    - Accessibility
    - Education
    - Video
  built_by: Tenon.io
  built_by_url: https://tenon.io
  featured: false
- title: Matthew Secrist
  main_url: https://www.matthewsecrist.net
  url: https://www.matthewsecrist.net
  source_url: https://github.com/matthewsecrist/v3
  description: >
    Matthew Secrist's personal portfolio using Gatsby, Prismic and Styled-Components.
  categories:
    - Portfolio
    - Technology
    - Web Development
  built_by: Matthew Secrist
  built_by_url: https://www.matthewsecrist.net
  featured: false
- title: Node.js Dev
  main_url: https://nodejs.dev
  url: https://nodejs.dev
  source_url: https://github.com/nodejs/nodejs.dev
  description: >
    Node.js Foundation Website.
  categories:
    - Documentation
    - Web Development
  built_by: Node.js Website Redesign Working Group
  built_by_url: https://github.com/nodejs/website-redesign
  featured: false
- title: Sheffielders
  main_url: https://sheffielders.org
  url: https://sheffielders.org
  source_url: https://github.com/davemullenjnr/sheffielders
  description: >
    A collective of businesses, creatives, and projects based in Sheffield, UK.
  categories:
    - Directory
  built_by: Dave Mullen Jnr
  built_by_url: https://davemullenjnr.co.uk
  featured: false
- title: Stealth Labs
  url: https://stealthlabs.io
  main_url: https://stealthlabs.io
  description: >
    We design and develop for the web, mobile and desktop
  categories:
    - Portfolio
    - Web Development
  built_by: Edvins Antonovs
  built_by_url: https://edvins.io
  featured: false
- title: Constanzia Yurashko
  main_url: https://www.constanziayurashko.com
  url: https://www.constanziayurashko.com
  description: >
    Exclusive women's ready-to-wear fashion by designer Constanzia Yurashko.
  categories:
    - Portfolio
  built_by: Maxim Andries
  featured: false
- title: Algolia
  url: https://algolia.com
  main_url: https://algolia.com
  description: >
    Algolia helps businesses across industries quickly create relevant, scalable, and lightning fast search and discovery experiences.
  categories:
    - Web Development
    - Technology
    - Open Source
    - Featured
  built_by: Algolia
  featured: true
- title: GVD Renovations
  url: https://www.gvdrenovationsinc.com/
  main_url: https://www.gvdrenovationsinc.com/
  description: >
    GVD Renovations is a home improvement contractor with a well known reputation as a professional, quality contractor in California.
  categories:
    - Business
  built_by: David Krasniy
  built_by_url: http://dkrasniy.com
  featured: false
- title: Styled System
  url: https://styled-system.com/
  main_url: https://styled-system.com/
  source_url: https://github.com/styled-system/styled-system/tree/master/docs
  description: >
    Style props for rapid UI development.
  categories:
    - Design System
  built_by: Brent Jackson
  built_by_url: https://jxnblk.com/
- title: Timehacker
  url: https://timehacker.app
  main_url: https://timehacker.app
  description: >
    Procrastination killer, automatic time tracking app to skyrocket your productivity
  categories:
    - Productivity
    - App
    - Technology
    - Marketing
    - Landing Page
  built_by: timehackers
  featured: false
- title: Little & Big
  main_url: https://www.littleandbig.com.au/
  url: https://www.littleandbig.com.au/
  description: >
    Little & Big exists with the aim to create Websites, Apps, E-commerce stores
    that are consistently unique and thoughtfully crafted, every time.
  categories:
    - Agency
    - Design
    - Web Development
    - Portfolio
  built_by: Little & Big
  built_by_url: https://www.littleandbig.com.au/
  featured: false
- title: Cat Knows
  main_url: https://catnose99.com/
  url: https://catnose99.com/
  description: >
    Personal blog built with Gatsby v2.
  categories:
    - Blog
    - Web Development
  built_by: CatNose
  built_by_url: https://twitter.com/catnose99
  featured: false
- title: just some dev
  url: https://www.iamdeveloper.com
  main_url: https://www.iamdeveloper.com
  source_url: https://github.com/nickytonline/www.iamdeveloper.com
  description: >
    Just some software developer writing things ✏️
  categories:
    - Blog
  built_by: Nick Taylor
  built_by_url: https://www.iamdeveloper.com
  featured: false
- title: Keziah Moselle Blog
  url: https://blog.keziahmoselle.fr/
  main_url: https://blog.keziahmoselle.fr/
  source_url: https://github.com/KeziahMoselle/blog.keziahmoselle.fr
  description: >
    ✍️ A place to share my thoughts.
  categories:
    - Blog
  built_by: Keziah Moselle
  built_by_url: https://keziahmoselle.fr/
- title: xfuture's blog
  url: https://www.xfuture-blog.com/
  main_url: https://www.xfuture-blog.com/
  source_url: https://github.com/xFuture603/xfuture-blog
  description: >
    A blog about Devops, Web development, and my insights as a systems engineer.
  categories:
    - Blog
  built_by: Daniel Uhlmann
  built_by_url: https://www.xfuture-blog.com/
- title: Mayne's Blog
  main_url: https://gine.me/
  url: https://gine.me/page/1
  source_url: https://github.com/mayneyao/gine-blog
  featured: false
  categories:
    - Blog
    - Web Development
- title: Bakedbird
  url: https://bakedbird.com
  main_url: https://bakedbird.com
  description: >
    Eleftherios Psitopoulos - A frontend developer from Greece ☕
  categories:
    - Portfolio
    - Blog
  built_by: Eleftherios Psitopoulos
  built_by_url: https://bakedbird.com
- title: Benjamin Lannon
  url: https://lannonbr.com
  main_url: https://lannonbr.com
  source_url: https://github.com/lannonbr/Portfolio-gatsby
  description: >
    Personal portfolio of Benjamin Lannon
  categories:
    - Portfolio
    - Web Development
  built_by: Benjamin Lannon
  built_by_url: https://lannonbr.com
  featured: false
- title: Aravind Balla
  url: https://aravindballa.com
  main_url: https://aravindballa.com
  source_url: https://github.com/aravindballa/website2017
  description: >
    Personal portfolio of Aravind Balla
  categories:
    - Portfolio
    - Blog
    - Web Development
  built_by: Aravind Balla
  built_by_url: https://aravindballa.com
- title: Kaleb McKelvey
  url: https://kalebmckelvey.com
  main_url: https://kalebmckelvey.com
  source_url: https://github.com/avatar-kaleb/kalebmckelvey-site
  description: >
    Personal portfolio of Kaleb McKelvey!
  categories:
    - Blog
    - Portfolio
  built_by: Kaleb McKelvey
  built_by_url: https://kalebmckelvey.com
  featured: false
- title: Michal Czaplinski
  url: https://czaplinski.io
  main_url: https://czaplinski.io
  source_url: https://github.com/michalczaplinski/michalczaplinski.github.io
  description: >
    Michal Czaplinski is a full-stack developer 🚀
  categories:
    - Portfolio
    - Web Development
  built_by: Michal Czaplinski mmczaplinski@gmail.com
  built_by_url: https://czaplinski.io
  featured: false
- title: Interactive Investor (ii)
  url: https://www.ii.co.uk
  main_url: https://www.ii.co.uk
  description: >
    Hybrid (static/dynamic) Gatsby web app for ii's free research, news and analysis, discussion and product marketing site.
  categories:
    - Business
    - Finance
    - Technology
  built_by: Interactive Investor (ii)
  built_by_url: https://www.ii.co.uk
  featured: false
- title: Weingut Goeschl
  url: https://www.weingut-goeschl.at/
  main_url: https://www.weingut-goeschl.at/
  description: >
    Weingut Goeschl is a family winery located in Gols, Burgenland in Austria (Österreich)
  categories:
    - E-commerce
    - Business
  built_by: Peter Kroyer
  built_by_url: https://www.peterkroyer.at/
  featured: false
- title: Hash Tech Guru
  url: https://hashtech.guru
  main_url: https://hashtech.guru
  description: >
    Software Development Training School and Tech Blog
  categories:
    - Blog
    - Education
  built_by: Htet Wai Yan Soe
  built_by_url: https://github.com/johnreginald
- title: AquaGruppen Vattenfilter
  url: https://aquagruppen.se
  main_url: https://aquagruppen.se/
  description: >
    Water filter and water treatment products in Sweden
  categories:
    - Business
    - Technology
  built_by: Johan Eliasson
  built_by_url: https://github.com/elitan
  featured: false
- title: Josef Aidt
  url: https://josefaidt.dev
  main_url: https://josefaidt.dev
  source_url: https://github.com/josefaidt/josefaidt.github.io
  description: >
    Personal website, blog, portfolio for Josef Aidt
  categories:
    - Portfolio
    - Blog
    - Web Development
  built_by: Josef Aidt
  built_by_url: https://twitter.com/garlicbred
- title: How To egghead
  main_url: https://howtoegghead.com/
  url: https://howtoegghead.com/
  source_url: https://github.com/eggheadio/how-to-egghead
  featured: false
  built_by: egghead.io
  built_by_url: https://egghead.io
  description: >
    How to become an egghead instructor or reviewer
  categories:
    - Documentation
    - Education
- title: Sherpalo Ventures
  main_url: https://www.sherpalo.com/
  url: https://www.sherpalo.com/
  featured: false
  categories:
    - Finance
    - Business
    - Technology
  built_by: Othermachines
  built_by_url: https://othermachines.com
- title: WrapCode
  url: https://www.wrapcode.com
  main_url: https://www.wrapcode.com
  description: >
    A full stack blog on Microsoft Azure, JavaScript, DevOps, AI and Bots.
  categories:
    - Blog
    - Technology
    - Web Development
  built_by: Rahul P
  built_by_url: https://twitter.com/_rahulpp
  featured: false
- title: Kirankumar Ambati's Portfolio
  url: https://www.kirankumarambati.me
  main_url: https://www.kirankumarambati.me
  description: >
    Personal website, blog, portfolio of Kirankumar Ambati
  categories:
    - Blog
    - Portfolio
    - Web Development
  built_by: Kirankumar Ambati
  built_by_url: https://github.com/kirankumarambati
  featured: false
- title: Rou Hun Fan's portfolio
  main_url: https://flowen.me
  url: https://flowen.me
  description: >
    Portfolio of creative developer Rou Hun Fan. Built with Gatsby v2 &amp; Greensock drawSVG.
  categories:
    - Portfolio
  built_by: Rou Hun Fan Developer
  built_by_url: https://flowen.me
  featured: false
- title: chadly.net
  url: https://www.chadly.net
  main_url: https://www.chadly.net
  source_url: https://github.com/chadly/chadly.net
  description: >
    Personal tech blog by Chad Lee.
  categories:
    - Blog
    - Technology
    - Web Development
  built_by: Chad Lee
  built_by_url: https://github.com/chadly
  featured: false
- title: CivicSource
  url: https://www.civicsource.com
  main_url: https://www.civicsource.com
  description: >
    Online auction site to purchase tax-distressed properties from local taxing authorities.
  categories:
    - Real Estate
    - Government
  featured: false
- title: SpotYou
  main_url: https://spotyou.joshglazer.com
  url: https://spotyou.joshglazer.com
  source_url: https://github.com/joshglazer/spotyou
  description: >
    SpotYou allows you to watch your favorite music videos on Youtube based on your Spotify Preferences
  categories:
    - Entertainment
    - Music
  built_by: Josh Glazer
  built_by_url: https://linkedin.com/in/joshglazer/
  featured: false
- title: Hesam Kaveh's blog
  description: >
    A blog with great seo that using gatsby-source-wordpress to fetch posts from backend
  main_url: https://hesamkaveh.com/
  url: https://hesamkaveh.com/
  source_url: https://github.com/hesamkaveh/sansi
  featured: false
  categories:
    - Blog
    - WordPress
- title: Oliver Gomes Portfolio
  main_url: https://oliver-gomes.github.io/v4/
  url: https://oliver-gomes.github.io/v4/
  description: >
    As an artist and a web designer/developer, I wanted to find a way to present these two portfolios in a way that made sense.  I felt with new found power of speed, Gatsby helped keep my creativity intact with amazing response and versatility. I felt my butter smooth transition felt much better in user perspective and super happy with the power of Gatsby.
  categories:
    - Portfolio
    - Web Development
    - Blog
  built_by: Oliver Gomes
  built_by_url: https://github.com/oliver-gomes
  featured: false
- title: Patrik Szewczyk
  url: https://www.szewczyk.cz/
  main_url: https://www.szewczyk.cz/
  description: >
    Patrik Szewczyk – JavaScript, TypeScript, React, Node.js developer, Redux, Reason
  categories:
    - Portfolio
  built_by: Patrik Szewczyk
  built_by_url: https://linkedin.com/in/thepatriczek/
  featured: false
- title: Jacob Cofman's Blog
  description: >
    Personal blog / portfolio about Jacob Cofman.
  main_url: https://jcofman.de/
  url: https://jcofman.de/
  source_url: https://github.com/JCofman/jc-website
  featured: false
  categories:
    - Blog
    - Portfolio
- title: re-geo
  description: >
    re-geo is react based geo cities style component.
  main_url: https://re-geo.netlify.com/
  url: https://re-geo.netlify.com/
  source_url: https://github.com/sadnessOjisan/re-geo-lp
  categories:
    - Open Source
  built_by: sadnessOjisan
  built_by_url: https://twitter.com/sadnessOjisan
  featured: false
- title: Luis Cestou Portfolio
  description: >
    Portfolio of graphic + interactive designer Luis Cestou.
  main_url: https://luiscestou.com
  url: https://luiscestou.com
  source_url: https://github.com/lcestou/luiscestou.com
  built_by: Luis Cestou contact@luiscestou.com
  built_by_url: https://luiscestou.com
  featured: false
  categories:
    - Portfolio
    - Web Development
- title: Data Hackers
  url: https://datahackers.com.br/
  main_url: https://datahackers.com.br/
  description: >
    Official website for the biggest portuguese-speaking data science community. Makes use of several data sources such as podcasts from Anchor, messages from Slack, newsletters from MailChimp and blog posts from Medium. The unique visual design also had its hurdles and was quite fun to develop!
  categories:
    - Blog
    - Education
    - Podcast
    - Technology
  built_by: Kaordica
  built_by_url: https://kaordica.design
  featured: false
- title: TROMAQ
  url: https://www.tromaq.com/
  main_url: https://www.tromaq.com/
  description: >
    TROMAQ executes earthmoving services and rents heavy machinery for construction work. Even with the lack of good photography, their new site managed to pass a solid and trustworthy feeling to visitors during testing and they're already seeing the improvement in brand awareness, being the sole player with a modern website in their industry.
  categories:
    - Marketing
  built_by: Kaordica
  built_by_url: https://kaordica.design
  featured: false
- title: Novida Consulting
  url: https://www.novidaconsultoria.com.br
  main_url: https://www.novidaconsultoria.com.br
  description: >
    Novida’s goal was to position itself as a solid, exclusive and trustworthy brand for families looking for a safe financial future… We created a narrative and visual design that highlight their exclusivity.
  categories:
    - Marketing
  built_by: Kaordica
  built_by_url: https://kaordica.design
  featured: false
- title: We Are Clarks
  url: https://www.weareclarks.com
  main_url: https://www.weareclarks.com
  source_url: https://github.com/abeaclark/weareclarks
  description: >
    A family travel blog.
  categories:
    - Blog
    - Travel
  built_by: Abe Clark
  built_by_url: https://www.linkedin.com/in/abrahamclark/
  featured: false
- title: Guillaume Briday's Blog
  main_url: https://guillaumebriday.fr/
  url: https://guillaumebriday.fr/
  source_url: https://github.com/guillaumebriday/guillaumebriday.fr
  description: >
    My personal blog built with Gatsby and Tailwind CSS.
  categories:
    - Blog
    - Web Development
    - Technology
  built_by: Guillaume Briday
  built_by_url: https://guillaumebriday.fr/
  featured: false
- title: Jean Regisser's Portfolio
  main_url: https://jeanregisser.com/
  url: https://jeanregisser.com/
  source_url: https://github.com/jeanregisser/jeanregisser.com
  featured: false
  description: >
    Portfolio of software engineer Jean Regisser.
  categories:
    - Portfolio
    - Mobile Development
  built_by: Jean Regisser
  built_by_url: https://jeanregisser.com/
- title: Chase Ohlson
  url: https://chaseohlson.com
  main_url: https://chaseohlson.com
  description: >
    Portfolio of frontend engineer & web developer Chase Ohlson.
  categories:
    - Portfolio
    - Web Development
  built_by: Chase Ohlson
  built_by_url: https://chaseohlson.com
  featured: false
- title: Zach Schnackel
  url: https://zslabs.com
  main_url: https://zslabs.com
  source_url: https://github.com/zslabs/zslabs.com
  description: >
    Portfolio site for UI/Motion Developer, Zach Schnackel.
  categories:
    - Portfolio
    - Web Development
  built_by: Zach Schnackel
  built_by_url: https://zslabs.com
- title: Gremlin
  url: https://www.gremlin.com
  main_url: https://www.gremlin.com
  description: >
    Gremlin's Failure as a Service finds weaknesses in your system before they cause problems.
  categories:
    - Marketing
- title: Headless.page
  main_url: https://headless.page/
  url: https://headless.page/
  description: >
    Headless.page is a directory of e-commerce sites featuring headless architecture, PWA features and / or the latest JavaScript technology.
  categories:
    - Directory
    - E-commerce
  built_by: Subscribe Pro
  built_by_url: https://www.subscribepro.com/
  featured: false
- title: Ouracademy
  main_url: https://our-academy.org/
  url: https://our-academy.org/
  source_url: https://github.com/ouracademy/website
  description: >
    Ouracademy is an organization that promoves the education in software development through blog posts & videos smiley.
  categories:
    - Open Source
    - Blog
    - Education
  built_by: Ouracademy
  built_by_url: https://github.com/ouracademy
  featured: false
- title: Tenon.io
  main_url: https://tenon.io
  url: https://tenon.io
  description: >
    Tenon.io is an accessibility tooling, services and consulting company.
  categories:
    - API
    - Accessibility
    - Business
    - Consulting
    - Technology
  built_by: Tenon.io
  built_by_url: https://tenon.io
  featured: false
- title: Projectival
  url: https://www.projectival.de/
  main_url: https://www.projectival.de/
  description: >
    Freelancer Online Marketing & Web Development in Cologne, Germany
  categories:
    - Freelance
    - Marketing
    - Web Development
    - Blog
    - Consulting
    - SEO
    - Business
  built_by: Sascha Klapetz
  built_by_url: https://www.projectival.de/
  featured: false
- title: Hetzner Online Community
  main_url: https://community.hetzner.com
  url: https://community.hetzner.com
  description: >
    Hetzner Online Community provides a free collection of high-quality tutorials, which are based on free and open source software, on a variety of topics such as development, system administration, and other web technology.
  categories:
    - Web Development
    - Technology
    - Programming
    - Open Source
    - Community
  built_by: Hetzner Online GmbH
  built_by_url: https://www.hetzner.com/
  featured: false
- title: AGYNAMIX
  url: https://www.agynamix.de/
  main_url: https://www.agynamix.de/
  source_url: https://github.com/tuhlmann/agynamix.de
  description: >
    Full Stack Java, Scala, Clojure, TypeScript, React Developer in Thalheim, Germany
  categories:
    - Freelance
    - Web Development
    - Programming
    - Blog
    - Consulting
    - Portfolio
    - Business
  built_by: Torsten Uhlmann
  built_by_url: https://www.agynamix.de/
  featured: false
- title: syracuse.io
  url: https://syracuse.io
  main_url: https://syracuse.io
  source_url: https://github.com/syracuseio/syracuseio/
  description: >
    Landing page for Syracuse NY Software Development Meetup Groups
  categories:
    - Community
  built_by: Benjamin Lannon
  built_by_url: https://lannonbr.com
- title: Render Documentation
  main_url: https://render.com/docs
  url: https://render.com/docs
  description: >
    Render is the easiest place to host your sites and apps. We use Gatsby for everything on https://render.com, including our documentation. The site is deployed on Render as well! We also have a guide to deploying Gatsby apps on Render: https://render.com/docs/deploy-gatsby.
  categories:
    - Web Development
    - Programming
    - Documentation
    - Technology
  built_by: Render Developers
  built_by_url: https://render.com
  featured: false
- title: prima
  url: https://www.prima.co
  main_url: https://www.prima.co
  description: >
    Discover industry-defining wellness content and trusted organic hemp CBD products safely supporting wellness, stress, mood, skin health, and balance.
  categories:
    - Blog
    - E-commerce
    - Education
  built_by: The Couch
  built_by_url: https://thecouch.nyc
- title: Gatsby Guides
  url: https://gatsbyguides.com/
  main_url: https://gatsbyguides.com/
  description: >
    Free tutorial course about using Gatsby with a CMS.
  categories:
    - Education
    - Documentation
    - Web Development
  built_by: Osio Labs
  built_by_url: https://osiolabs.com/
  featured: false
- title: Architude
  url: https://architudedesign.com
  main_url: https://architudedesign.com
  description: >
    筑冶 Architude International Design Consultants
  categories:
    - Design
    - Landing Page
    - Gallery
  built_by: Neo Nie
  built_by_url: https://github.com/nihgwu
  featured: false
- title: Arctica
  url: https://arctica.io
  main_url: https://arctica.io
  description: >
    Arctica specialises in purpose-built web sites and progressive web applications with user optimal experiences, tailored to meet the objectives of your business.
  categories:
    - Portfolio
    - Agency
    - Design
    - Web Development
  built_by: Arctica
  built_by_url: https://arctica.io
  featured: false
- title: Shard Ventures
  url: https://shard.vc
  main_url: https://shard.vc
  description: >
    Shard is building new online companies from scratch, partnering with other like-minded founders to start and invest in technology companies.
  categories:
    - Finance
    - Technology
    - Portfolio
  built_by: Arctica
  built_by_url: https://arctica.io
  featured: false
- title: David Brookes
  url: https://davidbrookes.me
  main_url: https://davidbrookes.me
  description: >
    Specialising in crafting stylish, high performance websites and applications that get results, using the latest cutting edge web development technologies.
  categories:
    - Portfolio
    - Freelance
    - Web Development
  built_by: Arctica
  built_by_url: https://arctica.io
  featured: false
- title: Dennis Morello
  url: https://morello.dev
  main_url: https://morello.dev
  source_url: https://gitlab.com/dennismorello/dev-blog
  description: >
    morello.dev is a development and technology blog written by Dennis Morello.
  categories:
    - Blog
    - Education
    - Web Development
    - Open Source
    - Technology
  built_by: Dennis Morello
  built_by_url: https://twitter.com/dennismorello
  featured: false
- title: BaseTable
  url: https://autodesk.github.io/react-base-table/
  main_url: https://autodesk.github.io/react-base-table/
  source_url: https://github.com/Autodesk/react-base-table
  description: >
    BaseTable is a react table component to display large data set with high performance and flexibility.
  categories:
    - Web Development
    - Documentation
    - Open Source
  built_by: Neo Nie
  built_by_url: https://github.com/nihgwu
  featured: false
- title: herper.io
  url: https://herper.io/
  main_url: https://herper.io/
  description: >
    Portfolio website for Jacob Herper - a Front End Web Developer with a passion for all things digital. I have more than 10 years experience working in web development.
  categories:
    - Portfolio
    - Web Development
    - Freelance
    - Design
    - SEO
  built_by: Jacob Herper
  built_by_url: https://github.com/jakeherp
  source_url: https://github.com/jakeherp/portfolio
  featured: false
- title: Artem Sapegin Photography
  description: >
    Photography portfolio and blog of Artem Sapegin, an award-losing photographer living in Berlin, Germany. Landscapes, cityscapes and dogs.
  main_url: https://morning.photos/
  url: https://morning.photos/
  source_url: https://github.com/sapegin/morning.photos
  categories:
    - Portfolio
    - Photography
  built_by: Artem Sapegin
  built_by_url: https://github.com/sapegin
- title: Pattyrn
  main_url: https://pattyrn.com
  url: https://pattyrn.com
  description: >
    Pattyrn uses advanced machine learning AI to analyze the platform’s your teams use, making it easy to solve performance problems, reduce bottlenecks, and monitor culture health to optimize your ROI and help boost performance without causing burn out.
  categories:
    - Marketing
    - Technology
  built_by: Pattyrn
  built_by_url: https://twitter.com/Pattyrn4
  featured: false
- title: Intranet Italia Day
  main_url: https://www.intranetitaliaday.it/en
  url: https://www.intranetitaliaday.it/en
  description: >
    The Italian event dedicated to the digital workplace that focuses on planning, governance and company intranet management
  categories:
    - Event
    - Conference
  built_by: Ariadne Digital
  built_by_url: https://www.ariadnedigital.it
  featured: false
- title: Textually Stylo
  main_url: https://www.textually.net
  url: https://www.textually.net
  description: >
    Stylo Markdown writing App marketing/documentation website by Textually Inc.
  categories:
    - Marketing
    - Technology
    - Blog
    - Documentation
  built_by: Sébastien Hamel
  built_by_url: https://www.textually.net
  featured: false
- title: OneDeck
  main_url: https://www.onedeck.co
  url: https://www.onedeck.co
  description: >
    OneDeck is a simple yet powerful tool for creating and sharing your one-page investment summary in under 10 minutes.
  categories:
    - Finance
    - Technology
  built_by: William Neill
  built_by_url: https://twitter.com/williamneill
  featured: false
- title: Assortment
  main_url: https://assortment.io
  url: https://assortment.io
  description: >
    Assortment aims to provide detailed tutorials (and more) for developers of all skill levels within the Web Development Industry. Attempting to cut out the fluff and arm you with the facts.
  categories:
    - Blog
    - Web Development
  built_by: Luke Whitehouse
  built_by_url: https://twitter.com/_lukewh
  featured: false
- title: Mission42
  main_url: https://mission42.zauberware.com
  url: https://mission42.zauberware.com
  description: >
    A landing page for the mobile app Mission42. Mission42 wants to help you learn new skills.
  categories:
    - App
    - Learning
    - Education
    - Landing Page
  built_by: Philipp Siegmund, zauberware
  built_by_url: https://www.zauberware.com
- title: Altstadtdomizil Idstein
  main_url: http://www.altstadtdomizil-idstein.de/
  url: http://www.altstadtdomizil-idstein.de/
  description: >
    A landing page for a holiday apartment in Idstein, Germany.
  categories:
    - Landing Page
    - Travel
    - Real Estate
  built_by: Simon Franzen, zauberware
  built_by_url: https://www.zauberware.com
- title: Gerald Martinez Dev
  main_url: https://gmartinez.dev/
  url: https://gmartinez.dev/
  source_url: https://github.com/nephlin7/gmartinez.dev
  description: >
    Personal web site for show my skills and my works.
  categories:
    - Web Development
    - Portfolio
  built_by: Gerald Martinez
  built_by_url: https://twitter.com/GeraldM_92
  featured: false
- title: Becreatives
  main_url: https://becreatives.com
  url: https://becreatives.com
  featured: false
  description: >
    Digital software house. Enlights ideas. Think smart execute harder.
  categories:
    - Technology
    - Web Development
    - Agency
    - Marketing
  built_by: Becreatives
  built_by_url: https://becreatives.com
- title: Paul Clifton Photography
  main_url: https://paulcliftonphotography.com
  url: https://paulcliftonphotography.com
  featured: false
  description: >
    A full migration from WordPress to GatsbyJS and DatoCMS. Includes custom cropping on images as viewport changes size and also an infinity scroll that doesn't preload all of the results.
  categories:
    - Blog
    - Portfolio
    - Gallery
    - Photography
  built_by: Little Wolf Studio
  built_by_url: https://littlewolfstudio.co.uk
- title: Atte Juvonen - Blog
  url: https://www.attejuvonen.fi/
  main_url: https://www.attejuvonen.fi/
  source_url: https://github.com/baobabKoodaa/blog
  description: >
    Tech-oriented personal blog covering topics like AI, data, voting, game theory, infosec and software development.
  categories:
    - Blog
    - Data
    - JavaScript
    - Programming
    - Science
    - Security
    - Technology
    - Web Development
  featured: false
- title: Kibuk Construction
  url: https://kibukconstruction.com/
  main_url: https://kibukconstruction.com/
  description: >
    Kibuk Construction is a fully licensed and insured contractor specializing in Siding, Decks, Windows & Doors!
  categories:
    - Business
  built_by: David Krasniy
  built_by_url: http://dkrasniy.com
- title: RedCarpetUp
  main_url: https://www.redcarpetup.com
  url: https://www.redcarpetup.com/
  description: >
    RedCarpetUp's home page for a predominantly mobile-only customer base in India with major constraints on bandwidth availability
  categories:
    - Finance
  built_by: RedCarpet Dev Team
  built_by_url: https://www.redcarpetup.com
  featured: false
- title: talita traveler
  url: https://talitatraveler.com/
  main_url: https://talitatraveler.com/
  source_url: https://github.com/afuh/talitatraveler
  description: >
    Talita Traveler's personal blog.
  categories:
    - Blog
  built_by: Axel Fuhrmann
  built_by_url: https://axelfuhrmann.com/
  featured: false
- title: Pastelería el Progreso
  url: https://pasteleriaelprogreso.com/
  main_url: https://pasteleriaelprogreso.com/
  source_url: https://github.com/afuh/elprogreso
  description: >
    Famous bakery in Buenos Aires.
  categories:
    - Food
    - Gallery
  built_by: Axel Fuhrmann
  built_by_url: https://axelfuhrmann.com/
  featured: false
- title: Maitrik's Portfolio
  url: https://www.maitrikpatel.com/
  main_url: https://www.maitrikpatel.com/
  source_url: https://github.com/maitrikjpatel/portfolio
  description: >
    Portfolio of a Front-End Developer / UX Designer who designs and develops pixel perfect user interface, experiences and web applications.
  categories:
    - Portfolio
    - Blog
    - Design
    - Web Development
  built_by: Maitrik Patel
  built_by_url: https://www.maitrikpatel.com/
  featured: false
- title: PicPick
  url: https://picpick.app/
  main_url: https://picpick.app/
  description: >
    All-in-one Graphic Design Tool, Screen Capture Software, Image Editor, Color Picker, Pixel Ruler and More
  categories:
    - Productivity
    - App
    - Technology
  built_by: NGWIN
  built_by_url: https://picpick.app/
  featured: false
- title: Ste O'Neill
  main_url: https://www.steoneill.dev
  url: https://www.steoneill.dev
  description: >
    MVP of a portfolio site for a full stack UK based developer.
  categories:
    - Blog
    - Portfolio
  built_by: Ste O'Neill
  built_by_url: https://steoneill.dev
  featured: false
- title: Filipe Santos Correa's Portfolio
  description: >
    Filipe's Personal About Me / Portfolio.
  main_url: https://filipesantoscorrea.com/
  url: https://filipesantoscorrea.com/
  source_url: https://github.com/Safi1012/filipesantoscorrea.com
  featured: false
  categories:
    - Portfolio
- title: Progressive Massachusetts Legislator Scorecard
  main_url: https://scorecard.progressivemass.com
  url: https://scorecard.progressivemass.com
  featured: false
  source_url: https://github.com/progressivemass/legislator-scorecard
  description: >
    Learn about MA state legislators' voting records through a progressive lens
  categories:
    - Government
    - Education
  built_by: Alex Holachek
  built_by_url: https://alex.holachek.com/
- title: Jeff Wolff – Portfolio
  main_url: https://www.jeffwolff.net
  url: https://www.jeffwolff.net
  featured: false
  description: >
    A guy from San Diego who makes websites.
  categories:
    - Blog
    - Portfolio
    - Web Development
- title: Jp Valery – Portfolio
  main_url: https://jpvalery.photo
  url: https://jpvalery.photo
  featured: false
  description: >
    Self-taught photographer documenting spaces and people
  categories:
    - Portfolio
    - Photography
- title: Prevue
  main_url: https://www.prevue.io
  url: https://www.prevue.io
  featured: false
  description: >
    All in One Prototyping Tool For Vue Developers
  categories:
    - Open Source
    - Web Development
- title: Gold Medal Flour
  main_url: https://www.goldmedalflour.com
  url: https://www.goldmedalflour.com
  description: >
    Gold Medal Four is a brand of flour products owned by General Mills. The new site was built using Gatsby v2 with data sources from WordPress and an internal recipe API, and features multifaceted recipe filtering and a modified version of Gatsby Image to support art direction images.
  categories:
    - Food
  built_by: General Mills Branded Sites Dev Team
  built_by_url: https://www.generalmills.com
  featured: false
- title: Fifth Gait Technologies
  main_url: https://5thgait.com
  url: https://5thgait.com
  featured: false
  description: >
    Fifth Gait is a small business in the defense and space industry that is run and owned by physicists and engineers that have worked together for decades. The site was built using Gatsby V2.
  categories:
    - Government
    - Science
    - Technology
  built_by: Jonathan Z. Fisher
  built_by_url: https://jonzfisher.com
- title: Sal's Pals
  main_url: https://www.sals-pals.net
  url: https://www.sals-pals.net
  featured: false
  description: >
    Sal's Pals is a professional dog walking and pet sitting service based in Westfield, NJ. New site built with gatsby v2.
  categories:
    - Business
- title: Zuyet Awarmatrip
  main_url: https://www.zuyetawarmatrip.com
  url: https://www.zuyetawarmatrip.com
  featured: false
  description: >
    Zuyet Awarmatrip is a subsidiary identity within the personal ecosystem of Zuyet Awarmatik, focusing on travel and photography.
  categories:
    - Travel
    - Photography
  built_by: Zuyet Awarmatik
- title: manuvel.be
  url: https://www.manuvel.be
  main_url: https://www.manuvel.be
  source_url: https://github.com/riencoertjens/manuvelsite
  description: >
    Cycling themed café coming this april in Sint Niklaas, Belgium. One page with funky css-grid and gatsby-image trickery!
  categories:
    - Food
  built_by: WEBhart
  built_by_url: https://www.web-hart.com
  featured: false
- title: WEBhart
  url: https://www.web-hart.com
  main_url: https://www.web-hart.com
  description: >
    Hi, I'm Rien (pronounced Reen) from Belgium but based in Girona, Spain. I'm an autodidact, committed to learning until the end of time.
  categories:
    - Portfolio
    - Design
    - Web Development
    - Freelance
  built_by: WEBhart
  built_by_url: https://www.web-hart.com
  featured: false
- title: nicdougall.com
  url: https://nicdougall.netlify.com/
  main_url: https://nicdougall.netlify.com/
  source_url: https://github.com/riencoertjens/nicdougall.com
  description: >
    Athlete website with Netlify CMS for blog content.
  categories:
    - Blog
  built_by: WEBhart
  built_by_url: https://www.web-hart.com
  featured: false
- title: Lebuin D'Haese
  url: https://www.lebuindhaese.be/
  main_url: https://www.lebuindhaese.be/
  description: >
    Artist portfolio website. Powered by a super simple Netlify CMS to easily add blog posts or new art pieces.
  categories:
    - Portfolio
    - Blog
  built_by: WEBhart
  built_by_url: https://www.web-hart.com
  featured: false
- title: Iefke Molenstra
  url: https://www.iefke.be/
  main_url: https://www.iefke.be/
  description: >
    Artist portfolio website. Powered by a super simple Netlify CMS to easily add blog posts or new art pieces.
  categories:
    - Portfolio
    - Blog
  built_by: WEBhart
  built_by_url: https://www.web-hart.com
  featured: false
- title: The Broomwagon
  url: https://www.thebroomwagongirona.com/
  main_url: https://www.thebroomwagongirona.com/
  description: >
    foodtruck style coffee by pro cyclist Robert Gesink. The site has a webshop with merchandise and coffee beans.
  categories:
    - E-commerce
  built_by: WEBhart
  built_by_url: https://www.web-hart.com
- title: Pella Windows and Doors
  main_url: https://www.pella.com
  url: https://www.pella.com
  featured: false
  description: >
    The Pella Corporation is a privately held window and door manufacturing
  categories:
    - Business
- title: tinney.dev
  url: https://tinney.dev
  main_url: https://tinney.dev
  source_url: https://github.com/cdtinney/tinney.dev
  description: >
    Personal portfolio/blog of Colin Tinney
  categories:
    - Blog
    - Portfolio
    - Open Source
  built_by: Colin Tinney
  built_by_url: https://tinney.dev
  featured: false
- title: Monkeywrench Books
  main_url: https://monkeywrenchbooks.org
  url: https://monkeywrenchbooks.org
  description: >
    Monkeywrench Books is an all-volunteer, collectively-run bookstore and event space in Austin, TX
  categories:
    - Business
    - Community
    - Education
  built_by: Monkeywrench Books
  built_by_url: https://monkeywrenchbooks.org
- title: DeepMay.io
  main_url: https://deepmay.io
  url: https://deepmay.io
  description: >
    DeepMay is an experimental new tech bootcamp in the mountains of North Carolina.
  categories:
    - Event
    - Community
    - Technology
    - Marketing
  built_by: DeepMay
  built_by_url: https://twitter.com/deepmay_io
  featured: false
- title: Liferay.Design
  main_url: https://liferay.design
  url: https://liferay.design
  source_url: https://github.com/liferay-design/liferay.design
  description: >
    Liferay.Design is home to some of the freshest open-source designers who love to share articles and other resources for the Design Community.
  categories:
    - Blog
    - Community
    - Design
    - Marketing
    - Open Source
    - Technology
    - User Experience
  built_by: Liferay Designers
  built_by_url: https://twitter.com/liferaydesign
  featured: false
- title: Front End Remote Jobs
  main_url: https://frontendremotejobs.com
  url: https://frontendremotejobs.com
  source_url: https://github.com/benjamingrobertson/remotefrontend
  description: >
    Front End Remote Jobs features fully remote jobs for front end developers.
  categories:
    - WordPress
    - Web Development
  built_by: Ben Robertson
  built_by_url: https://benrobertson.io
  featured: false
- title: Penrose Grand Del Mar
  main_url: https://penroseatthegrand.com
  url: https://penroseatthegrand.com
  description: >
    Penrose Grand Del Mar is a luxury housing project coming soon.
  categories:
    - Real Estate
    - Design
  built_by: Chase Ohlson
  built_by_url: https://chaseohlson.com
- title: JustGraphQL
  url: https://www.justgraphql.com/
  main_url: https://www.justgraphql.com/
  source_url: https://github.com/Novvum/justgraphql
  description: >
    JustGraphQL helps developers quickly search and filter through GraphQL resources, tools, and articles.
  categories:
    - Open Source
    - Web Development
    - Technology
  built_by: Novvum
  built_by_url: https://www.novvum.io/
  featured: false
- title: Peter Macinkovic Personal Blog
  url: https://peter.macinkovic.id.au/
  main_url: https://peter.macinkovic.id.au/
  source_url: https://github.com/inkovic/peter-macinkovic-static-site
  description: >
    Personal Website and Blog of e-commerce SEO Specialist and Digital Marketer Peter Macinkovic.
  categories:
    - SEO
    - Marketing
    - Blog
  featured: false
- title: NH Hydraulikzylinder
  main_url: https://nh-hydraulikzylinder.com
  url: https://nh-hydraulikzylinder.com
  description: >
    High quality & high performance hydraulic cylinders manufactured in Austria based on the clients requirements
  categories:
    - Business
  built_by: MangoART
  built_by_url: https://www.mangoart.at
  featured: false
- title: Frauennetzwerk Linz-Land
  main_url: https://frauennetzwerk-linzland.net
  url: https://frauennetzwerk-linzland.net
  description: >
    Homepage for the local women's association providing support to people in need offline and online (Livechat integration)
  categories:
    - Nonprofit
  built_by: MangoART
  built_by_url: https://www.mangoart.at
  featured: false
- title: Mein Traktor
  main_url: http://www.mein-traktor.at/
  url: http://www.mein-traktor.at/
  description: >
    Homepage of a the main importer of SAME and Lamborghini Tractors in Austria with customer support area
  categories:
    - Business
    - App
  built_by: MangoART
  built_by_url: https://www.mangoart.at
  featured: false
- title: Lamborghini Traktoren
  main_url: https://lamborghini-traktor.at
  url: https://lamborghini-traktor.at
  description: >
    Lamborghini Tractors - Landing page for the brand in Austria
  categories:
    - Business
  built_by: MangoART
  built_by_url: https://www.mangoart.at
  featured: false
- title: Holly Lodge Community Centre - Highgate, London
  main_url: https://www.hlcchl.org/
  url: https://www.hlcchl.org/
  source_url: https://github.com/eugelogic/hlcchl-gatsby
  description: >
    The Holly Lodge Community Centre - Highgate, London has a shiny new website built with Gatsby v2 that makes important contributions towards a faster, more secure and environmentally friendly web for everyone.
  categories:
    - Community
    - Event
    - Nonprofit
  built_by: Eugene Molari Developer
  built_by_url: https://twitter.com/EugeneMolari
  featured: false
- title: blackcater's blog
  url: https://www.blackcater.win
  main_url: https://www.blackcater.win
  source_url: https://github.com/blackcater/blog
  description: >
    Blog like Medium, for person and team.
  categories:
    - Blog
    - Web Development
  built_by: blackcater
  built_by_url: https://github.com/blackcater
  featured: false
- title: Kenneth Kwakye-Gyamfi Portfolio Site
  url: https://www.kwakye-gyamfi.com
  main_url: https://www.kwakye-gyamfi.com
  source_url: https://www.github.com/cross19xx/cross-site
  description: >
    Personal portfolio site for Kenneth Kwakye-Gyamfi, a mobile and web full stack applications developer currently based in Accra, Ghana.
  categories:
    - SEO
    - Web Development
    - Open Source
    - Portfolio
  featured: false
- title: Gareth Weaver
  url: https://www.garethweaver.com/
  main_url: https://www.garethweaver.com/
  source_url: https://github.com/garethweaver/public-site-react
  description: >
    A personal portfolio of a London based frontend developer built with Gatsby 2, Redux and Sass
  categories:
    - Portfolio
    - Web Development
  built_by: Gareth Weaver
  built_by_url: https://twitter.com/garethdweaver
  featured: false
- title: Mailjet
  url: https://dev.mailjet.com/
  main_url: https://dev.mailjet.com/
  description: >
    Mailjet is an easy-to-use all-in-one e-mail platform.
  categories:
    - API
    - Documentation
  featured: false
- title: Peintagone
  url: https://www.peintagone.be/
  main_url: https://www.peintagone.be/
  description: >
    Peintagone is a superior quality paint brand with Belgian tones.
  categories:
    - Portfolio
    - Gallery
  built_by: Sebastien Crepin
  built_by_url: https://github.com/opeah
  featured: false
- title: Let's Do Dish!
  url: https://letsdodish.com
  main_url: https://letsdodish.com
  description: >
    A new recipe site for people who enjoy cooking great food in their home kitchen. Find some great meal ideas! Let's do dish!
  categories:
    - Blog
    - Food
  built_by: Connerra
  featured: false
- title: AWS Amplify Community
  url: https://amplify.aws/community/
  main_url: https://amplify.aws/community/
  source_url: https://github.com/aws-amplify/community
  description: >
    Amplify Community is a hub for developers building fullstack serverless applications with Amplify to easily access content (such as events, blog posts, videos, sample projects, and tutorials) created by other members of the Amplify community.
  categories:
    - Blog
    - Directory
    - Education
    - Technology
  built_by: Nikhil Swaminathan
  built_by_url: https://github.com/swaminator
  featured: false
- title: Cal State Monterey Bay
  url: https://csumb.edu
  main_url: https://csumb.edu
  source_url: https://github.com/csumb/csumb-gatsby
  description: >
    A website for the entire campus of California State University, Monterey Bay.
  categories:
    - Education
    - Government
  built_by: CSUMB Web Team
  built_by_url: https://csumb.edu/web/team
  featured: false
- title: BestPricingPages.com
  url: https://bestpricingpages.com
  main_url: https://bestpricingpages.com
  source_url: https://github.com/jpvalery/pricingpages/
  description: >
    A repository of the best pricing pages by the best companies. Built in less than a week.
    Inspired by RGE and since pricingpages.xyz no longer exists, I felt such a resource was missing and could be helpful to many people.
  categories:
    - Business
    - Community
    - Entrepreneurship
    - Open Source
    - Technology
  built_by: Jp Valery
  built_by_url: https://jpvalery.me
  featured: false
- title: Lendo Austria
  url: https://lendo.at
  main_url: https://lendo.at
  description: >
    A Comparison site for best private loan offer from banks in Austria.
  categories:
    - Business
    - Finance
  built_by: Lendo developers
  featured: false
- title: Visual Cloud FX
  url: https://visualcloudfx.com
  main_url: https://visualcloudfx.com
  source_url: https://github.com/jjcav84/visualcloudfx
  description: >
    Basic static site built with MDBootstrap, React, and Gatsby
  categories:
    - Consulting
    - Portfolio
  built_by: Jacob Cavazos
  built_by_url: https://jacobcavazos.com
- title: Matthew Miller (Me4502)
  url: https://matthewmiller.dev
  main_url: https://matthewmiller.dev
  description: >
    The personal site, blog and portfolio of Matthew Miller (Me4502)
  categories:
    - Blog
    - Programming
    - Technology
    - Portfolio
  built_by: Matthew Miller
  featured: false
- title: Årets Kontor
  url: https://aretskontor.newst.se
  main_url: https://aretskontor.newst.se
  description: >
    A swedish competition for "office of the year" in sweden with a focus on design. Built with MDBootstrap and Gatsby.
  categories:
    - Real Estate
    - Marketing
  built_by: Victor Björklund
  built_by_url: https://victorbjorklund.com
  featured: false
- title: Kyma
  url: https://kyma-project.io
  main_url: https://kyma-project.io
  source_url: https://github.com/kyma-project/website
  description: >
    This website holds overview, blog and documentation for Kyma open source project that is a Kubernates based application extensibility framework.
  categories:
    - Documentation
    - Blog
    - Technology
    - Open Source
  built_by: Kyma developers
  built_by_url: https://twitter.com/kymaproject
  featured: false
- title: Verso
  main_url: https://verso.digital
  url: https://verso.digital
  description: >
    Verso is a creative technology studio based in Singapore. Site built with Gatsby and Netlify.
  categories:
    - Agency
    - Consulting
    - Design
    - Technology
  built_by: Verso
  built_by_url: https://verso.digital
  featured: false
- title: Camilo Holguin
  url: https://camiloholguin.me
  main_url: https://camiloholguin.me
  source_url: https://github.com/camiloholguin/gatsby-portfolio
  description: >
    Portfolio site using GatsbyJS and WordPress REST API.
  categories:
    - WordPress
    - Portfolio
    - Web Development
  built_by: Camilo Holguin
  built_by_url: https://camiloholguin.me
  featured: false
- title: Bennett Hardwick
  url: https://bennetthardwick.com
  main_url: https://bennetthardwick.com
  description: >
    The personal website and blog of Bennett Hardwick, an Australian software developer and human being.
  categories:
    - Blog
    - Programming
    - Technology
  source_url: https://github.com/bennetthardwick/website
  built_by: Bennett Hardwick
  built_by_url: https://bennetthardwick.com
  featured: false
- title: Kodingnesia
  url: https://kodingnesia.com/
  main_url: https://kodingnesia.com/
  description: >
    Kodingnesia is a place for learning programming & linux in Bahasa Indonesia.
  categories:
    - Blog
    - Programming
    - Technology
  built_by: Frisko Mayufid
  built_by_url: https://frisko.space
- title: ERS HCL Open Source Portal
  url: https://ers-hcl.github.io/
  main_url: https://ers-hcl.github.io/
  description: >
    Official site for ERS-HCL GitHub organizational site. This is a hybrid app with static and dynamic content, providing a details of the open source projects, initiatives, innovation ideas within ERS-HCL. It pulls data from various data sources including GitHub APIs, MDX based blog posts, excel files. It also hosts an ideas app that is based on Firebase.
  categories:
    - Open Source
    - Blog
    - Technology
    - Web Development
    - Community
    - Documentation
  source_url: https://github.com/ERS-HCL/gatsby-ershcl-app
  built_by: Tarun Kumar Sukhu
  built_by_url: https://github.com/tsukhu
- title: Ben Shi
  url: https://hbish.com/
  main_url: https://hbish.com/
  source_url: https://github.com/hbish/hbish.com
  description: >
    A personal website of Ben Shi, a technologist from Sydney, Australia.
  categories:
    - Blog
    - Programming
    - Technology
  built_by: Ben Shi
  built_by_url: https://hbish.com/
  featured: false
- title: Sandbox
  url: https://www.sandboxneu.com/
  main_url: https://www.sandboxneu.com/
  source_url: https://github.com/sandboxneu/sandboxneu.com
  description: >
    Official website of Sandbox, a Northeastern University student group that builds software for researchers.
  categories:
    - Marketing
  built_by: Sandbox at Northeastern
  built_by_url: https://github.com/sandboxneu/
  featured: false
- title: Accessible App
  main_url: https://accessible-app.com
  url: https://accessible-app.com
  source_url: https://github.com/accessible-app/accessible-app_com
  description: >
    Learn how to build inclusive web applications and Single Page Apps in modern JavaScript frameworks. This project collects strategies, links, patterns and plugins for React, Vue and Angular.
  categories:
    - Accessibility
    - Web Development
    - JavaScript
  built_by: Marcus Herrmann
  built_by_url: https://marcus.io
  featured: false
- title: PygmalionPolymorph
  url: https://pygmalionpolymorph.com
  main_url: https://pygmalionpolymorph.com
  source_url: https://github.com/PygmalionPolymorph/portfolio
  description: >
    Portfolio of artist, musician and developer PygmalionPolymorph.
  categories:
    - Portfolio
    - Gallery
    - Music
    - Photography
    - Web Development
  built_by: PygmalionPolymorph
  built_by_url: https://pygmalionpolymorph.com
  featured: false
- title: Gonzalo Nuñez Photographer
  main_url: https://www.gonzalonunez.com
  url: https://www.gonzalonunez.com
  description: >
    Website for Cancun based destination wedding photographer Gonzalo Nuñez. Site built with GatsbyJS, WordPress API and Netlify.
  categories:
    - Photography
    - Portfolio
    - WordPress
  built_by: Miguel Mayo
  built_by_url: https://www.miguelmayo.com
  featured: false
- title: Element 84
  main_url: https://www.element84.com
  url: https://www.element84.com
  description: >
    Element 84 is software engineering and design firm that helps companies and government agencies solve problems using remote sensing, life sciences, and transportation data in the cloud.
  categories:
    - Agency
    - Blog
    - Business
    - Consulting
    - Data
    - Design
    - Government
    - Portfolio
    - Programming
    - Science
    - Technology
    - User Experience
    - Web Development
- title: Raconteur Agency
  main_url: https://www.raconteur.net/agency
  url: https://www.raconteur.net/agency
  description: >
    Raconteur Agency is a London-based content marketing agency for B2B brands. We have rebuilt their site with Gatsby v2 using their existing WordPress backend as the data source. By switching from WordPress to GatsbyJS we have achieved a 200%+ improvement in page load times and went from a Lighthouse performance score of 49 to 100.
  categories:
    - Agency
    - Marketing
    - WordPress
  built_by: Jacob Herper
  built_by_url: https://herper.io
  featured: false
- title: Purple11
  main_url: https://purple11.com/
  url: https://purple11.com/
  description: >
    Purple11 is a site for photography and photo retouching tips and tricks.
  categories:
    - Blog
    - Photography
  built_by: Sébastien Noël
  built_by_url: https://blkfuel.com/
  featured: false
- title: PerfReviews
  main_url: https://perf.reviews/
  url: https://perf.reviews/
  source_url: https://github.com/PerfReviews/PerfReviews
  description: >
    The best content about web performance in spanish language.
  categories:
    - Web Development
  built_by: Joan León & José M. Pérez
  built_by_url: https://perf.reviews/nosotros/
  featured: false
- title: Un Backend - Blog
  main_url: https://www.unbackend.pro/
  url: https://www.unbackend.pro/
  description: >
    The personal website and blog of Camilo Ramírez, a backend developer :).
  categories:
    - Blog
    - Programming
    - Technology
  source_url: https://github.com/camilortte/camilortte.github.com
  built_by: Camilo Ramírez
  built_by_url: https://www.unbackend.pro/about
  featured: false
- title: Hitesh Vaghasiya
  main_url: https://hiteshvaghasiya.com/
  url: https://hiteshvaghasiya.com/
  description: >
    This is Hitesh Vaghasiya's blog. This blog is help you an E-Commerce like Magento, Shopify, and BigCommerce.
  categories:
    - Blog
    - Programming
    - Technology
    - Web Development
  built_by: Hitesh Vaghasiya
  built_by_url: https://hiteshvaghasiya.com/
  featured: false
- title: Aditus
  main_url: https://www.aditus.io
  url: https://www.aditus.io
  description: >
    Aditus is the accessibility tool for your team. We help teams build accessible websites and products.
  categories:
    - Accessibility
    - Education
  built_by: Aditus
  built_by_url: https://www.aditus.io
  featured: false
- title: Ultra Config
  main_url: https://ultraconfig.com.au/
  url: https://ultraconfig.com.au/ultra-config-generator/
  description: >
    Ultra Config Generator is a software application for Network Engineers to efficiently manage their network infrastructure.
  categories:
    - Blog
    - Technology
  built_by: Ultra Config
  built_by_url: https://ultraconfig.com.au/
  featured: false
- title: Malice
  main_url: https://malice.fr/
  url: https://malice.fr/
  description: >
    Malice is a cyber-training  platform for learning, validating and improving security related skills through simulated scenarios and challenges.
  categories:
    - Security
    - Technology
  built_by: Sysdream
  built_by_url: https://sysdream.com/
  featured: false
- title: Nash
  main_url: https://nash.io/
  url: https://nash.io/
  description: >
    Nash is a decentralized platform for trading, payment and other financial services. Our goal is to bring distributed finance to everyone by making blockchain technology fast and easy to use. We employ an off-chain engine to match trades rapidly, but never take control of customers’ assets. Our intuitive interface offers easy access to a range of trading, payment and investment functions.
  categories:
    - Portfolio
    - Security
    - Technology
  built_by: Andrej Gajdos
  built_by_url: https://andrejgajdos.com/
  featured: false
- title: Axel Fuhrmann
  url: https://axelfuhrmann.com
  main_url: https://axelfuhrmann.com
  source_url: https://github.com/afuh/axelfuhrmann.com
  description: >
    Personal portfolio.
  categories:
    - Portfolio
    - Freelance
    - Web Development
  featured: false
- title: Alaina Viau
  url: https://www.alainaviau.com
  main_url: https://www.alainaviau.com
  description: >
    Official website of Canadian opera director, creator, and producer Alaina Viau. Site designed by Stephen Bell.
  categories:
    - Portfolio
    - Music
  built_by: Michael Uloth
  built_by_url: https://www.michaeluloth.com
- title: Alison Moritz
  url: https://www.alisonmoritz.com
  main_url: https://www.alisonmoritz.com
  description: >
    Official website of American stage director Alison Moritz. Site designed by Stephen Bell.
  categories:
    - Portfolio
    - Music
  built_by: Michael Uloth
  built_by_url: https://www.michaeluloth.com
- title: Luke Secomb Digital
  url: https://lukesecomb.digital
  main_url: https://lukesecomb.digital
  source_url: https://github.com/lukethacoder/luke-secomb-simple
  description: >
    A simple portfolio site built using TypeScript, Markdown and React Spring.
  categories:
    - Portfolio
    - Web Development
  built_by: Luke Secomb
  built_by_url: https://lukesecomb.digital
  featured: false
- title: We are Brew
  url: https://www.wearebrew.co.uk
  main_url: https://www.wearebrew.co.uk
  description: >
    Official website for Brew, a Birmingham based Digital Marketing Agency.
  categories:
    - Portfolio
    - Web Development
    - Agency
    - Marketing
  built_by: Brew Digital
  built_by_url: https://www.wearebrew.co.uk
- title: Global City Data
  main_url: https://globalcitydata.com
  url: https://globalcitydata.com
  source_url: https://github.com/globalcitydata/globalcitydata
  description: >
    Global City Data is an open, easily browsable platform to showcase peer-reviewed urban datasets and models created by different research groups.
  categories:
    - Education
    - Open Source
  built_by: Rafi Barash
  built_by_url: https://rafibarash.com
  featured: false
- title: Submittable
  url: https://www.submittable.com
  main_url: https://www.submittable.com
  description: >
    Submissions made simple. Submittalbe is a cloud-based submissions manager that lets you accept, review, and make decisions on any kind of digital content.
  categories:
    - Technology
    - Marketing
  built_by: Genevieve Crow
  built_by_url: https://github.com/g-crow
- title: Appmantle
  main_url: https://appmantle.com
  url: https://appmantle.com
  description: >
    Appmantle is a new way of creating apps. A complete modern app that you build yourself quickly & easily, without programming knowledge.
  categories:
    - App
    - Marketing
    - Landing Page
    - Mobile Development
    - Technology
  built_by: Appmantle
  built_by_url: https://appmantle.com
  featured: false
- title: Acto
  main_url: https://www.acto.dk/
  url: https://www.acto.dk/
  description: >
    Tomorrows solutions - today. Acto is an innovative software engineering company, providing your business with high-quality, scalable and maintainable software solutions, to make your business shine.
  categories:
    - Agency
    - Technology
    - Web Development
    - Mobile Development
  built_by: Acto
  built_by_url: https://www.acto.dk/
- title: Gatsby GitHub Stats
  url: https://gatsby-github-stats.netlify.com
  main_url: https://gatsby-github-stats.netlify.com
  source_url: https://github.com/lannonbr/gatsby-github-stats/
  description: >
    Statistics Dashboard for Gatsby GitHub repository
  categories:
    - Data
  built_by: Benjamin Lannon
  built_by_url: https://lannonbr.com
  featured: false
- title: Graphic Intuitions
  url: https://www.graphicintuitions.com/
  main_url: https://www.graphicintuitions.com/
  description: >
    Digital marketing agency located in Morris, Manitoba.
  categories:
    - Agency
    - Web Development
    - Marketing
  featured: false
- title: Smooper
  url: https://www.smooper.com/
  main_url: https://www.smooper.com/
  description: >
    We connect you with digital marketing experts for 1 on 1 consultation sessions
  categories:
    - Marketing
    - Directory
  featured: false
- title: Lesley Barber
  url: https://www.lesleybarber.com/
  main_url: https://www.lesleybarber.com/
  description: >
    Official website of Canadian film composer Lesley Barber.
  categories:
    - Portfolio
    - Music
  built_by: Michael Uloth
  built_by_url: https://www.michaeluloth.com
- title: Timeline of Terror
  main_url: https://timelineofterror.org/
  url: https://timelineofterror.org/
  source_url: https://github.com/Symbitic/timeline-of-terror
  description: >
    Complete guide to the events of September 11, 2001.
  categories:
    - Directory
    - Government
  built_by: Alex Shaw
  built_by_url: https://github.com/Symbitic/
  featured: false
- title: Pill Club
  url: https://thepillclub.com
  main_url: https://thepillclub.com
  description: >
    Zero Copay With Insurance + Free Shipping + Bonus Gifts + Online Delivery – Birth Control Delivery and Prescription
  categories:
    - Marketing
    - Healthcare
  built_by: Pill Club
  built_by_url: https://thepillclub.com
- title: myweekinjs
  url: https://www.myweekinjs.com/
  main_url: https://www.myweekinjs.com/
  source_url: https://github.com/myweekinjs/public-website
  description: >
    Challenge to create and/or learn something new in JavaScript each week.
  categories:
    - Blog
  built_by: Adriaan Janse van Rensburg
  built_by_url: https://github.com/HurricaneInteractive/
  featured: false
- title: The Edit Suite
  main_url: https://www.theeditsuite.com.au/
  url: https://www.theeditsuite.com.au/
  source_url: https://thriveweb.com.au/portfolio/the-edit-suite/
  description: >-
    The Edit Suite is an award winning video production and photography company based out of our Mermaid Beach studio on the Gold Coast of Australia but we also have the ability to work mobile from any location.
  categories:
    - Photography
    - Marketing
  built_by: Thrive Team - Gold Coast
  built_by_url: https://thriveweb.com.au/
  featured: false
- title: CarineRoitfeld
  main_url: https://www.carineroitfeld.com/
  url: https://www.carineroitfeld.com/
  description: >
    Online shop for Carine Roitfeld parfume
  categories:
    - E-commerce
  built_by: Ask Phill
  built_by_url: https://askphill.com
- title: EngineHub.org
  url: https://enginehub.org
  main_url: https://enginehub.org
  source_url: https://github.com/EngineHub/enginehub-website
  description: >
    The landing pages for EngineHub, the organisation behind WorldEdit, WorldGuard, CraftBook, and more
  categories:
    - Landing Page
    - Technology
    - Open Source
  built_by: Matthew Miller
  built_by_url: https://matthewmiller.dev
- title: Goulburn Physiotherapy
  url: https://www.goulburnphysiotherapy.com.au/
  main_url: https://www.goulburnphysiotherapy.com.au/
  description: >
    Goulburn Physiotherapy is a leader in injury prevention, individual and community health, and workplace health solutions across Central Victoria.
  categories:
    - Blog
    - Healthcare
  built_by: KiwiSprout
  built_by_url: https://kiwisprout.nz/
  featured: false
- title: TomTom Traffic Index
  main_url: https://www.tomtom.com/en_gb/traffic-index/
  url: https://www.tomtom.com/en_gb/traffic-index/
  description: >
    The TomTom Traffic Index provides drivers, city planners, auto manufacturers and policy makers with unbiased statistics and information about congestion levels in 403 cities across 56 countries on 6 continents.
  categories:
    - Travel
    - Data
  built_by: TomTom
  built_by_url: https://tomtom.com
  featured: false
- title: PrintAWorld | A 3D Printing and Fabrication Company
  main_url: https://prtwd.com/
  url: https://prtwd.com/
  description: >
    PrintAWorld is a NYC based fabrication and manufacturing company that specializes in 3D printing, 3D scanning, CAD Design,
    laser cutting, and rapid prototyping. We help artists, agencies and engineers turn their ideas into its physical form.
  categories:
    - Business
  featured: false
- title: Glug-Infinite
  main_url: https://gluginfinite.github.io
  url: https://gluginfinite.github.io
  source_url: https://github.com/crstnmac/glug
  description: >
    This is a website built with Gatsby v2 that is deployed on GitHub using GitHub Pages and Netlify.
  categories:
    - Web Development
    - Blog
    - Portfolio
    - Agency
  built_by: Criston Macarenhas
  built_by_url: https://github.com/crstnmac
  featured: false
- title: The State of CSS Survey
  main_url: https://stateofcss.com/
  url: https://stateofcss.com/
  source_url: https://github.com/StateOfJS/state-of-css-2019
  description: >
    Annual CSS survey, brother of The State of JS Survey.
  categories:
    - Web Development
  built_by: Sacha Greif & Contribs
  built_by_url: https://github.com/StateOfJS
  featured: false
- title: Bytom Blockchain
  url: https://bytom.io/
  main_url: https://bytom.io/
  source_url: https://github.com/bytomlabs/bytom.io
  description: >
    Embrace the New Era of Bytom Blockchain
  categories:
    - Finance
    - Open Source
    - Technology
  built_by: Bytom Foundation
  built_by_url: https://bytom.io/
  featured: false
- title: Oerol Festival
  url: https://www.oerol.nl/nl/
  main_url: https://www.oerol.nl/en/
  description: >
    Oerol is a cultural festival on the island of Terschelling in the Netherlands that is held annually in June.
    The ten-day festival is focused on live, public theatre as well as music and visual arts.
  categories:
    - Event
    - Entertainment
  built_by: Oberon
  built_by_url: https://oberon.nl/
  featured: false
- title: Libra
  main_url: https://libra.org/
  url: https://libra.org/
  description: Libra's mission is to enable a simple global currency and financial infrastructure that empowers billions of people.
  featured: false
  categories:
    - Open Source
    - Technology
    - Finance
- title: Riffy Blog
  main_url: https://blog.rayriffy.com/
  url: https://blog.rayriffy.com/
  source_url: https://github.com/rayriffy/rayriffy-blog
  description: >
    Riffy Blog is async based beautiful highly maintainable site built by using Gatsby v2 with SEO optimized.
  categories:
    - Web Development
    - Blog
    - Open Source
    - Technology
    - Music
    - SEO
  built_by: Phumrapee Limpianchop
  built_by_url: https://rayriffy.com/
  featured: false
- title: The Coffee Collective
  url: https://coffeecollective.dk
  main_url: https://coffeecollective.dk
  description: >
    The Coffee Collective website is a JAM-stack based, multilingual, multi currency website/shop selling coffee, related products and subscriptions.
  categories:
    - E-commerce
    - Food
  built_by: Remotely (Anders Hallundbæk)
  built_by_url: https://remotely.dk
  featured: false
- title: Leadership Development International
  url: https://ldi.global
  main_url: https://ldi.global
  description: >
    A DatoCMS-backed site for an education and training company based in the US, China and the UAE.
  categories:
    - Education
    - Nonprofit
  built_by: Grant Holle
  built_by_url: https://grantholle.com
  featured: false
- title: Canvas 1839
  main_url: https://www.canvas1839.com/
  url: https://www.canvas1839.com/
  description: >-
    Online store for Canvas 1839 products, including pharmacological-grade CBD oil and relief cream.
  categories:
    - E-commerce
    - Marketing
  built_by: Corey Ward
  built_by_url: http://www.coreyward.me/
- title: Sparkle Stories
  main_url: https://app.sparklestories.com/
  url: https://app.sparklestories.com/
  description: >-
    Sparkle Stories is a streaming audio platform for children with over 1,200 original audio stories.
  categories:
    - App
    - Education
  built_by: Corey Ward
  built_by_url: http://www.coreyward.me/
- title: nehalist.io
  main_url: https://nehalist.io
  url: https://nehalist.io
  description: >
    nehalist.io is a blog about software development, technology and all that kind of geeky stuff.
  categories:
    - Blog
    - Web Development
    - Open Source
  built_by: Kevin Hirczy
  built_by_url: https://nehalist.io
  featured: false
- title: March and Ash
  main_url: https://marchandash.com/
  url: https://marchandash.com/
  description: >-
    March and Ash is a customer-focused, licensed cannabis dispensary located in Mission Valley.
  categories:
    - E-commerce
    - Business
    - Blog
  built_by: Blueyellow
  built_by_url: https://blueyellow.io/
  featured: false
- title: T Two Industries
  description: >
    T Two Industries is a manufacturing company specializing in building custom truck decks, truck bodies, and trailers.
  main_url: https://www.ttwo.ca
  url: https://www.ttwo.ca
  categories:
    - Business
  built_by: https://www.t2.ca
  built_by_url: https://www.t2.ca
  featured: false
- title: Cali's Finest Landscaping
  url: https://www.calisfinestlandscaping.com/
  main_url: https://www.calisfinestlandscaping.com/
  description: >
    A team of hard-working, quality-obsessed landscaping professionals looking to take dreams and transform them into reality.
  categories:
    - Business
  built_by: David Krasniy
  built_by_url: http://dkrasniy.com
  featured: false
- title: Vazco
  url: https://www.vazco.eu
  main_url: https://www.vazco.eu
  description: >
    Vazco works for clients from all around the world in future-proof technologies and help them build better products.
  categories:
    - Agency
    - Web Development
    - Blog
    - Business
    - Technology
  built_by: Vazco
  built_by_url: https://www.vazco.eu
  featured: false
- title: Major League Eating
  main_url: https://majorleagueeating.com
  url: https://majorleagueeating.com
  description: >
    Major League Eating is the professional competitive eating organization that runs the Nathan’s Famous Coney Island Hot Dog eating contest on July 4th, among other eating events.
  categories:
    - Entertainment
    - Sports
  built_by: Carmen Cincotti
  built_by_url: https://github.com/ccincotti3
  featured: false
- title: APIs You Won't Hate
  url: https://apisyouwonthate.com/blog
  main_url: https://apisyouwonthate.com
  source_url: https://github.com/apisyouwonthate/apisyouwonthate.com
  description: >
    API development is a topic very close to our hearts. APIs You Won't Hate is a team and community dedicated to learning, writing, sharing ideas and bettering understanding of API practices. Together we can eradicate APIs we hate.
  categories:
    - Blog
    - Education
    - E-commerce
    - API
    - Community
    - Learning
    - Open Source
    - Technology
    - Web Development
  built_by: Mike Bifulco
  built_by_url: https://github.com/mbifulco
  featured: false
- title: Sankarsan Kampa
  main_url: https://traction.one
  url: https://traction.one
  description: Full time programmer, part time gamer, exploring the details of programmable systems and how to stretch their capabilities.
  featured: false
  categories:
    - Portfolio
    - Freelance
- title: AwesomeDocs
  main_url: https://awesomedocs.traction.one/
  url: https://awesomedocs.traction.one/install
  source_url: https://github.com/AwesomeDocs/website
  description: An awesome documentation website generator!
  featured: false
  categories:
    - Open Source
    - Web Development
    - Technology
    - Documentation
  built_by: Sankarsan Kampa
  built_by_url: https://traction.one
- title: Prism Programming Language
  main_url: https://prism.traction.one/
  url: https://prism.traction.one/
  source_url: https://github.com/PrismLang/website
  description: Interpreted, high-level, programming language.
  featured: false
  categories:
    - Programming
    - Open Source
    - Technology
    - Documentation
  built_by: Sankarsan Kampa
  built_by_url: https://traction.one
- title: Arnondora
  main_url: https://arnondora.in.th/
  url: https://arnondora.in.th/
  source_url: https://github.com/arnondora/arnondoraBlog
  description: Arnondora is a personal blog by Arnon Puitrakul
  categories:
    - Blog
    - Programming
    - Technology
  built_by: Arnon Puitrakul
  built_by_url: https://arnondora.in.th/
  featured: false
- title: KingsDesign
  url: https://www.kingsdesign.com.au/
  main_url: https://www.kingsdesign.com.au/
  description: KingsDesign is a Hobart based web design and development company. KingsDesign creates, designs, measures and improves web based solutions for businesses and organisations across Australia.
  categories:
    - Agency
    - Technology
    - Portfolio
    - Consulting
    - User Experience
  built_by: KingsDesign
  built_by_url: https://www.kingsdesign.com.au
- title: EasyFloh | Easy Flows for all
  url: https://www.easyfloh.com
  main_url: https://www.easyfloh.com
  description: >
    EasyFloh is for creating simple flows for your organisation. An organisation
    can design own flows with own stages.
  categories:
    - Business
    - Landing Page
  built_by: Vikram Aroskar
  built_by_url: https://medium.com/@vikramaroskar
  featured: false
- title: Home Alarm Report
  url: https://homealarmreport.com/
  main_url: https://homealarmreport.com/
  description: >
    Home Alarm Report is dedicated to helping consumers make informed decisions
    about home security solutions. The site was easily migrated from a legacy WordPress
    installation and the dev team chose Gatsby for its site speed and SEO capabilities.
  categories:
    - Blog
    - Business
    - SEO
    - Technology
  built_by: Centerfield Media
  built_by_url: https://www.centerfield.com
- title: Just | FX for treasurers
  url: https://www.gojust.com
  main_url: https://www.gojust.com
  description: >
    Just provides a single centralized view of FX for corporate treasurers. See interbank market prices, and access transaction cost analysis.
  categories:
    - Finance
    - Technology
  built_by: Bejamas
  built_by_url: https://bejamas.io/
  featured: false
- title: Bureau for Good | Nonprofit branding, web and print communications
  url: https://www.bureauforgood.com
  main_url: https://www.bureauforgood.com
  description: >
    Bureau for Good helps nonprofits explain why they matter across digital & print media. Bureau for Good crafts purpose-driven identities, websites & print materials for changemakers.
  categories:
    - Nonprofit
    - Agency
    - Design
  built_by: Bejamas
  built_by_url: https://bejamas.io/
  featured: false
- title: Atelier Cartier Blumen
  url: https://www.ateliercartier.ch
  main_url: https://www.ateliercartier.ch
  description: >
    Im schönen Kreis 6 in Zürich kreiert Nicole Cartier Blumenkompositionen anhand Charaktereigenschaften oder Geschichten zur Person an. Für wen ist Dein Blumenstrauss gedacht? Einzigartige Floristik Blumensträusse, Blumenabos, Events, Shootings. Site designed by https://www.stolfo.co
  categories:
    - E-commerce
    - Design
  built_by: Bejamas
  built_by_url: https://bejamas.io/
  featured: false
- title: Veronym – Cloud Security Service Provider
  url: https://www.veronym.com
  main_url: https://www.veronym.com
  description: >
    Veronym is securing your digital transformation. A comprehensive Internet security solution for business. Stay safe no matter how, where and when you connect.
  categories:
    - Security
    - Technology
    - Business
  built_by: Bejamas
  built_by_url: https://bejamas.io/
  featured: false
- title: Devahoy
  url: https://devahoy.com/
  main_url: https://devahoy.com/
  description: >
    Devahoy is a personal blog written in Thai about software development.
  categories:
    - Blog
    - Programming
  built_by: Chai Phonbopit
  built_by_url: https://github.com/phonbopit
  featured: false
- title: Venus Lover
  url: https://venuslover.com
  main_url: https://venuslover.com
  description: >
    Venus Lover is a mobile app for iOS and Android so you can read your daily horoscope and have your natal chart, including the interpretation of the ascendant, planets, houses and aspects.
  categories:
    - App
    - Consulting
    - Education
    - Landing Page
- title: Write/Speak/Code
  url: https://www.writespeakcode.com/
  main_url: https://www.writespeakcode.com/
  description: >
    Write/Speak/Code is a non-profit on a mission to promote the visibility and leadership of technologists with marginalized genders through peer-led professional development.
  categories:
    - Community
    - Nonprofit
    - Open Source
    - Conference
  built_by: Nicola B.
  built_by_url: https://www.linkedin.com/in/nicola-b/
  featured: false
- title: Daniel Spajic
  url: https://danieljs.tech/
  main_url: https://danieljs.tech/
  description: >
    Passionate front-end developer with a deep, yet diverse skillset.
  categories:
    - Portfolio
    - Programming
    - Freelance
  built_by: Daniel Spajic
  featured: false
- title: Cosmotory
  url: https://cosmotory.netlify.com/
  main_url: https://cosmotory.netlify.com/
  description: >
    This is the educational blog containing various courses,learning materials from various authors from all over the world.
  categories:
    - Blog
    - Community
    - Nonprofit
    - Open Source
    - Education
  built_by: Hanishraj B Rao.
  built_by_url: https://hanishrao.netlify.com/
  featured: false
- title: Armorblox | Security Powered by Understanding
  url: https://www.armorblox.com
  main_url: https://www.armorblox.com
  description: >
    Armorblox is a venture-backed stealth cybersecurity startup, on a mission to build a game-changing enterprise security platform.
  categories:
    - Security
    - Technology
    - Business
  built_by: Bejamas
  built_by_url: https://bejamas.io
  featured: false
- title: Mojo
  url: https://www.mojo.is
  main_url: https://www.mojo.is/
  description: >
    We help companies create beautiful digital experiences
  categories:
    - Agency
    - Technology
    - Consulting
    - User Experience
    - Web Development
  featured: false
- title: Marcel Hauri
  url: https://marcelhauri.ch/
  main_url: https://marcelhauri.ch/
  description: >
    Marcel Hauri is an award-winning Magento developer and e-commerce specialist.
  categories:
    - Portfolio
    - Blog
    - Programming
    - Community
    - Open Source
    - E-commerce
  built_by: Marcel Hauri
  built_by_url: https://marcelhauri.ch
  featured: false
- title: Projektmanagementblog
  url: https://www.projektmanagementblog.de
  main_url: https://www.projektmanagementblog.de/
  source_url: https://github.com/StephanWeinhold/pmblog
  description: >
    Thoughts about modern project management. Built with Gatsby and Tachyons, based on Advanced Starter.
  categories:
    - Blog
  built_by: Stephan Weinhold
  built_by_url: https://stephanweinhold.com/
  featured: false
- title: Anthony Boyd Graphics
  url: https://www.anthonyboyd.graphics/
  main_url: https://www.anthonyboyd.graphics/
  description: >
    Free Graphic Design Resources by Anthony Boyd
  categories:
    - Portfolio
  built_by: Anthony Boyd
  built_by_url: https://www.anthonyboyd.com/
  featured: false
- title: Relocation Hero
  url: https://relocationhero.com
  main_url: https://relocationhero.com
  description: >
    Blog with FAQs related to Germany relocation. Built with Gatsby.
  categories:
    - Blog
    - Consulting
    - Community
  featured: false
- title: Zoe Rodriguez
  url: https://zoerodrgz.com
  main_url: https://zoerodrgz.com
  description: >
    Portfolio for Los Angeles-based designer Zoe Rodriguez. Built with Gatsby.
  categories:
    - Portfolio
    - Design
  built_by: Chase Ohlson
  built_by_url: https://chaseohlson.com
  featured: false
- title: TriActive USA
  url: https://triactiveusa.com
  main_url: https://triactiveusa.com
  description: >
    Website and blog for TriActive USA. Built with Gatsby.
  categories:
    - Landing Page
    - Business
  built_by: Chase Ohlson
  built_by_url: https://chaseohlson.com
- title: LaunchDarkly
  url: https://launchdarkly.com/
  main_url: https://launchdarkly.com/
  description: >
    LaunchDarkly is the feature management platform that software teams use to build better software, faster.
  categories:
    - Technology
    - Marketing
  built_by: LaunchDarkly
  built_by_url: https://launchdarkly.com/
  featured: false
- title: Arpit Goyal
  url: https://arpitgoyal.com
  main_url: https://arpitgoyal.com
  source_url: https://github.com/92arpitgoyal/ag-blog
  description: >
    Blog and portfolio website of a Front-end Developer turned Product Manager.
  categories:
    - Blog
    - Portfolio
    - Technology
    - User Experience
  built_by: Arpit Goyal
  built_by_url: https://twitter.com/_arpitgoyal
  featured: false
- title: Portfolio of Cole Townsend
  url: https://twnsnd.co
  main_url: https://twnsnd.co
  description: Portfolio of Cole Townsend, Product Designer
  categories:
    - Portfolio
    - User Experience
    - Web Development
    - Design
  built_by: Cole Townsend
  built_by_url: https://twitter.com/twnsndco
- title: Jana Desomer
  url: https://www.janadesomer.be/
  main_url: https://www.janadesomer.be/
  description: >
    I'm Jana, a digital product designer with coding skills, based in Belgium
  categories:
    - Portfolio
  built_by: Jana Desomer Designer/Developer
  built_by_url: https://www.janadesomer.be/
  featured: false
- title: Carbon8 Regenerative Agriculture
  url: https://www.carbon8.org.au/
  main_url: https://www.carbon8.org.au/
  description: >
    Carbon8 is a Not for Profit charity that supports Aussie farmers to transition to regenerative agriculture practices and rebuild the carbon (organic matter) in their soil from 1% to 8%.
  categories:
    - Nonprofit
    - E-commerce
  built_by: Little & Big
  built_by_url: https://www.littleandbig.com.au/
  featured: false
- title: Reactgo blog
  url: https://reactgo.com/
  main_url: https://reactgo.com/
  description: >
    It provides tutorials & articles about modern open source web technologies such as react,vuejs and gatsby.
  categories:
    - Blog
    - Education
    - Programming
    - Web Development
  built_by: Sai gowtham
  built_by_url: https://twitter.com/saigowthamr
  featured: false
- title: City Springs
  url: https://citysprings.com/
  main_url: https://citysprings.com/
  description: >
    Sandy Springs is a city built on creative thinking and determination. They captured a bold vision for a unified platform to bring together new and existing information systems. To get there, the Sandy Springs communications team partnered with Mediacurrent on a new Drupal 8 decoupled platform architecture with a Gatsbyjs front end to power both the City Springs website and its digital signage network. Now, the Sandy Springs team can create content once and publish it everywhere.
  categories:
    - Community
    - Government
  built_by: Mediacurrent
  built_by_url: https://www.mediacurrent.com
  featured: false
- title: Behalf
  url: https://www.behalf.no/
  main_url: https://www.behalf.no/
  description: >
    Behalf is Norwegian based digital design agency.
  categories:
    - Agency
    - Portfolio
    - Business
    - Consulting
    - Design
    - Design System
    - Marketing
    - Web Development
    - User Experience
  built_by: Behalf
  built_by_url: https://www.behalf.no/
  featured: false
- title: Saxenhammer & Co.
  url: https://saxenhammer-co.com/
  main_url: https://saxenhammer-co.com/
  description: >
    Saxenhammer & Co. is a leading boutique investment bank in Continental Europe. The firm’s strong track record is comprised of the execution of 200 successful transactions across all major industries.
  categories:
    - Consulting
    - Finance
    - Business
  built_by: Axel Fuhrmann
  built_by_url: https://axelfuhrmann.com/
  featured: false
- title: UltronEle
  url: http://ultronele.com
  main_url: https://runbytech.github.io/ueofcweb/
  source_url: https://github.com/runbytech/ueofcweb
  description: >
    UltronEle is a light, fast, simple yet interesting serverless e-learning CMS based on GatsbyJS. It aims to provide a easy-use product for tutors, teachers, instructors from all kinks of fields with near-zero efforts to setup their own authoring tool and content publish website.
  categories:
    - Education
    - Consulting
    - Landing Page
    - Web Development
    - Open Source
    - Learning
  built_by: RunbyTech
  built_by_url: http://runbytech.co
  featured: false
- title: Nick Selvaggio
  url: https://nickgs.com/
  main_url: https://nickgs.com/
  description: >
    The personal website of Nick Selvaggio. Long Island based web developer, teacher, and technologist.
  categories:
    - Consulting
    - Programming
    - Web Development
  featured: false
- title: Free & Open Source Gatsby Themes by LekoArts
  main_url: https://themes.lekoarts.de
  url: https://themes.lekoarts.de
  source_url: https://github.com/LekoArts/gatsby-themes/tree/master/www
  built_by: LekoArts
  built_by_url: https://github.com/LekoArts
  description: >-
    Get high-quality and customizable Gatsby themes to quickly bootstrap your website! Choose from many professionally created and impressive designs with a wide variety of features and customization options. Use Gatsby Themes to take your project to the next level and let you and your customers take advantage of the many benefits Gatsby has to offer.
  categories:
    - Open Source
    - Directory
    - Marketing
    - Landing Page
  featured: false
- title: Lars Roettig
  url: https://larsroettig.dev/
  main_url: https://larsroettig.dev/
  description: >
    Lars Roettig is a Magento Maintainer and e-commerce specialist. On his Blog, he writes Software Architecture and Magento Development.
  categories:
    - Portfolio
    - Blog
    - Programming
    - Community
    - Open Source
    - E-commerce
  built_by: Lars Roettig
  built_by_url: https://larsroettig.dev/
  featured: false
- title: Cade Kynaston
  url: https://cade.codes
  main_url: https://cade.codes
  source_url: https://github.com/cadekynaston/gatsby-portfolio
  description: >
    Cade Kynaston's Portfolio
  categories:
    - Portfolio
  built_by: Cade Kynaston
  built_by_url: https://github.com/cadekynaston
  featured: false
- title: Growable Meetups
  url: https://www.growable.io/
  main_url: https://www.growable.io/
  description: >
    Growable - Events to Accelerate your career in Tech. Made with <3 with Gatsby, React & Netlify by Talent Point in London.
  categories:
    - Event
    - Technology
    - Education
    - Community
    - Conference
  built_by: Talent Point
  built_by_url: https://github.com/talent-point/
  featured: false
- title: Fantastic Metropolis
  main_url: https://fantasticmetropolis.com
  url: https://fantasticmetropolis.com
  description: >
    Fantastic Metropolis ran between 2001 and 2006, highlighting the potential of literary science fiction and fantasy.
  categories:
    - Entertainment
  built_by: Luis Rodrigues
  built_by_url: https://goblindegook.com
  featured: false
- title: Simon Koelewijn
  main_url: https://simonkoelewijn.nl
  url: https://simonkoelewijn.nl
  description: >
    Personal blog of Simon Koelewijn, where he blogs about UX, analytics and web development (in Dutch). Made awesome and fast by using Gatsby 2.x (naturally) and gratefully using Netlify and Netlify CMS.
  categories:
    - Freelance
    - Blog
    - Web Development
    - User Experience
  built_by: Simon Koelewijn
  built_by_url: https://simonkoelewijn.nl
  featured: false
- title: Frankly Steve
  url: https://www.franklysteve.com/
  main_url: https://www.franklysteve.com/
  description: >
    Wedding photography with all the hugs, tears, kisses, smiles, laughter, banter, kids up trees, friends in hedges.
  categories:
    - Photography
    - Portfolio
  built_by: Little & Big
  built_by_url: https://www.littleandbig.com.au/
  featured: false
- title: Eventos orellana
  description: >-
    We are a company dedicated to providing personalized and professional advice
    for the elaboration and coordination of social and business events.
  main_url: https://eventosorellana.com/
  url: https://eventosorellana.com/
  featured: false
  categories:
    - Gallery
  built_by: Ramón Chancay
  built_by_url: https://ramonchancay.me/
- title: DIA Supermercados
  main_url: https://dia.com.br
  url: https://dia.com.br
  description: >-
    Brazilian retailer subsidiary, with more than 1,100 stores in Brazil, focusing on low prices and exclusive DIA Products.
  categories:
    - Business
  built_by: CloudDog
  built_by_url: https://clouddog.com.br
  featured: false
- title: AntdSite
  main_url: https://antdsite.yvescoding.org
  url: https://antdsite.yvescoding.org
  description: >-
    A static docs generator based on Ant Design and GatsbyJs.
  categories:
    - Documentation
  built_by: Yves Wang
  built_by_url: https://antdsite.yvescoding.org
- title: AntV
  main_url: https://antv.vision
  url: https://antv.vision
  description: >-
    AntV is a new generation of data visualization technique from Ant Financial
  categories:
    - Documentation
  built_by: afc163
  built_by_url: https://github.com/afc163
- title: ReactStudy Blog
  url: https://elated-lewin-51cf0d.netlify.com
  main_url: https://elated-lewin-51cf0d.netlify.com
  description: >
    Belong to your own blog by gatsby
  categories:
    - Blog
  built_by: 97thjingba
  built_by_url: https://github.com/97thjingba
  featured: false
- title: George
  main_url: https://kind-mestorf-5a2bc0.netlify.com
  url: https://kind-mestorf-5a2bc0.netlify.com
  description: >
    shiny new web built with Gatsby
  categories:
    - Blog
    - Portfolio
    - Gallery
    - Landing Page
    - Design
    - Web Development
    - Open Source
    - Science
  built_by: George Davituri
  featured: false

- title: CEO amp
  main_url: https://www.ceoamp.com
  url: https://www.ceoamp.com
  description: >
    CEO amp is an executive training programme to amplify a CEO's voice in the media. This site was built with Gatsby v2, Styled-Components, TypeScript and React Spring.
  categories:
    - Consulting
    - Entrepreneurship
    - Marketing
    - Landing Page
  built_by: Jacob Herper
  built_by_url: https://herper.io
  featured: false
- title: QuantumBlack
  main_url: https://www.quantumblack.com/
  url: https://www.quantumblack.com/
  description: >
    We help companies use data to make distinctive, sustainable and significant improvements to their performance.
  categories:
    - Technology
    - Consulting
    - Data
    - Design
  built_by: Richard Westenra
  built_by_url: https://www.richardwestenra.com/
  featured: false
- title: Coffeeshop Creative
  url: https://www.coffeeshopcreative.ca
  main_url: https://www.coffeeshopcreative.ca
  description: >
    Marketing site for a Toronto web design and videography studio.
  categories:
    - Marketing
    - Agency
    - Design
    - Video
    - Web Development
  built_by: Michael Uloth
  built_by_url: https://www.michaeluloth.com
  featured: false
- title: Daily Hacker News
  url: https://dailyhn.com
  main_url: https://dailyhn.com
  description: >
    Daily Hacker News presents the top five stories from Hacker News daily.
  categories:
    - Entertainment
    - Design
    - Web Development
    - Technology
    - Science
  built_by: Joeri Smits
  built_by_url: https://joeri.dev
  featured: false
- title: Grüne Dresden
  main_url: https://ltw19dresden.de
  url: https://ltw19dresden.de
  description: >
    This site was built for the Green Party in Germany (Bündnis 90/Die Grünen) for their local election in Dresden, Saxony. The site was built with Gatsby v2 and Styled-Components.
  categories:
    - Government
    - Nonprofit
  built_by: Jacob Herper
  built_by_url: https://herper.io
- title: Mill3 Studio
  main_url: https://mill3.studio/en/
  url: https://mill3.studio/en/
  description: >
    Our agency specializes in the analysis, strategy and development of digital products.
  categories:
    - Agency
    - Portfolio
  built_by: Mill3
  built_by_url: https://mill3.studio/en/
  featured: false
- title: Zellement
  main_url: https://www.zellement.com
  url: https://www.zellement.com
  description: >
    Online portfolio of Dan Farrow from Nottingham, UK.
  categories:
    - Portfolio
  built_by: Zellement
  built_by_url: https://www.zellement.com
  featured: false
- title: Fullstack HQ
  url: https://fullstackhq.com/
  main_url: https://fullstackhq.com/
  description: >
    Get immediate access to a battle-tested team of designers and developers on a pay-as-you-go monthly subscription.
  categories:
    - Agency
    - Consulting
    - Freelance
    - Marketing
    - Portfolio
    - Web Development
    - App
    - Business
    - Design
    - JavaScript
    - Technology
    - User Experience
    - Web Development
    - E-commerce
    - WordPress
  built_by: Fullstack HQ
  built_by_url: https://fullstackhq.com/
  featured: false
- title: Cantas
  main_url: https://www.cantas.co.jp
  url: https://www.cantas.co.jp
  description: >
    Cantas is digital marketing company in Japan.
  categories:
    - Business
    - Agency
  built_by: Cantas
  built_by_url: https://www.cantas.co.jp
  featured: false
- title: Sheringham Shantymen
  main_url: https://www.shantymen.com/
  url: https://www.shantymen.com/
  description: >
    The Sheringham Shantymen are a sea shanty singing group that raise money for the RNLI in the UK.
  categories:
    - Music
    - Community
    - Entertainment
    - Nonprofit
  built_by: Zellement
  built_by_url: https://www.zellement.com/
  featured: false
- title: WP Spark
  main_url: https://wpspark.io/
  url: https://wpspark.io/
  description: >
    Create blazing fast website with WordPress and our Gatsby themes.
  categories:
    - Agency
    - Community
    - Blog
    - WordPress
  built_by: wpspark
  built_by_url: https://wpspark.io/
- title: Ronald Langeveld
  description: >
    Ronald Langeveld's blog and Web Development portfolio website.
  main_url: https://www.ronaldlangeveld.com
  url: https://www.ronaldlangeveld.com
  categories:
    - Blog
    - Web Development
    - Freelance
    - Portfolio
    - Consulting
  featured: false
- title: Golfonaut
  description: >
    Golfonaut - Golf application for Apple Watch
  main_url: https://golfonaut.io
  url: https://golfonaut.io
  categories:
    - App
    - Sports
  featured: false
- title: Anton Sten - UX Lead/Design
  url: https://www.antonsten.com
  main_url: https://www.antonsten.com
  description: Anton Sten leads UX for design-driven companies.
  categories:
    - User Experience
    - Blog
    - Freelance
    - Portfolio
    - Consulting
    - Agency
    - Design
  featured: false
- title: Rashmi AP - Front-end Developer
  main_url: http://rashmiap.me
  url: http://rashmiap.me
  featured: false
  description: >
    Rashmi AP's Personal Portfolio Website
  source_url: https://github.com/rashmiap/personal-website-react
  categories:
    - Portfolio
    - Open Source
  built_by: Rashmi AP
  built_by_url: http://rashmiap.me
- title: OpenSourceRepos - Blogs for open source repositories
  main_url: https://opensourcerepos.com
  url: https://opensourcerepos.com
  featured: false
  description: >
    Open Source Repos is a blog site for explaining the architecture, code-walkthrough and key takeways for the GitHub repository. Out main aim to is to help more developers contribute to open source projects.
  source_url: https://github.com/opensourcerepos/blogs
  categories:
    - Open Source
    - Design
    - Design System
    - Blog
  built_by: OpenSourceRepos Team
  built_by_url: https://opensourcerepos.com
- title: Sheelah Brennan - Front-End/UX Engineer
  main_url: https://sheelahb.com
  url: https://sheelahb.com
  featured: false
  description: >
    Sheelah Brennan's web development blog
  categories:
    - Blog
    - Web Development
    - Design
    - Freelance
    - Portfolio
  built_by: Sheelah Brennan
- title: Delinx.Digital - Web and Mobile Development Agency based in Sofia, Bulgaria
  main_url: https://delinx.digital
  url: https://delinx.digital/solutions
  description: >
    Delinx.digital is a software development oriented digital agency based in Sofia, Bulgaria. We develop bespoke software solutions using  WordPress, WooCommerce, Shopify, e-commerce, React.js, Node.js, PHP, Laravel and many other technologies.
  categories:
    - Agency
    - Web Development
    - Design
    - E-commerce
    - WordPress
  featured: false
- title: Cameron Nuckols - Articles, Book Notes, and More
  main_url: https://nucks.co
  url: https://nucks.co
  description: >
    This site hosts all of Cameron Nuckols's writing on entrepreneurship, startups, money, fitness, self-education, and self-improvement.
  categories:
    - Blog
    - Entrepreneurship
    - Business
    - Productivity
    - Technology
    - Marketing
  featured: false
- title: Hayato KAJIYAMA - Portfolio
  main_url: https://hyakt.dev
  url: https://hyakt.dev
  source_url: https://github.com/hyakt/hyakt.github.io
  featured: false
  categories:
    - Portfolio
- title: Skirtcraft - Unisex Skirts with Large Pockets
  main_url: https://skirtcraft.com
  url: https://skirtcraft.com/products
  source_url: https://github.com/jqrn/skirtcraft-web
  description: >
    Skirtcraft sells unisex skirts with large pockets, made in the USA. Site built with TypeScript and styled-components, with Tumblr-sourced blog posts.
  categories:
    - E-commerce
    - Blog
  built_by: Joe Quarion
  built_by_url: https://github.com/jqrn
  featured: false
- title: Vermarc Sport
  main_url: https://www.vermarcsport.com/
  url: https://www.vermarcsport.com/
  description: >
    Vermarc Sport offers a wide range of cycle clothing, cycling jerseys, bib shorts, rain gear and accessories, as well for the summer, the mid-season (autumn / spring) and the winter.
  categories:
    - E-commerce
  built_by: BrikL
  built_by_url: https://github.com/Brikl
- title: Cole Ruche
  main_url: https://coleruche.com
  url: https://coleruche.com
  source_url: https://github.com/kingingcole/myblog
  description: >
    The personal website and blog for Emeruche "Cole" Ikenna, front-end web developer from Nigeria.
  categories:
    - Blog
    - Portfolio
  built_by: Emeruche "Cole" Ikenna
  built_by_url: https://twitter.com/cole_ruche
  featured: false
- title: Abhith Rajan - Coder, Blogger, Biker, Full Stack Developer
  main_url: https://www.abhith.net/
  url: https://www.abhith.net/
  source_url: https://github.com/Abhith/abhith.net
  description: >
    abhith.net is a portfolio website of Abhith Rajan, a full stack developer. Sharing blog posts, recommended videos, developer stories and services with the world through this site.
  categories:
    - Portfolio
    - Blog
    - Programming
    - Open Source
    - Technology
  built_by: Abhith Rajan
  built_by_url: https://github.com/Abhith
  featured: false
- title: Mr & Mrs Wilkinson
  url: https://thewilkinsons.netlify.com/
  main_url: https://thewilkinsons.netlify.com/
  source_url: https://github.com/davemullenjnr/the-wilkinsons
  description: >
    A one-page wedding photography showcase using Gatsby Image and featuring a lovely hero and intro section.
  categories:
    - Photography
  built_by: Dave Mullen Jnr
  built_by_url: https://davemullenjnr.co.uk
  featured: false
- title: Gopesh Gopinath - Full Stack JavaScript Developer
  url: https://www.gopeshgopinath.com
  main_url: https://www.gopeshgopinath.com
  source_url: https://github.com/GopeshMedayil/gopeshgopinath.com
  description: >
    Gopesh Gopinath's Personal Portfolio Website
  categories:
    - Portfolio
    - Open Source
  built_by: Gopesh Gopinath
  built_by_url: https://www.gopeshgopinath.com
  featured: false
- title: Misael Taveras - FrontEnd Developer
  url: https://taverasmisael.com
  main_url: https://taverasmisael.com
  source_url: https://github.com/taverasmisael/taverasmisael
  description: >
    Personal site and blogging about learning FrontEnd web development in spanish.
  categories:
    - Portfolio
    - Open Source
    - Blog
    - JavaScript
    - Web Development
  built_by: Misael Taveras
  built_by_url: https://taverasmisael.com
  featured: false
- title: Le Reacteur
  url: https://www.lereacteur.io/
  main_url: https://www.lereacteur.io/
  description: >
    Le Reacteur is the first coding bootcamp dedicated to web and mobile apps development (iOS/Android). We offer intensive sessions to train students in a short time (10 weeks). Our goal is to pass on to our students in less than 3 months what they would have learned in 2 years. To achieve this ambitious challenge, our training is based on learning JavaScript (Node.js, Express, ReactJS, React Native).
  categories:
    - JavaScript
    - Learning
    - Mobile Development
    - Web Development
  built_by: Farid Safi
  built_by_url: https://twitter.com/FaridSafi
  featured: false
- title: Cinch
  url: https://www.cinch.co.uk
  main_url: https://www.cinch.co.uk
  description: >
    Cinch is a hub for car supermarkets and dealers to show off their stock. The site only lists second-hand cars that are seven years old or younger, with less than 70,000 miles on the clock.
  categories:
    - Entrepreneurship
    - Business
  built_by: Somo
  built_by_url: https://www.somoglobal.com
  featured: false
- title: Recetas El Universo
  description: >-
    Recipes and videos with the best of Ecuadorian cuisine.
    Collectable recipes from Diario El Universo.
  main_url: https://recetas-eu.now.sh/
  url: https://recetas-eu.now.sh/
  featured: false
  categories:
    - Blog
    - WordPress
    - Food
  built_by: Ramón Chancay
  built_by_url: https://ramonchancay.me/
- title: Third and Grove
  url: https://www.thirdandgrove.com
  main_url: https://www.thirdandgrove.com
  source_url: https://github.com/thirdandgrove/tagd8_gatsby
  description: >
    A digital agency slaying the mundane one pixel at a time.
  categories:
    - Agency
    - Marketing
    - Open Source
    - Technology
  built_by: Third and Grove
  built_by_url: https://www.thirdandgrove.com
  featured: false
- title: Le Bikini
  url: https://lebikini.com
  main_url: https://lebikini.com
  description: >
    New website for Toulouse's most iconic concert hall.
  categories:
    - Music
  built_by: Antoine Rousseau
  built_by_url: https://antoine.rousseau.im
  featured: false
- title: Jimmy Truong's Portfolio
  url: https://jimmytruong.ca
  main_url: https://jimmytruong.ca
  description: >
    This porfolio is a complication of all projects done during my time at BCIT D3 (Digital Design and Development) program and after graduation.
  categories:
    - Portfolio
    - Web Development
  built_by: Jimmy Truong
  built_by_url: https://jimmytruong.ca
  featured: false
- title: Quick Stop Nicaragua
  main_url: https://quickstopnicaragua.com
  url: https://quickstopnicaragua.com
  description: >
    Convenience Store Website
  categories:
    - Food
  built_by: Gerald Martinez
  built_by_url: https://twitter.com/GeraldM_92
  featured: false
- title: XIEL
  main_url: https://xiel.dev
  url: https://xiel.dev
  source_url: https://github.com/xiel/xiel
  description: >
    I'm a freelance front-end developer from Berlin who creates digital experiences that everyone likes to use.
  categories:
    - Portfolio
    - Blog
  built_by: Felix Leupold
  built_by_url: https://twitter.com/xiel
  featured: false
- title: Nicaragua Best Guides
  main_url: https://www.nicaraguasbestguides.com
  url: https://www.nicaraguasbestguides.com
  description: >
    Full-Service Tour Operator and Destination Management Company (DMC)
  categories:
    - Agency
    - Travel
  built_by: Gerald Martinez
  built_by_url: https://twitter.com/GeraldM_92
  featured: false
- title: Thoughts and Stuff
  main_url: http://thoughtsandstuff.com
  url: http://thoughtsandstuff.com
  source_url: https://github.com/robmarshall/gatsby-tns
  description: >
    A simple easy to read blog. Minimalistic, focusing on content over branding. Includes RSS feed.
  categories:
    - Accessibility
    - Blog
    - WordPress
  built_by: Robert Marshall
  built_by_url: https://robertmarshall.dev
  featured: false
- title: Tracli
  url: https://tracli.rootvan.com/
  main_url: https://tracli.rootvan.com/
  source_url: https://github.com/ridvankaradag/tracli-landing
  description: >
    A command line app that tracks your time
  categories:
    - Productivity
    - Technology
    - Landing Page
  built_by: Ridvan Karadag
  built_by_url: http://www.rootvan.com
  featured: false
- title: spon.io
  url: https://www.spon.io
  main_url: https://www.spon.io
  source_url: https://github.com/magicspon/spon.io
  description: >
    Portfolio for frontend web developer, based in Bristol UK
  categories:
    - Portfolio
  built_by: Dave Stockley
  built_by_url: https://www.spon.io
  featured: false
- title: BBS
  url: https://big-boss-studio.com
  main_url: https://big-boss-studio.com
  description: >
    For 11 years, we help great brands in their digital transformation, offering all our expertise for their needs. Technical consulting, UX, design, technical integration and maintenance.
  categories:
    - Agency
    - JavaScript
    - Web Development
  built_by: BBS
  built_by_url: https://big-boss-studio.com
  featured: false
- title: Appes - Meant to evolve
  main_url: https://appes.co
  url: https://appes.co
  description: >
    Appes is all about apps and evolution. We help companies to build mobile and
    web products.
  categories:
    - Agency
    - Mobile Development
    - Web Development
    - Technology
  built_by: Appes
  built_by_url: https://appes.co
  featured: false
- title: Intern
  url: https://intern.imedadel.me
  main_url: https://intern.imedadel.me
  description: >
    Intern is a job board for getting internships in tech, design, marketing, and more. It's built entirely with Gatsby.
  categories:
    - Directory
    - Technology
  built_by: Imed Adel
  built_by_url: https://imedadel.me
  featured: false
- title: Global Citizen Foundation
  main_url: https://www.globalcitizenfoundation.org
  url: https://www.globalcitizenfoundation.org
  description: >
    In the digital economy, we are Global Citizens and the currency is Personal Data
  categories:
    - Nonprofit
  built_by: The Delta Studio
  built_by_url: https://www.thedelta.io
  featured: false
- title: GatsbyFinds
  main_url: https://gatsbyfinds.netlify.com
  url: https://gatsbyfinds.netlify.com
  description: >
    GatsbyFinds is a website built ontop of Gatsby v2 by providing developers with a showcase of all the latest projects made with the beloved GatsbyJS.
  categories:
    - Portfolio
    - Gallery
  built_by: Bvlktech
  built_by_url: https://twitter.com/bvlktech
  featured: false
- title: AFEX Commodities Exchange
  main_url: https://afexnigeria.com
  url: https://afexnigeria.com
  description: >
    AFEX Nigeria strives to transform Nigerian agriculture by creating more bargaining power to smallholder farmers, access to information, and secure storage.
  categories:
    - Blog
    - Business
    - Finance
    - Food
    - WordPress
  built_by: Mayowa Falade
  built_by_url: http://mayowafalade.com
  featured: false
- title: VIA Data
  main_url: https://viadata.io
  url: https://viadata.io
  description: >
    The future of data management
  categories:
    - Data
  built_by: The Delta Studio
  built_by_url: https://www.thedelta.io
  featured: false
- title: Front End Day Event Website
  main_url: https://frontend-day.com/
  url: https://frontend-day.com/
  description: >
    Performant landing page for a front end workshops recurring event / conference.
  categories:
    - Event
    - Conference
    - Web Development
    - Technology
  built_by: Pagepro
  built_by_url: https://pagepro.co
  featured: false
- title: Mutual
  main_url: https://www.madebymutual.com
  url: https://www.madebymutual.com
  description: >
    Mutual is a web design and development agency. Our new website is powered by Gatsby and Craft CMS.
  categories:
    - Blog
    - Portfolio
    - Agency
    - Design
    - Web Development
  built_by: Mutual
  built_by_url: https://twitter.com/madebymutual
  featured: false
- title: Surge 3
  main_url: https://surge3.com
  url: https://surge3.com/
  description: >
    We’re Surge 3 - a premier web development agency. Our company centers around the principles of quality, speed, and service! We are founded using the latest in web technologies and are dedicated to using those exact tools to help our customers achieve their goals.
  categories:
    - Portfolio
    - Blog
    - Agency
    - Web Development
    - Marketing
  built_by: Dillon Browne
  built_by_url: https://dillonbrowne.com
- title: Adaltas
  main_url: https://www.adaltas.com
  url: https://www.adaltas.com
  description: >
    Adaltas is a team of consultants with a focus on Open Source, Big Data and Cloud Computing based in France, Canada and Morocco.
  categories:
    - Consulting
    - Data
    - Design System
    - Programming
    - Learning
  built_by: Adaltas
  built_by_url: https://www.adaltas.com
- title: Themis Attorneys
  main_url: https://themis-attorneys.com
  url: https://themis-attorneys.com
  description: >
    Themis Attorneys is Chennai based lawyers. Their new complete website is made using Gatsby.
  categories:
    - Agency
    - Consulting
    - Portfolio
    - Law
  built_by: Merbin J Anselm
  built_by_url: https://anselm.in
- title: Runlet
  main_url: https://runlet.app
  url: https://runlet.app
  source_url: https://github.com/runletapp/runlet
  description: >
    Runlet is a cloud-based job manager that offers device synchronization and reliable message delivery in a network of connected devices even after connectivity issues. Available for ARM, Linux, Mac and Windows.
  categories:
    - App
    - Landing Page
    - Productivity
    - Technology
  built_by: Vandré Leal
  built_by_url: https://vandreleal.github.io
  featured: false
- title: tiaan.dev
  main_url: https://tiaan.dev
  url: https://tiaan.dev
  featured: false
  categories:
    - Blog
    - Portfolio
    - Web Development
- title: Praveen Bisht
  main_url: https://www.prvnbist.com/
  url: https://www.prvnbist.com/
  source_url: https://github.com/prvnbist/portfolio
  categories:
    - Portfolio
    - Blog
  built_by: Praveen Bisht
  built_by_url: https://www.prvnbist.com/
  featured: false
- title: Jeff Mills The Outer Limits x NTS Radio
  url: https://www.nts.live/projects/jeff-mills-the-outer-limits/
  main_url: https://www.nts.live/projects/jeff-mills-the-outer-limits/
  source_url: https://github.com/ntslive/the-outer-limits
  description: >
    NTS Radio created a minisite for Jeff Mills' 6 part radio series The Outer Limits, including original music production and imagery curated from the NASA online image archive.
  categories:
    - Music
    - Gallery
    - Science
    - Entertainment
  built_by: NTS Radio
  built_by_url: https://www.nts.live
  featured: false
- title: BALAJIRAO676
  main_url: https://thebalajiraoecommerce.netlify.com/
  url: https://thebalajiraoecommerce.netlify.com/
  featured: false
  categories:
    - Blog
    - E-commerce
    - Web Development
- title: Mentimeter
  url: https://www.mentimeter.com/
  main_url: https://www.mentimeter.com/
  categories:
    - Business
  featured: false
- title: HYFN
  url: https://hyfn.com/
  main_url: https://hyfn.com/
  categories:
    - Business
  featured: false
- title: Mozilla India
  main_url: https://mozillaindia.org/
  url: https://mozillaindia.org/
  categories:
    - Open Source
  featured: false
- title: Primer Labs
  main_url: https://www.primerlabs.io
  url: https://www.primerlabs.io
  featured: false
  categories:
    - Education
    - Learning
- title: AJ on Purr-fect Solutions
  url: https://ajonp.com
  main_url: https://ajonp.com
  description: >
    A Community of developers, creating resources for all to use!
  categories:
    - Education
    - Learning
    - Programming
    - Web Development
    - API
    - Blog
    - SEO
  built_by: AJonP
  built_by_url: http://ajonp.com/authors/alex-patterson
- title: blog.kwst.site
  main_url: https://blog.kwst.site
  url: https://blog.kwst.site
  description: A blog of frontend engineer working in Fukuoka
  source_url: https://github.com/SatoshiKawabata/blog
  featured: false
  categories:
    - Blog
    - Technology
    - Web Development
    - JavaScript
- title: Run Leeds
  main_url: http://www.runleeds.co.uk
  url: http://www.runleeds.co.uk
  description: >
    Community running site based in Leeds,UK. Aiming to support those going through a life crisis.
  categories:
    - Accessibility
    - Blog
    - Community
    - Nonprofit
    - Sports
    - WordPress
  built_by: Robert Marshall
  built_by_url: https://www.robertmarshall.dev
- title: Arvind Kumar
  main_url: https://arvind.io
  url: https://arvind.io
  source_url: https://github.com/EnKrypt/arvind.io
  built_by: Arvind Kumar
  built_by_url: https://arvind.io/
  description: >
    A blog about writing code, making music and studying the skies.
  featured: false
  categories:
    - Blog
    - Music
    - Technology
- title: GlobalMoney
  url: https://global24.ua
  main_url: https://global24.ua
  description: >
    Provide payment solution for SMB, eWallet GlobalMoney
  categories:
    - Business
    - Finance
    - Technology
  built_by: NodeArt
  built_by_url: https://NodeArt.io
- title: Women's and Girls' Emergency Centre
  url: https://www.wagec.org.au/
  main_url: https://www.wagec.org.au/
  description: >
    Specialist homelessness service for women and families escaping domestic violence. Based in Redfern, Sydney, Australia.
  categories:
    - Nonprofit
    - Community
    - E-commerce
  built_by: Little & Big
  built_by_url: https://www.littleandbig.com.au/
  featured: false
- title: Guus van de Wal | Drupal Front-end specialist
  url: https://guusvandewal.nl
  main_url: https://guusvandewal.nl
  description: >
    Decoupled portfolio site for guusvandewal.nl, a Drupal and ReactJS front-end developer and designer.
  categories:
    - Open Source
    - Web Development
    - Design
    - Blog
    - Freelance
  built_by: Guus van de Wal
  featured: false
- title: Pixelize Web Design Gold Coast | Web Design and SEO
  url: https://www.pixelize.com.au/
  main_url: https://www.pixelize.com.au/
  description: >
    Pixelize is a tight knit group of professional web developers, graphic designers, and content creators that work together to create high performing, blazing fast, beautiful websites with a strong focus on SEO.
  categories:
    - Agency
    - Web Development
    - Marketing
    - SEO
    - Design
    - Portfolio
    - Blog
  built_by: Pixelize
  built_by_url: https://www.pixelize.com.au
  featured: false
- title: VS Code GitHub Stats
  url: https://vscode-github-stats.netlify.com
  main_url: https://vscode-github-stats.netlify.com
  source_url: https://github.com/lannonbr/vscode-github-stats/
  description: >
    Statistics Dashboard for VS Code GitHub repository
  categories:
    - Data
  built_by: Benjamin Lannon
  built_by_url: https://lannonbr.com
  featured: false
- title: MetaProjection
  main_url: https://www.metaprojection.ca
  url: https://www.metaprojection.ca
  source_url: https://github.com/rosslh/metaprojection
  description: >
    MetaProjection is a website that aggregates multiple Canadian federal electoral projections in order to provide an overview of how the election is playing out, both federally and by district.
  categories:
    - Government
    - Data
    - Open Source
  built_by: Ross Hill
  built_by_url: https://rosshill.ca
  featured: false
- title: Tamarisc VC
  url: https://www.tamarisc.vc
  main_url: https://www.tamarisc.vc
  description: >
    Tamarisc invests in and helps build companies that improve the human habitat through innovating at the intersection of real estate, health, and technology.
  categories:
    - Business
    - Technology
  built_by: Peter Hironaka
  built_by_url: https://peterhironaka.com
  featured: false
- title: Up Your A11y
  url: https://www.upyoura11y.com/
  main_url: https://www.upyoura11y.com/
  source_url: https://www.upyoura11y.com/
  description: >
    A web accessibility toolkit with a React focus, Up Your A11y is a resource for front-end developers to find useful information on how to make your sites more accessible. The topics covered have a React bias, but the principles in each apply to all web development, so please don't be put off if you don't work with React specifically!
  categories:
    - Accessibility
    - Blog
    - Programming
    - JavaScript
    - User Experience
    - Web Development
  built_by: Suzanne Aitchison
  built_by_url: https://twitter.com/s_aitchison
  featured: false
- title: Roman Kravets
  description: >
    Portfolio of Roman Kravets. Web Developer, HTML & CSS Coder.
  main_url: https://romkravets.netlify.com/
  url: https://romkravets.netlify.com/
  categories:
    - Portfolio
    - Open Source
    - Web Development
    - Blog
  built_by: Roman Kravets
  built_by_url: https://github.com/romkravets/dev-page
  featured: false
- title: Phil Tietjen Portfolio
  url: https://www.philtietjen.dev/
  main_url: https://www.philtietjen.dev/
  source_url: https://github.com/Phizzard/phil-portfolio
  description: >
    Portfolio of Phil Tietjen using Gatsby, TailwindCSS, and Emotion/styled
  categories:
    - Portfolio
    - Open Source
    - Web Development
  built_by: Phil Tietjen
  built_by_url: https://github.com/Phizzard
  featured: false
- title: Gatsby Bomb
  description: >
    A fan made version of the website Giantbomb, fully static and powered by Gatsby JS and the GiantBomb API.
  main_url: https://gatsbybomb.netlify.com
  url: https://gatsbybomb.netlify.com
  categories:
    - App
    - Entertainment
    - Media
    - Video
  built_by: Phil Tietjen
  built_by_url: https://github.com/Phizzard
  featured: false
- title: Divyanshu Maithani
  main_url: https://divyanshu013.dev
  url: https://divyanshu013.dev
  source_url: https://github.com/divyanshu013/blog
  description: >
    Personal blog of Divyanshu Maithani. Life, music, code and things in between...
  categories:
    - Blog
    - JavaScript
    - Open Source
    - Music
    - Programming
    - Technology
    - Web Development
  built_by: Divyanshu Maithani
  built_by_url: https://twitter.com/divyanshu013
- title: TFE Energy
  main_url: https://www.tfe.energy
  url: https://www.tfe.energy
  source_url: https://gitlab.com/marcfehrmedia/2019-07-03-tfe-energy
  description: >
    TFE Energy believes in the future. Their new website is programmed with Gatsby, Scrollmagic, Contentful, Cloudify.
  categories:
    - Technology
    - Consulting
    - Video
    - Business
  built_by: Marc Fehr
  built_by_url: https://www.marcfehr.ch
- title: AtomBuild
  url: https://atombuild.github.io/
  main_url: https://atombuild.github.io/
  source_url: https://github.com/AtomBuild/atombuild.github.io
  description: >
    Landing page for the AtomBuild project, offering a curation of Atom packages associated with the project.
  categories:
    - Directory
    - Landing Page
    - Open Source
    - Programming
    - Technology
  built_by: Kepler Sticka-Jones
  built_by_url: https://keplersj.com/
  featured: false
- title: Josh Pensky
  main_url: https://joshpensky.com
  url: https://joshpensky.com
  description: >
    Josh Pensky is an interactive developer based in Boston. He designs and builds refreshing web experiences, packed to the punch with delightful interactions.
  categories:
    - Portfolio
    - Web Development
    - Design
    - SEO
  built_by: Josh Pensky
  built_by_url: https://github.com/joshpensky
  featured: false
- title: AtomLinter
  url: https://atomlinter.github.io/
  main_url: https://atomlinter.github.io/
  source_url: https://github.com/AtomLinter/atomlinter.github.io
  description: >
    Landing page for the AtomLinter project, offering a curation of Atom packages associated with the project.
  categories:
    - Directory
    - Landing Page
    - Open Source
    - Programming
    - Technology
  built_by: Kepler Sticka-Jones
  built_by_url: https://keplersj.com/
  featured: false
- title: Dashbouquet
  url: https://dashbouquet.com/
  main_url: https://dashbouquet.com/
  categories:
    - Agency
    - Blog
    - Business
    - Mobile Development
    - Portfolio
    - Web Development
  built_by: Dashbouquet team
  featured: false
- title: rathes.me
  url: https://rathes.me/
  main_url: https://rathes.me/
  source_url: https://github.com/rathesDot/rathes.me
  description: >
    The Portfolio Website of Rathes Sachchithananthan
  categories:
    - Blog
    - Portfolio
    - Web Development
  built_by: Rathes Sachchithananthan
  built_by_url: https://rathes.me/
- title: viviGuides - Your travel guides
  url: https://vivitravels.com/en/guides/
  main_url: https://vivitravels.com/en/guides/
  description: >
    viviGuides is viviTravels' blog: here you will find travel tips, useful information about the cities and the best guides for your next vacation.
  categories:
    - Travel
    - Blog
  built_by: Kframe Interactive SA
  built_by_url: https://kframeinteractive.com/
  featured: false
- title: KNC Blog
  main_url: https://nagakonada.com
  url: https://nagakonada.com/
  description: >
    Nagakonada is my blogging and portfolio site where I list my projects, experience, capabilities and the blog mostly talks about technical and personal writings.
  categories:
    - Blog
    - Web Development
    - Portfolio
  built_by: Konada, Naga Chaitanya
  built_by_url: https://github.com/ChaituKNag
  featured: false
- title: Vishal Nakum
  url: https://nakum.tech/
  main_url: https://nakum.tech/
  source_url: https://github.com/vishalnakum011/contentful
  description: >
    Portfolio of Vishal Nakum. Made with Gatsby, Contentful. Deployed on Netlify.
  categories:
    - Portfolio
    - Blog
  built_by: Amol Tangade
  built_by_url: https://amoltangade.me/
- title: Sagar Hani Portfolio
  url: http://sagarhani.in/
  main_url: http://sagarhani.in/
  source_url: https://github.com/sagarhani
  description: >
    Sagar Hani is a Software Developer & an Open Source Enthusiast. He blogs about JavaScript, Open Source and his Life experiences.
  categories:
    - Portfolio
    - Blog
    - Web Development
    - Open Source
    - Technology
    - Programming
    - JavaScript
  built_by: Sagar Hani
  built_by_url: http://sagarhani.in/about
- title: Arturo Alviar's Portfolio
  main_url: https://arturoalviar.com
  url: https://arturoalviar.com
  source_url: https://github.com/arturoalviar/portfolio
  categories:
    - Portfolio
    - Open Source
    - Web Development
  built_by: Arturo Alviar
  built_by_url: https://github.com/arturoalviar
  featured: false
- title: Pearly
  url: https://www.pearlyplan.com
  main_url: https://www.pearlyplan.com
  description: >
    Dental Membership Growth Platform
  categories:
    - Technology
    - Healthcare
    - App
  built_by: Sean Emmer and Jeff Cole
- title: MarceloNM
  url: https://marcelonm.com
  main_url: https://marcelonm.com
  description: >
    Personal landing page and blog for MarceloNM, a frontend developer based in Brazil.
  categories:
    - Blog
    - JavaScript
    - Landing Page
    - Programming
    - Web Development
  built_by: Marcelo Nascimento Menezes
  built_by_url: https://github.com/mrcelo
  featured: false
- title: Open Source Galaxy
  main_url: https://www.opensourcegalaxy.com
  url: https://www.opensourcegalaxy.com
  description: >
    Explore the Open Source Galaxy and help other earthlings by contributing to open source.
  categories:
    - Open Source
    - Programming
    - Web Development
  built_by: Justin Juno
  built_by_url: https://www.justinjuno.dev
  featured: false
- title: enBonnet Blog
  url: https://enbonnet.me/
  main_url: https://enbonnet.me/
  source_url: https://github.com/enbonnet
  description: >
    Hola, este es mi sitio personal, estare escribiendo sobre JavaScript, Frontend y Tecnologia que utilice en mi dia a dia.
  categories:
    - Portfolio
    - Blog
    - Web Development
    - Technology
    - Programming
    - JavaScript
  built_by: Ender Bonnet
  built_by_url: https://enbonnet.me/
- title: Edenspiekermann
  url: https://www.edenspiekermann.com/eu/
  main_url: https://www.edenspiekermann.com/eu/
  description: >
    Hello. We are Edenspiekermann, an independent global creative agency.
  categories:
    - Featured
    - Agency
    - Design
    - Portfolio
  featured: true
- title: IBM Design
  url: https://www.ibm.com/design/
  main_url: https://www.ibm.com/design/
  description: >
    At IBM, our design philosophy is to help guide people so they can do their best work. Our human-centered design practices help us deliver on that goal.
  categories:
    - Featured
    - Design
    - Technology
    - Web Development
  built_by: IBM
  featured: true
- title: We Do Plugins
  url: https://wedoplugins.com
  main_url: https://wedoplugins.com
  description: >
    Free & premium WordPress plugins development studio from Wroclaw, Poland.
  categories:
    - Portfolio
    - Agency
    - Open Source
    - Web Development
  built_by: We Do Plugins
  built_by_url: https://wedoplugins.com
- title: Mevish Aslam, business coach
  url: https://mevishaslam.com/
  main_url: https://mevishaslam.com/
  description: >
    Mevish Aslam helps women build a life they love and coaches women to launch and grow businesses.
  categories:
    - Business
    - Consulting
    - Entrepreneurship
    - Freelance
    - Marketing
    - Portfolio
  built_by: Rou Hun Fan
  built_by_url: https://flowen.me
  featured: false
- title: Principles of wealth
  url: https://principlesofwealth.net
  main_url: https://principlesofwealth.net
  source_url: https://github.com/flowen/principlesofwealth
  description: >
    Principles of wealth. How to get rich without being lucky, a summary of Naval Ravikant's tweets and podcast.`
  categories:
    - Business
    - Consulting
    - Education
    - Entrepreneurship
    - Finance
    - Learning
    - Marketing
    - Media
    - Nonprofit
    - Productivity
    - Science
  built_by: Rou Hun Fan
  built_by_url: https://flowen.me
  featured: false
- title: Problem studio
  url: https://problem.studio
  main_url: https://problem.studio
  description: >
    Problem Studio creates unique and fun web experiences. Our enemy is "boring" if ya know what we mean: overused WordPress templates, the top 10 shopify templates, copy of a copy of a copy of a copy. We love to support design and marketing agencies and help realize their creations into a digital product. `
  categories:
    - Agency
    - Business
    - Consulting
    - Design
    - Education
    - Entrepreneurship
    - Freelance
    - Landing Page
    - Marketing
    - Media
    - Portfolio
    - Productivity
    - Web Development
  built_by: Rou Hun Fan & Sander Visser
  built_by_url: https://flowen.me
- title: North X South
  main_url: https://northxsouth.co
  url: https://northxsouth.co
  description: >
    We work with small businesses and non-profits to develop their brands, build an online identity, create stellar designs, and give a voice to their causes.
  categories:
    - Agency
    - Consulting
    - Business
    - Design
    - Web Development
  built_by: North X South
  built_by_url: https://northxsouth.co
- title: Plenty of Fish
  main_url: https://www.pof.com/
  url: https://pof.com
  description: >
    Plenty of Fish is one of the world's largest dating platforms.
  categories:
    - Community
  featured: true
- title: Bitcoin
  main_url: https://www.bitcoin.com/
  url: https://bitcoin.com
  description: >
    One of the largest crypto-currency platforms in the world.
  categories:
    - Technology
    - Finance
  featured: true
- title: Frame.io
  main_url: https://www.frame.io/
  url: https://frame.io
  description: >
    Frame.io is a cloud-based video collaboration platform that allows its users to easily work on media projects together
  categories:
    - Technology
    - Entertainment
    - Media
  featured: true
- title: Sainsbury’s Homepage
  main_url: https://www.sainsburys.co.uk/
  url: https://www.sainsburys.co.uk
  description: >
    Sainsbury’s is an almost 150 year old supermarket chain in the United Kingdom.
  categories:
    - E-commerce
    - Food
  featured: true
- title: Haxzie, Portfolio and Blog
  url: https://haxzie.com/
  main_url: https://haxzie.com/
  source_url: https://github.com/haxzie/haxzie.com
  description: >
    Haxzie.com is the portfolio and personal blog of Musthaq Ahamad, UX Engineer and Visual Designer
  categories:
    - Blog
    - Portfolio
  built_by: Musthaq Ahamad
  built_by_url: https://haxzie.com
  featured: false
- title: Robin Wieruch's Blog
  url: https://www.robinwieruch.de/
  main_url: https://www.robinwieruch.de/
  categories:
    - Blog
    - Education
  featured: false
- title: Roger Ramos Development Journal
  url: https://rogerramos.me/
  main_url: https://rogerramos.me/
  source_url: https://github.com/rogerramosme/rogerramos.me/
  description: >
    Personal development journal made with Netlify CMS
  categories:
    - Blog
  built_by: Roger Ramos
  built_by_url: https://rogerramos.me/
  featured: false
- title: Global Adviser Alpha
  main_url: https://globaladviseralpha.com
  url: https://globaladviseralpha.com
  description: >
    Lead by David Haintz, Global Adviser Alpha transforms advice business into world class firms.
  categories:
    - Business
    - Blog
    - Finance
  built_by: Handsome Creative
  built_by_url: https://www.hellohandsome.com.au
  featured: false
- title: Alcamine
  url: https://alcamine.com/
  main_url: https://alcamine.com/
  description: >
    Never apply to another job online and receive tons of tech jobs in your inbox everyday — all while keeping your information private.
  categories:
    - Blog
    - Technology
  built_by: Caldera Digital
  built_by_url: https://www.calderadigital.com/
  featured: false
- title: Caldera Digital
  url: https://www.calderadigital.com/
  main_url: https://www.calderadigital.com/
  source_url: https://github.com/caldera-digital/platform
  description: >
    Caldera is a product and application development agency that uses innovative technology to bring your vision, brand, and identity to life through user centered design.
  categories:
    - Blog
    - User Experience
    - Consulting
  built_by: Caldera Digital
  built_by_url: https://www.calderadigital.com/
  featured: false
- title: Keycodes
  url: https://www.keycodes.dev
  main_url: https://www.keycodes.dev
  source_url: https://github.com/justinjunodev/keycodes.dev
  description: >
    A developer resource for getting keyboard key codes.
  categories:
    - Programming
    - Productivity
    - Open Source
    - Web Development
  built_by: Justin Juno
  built_by_url: https://www.justinjuno.dev
  featured: false
- title: Utah Pumpkins
  url: https://www.utahpumpkins.com/
  main_url: https://www.utahpumpkins.com/
  source_url: https://github.com/cadekynaston/utah-pumpkins
  description: >
    An awesome pumpkin gallery built using Gatsby and Contentful.
  categories:
    - Gallery
    - Blog
    - Photography
  built_by: Cade Kynaston
  built_by_url: https://cade.codes
- title: diff001a's blog
  main_url: https://diff001a.netlify.com/
  url: https://diff001a.netlify.com/
  description: >
    This is diff001a's blog which contains blogs related to programming.
  categories:
    - Blog
  built_by: diff001a
- title: Rockwong Blog
  main_url: http://rockwong.com/blog/
  url: http://rockwong.com/blog/
  description: >
    Rockwong is a technical blog containing content related to various web technologies.
  categories:
    - Technology
    - Education
    - Blog
- title: RegexGuide
  main_url: https://regex.guide
  url: https://regex.guide/playground
  source_url: https://github.com/pacdiv/regex.guide
  description: >
    The easiest way to learn regular expressions! The RegexGuide is a playground helping developers to discover regular expressions. Trying it is adopting regular expressions!
  categories:
    - App
    - Education
    - JavaScript
    - Nonprofit
    - Open Source
    - Programming
    - Technology
    - Web Development
  built_by: Loïc J.
  built_by_url: https://growthnotes.dev
- title: re:store
  url: https://www.visitrestore.com
  main_url: https://www.visitrestore.com
  description: >
    This is your chance to discover, connect, and shop beyond your feed and get to know the who, how, and why behind your favorite products.
  categories:
    - Marketing
  built_by: The Couch
  built_by_url: https://thecouch.nyc
  featured: false
- title: MyPrograming Steps
  main_url: https://mysteps.netlify.com/
  url: https://mysteps.netlify.com/
  description: >
    FrontEnd Tutorial Information
  featured: false
  categories:
    - Blog
    - Portfolio
  source_url: https://github.com/IoT-Arduino/Gatsby-MySteps
  built_by: Maruo
  built_by_url: https://twitter.com/DengenT
- title: Brent Runs Marathons
  main_url: https://www.brentrunsmarathons.com/
  url: https://www.brentrunsmarathons.com/
  description: >
    Brent Runs Marathons is about the training and race experience for the Comrades Ultra Marathon
  categories:
    - Blog
  built_by: Brent Ingram
  built_by_url: https://www.brentjingram.com/
  featured: false
- title: Pedro LaTorre
  main_url: https://www.pedrolatorre.com/
  url: https://www.pedrolatorre.com/
  source_url: https://github.com/bingr001/pedro-latorre-site
  description: >
    A really awesome website built for the motivational speaker Pedro LaTorre
  categories:
    - Blog
  built_by: Brent Ingram
  built_by_url: https://www.brentjingram.com/
  featured: false
- title: Veryben
  main_url: https://veryben.com/
  url: https://veryben.com/
  description: >
    be water my friend
  categories:
    - Blog
  built_by: anikijiang
  built_by_url: https://twitter.com/anikijiang
  featured: false
- title: kentarom's portfolio
  main_url: https://kentarom.com/
  url: https://kentarom.com/
  source_url: https://github.com/kentaro-m/portfolio-gatsby
  description: >
    The portfolio of kentarom, frontend developer. This site shows recent activities about him.
  categories:
    - Portfolio
    - Technology
    - Web Development
  built_by: kentarom
  built_by_url: https://twitter.com/_kentaro_m
  featured: false
- title: MotionThat
  main_url: https://motionthat.com.au
  url: https://motionthat.com.au
  description: >
    MotionThat was created to fill a void in Tabletop Product shooting, whereby the need for consistency, repetition and flexibility was required to eliminate the many variables and inaccuracies that slow the filming process down.
  categories:
    - Entertainment
    - Food
    - Media
    - Gallery
  built_by: Handsome Creative
  built_by_url: https://www.hellohandsome.com.au
  featured: false
- title: TEN ALPHAS
  main_url: https://tenalphas.com.au
  url: https://tenalphas.com.au
  description: >
    TEN ALPHAS is a content production company based in Sydney and Wollongong, telling stories through moving image and beautiful design.
  categories:
    - Media
    - Entertainment
    - Video
  built_by: Handsome Creative
  built_by_url: https://www.hellohandsome.com.au
  featured: false
- title: SalesGP
  main_url: https://salesgp.io
  url: https://salesgp.io
  description: >
    SalesGP is a specialist Sales and Operations partner offering expert skill-sets and decades of experience to companies entering the Australia, NZ (ANZ) and South East Asian (SEA) markets.
  categories:
    - Business
    - Marketing
    - Consulting
  built_by: Handsome Creative
  built_by_url: https://www.hellohandsome.com.au
  featured: false
- title: Source Separation Systems
  main_url: https://sourceseparationsystems.com.au
  url: https://sourceseparationsystems.com.au
  description: >
    Innovative waste diversion products, designed to connect Australians to a more sustainable world.
  categories:
    - Business
  built_by: Handsome Creative
  built_by_url: https://www.hellohandsome.com.au
- title: Fuzzy String Matching
  main_url: https://fuzzy-string-matching.netlify.com
  url: https://fuzzy-string-matching.netlify.com
  source_url: https://github.com/jdemieville/fuzzyStringMatching
  description: >
    This site is built to assess the performance of various approximate string matching algorithms aka fuzzy string searching.
  categories:
    - JavaScript
    - Learning
    - Programming
  built_by: Jennifer Demieville
  built_by_url: https://demieville-codes.herokuapp.com/portfolio
  featured: false
- title: Open Techiz
  main_url: https://www.opentechiz.com/
  url: https://www.opentechiz.com/
  featured: false
  description: >
    An agile software development company in Vietnam, providing wide range service from e-commerce development, mobile development, automation testing and cloud deployment with kubernets
  categories:
    - Web Development
    - Mobile Development
    - Technology
  built_by: Open Techiz
  built_by_url: https://www.opentechiz.com/
- title: Leave Me Alone
  url: https://leavemealone.app
  main_url: https://leavemealone.app
  description: >
    Leave Me Alone helps you unsubscribe from unwanted emails easily. It's built with Gatsby v2.
  categories:
    - Landing Page
    - Productivity
  built_by: James Ivings
  built_by_url: https://squarecat.io
  featured: false
- title: Oberion
  main_url: https://oberion.io
  url: https://oberion.io
  description: >
    Oberion analyzes your gaming library and gives you personal recommendations based on what you play
  categories:
    - Entertainment
    - Media
  built_by: Thomas Uta
  built_by_url: https://twitter.com/ThomasJanUta
  featured: false
- title: Yoseph.tech
  main_url: https://www.yoseph.tech
  url: https://www.yoseph.tech/compilers
  source_url: https://github.com/radding/yoseph.tech_gatsby
  description: >
    Yoseph.tech is a personal blog centered around technology and software engineering
  categories:
    - Technology
    - Web Development
    - Open Source
  built_by: Yoseph Radding
  built_by_url: https://github.com/radding
  featured: false
- title: Really Fast Sites
  url: https://reallyfastsites.com
  main_url: https://reallyfastsites.com
  description: >
    Really Fast Sites showcases websites that have a speed score of 85 or higher on Google's Page Speed Insights for both mobile and desktop, along with some of the platforms and technologies those sites use.
  categories:
    - Web Development
    - Programming
  built_by: Peter Brady
  built_by_url: https://www.peterbrady.co.uk
  featured: false
- title: Mieke Frouws
  url: https://www.miekefrouws.nl
  main_url: https://www.miekefrouws.nl
  description: >
    Mieke Frouws is a freelance primary and secondary school theatre teacher based in the Netherlands.
  categories:
    - Freelance
    - Education
  built_by: Laurens Kling
  built_by_url: https://www.goedideemedia.nl
  featured: false
- title: Paul de Vries
  url: https://pauldevries1972.nl
  main_url: https://pauldevries1972.nl
  description: >
    Paul de Vries is founder of #DCDW and Spokesperson for Marktplaats Automotive (eBay) - Making the online automotive better!
  categories:
    - Blog
    - Business
    - Consulting
  built_by: Laurens Kling
  built_by_url: https://www.goedideemedia.nl
  featured: false
- title: The Fabulous Lifestyles 不藏私旅行煮藝
  url: https://thefabulouslifestyles.com/
  main_url: https://thefabulouslifestyles.com/
  description: >
    The Fabulous Lifestyles features content about travel and food. It offers practical travel advice that covers trip planning, logistics, and reviews on destination, resort & hotel...etc. Besides travelling, there are step-by-step homemade gourmet recipes that will appeal to everyone's taste buds.
  categories:
    - Blog
    - Food
    - Travel
  built_by: Kevin C Chen
  built_by_url: https://www.linkedin.com/in/kevincychen/
- title: Salexa - Estetica Venezolana
  url: https://peluqueriavenezolana.cl/
  main_url: https://peluqueriavenezolana.cl/
  source_url: https://github.com/enbonnet/salexa-front
  description: >
    Venezuelan beauty and hairdressing salon in Chile
  categories:
    - Marketing
    - Business
  built_by: Ender Bonnet
  built_by_url: https://enbonnet.me/
- title: Akshay Thakur's Portfolio
  main_url: https://akshaythakur.me
  url: https://akshaythakur.me
  categories:
    - Portfolio
    - Web Development
  built_by: Akshay Thakur
  built_by_url: https://akshaythakur.me
- title: Binaria
  description: >
    Digital product connecting technics & creativity.
  main_url: https://binaria.com/en/
  url: https://binaria.com/en/
  categories:
    - Web Development
    - Agency
    - Technology
    - App
    - Consulting
    - User Experience
  built_by: Binaria
  built_by_url: https://binaria.com/
- title: Quema Labs
  url: https://quemalabs.com/
  main_url: https://quemalabs.com/
  description: >
    WordPress themes for these modern times
  categories:
    - Blog
    - Web Development
    - WordPress
    - Portfolio
  built_by: Nico Andrade
  built_by_url: https://nicoandrade.com/
- title: Century 21 Financial
  url: https://century21financial.co.nz/
  main_url: https://century21financial.co.nz/
  description: Website for Century 21's mortgage broker and insurance broker business in New Zealand.
  categories:
    - Real Estate
    - Finance
    - Business
  built_by: Shannon Smith
  built_by_url: https://www.powerboard.co.nz/clients
  featured: false
- title: Base Backpackers
  url: https://www.stayatbase.com/
  main_url: https://www.stayatbase.com/
  description: Base Backpackers is one of Australasia's biggest youth adventure tourism brands. They are super stoked to have one of the fastest websites in the tourism industry.
  categories:
    - Travel
    - Business
  built_by: Shannon Smith
  built_by_url: https://www.powerboard.co.nz/clients
  featured: false
- title: Wealthsimple
  url: https://www.wealthsimple.com/
  main_url: https://www.wealthsimple.com/en-us/
  description: >
    The simple way to grow your money like the world's most sophisticated investors. Zero-maintenance portfolios, expert advisors and low fees.
  categories:
    - App
    - Business
    - Finance
  featured: false
- title: To Be Created
  description: >
    tbc is a London based styling agency that champions a modernised minimal aesthetic for both personal clients and brands.
  main_url: https://to-be-created.com
  url: https://to-be-created.com
  categories:
    - Web Development
    - Agency
    - Portfolio
    - Freelance
  built_by: Sam Goddard
  built_by_url: https://samgoddard.dev/
- title: Kosmos Platform
  main_url: https://kosmosplatform.com
  url: https://kosmosplatform.com
  description: >
    Explore the Kosmos - A new world is here, where every clinician now has the ability to improve cardiothoracic and abdominal assessment, in just a few minutes.
  categories:
    - Marketing
    - Science
    - Video
    - Landing Page
    - Healthcare
    - Technology
  built_by: Bryce Benson via Turnstyle Studio
  built_by_url: https://github.com/brycebenson
- title: B-Engaged
  url: https://b-engaged.se/
  main_url: https://b-engaged.se/
  description: >
    B-Engaged gives a clear picture of the organization and helps you implement the measures that makes difference for the employees. The results of our employee surveys are easily transformed into concrete improvement measures using AI technology.
  categories:
    - Business
    - Human Resources
  featured: false
- title: Rollbar
  url: https://rollbar.com/
  main_url: https://rollbar.com/
  description: >
    Rollbar automates error monitoring and triaging, so developers can fix errors that matter within minutes, and build software quickly and painlessly.
  categories:
    - Programming
    - Web Development
  featured: false
- title: EQX
  url: https://digitalexperience.equinox.com/
  main_url: https://digitalexperience.equinox.com/
  description: >
    The Equinox app, personalized to unlock your full potential.
  categories:
    - Sports
    - App
  featured: false
- title: WagWalking
  url: https://wagwalking.com/
  main_url: https://wagwalking.com/
  description: >
    Paws on the move
  categories:
    - App
  featured: false
- title: FirstBorn
  url: https://www.firstborn.com/
  main_url: https://www.firstborn.com/
  description: >
    We shape modern brands for a connected future.
  categories:
    - Agency
    - Design
- title: Pix4D
  url: https://www.pix4d.com
  main_url: https://www.pix4d.com
  description: >
    A unique suite of photogrammetry software for drone mapping. Capture images with our app, process on desktop or cloud and create maps and 3D models.
  categories:
    - Business
    - Productivity
    - Technology
  featured: false
- title: Bakken & Bæck
  url: https://bakkenbaeck.com
  main_url: https://bakkenbaeck.com
  description: >
    We’re Bakken & Bæck, a digital studio based in Oslo, Bonn and Amsterdam. Ambitious companies call us when they need an experienced team that can transform interesting ideas into powerful products.
  categories:
    - Agency
    - Design
    - Technology
  featured: false
- title: Figma Config
  url: https://config.figma.com/
  main_url: https://config.figma.com/
  description: A one-day conference where Figma users come together to learn from each other.
  categories:
    - Conference
    - Design
    - Event
    - Community
    - Learning
  built_by: Corey Ward
  built_by_url: http://www.coreyward.me/
  featured: false
- title: Anurag Hazra's Portfolio
  url: https://anuraghazra.github.io/
  main_url: https://anuraghazra.github.io/
  source_url: https://github.com/anuraghazra/anuraghazra.github.io
  description: >
    Anurag Hazra's portfolio & personal blog, Creative FrontEnd web developer from india.
  categories:
    - Portfolio
    - Blog
    - Open Source
    - JavaScript
  built_by: Anurag Hazra
  built_by_url: https://github.com/anuraghazra
- title: VeganWorks
  url: https://veganworks.com/
  main_url: https://veganworks.com/
  description: We make delicious vegan snack boxes.
  categories:
    - Food
- title: codesundar
  url: https://codesundar.com
  main_url: https://codesundar.com
  description: >
    Learn PhoneGap, Ionic, Flutter
  categories:
    - Education
    - Technology
    - Web Development
    - Blog
  built_by: codesundar
  built_by_url: https://codesundar.com
  featured: false
- title: Nordic Microfinance Initiative
  url: https://www.nmimicro.no/
  main_url: https://www.nmimicro.no/
  description: Nordic Microfinance Initiative's (NMI) vision is to contribute to the empowerment of poor people in developing countries and to the creation of jobs and wealth on a sustainable basis.
  featured: false
  categories:
    - Finance
    - Business
  built_by: Othermachines
  built_by_url: https://othermachines.com
- title: Subscribe Pro Documentation
  url: https://docs.subscribepro.com/
  main_url: https://docs.subscribepro.com/
  description: >
    Subscribe Pro is a subscription commerce solution that enables brands to quickly add subscription commerce models such as box, subscribe-and-save, autoship and similar to their existing e-commerce websites.
  categories:
    - Documentation
    - E-commerce
    - API
    - Technology
    - Web Development
  built_by: Subscribe Pro
  built_by_url: https://www.subscribepro.com/
- title: Software.com
  main_url: https://www.software.com
  url: https://www.software.com
  description: Our data platform helps developers learn from their data, increase productivity, and code smarter.
  categories:
    - Data
    - Productivity
    - Programming
  built_by: Brett Stevens, Joshua Cheng, Geoff Stevens
  built_by_url: https://github.com/swdotcom/
  featured: false
- title: WTL Studio Website Builder
  main_url: https://wtlstudio.com/
  url: https://wtlstudio.com/
  description: >
    Cloud-based, SEO focused website builder - helping local businesses and startups reach audiences faster.
  featured: false
  categories:
    - E-commerce
    - SEO
    - Business
- title: ToolsDB
  main_url: https://toolsdb.dev
  url: https://toolsdb.dev
  description: List of tools for better software development.
  featured: false
  categories:
    - Technology
    - Web Development
    - Programming
    - Productivity
- title: Eastman Strings
  url: https://www.eastmanstrings.com
  main_url: https://www.eastmanstrings.com
  description: >
    Site was built using GatsbyJS, Cosmic CMS, and Netlify.
  categories:
    - Business
    - Music
  built_by: Tekhaus
  built_by_url: https://www.tekha.us
  featured: false
- title: Lesley Lai
  main_url: https://lesleylai.info
  url: https://lesleylai.info
  source_url: https://github.com/LesleyLai/blog
  description: >
    lesleylai.info is the personal website of Lesley Lai, where he talks mainly about C++ and Computer Graphics.
  categories:
    - Blog
    - Open Source
    - Portfolio
    - Programming
    - Technology
  built_by: Lesley Lai
  built_by_url: https://github.com/LesleyLai
  featured: false
- title: Whipstitch Webwork
  url: https://www.whipstitchwebwork.com
  main_url: https://www.whipstitchwebwork.com
  description: >
    Websites for smart people.
  categories:
    - Agency
    - Web Development
  built_by: Matthew Russell
  featured: false
- title: Vandré Leal
  main_url: https://vandreleal.github.io
  url: https://vandreleal.github.io
  source_url: https://github.com/vandreleal/vandreleal.github.io
  description: >
    Portfolio of Vandré Leal.
  categories:
    - Portfolio
    - Web Development
  built_by: Vandré Leal
  built_by_url: https://vandreleal.github.io
  featured: false
- title: Tarokenlog
  url: https://taroken.dev/
  main_url: https://taroken.dev/
  description: >
    Blog and Gallery
  categories:
    - Blog
    - Portfolio
    - Web Development
    - Photography
  built_by: Kentaro Koga
  built_by_url: https://twitter.com/kentaro_koga
  featured: false
- title: OwlyPixel Blog
  main_url: https://owlypixel.com
  url: https://owlypixel.com
  description: >
    Notes and tutorials on coding, web development, design and other stuff.
  categories:
    - Web Development
    - Blog
    - Education
  built_by: Owlypixel
  built_by_url: https://twitter.com/owlypixel
  featured: false
- title: talkoverflow
  main_url: https://talkoverflow.com
  url: https://talkoverflow.com
  description: Blog on software engineering built with Gatsby themes and theme-ui
  categories:
    - Blog
    - Web Development
    - Technology
  built_by: Patryk Jeziorowski
  built_by_url: https://twitter.com/pjeziorowski
- title: HISTORYTalks
  main_url: https://www.history-talks.com/
  url: https://www.history-talks.com/
  description: Built using Gatsby, JSS and Contentful
  categories:
    - Conference
    - Media
  built_by: A+E Networks
  built_by_url: https://www.aenetworks.com/
- title: HISTORYCon
  main_url: https://www.historycon.com/
  url: https://www.historycon.com/
  description: Built using Gatsby, JSS and Contentful
  categories:
    - Conference
    - Media
  built_by: A+E Networks
  built_by_url: https://www.aenetworks.com/
- title: Kölliker Immobilien
  url: https://koelliker-immobilien.ch/
  main_url: https://koelliker-immobilien.ch/
  description: >
    Built using Gatsby, Netlify and Contentful
  categories:
    - Real Estate
    - Marketing
  built_by: Matthias Gemperli
  built_by_url: https://matthiasgemperli.ch
- title: Lessmess Agency website
  url: https://lessmess.agency/
  main_url: https://lessmess.agency/
  description: >
    Website of Lessmess Agency
  categories:
    - Agency
    - Web Development
  built_by: Ilya Lesik
  built_by_url: https://github.com/ilyalesik
- title: Ezekiel Ekunola Portfolio
  main_url: http://ezekielekunola.com/
  url: http://ezekielekunola.com/
  description: Built using Gatsby, Styled-Components
  categories:
    - Web Development
    - Portfolio
  built_by: Ezekiel Ekunola
  built_by_url: https://github.com/easybuoy/
  featured: false
- title: Gearbox Development
  main_url: https://gearboxbuilt.com
  url: https://gearboxbuilt.com/?no-load-in
  description: >
    Gearbox is a performance website development & optimization company based out of Canada. Built using Gatsby/WordPress.
  categories:
    - Agency
    - Web Development
    - WordPress
    - Portfolio
    - Programming
    - Technology
    - Business
  built_by: Gearbox Development
  built_by_url: https://gearboxbuilt.com
  featured: false
- title: UXWorks
  main_url: https://uxworks.org
  url: https://uxworks.org
  description: Built with Gatsby, Netlify and Markdown
  categories:
    - Web Development
    - Blog
  built_by: Amrish Kushwaha
  built_by_url: https://github.com/isamrish
  featured: false
- title: Jarod Peachey
  main_url: https://jarodpeachey.netlify.com
  url: https://jarodpeachey.netlify.com
  source_url: https://github.com/jarodpeachey/portfolio
  description: >
    Jarod Peachey is a front-end developer focused on building modern and fast websites for everyone.
  categories:
    - Blog
    - JavaScript
    - Mobile Development
    - Portfolio
  built_by: Jarod Peachey
  built_by_url: https://github.com/jarodpeachey
  featured: false
- title: Thomas Maximini
  main_url: https://www.thomasmaximini.com/
  url: https://www.thomasmaximini.com/
  source_url: https://github.com/tmaximini/maxi.io
  description: >
    Thomas Maximini is a full stack web developer from Germany
  categories:
    - Blog
    - JavaScript
    - Photography
    - Portfolio
    - Web Development
  built_by: Thomas Maximini
  built_by_url: https://github.com/tmaximini
  featured: false
- title: Aretha Iskandar
  main_url: https://arethaiskandar.com/
  url: https://arethaiskandar.com/
  source_url: https://github.com/tmaximini/arethaiskandar.com
  description: >
    Aretha Iskandar is a Jazz and Soul Singer / Songwriter from Paris
  categories:
    - Music
  built_by: Thomas Maximini
  built_by_url: https://github.com/tmaximini
  featured: false
- title: Harshil Shah
  url: https://harshil.net
  main_url: https://harshil.net
  description: >
    Harshil Shah is an iOS engineer from Mumbai, India
  categories:
    - Blog
    - Mobile Development
  built_by: Harshil Shah
  built_by_url: https://twitter.com/_HarshilShah
  featured: false
- title: Code Examples
  url: https://codeexamples.dev/
  main_url: https://codeexamples.dev/
  description: >
    Examples about various programming languages like JavaScript, Python, Rust, Angular, React, Vue.js etc.
  categories:
    - Blog
    - Education
    - Programming
    - Web Development
  built_by: Sai gowtham
  built_by_url: https://twitter.com/saigowthamr
  featured: false
- title: Samir Mujanovic
  main_url: https://www.samirmujanovic.com/
  url: https://www.samirmujanovic.com/
  description: >
    I'm a Frontend Developer with 3 years of experience. I describe myself as a developer who loves coding, open-source and web platform.
  categories:
    - Portfolio
    - Web Development
    - Design
  built_by: Samir Mujanovic
  built_by_url: https://github.com/sameerrM
- title: Yearlyglot - Fluent Every Year
  url: https://www.yearlyglot.com/blog
  main_url: https://www.yearlyglot.com
  description: >
    A popular blog on languages, second language acquisition and polyglottery.
  categories:
    - Blog
    - Education
    - Learning
    - Travel
  built_by: Donovan Nagel
  built_by_url: https://www.donovannagel.com
  featured: false
- title: 8fit.com
  url: https://8fit.com/
  main_url: https://8fit.com/
  description: >
    Get personalized workouts, custom meal plans, and nutrition guidance, right in the palm of your hand. Prioritize progress over perfection with the 8fit app!
  categories:
    - App
    - Food
    - Sports
  featured: false
- title: Dispel - Remote Access for Industrial Control Systems
  url: https://dispel.io
  main_url: https://dispel.io
  description: >
    Dispel provides secure, moving target defense networks through which your teams can remotely access industrial control systems in seconds, replacing static-defense products that take 5 to 15 minutes to work through.
  categories:
    - Business
    - Technology
    - Security
  built_by: Anton Aberg
  built_by_url: https://github.com/aaaberg
  featured: false
- title: Geothermal Heat Pump DIY Project
  url: https://diyheatpump.net/
  main_url: https://diyheatpump.net/
  description: Personal project by Yuriy Logvin that demonstrates how you can switch to heating with electricity at a minimal cost. The goal here is to show that everyone can build a geothermal heat pump and start saving money.
  categories:
    - Blog
    - Education
    - Technology
  built_by: Yuriy Logvin
  built_by_url: https://powerwatcher.net
- title: Catalyst Network - Cryptocurrency
  url: https://www.cryptocatalyst.net/
  main_url: https://www.cryptocatalyst.net/
  source_url: https://github.com/n8tb1t/gatsby-starter-cryptocurrency
  description: >
    An All-in-One solution for Modern Transactions.
  categories:
    - Business
    - Technology
  built_by: n8tb1t
  built_by_url: https://github.com/n8tb1t/
  featured: false
- title: SaoBear's-Blog
  main_url: https://saobear.xyz/
  url: https://saobear.xyz/
  source_url: https://github.com/PiccoloYu/SaoBear-is-Blog
  featured: false
  categories:
    - Blog
    - Web Development
- title: Rumaan Khalander - Portfolio
  url: https://www.rumaan.me/
  main_url: https://www.rumaan.me/
  description: >
    Rumaan Khalander is a Full-Stack Dev from Bengaluru who loves to develop for mobile and web.
  categories:
    - Portfolio
  built_by: rumaan
  built_by_url: https://github.com/rumaan/
  featured: false
- title: DigiGov
  main_url: https://digigov.grnet.gr/
  url: https://digigov.grnet.gr/
  description: >
    DigiGov is an initiative for the Digital Transformation of the Greek Public Sector
  categories:
    - Government
  built_by: GRNET
  built_by_url: https://grnet.gr/
  featured: false
- title: Zeek Interactive
  main_url: https://zeek.com
  url: https://zeek.com
  description: >
    Business site for Zeek Interactive. Using WordPress as a data store via the WPGraphQL plugin.
  categories:
    - Blog
    - Web Development
    - Mobile Development
    - WordPress
    - Agency
    - Business
  built_by: Zeek Interactive
  built_by_url: https://zeek.com
  featured: false
- title: Bare Advertising & Communications
  url: https://bare.ca/
  main_url: https://bare.ca/
  description: >
    Bare is a full-service branding and production agency in Vancouver BC with deep experience in digital/traditional communications and strategy. We specialize in building headless WordPress sites with Gatsby.
  categories:
    - WordPress
    - Agency
    - Business
  built_by: Bare Advertising & Communications
  built_by_url: https://www.bare.ca/
  featured: false
- title: The Decking Superstore
  url: https://www.thedeckingsuperstore.com/
  main_url: https://www.thedeckingsuperstore.com/
  description: >
    One of Northern California's largest outdoor decking and siding providers.
  categories:
    - WordPress
    - Business
  built_by: Bare Advertising & Communications
  built_by_url: https://www.bare.ca/
  featured: false
- title: Precision Cedar Products
  url: https://www.precisioncedar.com/
  main_url: https://www.precisioncedar.com/
  description: >
    Western Red Cedar Distributor in Vancouver Canada.
  categories:
    - WordPress
    - Business
  built_by: Bare Advertising & Communications
  built_by_url: https://www.bare.ca/
  featured: false
- title: Circle Restoration
  url: https://www.circlerestoration.com/
  main_url: https://www.circlerestoration.com/
  description: >
    Restoration Services Provider in Vancouver Canada.
  categories:
    - WordPress
    - Business
  built_by: Bare Advertising & Communications
  built_by_url: https://www.bare.ca/
  featured: false
- title: ALS Rally
  url: https://www.alsrally.com/
  main_url: https://www.alsrally.com/
  description: >
    Non profit fundraiser for ALS Research.
  categories:
    - WordPress
    - Nonprofit
    - Event
  built_by: Bare Advertising & Communications
  built_by_url: https://www.bare.ca/
  featured: false
- title: Vancouver Welsh Men's Choir
  url: https://vancouverchoir.ca/
  main_url: https://vancouverchoir.ca/
  description: >
    Vancouver Welsh Men's Choir website for upcoming shows, ticket purchases and online merchandise.
  categories:
    - WordPress
    - Entertainment
    - Event
    - E-commerce
  built_by: Bare Advertising & Communications
  built_by_url: https://www.bare.ca/
  featured: false
- title: Paul Scanlon - Blog
  main_url: https://paulie.dev/
  url: https://paulie.dev/
  source_url: https://github.com/PaulieScanlon/paulie-dev-2019
  description: >
    I'm a React UI developer / UX Engineer. React, GatsbyJs, JavaScript, TypeScript/Flow, StyledComponents, Storybook, TDD (Jest/Enzyme) and a tiny bit of Node.js.
  categories:
    - Blog
    - Web Development
  built_by: Paul Scanlon
  built_by_url: http://www.pauliescanlon.io
  featured: false
- title: EF Design
  main_url: https://ef.design
  url: https://ef.design
  description: >
    Home of everything creative, digital and brand at EF.
  featured: false
  categories:
    - Marketing
    - Design
  built_by: João Matos (Global Creative Studio - Education First)
- title: Codica
  main_url: https://www.codica.com/
  url: https://www.codica.com/
  description: >
    We help startups and established brands with JAMStack, Progressive Web Apps and Marketplaces development.
  categories:
    - Agency
    - Web Development
  built_by: Codica
  built_by_url: https://www.codica.com/
- title: Bhavani Ravi's Portfolio
  url: https://bhavaniravi.com
  main_url: https://bhavaniravi.com
  description: >
    Showcase of Bhavani Ravi's skillset and blogs
  categories:
    - Blog
    - Portfolio
  built_by: Bhavani Ravi
  built_by_url: https://twitter.com/geeky_bhavani
- title: Kotoriyama
  main_url: https://kotoriyama.com/
  url: https://kotoriyama.com/
  description: >
    Japanese Indie Game Creator.
  featured: false
  categories:
    - App
    - Entertainment
    - Mobile Development
  built_by: Motoyoshi Shiine (Kotoriyama)
- title: PWA Shields
  url: https://www.pwa-shields.com
  main_url: https://www.pwa-shields.com
  source_url: https://github.com/richardtaylordawson/pwa-shields
  description: >
    Personalize your app's README with custom, fun, PWA shields in SVG
  categories:
    - Documentation
    - App
    - API
  built_by: Richard Taylor Dawson
  built_by_url: https://richardtaylordawson.com
- title: Zatsuzen
  url: https://zatsuzen.com
  main_url: https://zatsuzen.com
  description: >
    Web developer's portfolio
  categories:
    - Portfolio
  built_by: Akane
  built_by_url: https://twitter.com/akanewz
  featured: false
- title: Reeemoter
  description: >-
    Join thousands of developers from everywhere and access to job
    offers from hundreds of companies worldwide right
    at your inbox for free.
  main_url: https://reeemoter.com/
  url: https://reeemoter.com/
  featured: false
  categories:
    - Technology
    - Web Development
  built_by: Ramón Chancay
  built_by_url: https://ramonchancay.me/
- title: Ananya Neogi
  main_url: https://ananyaneogi.com
  url: https://ananyaneogi.com
  description: >
    Showcases Ananya's work as a frontend developer and comprises of a collection of written articles on web development, programming and, user experience.
  categories:
    - Portfolio
    - Blog
  built_by: Ananya Neogi
  built_by_url: https://ananyaneogi.com
- title: webman.pro
  main_url: https://webman.pro/
  url: https://webman.pro/
  description: >
    webman.pro is an awesome portfolio and technical blog where
    professional Front End engineer Dmytro Chumak shares his thoughts
    and experience to inspire other developers.
  featured: false
  categories:
    - Blog
    - Web Development
    - JavaScript
  built_by: Dmytro Chumak
  built_by_url: https://github.com/wwwebman
- title: borderless
  url: https://junhobaik.github.io
  main_url: https://junhobaik.github.io
  source_url: https://github.com/junhobaik/junhobaik.github.io/tree/develop
  description: >
    Junho Baik's Development Blog
  categories:
    - Blog
    - Web Development
  built_by: Junho Baik
  built_by_url: https://github.com/junhobaik
  featured: false
- title: React Resume Generator
  main_url: https://nimahkh.github.io/nima_habibkhoda
  url: https://nimahkh.github.io/nima_habibkhoda
  source_url: https://github.com/nimahkh/resume_generator
  description: >
    The resume generator is a project to create your own resume web page easily with Gatsby.
  categories:
    - Portfolio
  built_by: Nima Habibkhoda
  featured: false
- title: Thomas Wang's Blog
  main_url: https://www.thomaswang.io
  url: https://www.thomaswang.io
  description: >-
    Technical blog by Thomas Wang
  built_by: Thomas Wang
  built_by_url: https://github.com/thomaswang
  featured: false
  categories:
    - Blog
    - Web Development
- title: The Rebigulator
  main_url: https://www.rebigulator.org/
  source_url: https://github.com/Me4502/Rebigulator/
  url: https://rebigulator.org/
  description: A quote-based via game powered by Frinkiac
  built_by: Matthew Miller
  built_by_url: https://matthewmiller.dev/
  featured: false
  categories:
    - Open Source
    - Entertainment
    - App
- title: madewithlove
  main_url: https://madewithlove.com
  url: https://madewithlove.com
  description: >-
    We build digital products and create the teams around them. We can help with software engineering, product management, managing technical teams, audits and technical consulting.
  built_by: madewithlove
  built_by_url: https://madewithlove.com
  featured: false
  categories:
    - Web Development
    - Blog
    - Agency
    - Business
- title: Sprucehill
  url: https://sprucehill.ca/
  main_url: https://sprucehill.ca/
  description: >
    Sprucehill is a North Vancouver based custom home builder and renovator.
  categories:
    - WordPress
    - Business
  built_by: Bare Advertising & Communications
  built_by_url: https://www.bare.ca/
  featured: false
- title: Nathaniel Ryan Mathew
  url: https://nathanielmathew.me
  main_url: https://nathanielmathew.me
  source_url: https://github.com/nathanielmathew/MyPortfolio
  description: >
    A personal online Portfolio built using GatsbyJS, that showcases Achievements, Projects and Additional information.
  categories:
    - Portfolio
    - Open Source
    - Blog
  built_by: Nathaniel Ryan Mathew
  built_by_url: https://github.com/nathanielmathew
  featured: false
- title: Kanazawa.js Community Page
  main_url: https://kanazawajs.now.sh/
  url: https://kanazawajs.now.sh/
  source_url: https://github.com/kanazawa-js/community-page
  description: >
    Kanazawa.js is a local community for the JSer around Kanazawa to share knowledge about JavaScript.
  categories:
    - Community
    - Programming
    - Web Development
  built_by: Kanazawa.js
  built_by_url: https://twitter.com/knzw_js
  featured: false
- title: monica*dev
  url: https://www.aboutmonica.com/
  main_url: https://www.aboutmonica.com/
  description: >
    Personal site for Monica Powell, a software engineer who is passionate about making open-source more accessible and building community, online & offline.
  categories:
    - Web Development
    - Blog
    - Programming
    - Portfolio
  built_by: Monica Powell
  built_by_url: https://www.aboutmonica.com/
  featured: false
- title: Shivam Sinha
  url: https://www.helloshivam.com/
  main_url: https://www.helloshivam.com/
  description: >
    Portfolio of Shivam Sinha, Graphic Designer and Creative Coder based in New York.
  categories:
    - Portfolio
  built_by: Shivam Sinha
  built_by_url: https://www.helloshivam.com/
  featured: false
- title: Brianna Sharpe - Writer
  main_url: https://www.briannasharpe.com/
  url: https://www.briannasharpe.com/
  source_url: https://github.com/ehowey/briannasharpe
  description: >
    Brianna Sharpe is an Alberta, Canada based freelance writer and journalist focused on health, LGBTQ2S+, parenting, and the environment.
  categories:
    - Portfolio
    - Media
  built_by: Eric Howey
  built_by_url: https://www.erichowey.dev/
  featured: false
- title: Eric Howey Web Development
  main_url: https://www.erichowey.dev/
  url: https://www.erichowey.dev/
  source_url: https://github.com/ehowey/erichoweydev
  description: >
    Personal website and blog for Eric Howey. I am a freelance web developer based in Alberta, Canada specializing in Gatsby, React, WordPress and Theme-UI.
  categories:
    - Portfolio
    - Web Development
    - Freelance
    - Blog
  built_by: Eric Howey
  built_by_url: https://www.erichowey.dev/
- title: Solfej Chord Search
  url: https://www.solfej.io/chords
  main_url: https://www.solfej.io/chords
  description: >
    Solfej Chord Search helps you master every chord imaginable. It shows you notes, intervals, guitar and piano fingerings for 1000s of chords.
  categories:
    - Education
    - Music
  built_by: Shayan Javadi
  built_by_url: https://www.instagram.com/shawnjavadi/
- title: a+ Saúde
  url: https://www.amaissaude.com.br/sp/
  main_url: https://www.amaissaude.com.br/sp/
  description: >
    An even better experience in using health services.
  categories:
    - Healthcare
    - Marketing
    - Blog
  built_by: Grupo Fleury
  built_by_url: http://www.grupofleury.com.br/
  featured: false
- title: Mallikarjun Katakol Photography
  main_url: https://mallik.in
  url: https://mallik.in
  built_by: Arvind Kumar
  built_by_url: https://arvind.io/
  description: >
    Mallikarjun Katakol is an Advertising, Architecture, Editorial, Fashion and Lifestyle Photographer based in Bangalore, India.
    Shoots Corporate & Business headshots, Portfolios for Models and Actors, Documents Projects for Architects, Fashion & Interior Designers
  featured: false
  categories:
    - Gallery
    - Photography
    - Portfolio
- title: gatsby-animate-blog
  url: https://gatsby-animate-blog.luffyzh.now.sh/
  main_url: https://gatsby-animate-blog.luffyzh.now.sh/home
  source_url: https://github.com/luffyZh/gatsby-animate-blog
  description: >
    A simple && cool blog site starter kit by Gatsby.
  categories:
    - Blog
    - Open Source
    - Web Development
  built_by: luffyZh
  built_by_url: https://github.com/luffyZh
  featured: false
- title: LBI Financial
  main_url: https://lbifinancial.com/
  url: https://lbifinancial.com/
  description: >
    We help individuals and businesses with life insurance, disability, long-term care and annuities.
  categories:
    - Business
    - Consulting
    - Finance
  built_by: Pagepro
  built_by_url: https://pagepro.co
  featured: false
- title: GIS-Netzwerk
  url: https://www.gis-netzwerk.com/
  main_url: https://www.gis-netzwerk.com/
  description: >
    Multilingual (i18n) Blog with different URLs for categories, tags and posts depending on the language.
  categories:
    - Blog
    - Data
    - Technology
  built_by: Max Dietrich
  built_by_url: https://www.gis-netzwerk.com/
  featured: false
- title: Krishna Gopinath
  main_url: https://krishnagopinath.me
  url: https://krishnagopinath.me
  source_url: https://github.com/krishnagopinath/website
  description: >
    Website of Krishna Gopinath, software engineer and budding teacher.
  categories:
    - Portfolio
  built_by: Krishna Gopinath
  built_by_url: https://twitter.com/krishwader
  featured: false
- title: Curology
  main_url: https://curology.com
  url: https://curology.com
  description: >
    Curology's mission is to make effective skincare accessible to everyone. We provide customized prescription skincare for our acne and anti-aging patients.
  categories:
    - Healthcare
    - Community
    - Landing Page
  built_by: Curology
  built_by_url: https://curology.com
- title: labelmake.jp
  main_url: https://labelmake.jp/
  url: https://labelmake.jp/
  description: >
    Web Application of Variable Data Printing and Blog.
  categories:
    - App
    - Data
    - Blog
  built_by: hand-dot
  built_by_url: https://twitter.com/hand_dot
  featured: false
- title: Personal website of Maarten Afink
  main_url: https://www.maarten.im/
  url: https://www.maarten.im/
  source_url: https://github.com/maartenafink/personal-website
  description: >
    Personal website of Maarten Afink, digital product designer.
  categories:
    - Portfolio
    - Open Source
    - Blog
    - Music
    - Design
- title: Adam Bowen
  main_url: https://adamcbowen.com/
  url: https://adamcbowen.com/
  source_url: https://github.com/bowenac/my-website
  description: >
    Personal website for Adam Bowen. I am a freelance web developer based in Tacoma, WA specializing in WordPress, Craft CMS, plus a lot more and recently fell in love with Gatsby.
  categories:
    - Portfolio
    - Web Development
    - Freelance
  built_by: Adam Bowen
  built_by_url: https://adamcbowen.com
  featured: false
- title: tqCoders
  main_url: https://tqcoders.com
  url: https://tqcoders.com
  description: >
    tqCoders is a software development company that focuses on the development of the most advanced websites and mobile apps. We use the most advanced technologies to make websites blazing fast, SEO-friendly and responsive for each screen resolution.
  categories:
    - Web Development
    - Mobile Development
    - SEO
    - Design
    - Programming
    - Technology
    - Business
  built_by: tqCoders
  built_by_url: https://tqcoders.com
  featured: false
- title: ErudiCAT
  main_url: https://www.erudicat.com
  url: https://www.erudicat.com
  description: >
    ErudiCAT is an educational platform created to help PMP certification candidates to prepare for the exam. There are 1k+ sample questions and PMP Exam Simulator. Upon completion, there are statistics and performance chart available. Performance reports are saved in users' accounts and may be used later to review questions. The PMP Exam Simulator has a unique feature of Time Acceleration. It makes the Mock Exam even tougher and makes training even more advanced.
  categories:
    - Education
    - Web Development
    - Learning
  built_by: tqCoders
  built_by_url: https://tqcoders.com
  featured: false
- title: Qri.io Website and Docs
  main_url: https://qri.io
  url: https://qri.io/docs
  source_url: https://github.com/qri-io/website
  description: >
    Website and Documentation for Qri, an open source version control system for datasets
  categories:
    - Open Source
    - Community
    - Data
    - Technology
  built_by: Qri, Inc.
  built_by_url: https://qri.io
  featured: false
- title: Jellypepper
  main_url: https://jellypepper.com/
  url: https://jellypepper.com/
  description: >
    Award-winning creative studio for disrupters. We design and build beautiful brands, apps, websites and videos for startups and tech companies.
  categories:
    - Portfolio
    - Agency
  built_by: Jellypepper
  built_by_url: https://jellypepper.com/
- title: Miyamado Jinja
  main_url: https://www.miyamadojinja.com
  url: https://www.miyamadojinja.com
  source_url: https://github.com/mnishiguchi/miyamadojinja
  description: >
    Miyamado Jinja is a Japanese Shinto Shrine in Yokkaichi, Mie, Japan.
  categories:
    - Nonprofit
    - Travel
  built_by: mnishiguchi
  built_by_url: https://mnishiguchi.com
  featured: false
- title: Hear This Idea
  main_url: https://hearthisidea.com
  url: https://hearthisidea.com/episodes/victoria
  source_url: https://github.com/finmoorhouse/podcast
  description: >
    A podcast showcasing new thinking from top academics.
  categories:
    - Podcast
    - Open Source
  built_by: Fin Moorhouse
  built_by_url: https://finmoorhouse.com
  featured: false
- title: Calisthenics Skills
  main_url: https://www.calisthenicsskills.com
  url: https://www.calisthenicsskills.com
  description: >
    A beautiful fitness progress tracker built on Gatsby.
  categories:
    - Sports
  built_by: Andrico Karoulla
  built_by_url: https://andri.co
  featured: false
- title: AutoloadIT
  main_url: https://autoloadit.com/
  url: https://autoloadit.com/
  description: >
    The world's leading Enterprise Automotive imaging solution
  categories:
    - Business
    - Landing Page
  built_by: Pagepro
  built_by_url: https://pagepro.co
  featured: false
- title: Tools of Golf
  main_url: https://thetoolsofgolf.com/
  url: https://thetoolsofgolf.com//titleist-915-d2-driver
  description: >
    Tools of Golf is a community dedicated to golf nerds and gear heads.
  categories:
    - Sports
    - Data
    - Documentation
  built_by: Peter Hironaka
  built_by_url: https://peterhironaka.com
  featured: false
- title: sung.codes
  main_url: https://sung.codes/
  source_url: https://github.com/dance2die/sung.codes
  url: https://sung.codes/
  description: >
    Blog by Sung M. Kim (a.k.a. dance2die)
  categories:
    - Blog
    - Landing Page
  built_by: Sung M. Kim
  built_by_url: https://github.com/dance2die
  featured: false
- title: Choose Tap
  main_url: https://www.choosetap.com.au/
  url: https://www.choosetap.com.au/
  featured: false
  description: >
    Choose Tap aims to improve the health and wellbeing of communities and the environment by promoting tap water as the best choice of hydration for all Australians.
  built_by: Hardhat
  built_by_url: https://www.hardhat.com.au
  categories:
    - Nonprofit
    - Community
- title: Akash Rajpurohit
  main_url: https://akashwho.codes/
  url: https://akashwho.codes/
  description: >
    Personal portfolio website of Akash Rajpurohit made using Gatsby v2, where I  write short blogs related to software development and share my experiences.
  categories:
    - Portfolio
    - Blog
  built_by: Akash Rajpurohit
  built_by_url: https://github.com/AkashRajpurohit
  featured: false
- title: See Kids Dream
  url: https://seekidsdream.org/
  main_url: https://seekidsdream.org/
  description: >
    A not-for-profit organization dedicated to empower youth with the skills, motivation and confidence.
  categories:
    - Nonprofit
    - Education
    - Learning
  built_by: CapTech Consulting
  built_by_url: https://www.captechconsulting.com/
  featured: false
- title: Locale Central
  url: https://localecentral.io/
  main_url: https://localecentral.io/
  description: >
    Locale Central is a web & mobile data collection app that makes it easy to record accurate data out on the field.
  categories:
    - Technology
  built_by: KiwiSprout
  built_by_url: https://kiwisprout.nz/
  featured: false
- title: Cathy O'Shea
  url: https://cathyoshea.co.nz/
  main_url: https://cathyoshea.co.nz/
  categories:
    - Portfolio
    - Real Estate
  built_by: KiwiSprout
  built_by_url: https://kiwisprout.nz/
  featured: false
- title: DG Recruit
  url: https://dgrecruit.com
  main_url: https://dgrecruit.com
  description: >
    DG Recruit is a NYC recruitment agency
  categories:
    - Agency
    - WordPress
  built_by: Waverly Lab
  built_by_url: https://waverlylab.com
  featured: false
- title: Smile
  url: https://reasontosmile.com
  main_url: https://reasontosmile.com
  description: >
    Smile is an online store for buying CBD products that keep you balanced and happy
  categories:
    - E-commerce
    - WordPress
  built_by: Waverly Lab
  built_by_url: https://waverlylab.com
- title: Bold Oak Design
  url: https://boldoak.design/
  main_url: https://boldoak.design/
  description: >
    A Milwaukee-based web design and development studio.
  categories:
    - Blog
    - Business
    - Freelance
    - Portfolio
    - Programming
    - Technology
    - Web Development
  featured: false
- title: Lydia Rose Eiche
  url: https://lydiaroseeiche.com/
  main_url: https://lydiaroseeiche.com/
  description: >
    Lydia Rose Eiche is a soprano, opera singer, and actress based in Milwaukee.
  categories:
    - Music
    - Portfolio
  built_by: Bold Oak Design
  built_by_url: https://boldoak.design/
  featured: false
- title: Chris Otto
  url: https://chrisotto.dev/
  main_url: https://chrisotto.dev/
  source_url: https://github.com/chrisotto6/chrisottodev
  description: >
    Blog, portfolio and website for Chris Otto.
  categories:
    - Blog
    - JavaScript
    - Landing Page
    - Portfolio
    - Programming
    - Technology
    - Web Development
  built_by: Chris Otto
  built_by_url: https://github.com/chrisotto6
  featured: false
- title: Roboto Studio
  url: https://roboto.studio
  main_url: https://roboto.studio
  description: >
    Faster than a speeding bullet Website Development based in sunny old Nottingham
  categories:
    - Agency
    - Blog
    - Business
    - Design
    - Featured
    - Freelance
    - Web Development
  featured: true
- title: Viraj Chavan | Full Stack Software Engineer
  url: http://virajc.tech
  main_url: http://virajc.tech
  source_url: https://github.com/virajvchavan/portfolio
  description: >
    Portfolio and blog of a full stack software engineer from India
  categories:
    - Portfolio
    - Blog
    - Web Development
  built_by: Viraj V Chavan
  built_by_url: https://twitter.com/VirajVChavan
  featured: false
- title: Nexweave
  url: https://www.nexweave.com
  main_url: https://www.nexweave.com
  description: >
    Nexweave is a SaaS platform built by a team of experienced product, design & technology professionals in India. Nexweave allows brands to create personalized & interactive video experiences at scale. We would love for our site to be featured at the gatsby showcase since we have long been appreciating the flexibility and speed of the sites we have created using the same.
  categories:
    - Video
    - API
    - User Experience
    - Marketing
    - Design
    - Data
    - Technology
    - Media
    - Consulting
  built_by: Kashaf S
  built_by_url: https://www.linkedin.com/in/kashaf-shaikh-925117178
  featured: false
- title: Daniel Balloch
  url: https://danielballoch.com
  main_url: https://danielballoch.com
  source_url: https://github.com/danielballoch/danielballoch
  description: >
    Hey, I'm Daniel and this is my portfolio site. Made with Gatsby, React, GraphQL, Styled Emotion & Netlify. Install & local host instructions: 1. git clone https://github.com/danielballoch/danielballoch.git 2. npm install. 3. gatsby develop. Keep in mind I'm still learning myself, so these may not be best practises. If anyone's curious as to how something works flick me a message or if you have advice for me I'd love to hear it, otherwise happy coding!
  categories:
    - Portfolio
    - Business
    - Design
    - Freelance
    - Web Development
  built_by: Daniel Balloch
  built_by_url: https://danielballoch.com
- title: The Rift Metz
  url: http://theriftmetz.com/
  main_url: http://theriftmetz.com/
  description: >
    The Rift is a gaming bar based in Metz (France).
  categories:
    - Landing Page
    - Entertainment
    - Design
    - Blog
    - Food
  built_by: Hugo Torzuoli
  built_by_url: https://github.com/HZooly
  featured: false
- title: Built with Workers
  url: https://workers.cloudflare.com/built-with/
  main_url: https://workers.cloudflare.com/built-with/
  description: >
    Showcasing websites & projects built with Cloudflare Workers
  categories:
    - Portfolio
    - JavaScript
    - Web Development
  built_by: Workers who work at Cloudflare
  built_by_url: https://github.com/cloudflare/built-with-workers/graphs/contributors
- title: WebAnaya Solutions
  url: https://www.webanaya.com
  main_url: https://www.webanaya.com
  description: >
    Full Stack Web Solutions Provider.
  categories:
    - Agency
    - Web Development
    - API
    - Blog
  built_by: Durgesh Gupta
  built_by_url: https://durgeshgupta.com
  featured: false
- title: Artem Sapegin’s Blog
  description: >
    Blog of a Berlin based coffee first frontend engineer who works at Omio, makes photos and hangs out with his dogs.
  main_url: https://blog.sapegin.me/
  url: https://blog.sapegin.me/
  source_url: https://github.com/sapegin/blog.sapegin.me
  categories:
    - Blog
    - Open Source
    - Web Development
    - JavaScript
    - Programming
    - Technology
  built_by: Artem Sapegin
  built_by_url: https://github.com/sapegin
- title: adam.ai
  url: https://adam.ai/
  main_url: https://adam.ai/
  description: >
    Are you ready to make your meetings more productive? Our intelligent meeting management tool can help!
  categories:
    - Business
    - Landing Page
    - Productivity
    - Technology
  built_by: Hazem Osama
  built_by_url: https://github.com/hazem3500
  featured: false
- title: Indra Kusuma Profile Page
  url: https://indrakusuma.web.id/me/
  main_url: https://indrakusuma.web.id/me/
  description: >
    Hi! I'm Indra Kusuma. I am an optimistic and type of person of learn by doing who have an interest in Software Engineering, specifically about Web Development.
  categories:
    - Landing Page
    - Blog
  built_by: Indra Kusuma
  built_by_url: https://github.com/idindrakusuma/me
  featured: false
- title: Lukas Horak
  main_url: https://lukashorak.com
  url: https://lukashorak.com
  description: >
    Lukas Horak's personal website. Full stack JavaScript Developer, working in React on front end and Node.js on back end.
  categories:
    - Blog
    - Portfolio
    - Web Development
  built_by: Lukas Horak
  built_by_url: https://github.com/lhorak
  featured: false
- title: Alexandra Thomas
  main_url: https://alexandracthomas.com/
  url: https://alexandracthomas.com/
  description: >
    A portfolio site for Alexandra Thomas, a front-end developer with creative super powers based in Charlotte, NC.
  categories:
    - Portfolio
    - Blog
    - Web Development
  featured: false
- title: Storto Productions
  main_url: https://www.storto-productions.com/
  url: https://www.storto-productions.com/about/
  featured: false
  description: >
    A portfolio site for a video production company based out of Phoenix, AZ.
  categories:
    - Video
    - Blog
    - Portfolio
    - Business
  built_by: Alexandra Thomas
  built_by_url: https://alexandracthomas.com/
- title: Zatsuzen Blog
  url: https://blog.zatsuzen.com
  main_url: https://blog.zatsuzen.com
  description: >
    Web developer's tech blog
  categories:
    - Blog
  built_by: Akane
  built_by_url: https://twitter.com/akanewz
- title: Matthew Mesa
  url: https://matthewmesa.com
  main_url: https://matthewmesa.com
  description: >
    Portfolio website for freelance digital specialist Matthew Mesa.
  categories:
    - Portfolio
  built_by: Matthew Mesa
  built_by_url: https://matthewmesa.com
- title: Taskade
  main_url: https://taskade.com
  url: https://taskade.com
  description: >
    Taskade is the unified workspace for distributed teams. Collaborate and organize in real-time to get things done, faster and smarter.
  categories:
    - App
    - Business
    - Productivity
  built_by: Taskade
  built_by_url: https://github.com/taskade
  featured: false
- title: PWD
  url: https://pwd.com.au
  main_url: https://pwd.com.au
  description: >
    PWD is a full service web marketing, design, and development agency in Perth, Western Australia.
  categories:
    - Blog
    - Portfolio
    - WordPress
    - Business
  built_by: Alex Moon
  built_by_url: https://moonmeister.net
  featured: false
- title: ramonak.io
  url: https://ramonak.io/
  main_url: https://ramonak.io/
  source_url: https://github.com/KaterinaLupacheva/ramonak.io
  description: >
    Tech blog and portfolio site of a full stack web developer Katsiaryna (Kate) Lupachova
  categories:
    - Blog
    - Portfolio
  built_by: Katsiaryna Lupachova
  built_by_url: https://ramonak.io/
  featured: false
- title: React JS Developer
  main_url: https://reacter.dev/
  url: https://reacter.dev/
  featured: false
  categories:
    - App
    - Web Development
    - Web Development
    - Agency
  built_by: App Design
  built_by_url: https://appdesign.dev/
- title: Guillermo Gómez-Peña
  url: https://www.guillermogomezpena.com/
  main_url: https://www.guillermogomezpena.com/
  description: >
    Personal website for the work of Guillermo Gómez-Peña: performance artist, writer, activist, radical pedagogue and artistic director of the performance troupe La Pocha Nostra. Recipient of the MacArthur Fellow, USA Artists Fellow, and a winner of the Bessie, Guggenheim, and American Book awards.
  categories:
    - Portfolio
    - Gallery
  built_by: Aveling Ray
  built_by_url: https://avelingray.com/
  featured: false
- title: Clinka
  url: https://www.clinka.com.au/
  main_url: https://www.clinka.com.au/
  description: >
    B2B website for an Australian manufacturer of environmentally friendly construction materials.
  categories:
    - Business
  built_by: Aveling Ray
  built_by_url: https://avelingray.com/
- title: Chris Vogt's Blog
  main_url: https://www.chrisvogt.me
  url: https://www.chrisvogt.me
  source_url: https://github.com/chrisvogt/gatsby-theme-private-sphere
  description: >-
    Personal blog of Chris Vogt, a software developer in San Francisco. Showcases
    my latest activity on Instagram, Goodreads, and Spotify using original widgets.
  categories:
    - Blog
    - Open Source
    - Photography
    - Portfolio
  built_by: Chris Vogt
  built_by_url: https://github.com/chrisvogt
- title: Trolley Travel
  main_url: http://trolleytravel.org/
  url: http://trolleytravel.org/
  description: >
    Travel blog website to give tips and informations for many destinations, built with Novella theme
  categories:
    - Blog
    - Travel
  built_by: Pierre Beard
  built_by_url: https://github.com/PBRT
  featured: false
- title: Playlist Detective
  main_url: https://www.playlistdetective.com/
  url: https://www.playlistdetective.com/
  source_url: https://github.com/bobylito/playlistFinder
  description: >
    Playlist Detective is an attempt to ease music discovery with playlists. Back in the days, people were sharing mixtapes - some songs we knew and others we didn't, therefore expanding our musical horizons.

    Playlists are the same, and playlist detective lets you search for songs or artists you like in order to stumble on your new favorite songs.

    It uses Algolia for the search.
  categories:
    - Media
    - Music
  built_by: Alexandre Valsamou-Stanislawski
  built_by_url: https://www.noima.xyz
- title: ProjectManager.tools
  main_url: https://projectmanager.tools/
  url: https://projectmanager.tools/
  featured: false
  categories:
    - App
    - Web Development
    - Design
    - Agency
  built_by: App Design
  built_by_url: https://appdesign.dev/
- title: 1902 Software
  url: https://1902software.com/
  main_url: https://1902software.com/
  description: >
    We are an IT company that specializes in e-commerce and website development on different platforms such as Magento, WordPress, and Umbraco. We are also known for custom software development, web design and mobile app solutions for iOS and Android.
  categories:
    - E-commerce
    - Web Development
    - Programming
    - Mobile Development
    - WordPress
    - Design
    - Business
    - Agency
  built_by: 1902 Software Development Corporation
  built_by_url: https://1902software.com/
  featured: false
- title: Codeful
  url: https://www.codeful.fi/
  main_url: https://www.codeful.fi/
  categories:
    - Agency
    - Consulting
  featured: false
- title: Noima
  url: https://www.noima.xyz
  main_url: https://www.noima.xyz
  categories:
    - Agency
    - Consulting
    - Blog
  featured: false
  built_by: Alexandre Valsamou-Stanislawski
  built_by_url: https://www.noima.xyz
- title: Talent Point
  url: https://talentpoint.co
  main_url: https://talentpoint.co
  description: >
    Talent Point provide the tools that companies need to scale quickly and effectively, bridging the gap between employer brand, HR, and hiring to build teams from within.
  categories:
    - Business
    - Technology
    - Blog
    - Consulting
    - Human Resources
  built_by: Talent Point
  built_by_url: https://talentpoint.co
  featured: false
- title: Marathon Oil
  main_url: https://www.marathonoil.com/
  url: https://www.marathonoil.com/
  featured: false
  categories:
    - Business
    - Marketing
  built_by: Corey Ward
  built_by_url: http://www.coreyward.me/
- title: Gene
  url: https://www.geneglobal.com/work
  main_url: https://www.geneglobal.com
  description: >
    We’re an experience design agency, focused on the future of health
  categories:
    - Agency
    - Technology
    - Healthcare
    - Consulting
    - User Experience
  featured: false
- title: medignition – healthcare innovations
  url: https://medignition.com/
  main_url: https://medignition.com/
  description: >
    medignition builds digital innovations in healthcare.
  categories:
    - Healthcare
    - Education
    - Technology
    - Design
    - Business
    - Portfolio
    - Entrepreneurship
    - Agency
  built_by: medignition
  built_by_url: https://medignition.com/
- title: Dynobase
  url: https://dynobase.dev/
  main_url: https://dynobase.dev/
  description: >
    Professional GUI Client for DynamoDB.
  categories:
    - Data
    - Programming
    - Web Development
  built_by: Rafal Wilinski
  built_by_url: https://rwilinski.me/
  featured: false
- title: Vaktija.eu
  url: https://vaktija.eu
  main_url: https://vaktija.eu
  description: >
    Vaktija.eu gives information about prayer times in germany. (Built with GatsbyJS. Fast in every way that matters.)
  categories:
    - App
    - Community
    - Nonprofit
    - SEO
    - Web Development
  built_by: Rašid Redžić
  built_by_url: https://rasidre.com/
  featured: false
- title: Creative code daily
  main_url: https://www.bobylito.dev/
  url: https://www.bobylito.dev/
  source_url: https://github.com/bobylito/sketches
  description: >
    Creative code daily (CCD) is a personal project for which I build a new animation made out of code every day.
  categories:
    - Blog
    - Programming
    - Gallery
    - Portfolio
  built_by: Alexandre Valsamou-Stanislawski
  built_by_url: https://www.noima.xyz
- title: Messi vs Ronaldo
  description: >
    The biggest debate in football - but who is the best, Messi or Ronaldo? This website provides all the goals and stats to help you reach your own conclusion.
  main_url: https://www.messivsronaldo.app/
  url: https://www.messivsronaldo.app/
  categories:
    - Sports
    - Data
    - App
  built_by: Stephen Greig
  built_by_url: http://ste.digital/
- title: Em Em Recipes
  url: https://ememrecipes.com
  main_url: https://ememrecipes.com
  description: >
    Finally, a recipe website that gets straight to the point.
  categories:
    - Blog
    - Food
  built_by: Matthew Mesa
  built_by_url: https://matthewmesa.com
- title: Yuuniworks Portfolio / Blog
  main_url: https://www.yuuniworks.com/
  url: https://www.yuuniworks.com/
  source_url: https://github.com/junkboy0315/gatsby-portfolio-blog
  featured: false
  categories:
    - Portfolio
    - Web Development
    - Blog
- title: Jun Chen Portfolio
  url: https://www.junchenjun.me
  main_url: https://www.junchenjun.me
  source_url: https://github.com/junchenjun/junchenjun.me
  description: >
    Get to know Jun.
  categories:
    - Portfolio
    - Blog
    - Web Development
  built_by: Jun Chen
  built_by_url: https://www.junchenjun.me
- title: Xavier Mirabelli-Montan
  url: https://xavie.mirmon.co.uk
  main_url: https://xavie.mirmon.co.uk
  source_url: https://github.com/xaviemirmon/xavier-developer-site
  description: >
    The developer portfolio and blog for Xavier Mirabelli-Montan.  Built using TinaCMS Grande hosted on Gatsby Cloud.
  categories:
    - Blog
    - Portfolio
    - Programming
  featured: false
- title: MPG Calculator
  url: https://www.mpg-calculator.co.uk
  main_url: https://www.mpg-calculator.co.uk
  description: >
    A website which allows you to calculate the MPG of your vehicle.
  categories:
    - SEO
    - Accessibility
    - Blog
  built_by: PJ
  built_by_url: https://pjsachdev.me
- title: Softblues
  main_url: https://softblues.io
  url: https://softblues.io
  description: >
    We optimize your project costs and deliver outstanding results by applying relevant technology. Plus, we create our own effective products for businesses and developers all over the world.
  categories:
    - WordPress
    - Portfolio
    - Agency
  built_by: Softblues
  built_by_url: https://softblues.io
- title: Clipchamp
  main_url: https://clipchamp.com/
  url: https://clipchamp.com/en/
  description: >
    Clipchamp is an online video editor, compressor, and converter. The Clipchamp website and blog are powered by Gatsby, Contentful, and Smartling.
  categories:
    - App
    - Blog
    - Landing Page
    - Marketing
    - Video
  featured: false
- title: Mob HQ
  main_url: https://hq.yt-mob.com/
  url: https://hq.yt-mob.com/
  description: >
    Mob HQ is the Headquarters for the World Cup winning Downhill Mountain Bike Race Team, and also a full-time Ride Center for YT bikes.
  categories:
    - Sports
    - Travel
  built_by: Built by Rebels Ltd.
  built_by_url: https://builtbyrebels.com/
  featured: false
- title: OCIUS
  url: https://www.ocius.com.au/
  main_url: https://www.ocius.com.au/
  source_url: https://github.com/ocius/website
  description: >
    Ocius Technology Ltd (formerly Solar Sailor Holdings Ltd) is an Australian public unlisted company with Research and Development facilities at the University of NSW.
  categories:
    - Business
    - Technology
    - Science
  built_by: Sergey Monin
  built_by_url: https://build-in-saratov.com/
- title: Kosmos & Kaos
  main_url: https://www.kosmosogkaos.is/
  url: https://www.kosmosogkaos.is/
  description: >
    A carefully designed user experience is good business.
  categories:
    - Design
    - Consulting
    - Agency
    - Web Development
    - JavaScript
  built_by: Kosmos & Kaos
  built_by_url: https://www.kosmosogkaos.is/
  featured: false
- title: Design Portfolio of Richard Bruskowski
  main_url: https://bruskowski.design/
  url: https://bruskowski.design/
  description: >
    My freelance design portfolio: Visual design, digital products, interactive prototypes, design systems, brand design. Uses MDX, Styled Components, Framer Motion. Started with Gatsby Starter Emilia by LekoArts.
  categories:
    - Design
    - Portfolio
    - User Experience
    - Freelance
    - Photography
  built_by: Richard Bruskowski
  built_by_url: https://github.com/richardbruskowski
- title: Kelvin DeCosta's Website
  url: https://kelvindecosta.com
  main_url: https://kelvindecosta.com
  categories:
    - Blog
    - Portfolio
  built_by: Kelvin DeCosta
  built_by_url: https://github.com/kelvindecosta
  featured: false
- title: Coronavirus (COVID-19) Tracker
  url: https://coronavirus.traction.one/
  main_url: https://coronavirus.traction.one/
  description: >
    This application shows the near real-time status based on data from JHU CSSE.
  categories:
    - Data
    - Directory
  built_by: Sankarsan Kampa
  built_by_url: https://traction.one
  featured: false
- title: Coronavirus COVID-19 Statistics Worldwide
  url: https://maxmaxinechen.github.io/COVID19-Worldwide-Stats/
  main_url: https://maxmaxinechen.github.io/COVID19-Worldwide-Stats/
  source_url: https://github.com/maxMaxineChen/COVID19-Worldwide-Stats
  description: >
    A Coronavirus COVID-19 global data statistics application built by Gatsby + Material UI + Recharts
  categories:
    - Data
    - Open Source
  built_by: Maxine Chen
  built_by_url: https://github.com/maxMaxineChen
  featured: false
- title: Folding@Home Stats
  url: https://folding.traction.one/team?id=246252
  main_url: https://folding.traction.one
  description: >
    Folding@Home Stats Report for Teams.
  categories:
    - Data
    - Science
    - Directory
  built_by: Sankarsan Kampa
  built_by_url: https://traction.one
  featured: false
- title: COVID-19 Tracking and Projections
  url: https://flattenthecurve.co.nz/
  main_url: https://flattenthecurve.co.nz/
  source_url: https://github.com/carlaiau/flatten-the-curve
  description: >
    Allowing non technical users to compare their country with other situations around the world. We present configurable cumulative graph curves. We compare your countries current status with other countries who have already been at your level and show you where they’ve ended up. Data via JHU. Further functionality added daily.
  categories:
    - Data
    - Open Source
  built_by: Carl Aiau
  built_by_url: https://github.com/carlaiau
  featured: false
- title: Takeout Tracker
  main_url: https://www.takeouttracker.com/
  url: https://www.takeouttracker.com/
  featured: false
  categories:
    - Data
    - Open Source
    - Food
    - Directory
    - Nonprofit
  built_by: Corey Ward
  built_by_url: http://www.coreyward.me/
- title: Illustration Hunt
  main_url: https://illustrationhunt.com/
  url: https://illustrationhunt.com/
  featured: false
  categories:
    - Data
    - Design
    - Entertainment
    - Productivity
    - User Experience
    - Programming
    - Gallery
    - Human Resources
    - Library
  built_by: Gilbish Kosma
  built_by_url: https://www.gil20.me/
- title: Monolit
  url: https://monolit.hr
  main_url: https://monolit.hr
  description: >
    Standard business website with sliders and contact form.
  categories:
    - Business
  built_by: Devnet
  built_by_url: https://devnet.hr
  featured: false
- title: Andrew Zeller
  main_url: https://zeller.io
  source_url: https://github.com/ajzeller/zellerio_gatsby
  url: https://zeller.io
  featured: false
  categories:
    - Portfolio
    - Blog
    - Web Development
  built_by: Andrew Zeller
  built_by_url: https://zeller.io
- title: Crushing WFH
  url: https://crushingwfh.com/
  main_url: https://crushingwfh.com/
  source_url: https://github.com/tiagofsanchez/wfh-tools
  description: >
    A directory of tools to help anyone to work from home in a productive manner
  categories:
    - Directory
    - Open Source
  built_by: Tiago Sanchez
  built_by_url: https://www.tiagofsanchez.com/
  featured: false
- title: Martin Container
  main_url: https://www.container.com/
  url: https://www.container.com/
  featured: false
  categories:
    - Business
  built_by: Vincit California
  built_by_url: https://www.vincit.com/
- title: Urban Armor Gear
  main_url: https://www.urbanarmorgear.com/
  url: https://www.urbanarmorgear.com/
  featured: false
  categories:
    - E-commerce
  built_by: Vincit California
  built_by_url: https://www.vincit.com/
- title: Jason Zheng's Portfolio
  main_url: https://jasonzy.com
  url: https://jasonzy.com
  source_url: https://github.com/bilafish/portfolio-site
  description: >
    Hey there, I'm Jason! I'm a front-end web developer from the sunny island
    of Singapore. This is my first Gatsby site developed using Gatsby and
    Netlify CMS. Feel free to get in touch if you're interested to collaborate
    or engage me on any projects. If you just want to say hello, that's cool
    too.
  featured: false
  categories:
    - Portfolio
    - Web Development
  built_by: Jason Zheng
  built_by_url: https://github.com/bilafish
- title: Fluiditype
  url: https://www.fluiditype.com/
  main_url: https://www.fluiditype.com/
  description: >
    Fluditype is small CSS library focusing on pure typographic fluidity. Recommend to be used for blogs, portfolios, documentation & and simplistic text websites.
  categories:
    - Open Source
    - Design
  built_by: Boris Kirov
  built_by_url: https://www.boriskirov.com
  featured: false
- title: Bonsaiilabs
  main_url: https://bonsaiilabs.com/
  url: https://bonsaiilabs.com/
  description: >
    We are a team of two, creating software for startups and enabling learners with our visualize, break, and solve approach.
  featured: false
  categories:
    - Education
    - Consulting
  built_by: Bonsaiilabs Team
  built_by_url: https://bonsaiilabs.com/team
- title: Tyson
  main_url: https://www.tyson.com
  url: https://www.tyson.com
  featured: false
  categories:
    - Food
    - Marketing
  built_by: Tyson Foods, Inc.
- title: Hillshire Farm
  main_url: https://www.hillshirefarm.com
  url: https://www.hillshirefarm.com
  featured: false
  categories:
    - Food
    - Marketing
  built_by: Tyson Foods, Inc.
- title: Hillshire Snacking
  main_url: https://www.hillshiresnacking.com
  url: https://www.hillshiresnacking.com
  featured: false
  categories:
    - Food
    - Marketing
  built_by: Tyson Foods, Inc.
- title: Jimmy Dean
  main_url: https://www.jimmydean.com
  url: https://www.jimmydean.com
  featured: false
  categories:
    - Food
    - Marketing
  built_by: Tyson Foods, Inc.
- title: Aidells
  main_url: https://www.aidells.com
  url: https://www.aidells.com
  featured: false
  categories:
    - Food
    - Marketing
  built_by: Tyson Foods, Inc.
- title: State Fair
  main_url: https://www.corndogs.com
  url: https://www.corndogs.com
  featured: false
  categories:
    - Food
    - Marketing
  built_by: Tyson Foods, Inc.
- title: Nudges
  main_url: https://www.nudgesdogtreats.com
  url: https://www.nudgesdogtreats.com
  featured: false
  categories:
    - Food
    - Marketing
  built_by: Tyson Foods, Inc.
- title: Tyson Ingredient Solutions
  main_url: https://www.tysoningredientsolutions.com
  url: https://www.tysoningredientsolutions.com
  featured: false
  categories:
    - Food
    - Marketing
  built_by: Tyson Foods, Inc.
- title: Wright Brand
  main_url: https://www.wrightbrand.com
  url: https://www.wrightbrand.com
  featured: false
  categories:
    - Food
    - Marketing
  built_by: Tyson Foods, Inc.
- title: TSUKUTTEMITA LAB
  main_url: https://create.kayac.com/
  url: https://create.kayac.com/
  description: KAYAC private works
  featured: false
  categories:
    - Portfolio
    - Technology
    - Entertainment
  built_by: KAYAC inc.
- title: Brad Garropy
  url: https://bradgarropy.com
  main_url: https://bradgarropy.com
  source_url: https://github.com/bradgarropy/bradgarropy.com
  categories:
    - Blog
    - Education
    - Entertainment
    - JavaScript
    - Open Source
    - Portfolio
    - Programming
    - SEO
    - Technology
    - Web Development
  built_by: Brad Garropy
  built_by_url: https://twitter.com/bradgarropy
- title: mrkaluzny
  main_url: https://mrkaluzny.com
  url: https://mrkaluzny.com
  description: >
    Web designer and web developer specializing in providing services for SME sector.
  featured: false
  categories:
    - Web Development
    - Programming
    - Business
    - Portfolio
    - Freelance
  built_by: Wojciech Kaluzny
- title: The COVID Tracking Project
  url: https://covidtracking.com/
  main_url: https://covidtracking.com/
  source_url: https://github.com/COVID19Tracking/website
  description: >
    The COVID Tracking Project collects and publishes the most complete testing data available for US states and territories.
  categories:
    - Media
    - Healthcare
  built_by: The COVID Tracking Project Web Team
  built_by_url: https://github.com/COVID19Tracking/website/graphs/contributors
- title: The Gauntlet Coverage of COVID-19 in Canada
  url: https://covid19.thegauntlet.ca
  main_url: https://covid19.thegauntlet.ca
  description: >
    Tracking The Spread of Coronavirus in Canada
  categories:
    - Media
    - Education
  built_by: Masoud Karimi
  built_by_url: https://github.com/masoudkarimif
- title: Zestard Technologies
  main_url: https://www.zestard.com
  url: https://www.zestard.com
  description: >
    Zestard Technologies is an eCommerce Specialist company focusing on Magento & Shopify as a core expertise.
  categories:
    - Web Development
    - WordPress
    - Technology
    - Agency
    - E-commerce
  built_by: Zestard Technologies
  built_by_url: https://www.zestard.com
- title: Kostas Vrouvas
  main_url: https://kosvrouvas.com
  url: https://kosvrouvas.com
  featured: false
  categories:
    - Blog
    - Portfolio
  built_by: Kostas Vrouvas
- title: Hanare Cafe in Toshijima, Toba, Japan
  main_url: https://hanarecafe.com
  url: https://hanarecafe.com
  source_url: https://github.com/mnishiguchi/hanarecafe-gatsby
  description: >
    A website for a cafe/bakery located in Toshijima, a beautiful sightseeing spot just a 20-minutes ferry ride from downtown Toba, Japan.
  categories:
    - Food
    - Travel
  built_by: Masatoshi Nishiguchi
  built_by_url: https://mnishiguchi.com
  featured: false
- title: WhileNext
  url: https://whilenext.com
  main_url: https://whilenext.com
  description: >
    A Blog on Software Development
  categories:
    - Blog
    - Learning
    - Programming
    - Web Development
  built_by: Masoud Karimi
  built_by_url: https://github.com/masoudkarimif
- title: Jamify.me
  description: >
    We build websites & PWAs with JAMstack. Delivering faster, more secure web.
  main_url: https://jamify.me
  url: https://jamify.me
  categories:
    - Agency
    - Web Development
  featured: false
- title: Shrey Sachdeva
  url: https://www.shreysachdeva.tech/
  main_url: https://www.shreysachdeva.tech/
  source_url: https://github.com/shrey-sachdeva2000/Shrey-Sachdeva
  description: >
    Personal website for Shrey Sachdeva. An abstract thinker who writes code and designs pixel-perfect user-interfaces with industry experience.
  categories:
    - Portfolio
    - Web Development
  built_by: Shrey Sachdeva
  built_by_url: https://www.shreysachdeva.tech/
- title: The Cares Family
  main_url: https://thecaresfamily.org.uk/home
  url: https://thecaresfamily.org.uk/home
  description: >
    The Cares Family helps people find connection and community in a disconnected age. They relaunched their website in Gatsby during the COVID-19 outbreak of 2020 to help connect neighbours.
  categories:
    - Nonprofit
    - Blog
    - Community
  built_by: Mutual
  built_by_url: https://www.madebymutual.com
- title: "Due to COVID-19: Documenting the Signs of the Pandemic"
  url: https://duetocovid19.com
  main_url: https://duetocovid19.com
  description: >
    A project to document all the signs that have gone up on the storefronts of our cities in response to the coronavirus pandemic.
  categories:
    - Photography
    - Community
  built_by: Andrew Louis
  built_by_url: https://hyfen.net
  featured: false
- title: "Besoegsvenner - Visiting Friends for the Elderly"
  main_url: https://www.xn--besgsvenner-igb.dk
  url: https://www.xn--besgsvenner-igb.dk/ruths-historie
  description: >
    50.000 elderly people in Denmark feel lonely. This project seeks to inform people to become visitor friends ("Besøgsven" in Danish) to help fight loneliness and bring new friendships in to the world.
  categories:
    - Marketing
    - Nonprofit
    - Landing Page
  built_by: Hello Great Works
  built_by_url: https://hellogreatworks.com
- title: Interficie Internet Services
  main_url: https://www.interficie.com
  url: https://www.interficie.com/our-work/
  description: >
    Located in Barcelona, we develop innovative websites, ecommerce solutions and software platforms for global brands, startups and organizations.
  categories:
    - E-commerce
    - Web Development
    - Consulting
    - JavaScript
    - Agency
    - Business
  built_by: Interficie Internet Services
  built_by_url: https://github.com/InterficieIS
- title: SofaScore Corporate
  url: https://corporate.sofascore.com
  main_url: https://corporate.sofascore.com
  description: >
    SofaScore is a leading provider of advanced sports insights and content with global coverage of 20+ sports.
  categories:
    - App
    - Data
    - Sports
    - Technology
  built_by: SofaScore
  built_by_url: https://www.sofascore.com
- title: "#compraaospequenos: buy local during Covid-19"
  url: https://compraaospequenos.pt/
  main_url: https://compraaospequenos.pt/
  source_url: https://github.com/marzeelabs/compraaospequenos
  description: >
    Helping local stores survive and thrive during the Covid-19 crisis (Portugal).
  categories:
    - Community
    - Food
    - Data
    - Directory
  built_by: Marzee Labs
  built_by_url: https://marzeelabs.org
  featured: false
- title: Inventia
  main_url: https://inventia.life/
  url: https://inventia.life/
  description: >
    We have developed unique digital bioprinting technology and unleashed it in a complete platform designed to make complex 3D cell biology simple.
  categories:
    - Business
    - Science
  built_by: Jellypepper
  built_by_url: https://jellypepper.com/
- title: Hasura
  url: https://hasura.io
  main_url: https://hasura.io
  description: >
    Hasura is an open source engine that connects to your databases & microservices and auto-generates a production-ready GraphQL backend.
  categories:
    - API
    - Web Development
    - Technology
    - Open Source
  featured: false
- title: Jimdo.com
  description: >
    Jimdo is an international tech company and one of the world's leading providers of online services for small and medium businesses (SMBs). The company empowers entrepreneurs to create their own website or store without coding and to digitize their business ideas.
  main_url: https://www.jimdo.com/
  url: https://www.jimdo.com/
  categories:
    - Marketing
    - Technology
    - E-commerce
    - Web Development
    - Business
  built_by: Jimdo GmbH
- title: Resume on the Web
  main_url: https://amruthpillai.com
  url: https://amruthpillai.com
  source_url: https://github.com/AmruthPillai/ResumeOnTheWeb-Gatsby
  description: >
    Everyone needs their own little spot on the interwebs, and this is mine. Welcome to my resume, on the web!
  categories:
    - Blog
    - Design
    - Freelance
    - Gallery
    - JavaScript
    - Landing Page
    - Mobile Development
    - Open Source
    - Photography
    - Portfolio
    - Technology
    - Web Development
  built_by: Amruth Pillai
  built_by_url: https://amruthpillai.com
  featured: false
- title: Landmarks.ro
  main_url: https://landmarks.ro/
  url: https://landmarks.ro/
  description: >
    Lead generation technology for real estate developers
  categories:
    - Real Estate
    - Marketing
    - Technology
    - Web Development
    - Landing Page
  built_by: Horia Miron
  built_by_url: https://github.com/ancashoria
  featured: false
- title: GeneOS
  url: https://geneos.me/
  main_url: https://geneos.me/
  description: >
    GeneOS is a privacy-preserving data monetization protocol for genetic, activity, and medical data.
  categories:
    - Landing Page
    - Business
  built_by: GeneOS Team
- title: COVID KPI
  url: https://covidkpi.com/
  main_url: https://covidkpi.com/
  description: >
    COVID KPI aggregates COVID-19 data from numerous official sources then displays the Key Performance Indicators.
  categories:
    - Data
    - Media
    - Healthcare
  built_by: Albert Chen
  built_by_url: https://github.com/mralbertchen
- title: Most Recommended Books
  url: http://mostrecommendedbooks.com/
  main_url: http://mostrecommendedbooks.com/
  description: >
    Discover credibly powerful books recommendations by billionaires, icons, and world-class performers.
  categories:
    - Blog
    - Entrepreneurship
    - Books
- title: theAnubhav.com
  main_url: https://theanubhav.com/
  url: https://theanubhav.com/
  categories:
    - Web Development
    - Blog
    - Portfolio
  built_by: Anubhav Srivastava
  built_by_url: https://theanubhav.com
- title: WatchKeeper
  url: https://www.watchkeeperintl.com
  main_url: https://www.watchkeeperintl.com
  description: >
    WatchKeeper helps organisations to manage global security risks such as natural disasters, extreme weather and violent incidents.
  categories:
    - Data
    - Business
    - Technology
    - Consulting
    - Security
  built_by: WatchKeeper Engineering
  built_by_url: https://twitter.com/watchkeeper
  featured: false
- title: Sztuka Programowania
  built_by: Piotr Fedorczyk
  built_by_url: https://piotrf.pl
  categories:
    - Event
    - Learning
    - Web Development
  description: >
    Landing page of a series of web development workshops held in Gdańsk, Poland.
  featured: false
  main_url: https://sztuka-programowania.pl/
  url: https://sztuka-programowania.pl/
- title: Rivers Casino
  built_by: WILDLIFE.LA
  built_by_url: https://www.wildlife.la
  categories:
    - Entertainment
    - Food
    - Blog
    - Travel
  description: >
    Rivers Casino offers the very best in casinos, hotels, restaurants, concerts, and entertainment. Visit us in Des Plaines, IL, Philadelphia, PA, Pittsburgh, PA and Schenectady, NY.
  featured: false
  main_url: https://www.riverscasino.com/desplaines/
  url: https://www.riverscasino.com/desplaines/
- title: Mishal Shah
  built_by: Mishal Shah
  built_by_url: https://mishal23.github.io
  categories:
    - Blog
    - Portfolio
    - Open Source
    - Web Development
  description: >
    Hey, I'm Mishal Shah, a passionate developer with interests in Networks, Databases and Web Security. This website is my personal portfolio and blog with the Fresh theme. I love reading engineering articles, contributing to open-source and interacting with communities. Feel free to get in touch if you have an interesting project that you want to collaborate on.
  featured: false
  main_url: https://mishal23.github.io/
  url: https://mishal23.github.io/
- title: Chris Nager
  main_url: https://chrisnager.com
  url: https://chrisnager.com
  source_url: https://github.com/chrisnager/chrisnager-dot-com
  description: >
    Developer and designer in Brooklyn, NY passionate about performance, accessibility, and systematic design.
  categories:
    - Accessibility
    - Blog
    - Design
    - Portfolio
    - User Experience
    - Web Development
  built_by: Chris Nager
  built_by_url: https://twitter.com/chrisnager
- title: Resistbot
  url: https://resist.bot
  main_url: https://resist.bot
  description: >
    A chatbot that helps you contact your representatives, and be an informed citizen.
  categories:
    - Blog
    - Government
    - Nonprofit
- title: SVG to PNG
  url: https://www.svgtopng.me/
  main_url: https://www.svgtopng.me/
  description: >
    Online SVG to PNG batch converter. Upload and convert your SVG files to PNG with the desired size and background color for free, fast and secure.
  categories:
    - App
    - Technology
    - Productivity
    - Design
    - Web Development
  built_by: Illia Achour
  built_by_url: https://github.com/dummyco
- title: St. Jude Cloud
  url: https://www.stjude.cloud
  main_url: https://www.stjude.cloud
  description: >
    Pediatric cancer data sharing ecosystem by St. Jude Children's Research Hospital.
  categories:
    - Science
    - Technology
    - Nonprofit
    - Data
    - Healthcare
  featured: false
- title: Philip Domingo
  url: https://www.prtdomingo.com
  main_url: https://www.prtdomingo.com
  description: >
    Personal website built on top of GatsbyJS, Ghost, and Azure.
  categories:
    - Technology
    - Blog
  featured: false
- title: Vinicius Dias
  built_by: Vinicius Dias
  built_by_url: https://viniciusdias.works/
  categories:
    - Blog
    - Portfolio
    - Open Source
    - Web Development
  description: >
    Hi, I'm Vinicius Dias, a Front-End developer with focus on performance and UX. This is my personal portfolio developed with Gatsby. I'm always learning different things and I consider myself a very curious guy. I feel that it keeps me motivated and creative to solve problems.
  featured: false
  main_url: https://viniciusdias.works/
  url: https://viniciusdias.works/
- title: Cognifide Tech
  url: https://tech.cognifide.com/
  main_url: https://tech.cognifide.com/
  description: >
    Technology HUB that provides useful and specialized technical knowledge created for fellow engineers by engineers from Cognifide.
  categories:
    - Blog
    - Programming
    - Technology
  built_by: Cognifide
  built_by_url: https://www.cognifide.com/
- title: Chandraveena by S Balachander
  url: https://www.chandraveena.com
  main_url: https://www.chandraveena.com
  description: >
    Chandraveena is a contemporary Indian string instrument designed from the traditional Saraswati Veena.
    S Balachander, an Indian classical musician, is the creator and performing artist of Chandraveena.
    Chandraveena has been designed to support a systematic and contemplative exploration of Indian Ragas.
    It is endowed with a deep sustain and a rich sound allowing the artist to create elaborate musical phrases
    and subtle intonations. Visit the website to listen and learn more!
  categories:
    - Music
    - Portfolio
    - Blog
  built_by: Sadharani Music Works
  built_by_url: https://www.sadharani.com
  featured: false
- title: Anong Network
  main_url: https://anong.network
  url: https://anong.network
  description: >
    An app used to quickly identify a network provider in Philippines
  categories:
    - App
    - Directory
  built_by: Jan Harold Diaz
  built_by_url: https://janharold.com
  featured: false
- title: PayMongo
  main_url: https://paymongo.com
  url: https://paymongo.com
  description: >
    The official website of PayMongo Philippines
  categories:
    - Marketing
    - Finance
  built_by: PayMongo
  built_by_url: https://paymongo.com
- title: Zona Digital
  url: https://zonadigital.pt
  main_url: https://zonadigital.pt
  description: >
    We work with startups and small businesses building effective strategies through digital platforms. Based in Porto, Portugal.
  categories:
    - Web Development
    - Programming
    - Technology
    - Design
    - Business
  built_by: Zona Digital
  built_by_url: https://zonadigital.pt
  featured: false
- title: Ofri Lifshitz Design
  url: https://www.ofrilifshitz.com
  main_url: https://www.ofrilifshitz.com
  categories:
    - Portfolio
    - Design
  built_by: Raz Lifshitz
  built_by_url: https://www.linkedin.com/in/raz-lifshitz
<<<<<<< HEAD
  featured: false
- title: Ajith's blog
  url: https://ajith.blog
  main_url: https://ajith.blog
  source_url: https://github.com/ajithrnayak/ajith_blog
  description: >
    I build apps and sometimes write about the observations and frustrations at work here.
  categories:
    - Blog
    - Mobile Development
    - Open Source
    - Programming
    - Technology
  built_by: Ajith R Nayak
  built_by_url: https://ajith.xyz
  featured: false
=======
- title: Runly
  url: https://www.runly.io/
  main_url: https://www.runly.io/
  description: >
    The easiest way to run background jobs with .NET Core. It's more than background jobs —
    it's an all-in-one platform to create great user experiences.
  categories:
    - API
    - App
    - Landing Page
    - Technology
    - Programming
  built_by: Chad Lee
  built_by_url: https://github.com/chadly
  featured: false
- title: KAIGO in JAPAN
  main_url: https://kaigo-in-japan.jp
  url: https://kaigo-in-japan.jp
  description: >
    KAIGO in JAPAN is a website for those who are planning to work in the care work field in Japan. We built a multilingual site on Gatsby. One of them is a special language called Easy-Japanese with various ruby tags.
  categories:
    - Healthcare
    - Nonprofit
    - Web Development
    - Programming
  built_by: hgw
  built_by_url: https://shunyahagiwara.com/
- title: Dondoko Susumu Website
  url: https://xn--28jma5da5l6e.com/en/
  main_url: https://xn--28jma5da5l6e.com/en/
  source_url: https://github.com/dondoko-susumu/website-v2
  description: >
    The Web site of Dondoko Susumu, a Japanese cartoonist. His cartoons have been posted. It is internationalized into 12 languages.
  categories:
    - Blog
    - Entertainment
    - Gallery
    - Landing Page
  built_by: Dondoko Susumu
  built_by_url: https://xn--28jma5da5l6e.com/en/
- title: Raymond Ware
  url: https://www.raymondware.com
  main_url: https://www.raymondware.com
  description: >
    Seattle web developer portfolio site.
  categories:
    - Portfolio
    - Design
    - Freelance
    - Web Development
  built_by: Raymond Ware
  built_by_url: https://github.com/raymondware
  featured: false
- title: Formula One Gym
  url: https://www.formulaonegym.co.uk/
  main_url: https://www.formulaonegym.co.uk/
  source_url: https://github.com/Zellement/formula1gym
  description: A UK based fitness gym in the heart of Nottingham, built with Gatsby v2
  categories:
    - Sports
  built_by: Dan Farrow
  built_by_url: https://github.com/Zellement
  featured: false
- title: Blog - Thanawat Gulati
  main_url: https://testing.thanawatgulati.com
  url: https://testing.thanawatgulati.com
  source_url: https://github.com/thanawatgulati/thanawatgulati-blog
  description: >
    Thanawat Gulati - Blog , Work experience portfolio and more.
  categories:
    - Blog
  built_by: Thanawat Gulati
  built_by_url: https://twitter.com/mjamesvevo
  featured: false
- title: Que Jamear
  description: >-
    A directory with a map of food delivery services 
    to be used during the health emergency caused by covid 19.
  main_url: https://quejamear.com/encebollados
  url: https://quejamear.com/encebollados
  featured: false
  categories:
    - Food
  built_by: Ramón Chancay
  built_by_url: https://ramonchancay.me/
>>>>>>> 2671ce35
<|MERGE_RESOLUTION|>--- conflicted
+++ resolved
@@ -10640,7 +10640,20 @@
     - Design
   built_by: Raz Lifshitz
   built_by_url: https://www.linkedin.com/in/raz-lifshitz
-<<<<<<< HEAD
+- title: Runly
+  url: https://www.runly.io/
+  main_url: https://www.runly.io/
+  description: >
+    The easiest way to run background jobs with .NET Core. It's more than background jobs —
+    it's an all-in-one platform to create great user experiences.
+  categories:
+    - API
+    - App
+    - Landing Page
+    - Technology
+    - Programming
+  built_by: Chad Lee
+  built_by_url: https://github.com/chadly
   featured: false
 - title: Ajith's blog
   url: https://ajith.blog
@@ -10656,22 +10669,6 @@
     - Technology
   built_by: Ajith R Nayak
   built_by_url: https://ajith.xyz
-  featured: false
-=======
-- title: Runly
-  url: https://www.runly.io/
-  main_url: https://www.runly.io/
-  description: >
-    The easiest way to run background jobs with .NET Core. It's more than background jobs —
-    it's an all-in-one platform to create great user experiences.
-  categories:
-    - API
-    - App
-    - Landing Page
-    - Technology
-    - Programming
-  built_by: Chad Lee
-  built_by_url: https://github.com/chadly
   featured: false
 - title: KAIGO in JAPAN
   main_url: https://kaigo-in-japan.jp
@@ -10742,5 +10739,4 @@
   categories:
     - Food
   built_by: Ramón Chancay
-  built_by_url: https://ramonchancay.me/
->>>>>>> 2671ce35
+  built_by_url: https://ramonchancay.me/