--- conflicted
+++ resolved
@@ -8128,7 +8128,6 @@
   built_by: The Couch
   built_by_url: https://thecouch.nyc
   featured: false
-<<<<<<< HEAD
 - title: Bululu Eventos
   url: https://bululueventos.cl/
   main_url: https://bululueventos.cl/
@@ -8139,7 +8138,6 @@
     - Marketing
   built_by: Ender Bonnet
   built_by_url: https://enbonnet.me/
-=======
 - title: MyPrograming Steps
   main_url: https://mysteps.netlify.com/
   url: https://mysteps.netlify.com/
@@ -8151,5 +8149,4 @@
     - Portfolio
   source_url: https://github.com/IoT-Arduino/Gatsby-MySteps
   built_by: Maruo
-  built_by_url: https://twitter.com/DengenT
->>>>>>> a22cb907
+  built_by_url: https://twitter.com/DengenT