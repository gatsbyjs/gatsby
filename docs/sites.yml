--- conflicted
+++ resolved
@@ -11589,7 +11589,6 @@
     - Business
   built_by: leaniercode
   featured: false
-<<<<<<< HEAD
 - title: Fast Golf Scores
   description: >
     Tour scores delivered in milliseconds
@@ -11598,7 +11597,6 @@
   categories:
     - App
     - Sports
-=======
 - title: The Mezzofanti Guild - Language Learning Made Simple
   url: https://www.mezzoguild.com
   main_url: https://www.mezzoguild.com
@@ -11611,5 +11609,4 @@
     - Travel
   built_by: Donovan Nagel
   built_by_url: https://www.donovannagel.com
->>>>>>> 61d8849d
   featured: false