- title: MobileUI
  main_url: https://mobileui.dev
  url: https://mobileui.dev
  description: >
    A java-based framework for cross-platform app development with Java and Kotlin.
  categories:
    - Mobile Development
    - Technology
    - Programming
    - Landing Page
    - Blog
    - WordPress
    - E-commerce
  built_by: NeverNull GmbH
  built_by_url: https://nevernull.io
  featured: false
- title: ReactJS
  main_url: https://reactjs.org/
  url: https://reactjs.org/
  source_url: https://github.com/reactjs/reactjs.org
  featured: true
  categories:
    - Web Development
    - Featured
    - Documentation
- title: Spotify.Design
  main_url: https://spotify.design/
  url: https://spotify.design/
  description: >
    Spotify Design's team site! Read their blog and meet Spotify designers.
  featured: true
  categories:
    - Featured
    - Music
    - Blog
- title: Flamingo
  main_url: https://www.shopflamingo.com/
  url: https://www.shopflamingo.com/
  description: >
    Online shop for women's body care and hair removal products.
  categories:
    - E-commerce
    - Featured
  featured: true
- title: IDEO
  url: https://www.ideo.com
  main_url: https://www.ideo.com/
  description: >
    A Global design company committed to creating positive impact.
  categories:
    - Agency
    - Technology
    - Featured
    - Consulting
    - User Experience
  featured: true
- title: Airbnb Engineering & Data Science
  description: >
    Creative engineers and data scientists building a world where you can belong
    anywhere
  main_url: https://airbnb.io/
  url: https://airbnb.io/
  categories:
    - Blog
    - Gallery
    - Featured
  featured: true
- title: Impossible Foods
  main_url: https://impossiblefoods.com/
  url: https://impossiblefoods.com/
  categories:
    - Food
    - Featured
  featured: true
- title: Braun
  description: >
    Braun offers high performance hair removal and hair care products, including dryers, straighteners, shavers, and more.
  main_url: https://ca.braun.com/en-ca
  url: https://ca.braun.com/en-ca
  categories:
    - E-commerce
    - Featured
  featured: true
- title: NYC Pride 2019 | WorldPride NYC | Stonewall50
  main_url: https://2019-worldpride-stonewall50.nycpride.org/
  url: https://2019-worldpride-stonewall50.nycpride.org/
  featured: true
  description: >-
    Join us in 2019 for NYC Pride, as we welcome WorldPride and mark the 50th
    Anniversary of the Stonewall Uprising and a half-century of LGBTQ+
    liberation.
  categories:
    - Education
    - Marketing
    - Nonprofit
    - Featured
  built_by: Canvas United
  built_by_url: https://www.canvasunited.com/
- title: The State of European Tech
  main_url: https://2017.stateofeuropeantech.com/
  url: https://2017.stateofeuropeantech.com/
  featured: true
  categories:
    - Technology
    - Featured
  built_by: Studio Lovelock
  built_by_url: http://www.studiolovelock.com/
- title: Hopper
  main_url: https://www.hopper.com/
  url: https://www.hopper.com/
  built_by: Narative
  built_by_url: https://www.narative.co/
  featured: true
  categories:
    - Technology
    - App
    - Featured
- title: Theodora Warre
  main_url: https://theodorawarre.eu
  url: https://theodorawarre.eu
  description: >-
    E-commerce site for jewellery designer Theodora Warre, built using Gatsby +
    + Prismic + Matter.js
  categories:
    - E-commerce
    - Marketing
  built_by: Pierre Nel
  built_by_url: https://pierre.io
  featured: false
- title: Life Without Barriers | Foster Care
  main_url: https://www.lwb.org.au/foster-care
  url: https://www.lwb.org.au/foster-care
  featured: true
  description: >-
    We are urgently seeking foster carers all across Australia. Can you open
    your heart and your home to a child in need? There are different types of
    foster care that can suit you. We offer training and 24/7 support.
  categories:
    - Nonprofit
    - Education
    - Documentation
    - Marketing
    - Featured
  built_by: LWB Digital Team
  built_by_url: https://twitter.com/LWBAustralia
- title: Figma
  main_url: https://www.figma.com/
  url: https://www.figma.com/
  featured: true
  categories:
    - Marketing
    - Design
    - Featured
  built_by: Corey Ward
  built_by_url: http://www.coreyward.me/
- title: Bejamas - JAM Experts for hire
  main_url: https://bejamas.io/
  url: https://bejamas.io/
  featured: true
  description: >-
    We help agencies and companies with JAMStack tools. This includes web
    development using Static Site Generators, Headless CMS, CI / CD and CDN
    setup.
  categories:
    - Technology
    - Web Development
    - Agency
    - Marketing
    - Featured
  built_by: Bejamas
  built_by_url: https://bejamas.io/
- title: The State of JavaScript
  description: >
    Data from over 20,000 developers, asking them questions on topics ranging
    from frontend frameworks and state management, to build tools and testing
    libraries.
  main_url: https://stateofjs.com/
  url: https://stateofjs.com/
  source_url: https://github.com/StateOfJS/StateOfJS
  categories:
    - Data
    - JavaScript
    - Featured
  built_by: StateOfJS
  built_by_url: https://github.com/StateOfJS/StateOfJS/graphs/contributors
  featured: true
- title: DesignSystems.com
  main_url: https://www.designsystems.com/
  url: https://www.designsystems.com/
  description: |
    A resource for learning, creating and evangelizing design systems.
  categories:
    - Design
    - Blog
    - Technology
    - Featured
  built_by: Corey Ward
  built_by_url: http://www.coreyward.me/
  featured: true
- title: Snap Kit
  main_url: https://kit.snapchat.com/
  url: https://kit.snapchat.com/
  description: >
    Snap Kit lets developers integrate some of Snapchat’s best features across
    platforms.
  categories:
    - Technology
    - Documentation
    - Featured
  featured: true
- title: SendGrid
  main_url: https://sendgrid.com/docs/
  url: https://sendgrid.com/docs/
  description: >
    SendGrid delivers your transactional and marketing emails through the
    world's largest cloud-based email delivery platform.
  categories:
    - API
    - Technology
    - Documentation
    - Featured
  featured: true
- title: Kirsten Noelle
  main_url: https://www.kirstennoelle.com/
  url: https://www.kirstennoelle.com/
  featured: true
  description: >
    Digital portfolio for San Francisco Bay Area photographer Kirsten Noelle Wiemer.
  categories:
    - Photography
    - Portfolio
    - Featured
  built_by: Ryan Wiemer
  built_by_url: https://www.ryanwiemer.com/
- title: Cajun Bowfishing
  main_url: https://cajunbowfishing.com/
  url: https://cajunbowfishing.com/
  featured: false
  categories:
    - E-commerce
    - Sports
  built_by: Escalade Sports
  built_by_url: https://www.escaladesports.com/
- title: GraphCMS
  main_url: https://graphcms.com/
  url: https://graphcms.com/
  featured: false
  categories:
    - Marketing
    - Technology
- title: Ghost Documentation
  main_url: https://docs.ghost.org/
  url: https://docs.ghost.org/
  source_url: https://github.com/tryghost/docs
  featured: false
  description: >-
    Ghost is an open source, professional publishing platform built on a modern Node.js technology stack — designed for teams who need power, flexibility and performance.
  categories:
    - Technology
    - Documentation
    - Open Source
  built_by: Ghost Foundation
  built_by_url: https://ghost.org/
- title: Nike - Just Do It
  main_url: https://justdoit.nike.com/
  url: https://justdoit.nike.com/
  featured: true
  categories:
    - E-commerce
    - Featured
- title: AirBnB Cereal
  main_url: https://airbnb.design/cereal
  url: https://airbnb.design/cereal
  featured: false
  categories:
    - Marketing
    - Design
- title: Cardiogram
  main_url: https://cardiogr.am/
  url: https://cardiogr.am/
  featured: false
  categories:
    - Marketing
    - Technology
- title: Matthias Jordan Portfolio
  main_url: https://iammatthias.com/
  url: https://iammatthias.com/
  source_url: https://github.com/iammatthias/.com
  description: >-
    Photography portfolio of content creator and digital marketer Matthias Jordan
  built_by: Matthias Jordan
  built_by_url: https://github.com/iammatthias
  featured: false
  categories:
    - Photography
    - Portfolio
    - Blog
    - Gallery
- title: Investment Calculator
  main_url: https://investmentcalculator.io/
  url: https://investmentcalculator.io/
  featured: false
  categories:
    - Education
    - Finance
- title: CSS Grid Playground by MozillaDev
  main_url: https://mozilladevelopers.github.io/playground/
  url: https://mozilladevelopers.github.io/playground/
  source_url: https://github.com/MozillaDevelopers/playground
  featured: false
  categories:
    - Education
    - Web Development
- title: Piotr Fedorczyk Portfolio
  built_by: Piotr Fedorczyk
  built_by_url: https://piotrf.pl
  categories:
    - Portfolio
    - Web Development
  description: >-
    Portfolio of Piotr Fedorczyk, a digital product designer and full-stack developer specializing in shaping, designing and building news and tools for news.
  featured: false
  main_url: https://piotrf.pl/
  url: https://piotrf.pl/
- title: unrealcpp
  main_url: https://unrealcpp.com/
  url: https://unrealcpp.com/
  source_url: https://github.com/Harrison1/unrealcpp-com
  featured: false
  categories:
    - Blog
    - Web Development
- title: Andy Slezak
  main_url: https://www.aslezak.com/
  url: https://www.aslezak.com/
  source_url: https://github.com/amslezak
  featured: false
  categories:
    - Web Development
    - Portfolio
- title: Deliveroo.Design
  main_url: https://www.deliveroo.design/
  url: https://www.deliveroo.design/
  featured: false
  categories:
    - Food
    - Marketing
- title: Dona Rita
  main_url: https://www.donarita.co.uk/
  url: https://www.donarita.co.uk/
  source_url: https://github.com/peduarte/dona-rita-website
  featured: false
  categories:
    - Food
    - Marketing
- title: Fröhlich ∧ Frei
  main_url: https://www.froehlichundfrei.de/
  url: https://www.froehlichundfrei.de/
  featured: false
  categories:
    - Web Development
    - Blog
    - Open Source
- title: How to GraphQL
  main_url: https://www.howtographql.com/
  url: https://www.howtographql.com/
  source_url: https://github.com/howtographql/howtographql
  featured: false
  categories:
    - Documentation
    - Web Development
    - Open Source
- title: OnCallogy
  main_url: https://www.oncallogy.com/
  url: https://www.oncallogy.com/
  featured: false
  categories:
    - Marketing
    - Healthcare
- title: Ryan Wiemer's Portfolio
  main_url: https://www.ryanwiemer.com/
  url: https://www.ryanwiemer.com/knw-photography/
  source_url: https://github.com/ryanwiemer/rw
  featured: false
  description: >
    Digital portfolio for Oakland, CA based account manager Ryan Wiemer.
  categories:
    - Portfolio
    - Web Development
    - Design
  built_by: Ryan Wiemer
  built_by_url: https://www.ryanwiemer.com/
- title: Ventura Digitalagentur Köln
  main_url: https://www.ventura-digital.de/
  url: https://www.ventura-digital.de/
  featured: false
  built_by: Ventura Digitalagentur
  categories:
    - Agency
    - Marketing
    - Featured
- title: Azer Koçulu
  main_url: https://kodfabrik.com/
  url: https://kodfabrik.com/photography/
  featured: false
  categories:
    - Portfolio
    - Photography
    - Web Development
- title: Damir.io
  main_url: http://damir.io/
  url: http://damir.io/
  source_url: https://github.com/dvzrd/gatsby-sfiction
  featured: false
  categories:
    - Blog
- title: Digital Psychology
  main_url: http://digitalpsychology.io/
  url: http://digitalpsychology.io/
  source_url: https://github.com/danistefanovic/digitalpsychology.io
  featured: false
  categories:
    - Education
    - Library
- title: Théâtres Parisiens
  main_url: http://theatres-parisiens.fr/
  url: http://theatres-parisiens.fr/
  source_url: https://github.com/phacks/theatres-parisiens
  featured: false
  categories:
    - Education
    - Entertainment
- title: A4 纸网
  main_url: http://www.a4z.cn/
  url: http://www.a4z.cn/price
  source_url: https://github.com/hiooyUI/hiooyui.github.io
  featured: false
  categories:
    - E-commerce
- title: Steve Meredith's Portfolio
  main_url: http://www.stevemeredith.com/
  url: http://www.stevemeredith.com/
  featured: false
  categories:
    - Portfolio
- title: API Platform
  main_url: https://api-platform.com/
  url: https://api-platform.com/
  source_url: https://github.com/api-platform/website
  featured: false
  categories:
    - Documentation
    - Web Development
    - Open Source
    - Library
- title: The Audacious Project
  main_url: https://audaciousproject.org/
  url: https://audaciousproject.org/
  featured: false
  categories:
    - Nonprofit
- title: Dustin Schau's Blog
  main_url: https://blog.dustinschau.com/
  url: https://blog.dustinschau.com/
  source_url: https://github.com/dschau/blog
  featured: false
  categories:
    - Blog
    - Web Development
- title: iContract Blog
  main_url: https://blog.icontract.co.uk/
  url: http://blog.icontract.co.uk/
  featured: false
  categories:
    - Blog
- title: BRIIM
  main_url: https://bri.im/
  url: https://bri.im/
  featured: false
  description: >-
    BRIIM is a movement to enable JavaScript enthusiasts and web developers in
    machine learning. Learn about artificial intelligence and data science, two
    fields which are governed by machine learning, in JavaScript. Take it right
    to your browser with WebGL.
  categories:
    - Education
    - Web Development
    - Technology
- title: Calpa's Blog
  main_url: https://calpa.me/
  url: https://calpa.me/
  source_url: https://github.com/calpa/blog
  featured: false
  categories:
    - Blog
    - Web Development
- title: Code Bushi
  main_url: https://codebushi.com/
  url: https://codebushi.com/
  featured: false
  description: >-
    Web development resources, trends, & techniques to elevate your coding
    journey.
  categories:
    - Web Development
    - Open Source
    - Blog
  built_by: Hunter Chang
  built_by_url: https://hunterchang.com/
- title: Daniel Hollcraft
  main_url: https://danielhollcraft.com/
  url: https://danielhollcraft.com/
  source_url: https://github.com/danielbh/danielhollcraft.com
  featured: false
  categories:
    - Web Development
    - Blog
    - Portfolio
- title: Darren Britton's Portfolio
  main_url: https://darrenbritton.com/
  url: https://darrenbritton.com/
  source_url: https://github.com/darrenbritton/darrenbritton.github.io
  featured: false
  categories:
    - Web Development
    - Portfolio
- title: Dave Lindberg Marketing & Design
  url: https://davelindberg.com/
  main_url: https://davelindberg.com/
  source_url: https://github.com/Dave-Lindberg/dl-gatsby
  featured: false
  description: >-
    My work revolves around solving problems for people in business, using
    integrated design and marketing strategies to improve sales, increase brand
    engagement, generate leads and achieve goals.
  categories:
    - Design
    - Marketing
    - Portfolio
- title: Dalbinaco's Website
  main_url: https://dlbn.co/en/
  url: https://dlbn.co/en/
  source_url: https://github.com/dalbinaco/dlbn.co
  featured: false
  categories:
    - Portfolio
    - Web Development
- title: mParticle's Documentation
  main_url: https://docs.mparticle.com/
  url: https://docs.mparticle.com/
  featured: false
  categories:
    - Web Development
    - Documentation
- title: Doopoll
  main_url: https://doopoll.co/
  url: https://doopoll.co/
  featured: false
  categories:
    - Marketing
    - Technology
- title: ERC dEX
  main_url: https://ercdex.com/
  url: https://ercdex.com/aqueduct
  featured: false
  categories:
    - Marketing
- title: CalState House Manager
  description: >
    Home service membership that offers proactive and on-demand maintenance for
    homeowners
  main_url: https://housemanager.calstate.aaa.com/
  url: https://housemanager.calstate.aaa.com/
  categories:
    - Marketing
- title: Hapticmedia
  main_url: https://hapticmedia.fr/en/
  url: https://hapticmedia.fr/en/
  featured: false
  categories:
    - Agency
- title: heml.io
  main_url: https://heml.io/
  url: https://heml.io/
  source_url: https://github.com/SparkPost/heml.io
  featured: false
  categories:
    - Documentation
    - Web Development
    - Open Source
- title: Juliette Pretot's Portfolio
  main_url: https://juliette.sh/
  url: https://juliette.sh/
  featured: false
  categories:
    - Web Development
    - Portfolio
    - Blog
- title: Kris Hedstrom's Portfolio
  main_url: https://k-create.com/
  url: https://k-create.com/portfolio/
  source_url: https://github.com/kristofferh/kristoffer
  featured: false
  description: >-
    Hey. I’m Kris. I’m an interactive designer / developer. I grew up in Umeå,
    in northern Sweden, but I now live in Brooklyn, NY. I am currently enjoying
    a hybrid Art Director + Lead Product Engineer role at a small startup called
    Nomad Health. Before that, I was a Product (Engineering) Manager at Tumblr.
    Before that, I worked at agencies. Before that, I was a baby. I like to
    design things, and then I like to build those things. I occasionally take on
    freelance projects. Feel free to get in touch if you have an interesting
    project that you want to collaborate on. Or if you just want to say hello,
    that’s cool too.
  categories:
    - Portfolio
  built_by: Kris Hedstrom
  built_by_url: https://k-create.com/
- title: knpw.rs
  main_url: https://knpw.rs/
  url: https://knpw.rs/
  source_url: https://github.com/knpwrs/knpw.rs
  featured: false
  categories:
    - Blog
    - Web Development
- title: Kostas Bariotis' Blog
  main_url: https://kostasbariotis.com/
  url: https://kostasbariotis.com/
  source_url: https://github.com/kbariotis/kostasbariotis.com
  featured: false
  categories:
    - Blog
    - Portfolio
    - Web Development
- title: LaserTime Clinic
  main_url: https://lasertime.ru/
  url: https://lasertime.ru/
  source_url: https://github.com/oleglegun/lasertime
  featured: false
  categories:
    - Marketing
- title: Jason Lengstorf
  main_url: https://lengstorf.com
  url: https://lengstorf.com
  source_url: https://github.com/jlengstorf/lengstorf.com
  featured: false
  categories:
    - Blog
  built_by: Jason Lengstorf
  built_by_url: https://github.com/jlengstorf
- title: Mannequin.io
  main_url: https://mannequin.io/
  url: https://mannequin.io/
  source_url: https://github.com/LastCallMedia/Mannequin/tree/master/site
  featured: false
  categories:
    - Open Source
    - Web Development
    - Documentation
- title: Fabric
  main_url: https://meetfabric.com/
  url: https://meetfabric.com/
  featured: false
  categories:
    - Marketing
- title: Nexit
  main_url: https://nexit.sk/
  url: https://nexit.sk/references
  featured: false
  categories:
    - Web Development
- title: Open FDA
  description: >
    Provides APIs and raw download access to a number of high-value, high
    priority and scalable structured datasets, including adverse events, drug
    product labeling, and recall enforcement reports.
  main_url: https://open.fda.gov/
  url: https://open.fda.gov/
  source_url: https://github.com/FDA/open.fda.gov
  featured: false
  categories:
    - Government
    - Open Source
    - Web Development
    - API
    - Data
- title: NYC Planning Labs (New York City Department of City Planning)
  main_url: https://planninglabs.nyc/
  url: https://planninglabs.nyc/about/
  source_url: https://github.com/NYCPlanning/
  featured: false
  description: >-
    We work with New York City's Urban Planners to deliver impactful, modern
    technology tools.
  categories:
    - Open Source
    - Government
- title: Preston Richey Portfolio / Blog
  main_url: https://prestonrichey.com/
  url: https://prestonrichey.com/
  source_url: https://github.com/prichey/prestonrichey.com
  featured: false
  categories:
    - Web Development
    - Portfolio
    - Blog
- title: Landing page of Put.io
  main_url: https://put.io/
  url: https://put.io/
  featured: false
  categories:
    - E-commerce
    - Technology
- title: The Rick and Morty API
  main_url: https://rickandmortyapi.com/
  url: https://rickandmortyapi.com/
  built_by: Axel Fuhrmann
  built_by_url: https://axelfuhrmann.com/
  featured: false
  categories:
    - Web Development
    - Entertainment
    - Documentation
    - Open Source
    - API
- title: Santa Compañía Creativa
  main_url: https://santacc.es/
  url: https://santacc.es/
  source_url: https://github.com/DesarrolloWebSantaCC/santacc-web
  featured: false
  categories:
    - Agency
- title: Sean Coker's Blog
  main_url: https://sean.is/
  url: https://sean.is/
  featured: false
  categories:
    - Blog
    - Portfolio
    - Web Development
- title: Several Levels
  main_url: https://severallevels.io/
  url: https://severallevels.io/
  source_url: https://github.com/Harrison1/several-levels
  featured: false
  categories:
    - Agency
    - Web Development
- title: Simply
  main_url: https://simply.co.za/
  url: https://simply.co.za/
  featured: false
  categories:
    - Marketing
- title: Storybook
  main_url: https://storybook.js.org/
  url: https://storybook.js.org/
  source_url: https://github.com/storybooks/storybook
  featured: false
  categories:
    - Web Development
    - Open Source
- title: Vibert Thio's Portfolio
  main_url: https://vibertthio.com/portfolio/
  url: https://vibertthio.com/portfolio/projects/
  source_url: https://github.com/vibertthio/portfolio
  featured: false
  categories:
    - Portfolio
    - Web Development
- title: VisitGemer
  main_url: https://visitgemer.sk/
  url: https://visitgemer.sk/
  featured: false
  categories:
    - Marketing
- title: Bricolage.io
  main_url: https://www.bricolage.io/
  url: https://www.bricolage.io/
  source_url: https://github.com/KyleAMathews/blog
  featured: false
  categories:
    - Blog
- title: Charles Pinnix Website
  main_url: https://www.charlespinnix.com/
  url: https://www.charlespinnix.com/
  featured: false
  description: >-
    I’m a senior frontend engineer with 8 years of experience building websites
    and web applications. I’m interested in leading creative, multidisciplinary
    engineering teams. I’m a creative technologist, merging photography, art,
    and design into engineering and visa versa. I take a pragmatic,
    product-oriented approach to development, allowing me to see the big picture
    and ensuring quality products are completed on time. I have a passion for
    modern frontend JavaScript frameworks such as React and Vue, and I have
    substantial experience on the backend with an interest in Node and
    container based deployment with Docker and AWS.
  categories:
    - Portfolio
    - Web Development
- title: Charlie Harrington's Blog
  main_url: https://www.charlieharrington.com/
  url: https://www.charlieharrington.com/
  source_url: https://github.com/whatrocks/blog
  featured: false
  categories:
    - Blog
    - Web Development
    - Music
- title: Gabriel Adorf's Portfolio
  main_url: https://www.gabrieladorf.com/
  url: https://www.gabrieladorf.com/
  source_url: https://github.com/gabdorf/gabriel-adorf-portfolio
  featured: false
  categories:
    - Portfolio
    - Web Development
- title: greglobinski.com
  main_url: https://www.greglobinski.com/
  url: https://www.greglobinski.com/
  source_url: https://github.com/greglobinski/www.greglobinski.com
  featured: false
  categories:
    - Portfolio
    - Web Development
- title: I am Putra
  main_url: https://www.iamputra.com/
  url: https://www.iamputra.com/
  featured: false
  categories:
    - Portfolio
    - Web Development
    - Blog
- title: In Sowerby Bridge
  main_url: https://www.insowerbybridge.co.uk/
  url: https://www.insowerbybridge.co.uk/
  featured: false
  categories:
    - Marketing
    - Government
- title: JavaScript Stuff
  main_url: https://www.javascriptstuff.com/
  url: https://www.javascriptstuff.com/
  featured: false
  categories:
    - Education
    - Web Development
    - Library
- title: Ledgy
  main_url: https://www.ledgy.com/
  url: https://github.com/morloy/ledgy.com
  featured: false
  categories:
    - Marketing
    - Finance
- title: Alec Lomas's Portfolio / Blog
  main_url: https://www.lowmess.com/
  url: https://www.lowmess.com/
  source_url: https://github.com/lowmess/lowmess.com
  featured: false
  categories:
    - Web Development
    - Blog
    - Portfolio
- title: Michele Mazzucco's Portfolio
  main_url: https://www.michelemazzucco.it/
  url: https://www.michelemazzucco.it/
  source_url: https://github.com/michelemazzucco/michelemazzucco.it
  featured: false
  categories:
    - Portfolio
- title: Orbit FM Podcasts
  main_url: https://www.orbit.fm/
  url: https://www.orbit.fm/
  source_url: https://github.com/agarrharr/orbit.fm
  featured: false
  categories:
    - Podcast
- title: Prosecco Springs
  main_url: https://www.proseccosprings.com/
  url: https://www.proseccosprings.com/
  featured: false
  categories:
    - Food
    - Blog
    - Marketing
- title: Verious
  main_url: https://www.verious.io/
  url: https://www.verious.io/
  source_url: https://github.com/cpinnix/verious
  featured: false
  categories:
    - Web Development
- title: Yisela
  main_url: https://www.yisela.com/
  url: https://www.yisela.com/tetris-against-trauma-gaming-as-therapy/
  featured: false
  categories:
    - Blog
- title: YouFoundRon.com
  main_url: https://www.youfoundron.com/
  url: https://www.youfoundron.com/
  source_url: https://github.com/rongierlach/yfr-dot-com
  featured: false
  categories:
    - Portfolio
    - Web Development
    - Blog
- title: Ease
  main_url: https://www.ease.com/
  url: https://www.ease.com/
  featured: false
  categories:
    - Marketing
    - Healthcare
- title: Policygenius
  main_url: https://www.policygenius.com/
  url: https://www.policygenius.com/
  featured: false
  categories:
    - Marketing
    - Healthcare
- title: Moteefe
  main_url: https://www.moteefe.com/
  url: https://www.moteefe.com/
  featured: false
  categories:
    - Marketing
    - Agency
    - Technology
- title: Athelas
  main_url: http://www.athelas.com/
  url: http://www.athelas.com/
  featured: false
  categories:
    - Marketing
    - Healthcare
- title: Pathwright
  main_url: http://www.pathwright.com/
  url: http://www.pathwright.com/
  featured: false
  categories:
    - Marketing
    - Education
- title: Lucid
  main_url: https://www.golucid.co/
  url: https://www.golucid.co/
  featured: false
  categories:
    - Marketing
    - Technology
- title: Bench
  main_url: http://www.bench.co/
  url: http://www.bench.co/
  featured: false
  categories:
    - Marketing
- title: Gin Lane
  main_url: http://www.ginlane.com/
  url: https://www.ginlane.com/
  featured: false
  categories:
    - Web Development
    - Agency
- title: Marmelab
  main_url: https://marmelab.com/en/
  url: https://marmelab.com/en/
  featured: false
  categories:
    - Web Development
    - Agency
- title: Dovetail
  main_url: https://dovetailapp.com/
  url: https://dovetailapp.com/
  featured: false
  categories:
    - Marketing
    - Technology
- title: The Bastion Bot
  main_url: https://bastionbot.org/
  url: https://bastionbot.org/
  description: Give awesome perks to your Discord server!
  featured: false
  categories:
    - Open Source
    - Technology
    - Documentation
    - Community
  built_by: Sankarsan Kampa
  built_by_url: https://traction.one
- title: Smakosh
  main_url: https://smakosh.com/
  url: https://smakosh.com/
  source_url: https://github.com/smakosh/smakosh.com
  featured: false
  categories:
    - Portfolio
    - Web Development
- title: WebGazer
  main_url: https://www.webgazer.io/
  url: https://www.webgazer.io/
  featured: false
  categories:
    - Marketing
    - Web Development
    - Technology
- title: Joe Seifi's Blog
  main_url: http://seifi.org/
  url: http://seifi.org/
  featured: false
  categories:
    - Portfolio
    - Web Development
    - Blog
- title: LekoArts — Graphic Designer & Front-End Developer
  main_url: https://www.lekoarts.de
  url: https://www.lekoarts.de
  source_url: https://github.com/LekoArts/portfolio
  featured: false
  built_by: LekoArts
  built_by_url: https://github.com/LekoArts
  description: >-
    Hi, I'm Lennart — a self-taught and passionate graphic/web designer &
    frontend developer based in Darmstadt, Germany. I love it to realize complex
    projects in a creative manner and face new challenges. Since 6 years I do
    graphic design, my love for frontend development came up 3 years ago. I
    enjoy acquiring new skills and cementing this knowledge by writing blogposts
    and creating tutorials.
  categories:
    - Portfolio
    - Blog
    - Design
    - Web Development
    - Freelance
    - Open Source
- title: 杨二小的博客
  main_url: https://blog.yangerxiao.com/
  url: https://blog.yangerxiao.com/
  source_url: https://github.com/zerosoul/blog.yangerxiao.com
  featured: false
  categories:
    - Blog
    - Portfolio
- title: MOTTO x MOTTO
  main_url: https://mottox2.com
  url: https://mottox2.com
  source_url: https://github.com/mottox2/website
  description: Web developer / UI Designer in Tokyo Japan.
  featured: false
  categories:
    - Blog
    - Portfolio
  built_by: mottox2
  built_by_url: https://mottox2.com
- title: Pride of the Meadows
  main_url: https://www.prideofthemeadows.com/
  url: https://www.prideofthemeadows.com/
  featured: false
  categories:
    - E-commerce
    - Food
    - Blog
  built_by: Caldera Digital
  built_by_url: https://www.calderadigital.com/
- title: Michael Uloth
  main_url: https://www.michaeluloth.com
  url: https://www.michaeluloth.com
  featured: false
  description: Michael Uloth is a web developer, opera singer, and the creator of Up and Running Tutorials.
  categories:
    - Portfolio
    - Web Development
    - Music
  built_by: Michael Uloth
  built_by_url: https://www.michaeluloth.com
- title: Spacetime
  main_url: https://www.heyspacetime.com/
  url: https://www.heyspacetime.com/
  featured: false
  description: >-
    Spacetime is a Dallas-based digital experience agency specializing in web,
    app, startup, and digital experience creation.
  categories:
    - Marketing
    - Portfolio
    - Agency
  built_by: Spacetime
  built_by_url: https://www.heyspacetime.com/
- title: Eric Jinks
  main_url: https://ericjinks.com/
  url: https://ericjinks.com/
  featured: false
  description: Software engineer / web developer from the Gold Coast, Australia.
  categories:
    - Portfolio
    - Blog
    - Web Development
    - Technology
  built_by: Eric Jinks
  built_by_url: https://ericjinks.com/
- title: GaiAma - We are wildlife
  main_url: https://www.gaiama.org/
  url: https://www.gaiama.org/
  featured: false
  description: >-
    We founded the GaiAma conservation organization to protect wildlife in Perú
    and to create an example of a permaculture neighborhood, living
    symbiotically with the forest - because reforestation is just the beginning
  categories:
    - Nonprofit
    - Marketing
    - Blog
  source_url: https://github.com/GaiAma/gaiama.org
  built_by: GaiAma
  built_by_url: https://www.gaiama.org/
- title: Healthcare Logic
  main_url: https://www.healthcarelogic.com/
  url: https://www.healthcarelogic.com/
  featured: false
  description: >-
    Revolutionary technology that empowers clinical and managerial leaders to
    collaborate with clarity.
  categories:
    - Marketing
    - Healthcare
    - Technology
  built_by: Thrive
  built_by_url: https://thriveweb.com.au/
- title: Papergov
  main_url: https://papergov.com/
  url: https://papergov.com/
  featured: false
  description: Manage all your government services in a single place
  categories:
    - Directory
    - Government
    - Technology
  source_url: https://github.com/WeOpenly/localgov.fyi
  built_by: Openly Technologies
  built_by_url: https://papergov.com/about/
- title: Kata.ai Documentation
  main_url: https://docs.kata.ai/
  url: https://docs.kata.ai/
  source_url: https://github.com/kata-ai/kata-platform-docs
  featured: false
  description: >-
    Documentation website for the Kata Platform, an all-in-one platform for
    building chatbots using AI technologies.
  categories:
    - Documentation
    - Technology
- title: goalgetters
  main_url: https://goalgetters.space/
  url: https://goalgetters.space/
  featured: false
  description: >-
    goalgetters is a source of inspiration for people who want to change their
    career. We offer articles, success stories and expert interviews on how to
    find a new passion and how to implement change.
  categories:
    - Blog
    - Education
  built_by: Stephanie Langers (content), Adrian Wenke (development)
  built_by_url: https://twitter.com/AdrianWenke
- title: StatusHub - Easy to use Hosted Status Page Service
  main_url: https://statushub.com/
  url: https://statushub.com/
  featured: false
  description: >-
    Set up your very own service status page in minutes with StatusHub. Allow
    customers to subscribe to be updated automatically.
  categories:
    - Technology
    - Marketing
  built_by: Bejamas
  built_by_url: https://bejamas.io/
- title: Mambu
  main_url: https://www.mambu.com/
  url: https://www.mambu.com/
  featured: false
  description: >-
    Mambu is the cloud platform for banking and lending businesses that
    puts customer relationships first.
  categories:
    - Technology
    - Finance
  built_by: Bejamas
  built_by_url: https://bejamas.io/
- title: Avenues
  main_url: https://www.avenues.org
  url: https://www.avenues.org
  featured: false
  description: >-
    One school with many campuses, providing transformative,
    world-focused learning experiences to students around the globe
  categories:
    - Education
  built_by: Bejamas
  built_by_url: https://bejamas.io/
- title: Multicoin Capital
  main_url: https://multicoin.capital
  url: https://multicoin.capital
  featured: false
  description: >-
    Multicoin Capital is a thesis-driven investment firm that
    invests in cryptocurrencies, tokens, and blockchain
    companies reshaping trillion-dollar markets.
  categories:
    - Technology
    - Finance
  built_by: Bejamas
  built_by_url: https://bejamas.io/
- title: Argent
  main_url: https://www.argent.xyz/
  url: https://www.argent.xyz/
  featured: false
  description: Argent is the simplest and safest Ethereum wallet for DeFi.
  categories:
    - Technology
    - Finance
  built_by: Bejamas
  built_by_url: https://bejamas.io/
- title: Meet Flo
  main_url: https://meetflo.com/
  url: https://meetflo.com/
  featured: false
  description: >-
    The Flo by Moen Smart Water Shutoff is a comprehensive
    water monitoringand shut-off system with leak detection
    and proactive leak prevention technologies.
  categories:
    - E-commerce
  built_by: Bejamas
  built_by_url: https://bejamas.io/
- title: Matthias Kretschmann Portfolio
  main_url: https://matthiaskretschmann.com/
  url: https://matthiaskretschmann.com/
  source_url: https://github.com/kremalicious/portfolio
  featured: false
  description: Portfolio of designer & developer Matthias Kretschmann.
  categories:
    - Portfolio
    - Web Development
  built_by: Matthias Kretschmann
  built_by_url: https://matthiaskretschmann.com/
- title: Iron Cove Solutions
  main_url: https://ironcovesolutions.com/
  url: https://ironcovesolutions.com/
  description: >-
    Iron Cove Solutions is a cloud based consulting firm. We help companies
    deliver a return on cloud usage by applying best practices
  categories:
    - Technology
    - Web Development
  built_by: Iron Cove Solutions
  built_by_url: https://ironcovesolutions.com/
  featured: false
- title: Moetez Chaabene Portfolio / Blog
  main_url: https://moetez.me/
  url: https://moetez.me/
  source_url: https://github.com/moetezch/moetez.me
  featured: false
  description: Portfolio of Moetez Chaabene
  categories:
    - Portfolio
    - Web Development
    - Blog
  built_by: Moetez Chaabene
  built_by_url: https://twitter.com/moetezch
- title: Nikita
  description: >-
    Automation of system deployments in Node.js for applications and
    infrastructures.
  main_url: https://nikita.js.org/
  url: https://nikita.js.org/
  source_url: https://github.com/adaltas/node-nikita
  categories:
    - Documentation
    - Open Source
    - Technology
  built_by: Adaltas
  built_by_url: https://www.adaltas.com
  featured: false
- title: Gourav Sood Blog & Portfolio
  main_url: https://www.gouravsood.com/
  url: https://www.gouravsood.com/
  featured: false
  categories:
    - Blog
    - Portfolio
  built_by: Gourav Sood
  built_by_url: https://www.gouravsood.com/
- title: Jonas Tebbe Portfolio
  description: |
    Hey, I’m Jonas and I create digital products.
  main_url: https://jonastebbe.com
  url: https://jonastebbe.com
  categories:
    - Portfolio
  built_by: Jonas Tebbe
  built_by_url: https://twitter.com/jonastebbe
  featured: false
- title: Parker Sarsfield
  description: |
    I'm Parker, a software engineer.
  main_url: https://sarsfield.io
  url: https://sarsfield.io
  categories:
    - Blog
    - Portfolio
  built_by: Parker Sarsfield
  built_by_url: https://sarsfield.io
- title: Frontend web development with Greg
  description: |
    JavaScript, GatsbyJS, ReactJS, CSS in JS... Let's learn some stuff together.
  main_url: https://dev.greglobinski.com
  url: https://dev.greglobinski.com
  categories:
    - Blog
    - Web Development
  built_by: Greg Lobinski
  built_by_url: https://github.com/greglobinski
- title: Insomnia
  description: |
    Desktop HTTP and GraphQL client for developers
  main_url: https://insomnia.rest/
  url: https://insomnia.rest/
  categories:
    - Blog
  built_by: Gregory Schier
  built_by_url: https://schier.co
  featured: false
- title: Timeline Theme Portfolio
  description: |
    I'm Aman Mittal, a software developer.
  main_url: https://amanhimself.dev/
  url: https://amanhimself.dev/
  categories:
    - Web Development
    - Portfolio
  built_by: Aman Mittal
  built_by_url: https://amanhimself.dev/
- title: janosh.dev
  description: >
    Janosh Riebesell's blog. Writes about physics, machine learning, sustainability
    and web development. Site is fully responsive and has fluid typography. Built with
    MDX (for interactive content), styled-components (for design), KaTeX (for math),
    gatsby-remark-vscode (for syntax highlighting), Disqus (for reader comments),
    Algolia (for search), react-spring (for animations).
  main_url: https://janosh.dev
  url: https://janosh.dev
  source_url: https://github.com/janosh/blog
  categories:
    - Portfolio
    - Blog
    - Science
    - Photography
    - Travel
  built_by: Janosh Riebesell
  built_by_url: https://janosh.dev
  featured: false
- title: Ocean artUp
  description: >
    Science outreach site built using styled-components and Contentful. Ocean artUp
    is a research project funded by an Advanced Grant of the European Research
    Council (ERC) to explore the possible benefits of artificial upwelling, i.e.
    pumping nutrient-rich deep water to the ocean’s sunlit surface layer. Potential
    benefits include increased bioactivity and CO2 sequestration.
  main_url: https://ocean-artup.eu
  url: https://ocean-artup.eu
  source_url: https://github.com/janosh/ocean-artup
  categories:
    - Science
    - Education
    - Blog
  built_by: Janosh Riebesell
  built_by_url: https://janosh.dev
  featured: false
- title: Studenten bilden Schüler
  description: >
    Studenten bilden Schüler e.V. is a German student-run nonprofit initiative that aims to
    contribute to more equal educational opportunities by providing free tutoring to refugees
    and children from underprivileged families. The site is built with styled-components,
    Contentful, CSS grid, fluid typography, Algolia search.
  main_url: https://studenten-bilden-schueler.de
  url: https://studenten-bilden-schueler.de
  source_url: https://github.com/StudentenBildenSchueler/homepage
  categories:
    - Education
    - Nonprofit
    - Blog
  built_by: Janosh Riebesell
  built_by_url: https://janosh.dev
  featured: false
- title: Ryan Fitzgerald
  description: |
    Personal portfolio and blog for Ryan Fitzgerald
  main_url: https://ryanfitzgerald.ca/
  url: https://ryanfitzgerald.ca/
  categories:
    - Web Development
    - Portfolio
  built_by: Ryan Fitzgerald
  built_by_url: https://github.com/RyanFitzgerald
  featured: false
- title: Kaizen
  description: |
    Content Marketing, PR & SEO Agency in London
  main_url: https://www.kaizen.co.uk/
  url: https://www.kaizen.co.uk/
  categories:
    - Agency
    - Blog
    - Design
    - Web Development
    - SEO
  built_by: Bogdan Stanciu
  built_by_url: https://github.com/b0gd4n
  featured: false
- title: HackerOne Platform Documentation
  description: |
    HackerOne's Product Documentation Center!
  url: https://docs.hackerone.com/
  main_url: https://docs.hackerone.com/
  categories:
    - Documentation
    - Security
  featured: false
- title: Mux Video
  description: |
    API to video hosting and streaming
  main_url: https://mux.com/
  url: https://mux.com/
  categories:
    - Video
    - API
  featured: false
- title: Swapcard
  description: >
    The easiest way for event organizers to instantly connect people, build a
    community of attendees and exhibitors, and increase revenue over time
  main_url: https://www.swapcard.com/
  url: https://www.swapcard.com/
  categories:
    - Event
    - Community
    - Marketing
  built_by: Swapcard
  built_by_url: https://www.swapcard.com/
  featured: false
- title: Kalix
  description: >
    Kalix is perfect for healthcare professionals starting out in private
    practice, to those with an established clinic.
  main_url: https://www.kalixhealth.com/
  url: https://www.kalixhealth.com/
  categories:
    - Healthcare
  featured: false
- title: Bad Credit Loans
  description: |
    Get the funds you need, from $250-$5,000
  main_url: https://www.creditloan.com/
  url: https://www.creditloan.com/
  categories:
    - Finance
  featured: false
- title: Financial Center
  description: >
    Member-owned, not-for-profit, co-operative whose members receive financial
    benefits in the form of lower loan rates, higher savings rates, and lower
    fees than banks.
  main_url: https://fcfcu.com/
  url: https://fcfcu.com/
  categories:
    - Finance
    - Nonprofit
    - Business
    - Education
  built_by: https://fcfcu.com/
  built_by_url: https://fcfcu.com/
  featured: false
- title: Office of Institutional Research and Assessment
  description: |
    Good Data, Good Decisions
  main_url: http://oira.ua.edu/
  url: http://oira.ua.edu/
  categories:
    - Data
  featured: false
- title: The Telegraph Premium
  description: |
    Exclusive stories from award-winning journalists
  main_url: https://premium.telegraph.co.uk/
  url: https://premium.telegraph.co.uk/
  categories:
    - Media
  featured: false
- title: html2canvas
  description: |
    Screenshots with JavaScript
  main_url: http://html2canvas.hertzen.com/
  url: http://html2canvas.hertzen.com/
  source_url: https://github.com/niklasvh/html2canvas/tree/master/www
  categories:
    - JavaScript
    - Documentation
  built_by: Niklas von Hertzen
  built_by_url: http://hertzen.com/
  featured: false
- title: Half Electronics
  description: |
    Personal website
  main_url: https://www.halfelectronic.com/
  url: https://www.halfelectronic.com/
  categories:
    - Blog
  built_by: Fernando Poumian
  built_by_url: https://github.com/fpoumian/halfelectronic.com
  featured: false
- title: Frithir Software Development
  main_url: https://frithir.com/
  url: https://frithir.com/
  featured: false
  description: I DRINK COFFEE, WRITE CODE AND IMPROVE MY DEVELOPMENT SKILLS EVERY DAY.
  categories:
    - Design
    - Web Development
  built_by: Frithir
  built_by_url: https://Frithir.com/
- title: Unow
  main_url: https://www.unow.fr/
  url: https://www.unow.fr/
  categories:
    - Education
    - Marketing
  featured: false
- title: Peter Hironaka
  description: |
    Freelance Web Developer based in Los Angeles.
  main_url: https://peterhironaka.com/
  url: https://peterhironaka.com/
  categories:
    - Portfolio
    - Web Development
  built_by: Peter Hironaka
  built_by_url: https://github.com/PHironaka
  featured: false
- title: Michael McQuade
  description: |
    Personal website and blog for Michael McQuade
  main_url: https://giraffesyo.io
  url: https://giraffesyo.io
  categories:
    - Blog
  built_by: Michael McQuade
  built_by_url: https://github.com/giraffesyo
  featured: false
- title: Haacht Brewery
  description: |
    Corporate website for Haacht Brewery. Designed and Developed by Gafas.
  main_url: https://haacht.com/en/
  url: https://haacht.com
  categories:
    - Marketing
  built_by: Gafas
  built_by_url: https://gafas.be
  featured: false
- title: StoutLabs
  description: |
    Portfolio of Daniel Stout, freelance developer in East Tennessee.
  main_url: https://www.stoutlabs.com/
  url: https://www.stoutlabs.com/
  categories:
    - Web Development
    - Portfolio
  built_by: Daniel Stout
  built_by_url: https://github.com/stoutlabs
  featured: false
- title: Chicago Ticket Outcomes By Neighborhood
  description: |
    ProPublica data visualization of traffic ticket court outcomes
  categories:
    - Media
    - Nonprofit
  url: >-
    https://projects.propublica.org/graphics/il/il-city-sticker-tickets-maps/ticket-status/?initialWidth=782
  main_url: >-
    https://projects.propublica.org/graphics/il/il-city-sticker-tickets-maps/ticket-status/?initialWidth=782
  built_by: David Eads
  built_by_url: https://github.com/eads
  featured: false
- title: Chicago South Side Traffic Ticketing rates
  description: |
    ProPublica data visualization of traffic ticket rates by community
  main_url: >-
    https://projects.propublica.org/graphics/il/il-city-sticker-tickets-maps/ticket-rate/?initialWidth=782
  url: >-
    https://projects.propublica.org/graphics/il/il-city-sticker-tickets-maps/ticket-rate/?initialWidth=782
  categories:
    - Media
    - Nonprofit
  built_by: David Eads
  built_by_url: https://github.com/eads
  featured: false
- title: Otsimo
  description: >
    Otsimo is a special education application for children with autism, down
    syndrome and other developmental disabilities.
  main_url: https://otsimo.com/en/
  url: https://otsimo.com/en/
  categories:
    - Blog
    - Education
  featured: false
- title: Matt Bagni Portfolio 2018
  description: >
    Mostly the result of playing with Gatsby and learning about react and
    graphql. Using the screenshot plugin to showcase the work done for my
    company in the last 2 years, and a good amount of other experiments.
  main_url: https://mattbag.github.io
  url: https://mattbag.github.io
  categories:
    - Portfolio
  featured: false
- title: Lisa Ye's Blog
  description: |
    Simple blog/portofolio for a fashion designer. Gatsby_v2 + Netlify cms
  main_url: https://lisaye.netlify.app/
  url: https://lisaye.netlify.app/
  categories:
    - Blog
    - Portfolio
  featured: false
- title: Artem Sapegin
  description: >
    Little homepage of Artem Sapegin, a frontend developer, passionate
    photographer, coffee drinker and crazy dogs’ owner.
  main_url: https://sapegin.me/
  url: https://sapegin.me/
  categories:
    - Portfolio
    - Open Source
    - Web Development
  built_by: Artem Sapegin
  built_by_url: https://github.com/sapegin
  featured: false
- title: SparkPost Developers
  main_url: https://developers.sparkpost.com/
  url: https://developers.sparkpost.com/
  source_url: https://github.com/SparkPost/developers.sparkpost.com
  categories:
    - Documentation
    - API
  featured: false
- title: Malik Browne Portfolio 2018
  description: >
    The portfolio blog of Malik Browne, a full-stack engineer, foodie, and avid
    blogger/YouTuber.
  main_url: https://www.malikbrowne.com/about
  url: https://www.malikbrowne.com
  categories:
    - Blog
    - Portfolio
  built_by: Malik Browne
  built_by_url: https://twitter.com/milkstarz
  featured: false
- title: Novatics
  description: |
    Digital products that inspire and make a difference
  main_url: https://www.novatics.com.br
  url: https://www.novatics.com.br
  categories:
    - Portfolio
    - Technology
    - Web Development
  built_by: Novatics
  built_by_url: https://github.com/Novatics
  featured: false
- title: Max McKinney
  description: >
    I’m a developer and designer with a focus in web technologies. I build cars
    on the side.
  main_url: https://maxmckinney.com/
  url: https://maxmckinney.com/
  categories:
    - Portfolio
    - Web Development
    - Design
  built_by: Max McKinney
  featured: false
- title: Stickyard
  description: |
    Make your React component sticky the easy way
  main_url: https://nihgwu.github.io/stickyard/
  url: https://nihgwu.github.io/stickyard/
  source_url: https://github.com/nihgwu/stickyard/tree/master/website
  categories:
    - Web Development
  built_by: Neo Nie
  featured: false
- title: Agata Milik
  description: |
    Website of a Polish psychologist/psychotherapist based in Gdańsk, Poland.
  main_url: https://agatamilik.pl
  url: https://agatamilik.pl
  categories:
    - Marketing
    - Healthcare
  built_by: Piotr Fedorczyk
  built_by_url: https://piotrf.pl
  featured: false
- title: WebPurple
  main_url: https://www.webpurple.net/
  url: https://www.webpurple.net/
  source_url: https://github.com/WebPurple/site
  description: >-
    Site of local (Russia, Ryazan) frontend community. Main purpose is to show
    info about meetups and keep blog.
  categories:
    - Nonprofit
    - Web Development
    - Community
    - Blog
    - Open Source
  built_by: Nikita Kirsanov
  built_by_url: https://twitter.com/kitos_kirsanov
  featured: false
- title: Papertrail.io
  description: |
    Inspection Management for the 21st Century
  main_url: https://www.papertrail.io/
  url: https://www.papertrail.io/
  categories:
    - Marketing
    - Technology
  built_by: Papertrail.io
  built_by_url: https://www.papertrail.io
  featured: false
- title: Matt Ferderer
  main_url: https://mattferderer.com
  url: https://mattferderer.com
  source_url: https://github.com/mattferderer/gatsbyblog
  description: >
    A blog built with Gatsby that discusses web related tech
    such as JavaScript, .NET, Blazor & security.
  categories:
    - Blog
    - Web Development
  built_by: Matt Ferderer
  built_by_url: https://twitter.com/mattferderer
  featured: false
- title: Sahyadri Open Source Community
  main_url: https://sosc.org.in
  url: https://sosc.org.in
  source_url: https://github.com/haxzie/sosc-website
  description: >
    Official website of Sahyadri Open Source Community for community blog, event
    details and members info.
  categories:
    - Blog
    - Community
    - Open Source
  built_by: Musthaq Ahamad
  built_by_url: https://github.com/haxzie
  featured: false
- title: Tech Confessions
  main_url: https://confessions.tech
  url: https://confessions.tech
  source_url: https://github.com/JonathanSpeek/tech-confessions
  description: A guilt-free place for us to confess our tech sins \U0001F64F\n
  categories:
    - Community
    - Open Source
  built_by: Jonathan Speek
  built_by_url: https://speek.design
  featured: false
- title: Thibault Maekelbergh
  main_url: https://thibmaek.com
  url: https://thibmaek.com
  source_url: https://github.com/thibmaek/thibmaek.github.io
  description: |
    A nice blog about development, Raspberry Pi, plants and probably records.
  categories:
    - Blog
    - Open Source
  built_by: Thibault Maekelbergh
  built_by_url: https://twitter.com/thibmaek
  featured: false
- title: LearnReact.design
  main_url: https://learnreact.design
  url: https://learnreact.design
  description: >
    React Essentials For Designers: A React course tailored for product
    designers, ux designers, ui designers.
  categories:
    - Blog
  built_by: Linton Ye
  built_by_url: https://twitter.com/lintonye
- title: Mega House Creative
  main_url: https://www.megahousecreative.com/
  url: https://www.megahousecreative.com/
  description: >
    Mega House Creative is a digital agency that provides unique goal-oriented
    web marketing solutions.
  categories:
    - Marketing
    - Agency
  built_by: Daniel Robinson
  featured: false
- title: Tobie Marier Robitaille - csc
  main_url: https://tobiemarierrobitaille.com/
  url: https://tobiemarierrobitaille.com/en/
  description: |
    Portfolio site for director of photography Tobie Marier Robitaille
  categories:
    - Portfolio
    - Gallery
  built_by: Mill3 Studio
  built_by_url: https://mill3.studio/en/
  featured: false
- title: Mahipat's Portfolio
  main_url: https://mojaave.com/
  url: https://mojaave.com
  source_url: https://github.com/mhjadav/mojaave
  description: >
    mojaave.com is Mahipat's portfolio, I have developed it using Gatsby v2 and
    Bootstrap, To get in touch with people looking for full-stack developer.
  categories:
    - Portfolio
    - Web Development
  built_by: Mahipat Jadav
  built_by_url: https://mojaave.com/
  featured: false
- title: Mintfort
  main_url: https://mintfort.com/
  url: https://mintfort.com/
  source_url: https://github.com/MintFort/mintfort.com
  description: >
    Mintfort, the first crypto-friendly bank account. Store and manage assets on
    the blockchain.
  categories:
    - Technology
    - Finance
  built_by: Axel Fuhrmann
  built_by_url: https://axelfuhrmann.com/
  featured: false
- title: React Native Explorer
  main_url: https://react-native-explorer.firebaseapp.com
  url: https://react-native-explorer.firebaseapp.com
  description: |
    Explorer React Native packages and examples effortlessly.
  categories:
    - Education
  featured: false
- title: 500Tech
  main_url: https://500tech.com/
  url: https://500tech.com/
  featured: false
  categories:
    - Web Development
    - Agency
    - Open Source
- title: eworld
  main_url: https://eworld.herokuapp.com/
  url: https://eworld.herokuapp.com/
  featured: false
  categories:
    - E-commerce
    - Technology
- title: It's a Date
  description: >
    It's a Date is a dating app that actually involves dating.
  main_url: https://www.itsadate.app/
  url: https://www.itsadate.app/
  featured: false
  categories:
    - App
    - Blog
- title: Node.js HBase
  description: >
    Asynchronous HBase client for NodeJs using REST.
  main_url: https://hbase.js.org/
  url: https://hbase.js.org/
  source_url: https://github.com/adaltas/node-hbase
  categories:
    - Documentation
    - Open Source
    - Technology
  built_by: David Worms
  built_by_url: http://www.adaltas.com
  featured: false
- title: Peter Kroyer - Web Design / Web Development
  main_url: https://www.peterkroyer.at/en/
  url: https://www.peterkroyer.at/en/
  description: >
    Freelance web designer / web developer based in Vienna, Austria (Wien, Österreich).
  categories:
    - Agency
    - Web Development
    - Design
    - Portfolio
    - Freelance
  built_by: Peter Kroyer
  built_by_url: https://www.peterkroyer.at/
  featured: false
- title: Geddski
  main_url: https://gedd.ski
  url: https://gedd.ski
  description: >
    frontend mastery blog - level up your UI game.
  categories:
    - Web Development
    - Education
    - Productivity
    - User Experience
  built_by: Dave Geddes
  built_by_url: https://twitter.com/geddski
  featured: false
- title: Rung
  main_url: https://rung.com.br/
  url: https://rung.com.br/
  description: >
    Rung alerts you about the exceptionalities of your personal and professional life.
  categories:
    - API
    - Technology
    - Travel
  featured: false
- title: Mokkapps
  main_url: https://www.mokkapps.de/
  url: https://www.mokkapps.de/
  source_url: https://github.com/mokkapps/website
  description: >
    Portfolio website from Michael Hoffmann. Passionate software developer with focus on web-based technologies.
  categories:
    - Blog
    - Portfolio
    - Web Development
    - Mobile Development
  featured: false
- title: Premier Octet
  main_url: https://www.premieroctet.com/
  url: https://www.premieroctet.com/
  description: >
    Premier Octet is a React-based agency
  categories:
    - Agency
    - Web Development
    - Mobile Development
  featured: false
- title: Thorium
  main_url: https://www.thoriumsim.com/
  url: https://www.thoriumsim.com/
  source_url: https://github.com/thorium-sim/thoriumsim.com
  description: >
    Thorium - Open-source Starship Simulator Controls for Live Action Role Play
  built_by: Alex Anderson
  built_by_url: https://twitter.com/ralex1993
  categories:
    - Blog
    - Portfolio
    - Documentation
    - Marketing
    - Education
    - Entertainment
    - Open Source
    - Web Development
  featured: false
- title: Cameron Maske
  main_url: https://www.cameronmaske.com/
  url: https://www.cameronmaske.com/courses/introduction-to-pytest/
  source_url: https://github.com/cameronmaske/cameronmaske.com-v2
  description: >
    The homepage of Cameron Maske, a freelance full-stack developer, who is currently working on a free pytest video course
  categories:
    - Education
    - Video
    - Portfolio
    - Freelance
  featured: false
- title: Mike's Remote List
  main_url: https://www.mikesremotelist.com
  url: https://www.mikesremotelist.com
  description: >
    A list of remote jobs, updated throughout the day. Built on Gatsby v1 and powered by Contentful, Google Sheets, string and sticky tape.
  categories:
    - Marketing
  featured: false
- title: Madvoid
  main_url: https://madvoid.com/
  url: https://madvoid.com/screenshot/
  featured: false
  description: >
    Madvoid is a team of expert developers dedicated to creating simple, clear, usable and blazing fast web and mobile apps.
    We are coders that help companies and agencies to create social & interactive experiences.
    This includes full-stack development using React, WebGL, Static Site Generators, Ruby On Rails, Phoenix, GraphQL, Chatbots, CI / CD, Docker and more!
  categories:
    - Portfolio
    - Technology
    - Web Development
    - Agency
    - Marketing
  built_by: Jean-Paul Bonnetouche
  built_by_url: https://twitter.com/_jpb
- title: MOMNOTEBOOK.COM
  description: >
    Sharing knowledge and experiences that make childhood and motherhood rich, vibrant and healthy.
  main_url: https://momnotebook.com/
  url: https://momnotebook.com/
  featured: false
  built_by: Aleksander Hansson
  built_by_url: https://www.linkedin.com/in/aleksanderhansson/
  categories:
    - Blog
- title: Pirate Studios
  description: >
    Reinventing music studios with 24/7 self service rehearsal, DJ & production rooms available around the world.
  main_url: https://www.piratestudios.co
  url: https://www.piratestudios.co
  featured: false
  built_by: The Pirate Studios team
  built_by_url: https://github.com/piratestudios/
  categories:
    - Music
- title: Aurora EOS
  main_url: https://www.auroraeos.com/
  url: https://www.auroraeos.com/
  featured: false
  categories:
    - Finance
    - Marketing
    - Blog
  built_by: Corey Ward
  built_by_url: http://www.coreyward.me/
- title: MadeComfy
  main_url: https://madecomfy.com.au/
  url: https://madecomfy.com.au/
  description: >
    Short term rental management startup, using Contentful + Gatsby + CircleCI
  featured: false
  categories:
    - Travel
  built_by: Lucas Vilela
  built_by_url: https://madecomfy.com.au/
- title: Tiger Facility Services
  description: >
    Tiger Facility Services combines facility management expertise with state of the art software to offer a sustainable and customer oriented cleaning and facility service.
  main_url: https://www.tigerfacilityservices.com/de-en/
  url: https://www.tigerfacilityservices.com/de-en/
  featured: false
  categories:
    - Marketing
- title: Luciano Mammino's blog
  description: >
    Tech & programming blog of Luciano Mammino a.k.a. "loige", Full-Stack Web Developer and International Speaker
  main_url: https://loige.co
  url: https://loige.co
  featured: false
  categories:
    - Blog
    - Web Development
  built_by: Luciano Mammino
  built_by_url: https://loige.co
- title: Wire • Secure collaboration platform
  description: >
    Corporate website of Wire, an open source, end-to-end encrypted collaboration platform
  main_url: https://wire.com
  url: https://wire.com
  featured: false
  categories:
    - Open Source
    - Productivity
    - Technology
    - Blog
    - App
  built_by: Wire team
  built_by_url: https://github.com/orgs/wireapp/people
- title: J. Patrick Raftery
  main_url: https://www.jpatrickraftery.com
  url: https://www.jpatrickraftery.com
  description: J. Patrick Raftery is an opera singer and voice teacher based in Vancouver, BC.
  categories:
    - Portfolio
    - Music
  built_by: Michael Uloth
  built_by_url: https://www.michaeluloth.com
  featured: false
- title: Aria Umezawa
  main_url: https://www.ariaumezawa.com
  url: https://www.ariaumezawa.com
  description: Aria Umezawa is a director, producer, and writer currently based in San Francisco. Site designed by Stephen Bell.
  categories:
    - Portfolio
    - Music
    - Entertainment
  built_by: Michael Uloth
  built_by_url: https://www.michaeluloth.com
  featured: false
- title: Pomegranate Opera
  main_url: https://pomegranateopera.netlify.app
  url: https://pomegranateopera.netlify.app
  description: Pomegranate Opera is a lesbian opera written by Amanda Hale & Kye Marshall. Site designed by Stephen Bell.
  categories:
    - Gallery
    - Music
  built_by: Michael Uloth
  built_by_url: https://www.michaeluloth.com
  featured: false
- title: Daniel Cabena
  main_url: https://www.danielcabena.com
  url: https://www.danielcabena.com
  description: Daniel Cabena is a Canadian countertenor highly regarded in both Canada and Europe for prize-winning performances ranging from baroque to contemporary repertoire. Site designed by Stephen Bell.
  categories:
    - Portfolio
    - Music
  built_by: Michael Uloth
  built_by_url: https://www.michaeluloth.com
  featured: false
- title: Artist.Center
  main_url: https://artistcenter.netlify.app
  url: https://artistcenter.netlify.app
  description: The marketing page for Artist.Center, a soon-to-launch platform designed to connect opera singers to opera companies. Site designed by Stephen Bell.
  categories:
    - Music
  built_by: Michael Uloth
  built_by_url: https://www.michaeluloth.com
  featured: false
- title: DG Volo & Company
  main_url: https://www.dgvolo.com
  url: https://www.dgvolo.com
  description: DG Volo & Company is a Toronto-based investment consultancy. Site designed by Stephen Bell.
  categories:
    - Finance
  built_by: Michael Uloth
  built_by_url: https://www.michaeluloth.com
  featured: false
- title: Shawna Lucey
  main_url: https://www.shawnalucey.com
  url: https://www.shawnalucey.com
  description: Shawna Lucey is an American theater and opera director based in New York City. Site designed by Stephen Bell.
  categories:
    - Portfolio
    - Music
    - Entertainment
  built_by: Michael Uloth
  built_by_url: https://www.michaeluloth.com
  featured: false
- title: Leyan Lo
  main_url: https://www.leyanlo.com
  url: https://www.leyanlo.com
  description: >
    Leyan Lo’s personal website
  categories:
    - Portfolio
  built_by: Leyan Lo
  built_by_url: https://www.leyanlo.com
  featured: false
- title: Hawaii National Bank
  url: https://hawaiinational.bank
  main_url: https://hawaiinational.bank
  description: Hawaii National Bank's highly personalized service has helped loyal customers & locally owned businesses achieve their financial dreams for over 50 years.
  categories:
    - Finance
  built_by: Wall-to-Wall Studios
  built_by_url: https://walltowall.com
  featured: false
- title: Coletiv
  url: https://coletiv.com
  main_url: https://coletiv.com
  description: Coletiv teams up with companies of all sizes to design, develop & launch digital products for iOS, Android & the Web.
  categories:
    - Technology
    - Agency
    - Web Development
  built_by: Coletiv
  built_by_url: https://coletiv.com
  featured: false
- title: Gold Edge Training
  url: https://www.goldedgetraining.co.uk
  main_url: https://www.goldedgetraining.co.uk
  description: >
    AAT approved online distance learning accountancy training provider. Branded landing page / mini brochure promoting competitor differentiators, student testimonials, offers, service benefits and features. Designed to both inform potential students and encourage visits to company e-commerce site or direct company contact.
  categories:
    - Education
    - Learning
    - Landing Page
    - Business
    - Finance
  built_by: Leo Furze-Waddock
  built_by_url: https://www.linkedin.com/in/lfurzewaddock
- title: Gatsby Manor
  description: >
    We build themes for gatsby. We have themes for all projects including personal,
    portfolio, e-commerce, landing pages and more. We also run an in-house
    web dev and design studio. If you cannot find what you want, we can build it for you!
    Email us at gatsbymanor@gmail.com with questions.
  main_url: https://www.gatsbymanor.com
  url: https://www.gatsbymanor.com
  source_url: https://github.com/gatsbymanor
  categories:
    - Web Development
    - Agency
    - Technology
    - Freelance
  built_by: Steven Natera
  built_by_url: https://stevennatera.com
- title: Ema Suriano's Portfolio
  main_url: https://emasuriano.com/
  url: https://emasuriano.com/
  description: >
    Ema Suriano's portfolio to display information about him, his projects and what he's writing about.
  categories:
    - Portfolio
    - Technology
    - Web Development
  built_by: Ema Suriano
  built_by_url: https://emasuriano.com/
  featured: false
- title: Luan Orlandi
  main_url: https://luanorlandi.github.io
  url: https://luanorlandi.github.io
  source_url: https://github.com/luanorlandi/luanorlandi.github.io
  description: >
    Luan Orlandi's personal website. Brazilian web developer, enthusiast in React and Gatsby.
  categories:
    - Blog
    - Portfolio
    - Web Development
  built_by: Luan Orlandi
  built_by_url: https://github.com/luanorlandi
- title: Mobius Labs
  main_url: https://mobius.ml
  url: https://mobius.ml
  description: >
    Mobius Labs landing page, a Start-up working on Computer Vision
  categories:
    - Landing Page
    - Marketing
    - Technology
  built_by: sktt
  built_by_url: https://github.com/sktt
- title: EZAgrar
  main_url: https://www.ezagrar.at/en/
  url: https://www.ezagrar.at/en/
  description: >
    EZAgrar.at is the homepage of the biggest agricultural machinery dealership in Austria. In total 8 pages will be built for this client reusing a lot of components between them.
  categories:
    - E-commerce
    - Marketing
  built_by: MangoART
  built_by_url: https://www.mangoart.at
  featured: false
- title: OAsome blog
  main_url: https://oasome.blog/
  url: https://oasome.blog/
  source_url: https://github.com/oorestisime/oasome
  description: >
    Paris-based Cypriot adventurers. A and O. Lovers of life and travel. Want to get a glimpse of the OAsome world?
  categories:
    - Blog
    - Photography
    - Travel
  built_by: Orestis Ioannou
  featured: false
- title: Brittany Chiang
  main_url: https://brittanychiang.com/
  url: https://brittanychiang.com/
  source_url: https://github.com/bchiang7/v4
  description: >
    Personal website and portfolio of Brittany Chiang built with Gatsby v2
  categories:
    - Portfolio
  built_by: Brittany Chiang
  built_by_url: https://github.com/bchiang7
  featured: false
- title: Fitekran
  description: >
    One of the most visited Turkish blogs about health, sports and healthy lifestyle, that has been rebuilt with Gatsby v2 using WordPress.
  main_url: https://www.fitekran.com
  url: https://www.fitekran.com
  categories:
    - Science
    - Healthcare
    - Blog
  built_by: Burak Tokak
  built_by_url: https://www.buraktokak.com
- title: Serverless
  main_url: https://serverless.com
  url: https://serverless.com
  description: >
    Serverless.com – Build web, mobile and IoT applications with serverless architectures using AWS Lambda, Azure Functions, Google CloudFunctions & more!
  categories:
    - Technology
    - Web Development
  built_by: Codebrahma
  built_by_url: https://codebrahma.com
  featured: false
- title: Dive Bell
  main_url: https://divebell.band/
  url: https://divebell.band/
  description: >
    Simple site for a band to list shows dates and videos (499 on lighthouse)
  categories:
    - Music
  built_by: Matt Bagni
  built_by_url: https://mattbag.github.io
  featured: false
- title: Mayer Media Co.
  main_url: https://mayermediaco.com/
  url: https://mayermediaco.com/
  description: >
    Freelance Web Development and Digital Marketing
  categories:
    - Web Development
    - Marketing
    - Blog
  source_url: https://github.com/MayerMediaCo/MayerMediaCo2.0
  built_by: Danny Mayer
  built_by_url: https://twitter.com/mayermediaco
  featured: false
- title: Jan Czizikow Portfolio
  main_url: https://www.janczizikow.com/
  url: https://www.janczizikow.com/
  source_url: https://github.com/janczizikow/janczizikow-portfolio
  description: >
    Simple personal portfolio site built with Gatsby
  categories:
    - Portfolio
    - Freelance
    - Web Development
  built_by: Jan Czizikow
  built_by_url: https://github.com/janczizikow
- title: Carbon Design Systems
  main_url: http://www.carbondesignsystem.com/
  url: http://www.carbondesignsystem.com/
  description: >
    The Carbon Design System is integrating the new IBM Design Ethos and Language. It represents a completely fresh approach to the design of all things at IBM.
  categories:
    - Design System
    - Documentation
  built_by: IBM
  built_by_url: https://www.ibm.com/
  featured: false
- title: Mozilla Mixed Reality
  main_url: https://mixedreality.mozilla.org/
  url: https://mixedreality.mozilla.org/
  description: >
    Virtual Reality for the free and open Web.
  categories:
    - Open Source
  built_by: Mozilla
  built_by_url: https://www.mozilla.org/
  featured: false
- title: Uniform Hudl Design System
  main_url: http://uniform.hudl.com/
  url: http://uniform.hudl.com/
  description: >
    A single design system to ensure every interface feels like Hudl. From the colors we use to the size of our buttons and what those buttons say, Uniform has you covered. Check the guidelines, copy the code and get to building.
  categories:
    - Design System
    - Open Source
    - Design
  built_by: Hudl
  built_by_url: https://www.hudl.com/
- title: Subtle UI
  main_url: https://subtle-ui.netlify.app/
  url: https://subtle-ui.netlify.app/
  source_url: https://github.com/ryanwiemer/subtle-ui
  description: >
    A collection of clever yet understated user interactions found on the web.
  categories:
    - Web Development
    - Open Source
    - User Experience
  built_by: Ryan Wiemer
  built_by_url: https://www.ryanwiemer.com/
  featured: false
- title: developer.bitcoin.com
  main_url: https://developer.bitcoin.com/
  url: https://developer.bitcoin.com/
  description: >
    Bitbox based bitcoin.com developer platform and resources.
  categories:
    - Finance
  featured: false
- title: Barmej
  main_url: https://app.barmej.com/
  url: https://app.barmej.com/
  description: >
    An interactive platform to learn different programming languages in Arabic for FREE
  categories:
    - Education
    - Programming
    - Learning
  built_by: Obytes
  built_by_url: https://www.obytes.com/
  featured: false
- title: Emergence
  main_url: https://emcap.com/
  url: https://emcap.com/
  description: >
    Emergence is a top enterprise cloud venture capital firm. We fund early stage ventures focusing on enterprise & SaaS applications. Emergence is one of the top VC firms in Silicon Valley.
  categories:
    - Marketing
    - Blog
  built_by: Upstatement
  built_by_url: https://www.upstatement.com/
  featured: false
- title: FPVtips
  main_url: https://fpvtips.com
  url: https://fpvtips.com
  source_url: https://github.com/jumpalottahigh/fpvtips
  description: >
    FPVtips is all about bringing racing drone pilots closer together, and getting more people into the hobby!
  categories:
    - Community
    - Education
  built_by: Georgi Yanev
  built_by_url: https://twitter.com/jumpalottahigh
  featured: false
- title: Georgi Yanev
  main_url: https://blog.georgi-yanev.com/
  url: https://blog.georgi-yanev.com/
  source_url: https://github.com/jumpalottahigh/blog.georgi-yanev.com
  description: >
    I write articles about FPV quads (building and flying), web development, smart home automation, life-long learning and other topics from my personal experience.
  categories:
    - Blog
  built_by: Georgi Yanev
  built_by_url: https://twitter.com/jumpalottahigh
  featured: false
- title: Bear Archery
  main_url: https://beararchery.com/
  url: https://beararchery.com/
  categories:
    - E-commerce
    - Sports
  built_by: Escalade Sports
  built_by_url: https://www.escaladesports.com/
  featured: false
- title: "attn:"
  main_url: https://www.attn.com/
  url: https://www.attn.com/
  categories:
    - Media
    - Entertainment
  built_by: "attn:"
  built_by_url: https://www.attn.com/
  featured: false
- title: Mirror Conf
  description: >
    Mirror Conf is a conference designed to empower designers and frontend developers who have a thirst for knowledge and want to broaden their horizons.
  main_url: https://www.mirrorconf.com/
  url: https://www.mirrorconf.com/
  categories:
    - Conference
    - Design
    - Web Development
  featured: false
- title: Startarium
  main_url: https://www.startarium.ro
  url: https://www.startarium.ro
  description: >
    Free entrepreneurship educational portal with more than 20000 users, hundreds of resources, crowdfunding, mentoring and investor pitching events facilitated.
  categories:
    - Education
    - Nonprofit
    - Entrepreneurship
  built_by: Cezar Neaga
  built_by_url: https://twitter.com/cezarneaga
  featured: false
- title: Microlink
  main_url: https://microlink.io/
  url: https://microlink.io/
  description: >
    Extract structured data from any website.
  categories:
    - Web Development
    - API
  built_by: Kiko Beats
  built_by_url: https://kikobeats.com/
  featured: false
- title: Kevin Legrand
  url: https://k-legrand.com
  main_url: https://k-legrand.com
  source_url: https://github.com/Manoz/k-legrand.com
  description: >
    Personal website and blog built with love with Gatsby v2
  categories:
    - Blog
    - Portfolio
    - Web Development
  built_by: Kevin Legrand
  built_by_url: https://k-legrand.com
  featured: false
- title: David James Portfolio
  main_url: https://dfjames.com/
  url: https://dfjames.com/
  source_url: https://github.com/daviddeejjames/dfjames-gatsby
  description: >
    Portfolio Site using GatsbyJS and headless WordPress
  categories:
    - WordPress
    - Portfolio
    - Blog
  built_by: David James
  built_by_url: https://twitter.com/daviddeejjames
- title: Hypertext Candy
  url: https://www.hypertextcandy.com/
  main_url: https://www.hypertextcandy.com/
  description: >
    Blog about web development. Laravel, Vue.js, etc.
  categories:
    - Blog
    - Web Development
  built_by: Masahiro Harada
  built_by_url: https://twitter.com/_Masahiro_H_
  featured: false
- title: Maxence Poutord's blog
  description: >
    Tech & programming blog of Maxence Poutord, Software Engineer, Serial Traveler and Public Speaker
  main_url: https://www.maxpou.fr
  url: https://www.maxpou.fr
  featured: false
  categories:
    - Blog
    - Web Development
  built_by: Maxence Poutord
  built_by_url: https://www.maxpou.fr
- title: The Noted Project
  url: https://thenotedproject.org
  main_url: https://thenotedproject.org
  source_url: https://github.com/ianbusko/the-noted-project
  description: >
    Website to showcase the ethnomusicology research for The Noted Project.
  categories:
    - Portfolio
    - Education
    - Gallery
  built_by: Ian Busko
  built_by_url: https://github.com/ianbusko
  featured: false
- title: People For Bikes
  url: https://2017.peopleforbikes.org/
  main_url: https://2017.peopleforbikes.org/
  categories:
    - Community
    - Sports
    - Gallery
    - Nonprofit
  built_by: PeopleForBikes
  built_by_url: https://peopleforbikes.org/about-us/who-we-are/staff/
  featured: false
- title: Wide Eye
  description: >
    Creative agency specializing in interactive design, web development, and digital communications.
  url: https://wideeye.co/
  main_url: https://wideeye.co/
  categories:
    - Design
    - Web Development
  built_by: Wide Eye
  built_by_url: https://wideeye.co/about-us/
  featured: false
- title: CodeSandbox
  description: >
    CodeSandbox is an online editor that helps you create web applications, from prototype to deployment.
  url: https://codesandbox.io/
  main_url: https://codesandbox.io/
  categories:
    - Web Development
  featured: false
- title: Marvel
  description: >
    The all-in-one platform powering design.
  url: https://marvelapp.com/
  main_url: https://marvelapp.com/
  categories:
    - Design
  featured: false
- title: Designcode.io
  description: >
    Learn to design and code React apps.
  url: https://designcode.io
  main_url: https://designcode.io
  categories:
    - Learning
  featured: false
- title: Happy Design
  description: >
    The Brand and Product Team Behind Happy Money
  url: https://design.happymoney.com/
  main_url: https://design.happymoney.com/
  categories:
    - Design
    - Finance
- title: Weihnachtsmarkt.ms
  description: >
    Explore the christmas market in Münster (Westf).
  url: https://weihnachtsmarkt.ms/
  main_url: https://weihnachtsmarkt.ms/
  source_url: https://github.com/codeformuenster/weihnachtsmarkt
  categories:
    - Gallery
    - Food
  built_by: Code for Münster during MSHACK18
  featured: false
- title: Code Championship
  description: >
    Competitive coding competitions for students from 3rd to 8th grade. Code is Sport.
  url: https://www.codechampionship.com
  main_url: https://www.codechampionship.com
  categories:
    - Learning
    - Education
    - Sports
  built_by: Abamath LLC
  built_by_url: https://www.abamath.com
  featured: false
- title: Wieden+Kennedy
  description: >
    Wieden+Kennedy is an independent, global creative company.
  categories:
    - Technology
    - Web Development
    - Agency
    - Marketing
  url: https://www.wk.com
  main_url: https://www.wk.com
  built_by: Wieden Kennedy
  built_by_url: https://www.wk.com/about/
  featured: false
- title: Testing JavaScript
  description: >
    This course will teach you the fundamentals of testing your JavaScript applications using eslint, Flow, Jest, and Cypress.
  url: https://testingjavascript.com/
  main_url: https://testingjavascript.com/
  categories:
    - Learning
    - Education
    - JavaScript
  built_by: Kent C. Dodds
  built_by_url: https://kentcdodds.com/
  featured: false
- title: Use Hooks
  description: >
    One new React Hook recipe every day.
  url: https://usehooks.com/
  main_url: https://usehooks.com/
  categories:
    - Learning
  built_by: Gabe Ragland
  built_by_url: https://twitter.com/gabe_ragland
  featured: false
- title: Ambassador
  url: https://www.getambassador.io
  main_url: https://www.getambassador.io
  description: >
    Open source, Kubernetes-native API Gateway for microservices built on Envoy.
  categories:
    - Open Source
    - Documentation
    - Technology
  built_by: Datawire
  built_by_url: https://www.datawire.io
  featured: false
- title: Clubhouse
  main_url: https://clubhouse.io
  url: https://clubhouse.io
  description: >
    The intuitive and powerful project management platform loved by software teams of all sizes. Built with Gatsby v2 and Prismic
  categories:
    - Technology
    - Blog
    - Productivity
    - Community
    - Design
    - Open Source
  built_by: Ueno.
  built_by_url: https://ueno.co
  featured: false
- title: Asian Art Collection
  url: http://artmuseum.princeton.edu/asian-art/
  main_url: http://artmuseum.princeton.edu/asian-art/
  description: >
    Princeton University has a branch dealing with state of art.They have showcased ore than 6,000 works of Asian art are presented alongside ongoing curatorial and scholarly research
  categories:
    - Marketing
  featured: false
- title: QHacks
  url: https://qhacks.io
  main_url: https://qhacks.io
  source_url: https://github.com/qhacks/qhacks-website
  description: >
    QHacks is Queen’s University’s annual hackathon! QHacks was founded in 2016 with a mission to advocate and incubate the tech community at Queen’s University and throughout Canada.
  categories:
    - Education
    - Technology
    - Podcast
  featured: false
- title: Tyler McGinnis
  url: https://tylermcginnis.com/
  main_url: https://tylermcginnis.com/
  description: >
    The linear, course based approach to learning web technologies.
  categories:
    - Education
    - Technology
    - Podcast
    - Web Development
  featured: false
- title: a11y with Lindsey
  url: https://www.a11ywithlindsey.com/
  main_url: https://www.a11ywithlindsey.com/
  source_url: https://github.com/lkopacz/a11y-with-lindsey
  description: >
    To help developers navigate accessibility jargon, write better code, and to empower them to make their Internet, Everyone's Internet.
  categories:
    - Education
    - Blog
    - Technology
  built_by: Lindsey Kopacz
  built_by_url: https://twitter.com/littlekope0903
  featured: false
- title: DEKEMA
  url: https://www.dekema.com/
  main_url: https://www.dekema.com/
  description: >
    Worldclass crafting: Furnace, fervor, fulfillment. Delivering highest demand for future craftsmanship. Built using Gatsby v2 and Prismic.
  categories:
    - Healthcare
    - Science
    - Technology
  built_by: Crisp Studio
  built_by_url: https://crisp.studio
  featured: false
- title: Ramón Chancay
  description: >-
    Front-end / Back-end Developer in Guayaquil Ecuador.
    Currently at Everymundo, previously at El Universo.
    I enjoy teaching and sharing what I know.
    I give professional advice to developers and companies.
    My wife and my children are everything in my life.
  main_url: https://ramonchancay.me/
  url: https://ramonchancay.me/
  source_url: https://github.com/devrchancay/personal-site
  featured: false
  categories:
    - Blog
    - Technology
    - Web Development
  built_by: Ramón Chancay
  built_by_url: https://ramonchancay.me/
- title: Acclimate Consulting
  main_url: https://www.acclimate.io/
  url: https://www.acclimate.io/
  description: >-
    Acclimate is a consulting firm that puts organizations back in control with data-driven strategies and full-stack applications.
  categories:
    - Technology
    - Consulting
  built_by: Andrew Wilson
  built_by_url: https://github.com/andwilson
  featured: false
- title: Flyright
  url: https://flyright.co/
  main_url: https://flyright.co/
  description: >-
    Flyright curates everything you need for international travel in one tidy place 💜
  categories:
    - Technology
    - App
  built_by: Ty Hopp
  built_by_url: https://github.com/tyhopp
  featured: false
- title: Vets Who Code
  url: https://vetswhocode.io/
  main_url: https://vetswhocode.io/
  description: >-
    VetsWhoCode is a non-profit organization dedicated to training military veterans & giving them the skills they need transition into tech careers.
  categories:
    - Technology
    - Nonprofit
  featured: false
- title: Patreon Blog
  url: https://blog.patreon.com/
  main_url: https://blog.patreon.com/
  description: >-
    Official blog of Patreon.com
  categories:
    - Blog
  featured: false
- title: Full Beaker
  url: https://fullbeaker.com/
  main_url: https://fullbeaker.com/
  description: >-
    Full Beaker provides independent advice online about careers and home ownership, and connect anyone who asks with companies that can help them.
  categories:
    - Consulting
  featured: false
- title: Citywide Holdup
  url: https://citywideholdup.org/
  main_url: https://citywideholdup.org/
  description: >-
    Citywide Holdup is an annual fundraising event held around early November in the city of Austin, TX hosted by the Texas Wranglers benefitting Easter Seals of Central Texas, a non-profit organization that provides exceptional services, education, outreach and advocacy so that people with disabilities can live, learn, work and play in our communities.
  categories:
    - Nonprofit
    - Event
  built_by: Cameron Rison
  built_by_url: https://github.com/killakam3084
  featured: false
- title: Dawn Labs
  url: https://dawnlabs.io
  main_url: https://dawnlabs.io
  description: >-
    Thoughtful products for inspired teams. With a holistic approach to engineering and design, we partner with startups and enterprises to build for the digital era.
  categories:
    - Technology
    - Agency
    - Web Development
  featured: false
- title: COOP by Ryder
  url: https://coop.com/
  main_url: https://coop.com/
  description: >
    COOP is a platform that connects fleet managers that have idle vehicles to businesses that are looking to rent vehicles. COOP simplifies the process and paperwork required to safely share vehicles between business owners.
  categories:
    - Marketing
  built_by: Crispin Porter Bogusky
  built_by_url: http://www.cpbgroup.com/
  featured: false
- title: Propapanda
  url: https://propapanda.eu/
  main_url: https://propapanda.eu/
  description: >
    Is a creative production house based in Tallinn, Estonia. We produce music videos, commercials, films and campaigns – from scratch to finish.
  categories:
    - Video
    - Portfolio
    - Agency
    - Media
  built_by: Henry Kehlmann
  built_by_url: https://github.com/madhenry/
  featured: false
- title: JAMstack.paris
  url: https://jamstack.paris/
  main_url: https://jamstack.paris/
  source_url: https://github.com/JAMstack-paris/jamstack.paris
  description: >
    JAMstack-focused, bi-monthly meetup in Paris
  categories:
    - Web Development
  built_by: Matthieu Auger & Nicolas Goutay
  built_by_url: https://github.com/JAMstack-paris
  featured: false
- title: DexWallet - The only Wallet you need by Dexlab
  main_url: https://www.dexwallet.io/
  url: https://www.dexwallet.io/
  source_url: https://github.com/dexlab-io/DexWallet-website
  featured: false
  description: >-
    DexWallet is a secure, multi-chain, mobile wallet with an upcoming one-click exchange for mobile.
  categories:
    - App
    - Open Source
  built_by: DexLab
  built_by_url: https://github.com/dexlab-io
- title: Kings Valley Paving
  url: https://kingsvalleypaving.com
  main_url: https://kingsvalleypaving.com
  description: >
    Kings Valley Paving is an asphalt, paving and concrete company serving the commercial, residential and industrial sectors in the Greater Toronto Area. Site designed by Stephen Bell.
  categories:
    - Marketing
  built_by: Michael Uloth
  built_by_url: https://www.michaeluloth.com
  featured: false
- title: Peter Barrett
  url: https://www.peterbarrett.ca
  main_url: https://www.peterbarrett.ca
  description: >
    Peter Barrett is a Canadian baritone from Newfoundland and Labrador who performs opera and concert repertoire in Canada, the U.S. and around the world. Site designed by Stephen Bell.
  categories:
    - Portfolio
    - Music
  built_by: Michael Uloth
  built_by_url: https://www.michaeluloth.com
  featured: false
- title: NARCAN
  main_url: https://www.narcan.com
  url: https://www.narcan.com
  description: >
    NARCAN Nasal Spray is the first and only FDA-approved nasal form of naloxone for the emergency treatment of a known or suspected opioid overdose.
  categories:
    - Healthcare
  built_by: NARCAN
  built_by_url: https://www.narcan.com
  featured: false
- title: Ritual
  main_url: https://ritual.com
  url: https://ritual.com
  description: >
    Ritual started with a simple question, what exactly is in women's multivitamins? This is the story of what happened when our founder Kat started searching for answers — the story of Ritual.
  categories:
    - Healthcare
  built_by: Ritual
  built_by_url: https://ritual.com
  featured: false
- title: Truebill
  main_url: https://www.truebill.com
  url: https://www.truebill.com
  description: >
    Truebill empowers you to take control of your money.
  categories:
    - Finance
  built_by: Truebill
  built_by_url: https://www.truebill.com
  featured: false
- title: Smartling
  main_url: https://www.smartling.com
  url: https://www.smartling.com
  description: >
    Smartling enables you to automate, manage, and professionally translate content so that you can do more with less.
  categories:
    - Marketing
  built_by: Smartling
  built_by_url: https://www.smartling.com
  featured: false
- title: Clear
  main_url: https://www.clearme.com
  url: https://www.clearme.com
  description: >
    At clear, we’re working toward a future where you are your ID, enabling you to lead an unstoppable life.
  categories:
    - Security
  built_by: Clear
  built_by_url: https://www.clearme.com
  featured: false
- title: VS Code Rocks
  main_url: https://vscode.rocks
  url: https://vscode.rocks
  source_url: https://github.com/lannonbr/vscode-rocks
  featured: false
  description: >
    VS Code Rocks is a place for weekly news on the newest features and updates to Visual Studio Code as well as trending extensions and neat tricks to continually improve your VS Code skills.
  categories:
    - Open Source
    - Blog
    - Web Development
  built_by: Benjamin Lannon
  built_by_url: https://github.com/lannonbr
- title: Particle
  main_url: https://www.particle.io
  url: https://www.particle.io
  featured: false
  description: Particle is a fully-integrated IoT platform that offers everything you need to deploy an IoT product.
  categories:
    - Marketing
- title: freeCodeCamp curriculum
  main_url: https://learn.freecodecamp.org
  url: https://learn.freecodecamp.org
  featured: false
  description: Learn to code with free online courses, programming projects, and interview preparation for developer jobs.
  categories:
    - Web Development
    - Learning
- title: Tandem
  main_url: https://www.tandem.co.uk
  url: https://www.tandem.co.uk
  description: >
    We're on a mission to free you of money misery. Our app, card and savings account are designed to help you spend less time worrying about money and more time enjoying life.
  categories:
    - Finance
    - App
  built_by: Tandem
  built_by_url: https://github.com/tandembank
  featured: false
- title: Monbanquet.fr
  main_url: https://monbanquet.fr
  url: https://monbanquet.fr
  description: >
    Give your corporate events the food and quality it deserves, thanks to the know-how of the best local artisans.
  categories:
    - E-commerce
    - Food
    - Event
  built_by: Monbanquet.fr
  built_by_url: https://github.com/monbanquet
  featured: false
- title: The Leaky Cauldron Blog
  url: https://theleakycauldronblog.com
  main_url: https://theleakycauldronblog.com
  source_url: https://github.com/v4iv/theleakycauldronblog
  description: >
    A Brew of Awesomeness with a Pinch of Magic...
  categories:
    - Blog
  built_by: Vaibhav Sharma
  built_by_url: https://github.com/v4iv
  featured: false
- title: Wild Drop Surf Camp
  main_url: https://wilddropsurfcamp.com
  url: https://wilddropsurfcamp.com
  description: >
    Welcome to Portugal's best kept secret and be amazed with our nature. Here you can explore, surf, taste the world's best gastronomy and wine, feel the North Canyon's power with the biggest waves in the world and so many other amazing things. Find us, discover yourself!
  categories:
    - Travel
  built_by: Samuel Fialho
  built_by_url: https://samuelfialho.com
  featured: false
- title: JoinUp HR chatbot
  url: https://www.joinup.io
  main_url: https://www.joinup.io
  description: Custom HR chatbot for better candidate experience
  categories:
    - App
    - Technology
  featured: false
- title: JDCastro Web Design & Development
  main_url: https://jacobdcastro.com
  url: https://jacobdcastro.com
  source_url: https://github.com/jacobdcastro/personal-site
  featured: false
  description: >
    A small business site for freelance web designer and developer Jacob D. Castro. Includes professional blog, contact forms, and soon-to-come portfolio of sites for clients. Need a new website or an extra developer to share the workload? Feel free to check out the website!
  categories:
    - Blog
    - Portfolio
    - Business
    - Freelance
  built_by: Jacob D. Castro
  built_by_url: https://twitter.com/jacobdcastro
- title: Gatsby Tutorials
  main_url: https://www.gatsbytutorials.com
  url: https://www.gatsbytutorials.com
  source_url: https://github.com/ooloth/gatsby-tutorials
  featured: false
  description: >
    Gatsby Tutorials is a community-updated list of video, audio and written tutorials to help you learn GatsbyJS.
  categories:
    - Web Development
    - Education
    - Open Source
  built_by: Michael Uloth
  built_by_url: https://www.michaeluloth.com
- title: Grooovinger
  url: https://www.grooovinger.com
  main_url: https://www.grooovinger.com
  description: >
    Martin Grubinger, a web developer from Austria
  categories:
    - Portfolio
    - Web Development
  built_by: Martin Grubinger
  built_by_url: https://www.grooovinger.com
  featured: false
- title: LXDX - the Crypto Derivatives Exchange
  main_url: https://www.lxdx.co/
  url: https://www.lxdx.co/
  description: >
    LXDX is the world's fastest crypto exchange. Our mission is to bring innovative financial products to retail crypto investors, providing access to the same speed and scalability that institutional investors already depend on us to deliver each and every day.
  categories:
    - Marketing
    - Finance
  built_by: Corey Ward
  built_by_url: http://www.coreyward.me/
  featured: false
- title: Kyle McDonald
  url: https://kylemcd.com
  main_url: https://kylemcd.com
  source_url: https://github.com/kylemcd/personal-site-react
  description: >
    Personal site + blog for Kyle McDonald
  categories:
    - Blog
  built_by: Kyle McDonald
  built_by_url: https://kylemcd.com
  featured: false
- title: VSCode Power User Course
  main_url: https://VSCode.pro
  url: https://VSCode.pro
  description: >
    After 10 years with Sublime, I switched to VSCode. Love it. Spent 1000+ hours building a premium video course to help you switch today. 200+ power user tips & tricks turn you into a VSCode.pro
  categories:
    - Education
    - Learning
    - E-commerce
    - Marketing
    - Technology
    - Web Development
  built_by: Ahmad Awais
  built_by_url: https://twitter.com/MrAhmadAwais/
  featured: false
- title: Thijs Koerselman Portfolio
  main_url: https://www.vauxlab.com
  url: https://www.vauxlab.com
  featured: false
  description: >
    Portfolio of Thijs Koerselman. A freelance software engineer, full-stack web developer and sound designer.
  categories:
    - Portfolio
    - Business
    - Freelance
    - Technology
    - Web Development
    - Music
- title: Ad Hoc Homework
  main_url: https://homework.adhoc.team
  url: https://homework.adhoc.team
  description: >
    Ad Hoc builds government digital services that are fast, efficient, and usable by everyone. Ad Hoc Homework is a collection of coding and design challenges for candidates applying to our open positions.
  categories:
    - Web Development
    - Government
    - Healthcare
    - Programming
  built_by_url: https://adhoc.team
  featured: false
- title: Birra Napoli
  main_url: http://www.birranapoli.it
  url: http://www.birranapoli.it
  built_by: Ribrain
  built_by_url: https://www.ribrainstudio.com
  featured: false
  description: >
    Birra Napoli official site
  categories:
    - Landing Page
    - Business
    - Food
- title: Satispay
  url: https://www.satispay.com
  main_url: https://www.satispay.com
  categories:
    - Business
    - Finance
    - Technology
  built_by: Satispay
  built_by_url: https://www.satispay.com
  featured: false
- title: The Movie Database - Gatsby
  url: https://tmdb.lekoarts.de
  main_url: https://tmdb.lekoarts.de
  source_url: https://github.com/LekoArts/gatsby-source-tmdb-example
  categories:
    - Open Source
    - Entertainment
    - Gallery
  featured: false
  built_by: LekoArts
  built_by_url: https://github.com/LekoArts
  description: >
    Source from The Movie Database (TMDb) API (v3) in Gatsby. This example is built with react-spring, React hooks and react-tabs and showcases the gatsby-source-tmdb plugin. It also has some client-only paths and uses gatsby-image.
- title: LANDR - Creative Tools for Musicians
  url: https://www.landr.com/
  main_url: https://www.landr.com/en/
  categories:
    - Music
    - Technology
    - Business
    - Entrepreneurship
    - Freelance
    - Marketing
    - Media
  featured: false
  built_by: LANDR
  built_by_url: https://twitter.com/landr_music
  description: >
    Marketing website built for LANDR. LANDR is a web application that provides tools for musicians to master their music (using artificial intelligence), collaborate with other musicians, and distribute their music to multiple platforms.
- title: ClinicJS
  url: https://clinicjs.org/
  main_url: https://clinicjs.org/
  categories:
    - Technology
    - Documentation
  featured: false
  built_by: NearForm
  built_by_url: https://www.nearform.com/
  description: >
    Tools to help diagnose and pinpoint Node.js performance issues.
- title: KOBIT
  main_url: https://kobit.in
  url: https://kobit.in
  description: Automated Google Analytics Report with everything you need and more
  featured: false
  categories:
    - Marketing
    - Blog
  built_by: mottox2
  built_by_url: https://mottox2.com
- title: Aleksander Hansson
  main_url: https://ahansson.com
  url: https://ahansson.com
  featured: false
  description: >
    Portfolio website for Aleksander Hansson
  categories:
    - Portfolio
    - Business
    - Freelance
    - Technology
    - Web Development
    - Consulting
  built_by: Aleksander Hansson
  built_by_url: https://www.linkedin.com/in/aleksanderhansson/
- title: Surfing Nosara
  main_url: https://www.surfingnosara.com
  url: https://www.surfingnosara.com
  description: Real estate, vacation, and surf report hub for Nosara, Costa Rica
  featured: false
  categories:
    - Business
    - Blog
    - Gallery
    - Marketing
  built_by: Desarol
  built_by_url: https://www.desarol.com
- title: Crispin Porter Bogusky
  url: https://cpbgroup.com/
  main_url: https://cpbgroup.com/
  description: >
    We solve the world’s toughest communications problems with the most quantifiably potent creative assets.
  categories:
    - Agency
    - Design
    - Marketing
  built_by: Crispin Porter Bogusky
  built_by_url: https://cpbgroup.com/
  featured: false
- title: graphene-python
  url: https://graphene-python.org
  main_url: https://graphene-python.org
  description: Graphene is a collaboratively funded project.Graphene-Python is a library for building GraphQL APIs in Python easily.
  categories:
    - Library
    - API
    - Documentation
  featured: false
- title: Engel & Völkers Ibiza Holiday Rentals
  main_url: https://www.ev-ibiza.com/
  url: https://www.ev-ibiza.com/
  featured: false
  built_by: Ventura Digitalagentur
  description: >
    Engel & Völkers, one of the most successful real estate agencies in the world, offers luxury holiday villas to rent in Ibiza.
  categories:
    - Travel
- title: Sylvain Hamann's personal website
  url: https://shamann.fr
  main_url: https://shamann.fr
  source_url: https://github.com/sylvhama/shamann-gatsby/
  description: >
    Sylvain Hamann, web developer from France
  categories:
    - Portfolio
    - Web Development
  built_by: Sylvain Hamann
  built_by_url: https://twitter.com/sylvhama
  featured: false
- title: Luca Crea's portfolio
  main_url: https://lcrea.github.io
  url: https://lcrea.github.io
  description: >
    Portfolio and personal website of Luca Crea, an Italian software engineer.
  categories:
    - Portfolio
  built_by: Luca Crea
  built_by_url: https://github.com/lcrea
  featured: false
- title: Escalade Sports
  main_url: https://www.escaladesports.com/
  url: https://www.escaladesports.com/
  categories:
    - E-commerce
    - Sports
  built_by: Escalade Sports
  built_by_url: https://www.escaladesports.com/
  featured: false
- title: Exposify
  main_url: https://www.exposify.de/
  url: https://www.exposify.de/
  description: >
    This is our German website built with Gatsby 2.0, Emotion and styled-system.
    Exposify is a proptech startup and builds technology for real estate businesses.
    We provide our customers with an elegant agent software in combination
    with beautifully designed and fast websites.
  categories:
    - Web Development
    - Real Estate
    - Agency
    - Marketing
  built_by: Exposify
  built_by_url: https://www.exposify.de/
  featured: false
- title: Steak Point
  main_url: https://www.steakpoint.at/
  url: https://www.steakpoint.at/
  description: >
    Steak Restaurant in Vienna, Austria (Wien, Österreich).
  categories:
    - Food
  built_by: Peter Kroyer
  built_by_url: https://www.peterkroyer.at/
  featured: false
- title: Takumon blog
  main_url: https://takumon.com
  url: https://takumon.com
  source_url: https://github.com/Takumon/blog
  description: Java Engineer's tech blog.
  featured: false
  categories:
    - Blog
  built_by: Takumon
  built_by_url: https://twitter.com/inouetakumon
- title: DayThirty
  main_url: https://daythirty.com
  url: https://daythirty.com
  description: DayThirty - ideas for the new year.
  featured: false
  categories:
    - Marketing
  built_by: Jack Oliver
  built_by_url: https://twitter.com/mrjackolai
- title: TheAgencyProject
  main_url: https://theagencyproject.co
  url: https://theagencyproject.co
  description: Agency model, without agency overhead.
  categories:
    - Agency
  built_by: JV-LA
  built_by_url: https://jv-la.com
- title: Karen Hou's portfolio
  main_url: https://www.karenhou.com/
  url: https://www.karenhou.com/
  categories:
    - Portfolio
  built_by: Karen H. Developer
  built_by_url: https://github.com/karenhou
  featured: false
- title: Jean Luc Ponty
  main_url: https://ponty.com
  url: https://ponty.com
  description: Official site for Jean Luc Ponty, French virtuoso violinist and jazz composer.
  featured: false
  categories:
    - Music
    - Entertainment
  built_by: Othermachines
  built_by_url: https://othermachines.com
- title: Rosewood Family Advisors
  main_url: https://www.rfallp.com/
  url: https://www.rfallp.com/
  description: Rosewood Family Advisors LLP (Palo Alto) provides a diverse range of family office services customized for ultra high net worth individuals.
  featured: false
  categories:
    - Finance
    - Business
  built_by: Othermachines
  built_by_url: https://othermachines.com
- title: Standing By Company
  main_url: https://standingby.company
  url: https://standingby.company
  description: A brand experience design company led by Scott Mackenzie and Trent Barton.
  featured: false
  categories:
    - Design
    - Web Development
  built_by: Standing By Company
  built_by_url: https://standingby.company
- title: Ashley Thouret
  main_url: https://www.ashleythouret.com
  url: https://www.ashleythouret.com
  description: Official website of Canadian soprano Ashley Thouret. Site designed by Stephen Bell.
  categories:
    - Portfolio
    - Music
  built_by: Michael Uloth
  built_by_url: https://www.michaeluloth.com
  featured: false
- title: The AZOOR Society
  main_url: https://www.azoorsociety.org
  url: https://www.azoorsociety.org
  description: The AZOOR Society is a UK-based charity committed to promoting awareness of Acute Zonal Occult Outer Retinopathy and assisting further research. Site designed by Stephen Bell.
  categories:
    - Community
    - Nonprofit
  built_by: Michael Uloth
  built_by_url: https://www.michaeluloth.com
  featured: false
- title: Gábor Fűzy pianist
  main_url: https://pianobar.hu
  url: https://pianobar.hu
  description: Gábor Fűzy pianist's official website built with Gatsby v2.
  categories:
    - Music
  built_by: Zoltán Bedi
  built_by_url: https://github.com/B3zo0
  featured: false
- title: Logicwind
  main_url: https://logicwind.com
  url: https://logicwind.com
  description: Website of Logicwind - JavaScript experts, Technology development agency & consulting.
  featured: false
  categories:
    - Portfolio
    - Agency
    - Web Development
    - Consulting
  built_by: Logicwind
  built_by_url: https://www.logicwind.com
- title: ContactBook.app
  main_url: https://contactbook.app
  url: https://contactbook.app
  description: Seamlessly share Contacts with G Suite team members
  featured: false
  categories:
    - Landing Page
    - Blog
  built_by: Logicwind
  built_by_url: https://www.logicwind.com
- title: Waterscapes
  main_url: https://waterscap.es
  url: https://waterscap.es/lake-monteynard/
  source_url: https://github.com/gaelbillon/Waterscapes-Gatsby-site
  description: Waterscap.es is a directory of bodies of water (creeks, ponds, waterfalls, lakes, etc) with information about each place such as how to get there, hike time, activities and photos and a map displayed with the Mapbox GL SJ npm package. It was developed with the goal of learning Gatsby. This website is based on the gatsby-contentful-starter and uses Contentful as CMS. It is hosted on Netlify. Hooks are setup with Bitbucket and Contentful to trigger a new build upon code or content changes. The data on Waterscap.es is a mix of original content and informations from the internets gathered and put together.
  categories:
    - Directory
    - Photography
    - Travel
  built_by: Gaël Billon
  built_by_url: https://gaelbillon.com
  featured: false
- title: Packrs
  url: https://www.packrs.co/
  main_url: https://www.packrs.co/
  description: >
    Packrs is a local delivery platform, one spot for all your daily requirements. On a single tap get everything you need at your doorstep.
  categories:
    - Marketing
    - Landing Page
    - Entrepreneurship
  built_by: Vipin Kumar Rawat
  built_by_url: https://github.com/aesthytik
  featured: false
- title: HyakuninIsshu
  main_url: https://hyakuninanki.net
  url: https://hyakuninanki.net
  source_url: https://github.com/rei-m/web_hyakuninisshu
  description: >
    HyakuninIsshu is a traditional Japanese card game.
  categories:
    - Education
    - Gallery
    - Entertainment
  built_by: Rei Matsushita
  built_by_url: https://github.com/rei-m/
  featured: false
- title: WQU Partners
  main_url: https://partners.wqu.org/
  url: https://partners.wqu.org/
  featured: false
  categories:
    - Marketing
    - Education
    - Landing Page
  built_by: Corey Ward
  built_by_url: http://www.coreyward.me/
- title: Federico Giacone
  url: https://federico.giac.one/
  main_url: https://federico.giac.one
  source_url: https://github.com/leopuleo/federico.giac.one
  description: >
    Digital portfolio for Italian Architect Federico Giacone.
  categories:
    - Portfolio
    - Gallery
  built_by: Leonardo Giacone
  built_by_url: https://github.com/leopuleo
  featured: false
- title: Station
  url: https://getstation.com/
  main_url: https://getstation.com/
  description: Station is the first smart browser for busy people. A single place for all of your web applications.
  categories:
    - Technology
    - Web Development
    - Productivity
  featured: false
- title: Vyron Vasileiadis
  url: https://fedonman.com/
  main_url: https://fedonman.com
  source_url: https://github.com/fedonman/fedonman-website
  description: Personal space of Vyron Vasileiadis aka fedonman, a Web & IoT Developer, Educator and Entrepreneur based in Athens, Greece.
  categories:
    - Portfolio
    - Technology
    - Web Development
    - Education
  built_by: Vyron Vasileiadis
  built_by_url: https://github.com/fedonman
- title: Fabien Champigny
  url: https://www.champigny.name/
  main_url: https://www.champigny.name/
  built_by_url: https://www.champigny.name/
  description: Fabien Champigny's personal blog. Entrepreneur, hacker and loves street photo.
  categories:
    - Blog
    - Gallery
    - Photography
    - Productivity
    - Entrepreneurship
  featured: false
- title: Alex Xie - Portfolio
  url: https://alexieyizhe.me/
  main_url: https://alexieyizhe.me/
  source_url: https://github.com/alexieyizhe/alexieyizhe.github.io
  description: >
    Personal website of Alex Yizhe Xie, a University of Waterloo Computer Science student and coding enthusiast.
  categories:
    - Blog
    - Portfolio
    - Web Development
  featured: false
- title: Dale Blackburn - Portfolio
  url: https://dakebl.co.uk/
  main_url: https://dakebl.co.uk/
  description: >
    Dale Blackburn's personal website and blog.
  categories:
    - Blog
    - Portfolio
    - Web Development
  featured: false
- title: Portfolio of Anthony Wiktor
  url: https://www.anthonydesigner.com/
  main_url: https://www.anthonydesigner.com/
  description: >
    Anthony Wiktor is a Webby Award-Winning Creative Director and Digital Designer twice named Hot 100 by WebDesigner Magazine. Anthony has over a decade of award-winning experience in design and has worked on projects across a diverse set of industries — from entertainment to consumer products to hospitality to technology. Anthony is a frequent lecturer at USC’s Annenberg School for Communication & Journalism and serves on the board of AIGA Los Angeles.
  categories:
    - Portfolio
    - Marketing
  built_by: Maciej Leszczyński
  built_by_url: https://twitter.com/_maciej
  featured: false
- title: Frame.io Workflow Guide
  main_url: https://workflow.frame.io
  url: https://workflow.frame.io
  description: >
    The web’s most comprehensive post-production resource, written by pro filmmakers, for pro filmmakers. Always expanding, always free.
  categories:
    - Education
  built_by: Frame.io
  built_by_url: https://frame.io
  featured: false
- title: MarcySutton.com
  main_url: https://marcysutton.com
  url: https://marcysutton.com
  description: >
    The personal website of web developer and accessibility advocate Marcy Sutton.
  categories:
    - Blog
    - Accessibility
    - Video
    - Photography
  built_by: Marcy Sutton
  built_by_url: https://marcysutton.com
  featured: true
- title: WPGraphQL Docs
  main_url: https://docs.wpgraphql.com
  url: https://docs.wpgraphql.com
  description: >
    Documentation for WPGraphQL, a free open-source WordPress plugin that provides an extendable GraphQL schema and API for any WordPress site.
  categories:
    - API
    - Documentation
    - Technology
    - Web Development
    - WordPress
  built_by: WPGraphQL
  built_by_url: https://wpgraphql.com
  featured: false
- title: Shine Lawyers
  main_url: https://www.shine.com.au
  url: https://www.shine.com.au
  description: >
    Shine Lawyers is an Australian legal services website built with Gatsby v2, Elasticsearch, Isso, and Geolocation services.
  categories:
    - Business
    - Blog
- title: Parallel Polis Kosice
  url: https://www.paralelnapoliskosice.sk/
  main_url: https://www.paralelnapoliskosice.sk/
  source_url: https://github.com/ParalelnaPolisKE/paralelnapoliskosice.sk
  description: >
    Parallel Polis is a collective of people who want to live in a more opened world. We look for possibilities and technologies (Bitcoin, the blockchain, reputation systems and decentralized technologies in general) that open new ways, make processes easier and remove unnecessary barriers. We want to create an environment that aims at education, discovering and creating better systems for everybody who is interested in freedom and independence.
  categories:
    - Blog
    - Education
    - Technology
  built_by: Roman Vesely
  built_by_url: https://romanvesely.
  featured: false
- title: Unda Solutions
  url: https://unda.com.au
  main_url: https://unda.com.au
  description: >
    A custom web application development company in Perth, WA
  categories:
    - Business
    - Freelance
    - Web Development
    - Technology
  featured: false
- title: BIGBrave
  main_url: https://bigbrave.digital
  url: https://bigbrave.digital
  description: >
    BIGBrave is a strategic design firm. We partner with our clients, big and small, to design & create human-centered brands, products, services and systems that are simple, beautiful and easy to use.
  categories:
    - Agency
    - Web Development
    - Marketing
    - Technology
    - WordPress
  built_by: Francois Brill | BIGBrave
  built_by_url: https://bigbrave.digital
  featured: false
- title: 5th Avenue Properties
  main_url: https://5thavenue.co.za
  url: https://5thavenue.co.za
  description: >
    5th Avenue Properties specializes in the leasing and sales of office space and industrial property. BIGBrave built the website in Gatsby with data from an API server (CRM) for all the property and consultant data, and WordPress for all the website content data and case studies. All forms on the website was also directly integrated into the CRM system to ensure no leads are lost. People cannot stop commenting on the speed of the site and the property search.
  categories:
    - Technology
    - WordPress
    - API
  built_by: Russel Povey and Francois Brill | BIGBrave
  built_by_url: https://bigbrave.digital
  featured: false
- title: Intsha Consulting
  main_url: https://intsha.co.za
  url: https://intsha.co.za
  description: >
    Intsha is a bespoke Human Resources consultancy firm offering expert Recruitment and Talent Management services in today's competitive marketplace. BIGBrave helped Intsha design and develop a bespoke online presense helping them stand out from the crowd.
  categories:
    - Consulting
    - Marketing
    - WordPress
  built_by: Evan Janovsky | BIGBrave
  built_by_url: https://bigbrave.digital
  featured: false
- title: MHW Law
  main_url: https://mhwlaw.ca
  url: https://mhwlaw.ca
  description: >
    MHW is a full service law firm that has offered legal representation and advice to clients locally and throughout British Columbia since 1984. BIGBrave helped MHW bring their website into the 21st century by offering the best and latest Gatsby site to help them stand our from the crowd.
  categories:
    - Law
    - Marketing
    - WordPress
  built_by: Evan Janovsky and Francois Brill | BIGBrave
  built_by_url: https://bigbrave.digital
  featured: false
- title: KegTracker
  main_url: https://www.kegtracker.co.za
  url: https://www.kegtracker.co.za
  description: >
    Keg Tracker is part of the Beverage Insights family and its sole aim is to provide you with the right data about your kegs to make better decisions. In today’s business landscape having the right information at your finger tips is crucial to the agility of your business.
  categories:
    - Food
    - Business
    - Technology
  built_by: Francois Brill | BIGBrave
  built_by_url: https://bigbrave.digital
  featured: false
- title: Mike Nichols
  url: https://www.mikenichols.me
  main_url: https://www.mikenichols.me
  description: >
    Portfolio site of Mike Nichols, a UX designer and product development lead.
  categories:
    - Portfolio
    - Technology
    - Web Development
  built_by: Mike Nichols
  featured: false
- title: Steve Haid
  url: https://www.stevehaid.com
  main_url: https://www.stevehaid.com
  description: >
    Steve Haid is a real estate agent and Professional Financial Planner (PFP) who has been helping clients achieve their investment goals since 2006. Site designed by Stephen Bell.
  categories:
    - Marketing
    - Real Estate
  built_by: Michael Uloth
  built_by_url: https://www.michaeluloth.com
- title: Incremental - Loyalty, Rewards and Incentive Programs
  main_url: https://www.incremental.com.au
  url: https://www.incremental.com.au
  description: >
    Sydney-based digital agency specialising in loyalty, rewards and incentive programs. WordPress backend; Cloudinary, YouTube and Hubspot form integration; query data displayed as animated SVG graphs; video background in the header.
  categories:
    - Agency
    - Portfolio
    - WordPress
  built_by: Incremental
  built_by_url: https://www.incremental.com.au
  featured: false
- title: Technica11y
  main_url: https://www.technica11y.org
  url: https://www.technica11y.org
  description: >
    Discussing challenges in technical accessibility.
  categories:
    - Accessibility
    - Education
    - Video
  built_by: Tenon.io
  built_by_url: https://tenon.io
  featured: false
- title: Matthew Secrist
  main_url: https://www.matthewsecrist.net
  url: https://www.matthewsecrist.net
  source_url: https://github.com/matthewsecrist/v3
  description: >
    Matthew Secrist's personal portfolio using Gatsby, Prismic and Styled-Components.
  categories:
    - Portfolio
    - Technology
    - Web Development
  built_by: Matthew Secrist
  built_by_url: https://www.matthewsecrist.net
  featured: false
- title: Node.js Dev
  main_url: https://nodejs.dev
  url: https://nodejs.dev
  source_url: https://github.com/nodejs/nodejs.dev
  description: >
    Node.js Foundation Website.
  categories:
    - Documentation
    - Web Development
  built_by: Node.js Website Redesign Working Group
  built_by_url: https://github.com/nodejs/website-redesign
  featured: false
- title: Sheffielders
  main_url: https://sheffielders.org
  url: https://sheffielders.org
  source_url: https://github.com/davemullenjnr/sheffielders
  description: >
    A collective of businesses, creatives, and projects based in Sheffield, UK.
  categories:
    - Directory
  built_by: Dave Mullen Jnr
  built_by_url: https://davemullenjnr.co.uk
  featured: false
- title: Stealth Labs
  url: https://stealthlabs.io
  main_url: https://stealthlabs.io
  description: >
    We design and develop for the web, mobile and desktop
  categories:
    - Portfolio
    - Web Development
  built_by: Edvins Antonovs
  built_by_url: https://edvins.io
  featured: false
- title: Constanzia Yurashko
  main_url: https://www.constanziayurashko.com
  url: https://www.constanziayurashko.com
  description: >
    Exclusive women's ready-to-wear fashion by designer Constanzia Yurashko.
  categories:
    - Portfolio
  built_by: Maxim Andries
  featured: false
- title: Algolia
  url: https://algolia.com
  main_url: https://algolia.com
  description: >
    Algolia helps businesses across industries quickly create relevant, scalable, and lightning fast search and discovery experiences.
  categories:
    - Web Development
    - Technology
    - Open Source
    - Featured
  built_by: Algolia
  featured: true
- title: GVD Renovations
  url: https://www.gvdrenovationsinc.com/
  main_url: https://www.gvdrenovationsinc.com/
  description: >
    GVD Renovations is a home improvement contractor with a well known reputation as a professional, quality contractor in California.
  categories:
    - Business
  built_by: David Krasniy
  built_by_url: http://dkrasniy.com
  featured: false
- title: Styled System
  url: https://styled-system.com/
  main_url: https://styled-system.com/
  source_url: https://github.com/styled-system/styled-system/tree/master/docs
  description: >
    Style props for rapid UI development.
  categories:
    - Design System
  built_by: Brent Jackson
  built_by_url: https://jxnblk.com/
- title: Timehacker
  url: https://timehacker.app
  main_url: https://timehacker.app
  description: >
    Procrastination killer, automatic time tracking app to skyrocket your productivity
  categories:
    - Productivity
    - App
    - Technology
    - Marketing
    - Landing Page
  built_by: timehackers
  featured: false
- title: Little & Big
  main_url: https://www.littleandbig.com.au/
  url: https://www.littleandbig.com.au/
  description: >
    Little & Big exists with the aim to create Websites, Apps, E-commerce stores
    that are consistently unique and thoughtfully crafted, every time.
  categories:
    - Agency
    - Design
    - Web Development
    - Portfolio
  built_by: Little & Big
  built_by_url: https://www.littleandbig.com.au/
  featured: false
- title: Cat Knows
  main_url: https://catnose99.com/
  url: https://catnose99.com/
  description: >
    Personal blog built with Gatsby v2.
  categories:
    - Blog
    - Web Development
  built_by: CatNose
  built_by_url: https://twitter.com/catnose99
  featured: false
- title: just some dev
  url: https://www.iamdeveloper.com
  main_url: https://www.iamdeveloper.com
  source_url: https://github.com/nickytonline/www.iamdeveloper.com
  description: >
    Just some software developer writing things ✏️
  categories:
    - Blog
  built_by: Nick Taylor
  built_by_url: https://www.iamdeveloper.com
  featured: false
- title: Keziah Moselle Blog
  url: https://blog.keziahmoselle.fr/
  main_url: https://blog.keziahmoselle.fr/
  source_url: https://github.com/KeziahMoselle/blog.keziahmoselle.fr
  description: >
    ✍️ A place to share my thoughts.
  categories:
    - Blog
  built_by: Keziah Moselle
  built_by_url: https://keziahmoselle.fr/
- title: xfuture's blog
  url: https://www.xfuture-blog.com/
  main_url: https://www.xfuture-blog.com/
  source_url: https://github.com/xFuture603/xfuture-blog
  description: >
    A blog about Devops, Web development, and my insights as a systems engineer.
  categories:
    - Blog
  built_by: Daniel Uhlmann
  built_by_url: https://www.xfuture-blog.com/
- title: Mayne's Blog
  main_url: https://gine.me/
  url: https://gine.me/page/1
  source_url: https://github.com/mayneyao/gine-blog
  featured: false
  categories:
    - Blog
    - Web Development
- title: Bakedbird
  url: https://bakedbird.com
  main_url: https://bakedbird.com
  description: >
    Eleftherios Psitopoulos - A frontend developer from Greece ☕
  categories:
    - Portfolio
    - Blog
  built_by: Eleftherios Psitopoulos
  built_by_url: https://bakedbird.com
- title: Aravind Balla
  url: https://aravindballa.com
  main_url: https://aravindballa.com
  source_url: https://github.com/aravindballa/website2017
  description: >
    Personal portfolio of Aravind Balla
  categories:
    - Portfolio
    - Blog
    - Web Development
  built_by: Aravind Balla
  built_by_url: https://aravindballa.com
- title: Kaleb McKelvey
  url: https://kalebmckelvey.com
  main_url: https://kalebmckelvey.com
  source_url: https://github.com/avatar-kaleb/kalebmckelvey-site
  description: >
    Personal portfolio of Kaleb McKelvey!
  categories:
    - Blog
    - Portfolio
  built_by: Kaleb McKelvey
  built_by_url: https://kalebmckelvey.com
  featured: false
- title: Michal Czaplinski
  url: https://czaplinski.io
  main_url: https://czaplinski.io
  source_url: https://github.com/michalczaplinski/michalczaplinski.github.io
  description: >
    Michal Czaplinski is a full-stack developer 🚀
  categories:
    - Portfolio
    - Web Development
  built_by: Michal Czaplinski mmczaplinski@gmail.com
  built_by_url: https://czaplinski.io
  featured: false
- title: Interactive Investor (ii)
  url: https://www.ii.co.uk
  main_url: https://www.ii.co.uk
  description: >
    Hybrid (static/dynamic) Gatsby web app for ii's free research, news and analysis, discussion and product marketing site.
  categories:
    - Business
    - Finance
    - Technology
  built_by: Interactive Investor (ii)
  built_by_url: https://www.ii.co.uk
  featured: false
- title: Weingut Goeschl
  url: https://www.weingut-goeschl.at/
  main_url: https://www.weingut-goeschl.at/
  description: >
    Weingut Goeschl is a family winery located in Gols, Burgenland in Austria (Österreich)
  categories:
    - E-commerce
    - Business
  built_by: Peter Kroyer
  built_by_url: https://www.peterkroyer.at/
  featured: false
- title: Hash Tech Guru
  url: https://hashtech.guru
  main_url: https://hashtech.guru
  description: >
    Software Development Training School and Tech Blog
  categories:
    - Blog
    - Education
  built_by: Htet Wai Yan Soe
  built_by_url: https://github.com/johnreginald
- title: AquaGruppen Vattenfilter
  url: https://aquagruppen.se
  main_url: https://aquagruppen.se/
  description: >
    Water filter and water treatment products in Sweden
  categories:
    - Business
    - Technology
  built_by: Johan Eliasson
  built_by_url: https://github.com/elitan
  featured: false
- title: Josef Aidt
  url: https://josefaidt.dev
  main_url: https://josefaidt.dev
  source_url: https://github.com/josefaidt/josefaidt.github.io
  description: >
    Personal website, blog, portfolio for Josef Aidt
  categories:
    - Portfolio
    - Blog
    - Web Development
  built_by: Josef Aidt
  built_by_url: https://twitter.com/garlicbred
- title: How To egghead
  main_url: https://howtoegghead.com/
  url: https://howtoegghead.com/
  source_url: https://github.com/eggheadio/how-to-egghead
  featured: false
  built_by: egghead.io
  built_by_url: https://egghead.io
  description: >
    How to become an egghead instructor or reviewer
  categories:
    - Documentation
    - Education
- title: Sherpalo Ventures
  main_url: https://www.sherpalo.com/
  url: https://www.sherpalo.com/
  featured: false
  categories:
    - Finance
    - Business
    - Technology
  built_by: Othermachines
  built_by_url: https://othermachines.com
- title: WrapCode
  url: https://www.wrapcode.com
  main_url: https://www.wrapcode.com
  description: >
    A full stack blog on Microsoft Azure, JavaScript, DevOps, AI and Bots.
  categories:
    - Blog
    - Technology
    - Web Development
  built_by: Rahul P
  built_by_url: https://twitter.com/_rahulpp
  featured: false
- title: Kirankumar Ambati's Portfolio
  url: https://www.kirankumarambati.me
  main_url: https://www.kirankumarambati.me
  description: >
    Personal website, blog, portfolio of Kirankumar Ambati
  categories:
    - Blog
    - Portfolio
    - Web Development
  built_by: Kirankumar Ambati
  built_by_url: https://github.com/kirankumarambati
  featured: false
- title: Rou Hun Fan's portfolio
  main_url: https://flowen.me
  url: https://flowen.me
  description: >
    Portfolio of creative developer Rou Hun Fan. Built with Gatsby v2 &amp; Greensock drawSVG.
  categories:
    - Portfolio
  built_by: Rou Hun Fan Developer
  built_by_url: https://flowen.me
  featured: false
- title: chadly.net
  url: https://www.chadly.net
  main_url: https://www.chadly.net
  source_url: https://github.com/chadly/chadly.net
  description: >
    Personal tech blog by Chad Lee.
  categories:
    - Blog
    - Technology
    - Web Development
  built_by: Chad Lee
  built_by_url: https://github.com/chadly
  featured: false
- title: CivicSource
  url: https://www.civicsource.com
  main_url: https://www.civicsource.com
  description: >
    Online auction site to purchase tax-distressed properties from local taxing authorities.
  categories:
    - Real Estate
    - Government
  featured: false
- title: SpotYou
  main_url: https://spotyou.joshglazer.com
  url: https://spotyou.joshglazer.com
  source_url: https://github.com/joshglazer/spotyou
  description: >
    SpotYou allows you to watch your favorite music videos on Youtube based on your Spotify Preferences
  categories:
    - Entertainment
    - Music
  built_by: Josh Glazer
  built_by_url: https://linkedin.com/in/joshglazer/
  featured: false
- title: Hesam Kaveh's blog
  description: >
    A blog with great seo that using gatsby-source-wordpress to fetch posts from backend
  main_url: https://hesamkaveh.com/
  url: https://hesamkaveh.com/
  source_url: https://github.com/hesamkaveh/sansi
  featured: false
  categories:
    - Blog
    - WordPress
- title: Oliver Gomes Portfolio
  main_url: https://oliver-gomes.github.io/v4/
  url: https://oliver-gomes.github.io/v4/
  description: >
    As an artist and a web designer/developer, I wanted to find a way to present these two portfolios in a way that made sense.  I felt with new found power of speed, Gatsby helped keep my creativity intact with amazing response and versatility. I felt my butter smooth transition felt much better in user perspective and super happy with the power of Gatsby.
  categories:
    - Portfolio
    - Web Development
    - Blog
  built_by: Oliver Gomes
  built_by_url: https://github.com/oliver-gomes
  featured: false
- title: Patrik Szewczyk
  url: https://www.szewczyk.cz/
  main_url: https://www.szewczyk.cz/
  description: >
    Patrik Szewczyk – JavaScript, TypeScript, React, Node.js developer, Redux, Reason
  categories:
    - Portfolio
  built_by: Patrik Szewczyk
  built_by_url: https://linkedin.com/in/thepatriczek/
  featured: false
- title: Jacob Cofman's Blog
  description: >
    Personal blog / portfolio about Jacob Cofman.
  main_url: https://jcofman.de/
  url: https://jcofman.de/
  source_url: https://github.com/JCofman/jc-website
  featured: false
  categories:
    - Blog
    - Portfolio
- title: re-geo
  description: >
    re-geo is react based geo cities style component.
  main_url: https://re-geo.netlify.app/
  url: https://re-geo.netlify.app/
  source_url: https://github.com/sadnessOjisan/re-geo-lp
  categories:
    - Open Source
  built_by: sadnessOjisan
  built_by_url: https://twitter.com/sadnessOjisan
  featured: false
- title: Luis Cestou Portfolio
  description: >
    Portfolio of graphic + interactive designer Luis Cestou.
  main_url: https://luiscestou.com
  url: https://luiscestou.com
  source_url: https://github.com/lcestou/luiscestou.com
  built_by: Luis Cestou contact@luiscestou.com
  built_by_url: https://luiscestou.com
  featured: false
  categories:
    - Portfolio
    - Web Development
- title: Data Hackers
  url: https://datahackers.com.br/
  main_url: https://datahackers.com.br/
  description: >
    Official website for the biggest portuguese-speaking data science community. Makes use of several data sources such as podcasts from Anchor, messages from Slack, newsletters from MailChimp and blog posts from Medium. The unique visual design also had its hurdles and was quite fun to develop!
  categories:
    - Blog
    - Education
    - Podcast
    - Technology
  built_by: Kaordica
  built_by_url: https://kaordica.design
  featured: false
- title: TROMAQ
  url: https://www.tromaq.com/
  main_url: https://www.tromaq.com/
  description: >
    TROMAQ executes earthmoving services and rents heavy machinery for construction work. Even with the lack of good photography, their new site managed to pass a solid and trustworthy feeling to visitors during testing and they're already seeing the improvement in brand awareness, being the sole player with a modern website in their industry.
  categories:
    - Marketing
  built_by: Kaordica
  built_by_url: https://kaordica.design
  featured: false
- title: Novida Consulting
  url: https://www.novidaconsultoria.com.br
  main_url: https://www.novidaconsultoria.com.br
  description: >
    Novida’s goal was to position itself as a solid, exclusive and trustworthy brand for families looking for a safe financial future… We created a narrative and visual design that highlight their exclusivity.
  categories:
    - Marketing
  built_by: Kaordica
  built_by_url: https://kaordica.design
  featured: false
- title: We Are Clarks
  url: https://www.weareclarks.com
  main_url: https://www.weareclarks.com
  source_url: https://github.com/abeaclark/weareclarks
  description: >
    A family travel blog.
  categories:
    - Blog
    - Travel
  built_by: Abe Clark
  built_by_url: https://www.linkedin.com/in/abrahamclark/
  featured: false
- title: Guillaume Briday's Blog
  main_url: https://guillaumebriday.fr/
  url: https://guillaumebriday.fr/
  source_url: https://github.com/guillaumebriday/guillaumebriday.fr
  description: >
    My personal blog built with Gatsby and Tailwind CSS.
  categories:
    - Blog
    - Web Development
    - Technology
  built_by: Guillaume Briday
  built_by_url: https://guillaumebriday.fr/
  featured: false
- title: Jean Regisser's Portfolio
  main_url: https://jeanregisser.com/
  url: https://jeanregisser.com/
  source_url: https://github.com/jeanregisser/jeanregisser.com
  featured: false
  description: >
    Portfolio of software engineer Jean Regisser.
  categories:
    - Portfolio
    - Mobile Development
  built_by: Jean Regisser
  built_by_url: https://jeanregisser.com/
- title: Chase Ohlson
  url: https://chaseohlson.com
  main_url: https://chaseohlson.com
  description: >
    Portfolio of frontend engineer & web developer Chase Ohlson.
  categories:
    - Portfolio
    - Web Development
  built_by: Chase Ohlson
  built_by_url: https://chaseohlson.com
  featured: false
- title: Zach Schnackel
  url: https://zslabs.com
  main_url: https://zslabs.com
  source_url: https://github.com/zslabs/zslabs.com
  description: >
    Portfolio site for UI/Motion Developer, Zach Schnackel.
  categories:
    - Portfolio
    - Web Development
  built_by: Zach Schnackel
  built_by_url: https://zslabs.com
- title: Gremlin
  url: https://www.gremlin.com
  main_url: https://www.gremlin.com
  description: >
    Gremlin's Failure as a Service finds weaknesses in your system before they cause problems.
  categories:
    - Marketing
- title: Headless.page
  main_url: https://headless.page/
  url: https://headless.page/
  description: >
    Headless.page is a directory of e-commerce sites featuring headless architecture, PWA features and / or the latest JavaScript technology.
  categories:
    - Directory
    - E-commerce
  built_by: Subscribe Pro
  built_by_url: https://www.subscribepro.com/
  featured: false
- title: Ouracademy
  main_url: https://our-academy.org/
  url: https://our-academy.org/
  source_url: https://github.com/ouracademy/website
  description: >
    Ouracademy is an organization that promoves the education in software development through blog posts & videos smiley.
  categories:
    - Open Source
    - Blog
    - Education
  built_by: Ouracademy
  built_by_url: https://github.com/ouracademy
  featured: false
- title: Tenon.io
  main_url: https://tenon.io
  url: https://tenon.io
  description: >
    Tenon.io is an accessibility tooling, services and consulting company.
  categories:
    - API
    - Accessibility
    - Business
    - Consulting
    - Technology
  built_by: Tenon.io
  built_by_url: https://tenon.io
  featured: false
- title: Projectival
  url: https://www.projectival.de/
  main_url: https://www.projectival.de/
  description: >
    Freelancer Online Marketing & Web Development in Cologne, Germany
  categories:
    - Freelance
    - Marketing
    - Web Development
    - Blog
    - Consulting
    - SEO
    - Business
  built_by: Sascha Klapetz
  built_by_url: https://www.projectival.de/
  featured: false
- title: Hetzner Online Community
  main_url: https://community.hetzner.com
  url: https://community.hetzner.com
  description: >
    Hetzner Online Community provides a free collection of high-quality tutorials, which are based on free and open source software, on a variety of topics such as development, system administration, and other web technology.
  categories:
    - Web Development
    - Technology
    - Programming
    - Open Source
    - Community
  built_by: Hetzner Online GmbH
  built_by_url: https://www.hetzner.com/
  featured: false
- title: AGYNAMIX
  url: https://www.agynamix.de/
  main_url: https://www.agynamix.de/
  source_url: https://github.com/tuhlmann/agynamix.de
  description: >
    Full Stack Java, Scala, Clojure, TypeScript, React Developer in Thalheim, Germany
  categories:
    - Freelance
    - Web Development
    - Programming
    - Blog
    - Consulting
    - Portfolio
    - Business
  built_by: Torsten Uhlmann
  built_by_url: https://www.agynamix.de/
  featured: false
- title: syracuse.io
  url: https://syracuse.io
  main_url: https://syracuse.io
  source_url: https://github.com/syracuseio/syracuseio/
  description: >
    Landing page for Syracuse NY Software Development Meetup Groups
  categories:
    - Community
  built_by: Benjamin Lannon
  built_by_url: https://lannonbr.com
- title: Render Documentation
  main_url: https://render.com/docs
  url: https://render.com/docs
  description: >
    Render is the easiest place to host your sites and apps. We use Gatsby for everything on https://render.com, including our documentation. The site is deployed on Render as well! We also have a guide to deploying Gatsby apps on Render: https://render.com/docs/deploy-gatsby.
  categories:
    - Web Development
    - Programming
    - Documentation
    - Technology
  built_by: Render Developers
  built_by_url: https://render.com
  featured: false
- title: prima
  url: https://www.prima.co
  main_url: https://www.prima.co
  description: >
    Discover industry-defining wellness content and trusted organic hemp CBD products safely supporting wellness, stress, mood, skin health, and balance.
  categories:
    - Blog
    - E-commerce
    - Education
  built_by: The Couch
  built_by_url: https://thecouch.nyc
- title: Gatsby Guides
  url: https://gatsbyguides.com/
  main_url: https://gatsbyguides.com/
  description: >
    Free tutorial course about using Gatsby with a CMS.
  categories:
    - Education
    - Documentation
    - Web Development
  built_by: Osio Labs
  built_by_url: https://osiolabs.com/
  featured: false
- title: Architude
  url: https://architudedesign.com
  main_url: https://architudedesign.com
  description: >
    筑冶 Architude International Design Consultants
  categories:
    - Design
    - Landing Page
    - Gallery
  built_by: Neo Nie
  built_by_url: https://github.com/nihgwu
  featured: false
- title: Arctica
  url: https://arctica.io
  main_url: https://arctica.io
  description: >
    Arctica specialises in purpose-built websites and progressive web applications with user optimal experiences, tailored to meet the objectives of your business.
  categories:
    - Portfolio
    - Agency
    - Design
    - Web Development
  built_by: Arctica
  built_by_url: https://arctica.io
  featured: false
- title: David Brookes
  url: https://davidbrookes.me
  main_url: https://davidbrookes.me
  description: >
    Specialising in crafting stylish, high performance websites and applications that get results, using the latest cutting edge web development technologies.
  categories:
    - Portfolio
    - Freelance
    - Web Development
  built_by: Arctica
  built_by_url: https://arctica.io
  featured: false
- title: Dennis Morello
  url: https://morello.dev
  main_url: https://morello.dev
  source_url: https://gitlab.com/dennismorello/dev-blog
  description: >
    morello.dev is a development and technology blog written by Dennis Morello.
  categories:
    - Blog
    - Education
    - Web Development
    - Open Source
    - Technology
  built_by: Dennis Morello
  built_by_url: https://twitter.com/dennismorello
  featured: false
- title: BaseTable
  url: https://autodesk.github.io/react-base-table/
  main_url: https://autodesk.github.io/react-base-table/
  source_url: https://github.com/Autodesk/react-base-table
  description: >
    BaseTable is a react table component to display large data set with high performance and flexibility.
  categories:
    - Web Development
    - Documentation
    - Open Source
  built_by: Neo Nie
  built_by_url: https://github.com/nihgwu
  featured: false
- title: herper.io
  url: https://herper.io/
  main_url: https://herper.io/
  description: >
    Portfolio website for Jacob Herper - a Front End Web Developer with a passion for all things digital. I have more than 10 years experience working in web development.
  categories:
    - Portfolio
    - Web Development
    - Freelance
    - Design
    - SEO
  built_by: Jacob Herper
  built_by_url: https://github.com/jakeherp
  source_url: https://github.com/jakeherp/portfolio
  featured: false
- title: Artem Sapegin Photography
  description: >
    Photography portfolio and blog of Artem Sapegin, an award-losing photographer living in Berlin, Germany. Landscapes, cityscapes and dogs.
  main_url: https://morning.photos/
  url: https://morning.photos/
  source_url: https://github.com/sapegin/morning.photos
  categories:
    - Portfolio
    - Photography
  built_by: Artem Sapegin
  built_by_url: https://github.com/sapegin
- title: Pattyrn
  main_url: https://pattyrn.com
  url: https://pattyrn.com
  description: >
    Pattyrn uses advanced machine learning AI to analyze the platform’s your teams use, making it easy to solve performance problems, reduce bottlenecks, and monitor culture health to optimize your ROI and help boost performance without causing burn out.
  categories:
    - Marketing
    - Technology
  built_by: Pattyrn
  built_by_url: https://twitter.com/Pattyrn4
  featured: false
- title: Intranet Italia Day
  main_url: https://www.intranetitaliaday.it/en
  url: https://www.intranetitaliaday.it/en
  description: >
    The Italian event dedicated to the digital workplace that focuses on planning, governance and company intranet management
  categories:
    - Event
    - Conference
  built_by: Ariadne Digital
  built_by_url: https://www.ariadnedigital.it
  featured: false
- title: Textually Stylo
  main_url: https://www.textually.net
  url: https://www.textually.net
  description: >
    Stylo Markdown writing App marketing/documentation website by Textually Inc.
  categories:
    - Marketing
    - Technology
    - Blog
    - Documentation
  built_by: Sébastien Hamel
  built_by_url: https://www.textually.net
  featured: false
- title: OneDeck
  main_url: https://www.onedeck.co
  url: https://www.onedeck.co
  description: >
    OneDeck is a simple yet powerful tool for creating and sharing your one-page investment summary in under 10 minutes.
  categories:
    - Finance
    - Technology
  built_by: William Neill
  built_by_url: https://twitter.com/williamneill
  featured: false
- title: Assortment
  main_url: https://assortment.io
  url: https://assortment.io
  description: >
    Assortment aims to provide detailed tutorials (and more) for developers of all skill levels within the Web Development Industry. Attempting to cut out the fluff and arm you with the facts.
  categories:
    - Blog
    - Web Development
  built_by: Luke Whitehouse
  built_by_url: https://twitter.com/_lukewh
  featured: false
- title: Mission42
  main_url: https://mission42.zauberware.com
  url: https://mission42.zauberware.com
  description: >
    A landing page for the mobile app Mission42. Mission42 wants to help you learn new skills.
  categories:
    - App
    - Learning
    - Education
    - Landing Page
  built_by: Philipp Siegmund, zauberware
  built_by_url: https://www.zauberware.com
- title: Altstadtdomizil Idstein
  main_url: http://www.altstadtdomizil-idstein.de/
  url: http://www.altstadtdomizil-idstein.de/
  description: >
    A landing page for a holiday apartment in Idstein, Germany.
  categories:
    - Landing Page
    - Travel
    - Real Estate
  built_by: Simon Franzen, zauberware
  built_by_url: https://www.zauberware.com
- title: Gerald Martinez Dev
  main_url: https://gmartinez.dev/
  url: https://gmartinez.dev/
  source_url: https://github.com/nephlin7/gmartinez.dev
  description: >
    Personal website for show my skills and my works.
  categories:
    - Web Development
    - Portfolio
  built_by: Gerald Martinez
  built_by_url: https://twitter.com/GeraldM_92
  featured: false
- title: Becreatives
  main_url: https://becreatives.com
  url: https://becreatives.com
  featured: false
  description: >
    Digital software house. Enlights ideas. Think smart execute harder.
  categories:
    - Technology
    - Web Development
    - Agency
    - Marketing
  built_by: Becreatives
  built_by_url: https://becreatives.com
- title: Paul Clifton Photography
  main_url: https://paulcliftonphotography.com
  url: https://paulcliftonphotography.com
  featured: false
  description: >
    A full migration from WordPress to GatsbyJS and DatoCMS. Includes custom cropping on images as viewport changes size and also an infinity scroll that doesn't preload all of the results.
  categories:
    - Blog
    - Portfolio
    - Gallery
    - Photography
  built_by: Little Wolf Studio
  built_by_url: https://littlewolfstudio.co.uk
- title: Atte Juvonen - Blog
  url: https://www.attejuvonen.fi/
  main_url: https://www.attejuvonen.fi/
  source_url: https://github.com/baobabKoodaa/blog
  description: >
    Tech-oriented personal blog covering topics like AI, data, voting, game theory, infosec and software development.
  categories:
    - Blog
    - Data
    - JavaScript
    - Programming
    - Science
    - Security
    - Technology
    - Web Development
  featured: false
- title: Kibuk Construction
  url: https://kibukconstruction.com/
  main_url: https://kibukconstruction.com/
  description: >
    Kibuk Construction is a fully licensed and insured contractor specializing in Siding, Decks, Windows & Doors!
  categories:
    - Business
  built_by: David Krasniy
  built_by_url: http://dkrasniy.com
- title: RedCarpetUp
  main_url: https://www.redcarpetup.com
  url: https://www.redcarpetup.com/
  description: >
    RedCarpetUp's home page for a predominantly mobile-only customer base in India with major constraints on bandwidth availability
  categories:
    - Finance
  built_by: RedCarpet Dev Team
  built_by_url: https://www.redcarpetup.com
  featured: false
- title: talita traveler
  url: https://talitatraveler.com/
  main_url: https://talitatraveler.com/
  source_url: https://github.com/afuh/talitatraveler
  description: >
    Talita Traveler's personal blog.
  categories:
    - Blog
  built_by: Axel Fuhrmann
  built_by_url: https://axelfuhrmann.com/
  featured: false
- title: Pastelería el Progreso
  url: https://pasteleriaelprogreso.com/
  main_url: https://pasteleriaelprogreso.com/
  source_url: https://github.com/afuh/elprogreso
  description: >
    Famous bakery in Buenos Aires.
  categories:
    - Food
    - Gallery
  built_by: Axel Fuhrmann
  built_by_url: https://axelfuhrmann.com/
  featured: false
- title: Maitrik's Portfolio
  url: https://www.maitrikpatel.com/
  main_url: https://www.maitrikpatel.com/
  source_url: https://github.com/maitrikjpatel/portfolio
  description: >
    Portfolio of a Front-End Developer / UX Designer who designs and develops pixel perfect user interface, experiences and web applications.
  categories:
    - Portfolio
    - Blog
    - Design
    - Web Development
  built_by: Maitrik Patel
  built_by_url: https://www.maitrikpatel.com/
  featured: false
- title: PicPick
  url: https://picpick.app/
  main_url: https://picpick.app/
  description: >
    All-in-one Graphic Design Tool, Screen Capture Software, Image Editor, Color Picker, Pixel Ruler and More
  categories:
    - Productivity
    - App
    - Technology
  built_by: NGWIN
  built_by_url: https://picpick.app/
  featured: false
- title: Ste O'Neill
  main_url: https://www.steoneill.dev
  url: https://www.steoneill.dev
  description: >
    MVP of a portfolio site for a full stack UK based developer.
  categories:
    - Blog
    - Portfolio
  built_by: Ste O'Neill
  built_by_url: https://steoneill.dev
  featured: false
- title: Filipe Santos Correa's Portfolio
  description: >
    Filipe's Personal About Me / Portfolio.
  main_url: https://filipesantoscorrea.com/
  url: https://filipesantoscorrea.com/
  source_url: https://github.com/Safi1012/filipesantoscorrea.com
  featured: false
  categories:
    - Portfolio
- title: Progressive Massachusetts Legislator Scorecard
  main_url: https://scorecard.progressivemass.com
  url: https://scorecard.progressivemass.com
  featured: false
  source_url: https://github.com/progressivemass/legislator-scorecard
  description: >
    Learn about MA state legislators' voting records through a progressive lens
  categories:
    - Government
    - Education
  built_by: Alex Holachek
  built_by_url: https://alex.holachek.com/
- title: Jeff Wolff – Portfolio
  main_url: https://www.jeffwolff.net
  url: https://www.jeffwolff.net
  featured: false
  description: >
    A guy from San Diego who makes websites.
  categories:
    - Blog
    - Portfolio
    - Web Development
- title: Jp Valery – Portfolio
  main_url: https://jpvalery.photo
  url: https://jpvalery.photo
  featured: false
  description: >
    Self-taught photographer documenting spaces and people
  categories:
    - Portfolio
    - Photography
- title: Prevue
  main_url: https://www.prevue.io
  url: https://www.prevue.io
  featured: false
  description: >
    All in One Prototyping Tool For Vue Developers
  categories:
    - Open Source
    - Web Development
- title: Gold Medal Flour
  main_url: https://www.goldmedalflour.com
  url: https://www.goldmedalflour.com
  description: >
    Gold Medal Four is a brand of flour products owned by General Mills. The new site was built using Gatsby v2 with data sources from WordPress and an internal recipe API, and features multifaceted recipe filtering and a modified version of Gatsby Image to support art direction images.
  categories:
    - Food
  built_by: General Mills Branded Sites Dev Team
  built_by_url: https://www.generalmills.com
  featured: false
- title: Fifth Gait Technologies
  main_url: https://5thgait.com
  url: https://5thgait.com
  featured: false
  description: >
    Fifth Gait is a small business in the defense and space industry that is run and owned by physicists and engineers that have worked together for decades. The site was built using Gatsby V2.
  categories:
    - Government
    - Science
    - Technology
  built_by: Jonathan Z. Fisher
  built_by_url: https://jonzfisher.com
- title: Sal's Pals
  main_url: https://www.sals-pals.net
  url: https://www.sals-pals.net
  featured: false
  description: >
    Sal's Pals is a professional dog walking and pet sitting service based in Westfield, NJ. New site built with gatsby v2.
  categories:
    - Business
- title: Zuyet Awarmatrip
  main_url: https://www.zuyetawarmatrip.com
  url: https://www.zuyetawarmatrip.com
  featured: false
  description: >
    Zuyet Awarmatrip is a subsidiary identity within the personal ecosystem of Zuyet Awarmatik, focusing on travel and photography.
  categories:
    - Travel
    - Photography
  built_by: Zuyet Awarmatik
- title: manuvel.be
  url: https://www.manuvel.be
  main_url: https://www.manuvel.be
  source_url: https://github.com/riencoertjens/manuvelsite
  description: >
    Cycling themed café coming this april in Sint Niklaas, Belgium. One page with funky css-grid and gatsby-image trickery!
  categories:
    - Food
  built_by: WEBhart
  built_by_url: https://www.web-hart.com
  featured: false
- title: WEBhart
  url: https://www.web-hart.com
  main_url: https://www.web-hart.com
  description: >
    Hi, I'm Rien (pronounced Reen) from Belgium but based in Girona, Spain. I'm an autodidact, committed to learning until the end of time.
  categories:
    - Portfolio
    - Design
    - Web Development
    - Freelance
  built_by: WEBhart
  built_by_url: https://www.web-hart.com
  featured: false
- title: nicdougall.com
  url: https://nicdougall.netlify.app/
  main_url: https://nicdougall.netlify.app/
  source_url: https://github.com/riencoertjens/nicdougall.com
  description: >
    Athlete website with Netlify CMS for blog content.
  categories:
    - Blog
  built_by: WEBhart
  built_by_url: https://www.web-hart.com
  featured: false
- title: Lebuin D'Haese
  url: https://www.lebuindhaese.be/
  main_url: https://www.lebuindhaese.be/
  description: >
    Artist portfolio website. Powered by a super simple Netlify CMS to easily add blog posts or new art pieces.
  categories:
    - Portfolio
    - Blog
  built_by: WEBhart
  built_by_url: https://www.web-hart.com
  featured: false
- title: Iefke Molenstra
  url: https://www.iefke.be/
  main_url: https://www.iefke.be/
  description: >
    Artist portfolio website. Powered by a super simple Netlify CMS to easily add blog posts or new art pieces.
  categories:
    - Portfolio
    - Blog
  built_by: WEBhart
  built_by_url: https://www.web-hart.com
  featured: false
- title: The Broomwagon
  url: https://www.thebroomwagongirona.com/
  main_url: https://www.thebroomwagongirona.com/
  description: >
    foodtruck style coffee by pro cyclist Robert Gesink. The site has a webshop with merchandise and coffee beans.
  categories:
    - E-commerce
  built_by: WEBhart
  built_by_url: https://www.web-hart.com
- title: Pella Windows and Doors
  main_url: https://www.pella.com
  url: https://www.pella.com
  featured: false
  description: >
    The Pella Corporation is a privately held window and door manufacturing
  categories:
    - Business
- title: tinney.dev
  url: https://tinney.dev
  main_url: https://tinney.dev
  source_url: https://github.com/cdtinney/tinney.dev
  description: >
    Personal portfolio/blog of Colin Tinney
  categories:
    - Blog
    - Portfolio
    - Open Source
  built_by: Colin Tinney
  built_by_url: https://tinney.dev
  featured: false
- title: Monkeywrench Books
  main_url: https://monkeywrenchbooks.org
  url: https://monkeywrenchbooks.org
  description: >
    Monkeywrench Books is an all-volunteer, collectively-run bookstore and event space in Austin, TX
  categories:
    - Business
    - Community
    - Education
  built_by: Monkeywrench Books
  built_by_url: https://monkeywrenchbooks.org
- title: DeepMay.io
  main_url: https://deepmay.io
  url: https://deepmay.io
  description: >
    DeepMay is an experimental new tech bootcamp in the mountains of North Carolina.
  categories:
    - Event
    - Community
    - Technology
    - Marketing
  built_by: DeepMay
  built_by_url: https://twitter.com/deepmay_io
  featured: false
- title: Liferay.Design
  main_url: https://liferay.design
  url: https://liferay.design
  source_url: https://github.com/liferay-design/liferay.design
  description: >
    Liferay.Design is home to some of the freshest open-source designers who love to share articles and other resources for the Design Community.
  categories:
    - Blog
    - Community
    - Design
    - Marketing
    - Open Source
    - Technology
    - User Experience
  built_by: Liferay Designers
  built_by_url: https://twitter.com/liferaydesign
  featured: false
- title: Front End Remote Jobs
  main_url: https://frontendremotejobs.com
  url: https://frontendremotejobs.com
  source_url: https://github.com/benjamingrobertson/remotefrontend
  description: >
    Front End Remote Jobs features fully remote jobs for front end developers.
  categories:
    - WordPress
    - Web Development
  built_by: Ben Robertson
  built_by_url: https://benrobertson.io
  featured: false
- title: Penrose Grand Del Mar
  main_url: https://penroseatthegrand.com
  url: https://penroseatthegrand.com
  description: >
    Penrose Grand Del Mar is a luxury housing project coming soon.
  categories:
    - Real Estate
    - Design
  built_by: Chase Ohlson
  built_by_url: https://chaseohlson.com
- title: JustGraphQL
  url: https://www.justgraphql.com/
  main_url: https://www.justgraphql.com/
  source_url: https://github.com/Novvum/justgraphql
  description: >
    JustGraphQL helps developers quickly search and filter through GraphQL resources, tools, and articles.
  categories:
    - Open Source
    - Web Development
    - Technology
  built_by: Novvum
  built_by_url: https://www.novvum.io/
  featured: false
- title: Peter Macinkovic Personal Blog
  url: https://peter.macinkovic.id.au/
  main_url: https://peter.macinkovic.id.au/
  source_url: https://github.com/inkovic/peter-macinkovic-static-site
  description: >
    Personal Website and Blog of e-commerce SEO Specialist and Digital Marketer Peter Macinkovic.
  categories:
    - SEO
    - Marketing
    - Blog
  featured: false
- title: NH Hydraulikzylinder
  main_url: https://nh-hydraulikzylinder.com
  url: https://nh-hydraulikzylinder.com
  description: >
    High quality & high performance hydraulic cylinders manufactured in Austria based on the clients requirements
  categories:
    - Business
  built_by: MangoART
  built_by_url: https://www.mangoart.at
  featured: false
- title: Frauennetzwerk Linz-Land
  main_url: https://frauennetzwerk-linzland.net
  url: https://frauennetzwerk-linzland.net
  description: >
    Homepage for the local women's association providing support to people in need offline and online (Livechat integration)
  categories:
    - Nonprofit
  built_by: MangoART
  built_by_url: https://www.mangoart.at
  featured: false
- title: Mein Traktor
  main_url: http://www.mein-traktor.at/
  url: http://www.mein-traktor.at/
  description: >
    Homepage of a the main importer of SAME and Lamborghini Tractors in Austria with customer support area
  categories:
    - Business
    - App
  built_by: MangoART
  built_by_url: https://www.mangoart.at
  featured: false
- title: Lamborghini Traktoren
  main_url: https://lamborghini-traktor.at
  url: https://lamborghini-traktor.at
  description: >
    Lamborghini Tractors - Landing page for the brand in Austria
  categories:
    - Business
  built_by: MangoART
  built_by_url: https://www.mangoart.at
  featured: false
- title: Holly Lodge Community Centre - Highgate, London
  main_url: https://www.hlcchl.org/
  url: https://www.hlcchl.org/
  source_url: https://github.com/eugelogic/hlcchl-gatsby
  description: >
    The Holly Lodge Community Centre - Highgate, London has a shiny new website built with Gatsby v2 that makes important contributions towards a faster, more secure and environmentally friendly web for everyone.
  categories:
    - Community
    - Event
    - Nonprofit
  built_by: Eugene Molari Developer
  built_by_url: https://twitter.com/EugeneMolari
  featured: false
- title: blackcater's blog
  url: https://www.blackcater.win
  main_url: https://www.blackcater.win
  source_url: https://github.com/blackcater/blog
  description: >
    Blog like Medium, for person and team.
  categories:
    - Blog
    - Web Development
  built_by: blackcater
  built_by_url: https://github.com/blackcater
  featured: false
- title: Kenneth Kwakye-Gyamfi Portfolio Site
  url: https://www.kwakye-gyamfi.com
  main_url: https://www.kwakye-gyamfi.com
  source_url: https://www.github.com/cross19xx/cross-site
  description: >
    Personal portfolio site for Kenneth Kwakye-Gyamfi, a mobile and web full stack applications developer currently based in Accra, Ghana.
  categories:
    - SEO
    - Web Development
    - Open Source
    - Portfolio
  featured: false
- title: Gareth Weaver
  url: https://www.garethweaver.com/
  main_url: https://www.garethweaver.com/
  source_url: https://github.com/garethweaver/public-site-react
  description: >
    A personal portfolio of a London based frontend developer built with Gatsby 2, Redux and Sass
  categories:
    - Portfolio
    - Web Development
  built_by: Gareth Weaver
  built_by_url: https://twitter.com/garethdweaver
  featured: false
- title: Mailjet
  url: https://dev.mailjet.com/
  main_url: https://dev.mailjet.com/
  description: >
    Mailjet is an easy-to-use all-in-one e-mail platform.
  categories:
    - API
    - Documentation
  featured: false
- title: Peintagone
  url: https://www.peintagone.be/
  main_url: https://www.peintagone.be/
  description: >
    Peintagone is a superior quality paint brand with Belgian tones.
  categories:
    - Portfolio
    - Gallery
  built_by: Sebastien Crepin
  built_by_url: https://github.com/opeah
  featured: false
- title: Let's Do Dish!
  url: https://letsdodish.com
  main_url: https://letsdodish.com
  description: >
    A new recipe site for people who enjoy cooking great food in their home kitchen. Find some great meal ideas! Let's do dish!
  categories:
    - Blog
    - Food
  built_by: Connerra
  featured: false
- title: AWS Amplify Community
  url: https://amplify.aws/community/
  main_url: https://amplify.aws/community/
  source_url: https://github.com/aws-amplify/community
  description: >
    Amplify Community is a hub for developers building fullstack serverless applications with Amplify to easily access content (such as events, blog posts, videos, sample projects, and tutorials) created by other members of the Amplify community.
  categories:
    - Blog
    - Directory
    - Education
    - Technology
  built_by: Nikhil Swaminathan
  built_by_url: https://github.com/swaminator
  featured: false
- title: Cal State Monterey Bay
  url: https://csumb.edu
  main_url: https://csumb.edu
  source_url: https://github.com/csumb/csumb-gatsby
  description: >
    A website for the entire campus of California State University, Monterey Bay.
  categories:
    - Education
    - Government
  built_by: CSUMB Web Team
  built_by_url: https://csumb.edu/web/team
  featured: false
- title: BestPricingPages.com
  url: https://bestpricingpages.com
  main_url: https://bestpricingpages.com
  source_url: https://github.com/jpvalery/pricingpages/
  description: >
    A repository of the best pricing pages by the best companies. Built in less than a week.
    Inspired by RGE and since pricingpages.xyz no longer exists, I felt such a resource was missing and could be helpful to many people.
  categories:
    - Business
    - Community
    - Entrepreneurship
    - Open Source
    - Technology
  built_by: Jp Valery
  built_by_url: https://jpvalery.me
  featured: false
- title: Lendo Austria
  url: https://lendo.at
  main_url: https://lendo.at
  description: >
    A Comparison site for best private loan offer from banks in Austria.
  categories:
    - Business
    - Finance
  built_by: Lendo developers
  featured: false
- title: Visual Cloud FX
  url: https://visualcloudfx.com
  main_url: https://visualcloudfx.com
  source_url: https://github.com/jjcav84/visualcloudfx
  description: >
    Basic static site built with MDBootstrap, React, and Gatsby
  categories:
    - Consulting
    - Portfolio
  built_by: Jacob Cavazos
  built_by_url: https://jacobcavazos.com
- title: Matthew Miller (Me4502)
  url: https://matthewmiller.dev
  main_url: https://matthewmiller.dev
  description: >
    The personal site, blog and portfolio of Matthew Miller (Me4502)
  categories:
    - Blog
    - Programming
    - Technology
    - Portfolio
  built_by: Matthew Miller
  featured: false
- title: Årets Kontor
  url: https://aretskontor.newst.se
  main_url: https://aretskontor.newst.se
  description: >
    A swedish competition for "office of the year" in sweden with a focus on design. Built with MDBootstrap and Gatsby.
  categories:
    - Real Estate
    - Marketing
  built_by: Victor Björklund
  built_by_url: https://victorbjorklund.com
  featured: false
- title: Kyma
  url: https://kyma-project.io
  main_url: https://kyma-project.io
  source_url: https://github.com/kyma-project/website
  description: >
    This website holds overview, blog and documentation for Kyma open source project that is a Kubernates based application extensibility framework.
  categories:
    - Documentation
    - Blog
    - Technology
    - Open Source
  built_by: Kyma developers
  built_by_url: https://twitter.com/kymaproject
  featured: false
- title: Verso
  main_url: https://verso.digital
  url: https://verso.digital
  description: >
    Verso is a creative technology studio based in Singapore. Site built with Gatsby and Netlify.
  categories:
    - Agency
    - Consulting
    - Design
    - Technology
  built_by: Verso
  built_by_url: https://verso.digital
  featured: false
- title: Camilo Holguin
  url: https://camiloholguin.me
  main_url: https://camiloholguin.me
  source_url: https://github.com/camiloholguin/gatsby-portfolio
  description: >
    Portfolio site using GatsbyJS and WordPress REST API.
  categories:
    - WordPress
    - Portfolio
    - Web Development
  built_by: Camilo Holguin
  built_by_url: https://camiloholguin.me
  featured: false
- title: Kodingnesia
  url: https://kodingnesia.com/
  main_url: https://kodingnesia.com/
  description: >
    Kodingnesia is a place for learning programming & linux in Bahasa Indonesia.
  categories:
    - Blog
    - Programming
    - Technology
  built_by: Frisko Mayufid
  built_by_url: https://frisko.space
- title: ERS HCL Open Source Portal
  url: https://ers-hcl.github.io/
  main_url: https://ers-hcl.github.io/
  description: >
    Official site for ERS-HCL GitHub organizational site. This is a hybrid app with static and dynamic content, providing a details of the open source projects, initiatives, innovation ideas within ERS-HCL. It pulls data from various data sources including GitHub APIs, MDX based blog posts, excel files. It also hosts an ideas app that is based on Firebase.
  categories:
    - Open Source
    - Blog
    - Technology
    - Web Development
    - Community
    - Documentation
  source_url: https://github.com/ERS-HCL/gatsby-ershcl-app
  built_by: Tarun Kumar Sukhu
  built_by_url: https://github.com/tsukhu
- title: Ben Shi
  url: https://hbish.com/
  main_url: https://hbish.com/
  source_url: https://github.com/hbish/hbish.com
  description: >
    A personal website of Ben Shi, a technologist from Sydney, Australia.
  categories:
    - Blog
    - Programming
    - Technology
  built_by: Ben Shi
  built_by_url: https://hbish.com/
  featured: false
- title: Sandbox
  url: https://www.sandboxneu.com/
  main_url: https://www.sandboxneu.com/
  source_url: https://github.com/sandboxneu/sandboxneu.com
  description: >
    Official website of Sandbox, a Northeastern University student group that builds software for researchers.
  categories:
    - Marketing
  built_by: Sandbox at Northeastern
  built_by_url: https://github.com/sandboxneu/
  featured: false
- title: Accessible App
  main_url: https://accessible-app.com
  url: https://accessible-app.com
  source_url: https://github.com/accessible-app/accessible-app_com
  description: >
    Learn how to build inclusive web applications and Single Page Apps in modern JavaScript frameworks. This project collects strategies, links, patterns and plugins for React, Vue and Angular.
  categories:
    - Accessibility
    - Web Development
    - JavaScript
  built_by: Marcus Herrmann
  built_by_url: https://marcus.io
  featured: false
- title: PygmalionPolymorph
  url: https://pygmalionpolymorph.com
  main_url: https://pygmalionpolymorph.com
  source_url: https://github.com/PygmalionPolymorph/portfolio
  description: >
    Portfolio of artist, musician and developer PygmalionPolymorph.
  categories:
    - Portfolio
    - Gallery
    - Music
    - Photography
    - Web Development
  built_by: PygmalionPolymorph
  built_by_url: https://pygmalionpolymorph.com
  featured: false
- title: Gonzalo Nuñez Photographer
  main_url: https://www.gonzalonunez.com
  url: https://www.gonzalonunez.com
  description: >
    Website for Cancun based destination wedding photographer Gonzalo Nuñez. Site built with GatsbyJS, WordPress API and Netlify.
  categories:
    - Photography
    - Portfolio
    - WordPress
  built_by: Miguel Mayo
  built_by_url: https://www.miguelmayo.com
  featured: false
- title: Element 84
  main_url: https://www.element84.com
  url: https://www.element84.com
  description: >
    Element 84 is software engineering and design firm that helps companies and government agencies solve problems using remote sensing, life sciences, and transportation data in the cloud.
  categories:
    - Agency
    - Blog
    - Business
    - Consulting
    - Data
    - Design
    - Government
    - Portfolio
    - Programming
    - Science
    - Technology
    - User Experience
    - Web Development
- title: Raconteur Agency
  main_url: https://www.raconteur.net/agency
  url: https://www.raconteur.net/agency
  description: >
    Raconteur Agency is a London-based content marketing agency for B2B brands. We have rebuilt their site with Gatsby v2 using their existing WordPress backend as the data source. By switching from WordPress to GatsbyJS we have achieved a 200%+ improvement in page load times and went from a Lighthouse performance score of 49 to 100.
  categories:
    - Agency
    - Marketing
    - WordPress
  built_by: Jacob Herper
  built_by_url: https://herper.io
  featured: false
- title: Purple11
  main_url: https://purple11.com/
  url: https://purple11.com/
  description: >
    Purple11 is a site for photography and photo retouching tips and tricks.
  categories:
    - Blog
    - Photography
  built_by: Sébastien Noël
  built_by_url: https://blkfuel.com/
  featured: false
- title: PerfReviews
  main_url: https://perf.reviews/
  url: https://perf.reviews/
  source_url: https://github.com/PerfReviews/PerfReviews
  description: >
    The best content about web performance in spanish language.
  categories:
    - Web Development
  built_by: Joan León & José M. Pérez
  built_by_url: https://perf.reviews/nosotros/
  featured: false
- title: Un Backend - Blog
  main_url: https://www.unbackend.pro/
  url: https://www.unbackend.pro/
  description: >
    The personal website and blog of Camilo Ramírez, a backend developer :).
  categories:
    - Blog
    - Programming
    - Technology
  source_url: https://github.com/camilortte/camilortte.github.com
  built_by: Camilo Ramírez
  built_by_url: https://www.unbackend.pro/about
  featured: false
- title: Hitesh Vaghasiya
  main_url: https://hiteshvaghasiya.com/
  url: https://hiteshvaghasiya.com/
  description: >
    This is Hitesh Vaghasiya's blog. This blog is help you an E-Commerce like Magento, Shopify, and BigCommerce.
  categories:
    - Blog
    - Programming
    - Technology
    - Web Development
  built_by: Hitesh Vaghasiya
  built_by_url: https://hiteshvaghasiya.com/
  featured: false
- title: Aditus
  main_url: https://www.aditus.io
  url: https://www.aditus.io
  description: >
    Aditus is the accessibility tool for your team. We help teams build accessible websites and products.
  categories:
    - Accessibility
    - Education
  built_by: Aditus
  built_by_url: https://www.aditus.io
  featured: false
- title: Ultra Config
  main_url: https://ultraconfig.com.au/
  url: https://ultraconfig.com.au/ultra-config-generator/
  description: >
    Ultra Config Generator is a software application for Network Engineers to efficiently manage their network infrastructure.
  categories:
    - Blog
    - Technology
  built_by: Ultra Config
  built_by_url: https://ultraconfig.com.au/
  featured: false
- title: Malice
  main_url: https://malice.fr/
  url: https://malice.fr/
  description: >
    Malice is a cyber-training  platform for learning, validating and improving security related skills through simulated scenarios and challenges.
  categories:
    - Security
    - Technology
  built_by: Sysdream
  built_by_url: https://sysdream.com/
  featured: false
- title: Nash
  main_url: https://nash.io/
  url: https://nash.io/
  description: >
    Nash is a decentralized platform for trading, payment and other financial services. Our goal is to bring distributed finance to everyone by making blockchain technology fast and easy to use. We employ an off-chain engine to match trades rapidly, but never take control of customers’ assets. Our intuitive interface offers easy access to a range of trading, payment and investment functions.
  categories:
    - Portfolio
    - Security
    - Technology
  built_by: Andrej Gajdos
  built_by_url: https://andrejgajdos.com/
  featured: false
- title: Axel Fuhrmann
  url: https://axelfuhrmann.com
  main_url: https://axelfuhrmann.com
  source_url: https://github.com/afuh/axelfuhrmann.com
  description: >
    Personal portfolio.
  categories:
    - Portfolio
    - Freelance
    - Web Development
  featured: false
- title: Alaina Viau
  url: https://www.alainaviau.com
  main_url: https://www.alainaviau.com
  description: >
    Official website of Canadian opera director, creator, and producer Alaina Viau. Site designed by Stephen Bell.
  categories:
    - Portfolio
    - Music
  built_by: Michael Uloth
  built_by_url: https://www.michaeluloth.com
- title: Alison Moritz
  url: https://www.alisonmoritz.com
  main_url: https://www.alisonmoritz.com
  description: >
    Official website of American stage director Alison Moritz. Site designed by Stephen Bell.
  categories:
    - Portfolio
    - Music
  built_by: Michael Uloth
  built_by_url: https://www.michaeluloth.com
- title: Luke Secomb Digital
  url: https://lukesecomb.digital
  main_url: https://lukesecomb.digital
  source_url: https://github.com/lukethacoder/luke-secomb-simple
  description: >
    A simple portfolio site built using TypeScript, Markdown and React Spring.
  categories:
    - Portfolio
    - Web Development
  built_by: Luke Secomb
  built_by_url: https://lukesecomb.digital
  featured: false
- title: We are Brew
  url: https://www.wearebrew.co.uk
  main_url: https://www.wearebrew.co.uk
  description: >
    Official website for Brew, a Birmingham based Digital Marketing Agency.
  categories:
    - Portfolio
    - Web Development
    - Agency
    - Marketing
  built_by: Brew Digital
  built_by_url: https://www.wearebrew.co.uk
- title: Global City Data
  main_url: https://globalcitydata.com
  url: https://globalcitydata.com
  source_url: https://github.com/globalcitydata/globalcitydata
  description: >
    Global City Data is an open, easily browsable platform to showcase peer-reviewed urban datasets and models created by different research groups.
  categories:
    - Education
    - Open Source
  built_by: Rafi Barash
  built_by_url: https://rafibarash.com
  featured: false
- title: Submittable
  url: https://www.submittable.com
  main_url: https://www.submittable.com
  description: >
    Submissions made simple. Submittalbe is a cloud-based submissions manager that lets you accept, review, and make decisions on any kind of digital content.
  categories:
    - Technology
    - Marketing
  built_by: Genevieve Crow
  built_by_url: https://github.com/g-crow
- title: Appmantle
  main_url: https://appmantle.com
  url: https://appmantle.com
  description: >
    Appmantle is a new way of creating apps. A complete modern app that you build yourself quickly & easily, without programming knowledge.
  categories:
    - App
    - Marketing
    - Landing Page
    - Mobile Development
    - Technology
  built_by: Appmantle
  built_by_url: https://appmantle.com
  featured: false
- title: Acto
  main_url: https://www.acto.dk/
  url: https://www.acto.dk/
  description: >
    Tomorrows solutions - today. Acto is an innovative software engineering company, providing your business with high-quality, scalable and maintainable software solutions, to make your business shine.
  categories:
    - Agency
    - Technology
    - Web Development
    - Mobile Development
  built_by: Acto
  built_by_url: https://www.acto.dk/
- title: Gatsby GitHub Stats
  url: https://gatsby-github-stats.netlify.app
  main_url: https://gatsby-github-stats.netlify.app
  source_url: https://github.com/lannonbr/gatsby-github-stats/
  description: >
    Statistics Dashboard for Gatsby GitHub repository
  categories:
    - Data
  built_by: Benjamin Lannon
  built_by_url: https://lannonbr.com
  featured: false
- title: Graphic Intuitions
  url: https://www.graphicintuitions.com/
  main_url: https://www.graphicintuitions.com/
  description: >
    Digital marketing agency located in Morris, Manitoba.
  categories:
    - Agency
    - Web Development
    - Marketing
  featured: false
- title: Smooper
  url: https://www.smooper.com/
  main_url: https://www.smooper.com/
  description: >
    We connect you with digital marketing experts for 1 on 1 consultation sessions
  categories:
    - Marketing
    - Directory
  featured: false
- title: Lesley Barber
  url: https://www.lesleybarber.com/
  main_url: https://www.lesleybarber.com/
  description: >
    Official website of Canadian film composer Lesley Barber.
  categories:
    - Portfolio
    - Music
  built_by: Michael Uloth
  built_by_url: https://www.michaeluloth.com
- title: Timeline of Terror
  main_url: https://timelineofterror.org/
  url: https://timelineofterror.org/
  source_url: https://github.com/Symbitic/timeline-of-terror
  description: >
    Complete guide to the events of September 11, 2001.
  categories:
    - Directory
    - Government
  built_by: Alex Shaw
  built_by_url: https://github.com/Symbitic/
  featured: false
- title: Pill Club
  url: https://thepillclub.com
  main_url: https://thepillclub.com
  description: >
    Zero Copay With Insurance + Free Shipping + Bonus Gifts + Online Delivery – Birth Control Delivery and Prescription
  categories:
    - Marketing
    - Healthcare
  built_by: Pill Club
  built_by_url: https://thepillclub.com
- title: myweekinjs
  url: https://www.myweekinjs.com/
  main_url: https://www.myweekinjs.com/
  source_url: https://github.com/myweekinjs/public-website
  description: >
    Challenge to create and/or learn something new in JavaScript each week.
  categories:
    - Blog
  built_by: Adriaan Janse van Rensburg
  built_by_url: https://github.com/HurricaneInteractive/
  featured: false
- title: The Edit Suite
  main_url: https://www.theeditsuite.com.au/
  url: https://www.theeditsuite.com.au/
  source_url: https://thriveweb.com.au/portfolio/the-edit-suite/
  description: >-
    The Edit Suite is an award winning video production and photography company based out of our Mermaid Beach studio on the Gold Coast of Australia but we also have the ability to work mobile from any location.
  categories:
    - Photography
    - Marketing
  built_by: Thrive Team - Gold Coast
  built_by_url: https://thriveweb.com.au/
  featured: false
- title: CarineRoitfeld
  main_url: https://www.carineroitfeld.com/
  url: https://www.carineroitfeld.com/
  description: >
    Online shop for Carine Roitfeld parfume
  categories:
    - E-commerce
  built_by: Ask Phill
  built_by_url: https://askphill.com
- title: EngineHub.org
  url: https://enginehub.org
  main_url: https://enginehub.org
  source_url: https://github.com/EngineHub/enginehub-website
  description: >
    The landing pages for EngineHub, the organisation behind WorldEdit, WorldGuard, CraftBook, and more
  categories:
    - Landing Page
    - Technology
    - Open Source
  built_by: Matthew Miller
  built_by_url: https://matthewmiller.dev
- title: Goulburn Physiotherapy
  url: https://www.goulburnphysiotherapy.com.au/
  main_url: https://www.goulburnphysiotherapy.com.au/
  description: >
    Goulburn Physiotherapy is a leader in injury prevention, individual and community health, and workplace health solutions across Central Victoria.
  categories:
    - Blog
    - Healthcare
  built_by: KiwiSprout
  built_by_url: https://kiwisprout.nz/
  featured: false
- title: TomTom Traffic Index
  main_url: https://www.tomtom.com/en_gb/traffic-index/
  url: https://www.tomtom.com/en_gb/traffic-index/
  description: >
    The TomTom Traffic Index provides drivers, city planners, auto manufacturers and policy makers with unbiased statistics and information about congestion levels in 403 cities across 56 countries on 6 continents.
  categories:
    - Travel
    - Data
  built_by: TomTom
  built_by_url: https://tomtom.com
  featured: false
- title: PrintAWorld | A 3D Printing and Fabrication Company
  main_url: https://prtwd.com/
  url: https://prtwd.com/
  description: >
    PrintAWorld is a NYC based fabrication and manufacturing company that specializes in 3D printing, 3D scanning, CAD Design,
    laser cutting, and rapid prototyping. We help artists, agencies and engineers turn their ideas into its physical form.
  categories:
    - Business
  featured: false
- title: Glug-Infinite
  main_url: https://gluginfinite.github.io
  url: https://gluginfinite.github.io
  source_url: https://github.com/crstnmac/glug
  description: >
    This is a website built with Gatsby v2 that is deployed on GitHub using GitHub Pages and Netlify.
  categories:
    - Web Development
    - Blog
    - Portfolio
    - Agency
  built_by: Criston Macarenhas
  built_by_url: https://github.com/crstnmac
  featured: false
- title: The State of CSS Survey
  main_url: https://stateofcss.com/
  url: https://stateofcss.com/
  source_url: https://github.com/StateOfJS/state-of-css-2019
  description: >
    Annual CSS survey, brother of The State of JS Survey.
  categories:
    - Web Development
  built_by: Sacha Greif & Contribs
  built_by_url: https://github.com/StateOfJS
  featured: false
- title: Bytom Blockchain
  url: https://bytom.io/
  main_url: https://bytom.io/
  source_url: https://github.com/bytomlabs/bytom.io
  description: >
    Embrace the New Era of Bytom Blockchain
  categories:
    - Finance
    - Open Source
    - Technology
  built_by: Bytom Foundation
  built_by_url: https://bytom.io/
  featured: false
- title: Oerol Festival
  url: https://www.oerol.nl/nl/
  main_url: https://www.oerol.nl/en/
  description: >
    Oerol is a cultural festival on the island of Terschelling in the Netherlands that is held annually in June.
    The ten-day festival is focused on live, public theatre as well as music and visual arts.
  categories:
    - Event
    - Entertainment
  built_by: Oberon
  built_by_url: https://oberon.nl/
  featured: false
- title: Libra
  main_url: https://libra.org/
  url: https://libra.org/
  description: Libra's mission is to enable a simple global currency and financial infrastructure that empowers billions of people.
  featured: false
  categories:
    - Open Source
    - Technology
    - Finance
- title: Riffy Blog
  main_url: https://blog.rayriffy.com/
  url: https://blog.rayriffy.com/
  source_url: https://github.com/rayriffy/rayriffy-blog
  description: >
    Riffy Blog is async based beautiful highly maintainable site built by using Gatsby v2 with SEO optimized.
  categories:
    - Web Development
    - Blog
    - Open Source
    - Technology
    - Music
    - SEO
  built_by: Phumrapee Limpianchop
  built_by_url: https://rayriffy.com/
  featured: false
- title: The Coffee Collective
  url: https://coffeecollective.dk
  main_url: https://coffeecollective.dk
  description: >
    The Coffee Collective website is a JAM-stack based, multilingual, multi currency website/shop selling coffee, related products and subscriptions.
  categories:
    - E-commerce
    - Food
  built_by: Remotely (Anders Hallundbæk)
  built_by_url: https://remotely.dk
  featured: false
- title: Leadership Development International
  url: https://ldi.global
  main_url: https://ldi.global
  description: >
    A DatoCMS-backed site for an education and training company based in the US, China and the UAE.
  categories:
    - Education
    - Nonprofit
  built_by: Grant Holle
  built_by_url: https://grantholle.com
  featured: false
- title: Canvas 1839
  main_url: https://www.canvas1839.com/
  url: https://www.canvas1839.com/
  description: >-
    Online store for Canvas 1839 products, including pharmacological-grade CBD oil and relief cream.
  categories:
    - E-commerce
    - Marketing
  built_by: Corey Ward
  built_by_url: http://www.coreyward.me/
- title: Sparkle Stories
  main_url: https://app.sparklestories.com/
  url: https://app.sparklestories.com/
  description: >-
    Sparkle Stories is a streaming audio platform for children with over 1,200 original audio stories.
  categories:
    - App
    - Education
  built_by: Corey Ward
  built_by_url: http://www.coreyward.me/
- title: nehalist.io
  main_url: https://nehalist.io
  url: https://nehalist.io
  description: >
    nehalist.io is a blog about software development, technology and all that kind of geeky stuff.
  categories:
    - Blog
    - Web Development
    - Open Source
  built_by: Kevin Hirczy
  built_by_url: https://nehalist.io
  featured: false
- title: March and Ash
  main_url: https://marchandash.com/
  url: https://marchandash.com/
  description: >-
    March and Ash is a customer-focused, licensed cannabis dispensary located in Mission Valley.
  categories:
    - E-commerce
    - Business
    - Blog
  built_by: Blueyellow
  built_by_url: https://blueyellow.io/
  featured: false
- title: T Two Industries
  description: >
    T Two Industries is a manufacturing company specializing in building custom truck decks, truck bodies, and trailers.
  main_url: https://www.ttwo.ca
  url: https://www.ttwo.ca
  categories:
    - Business
  built_by: https://www.t2.ca
  built_by_url: https://www.t2.ca
  featured: false
- title: Cali's Finest Landscaping
  url: https://www.calisfinestlandscaping.com/
  main_url: https://www.calisfinestlandscaping.com/
  description: >
    A team of hard-working, quality-obsessed landscaping professionals looking to take dreams and transform them into reality.
  categories:
    - Business
  built_by: David Krasniy
  built_by_url: http://dkrasniy.com
  featured: false
- title: Vazco
  url: https://www.vazco.eu
  main_url: https://www.vazco.eu
  description: >
    Vazco works for clients from all around the world in future-proof technologies and help them build better products.
  categories:
    - Agency
    - Web Development
    - Blog
    - Business
    - Technology
  built_by: Vazco
  built_by_url: https://www.vazco.eu
  featured: false
- title: Major League Eating
  main_url: https://majorleagueeating.com
  url: https://majorleagueeating.com
  description: >
    Major League Eating is the professional competitive eating organization that runs the Nathan’s Famous Coney Island Hot Dog eating contest on July 4th, among other eating events.
  categories:
    - Entertainment
    - Sports
  built_by: Carmen Cincotti
  built_by_url: https://github.com/ccincotti3
  featured: false
- title: APIs You Won't Hate
  url: https://apisyouwonthate.com/blog
  main_url: https://apisyouwonthate.com
  source_url: https://github.com/apisyouwonthate/apisyouwonthate.com
  description: >
    API development is a topic very close to our hearts. APIs You Won't Hate is a team and community dedicated to learning, writing, sharing ideas and bettering understanding of API practices. Together we can eradicate APIs we hate.
  categories:
    - Blog
    - Education
    - E-commerce
    - API
    - Community
    - Learning
    - Open Source
    - Technology
    - Web Development
  built_by: Mike Bifulco
  built_by_url: https://github.com/mbifulco
  featured: false
- title: Sankarsan Kampa
  main_url: https://traction.one
  url: https://traction.one
  description: Full time programmer, part time gamer, exploring the details of programmable systems and how to stretch their capabilities.
  featured: false
  categories:
    - Portfolio
    - Freelance
- title: AwesomeDocs
  main_url: https://awesomedocs.traction.one/
  url: https://awesomedocs.traction.one/install
  source_url: https://github.com/AwesomeDocs/website
  description: An awesome documentation website generator!
  featured: false
  categories:
    - Open Source
    - Web Development
    - Technology
    - Documentation
  built_by: Sankarsan Kampa
  built_by_url: https://traction.one
- title: Prism Programming Language
  main_url: https://prism.traction.one/
  url: https://prism.traction.one/
  source_url: https://github.com/PrismLang/website
  description: Interpreted, high-level, programming language.
  featured: false
  categories:
    - Programming
    - Open Source
    - Technology
    - Documentation
  built_by: Sankarsan Kampa
  built_by_url: https://traction.one
- title: KingsDesign
  url: https://www.kingsdesign.com.au/
  main_url: https://www.kingsdesign.com.au/
  description: KingsDesign is a Hobart based web design and development company. KingsDesign creates, designs, measures and improves web based solutions for businesses and organisations across Australia.
  categories:
    - Agency
    - Technology
    - Portfolio
    - Consulting
    - User Experience
  built_by: KingsDesign
  built_by_url: https://www.kingsdesign.com.au
- title: EasyFloh | Easy Flows for all
  url: https://www.easyfloh.com
  main_url: https://www.easyfloh.com
  description: >
    EasyFloh is for creating simple flows for your organisation. An organisation
    can design own flows with own stages.
  categories:
    - Business
    - Landing Page
  built_by: Vikram Aroskar
  built_by_url: https://medium.com/@vikramaroskar
  featured: false
- title: Home Alarm Report
  url: https://homealarmreport.com/
  main_url: https://homealarmreport.com/
  description: >
    Home Alarm Report is dedicated to helping consumers make informed decisions
    about home security solutions. The site was easily migrated from a legacy WordPress
    installation and the dev team chose Gatsby for its site speed and SEO capabilities.
  categories:
    - Blog
    - Business
    - SEO
    - Technology
  built_by: Centerfield Media
  built_by_url: https://www.centerfield.com
- title: Just | FX for treasurers
  url: https://www.gojust.com
  main_url: https://www.gojust.com
  description: >
    Just provides a single centralized view of FX for corporate treasurers. See interbank market prices, and access transaction cost analysis.
  categories:
    - Finance
    - Technology
  built_by: Bejamas
  built_by_url: https://bejamas.io/
  featured: false
- title: Bureau for Good | Nonprofit branding, web and print communications
  url: https://www.bureauforgood.com
  main_url: https://www.bureauforgood.com
  description: >
    Bureau for Good helps nonprofits explain why they matter across digital & print media. Bureau for Good crafts purpose-driven identities, websites & print materials for changemakers.
  categories:
    - Nonprofit
    - Agency
    - Design
  built_by: Bejamas
  built_by_url: https://bejamas.io/
  featured: false
- title: Atelier Cartier Blumen
  url: https://www.ateliercartier.ch
  main_url: https://www.ateliercartier.ch
  description: >
    Im schönen Kreis 6 in Zürich kreiert Nicole Cartier Blumenkompositionen anhand Charaktereigenschaften oder Geschichten zur Person an. Für wen ist Dein Blumenstrauss gedacht? Einzigartige Floristik Blumensträusse, Blumenabos, Events, Shootings. Site designed by https://www.stolfo.co
  categories:
    - E-commerce
    - Design
  built_by: Bejamas
  built_by_url: https://bejamas.io/
  featured: false
- title: Veronym – Cloud Security Service Provider
  url: https://www.veronym.com
  main_url: https://www.veronym.com
  description: >
    Veronym is securing your digital transformation. A comprehensive Internet security solution for business. Stay safe no matter how, where and when you connect.
  categories:
    - Security
    - Technology
    - Business
  built_by: Bejamas
  built_by_url: https://bejamas.io/
  featured: false
- title: Devahoy
  url: https://devahoy.com/
  main_url: https://devahoy.com/
  description: >
    Devahoy is a personal blog written in Thai about software development.
  categories:
    - Blog
    - Programming
  built_by: Chai Phonbopit
  built_by_url: https://github.com/phonbopit
  featured: false
- title: Venus Lover
  url: https://venuslover.com
  main_url: https://venuslover.com
  description: >
    Venus Lover is a mobile app for iOS and Android so you can read your daily horoscope and have your natal chart, including the interpretation of the ascendant, planets, houses and aspects.
  categories:
    - App
    - Consulting
    - Education
    - Landing Page
- title: Write/Speak/Code
  url: https://www.writespeakcode.com/
  main_url: https://www.writespeakcode.com/
  description: >
    Write/Speak/Code is a non-profit on a mission to promote the visibility and leadership of technologists with marginalized genders through peer-led professional development.
  categories:
    - Community
    - Nonprofit
    - Open Source
    - Conference
  built_by: Nicola B.
  built_by_url: https://www.linkedin.com/in/nicola-b/
  featured: false
- title: Daniel Spajic
  url: https://danieljs.tech/
  main_url: https://danieljs.tech/
  description: >
    Passionate front-end developer with a deep, yet diverse skillset.
  categories:
    - Portfolio
    - Programming
    - Freelance
  built_by: Daniel Spajic
  featured: false
- title: Cosmotory
  url: https://cosmotory.netlify.app/
  main_url: https://cosmotory.netlify.app/
  description: >
    This is the educational blog containing various courses,learning materials from various authors from all over the world.
  categories:
    - Blog
    - Community
    - Nonprofit
    - Open Source
    - Education
  built_by: Hanishraj B Rao.
  built_by_url: https://hanishrao.netlify.app/
  featured: false
- title: Armorblox | Security Powered by Understanding
  url: https://www.armorblox.com
  main_url: https://www.armorblox.com
  description: >
    Armorblox is a venture-backed stealth cybersecurity startup, on a mission to build a game-changing enterprise security platform.
  categories:
    - Security
    - Technology
    - Business
  built_by: Bejamas
  built_by_url: https://bejamas.io
  featured: false
- title: Mojo
  url: https://www.mojo.is
  main_url: https://www.mojo.is/
  description: >
    We help companies create beautiful digital experiences
  categories:
    - Agency
    - Technology
    - Consulting
    - User Experience
    - Web Development
  featured: false
- title: Marcel Hauri
  url: https://marcelhauri.ch/
  main_url: https://marcelhauri.ch/
  description: >
    Marcel Hauri is an award-winning Magento developer and e-commerce specialist.
  categories:
    - Portfolio
    - Blog
    - Programming
    - Community
    - Open Source
    - E-commerce
  built_by: Marcel Hauri
  built_by_url: https://marcelhauri.ch
  featured: false
- title: Projektmanagementblog
  url: https://www.projektmanagementblog.de
  main_url: https://www.projektmanagementblog.de/
  source_url: https://github.com/StephanWeinhold/pmblog
  description: >
    Thoughts about modern project management. Built with Gatsby and Tachyons, based on Advanced Starter.
  categories:
    - Blog
  built_by: Stephan Weinhold
  built_by_url: https://stephanweinhold.com/
  featured: false
- title: Anthony Boyd Graphics
  url: https://www.anthonyboyd.graphics/
  main_url: https://www.anthonyboyd.graphics/
  description: >
    Free Graphic Design Resources by Anthony Boyd
  categories:
    - Portfolio
  built_by: Anthony Boyd
  built_by_url: https://www.anthonyboyd.com/
  featured: false
- title: Relocation Hero
  url: https://relocationhero.com
  main_url: https://relocationhero.com
  description: >
    Blog with FAQs related to Germany relocation. Built with Gatsby.
  categories:
    - Blog
    - Consulting
    - Community
  featured: false
- title: Zoe Rodriguez
  url: https://zoerodrgz.com
  main_url: https://zoerodrgz.com
  description: >
    Portfolio for Los Angeles-based designer Zoe Rodriguez. Built with Gatsby.
  categories:
    - Portfolio
    - Design
  built_by: Chase Ohlson
  built_by_url: https://chaseohlson.com
  featured: false
- title: TriActive USA
  url: https://triactiveusa.com
  main_url: https://triactiveusa.com
  description: >
    Website and blog for TriActive USA. Built with Gatsby.
  categories:
    - Landing Page
    - Business
  built_by: Chase Ohlson
  built_by_url: https://chaseohlson.com
- title: LaunchDarkly
  url: https://launchdarkly.com/
  main_url: https://launchdarkly.com/
  description: >
    LaunchDarkly is the feature management platform that software teams use to build better software, faster.
  categories:
    - Technology
    - Marketing
  built_by: LaunchDarkly
  built_by_url: https://launchdarkly.com/
  featured: false
- title: Arpit Goyal
  url: https://arpitgoyal.com
  main_url: https://arpitgoyal.com
  source_url: https://github.com/92arpitgoyal/ag-blog
  description: >
    Blog and portfolio website of a Front-end Developer turned Product Manager.
  categories:
    - Blog
    - Portfolio
    - Technology
    - User Experience
  built_by: Arpit Goyal
  built_by_url: https://twitter.com/_arpitgoyal
  featured: false
- title: Portfolio of Cole Townsend
  url: https://twnsnd.co
  main_url: https://twnsnd.co
  description: Portfolio of Cole Townsend, Product Designer
  categories:
    - Portfolio
    - User Experience
    - Web Development
    - Design
  built_by: Cole Townsend
  built_by_url: https://twitter.com/twnsndco
- title: Jana Desomer
  url: https://www.janadesomer.be/
  main_url: https://www.janadesomer.be/
  description: >
    I'm Jana, a digital product designer with coding skills, based in Belgium
  categories:
    - Portfolio
  built_by: Jana Desomer Designer/Developer
  built_by_url: https://www.janadesomer.be/
  featured: false
- title: Carbon8 Regenerative Agriculture
  url: https://www.carbon8.org.au/
  main_url: https://www.carbon8.org.au/
  description: >
    Carbon8 is a Not for Profit charity that supports Aussie farmers to transition to regenerative agriculture practices and rebuild the carbon (organic matter) in their soil from 1% to 8%.
  categories:
    - Nonprofit
    - E-commerce
  built_by: Little & Big
  built_by_url: https://www.littleandbig.com.au/
  featured: false
- title: Reactgo blog
  url: https://reactgo.com/
  main_url: https://reactgo.com/
  description: >
    It provides tutorials & articles about modern open source web technologies such as react,vuejs and gatsby.
  categories:
    - Blog
    - Education
    - Programming
    - Web Development
  built_by: Sai gowtham
  built_by_url: https://twitter.com/saigowthamr
  featured: false
- title: City Springs
  url: https://citysprings.com/
  main_url: https://citysprings.com/
  description: >
    Sandy Springs is a city built on creative thinking and determination. They captured a bold vision for a unified platform to bring together new and existing information systems. To get there, the Sandy Springs communications team partnered with Mediacurrent on a new Drupal 8 decoupled platform architecture with a Gatsbyjs front end to power both the City Springs website and its digital signage network. Now, the Sandy Springs team can create content once and publish it everywhere.
  categories:
    - Community
    - Government
  built_by: Mediacurrent
  built_by_url: https://www.mediacurrent.com
  featured: false
- title: Behalf
  url: https://www.behalf.no/
  main_url: https://www.behalf.no/
  description: >
    Behalf is Norwegian based digital design agency.
  categories:
    - Agency
    - Portfolio
    - Business
    - Consulting
    - Design
    - Design System
    - Marketing
    - Web Development
    - User Experience
  built_by: Behalf
  built_by_url: https://www.behalf.no/
  featured: false
- title: Saxenhammer & Co.
  url: https://saxenhammer-co.com/
  main_url: https://saxenhammer-co.com/
  description: >
    Saxenhammer & Co. is a leading boutique investment bank in Continental Europe. The firm’s strong track record is comprised of the execution of 200 successful transactions across all major industries.
  categories:
    - Consulting
    - Finance
    - Business
  built_by: Axel Fuhrmann
  built_by_url: https://axelfuhrmann.com/
  featured: false
- title: UltronEle
  url: http://ultronele.com
  main_url: https://runbytech.github.io/ueofcweb/
  source_url: https://github.com/runbytech/ueofcweb
  description: >
    UltronEle is a light, fast, simple yet interesting serverless e-learning CMS based on GatsbyJS. It aims to provide a easy-use product for tutors, teachers, instructors from all kinks of fields with near-zero efforts to setup their own authoring tool and content publish website.
  categories:
    - Education
    - Consulting
    - Landing Page
    - Web Development
    - Open Source
    - Learning
  built_by: RunbyTech
  built_by_url: http://runbytech.co
  featured: false
- title: Nick Selvaggio
  url: https://nickgs.com/
  main_url: https://nickgs.com/
  description: >
    The personal website of Nick Selvaggio. Long Island based web developer, teacher, and technologist.
  categories:
    - Consulting
    - Programming
    - Web Development
  featured: false
- title: Free & Open Source Gatsby Themes by LekoArts
  main_url: https://themes.lekoarts.de
  url: https://themes.lekoarts.de
  source_url: https://github.com/LekoArts/gatsby-themes/tree/master/www
  built_by: LekoArts
  built_by_url: https://github.com/LekoArts
  description: >-
    Get high-quality and customizable Gatsby themes to quickly bootstrap your website! Choose from many professionally created and impressive designs with a wide variety of features and customization options. Use Gatsby Themes to take your project to the next level and let you and your customers take advantage of the many benefits Gatsby has to offer.
  categories:
    - Open Source
    - Directory
    - Marketing
    - Landing Page
  featured: false
- title: Lars Roettig
  url: https://larsroettig.dev/
  main_url: https://larsroettig.dev/
  description: >
    Lars Roettig is a Magento Maintainer and e-commerce specialist. On his Blog, he writes Software Architecture and Magento Development.
  categories:
    - Portfolio
    - Blog
    - Programming
    - Community
    - Open Source
    - E-commerce
  built_by: Lars Roettig
  built_by_url: https://larsroettig.dev/
  featured: false
- title: Cade Kynaston
  url: https://cade.codes
  main_url: https://cade.codes
  source_url: https://github.com/cadekynaston/gatsby-portfolio
  description: >
    Cade Kynaston's Portfolio
  categories:
    - Portfolio
  built_by: Cade Kynaston
  built_by_url: https://github.com/cadekynaston
  featured: false
- title: Growable Meetups
  url: https://www.growable.io/
  main_url: https://www.growable.io/
  description: >
    Growable - Events to Accelerate your career in Tech. Made with <3 with Gatsby, React & Netlify by Talent Point in London.
  categories:
    - Event
    - Technology
    - Education
    - Community
    - Conference
  built_by: Talent Point
  built_by_url: https://github.com/talent-point/
  featured: false
- title: Fantastic Metropolis
  main_url: https://fantasticmetropolis.com
  url: https://fantasticmetropolis.com
  description: >
    Fantastic Metropolis ran between 2001 and 2006, highlighting the potential of literary science fiction and fantasy.
  categories:
    - Entertainment
  built_by: Luis Rodrigues
  built_by_url: https://goblindegook.com
  featured: false
- title: Simon Koelewijn
  main_url: https://simonkoelewijn.nl
  url: https://simonkoelewijn.nl
  description: >
    Personal blog of Simon Koelewijn, where he blogs about UX, analytics and web development (in Dutch). Made awesome and fast by using Gatsby 2.x (naturally) and gratefully using Netlify and Netlify CMS.
  categories:
    - Freelance
    - Blog
    - Web Development
    - User Experience
  built_by: Simon Koelewijn
  built_by_url: https://simonkoelewijn.nl
  featured: false
- title: Frankly Steve
  url: https://www.franklysteve.com/
  main_url: https://www.franklysteve.com/
  description: >
    Wedding photography with all the hugs, tears, kisses, smiles, laughter, banter, kids up trees, friends in hedges.
  categories:
    - Photography
    - Portfolio
  built_by: Little & Big
  built_by_url: https://www.littleandbig.com.au/
  featured: false
- title: Eventos orellana
  description: >-
    We are a company dedicated to providing personalized and professional advice
    for the elaboration and coordination of social and business events.
  main_url: https://eventosorellana.com/
  url: https://eventosorellana.com/
  featured: false
  categories:
    - Gallery
  built_by: Ramón Chancay
  built_by_url: https://ramonchancay.me/
- title: DIA Supermercados
  main_url: https://dia.com.br
  url: https://dia.com.br
  description: >-
    Brazilian retailer subsidiary, with more than 1,100 stores in Brazil, focusing on low prices and exclusive DIA Products.
  categories:
    - Business
  built_by: CloudDog
  built_by_url: https://clouddog.com.br
  featured: false
- title: AntdSite
  main_url: https://antdsite.yvescoding.org
  url: https://antdsite.yvescoding.org
  description: >-
    A static docs generator based on Ant Design and GatsbyJs.
  categories:
    - Documentation
  built_by: Yves Wang
  built_by_url: https://antdsite.yvescoding.org
- title: AntV
  main_url: https://antv.vision
  url: https://antv.vision
  description: >-
    AntV is a new generation of data visualization technique from Ant Financial
  categories:
    - Documentation
  built_by: afc163
  built_by_url: https://github.com/afc163
- title: ReactStudy Blog
  url: https://elated-lewin-51cf0d.netlify.app
  main_url: https://elated-lewin-51cf0d.netlify.app
  description: >
    Belong to your own blog by gatsby
  categories:
    - Blog
  built_by: 97thjingba
  built_by_url: https://github.com/97thjingba
  featured: false
- title: George
  main_url: https://kind-mestorf-5a2bc0.netlify.app
  url: https://kind-mestorf-5a2bc0.netlify.app
  description: >
    shiny new web built with Gatsby
  categories:
    - Blog
    - Portfolio
    - Gallery
    - Landing Page
    - Design
    - Web Development
    - Open Source
    - Science
  built_by: George Davituri
  featured: false

- title: CEO amp
  main_url: https://www.ceoamp.com
  url: https://www.ceoamp.com
  description: >
    CEO amp is an executive training programme to amplify a CEO's voice in the media. This site was built with Gatsby v2, Styled-Components, TypeScript and React Spring.
  categories:
    - Consulting
    - Entrepreneurship
    - Marketing
    - Landing Page
  built_by: Jacob Herper
  built_by_url: https://herper.io
  featured: false
- title: QuantumBlack
  main_url: https://www.quantumblack.com/
  url: https://www.quantumblack.com/
  description: >
    We help companies use data to make distinctive, sustainable and significant improvements to their performance.
  categories:
    - Technology
    - Consulting
    - Data
    - Design
  built_by: Richard Westenra
  built_by_url: https://www.richardwestenra.com/
  featured: false
- title: Coffeeshop Creative
  url: https://www.coffeeshopcreative.ca
  main_url: https://www.coffeeshopcreative.ca
  description: >
    Marketing site for a Toronto web design and videography studio.
  categories:
    - Marketing
    - Agency
    - Design
    - Video
    - Web Development
  built_by: Michael Uloth
  built_by_url: https://www.michaeluloth.com
  featured: false
- title: Daily Hacker News
  url: https://dailyhn.com
  main_url: https://dailyhn.com
  description: >
    Daily Hacker News presents the top five stories from Hacker News daily.
  categories:
    - Entertainment
    - Design
    - Web Development
    - Technology
    - Science
  built_by: Joeri Smits
  built_by_url: https://joeri.dev
  featured: false
- title: Grüne Dresden
  main_url: https://ltw19dresden.de
  url: https://ltw19dresden.de
  description: >
    This site was built for the Green Party in Germany (Bündnis 90/Die Grünen) for their local election in Dresden, Saxony. The site was built with Gatsby v2 and Styled-Components.
  categories:
    - Government
    - Nonprofit
  built_by: Jacob Herper
  built_by_url: https://herper.io
- title: Mill3 Studio
  main_url: https://mill3.studio/en/
  url: https://mill3.studio/en/
  description: >
    Our agency specializes in the analysis, strategy and development of digital products.
  categories:
    - Agency
    - Portfolio
  built_by: Mill3
  built_by_url: https://mill3.studio/en/
  featured: false
- title: Zellement
  main_url: https://www.zellement.com
  url: https://www.zellement.com
  description: >
    Online portfolio of Dan Farrow from Nottingham, UK.
  categories:
    - Portfolio
  built_by: Zellement
  built_by_url: https://www.zellement.com
  featured: false
- title: Fullstack HQ
  url: https://fullstackhq.com/
  main_url: https://fullstackhq.com/
  description: >
    Get immediate access to a battle-tested team of designers and developers on a pay-as-you-go monthly subscription.
  categories:
    - Agency
    - Consulting
    - Freelance
    - Marketing
    - Portfolio
    - Web Development
    - App
    - Business
    - Design
    - JavaScript
    - Technology
    - User Experience
    - Web Development
    - E-commerce
    - WordPress
  built_by: Fullstack HQ
  built_by_url: https://fullstackhq.com/
  featured: false
- title: Cantas
  main_url: https://www.cantas.co.jp
  url: https://www.cantas.co.jp
  description: >
    Cantas is digital marketing company in Japan.
  categories:
    - Business
    - Agency
  built_by: Cantas
  built_by_url: https://www.cantas.co.jp
  featured: false
- title: Sheringham Shantymen
  main_url: https://www.shantymen.com/
  url: https://www.shantymen.com/
  description: >
    The Sheringham Shantymen are a sea shanty singing group that raise money for the RNLI in the UK.
  categories:
    - Music
    - Community
    - Entertainment
    - Nonprofit
  built_by: Zellement
  built_by_url: https://www.zellement.com/
  featured: false
- title: WP Spark
  main_url: https://wpspark.io/
  url: https://wpspark.io/
  description: >
    Create blazing fast website with WordPress and our Gatsby themes.
  categories:
    - Agency
    - Community
    - Blog
    - WordPress
  built_by: wpspark
  built_by_url: https://wpspark.io/
- title: Ronald Langeveld
  description: >
    Ronald Langeveld's blog and Web Development portfolio website.
  main_url: https://www.ronaldlangeveld.com
  url: https://www.ronaldlangeveld.com
  categories:
    - Blog
    - Web Development
    - Freelance
    - Portfolio
    - Consulting
  featured: false
- title: Golfonaut
  description: >
    Golfonaut - Golf application for Apple Watch
  main_url: https://golfonaut.io
  url: https://golfonaut.io
  categories:
    - App
    - Sports
  featured: false
- title: Anton Sten - UX Lead/Design
  url: https://www.antonsten.com
  main_url: https://www.antonsten.com
  description: Anton Sten leads UX for design-driven companies.
  categories:
    - User Experience
    - Blog
    - Freelance
    - Portfolio
    - Consulting
    - Agency
    - Design
  featured: false
- title: Rashmi AP - Front-end Developer
  main_url: http://rashmiap.me
  url: http://rashmiap.me
  featured: false
  description: >
    Rashmi AP's Personal Portfolio Website
  source_url: https://github.com/rashmiap/personal-website-react
  categories:
    - Portfolio
    - Open Source
  built_by: Rashmi AP
  built_by_url: http://rashmiap.me
- title: OpenSourceRepos - Blogs for open source repositories
  main_url: https://opensourcerepos.com
  url: https://opensourcerepos.com
  featured: false
  description: >
    Open Source Repos is a blog site for explaining the architecture, code-walkthrough and key takeways for the GitHub repository. Out main aim to is to help more developers contribute to open source projects.
  source_url: https://github.com/opensourcerepos/blogs
  categories:
    - Open Source
    - Design
    - Design System
    - Blog
  built_by: OpenSourceRepos Team
  built_by_url: https://opensourcerepos.com
- title: Sheelah Brennan - Front-End/UX Engineer
  main_url: https://sheelahb.com
  url: https://sheelahb.com
  featured: false
  description: >
    Sheelah Brennan's web development blog
  categories:
    - Blog
    - Web Development
    - Design
    - Freelance
    - Portfolio
  built_by: Sheelah Brennan
- title: Delinx.Digital - Web and Mobile Development Agency based in Sofia, Bulgaria
  main_url: https://delinx.digital
  url: https://delinx.digital/solutions
  description: >
    Delinx.digital is a software development oriented digital agency based in Sofia, Bulgaria. We develop bespoke software solutions using  WordPress, WooCommerce, Shopify, e-commerce, React.js, Node.js, PHP, Laravel and many other technologies.
  categories:
    - Agency
    - Web Development
    - Design
    - E-commerce
    - WordPress
  featured: false
- title: Cameron Nuckols - Articles, Book Notes, and More
  main_url: https://nucks.co
  url: https://nucks.co
  description: >
    This site hosts all of Cameron Nuckols's writing on entrepreneurship, startups, money, fitness, self-education, and self-improvement.
  categories:
    - Blog
    - Entrepreneurship
    - Business
    - Productivity
    - Technology
    - Marketing
  featured: false
- title: Hayato KAJIYAMA - Portfolio
  main_url: https://hyakt.dev
  url: https://hyakt.dev
  source_url: https://github.com/hyakt/hyakt.github.io
  featured: false
  categories:
    - Portfolio
- title: Skirtcraft - Unisex Skirts with Large Pockets
  main_url: https://skirtcraft.com
  url: https://skirtcraft.com/products
  source_url: https://github.com/jqrn/skirtcraft-web
  description: >
    Skirtcraft sells unisex skirts with large pockets, made in the USA. Site built with TypeScript and styled-components, with Tumblr-sourced blog posts.
  categories:
    - E-commerce
    - Blog
  built_by: Joe Quarion
  built_by_url: https://github.com/jqrn
  featured: false
- title: Vermarc Sport
  main_url: https://www.vermarcsport.com/
  url: https://www.vermarcsport.com/
  description: >
    Vermarc Sport offers a wide range of cycle clothing, cycling jerseys, bib shorts, rain gear and accessories, as well for the summer, the mid-season (autumn / spring) and the winter.
  categories:
    - E-commerce
  built_by: BRIKL
  built_by_url: https://github.com/Brikl
- title: Cole Ruche
  main_url: https://coleruche.com
  url: https://coleruche.com
  source_url: https://github.com/kingingcole/myblog
  description: >
    The personal website and blog for Emeruche "Cole" Ikenna, front-end web developer from Nigeria.
  categories:
    - Blog
    - Portfolio
  built_by: Emeruche "Cole" Ikenna
  built_by_url: https://twitter.com/cole_ruche
  featured: false
- title: Abhith Rajan - Coder, Blogger, Biker, Full Stack Developer
  main_url: https://www.abhith.net/
  url: https://www.abhith.net/
  source_url: https://github.com/Abhith/abhith.net
  description: >
    abhith.net is a portfolio website of Abhith Rajan, a full stack developer. Sharing blog posts, recommended videos, developer stories and services with the world through this site.
  categories:
    - Portfolio
    - Blog
    - Programming
    - Open Source
    - Technology
  built_by: Abhith Rajan
  built_by_url: https://github.com/Abhith
  featured: false
- title: Mr & Mrs Wilkinson
  url: https://thewilkinsons.netlify.app/
  main_url: https://thewilkinsons.netlify.app/
  source_url: https://github.com/davemullenjnr/the-wilkinsons
  description: >
    A one-page wedding photography showcase using Gatsby Image and featuring a lovely hero and intro section.
  categories:
    - Photography
  built_by: Dave Mullen Jnr
  built_by_url: https://davemullenjnr.co.uk
  featured: false
- title: Gopesh Gopinath - Full Stack JavaScript Developer
  url: https://www.gopeshgopinath.com
  main_url: https://www.gopeshgopinath.com
  source_url: https://github.com/GopeshMedayil/gopeshgopinath.com
  description: >
    Gopesh Gopinath's Personal Portfolio Website
  categories:
    - Portfolio
    - Open Source
  built_by: Gopesh Gopinath
  built_by_url: https://www.gopeshgopinath.com
  featured: false
- title: Misael Taveras - FrontEnd Developer
  url: https://taverasmisael.com
  main_url: https://taverasmisael.com
  source_url: https://github.com/taverasmisael/taverasmisael
  description: >
    Personal site and blogging about learning FrontEnd web development in spanish.
  categories:
    - Portfolio
    - Open Source
    - Blog
    - JavaScript
    - Web Development
  built_by: Misael Taveras
  built_by_url: https://taverasmisael.com
  featured: false
- title: Le Reacteur
  url: https://www.lereacteur.io/
  main_url: https://www.lereacteur.io/
  description: >
    Le Reacteur is the first coding bootcamp dedicated to web and mobile apps development (iOS/Android). We offer intensive sessions to train students in a short time (10 weeks). Our goal is to pass on to our students in less than 3 months what they would have learned in 2 years. To achieve this ambitious challenge, our training is based on learning JavaScript (Node.js, Express, ReactJS, React Native).
  categories:
    - JavaScript
    - Learning
    - Mobile Development
    - Web Development
  built_by: Farid Safi
  built_by_url: https://twitter.com/FaridSafi
  featured: false
- title: Cinch
  url: https://www.cinch.co.uk
  main_url: https://www.cinch.co.uk
  description: >
    Cinch is a hub for car supermarkets and dealers to show off their stock. The site only lists second-hand cars that are seven years old or younger, with less than 70,000 miles on the clock.
  categories:
    - Entrepreneurship
    - Business
  built_by: Somo
  built_by_url: https://www.somoglobal.com
  featured: false
- title: Recetas El Universo
  description: >-
    Recipes and videos with the best of Ecuadorian cuisine.
    Collectable recipes from Diario El Universo.
  main_url: https://recetas-eu.now.sh/
  url: https://recetas-eu.now.sh/
  featured: false
  categories:
    - Blog
    - WordPress
    - Food
  built_by: Ramón Chancay
  built_by_url: https://ramonchancay.me/
- title: Third and Grove
  url: https://www.thirdandgrove.com
  main_url: https://www.thirdandgrove.com
  source_url: https://github.com/thirdandgrove/tagd8_gatsby
  description: >
    A digital agency slaying the mundane one pixel at a time.
  categories:
    - Agency
    - Marketing
    - Open Source
    - Technology
  built_by: Third and Grove
  built_by_url: https://www.thirdandgrove.com
  featured: false
- title: Le Bikini
  url: https://lebikini.com
  main_url: https://lebikini.com
  description: >
    New website for Toulouse's most iconic concert hall.
  categories:
    - Music
  built_by: Antoine Rousseau
  built_by_url: https://antoine.rousseau.im
  featured: false
- title: Jimmy Truong's Portfolio
  url: https://jimmytruong.ca
  main_url: https://jimmytruong.ca
  description: >
    This porfolio is a complication of all projects done during my time at BCIT D3 (Digital Design and Development) program and after graduation.
  categories:
    - Portfolio
    - Web Development
  built_by: Jimmy Truong
  built_by_url: https://jimmytruong.ca
  featured: false
- title: Quick Stop Nicaragua
  main_url: https://quickstopnicaragua.com
  url: https://quickstopnicaragua.com
  description: >
    Convenience Store Website
  categories:
    - Food
  built_by: Gerald Martinez
  built_by_url: https://twitter.com/GeraldM_92
  featured: false
- title: XIEL
  main_url: https://xiel.dev
  url: https://xiel.dev
  source_url: https://github.com/xiel/xiel
  description: >
    I'm a freelance front-end developer from Berlin who creates digital experiences that everyone likes to use.
  categories:
    - Portfolio
    - Blog
  built_by: Felix Leupold
  built_by_url: https://twitter.com/xiel
  featured: false
- title: Nicaragua Best Guides
  main_url: https://www.nicaraguasbestguides.com
  url: https://www.nicaraguasbestguides.com
  description: >
    Full-Service Tour Operator and Destination Management Company (DMC)
  categories:
    - Agency
    - Travel
  built_by: Gerald Martinez
  built_by_url: https://twitter.com/GeraldM_92
  featured: false
- title: Thoughts and Stuff
  main_url: http://thoughtsandstuff.com
  url: http://thoughtsandstuff.com
  source_url: https://github.com/robmarshall/gatsby-tns
  description: >
    A simple easy to read blog. Minimalistic, focusing on content over branding. Includes RSS feed.
  categories:
    - Accessibility
    - Blog
    - WordPress
  built_by: Robert Marshall
  built_by_url: https://robertmarshall.dev
  featured: false
- title: Tracli
  url: https://tracli.rootvan.com/
  main_url: https://tracli.rootvan.com/
  source_url: https://github.com/ridvankaradag/tracli-landing
  description: >
    A command line app that tracks your time
  categories:
    - Productivity
    - Technology
    - Landing Page
  built_by: Ridvan Karadag
  built_by_url: http://www.rootvan.com
  featured: false
- title: spon.io
  url: https://www.spon.io
  main_url: https://www.spon.io
  source_url: https://github.com/magicspon/spon.io
  description: >
    Portfolio for frontend web developer, based in Bristol UK
  categories:
    - Portfolio
  built_by: Dave Stockley
  built_by_url: https://www.spon.io
  featured: false
- title: BBS
  url: https://big-boss-studio.com
  main_url: https://big-boss-studio.com
  description: >
    For 11 years, we help great brands in their digital transformation, offering all our expertise for their needs. Technical consulting, UX, design, technical integration and maintenance.
  categories:
    - Agency
    - JavaScript
    - Web Development
  built_by: BBS
  built_by_url: https://big-boss-studio.com
  featured: false
- title: Appes - Meant to evolve
  main_url: https://appes.co
  url: https://appes.co
  description: >
    Appes is all about apps and evolution. We help companies to build mobile and
    web products.
  categories:
    - Agency
    - Mobile Development
    - Web Development
    - Technology
  built_by: Appes
  built_by_url: https://appes.co
  featured: false
- title: Intern
  url: https://intern.imedadel.me
  main_url: https://intern.imedadel.me
  description: >
    Intern is a job board for getting internships in tech, design, marketing, and more. It's built entirely with Gatsby.
  categories:
    - Directory
    - Technology
  built_by: Imed Adel
  built_by_url: https://imedadel.me
  featured: false
- title: Global Citizen Foundation
  main_url: https://www.globalcitizenfoundation.org
  url: https://www.globalcitizenfoundation.org
  description: >
    In the digital economy, we are Global Citizens and the currency is Personal Data
  categories:
    - Nonprofit
  built_by: The Delta Studio
  built_by_url: https://www.thedelta.io
  featured: false
- title: GatsbyFinds
  main_url: https://gatsbyfinds.netlify.app
  url: https://gatsbyfinds.netlify.app
  description: >
    GatsbyFinds is a website built ontop of Gatsby v2 by providing developers with a showcase of all the latest projects made with the beloved GatsbyJS.
  categories:
    - Portfolio
    - Gallery
  built_by: Bvlktech
  built_by_url: https://twitter.com/bvlktech
  featured: false
- title: AFEX Commodities Exchange
  main_url: https://afexnigeria.com
  url: https://afexnigeria.com
  description: >
    AFEX Nigeria strives to transform Nigerian agriculture by creating more bargaining power to smallholder farmers, access to information, and secure storage.
  categories:
    - Blog
    - Business
    - Finance
    - Food
    - WordPress
  built_by: Mayowa Falade
  built_by_url: http://mayowafalade.com
  featured: false
- title: VIA Data
  main_url: https://viadata.io
  url: https://viadata.io
  description: >
    The future of data management
  categories:
    - Data
  built_by: The Delta Studio
  built_by_url: https://www.thedelta.io
  featured: false
- title: Front End Day Event Website
  main_url: https://frontend-day.com/
  url: https://frontend-day.com/
  description: >
    Performant landing page for a front end workshops recurring event / conference.
  categories:
    - Event
    - Conference
    - Web Development
    - Technology
  built_by: Pagepro
  built_by_url: https://pagepro.co
  featured: false
- title: Mutual
  main_url: https://www.madebymutual.com
  url: https://www.madebymutual.com
  description: >
    Mutual is a web design and development agency. Our new website is powered by Gatsby and Craft CMS.
  categories:
    - Blog
    - Portfolio
    - Agency
    - Design
    - Web Development
  built_by: Mutual
  built_by_url: https://twitter.com/madebymutual
  featured: false
- title: Surge 3
  main_url: https://surge3.com
  url: https://surge3.com/
  description: >
    We’re Surge 3 - a premier web development agency. Our company centers around the principles of quality, speed, and service! We are founded using the latest in web technologies and are dedicated to using those exact tools to help our customers achieve their goals.
  categories:
    - Portfolio
    - Blog
    - Agency
    - Web Development
    - Marketing
  built_by: Dillon Browne
  built_by_url: https://dillonbrowne.com
- title: Adaltas
  main_url: https://www.adaltas.com
  url: https://www.adaltas.com
  description: >
    Adaltas is a team of consultants with a focus on Open Source, Big Data and Cloud Computing based in France, Canada and Morocco.
  categories:
    - Consulting
    - Data
    - Design System
    - Programming
    - Learning
  built_by: Adaltas
  built_by_url: https://www.adaltas.com
- title: Themis Attorneys
  main_url: https://themis-attorneys.com
  url: https://themis-attorneys.com
  description: >
    Themis Attorneys is Chennai based lawyers. Their new complete website is made using Gatsby.
  categories:
    - Agency
    - Consulting
    - Portfolio
    - Law
  built_by: Merbin J Anselm
  built_by_url: https://anselm.in
- title: Runlet
  main_url: https://runlet.app
  url: https://runlet.app
  source_url: https://github.com/runletapp/runlet
  description: >
    Runlet is a cloud-based job manager that offers device synchronization and reliable message delivery in a network of connected devices even after connectivity issues. Available for ARM, Linux, Mac and Windows.
  categories:
    - App
    - Landing Page
    - Productivity
    - Technology
  built_by: Vandré Leal
  built_by_url: https://vandreleal.github.io
  featured: false
- title: tiaan.dev
  main_url: https://tiaan.dev
  url: https://tiaan.dev
  featured: false
  categories:
    - Blog
    - Portfolio
    - Web Development
- title: Praveen Bisht
  main_url: https://www.prvnbist.com/
  url: https://www.prvnbist.com/
  source_url: https://github.com/prvnbist/portfolio
  categories:
    - Portfolio
    - Blog
  built_by: Praveen Bisht
  built_by_url: https://www.prvnbist.com/
  featured: false
- title: Jeff Mills The Outer Limits x NTS Radio
  url: https://www.nts.live/projects/jeff-mills-the-outer-limits/
  main_url: https://www.nts.live/projects/jeff-mills-the-outer-limits/
  source_url: https://github.com/ntslive/the-outer-limits
  description: >
    NTS Radio created a minisite for Jeff Mills' 6 part radio series The Outer Limits, including original music production and imagery curated from the NASA online image archive.
  categories:
    - Music
    - Gallery
    - Science
    - Entertainment
  built_by: NTS Radio
  built_by_url: https://www.nts.live
  featured: false
- title: BALAJIRAO676
  main_url: https://thebalajiraoecommerce.netlify.app/
  url: https://thebalajiraoecommerce.netlify.app/
  featured: false
  categories:
    - Blog
    - E-commerce
    - Web Development
- title: Mentimeter
  url: https://www.mentimeter.com/
  main_url: https://www.mentimeter.com/
  categories:
    - Business
  featured: false
- title: HYFN
  url: https://hyfn.com/
  main_url: https://hyfn.com/
  categories:
    - Business
  featured: false
- title: Mozilla India
  main_url: https://mozillaindia.org/
  url: https://mozillaindia.org/
  categories:
    - Open Source
  featured: false
- title: Primer Labs
  main_url: https://www.primerlabs.io
  url: https://www.primerlabs.io
  featured: false
  categories:
    - Education
    - Learning
- title: AJ on Purr-fect Solutions
  url: https://ajonp.com
  main_url: https://ajonp.com
  description: >
    A Community of developers, creating resources for all to use!
  categories:
    - Education
    - Learning
    - Programming
    - Web Development
    - API
    - Blog
    - SEO
  built_by: AJonP
  built_by_url: http://ajonp.com/authors/alex-patterson
- title: blog.kwst.site
  main_url: https://blog.kwst.site
  url: https://blog.kwst.site
  description: A blog of frontend engineer working in Fukuoka
  source_url: https://github.com/SatoshiKawabata/blog
  featured: false
  categories:
    - Blog
    - Technology
    - Web Development
    - JavaScript
- title: Run Leeds
  main_url: http://www.runleeds.co.uk
  url: http://www.runleeds.co.uk
  description: >
    Community running site based in Leeds,UK. Aiming to support those going through a life crisis.
  categories:
    - Accessibility
    - Blog
    - Community
    - Nonprofit
    - Sports
    - WordPress
  built_by: Robert Marshall
  built_by_url: https://www.robertmarshall.dev
- title: Arvind Kumar
  main_url: https://arvind.io
  url: https://arvind.io
  source_url: https://github.com/EnKrypt/arvind.io
  built_by: Arvind Kumar
  built_by_url: https://arvind.io/
  description: >
    A blog about writing code, making music and studying the skies.
  featured: false
  categories:
    - Blog
    - Music
    - Technology
- title: GlobalMoney
  url: https://global24.ua
  main_url: https://global24.ua
  description: >
    Provide payment solution for SMB, eWallet GlobalMoney
  categories:
    - Business
    - Finance
    - Technology
  built_by: NodeArt
  built_by_url: https://NodeArt.io
- title: Women's and Girls' Emergency Centre
  url: https://www.wagec.org.au/
  main_url: https://www.wagec.org.au/
  description: >
    Specialist homelessness service for women and families escaping domestic violence. Based in Redfern, Sydney, Australia.
  categories:
    - Nonprofit
    - Community
    - E-commerce
  built_by: Little & Big
  built_by_url: https://www.littleandbig.com.au/
  featured: false
- title: Guus van de Wal | Drupal Front-end specialist
  url: https://guusvandewal.nl
  main_url: https://guusvandewal.nl
  description: >
    Decoupled portfolio site for guusvandewal.nl, a Drupal and ReactJS front-end developer and designer.
  categories:
    - Open Source
    - Web Development
    - Design
    - Blog
    - Freelance
  built_by: Guus van de Wal
  featured: false
- title: Pixelize Web Design Gold Coast | Web Design and SEO
  url: https://www.pixelize.com.au/
  main_url: https://www.pixelize.com.au/
  description: >
    Pixelize is a tight knit group of professional web developers, graphic designers, and content creators that work together to create high performing, blazing fast, beautiful websites with a strong focus on SEO.
  categories:
    - Agency
    - Web Development
    - Marketing
    - SEO
    - Design
    - Portfolio
    - Blog
  built_by: Pixelize
  built_by_url: https://www.pixelize.com.au
  featured: false
- title: VS Code GitHub Stats
  url: https://vscode-github-stats.netlify.app
  main_url: https://vscode-github-stats.netlify.app
  source_url: https://github.com/lannonbr/vscode-github-stats/
  description: >
    Statistics Dashboard for VS Code GitHub repository
  categories:
    - Data
  built_by: Benjamin Lannon
  built_by_url: https://lannonbr.com
  featured: false
- title: MetaProjection
  main_url: https://www.metaprojection.ca
  url: https://www.metaprojection.ca
  source_url: https://github.com/rosslh/metaprojection
  description: >
    MetaProjection is a website that aggregates multiple Canadian federal electoral projections in order to provide an overview of how the election is playing out, both federally and by district.
  categories:
    - Government
    - Data
    - Open Source
  built_by: Ross Hill
  built_by_url: https://rosshill.ca
  featured: false
- title: Tamarisc VC
  url: https://www.tamarisc.vc
  main_url: https://www.tamarisc.vc
  description: >
    Tamarisc invests in and helps build companies that improve the human habitat through innovating at the intersection of real estate, health, and technology.
  categories:
    - Business
    - Technology
  built_by: Peter Hironaka
  built_by_url: https://peterhironaka.com
  featured: false
- title: Up Your A11y
  url: https://www.upyoura11y.com/
  main_url: https://www.upyoura11y.com/
  source_url: https://www.upyoura11y.com/
  description: >
    A web accessibility toolkit with a React focus, Up Your A11y is a resource for front-end developers to find useful information on how to make your sites more accessible. The topics covered have a React bias, but the principles in each apply to all web development, so please don't be put off if you don't work with React specifically!
  categories:
    - Accessibility
    - Blog
    - Programming
    - JavaScript
    - User Experience
    - Web Development
  built_by: Suzanne Aitchison
  built_by_url: https://twitter.com/s_aitchison
  featured: false
- title: Roman Kravets
  description: >
    Portfolio of Roman Kravets. Web Developer, HTML & CSS Coder.
  main_url: https://romkravets.netlify.app/
  url: https://romkravets.netlify.app/
  categories:
    - Portfolio
    - Open Source
    - Web Development
    - Blog
  built_by: Roman Kravets
  built_by_url: https://github.com/romkravets/dev-page
  featured: false
- title: Phil Tietjen Portfolio
  url: https://www.philtietjen.dev/
  main_url: https://www.philtietjen.dev/
  source_url: https://github.com/Phizzard/phil-portfolio
  description: >
    Portfolio of Phil Tietjen using Gatsby, Tailwind CSS, and Emotion/styled
  categories:
    - Portfolio
    - Open Source
    - Web Development
  built_by: Phil Tietjen
  built_by_url: https://github.com/Phizzard
  featured: false
- title: Gatsby Bomb
  description: >
    A fan made version of the website Giantbomb, fully static and powered by Gatsby JS and the GiantBomb API.
  main_url: https://gatsbybomb.netlify.app
  url: https://gatsbybomb.netlify.app
  categories:
    - App
    - Entertainment
    - Media
    - Video
  built_by: Phil Tietjen
  built_by_url: https://github.com/Phizzard
  featured: false
- title: Divyanshu Maithani
  main_url: https://divyanshu013.dev
  url: https://divyanshu013.dev
  source_url: https://github.com/divyanshu013/blog
  description: >
    Personal blog of Divyanshu Maithani. Life, music, code and things in between...
  categories:
    - Blog
    - JavaScript
    - Open Source
    - Music
    - Programming
    - Technology
    - Web Development
  built_by: Divyanshu Maithani
  built_by_url: https://twitter.com/divyanshu013
- title: TFE Energy
  main_url: https://www.tfe.energy
  url: https://www.tfe.energy
  source_url: https://gitlab.com/marcfehrmedia/2019-07-03-tfe-energy
  description: >
    TFE Energy believes in the future. Their new website is programmed with Gatsby, Scrollmagic, Contentful, Cloudify.
  categories:
    - Technology
    - Consulting
    - Video
    - Business
  built_by: Marc Fehr
  built_by_url: https://www.marcfehr.ch
- title: AtomBuild
  url: https://atombuild.github.io/
  main_url: https://atombuild.github.io/
  source_url: https://github.com/AtomBuild/atombuild.github.io
  description: >
    Landing page for the AtomBuild project, offering a curation of Atom packages associated with the project.
  categories:
    - Directory
    - Landing Page
    - Open Source
    - Programming
    - Technology
  built_by: Kepler Sticka-Jones
  built_by_url: https://keplersj.com/
  featured: false
- title: Josh Pensky
  main_url: https://joshpensky.com
  url: https://joshpensky.com
  description: >
    Josh Pensky is an interactive developer based in Boston. He designs and builds refreshing web experiences, packed to the punch with delightful interactions.
  categories:
    - Portfolio
    - Web Development
    - Design
    - SEO
  built_by: Josh Pensky
  built_by_url: https://github.com/joshpensky
  featured: false
- title: AtomLinter
  url: https://atomlinter.github.io/
  main_url: https://atomlinter.github.io/
  source_url: https://github.com/AtomLinter/atomlinter.github.io
  description: >
    Landing page for the AtomLinter project, offering a curation of Atom packages associated with the project.
  categories:
    - Directory
    - Landing Page
    - Open Source
    - Programming
    - Technology
  built_by: Kepler Sticka-Jones
  built_by_url: https://keplersj.com/
  featured: false
- title: Dashbouquet
  url: https://dashbouquet.com/
  main_url: https://dashbouquet.com/
  categories:
    - Agency
    - Blog
    - Business
    - Mobile Development
    - Portfolio
    - Web Development
  built_by: Dashbouquet team
  featured: false
- title: rathes.me
  url: https://rathes.me/
  main_url: https://rathes.me/
  source_url: https://github.com/rathesDot/rathes.me
  description: >
    The Portfolio Website of Rathes Sachchithananthan
  categories:
    - Blog
    - Portfolio
    - Web Development
  built_by: Rathes Sachchithananthan
  built_by_url: https://rathes.me/
- title: viviGuides - Your travel guides
  url: https://vivitravels.com/en/guides/
  main_url: https://vivitravels.com/en/guides/
  description: >
    viviGuides is viviTravels' blog: here you will find travel tips, useful information about the cities and the best guides for your next vacation.
  categories:
    - Travel
    - Blog
  built_by: Kframe Interactive SA
  built_by_url: https://kframeinteractive.com/
  featured: false
- title: KNC Blog
  main_url: https://nagakonada.com
  url: https://nagakonada.com/
  description: >
    Nagakonada is my blogging and portfolio site where I list my projects, experience, capabilities and the blog mostly talks about technical and personal writings.
  categories:
    - Blog
    - Web Development
    - Portfolio
  built_by: Konada, Naga Chaitanya
  built_by_url: https://github.com/ChaituKNag
  featured: false
- title: Vishal Nakum
  url: https://nakum.tech/
  main_url: https://nakum.tech/
  source_url: https://github.com/vishalnakum011/contentful
  description: >
    Portfolio of Vishal Nakum. Made with Gatsby, Contentful. Deployed on Netlify.
  categories:
    - Portfolio
    - Blog
  built_by: Amol Tangade
  built_by_url: https://amoltangade.me/
- title: Sagar Hani Portfolio
  url: http://sagarhani.in/
  main_url: http://sagarhani.in/
  source_url: https://github.com/sagarhani
  description: >
    Sagar Hani is a Software Developer & an Open Source Enthusiast. He blogs about JavaScript, Open Source and his Life experiences.
  categories:
    - Portfolio
    - Blog
    - Web Development
    - Open Source
    - Technology
    - Programming
    - JavaScript
  built_by: Sagar Hani
  built_by_url: http://sagarhani.in/about
- title: Arturo Alviar's Portfolio
  main_url: https://arturoalviar.com
  url: https://arturoalviar.com
  source_url: https://github.com/arturoalviar/portfolio
  categories:
    - Portfolio
    - Open Source
    - Web Development
  built_by: Arturo Alviar
  built_by_url: https://github.com/arturoalviar
  featured: false
- title: Pearly
  url: https://www.pearlyplan.com
  main_url: https://www.pearlyplan.com
  description: >
    Dental Membership Growth Platform
  categories:
    - Technology
    - Healthcare
    - App
  built_by: Sean Emmer and Jeff Cole
- title: MarceloNM
  url: https://marcelonm.com
  main_url: https://marcelonm.com
  description: >
    Personal landing page and blog for MarceloNM, a frontend developer based in Brazil.
  categories:
    - Blog
    - JavaScript
    - Landing Page
    - Programming
    - Web Development
  built_by: Marcelo Nascimento Menezes
  built_by_url: https://github.com/mrcelo
  featured: false
- title: Open Source Galaxy
  main_url: https://www.opensourcegalaxy.com
  url: https://www.opensourcegalaxy.com
  description: >
    Explore the Open Source Galaxy and help other earthlings by contributing to open source.
  categories:
    - Open Source
    - Programming
    - Web Development
  built_by: Justin Juno
  built_by_url: https://www.justinjuno.dev
  featured: false
- title: enBonnet Blog
  url: https://enbonnet.me/
  main_url: https://enbonnet.me/
  source_url: https://github.com/enbonnet
  description: >
    Hola, este es mi sitio personal, estare escribiendo sobre JavaScript, Frontend y Tecnologia que utilice en mi dia a dia.
  categories:
    - Portfolio
    - Blog
    - Web Development
    - Technology
    - Programming
    - JavaScript
  built_by: Ender Bonnet
  built_by_url: https://enbonnet.me/
- title: Edenspiekermann
  url: https://www.edenspiekermann.com/eu/
  main_url: https://www.edenspiekermann.com/eu/
  description: >
    Hello. We are Edenspiekermann, an independent global creative agency.
  categories:
    - Featured
    - Agency
    - Design
    - Portfolio
  featured: true
- title: IBM Design
  url: https://www.ibm.com/design/
  main_url: https://www.ibm.com/design/
  description: >
    At IBM, our design philosophy is to help guide people so they can do their best work. Our human-centered design practices help us deliver on that goal.
  categories:
    - Featured
    - Design
    - Technology
    - Web Development
  built_by: IBM
  featured: true
- title: We Do Plugins
  url: https://wedoplugins.com
  main_url: https://wedoplugins.com
  description: >
    Free & premium WordPress plugins development studio from Wroclaw, Poland.
  categories:
    - Portfolio
    - Agency
    - Open Source
    - Web Development
  built_by: We Do Plugins
  built_by_url: https://wedoplugins.com
- title: Mevish Aslam, business coach
  url: https://mevishaslam.com/
  main_url: https://mevishaslam.com/
  description: >
    Mevish Aslam helps women build a life they love and coaches women to launch and grow businesses.
  categories:
    - Business
    - Consulting
    - Entrepreneurship
    - Freelance
    - Marketing
    - Portfolio
  built_by: Rou Hun Fan
  built_by_url: https://flowen.me
  featured: false
- title: Principles of wealth
  url: https://principlesofwealth.net
  main_url: https://principlesofwealth.net
  source_url: https://github.com/flowen/principlesofwealth
  description: >
    Principles of wealth. How to get rich without being lucky, a summary of Naval Ravikant's tweets and podcast.`
  categories:
    - Business
    - Consulting
    - Education
    - Entrepreneurship
    - Finance
    - Learning
    - Marketing
    - Media
    - Nonprofit
    - Productivity
    - Science
  built_by: Rou Hun Fan
  built_by_url: https://flowen.me
  featured: false
- title: Problem studio
  url: https://problem.studio
  main_url: https://problem.studio
  description: >
    Problem Studio creates unique and fun web experiences. Our enemy is "boring" if ya know what we mean: overused WordPress templates, the top 10 shopify templates, copy of a copy of a copy of a copy. We love to support design and marketing agencies and help realize their creations into a digital product. `
  categories:
    - Agency
    - Business
    - Consulting
    - Design
    - Education
    - Entrepreneurship
    - Freelance
    - Landing Page
    - Marketing
    - Media
    - Portfolio
    - Productivity
    - Web Development
  built_by: Rou Hun Fan & Sander Visser
  built_by_url: https://flowen.me
- title: North X South
  main_url: https://northxsouth.co
  url: https://northxsouth.co
  description: >
    We work with small businesses and non-profits to develop their brands, build an online identity, create stellar designs, and give a voice to their causes.
  categories:
    - Agency
    - Consulting
    - Business
    - Design
    - Web Development
  built_by: North X South
  built_by_url: https://northxsouth.co
- title: Plenty of Fish
  main_url: https://www.pof.com/
  url: https://pof.com
  description: >
    Plenty of Fish is one of the world's largest dating platforms.
  categories:
    - Community
  featured: true
- title: Bitcoin
  main_url: https://www.bitcoin.com/
  url: https://bitcoin.com
  description: >
    One of the largest crypto-currency platforms in the world.
  categories:
    - Technology
    - Finance
  featured: true
- title: Frame.io
  main_url: https://www.frame.io/
  url: https://frame.io
  description: >
    Frame.io is a cloud-based video collaboration platform that allows its users to easily work on media projects together
  categories:
    - Technology
    - Entertainment
    - Media
  featured: true
- title: Sainsbury’s Homepage
  main_url: https://www.sainsburys.co.uk/
  url: https://www.sainsburys.co.uk
  description: >
    Sainsbury’s is an almost 150 year old supermarket chain in the United Kingdom.
  categories:
    - E-commerce
    - Food
  featured: true
- title: Haxzie, Portfolio and Blog
  url: https://haxzie.com/
  main_url: https://haxzie.com/
  source_url: https://github.com/haxzie/haxzie.com
  description: >
    Haxzie.com is the portfolio and personal blog of Musthaq Ahamad, UX Engineer and Visual Designer
  categories:
    - Blog
    - Portfolio
  built_by: Musthaq Ahamad
  built_by_url: https://haxzie.com
  featured: false
- title: Robin Wieruch's Blog
  url: https://www.robinwieruch.de/
  main_url: https://www.robinwieruch.de/
  categories:
    - Blog
    - Education
  featured: false
- title: Roger Ramos Development Journal
  url: https://rogerramos.me/
  main_url: https://rogerramos.me/
  source_url: https://github.com/rogerramosme/rogerramos.me/
  description: >
    Personal development journal made with Netlify CMS
  categories:
    - Blog
  built_by: Roger Ramos
  built_by_url: https://rogerramos.me/
  featured: false
- title: Global Adviser Alpha
  main_url: https://globaladviseralpha.com
  url: https://globaladviseralpha.com
  description: >
    Lead by David Haintz, Global Adviser Alpha transforms advice business into world class firms.
  categories:
    - Business
    - Blog
    - Finance
  built_by: Handsome Creative
  built_by_url: https://www.hellohandsome.com.au
  featured: false
- title: Alcamine
  url: https://alcamine.com/
  main_url: https://alcamine.com/
  description: >
    Never apply to another job online and receive tons of tech jobs in your inbox everyday — all while keeping your information private.
  categories:
    - Blog
    - Technology
  built_by: Caldera Digital
  built_by_url: https://www.calderadigital.com/
  featured: false
- title: Caldera Digital
  url: https://www.calderadigital.com/
  main_url: https://www.calderadigital.com/
  source_url: https://github.com/caldera-digital/platform
  description: >
    Caldera is a product and application development agency that uses innovative technology to bring your vision, brand, and identity to life through user centered design.
  categories:
    - Blog
    - User Experience
    - Consulting
  built_by: Caldera Digital
  built_by_url: https://www.calderadigital.com/
  featured: false
- title: Keycodes
  url: https://www.keycodes.dev
  main_url: https://www.keycodes.dev
  source_url: https://github.com/justinjunodev/keycodes.dev
  description: >
    A developer resource for getting keyboard key codes.
  categories:
    - Programming
    - Productivity
    - Open Source
    - Web Development
  built_by: Justin Juno
  built_by_url: https://www.justinjuno.dev
  featured: false
- title: Utah Pumpkins
  url: https://www.utahpumpkins.com/
  main_url: https://www.utahpumpkins.com/
  source_url: https://github.com/cadekynaston/utah-pumpkins
  description: >
    An awesome pumpkin gallery built using Gatsby and Contentful.
  categories:
    - Gallery
    - Blog
    - Photography
  built_by: Cade Kynaston
  built_by_url: https://cade.codes
- title: diff001a's blog
  main_url: https://diff001a.netlify.app/
  url: https://diff001a.netlify.app/
  description: >
    This is diff001a's blog which contains blogs related to programming.
  categories:
    - Blog
  built_by: diff001a
- title: Rockwong Blog
  main_url: http://rockwong.com/blog/
  url: http://rockwong.com/blog/
  description: >
    Rockwong is a technical blog containing content related to various web technologies.
  categories:
    - Technology
    - Education
    - Blog
- title: RegexGuide
  main_url: https://regex.guide
  url: https://regex.guide/playground
  source_url: https://github.com/pacdiv/regex.guide
  description: >
    The easiest way to learn regular expressions! The RegexGuide is a playground helping developers to discover regular expressions. Trying it is adopting regular expressions!
  categories:
    - App
    - Education
    - JavaScript
    - Nonprofit
    - Open Source
    - Programming
    - Technology
    - Web Development
  built_by: Loïc J.
  built_by_url: https://growthnotes.dev
- title: re:store
  url: https://www.visitrestore.com
  main_url: https://www.visitrestore.com
  description: >
    This is your chance to discover, connect, and shop beyond your feed and get to know the who, how, and why behind your favorite products.
  categories:
    - Marketing
  built_by: The Couch
  built_by_url: https://thecouch.nyc
  featured: false
- title: MyPrograming Steps
  main_url: https://mysteps.netlify.app/
  url: https://mysteps.netlify.app/
  description: >
    FrontEnd Tutorial Information
  featured: false
  categories:
    - Blog
    - Portfolio
  source_url: https://github.com/IoT-Arduino/Gatsby-MySteps
  built_by: Maruo
  built_by_url: https://twitter.com/DengenT
- title: Brent Runs Marathons
  main_url: https://www.brentrunsmarathons.com/
  url: https://www.brentrunsmarathons.com/
  description: >
    Brent Runs Marathons is about the training and race experience for the Comrades Ultra Marathon
  categories:
    - Blog
  built_by: Brent Ingram
  built_by_url: https://www.brentjingram.com/
  featured: false
- title: Pedro LaTorre
  main_url: https://www.pedrolatorre.com/
  url: https://www.pedrolatorre.com/
  source_url: https://github.com/bingr001/pedro-latorre-site
  description: >
    A really awesome website built for the motivational speaker Pedro LaTorre
  categories:
    - Blog
  built_by: Brent Ingram
  built_by_url: https://www.brentjingram.com/
  featured: false
- title: Veryben
  main_url: https://veryben.com/
  url: https://veryben.com/
  description: >
    be water my friend
  categories:
    - Blog
  built_by: anikijiang
  built_by_url: https://twitter.com/anikijiang
  featured: false
- title: kentarom's portfolio
  main_url: https://kentarom.com/
  url: https://kentarom.com/
  source_url: https://github.com/kentaro-m/portfolio-gatsby
  description: >
    The portfolio of kentarom, frontend developer. This site shows recent activities about him.
  categories:
    - Portfolio
    - Technology
    - Web Development
  built_by: kentarom
  built_by_url: https://twitter.com/_kentaro_m
  featured: false
- title: MotionThat
  main_url: https://motionthat.com.au
  url: https://motionthat.com.au
  description: >
    MotionThat was created to fill a void in Tabletop Product shooting, whereby the need for consistency, repetition and flexibility was required to eliminate the many variables and inaccuracies that slow the filming process down.
  categories:
    - Entertainment
    - Food
    - Media
    - Gallery
  built_by: Handsome Creative
  built_by_url: https://www.hellohandsome.com.au
  featured: false
- title: TEN ALPHAS
  main_url: https://tenalphas.com.au
  url: https://tenalphas.com.au
  description: >
    TEN ALPHAS is a content production company based in Sydney and Wollongong, telling stories through moving image and beautiful design.
  categories:
    - Media
    - Entertainment
    - Video
  built_by: Handsome Creative
  built_by_url: https://www.hellohandsome.com.au
  featured: false
- title: SalesGP
  main_url: https://salesgp.io
  url: https://salesgp.io
  description: >
    SalesGP is a specialist Sales and Operations partner offering expert skill-sets and decades of experience to companies entering the Australia, NZ (ANZ) and South East Asian (SEA) markets.
  categories:
    - Business
    - Marketing
    - Consulting
  built_by: Handsome Creative
  built_by_url: https://www.hellohandsome.com.au
  featured: false
- title: Source Separation Systems
  main_url: https://sourceseparationsystems.com.au
  url: https://sourceseparationsystems.com.au
  description: >
    Innovative waste diversion products, designed to connect Australians to a more sustainable world.
  categories:
    - Business
  built_by: Handsome Creative
  built_by_url: https://www.hellohandsome.com.au
- title: Fuzzy String Matching
  main_url: https://fuzzy-string-matching.netlify.app
  url: https://fuzzy-string-matching.netlify.app
  source_url: https://github.com/jdemieville/fuzzyStringMatching
  description: >
    This site is built to assess the performance of various approximate string matching algorithms aka fuzzy string searching.
  categories:
    - JavaScript
    - Learning
    - Programming
  built_by: Jennifer Demieville
  built_by_url: https://demieville-codes.herokuapp.com/portfolio
  featured: false
- title: Open Techiz
  main_url: https://www.opentechiz.com/
  url: https://www.opentechiz.com/
  featured: false
  description: >
    An agile software development company in Vietnam, providing wide range service from e-commerce development, mobile development, automation testing and cloud deployment with kubernets
  categories:
    - Web Development
    - Mobile Development
    - Technology
  built_by: Open Techiz
  built_by_url: https://www.opentechiz.com/
- title: Leave Me Alone
  url: https://leavemealone.app
  main_url: https://leavemealone.app
  description: >
    Leave Me Alone helps you unsubscribe from unwanted emails easily. It's built with Gatsby v2.
  categories:
    - Landing Page
    - Productivity
  built_by: James Ivings
  built_by_url: https://squarecat.io
  featured: false
- title: Oberion
  main_url: https://oberion.io
  url: https://oberion.io
  description: >
    Oberion analyzes your gaming library and gives you personal recommendations based on what you play
  categories:
    - Entertainment
    - Media
  built_by: Thomas Uta
  built_by_url: https://twitter.com/ThomasJanUta
  featured: false
- title: Yoseph.tech
  main_url: https://www.yoseph.tech
  url: https://www.yoseph.tech/compilers
  source_url: https://github.com/radding/yoseph.tech_gatsby
  description: >
    Yoseph.tech is a personal blog centered around technology and software engineering
  categories:
    - Technology
    - Web Development
    - Open Source
  built_by: Yoseph Radding
  built_by_url: https://github.com/radding
  featured: false
- title: Really Fast Sites
  url: https://reallyfastsites.com
  main_url: https://reallyfastsites.com
  description: >
    Really Fast Sites showcases websites that have a speed score of 85 or higher on Google's Page Speed Insights for both mobile and desktop, along with some of the platforms and technologies those sites use.
  categories:
    - Web Development
    - Programming
  built_by: Peter Brady
  built_by_url: https://www.peterbrady.co.uk
  featured: false
- title: Mieke Frouws
  url: https://www.miekefrouws.nl
  main_url: https://www.miekefrouws.nl
  description: >
    Mieke Frouws is a freelance primary and secondary school theatre teacher based in the Netherlands.
  categories:
    - Freelance
    - Education
  built_by: Laurens Kling
  built_by_url: https://www.goedideemedia.nl
  featured: false
- title: Paul de Vries
  url: https://pauldevries1972.nl
  main_url: https://pauldevries1972.nl
  description: >
    Paul de Vries is founder of #DCDW and Spokesperson for Marktplaats Automotive (eBay) - Making the online automotive better!
  categories:
    - Blog
    - Business
    - Consulting
  built_by: Laurens Kling
  built_by_url: https://www.goedideemedia.nl
  featured: false
- title: The Fabulous Lifestyles 不藏私旅行煮藝
  url: https://thefabulouslifestyles.com/
  main_url: https://thefabulouslifestyles.com/
  description: >
    The Fabulous Lifestyles features content about travel and food. It offers practical travel advice that covers trip planning, logistics, and reviews on destination, resort & hotel...etc. Besides travelling, there are step-by-step homemade gourmet recipes that will appeal to everyone's taste buds.
  categories:
    - Blog
    - Food
    - Travel
  built_by: Kevin C Chen
  built_by_url: https://www.linkedin.com/in/kevincychen/
- title: Salexa - Estetica Venezolana
  url: https://peluqueriavenezolana.cl/
  main_url: https://peluqueriavenezolana.cl/
  source_url: https://github.com/enbonnet/salexa-front
  description: >
    Venezuelan beauty and hairdressing salon in Chile
  categories:
    - Marketing
    - Business
  built_by: Ender Bonnet
  built_by_url: https://enbonnet.me/
- title: Akshay Thakur's Portfolio
  main_url: https://akshaythakur.me
  url: https://akshaythakur.me
  categories:
    - Portfolio
    - Web Development
  built_by: Akshay Thakur
  built_by_url: https://akshaythakur.me
- title: Binaria
  description: >
    Digital product connecting technics & creativity.
  main_url: https://binaria.com/en/
  url: https://binaria.com/en/
  categories:
    - Web Development
    - Agency
    - Technology
    - App
    - Consulting
    - User Experience
  built_by: Binaria
  built_by_url: https://binaria.com/
- title: Quema Labs
  url: https://quemalabs.com/
  main_url: https://quemalabs.com/
  description: >
    WordPress themes for these modern times
  categories:
    - Blog
    - Web Development
    - WordPress
    - Portfolio
  built_by: Nico Andrade
  built_by_url: https://nicoandrade.com/
- title: Century 21 Financial
  url: https://century21financial.co.nz/
  main_url: https://century21financial.co.nz/
  description: Website for Century 21's mortgage broker and insurance broker business in New Zealand.
  categories:
    - Real Estate
    - Finance
    - Business
  built_by: Shannon Smith
  built_by_url: https://www.powerboard.co.nz/clients
  featured: false
- title: Base Backpackers
  url: https://www.stayatbase.com/
  main_url: https://www.stayatbase.com/
  description: Base Backpackers is one of Australasia's biggest youth adventure tourism brands. They are super stoked to have one of the fastest websites in the tourism industry.
  categories:
    - Travel
    - Business
  built_by: Shannon Smith
  built_by_url: https://www.powerboard.co.nz/clients
  featured: false
- title: Wealthsimple
  url: https://www.wealthsimple.com/
  main_url: https://www.wealthsimple.com/en-us/
  description: >
    The simple way to grow your money like the world's most sophisticated investors. Zero-maintenance portfolios, expert advisors and low fees.
  categories:
    - App
    - Business
    - Finance
  featured: false
- title: To Be Created
  description: >
    tbc is a London based styling agency that champions a modernised minimal aesthetic for both personal clients and brands.
  main_url: https://to-be-created.com
  url: https://to-be-created.com
  categories:
    - Web Development
    - Agency
    - Portfolio
    - Freelance
  built_by: Sam Goddard
  built_by_url: https://samgoddard.dev/
- title: Kosmos Platform
  main_url: https://kosmosplatform.com
  url: https://kosmosplatform.com
  description: >
    Explore the Kosmos - A new world is here, where every clinician now has the ability to improve cardiothoracic and abdominal assessment, in just a few minutes.
  categories:
    - Marketing
    - Science
    - Video
    - Landing Page
    - Healthcare
    - Technology
  built_by: Bryce Benson via Turnstyle Studio
  built_by_url: https://github.com/brycebenson
- title: B-Engaged
  url: https://b-engaged.se/
  main_url: https://b-engaged.se/
  description: >
    B-Engaged gives a clear picture of the organization and helps you implement the measures that makes difference for the employees. The results of our employee surveys are easily transformed into concrete improvement measures using AI technology.
  categories:
    - Business
    - Human Resources
  featured: false
- title: Rollbar
  url: https://rollbar.com/
  main_url: https://rollbar.com/
  description: >
    Rollbar automates error monitoring and triaging, so developers can fix errors that matter within minutes, and build software quickly and painlessly.
  categories:
    - Programming
    - Web Development
  featured: false
- title: EQX
  url: https://digitalexperience.equinox.com/
  main_url: https://digitalexperience.equinox.com/
  description: >
    The Equinox app, personalized to unlock your full potential.
  categories:
    - Sports
    - App
  featured: false
- title: WagWalking
  url: https://wagwalking.com/
  main_url: https://wagwalking.com/
  description: >
    Paws on the move
  categories:
    - App
  featured: false
- title: FirstBorn
  url: https://www.firstborn.com/
  main_url: https://www.firstborn.com/
  description: >
    We shape modern brands for a connected future.
  categories:
    - Agency
    - Design
- title: Pix4D
  url: https://www.pix4d.com
  main_url: https://www.pix4d.com
  description: >
    A unique suite of photogrammetry software for drone mapping. Capture images with our app, process on desktop or cloud and create maps and 3D models.
  categories:
    - Business
    - Productivity
    - Technology
  featured: false
- title: Bakken & Bæck
  url: https://bakkenbaeck.com
  main_url: https://bakkenbaeck.com
  description: >
    We’re Bakken & Bæck, a digital studio based in Oslo, Bonn and Amsterdam. Ambitious companies call us when they need an experienced team that can transform interesting ideas into powerful products.
  categories:
    - Agency
    - Design
    - Technology
  featured: false
- title: Figma Config
  url: https://config.figma.com/
  main_url: https://config.figma.com/
  description: A one-day conference where Figma users come together to learn from each other.
  categories:
    - Conference
    - Design
    - Event
    - Community
    - Learning
  built_by: Corey Ward
  built_by_url: http://www.coreyward.me/
  featured: false
- title: Anurag Hazra's Portfolio
  url: https://anuraghazra.github.io/
  main_url: https://anuraghazra.github.io/
  source_url: https://github.com/anuraghazra/anuraghazra.github.io
  description: >
    Anurag Hazra's portfolio & personal blog, Creative FrontEnd web developer from india.
  categories:
    - Portfolio
    - Blog
    - Open Source
    - JavaScript
  built_by: Anurag Hazra
  built_by_url: https://github.com/anuraghazra
- title: VeganWorks
  url: https://veganworks.com/
  main_url: https://veganworks.com/
  description: We make delicious vegan snack boxes.
  categories:
    - Food
- title: codesundar
  url: https://codesundar.com
  main_url: https://codesundar.com
  description: >
    Learn PhoneGap, Ionic, Flutter
  categories:
    - Education
    - Technology
    - Web Development
    - Blog
  built_by: codesundar
  built_by_url: https://codesundar.com
  featured: false
- title: Nordic Microfinance Initiative
  url: https://www.nmimicro.no/
  main_url: https://www.nmimicro.no/
  description: Nordic Microfinance Initiative's (NMI) vision is to contribute to the empowerment of poor people in developing countries and to the creation of jobs and wealth on a sustainable basis.
  featured: false
  categories:
    - Finance
    - Business
  built_by: Othermachines
  built_by_url: https://othermachines.com
- title: Subscribe Pro Documentation
  url: https://docs.subscribepro.com/
  main_url: https://docs.subscribepro.com/
  description: >
    Subscribe Pro is a subscription commerce solution that enables brands to quickly add subscription commerce models such as box, subscribe-and-save, autoship and similar to their existing e-commerce websites.
  categories:
    - Documentation
    - E-commerce
    - API
    - Technology
    - Web Development
  built_by: Subscribe Pro
  built_by_url: https://www.subscribepro.com/
- title: Software.com
  main_url: https://www.software.com
  url: https://www.software.com
  description: Our data platform helps developers learn from their data, increase productivity, and code smarter.
  categories:
    - Data
    - Productivity
    - Programming
  built_by: Brett Stevens, Joshua Cheng, Geoff Stevens
  built_by_url: https://github.com/swdotcom/
  featured: false
- title: WTL Studio Website Builder
  main_url: https://wtlstudio.com/
  url: https://wtlstudio.com/
  description: >
    Cloud-based, SEO focused website builder - helping local businesses and startups reach audiences faster.
  featured: false
  categories:
    - E-commerce
    - SEO
    - Business
- title: ToolsDB
  main_url: https://toolsdb.dev
  url: https://toolsdb.dev
  description: List of tools for better software development.
  featured: false
  categories:
    - Technology
    - Web Development
    - Programming
    - Productivity
- title: Eastman Strings
  url: https://www.eastmanstrings.com
  main_url: https://www.eastmanstrings.com
  description: >
    Site was built using GatsbyJS, Cosmic CMS, and Netlify.
  categories:
    - Business
    - Music
  built_by: Tekhaus
  built_by_url: https://www.tekha.us
  featured: false
- title: Lesley Lai
  main_url: https://lesleylai.info
  url: https://lesleylai.info
  source_url: https://github.com/LesleyLai/blog
  description: >
    lesleylai.info is the personal website of Lesley Lai, where he talks mainly about C++ and Computer Graphics.
  categories:
    - Blog
    - Open Source
    - Portfolio
    - Programming
    - Technology
  built_by: Lesley Lai
  built_by_url: https://github.com/LesleyLai
  featured: false
- title: Whipstitch Webwork
  url: https://www.whipstitchwebwork.com
  main_url: https://www.whipstitchwebwork.com
  description: >
    Websites for smart people.
  categories:
    - Agency
    - Web Development
  built_by: Matthew Russell
  featured: false
- title: Vandré Leal
  main_url: https://vandreleal.github.io
  url: https://vandreleal.github.io
  source_url: https://github.com/vandreleal/vandreleal.github.io
  description: >
    Portfolio of Vandré Leal.
  categories:
    - Portfolio
    - Web Development
  built_by: Vandré Leal
  built_by_url: https://vandreleal.github.io
  featured: false
- title: Tarokenlog
  url: https://taroken.dev/
  main_url: https://taroken.dev/
  description: >
    Blog and Gallery
  categories:
    - Blog
    - Portfolio
    - Web Development
    - Photography
  built_by: Kentaro Koga
  built_by_url: https://twitter.com/kentaro_koga
  featured: false
- title: OwlyPixel Blog
  main_url: https://owlypixel.com
  url: https://owlypixel.com
  description: >
    Notes and tutorials on coding, web development, design and other stuff.
  categories:
    - Web Development
    - Blog
    - Education
  built_by: Owlypixel
  built_by_url: https://twitter.com/owlypixel
  featured: false
- title: talkoverflow
  main_url: https://talkoverflow.com
  url: https://talkoverflow.com
  description: Blog on software engineering built with Gatsby themes and theme-ui
  categories:
    - Blog
    - Web Development
    - Technology
  built_by: Patryk Jeziorowski
  built_by_url: https://twitter.com/pjeziorowski
- title: HISTORYTalks
  main_url: https://www.history-talks.com/
  url: https://www.history-talks.com/
  description: Built using Gatsby, JSS and Contentful
  categories:
    - Conference
    - Media
  built_by: A+E Networks
  built_by_url: https://www.aenetworks.com/
- title: HISTORYCon
  main_url: https://www.historycon.com/
  url: https://www.historycon.com/
  description: Built using Gatsby, JSS and Contentful
  categories:
    - Conference
    - Media
  built_by: A+E Networks
  built_by_url: https://www.aenetworks.com/
- title: Kölliker Immobilien
  url: https://koelliker-immobilien.ch/
  main_url: https://koelliker-immobilien.ch/
  description: >
    Built using Gatsby, Netlify and Contentful
  categories:
    - Real Estate
    - Marketing
  built_by: Matthias Gemperli
  built_by_url: https://matthiasgemperli.ch
- title: Lessmess Agency website
  url: https://lessmess.agency/
  main_url: https://lessmess.agency/
  description: >
    Website of Lessmess Agency
  categories:
    - Agency
    - Web Development
  built_by: Ilya Lesik
  built_by_url: https://github.com/ilyalesik
- title: Ezekiel Ekunola Portfolio
  main_url: http://ezekielekunola.com/
  url: http://ezekielekunola.com/
  description: Built using Gatsby, Styled-Components
  categories:
    - Web Development
    - Portfolio
  built_by: Ezekiel Ekunola
  built_by_url: https://github.com/easybuoy/
  featured: false
- title: Gearbox Development
  main_url: https://gearboxbuilt.com
  url: https://gearboxbuilt.com/?no-load-in
  description: >
    Gearbox is a performance website development & optimization company based out of Canada. Built using Gatsby/WordPress.
  categories:
    - Agency
    - Web Development
    - WordPress
    - Portfolio
    - Programming
    - Technology
    - Business
  built_by: Gearbox Development
  built_by_url: https://gearboxbuilt.com
  featured: false
- title: UXWorks
  main_url: https://uxworks.org
  url: https://uxworks.org
  description: Built with Gatsby, Netlify and Markdown
  categories:
    - Web Development
    - Blog
  built_by: Amrish Kushwaha
  built_by_url: https://github.com/isamrish
  featured: false
- title: Jarod Peachey
  main_url: https://jarodpeachey.netlify.app
  url: https://jarodpeachey.netlify.app
  source_url: https://github.com/jarodpeachey/portfolio
  description: >
    Jarod Peachey is a front-end developer focused on building modern and fast websites for everyone.
  categories:
    - Blog
    - JavaScript
    - Mobile Development
    - Portfolio
  built_by: Jarod Peachey
  built_by_url: https://github.com/jarodpeachey
  featured: false
- title: Thomas Maximini
  main_url: https://www.thomasmaximini.com/
  url: https://www.thomasmaximini.com/
  source_url: https://github.com/tmaximini/maxi.io
  description: >
    Thomas Maximini is a full stack web developer from Germany
  categories:
    - Blog
    - JavaScript
    - Photography
    - Portfolio
    - Web Development
  built_by: Thomas Maximini
  built_by_url: https://github.com/tmaximini
  featured: false
- title: Aretha Iskandar
  main_url: https://arethaiskandar.com/
  url: https://arethaiskandar.com/
  source_url: https://github.com/tmaximini/arethaiskandar.com
  description: >
    Aretha Iskandar is a Jazz and Soul Singer / Songwriter from Paris
  categories:
    - Music
  built_by: Thomas Maximini
  built_by_url: https://github.com/tmaximini
  featured: false
- title: Harshil Shah
  url: https://harshil.net
  main_url: https://harshil.net
  description: >
    Harshil Shah is an iOS engineer from Mumbai, India
  categories:
    - Blog
    - Mobile Development
  built_by: Harshil Shah
  built_by_url: https://twitter.com/_HarshilShah
  featured: false
- title: Code Examples
  url: https://codeexamples.dev/
  main_url: https://codeexamples.dev/
  description: >
    Examples about various programming languages like JavaScript, Python, Rust, Angular, React, Vue.js etc.
  categories:
    - Blog
    - Education
    - Programming
    - Web Development
  built_by: Sai gowtham
  built_by_url: https://twitter.com/saigowthamr
  featured: false
- title: Samir Mujanovic
  main_url: https://www.samirmujanovic.com/
  url: https://www.samirmujanovic.com/
  description: >
    I'm a Frontend Developer with 3 years of experience. I describe myself as a developer who loves coding, open-source and web platform.
  categories:
    - Portfolio
    - Web Development
    - Design
  built_by: Samir Mujanovic
  built_by_url: https://github.com/sameerrM
- title: Yearlyglot - Fluent Every Year
  url: https://www.yearlyglot.com/blog
  main_url: https://www.yearlyglot.com
  description: >
    A popular blog on languages, second language acquisition and polyglottery.
  categories:
    - Blog
    - Education
    - Learning
    - Travel
  built_by: Donovan Nagel
  built_by_url: https://www.donovannagel.com
  featured: false
- title: 8fit.com
  url: https://8fit.com/
  main_url: https://8fit.com/
  description: >
    Get personalized workouts, custom meal plans, and nutrition guidance, right in the palm of your hand. Prioritize progress over perfection with the 8fit app!
  categories:
    - App
    - Food
    - Sports
  featured: false
- title: Dispel - Remote Access for Industrial Control Systems
  url: https://dispel.io
  main_url: https://dispel.io
  description: >
    Dispel provides secure, moving target defense networks through which your teams can remotely access industrial control systems in seconds, replacing static-defense products that take 5 to 15 minutes to work through.
  categories:
    - Business
    - Technology
    - Security
  built_by: Anton Aberg
  built_by_url: https://github.com/aaaberg
  featured: false
- title: Geothermal Heat Pump DIY Project
  url: https://diyheatpump.net/
  main_url: https://diyheatpump.net/
  description: Personal project by Yuriy Logvin that demonstrates how you can switch to heating with electricity at a minimal cost. The goal here is to show that everyone can build a geothermal heat pump and start saving money.
  categories:
    - Blog
    - Education
    - Technology
  built_by: Yuriy Logvin
  built_by_url: https://powerwatcher.net
- title: Catalyst Network - Cryptocurrency
  url: https://www.cryptocatalyst.net/
  main_url: https://www.cryptocatalyst.net/
  source_url: https://github.com/n8tb1t/gatsby-starter-cryptocurrency
  description: >
    An All-in-One solution for Modern Transactions.
  categories:
    - Business
    - Technology
  built_by: n8tb1t
  built_by_url: https://github.com/n8tb1t/
  featured: false
- title: SaoBear's-Blog
  main_url: https://saobear.xyz/
  url: https://saobear.xyz/
  source_url: https://github.com/PiccoloYu/SaoBear-is-Blog
  featured: false
  categories:
    - Blog
    - Web Development
- title: Rumaan Khalander - Portfolio
  url: https://rumaan.tech/
  main_url: https://rumaan.tech/
  description: >
    Rumaan Khalander is a Full-Stack Dev from Bengaluru who loves to develop for mobile and web.
  categories:
    - Portfolio
  built_by: rumaan
  built_by_url: https://github.com/rumaan/
  featured: false
- title: DigiGov
  main_url: https://digigov.grnet.gr/
  url: https://digigov.grnet.gr/
  description: >
    DigiGov is an initiative for the Digital Transformation of the Greek Public Sector
  categories:
    - Government
  built_by: GRNET
  built_by_url: https://grnet.gr/
  featured: false
- title: Zeek Interactive
  main_url: https://zeek.com
  url: https://zeek.com
  description: >
    Business site for Zeek Interactive. Using WordPress as a data store via the WPGraphQL plugin.
  categories:
    - Blog
    - Web Development
    - Mobile Development
    - WordPress
    - Agency
    - Business
  built_by: Zeek Interactive
  built_by_url: https://zeek.com
  featured: false
- title: Bare Advertising & Communications
  url: https://bare.ca/
  main_url: https://bare.ca/
  description: >
    Bare is a full-service branding and production agency in Vancouver BC with deep experience in digital/traditional communications and strategy. We specialize in building headless WordPress sites with Gatsby.
  categories:
    - WordPress
    - Agency
    - Business
  built_by: Bare Advertising & Communications
  built_by_url: https://www.bare.ca/
  featured: false
- title: The Decking Superstore
  url: https://www.thedeckingsuperstore.com/
  main_url: https://www.thedeckingsuperstore.com/
  description: >
    One of Northern California's largest outdoor decking and siding providers.
  categories:
    - WordPress
    - Business
  built_by: Bare Advertising & Communications
  built_by_url: https://www.bare.ca/
  featured: false
- title: Precision Cedar Products
  url: https://www.precisioncedar.com/
  main_url: https://www.precisioncedar.com/
  description: >
    Western Red Cedar Distributor in Vancouver Canada.
  categories:
    - WordPress
    - Business
  built_by: Bare Advertising & Communications
  built_by_url: https://www.bare.ca/
  featured: false
- title: Circle Restoration
  url: https://www.circlerestoration.com/
  main_url: https://www.circlerestoration.com/
  description: >
    Restoration Services Provider in Vancouver Canada.
  categories:
    - WordPress
    - Business
  built_by: Bare Advertising & Communications
  built_by_url: https://www.bare.ca/
  featured: false
- title: ALS Rally
  url: https://www.alsrally.com/
  main_url: https://www.alsrally.com/
  description: >
    Non profit fundraiser for ALS Research.
  categories:
    - WordPress
    - Nonprofit
    - Event
  built_by: Bare Advertising & Communications
  built_by_url: https://www.bare.ca/
  featured: false
- title: Vancouver Welsh Men's Choir
  url: https://vancouverchoir.ca/
  main_url: https://vancouverchoir.ca/
  description: >
    Vancouver Welsh Men's Choir website for upcoming shows, ticket purchases and online merchandise.
  categories:
    - WordPress
    - Entertainment
    - Event
    - E-commerce
  built_by: Bare Advertising & Communications
  built_by_url: https://www.bare.ca/
  featured: false
- title: Paul Scanlon - Blog
  main_url: https://paulie.dev/
  url: https://paulie.dev/
  source_url: https://github.com/PaulieScanlon/paulie-dev-2019
  description: >
    I'm a React UI developer / UX Engineer. React, GatsbyJs, JavaScript, TypeScript/Flow, StyledComponents, Storybook, TDD (Jest/Enzyme) and a tiny bit of Node.js.
  categories:
    - Blog
    - Web Development
  built_by: Paul Scanlon
  built_by_url: http://www.pauliescanlon.io
  featured: false
- title: EF Design
  main_url: https://ef.design
  url: https://ef.design
  description: >
    Home of everything creative, digital and brand at EF.
  featured: false
  categories:
    - Marketing
    - Design
  built_by: João Matos (Global Creative Studio - Education First)
- title: Codica
  main_url: https://www.codica.com/
  url: https://www.codica.com/
  description: >
    We help startups and established brands with JAMStack, Progressive Web Apps and Marketplaces development.
  categories:
    - Agency
    - Web Development
  built_by: Codica
  built_by_url: https://www.codica.com/
- title: Bhavani Ravi's Portfolio
  url: https://bhavaniravi.com
  main_url: https://bhavaniravi.com
  description: >
    Showcase of Bhavani Ravi's skillset and blogs
  categories:
    - Blog
    - Portfolio
  built_by: Bhavani Ravi
  built_by_url: https://twitter.com/geeky_bhavani
- title: Kotoriyama
  main_url: https://kotoriyama.com/
  url: https://kotoriyama.com/
  description: >
    Japanese Indie Game Creator.
  featured: false
  categories:
    - App
    - Entertainment
    - Mobile Development
  built_by: Motoyoshi Shiine (Kotoriyama)
- title: PWA Shields
  url: https://www.pwa-shields.com
  main_url: https://www.pwa-shields.com
  source_url: https://github.com/richardtaylordawson/pwa-shields
  description: >
    Personalize your app's README with custom, fun, PWA shields in SVG
  categories:
    - Documentation
    - App
    - API
  built_by: Richard Taylor Dawson
  built_by_url: https://richardtaylordawson.com
- title: Zatsuzen
  url: https://zatsuzen.com
  main_url: https://zatsuzen.com
  description: >
    Web developer's portfolio
  categories:
    - Portfolio
  built_by: Akane
  built_by_url: https://twitter.com/akanewz
  featured: false
- title: Reeemoter
  description: >-
    Join thousands of developers from everywhere and access to job
    offers from hundreds of companies worldwide right
    at your inbox for free.
  main_url: https://reeemoter.com/
  url: https://reeemoter.com/
  featured: false
  categories:
    - Technology
    - Web Development
  built_by: Ramón Chancay
  built_by_url: https://ramonchancay.me/
- title: Ananya Neogi
  main_url: https://ananyaneogi.com
  url: https://ananyaneogi.com
  description: >
    Showcases Ananya's work as a frontend developer and comprises of a collection of written articles on web development, programming and, user experience.
  categories:
    - Portfolio
    - Blog
  built_by: Ananya Neogi
  built_by_url: https://ananyaneogi.com
- title: webman.pro
  main_url: https://webman.pro/
  url: https://webman.pro/
  description: >
    webman.pro is an awesome portfolio and technical blog where
    professional Front End engineer Dmytro Chumak shares his thoughts
    and experience to inspire other developers.
  featured: false
  categories:
    - Blog
    - Web Development
    - JavaScript
  built_by: Dmytro Chumak
  built_by_url: https://github.com/wwwebman
- title: borderless
  url: https://junhobaik.github.io
  main_url: https://junhobaik.github.io
  source_url: https://github.com/junhobaik/junhobaik.github.io/tree/develop
  description: >
    Junho Baik's Development Blog
  categories:
    - Blog
    - Web Development
  built_by: Junho Baik
  built_by_url: https://github.com/junhobaik
  featured: false
- title: React Resume Generator
  main_url: https://nimahkh.github.io/nima_habibkhoda
  url: https://nimahkh.github.io/nima_habibkhoda
  source_url: https://github.com/nimahkh/resume_generator
  description: >
    The resume generator is a project to create your own resume web page easily with Gatsby.
  categories:
    - Portfolio
  built_by: Nima Habibkhoda
  featured: false
- title: Thomas Wang's Blog
  main_url: https://www.thomaswang.io
  url: https://www.thomaswang.io
  description: >-
    Technical blog by Thomas Wang
  built_by: Thomas Wang
  built_by_url: https://github.com/thomaswang
  featured: false
  categories:
    - Blog
    - Web Development
- title: The Rebigulator
  main_url: https://www.rebigulator.org/
  source_url: https://github.com/Me4502/Rebigulator/
  url: https://rebigulator.org/
  description: A quote-based via game powered by Frinkiac
  built_by: Matthew Miller
  built_by_url: https://matthewmiller.dev/
  featured: false
  categories:
    - Open Source
    - Entertainment
    - App
- title: madewithlove
  main_url: https://madewithlove.com
  url: https://madewithlove.com
  description: >-
    We build digital products and create the teams around them. We can help with software engineering, product management, managing technical teams, audits and technical consulting.
  built_by: madewithlove
  built_by_url: https://madewithlove.com
  featured: false
  categories:
    - Web Development
    - Blog
    - Agency
    - Business
- title: Sprucehill
  url: https://sprucehill.ca/
  main_url: https://sprucehill.ca/
  description: >
    Sprucehill is a North Vancouver based custom home builder and renovator.
  categories:
    - WordPress
    - Business
  built_by: Bare Advertising & Communications
  built_by_url: https://www.bare.ca/
  featured: false
- title: Nathaniel Ryan Mathew
  url: https://nathanielmathew.me
  main_url: https://nathanielmathew.me
  source_url: https://github.com/nathanielmathew/MyPortfolio
  description: >
    A personal online Portfolio built using GatsbyJS, that showcases Achievements, Projects and Additional information.
  categories:
    - Portfolio
    - Open Source
    - Blog
  built_by: Nathaniel Ryan Mathew
  built_by_url: https://github.com/nathanielmathew
  featured: false
- title: Kanazawa.js Community Page
  main_url: https://kanazawajs.now.sh/
  url: https://kanazawajs.now.sh/
  source_url: https://github.com/kanazawa-js/community-page
  description: >
    Kanazawa.js is a local community for the JSer around Kanazawa to share knowledge about JavaScript.
  categories:
    - Community
    - Programming
    - Web Development
  built_by: Kanazawa.js
  built_by_url: https://twitter.com/knzw_js
  featured: false
- title: monica*dev
  url: https://www.aboutmonica.com/
  main_url: https://www.aboutmonica.com/
  description: >
    Personal site for Monica Powell, a software engineer who is passionate about making open-source more accessible and building community, online & offline.
  categories:
    - Web Development
    - Blog
    - Programming
    - Portfolio
  built_by: Monica Powell
  built_by_url: https://www.aboutmonica.com/
  featured: false
- title: Shivam Sinha
  url: https://www.helloshivam.com/
  main_url: https://www.helloshivam.com/
  description: >
    Portfolio of Shivam Sinha, Graphic Designer and Creative Coder based in New York.
  categories:
    - Portfolio
  built_by: Shivam Sinha
  built_by_url: https://www.helloshivam.com/
  featured: false
- title: Brianna Sharpe - Writer
  main_url: https://www.briannasharpe.com/
  url: https://www.briannasharpe.com/
  source_url: https://github.com/ehowey/briannasharpe
  description: >
    Brianna Sharpe is an Alberta, Canada based freelance writer and journalist focused on health, LGBTQ2S+, parenting, and the environment.
  categories:
    - Portfolio
    - Media
  built_by: Eric Howey
  built_by_url: https://www.erichowey.dev/
  featured: false
- title: Eric Howey Web Development
  main_url: https://www.erichowey.dev/
  url: https://www.erichowey.dev/
  source_url: https://github.com/ehowey/erichoweydev
  description: >
    Personal website and blog for Eric Howey. I am a freelance web developer based in Alberta, Canada specializing in Gatsby, React, WordPress and Theme-UI.
  categories:
    - Portfolio
    - Web Development
    - Freelance
    - Blog
  built_by: Eric Howey
  built_by_url: https://www.erichowey.dev/
- title: Solfej Chord Search
  url: https://www.solfej.io/chords
  main_url: https://www.solfej.io/chords
  description: >
    Solfej Chord Search helps you master every chord imaginable. It shows you notes, intervals, guitar and piano fingerings for 1000s of chords.
  categories:
    - Education
    - Music
  built_by: Shayan Javadi
  built_by_url: https://www.instagram.com/shawnjavadi/
- title: a+ Saúde
  url: https://www.amaissaude.com.br/sp/
  main_url: https://www.amaissaude.com.br/sp/
  description: >
    An even better experience in using health services.
  categories:
    - Healthcare
    - Marketing
    - Blog
  built_by: Grupo Fleury
  built_by_url: http://www.grupofleury.com.br/
  featured: false
- title: Mallikarjun Katakol Photography
  main_url: https://mallik.in
  url: https://mallik.in
  built_by: Arvind Kumar
  built_by_url: https://arvind.io/
  description: >
    Mallikarjun Katakol is an Advertising, Architecture, Editorial, Fashion and Lifestyle Photographer based in Bangalore, India.
    Shoots Corporate & Business headshots, Portfolios for Models and Actors, Documents Projects for Architects, Fashion & Interior Designers
  featured: false
  categories:
    - Gallery
    - Photography
    - Portfolio
- title: gatsby-animate-blog
  url: https://gatsby-animate-blog.luffyzh.now.sh/
  main_url: https://gatsby-animate-blog.luffyzh.now.sh/home
  source_url: https://github.com/luffyZh/gatsby-animate-blog
  description: >
    A simple && cool blog site starter kit by Gatsby.
  categories:
    - Blog
    - Open Source
    - Web Development
  built_by: luffyZh
  built_by_url: https://github.com/luffyZh
  featured: false
- title: LBI Financial
  main_url: https://lbifinancial.com/
  url: https://lbifinancial.com/
  description: >
    We help individuals and businesses with life insurance, disability, long-term care and annuities.
  categories:
    - Business
    - Consulting
    - Finance
  built_by: Pagepro
  built_by_url: https://pagepro.co
  featured: false
- title: GIS-Netzwerk
  url: https://www.gis-netzwerk.com/
  main_url: https://www.gis-netzwerk.com/
  description: >
    Multilingual (i18n) Blog with different URLs for categories, tags and posts depending on the language.
  categories:
    - Blog
    - Data
    - Technology
  built_by: Max Dietrich
  built_by_url: https://www.gis-netzwerk.com/
  featured: false
- title: Krishna Gopinath
  main_url: https://krishnagopinath.me
  url: https://krishnagopinath.me
  source_url: https://github.com/krishnagopinath/website
  description: >
    Website of Krishna Gopinath, software engineer and budding teacher.
  categories:
    - Portfolio
  built_by: Krishna Gopinath
  built_by_url: https://twitter.com/krishwader
  featured: false
- title: Curology
  main_url: https://curology.com
  url: https://curology.com
  description: >
    Curology's mission is to make effective skincare accessible to everyone. We provide customized prescription skincare for our acne and anti-aging patients.
  categories:
    - Healthcare
    - Community
    - Landing Page
  built_by: Curology
  built_by_url: https://curology.com
- title: labelmake.jp
  main_url: https://labelmake.jp/
  url: https://labelmake.jp/
  description: >
    Web Application of Variable Data Printing and Blog.
  categories:
    - App
    - Data
    - Blog
  built_by: hand-dot
  built_by_url: https://twitter.com/hand_dot
  featured: false
- title: Personal website of Maarten Afink
  main_url: https://www.maarten.im/
  url: https://www.maarten.im/
  source_url: https://github.com/maartenafink/personal-website
  description: >
    Personal website of Maarten Afink, digital product designer.
  categories:
    - Portfolio
    - Open Source
    - Blog
    - Music
    - Design
- title: Adam Bowen
  main_url: https://adamcbowen.com/
  url: https://adamcbowen.com/
  source_url: https://github.com/bowenac/my-website
  description: >
    Personal website for Adam Bowen. I am a freelance web developer based in Tacoma, WA specializing in WordPress, Craft CMS, plus a lot more and recently fell in love with Gatsby.
  categories:
    - Portfolio
    - Web Development
    - Freelance
  built_by: Adam Bowen
  built_by_url: https://adamcbowen.com
  featured: false
- title: tqCoders
  main_url: https://tqcoders.com
  url: https://tqcoders.com
  description: >
    tqCoders is a software development company that focuses on the development of the most advanced websites and mobile apps. We use the most advanced technologies to make websites blazing fast, SEO-friendly and responsive for each screen resolution.
  categories:
    - Web Development
    - Mobile Development
    - SEO
    - Design
    - Programming
    - Technology
    - Business
  built_by: tqCoders
  built_by_url: https://tqcoders.com
  featured: false
- title: ErudiCAT
  main_url: https://www.erudicat.com
  url: https://www.erudicat.com
  description: >
    ErudiCAT is an educational platform created to help PMP certification candidates to prepare for the exam. There are 1k+ sample questions and PMP Exam Simulator. Upon completion, there are statistics and performance chart available. Performance reports are saved in users' accounts and may be used later to review questions. The PMP Exam Simulator has a unique feature of Time Acceleration. It makes the Mock Exam even tougher and makes training even more advanced.
  categories:
    - Education
    - Web Development
    - Learning
  built_by: tqCoders
  built_by_url: https://tqcoders.com
  featured: false
- title: Qri.io Website and Docs
  main_url: https://qri.io
  url: https://qri.io/docs
  source_url: https://github.com/qri-io/website
  description: >
    Website and Documentation for Qri, an open source version control system for datasets
  categories:
    - Open Source
    - Community
    - Data
    - Technology
  built_by: Qri, Inc.
  built_by_url: https://qri.io
  featured: false
- title: Jellypepper
  main_url: https://jellypepper.com/
  url: https://jellypepper.com/
  description: >
    Award-winning creative studio for disrupters. We design and build beautiful brands, apps, websites and videos for startups and tech companies.
  categories:
    - Portfolio
    - Agency
  built_by: Jellypepper
  built_by_url: https://jellypepper.com/
- title: Miyamado Jinja
  main_url: https://www.miyamadojinja.com
  url: https://www.miyamadojinja.com
  source_url: https://github.com/mnishiguchi/miyamadojinja
  description: >
    Miyamado Jinja is a Japanese Shinto Shrine in Yokkaichi, Mie, Japan.
  categories:
    - Nonprofit
    - Travel
  built_by: mnishiguchi
  built_by_url: https://mnishiguchi.com
  featured: false
- title: Hear This Idea
  main_url: https://hearthisidea.com
  url: https://hearthisidea.com/episodes/victoria
  source_url: https://github.com/finmoorhouse/podcast
  description: >
    A podcast showcasing new thinking from top academics.
  categories:
    - Podcast
    - Open Source
  built_by: Fin Moorhouse
  built_by_url: https://finmoorhouse.com
  featured: false
- title: Calisthenics Skills
  main_url: https://www.calisthenicsskills.com
  url: https://www.calisthenicsskills.com
  description: >
    A beautiful fitness progress tracker built on Gatsby.
  categories:
    - Sports
  built_by: Andrico Karoulla
  built_by_url: https://andri.co
  featured: false
- title: AutoloadIT
  main_url: https://autoloadit.com/
  url: https://autoloadit.com/
  description: >
    The world's leading Enterprise Automotive imaging solution
  categories:
    - Business
    - Landing Page
  built_by: Pagepro
  built_by_url: https://pagepro.co
  featured: false
- title: Tools of Golf
  main_url: https://thetoolsofgolf.com/
  url: https://thetoolsofgolf.com//titleist-915-d2-driver
  description: >
    Tools of Golf is a community dedicated to golf nerds and gear heads.
  categories:
    - Sports
    - Data
    - Documentation
  built_by: Peter Hironaka
  built_by_url: https://peterhironaka.com
  featured: false
- title: sung.codes
  main_url: https://sung.codes/
  source_url: https://github.com/dance2die/sung.codes
  url: https://sung.codes/
  description: >
    Blog by Sung M. Kim (a.k.a. dance2die)
  categories:
    - Blog
    - Landing Page
  built_by: Sung M. Kim
  built_by_url: https://github.com/dance2die
  featured: false
- title: Choose Tap
  main_url: https://www.choosetap.com.au/
  url: https://www.choosetap.com.au/
  featured: false
  description: >
    Choose Tap aims to improve the health and wellbeing of communities and the environment by promoting tap water as the best choice of hydration for all Australians.
  built_by: Hardhat
  built_by_url: https://www.hardhat.com.au
  categories:
    - Nonprofit
    - Community
- title: Akash Rajpurohit
  main_url: https://akashwho.codes/
  url: https://akashwho.codes/
  description: >
    Personal portfolio website of Akash Rajpurohit made using Gatsby v2, where I  write short blogs related to software development and share my experiences.
  categories:
    - Portfolio
    - Blog
  built_by: Akash Rajpurohit
  built_by_url: https://github.com/AkashRajpurohit
  featured: false
- title: See Kids Dream
  url: https://seekidsdream.org/
  main_url: https://seekidsdream.org/
  description: >
    A not-for-profit organization dedicated to empower youth with the skills, motivation and confidence.
  categories:
    - Nonprofit
    - Education
    - Learning
  built_by: CapTech Consulting
  built_by_url: https://www.captechconsulting.com/
  featured: false
- title: Locale Central
  url: https://localecentral.io/
  main_url: https://localecentral.io/
  description: >
    Locale Central is a web & mobile data collection app that makes it easy to record accurate data out on the field.
  categories:
    - Technology
  built_by: KiwiSprout
  built_by_url: https://kiwisprout.nz/
  featured: false
- title: Cathy O'Shea
  url: https://cathyoshea.co.nz/
  main_url: https://cathyoshea.co.nz/
  categories:
    - Portfolio
    - Real Estate
  built_by: KiwiSprout
  built_by_url: https://kiwisprout.nz/
  featured: false
- title: DG Recruit
  url: https://dgrecruit.com
  main_url: https://dgrecruit.com
  description: >
    DG Recruit is a NYC recruitment agency
  categories:
    - Agency
    - WordPress
  built_by: Waverly Lab
  built_by_url: https://waverlylab.com
  featured: false
- title: Smile
  url: https://reasontosmile.com
  main_url: https://reasontosmile.com
  description: >
    Smile is an online store for buying CBD products that keep you balanced and happy
  categories:
    - E-commerce
    - WordPress
  built_by: Waverly Lab
  built_by_url: https://waverlylab.com
- title: Bold Oak Design
  url: https://boldoak.design/
  main_url: https://boldoak.design/
  description: >
    A Milwaukee-based web design and development studio.
  categories:
    - Blog
    - Business
    - Freelance
    - Portfolio
    - Programming
    - Technology
    - Web Development
  featured: false
- title: Lydia Rose Eiche
  url: https://lydiaroseeiche.com/
  main_url: https://lydiaroseeiche.com/
  description: >
    Lydia Rose Eiche is a soprano, opera singer, and actress based in Milwaukee.
  categories:
    - Music
    - Portfolio
  built_by: Bold Oak Design
  built_by_url: https://boldoak.design/
  featured: false
- title: Chris Otto
  url: https://chrisotto.dev/
  main_url: https://chrisotto.dev/
  source_url: https://github.com/chrisotto6/chrisottodev
  description: >
    Blog, portfolio and website for Chris Otto.
  categories:
    - Blog
    - JavaScript
    - Landing Page
    - Portfolio
    - Programming
    - Technology
    - Web Development
  built_by: Chris Otto
  built_by_url: https://github.com/chrisotto6
  featured: false
- title: Roboto Studio
  url: https://roboto.studio
  main_url: https://roboto.studio
  description: >
    Faster than a speeding bullet Website Development based in sunny old Nottingham
  categories:
    - Agency
    - Blog
    - Business
    - Design
    - Featured
    - Freelance
    - Web Development
  featured: true
- title: Viraj Chavan | Full Stack Software Engineer
  url: http://virajc.tech
  main_url: http://virajc.tech
  source_url: https://github.com/virajvchavan/portfolio
  description: >
    Portfolio and blog of a full stack software engineer from India
  categories:
    - Portfolio
    - Blog
    - Web Development
  built_by: Viraj V Chavan
  built_by_url: https://twitter.com/VirajVChavan
  featured: false
- title: Nexweave
  url: https://www.nexweave.com
  main_url: https://www.nexweave.com
  description: >
    Nexweave is a SaaS platform built by a team of experienced product, design & technology professionals in India. Nexweave allows brands to create personalized & interactive video experiences at scale. We would love for our site to be featured at the gatsby showcase since we have long been appreciating the flexibility and speed of the sites we have created using the same.
  categories:
    - Video
    - API
    - User Experience
    - Marketing
    - Design
    - Data
    - Technology
    - Media
    - Consulting
  built_by: Kashaf S
  built_by_url: https://www.linkedin.com/in/kashaf-shaikh-925117178
  featured: false
- title: Daniel Balloch
  url: https://danielballoch.com
  main_url: https://danielballoch.com
  source_url: https://github.com/danielballoch/danielballoch
  description: >
    Hey, I'm Daniel and this is my portfolio site. Made with Gatsby, React, GraphQL, Styled Emotion & Netlify. Install & local host instructions: 1. git clone https://github.com/danielballoch/danielballoch.git 2. npm install. 3. gatsby develop. Keep in mind I'm still learning myself, so these may not be best practises. If anyone's curious as to how something works flick me a message or if you have advice for me I'd love to hear it, otherwise happy coding!
  categories:
    - Portfolio
    - Business
    - Design
    - Freelance
    - Web Development
  built_by: Daniel Balloch
  built_by_url: https://danielballoch.com
- title: The Rift Metz
  url: http://theriftmetz.com/
  main_url: http://theriftmetz.com/
  description: >
    The Rift is a gaming bar based in Metz (France).
  categories:
    - Landing Page
    - Entertainment
    - Design
    - Blog
    - Food
  built_by: Hugo Torzuoli
  built_by_url: https://github.com/HZooly
  featured: false
- title: Built with Workers
  url: https://workers.cloudflare.com/built-with/
  main_url: https://workers.cloudflare.com/built-with/
  description: >
    Showcasing websites & projects built with Cloudflare Workers
  categories:
    - Portfolio
    - JavaScript
    - Web Development
  built_by: Workers who work at Cloudflare
  built_by_url: https://github.com/cloudflare/built-with-workers/graphs/contributors
- title: WebAnaya Solutions
  url: https://www.webanaya.com
  main_url: https://www.webanaya.com
  description: >
    Full Stack Web Solutions Provider.
  categories:
    - Agency
    - Web Development
    - API
    - Blog
  built_by: Durgesh Gupta
  built_by_url: https://durgeshgupta.com
  featured: false
- title: Artem Sapegin’s Blog
  description: >
    Blog of a Berlin based coffee first frontend engineer who works at Omio, makes photos and hangs out with his dogs.
  main_url: https://blog.sapegin.me/
  url: https://blog.sapegin.me/
  source_url: https://github.com/sapegin/blog.sapegin.me
  categories:
    - Blog
    - Open Source
    - Web Development
    - JavaScript
    - Programming
    - Technology
  built_by: Artem Sapegin
  built_by_url: https://github.com/sapegin
- title: adam.ai
  url: https://adam.ai/
  main_url: https://adam.ai/
  description: >
    Are you ready to make your meetings more productive? Our intelligent meeting management tool can help!
  categories:
    - Business
    - Landing Page
    - Productivity
    - Technology
  built_by: Hazem Osama
  built_by_url: https://github.com/hazem3500
  featured: false
- title: Indra Kusuma Profile Page
  url: https://indrakusuma.web.id/me/
  main_url: https://indrakusuma.web.id/me/
  description: >
    Hi! I'm Indra Kusuma. I am an optimistic and type of person of learn by doing who have an interest in Software Engineering, specifically about Web Development.
  categories:
    - Landing Page
    - Blog
  built_by: Indra Kusuma
  built_by_url: https://github.com/idindrakusuma/me
  featured: false
- title: Lukas Horak
  main_url: https://lukashorak.com
  url: https://lukashorak.com
  description: >
    Lukas Horak's personal website. Full stack JavaScript Developer, working in React on front end and Node.js on back end.
  categories:
    - Blog
    - Portfolio
    - Web Development
  built_by: Lukas Horak
  built_by_url: https://github.com/lhorak
  featured: false
- title: Alexandra Thomas
  main_url: https://alexandracthomas.com/
  url: https://alexandracthomas.com/
  description: >
    A portfolio site for Alexandra Thomas, a front-end developer with creative super powers based in Charlotte, NC.
  categories:
    - Portfolio
    - Blog
    - Web Development
  featured: false
- title: Storto Productions
  main_url: https://www.storto-productions.com/
  url: https://www.storto-productions.com/about/
  featured: false
  description: >
    A portfolio site for a video production company based out of Phoenix, AZ.
  categories:
    - Video
    - Blog
    - Portfolio
    - Business
  built_by: Alexandra Thomas
  built_by_url: https://alexandracthomas.com/
- title: Zatsuzen Blog
  url: https://blog.zatsuzen.com
  main_url: https://blog.zatsuzen.com
  description: >
    Web developer's tech blog
  categories:
    - Blog
  built_by: Akane
  built_by_url: https://twitter.com/akanewz
- title: Matthew Mesa
  url: https://matthewmesa.com
  main_url: https://matthewmesa.com
  description: >
    Portfolio website for freelance digital specialist Matthew Mesa.
  categories:
    - Portfolio
  built_by: Matthew Mesa
  built_by_url: https://matthewmesa.com
- title: Taskade
  main_url: https://taskade.com
  url: https://taskade.com
  description: >
    Taskade is the unified workspace for distributed teams. Collaborate and organize in real-time to get things done, faster and smarter.
  categories:
    - App
    - Business
    - Productivity
  built_by: Taskade
  built_by_url: https://github.com/taskade
  featured: false
- title: PWD
  url: https://pwd.com.au
  main_url: https://pwd.com.au
  description: >
    PWD is a full service web marketing, design, and development agency in Perth, Western Australia.
  categories:
    - Blog
    - Portfolio
    - WordPress
    - Business
  built_by: Alex Moon
  built_by_url: https://moonmeister.net
  featured: false
- title: ramonak.io
  url: https://ramonak.io/
  main_url: https://ramonak.io/
  source_url: https://github.com/KaterinaLupacheva/ramonak.io
  description: >
    Tech blog and portfolio site of a full stack web developer Katsiaryna (Kate) Lupachova
  categories:
    - Blog
    - Portfolio
  built_by: Katsiaryna Lupachova
  built_by_url: https://ramonak.io/
  featured: false
- title: React JS Developer
  main_url: https://reacter.dev/
  url: https://reacter.dev/
  featured: false
  categories:
    - App
    - Web Development
    - Web Development
    - Agency
  built_by: App Design
  built_by_url: https://appdesign.dev/
- title: Guillermo Gómez-Peña
  url: https://www.guillermogomezpena.com/
  main_url: https://www.guillermogomezpena.com/
  description: >
    Personal website for the work of Guillermo Gómez-Peña: performance artist, writer, activist, radical pedagogue and artistic director of the performance troupe La Pocha Nostra. Recipient of the MacArthur Fellow, USA Artists Fellow, and a winner of the Bessie, Guggenheim, and American Book awards.
  categories:
    - Portfolio
    - Gallery
  built_by: Aveling Ray
  built_by_url: https://avelingray.com/
  featured: false
- title: Clinka
  url: https://www.clinka.com.au/
  main_url: https://www.clinka.com.au/
  description: >
    B2B website for an Australian manufacturer of environmentally friendly construction materials.
  categories:
    - Business
  built_by: Aveling Ray
  built_by_url: https://avelingray.com/
- title: Chris Vogt's Blog
  main_url: https://www.chrisvogt.me
  url: https://www.chrisvogt.me
  source_url: https://github.com/chrisvogt/gatsby-theme-private-sphere
  description: >-
    Personal blog of Chris Vogt, a software developer in San Francisco. Showcases
    my latest activity on Instagram, Goodreads, and Spotify using original widgets.
  categories:
    - Blog
    - Open Source
    - Photography
    - Portfolio
  built_by: Chris Vogt
  built_by_url: https://github.com/chrisvogt
- title: Trolley Travel
  main_url: http://trolleytravel.org/
  url: http://trolleytravel.org/
  description: >
    Travel blog website to give tips and informations for many destinations, built with Novella theme
  categories:
    - Blog
    - Travel
  built_by: Pierre Beard
  built_by_url: https://github.com/PBRT
  featured: false
- title: Playlist Detective
  main_url: https://www.playlistdetective.com/
  url: https://www.playlistdetective.com/
  source_url: https://github.com/bobylito/playlistFinder
  description: >
    Playlist Detective is an attempt to ease music discovery with playlists. Back in the days, people were sharing mixtapes - some songs we knew and others we didn't, therefore expanding our musical horizons.

    Playlists are the same, and playlist detective lets you search for songs or artists you like in order to stumble on your new favorite songs.

    It uses Algolia for the search.
  categories:
    - Media
    - Music
  built_by: Alexandre Valsamou-Stanislawski
  built_by_url: https://www.noima.xyz
- title: ProjectManager.tools
  main_url: https://projectmanager.tools/
  url: https://projectmanager.tools/
  featured: false
  categories:
    - App
    - Web Development
    - Design
    - Agency
  built_by: App Design
  built_by_url: https://appdesign.dev/
- title: 1902 Software
  url: https://1902software.com/
  main_url: https://1902software.com/
  description: >
    We are an IT company that specializes in e-commerce and website development on different platforms such as Magento, WordPress, and Umbraco. We are also known for custom software development, web design and mobile app solutions for iOS and Android.
  categories:
    - E-commerce
    - Web Development
    - Programming
    - Mobile Development
    - WordPress
    - Design
    - Business
    - Agency
  built_by: 1902 Software Development Corporation
  built_by_url: https://1902software.com/
  featured: false
- title: Codeful
  url: https://www.codeful.fi/
  main_url: https://www.codeful.fi/
  categories:
    - Agency
    - Consulting
  featured: false
- title: Noima
  url: https://www.noima.xyz
  main_url: https://www.noima.xyz
  categories:
    - Agency
    - Consulting
    - Blog
  featured: false
  built_by: Alexandre Valsamou-Stanislawski
  built_by_url: https://www.noima.xyz
- title: Talent Point
  url: https://talentpoint.co
  main_url: https://talentpoint.co
  description: >
    Talent Point provide the tools that companies need to scale quickly and effectively, bridging the gap between employer brand, HR, and hiring to build teams from within.
  categories:
    - Business
    - Technology
    - Blog
    - Consulting
    - Human Resources
  built_by: Talent Point
  built_by_url: https://talentpoint.co
  featured: false
- title: Marathon Oil
  main_url: https://www.marathonoil.com/
  url: https://www.marathonoil.com/
  featured: false
  categories:
    - Business
    - Marketing
  built_by: Corey Ward
  built_by_url: http://www.coreyward.me/
- title: Gene
  url: https://www.geneglobal.com/work
  main_url: https://www.geneglobal.com
  description: >
    We’re an experience design agency, focused on the future of health
  categories:
    - Agency
    - Technology
    - Healthcare
    - Consulting
    - User Experience
  featured: false
- title: medignition – healthcare innovations
  url: https://medignition.com/
  main_url: https://medignition.com/
  description: >
    medignition builds digital innovations in healthcare.
  categories:
    - Healthcare
    - Education
    - Technology
    - Design
    - Business
    - Portfolio
    - Entrepreneurship
    - Agency
  built_by: medignition
  built_by_url: https://medignition.com/
- title: Dynobase
  url: https://dynobase.dev/
  main_url: https://dynobase.dev/
  description: >
    Professional GUI Client for DynamoDB.
  categories:
    - Data
    - Programming
    - Web Development
  built_by: Rafal Wilinski
  built_by_url: https://rwilinski.me/
  featured: false
- title: Vaktija.eu
  url: https://vaktija.eu
  main_url: https://vaktija.eu
  description: >
    Vaktija.eu gives information about prayer times in germany. (Built with GatsbyJS. Fast in every way that matters.)
  categories:
    - App
    - Community
    - Nonprofit
    - SEO
    - Web Development
  built_by: Rašid Redžić
  built_by_url: https://rasidre.com/
  featured: false
- title: Creative code daily
  main_url: https://www.bobylito.dev/
  url: https://www.bobylito.dev/
  source_url: https://github.com/bobylito/sketches
  description: >
    Creative code daily (CCD) is a personal project for which I build a new animation made out of code every day.
  categories:
    - Blog
    - Programming
    - Gallery
    - Portfolio
  built_by: Alexandre Valsamou-Stanislawski
  built_by_url: https://www.noima.xyz
- title: Messi vs Ronaldo
  description: >
    The biggest debate in football - but who is the best, Messi or Ronaldo? This website provides all the goals and stats to help you reach your own conclusion.
  main_url: https://www.messivsronaldo.app/
  url: https://www.messivsronaldo.app/
  categories:
    - Sports
    - Data
    - App
  built_by: Stephen Greig
  built_by_url: http://ste.digital/
- title: Em Em Recipes
  url: https://ememrecipes.com
  main_url: https://ememrecipes.com
  description: >
    Finally, a recipe website that gets straight to the point.
  categories:
    - Blog
    - Food
  built_by: Matthew Mesa
  built_by_url: https://matthewmesa.com
- title: Yuuniworks Portfolio / Blog
  main_url: https://www.yuuniworks.com/
  url: https://www.yuuniworks.com/
  source_url: https://github.com/junkboy0315/gatsby-portfolio-blog
  featured: false
  categories:
    - Portfolio
    - Web Development
    - Blog
- title: Jun Chen Portfolio
  url: https://www.junchenjun.me
  main_url: https://www.junchenjun.me
  source_url: https://github.com/junchenjun/junchenjun.me
  description: >
    Get to know Jun.
  categories:
    - Portfolio
    - Blog
    - Web Development
  built_by: Jun Chen
  built_by_url: https://www.junchenjun.me
- title: Xavier Mirabelli-Montan
  url: https://xavie.mirmon.co.uk
  main_url: https://xavie.mirmon.co.uk
  source_url: https://github.com/xaviemirmon/xavier-developer-site
  description: >
    The developer portfolio and blog for Xavier Mirabelli-Montan.  Built using TinaCMS Grande hosted on Gatsby Cloud.
  categories:
    - Blog
    - Portfolio
    - Programming
  featured: false
- title: MPG Calculator
  url: https://www.mpg-calculator.co.uk
  main_url: https://www.mpg-calculator.co.uk
  description: >
    A website which allows you to calculate the MPG of your vehicle.
  categories:
    - SEO
    - Accessibility
    - Blog
  built_by: PJ
  built_by_url: https://pjsachdev.me
- title: Softblues
  main_url: https://softblues.io
  url: https://softblues.io
  description: >
    We optimize your project costs and deliver outstanding results by applying relevant technology. Plus, we create our own effective products for businesses and developers all over the world.
  categories:
    - WordPress
    - Portfolio
    - Agency
  built_by: Softblues
  built_by_url: https://softblues.io
- title: Clipchamp
  main_url: https://clipchamp.com/
  url: https://clipchamp.com/en/
  description: >
    Clipchamp is an online video editor, compressor, and converter. The Clipchamp website and blog are powered by Gatsby, Contentful, and Smartling.
  categories:
    - App
    - Blog
    - Landing Page
    - Marketing
    - Video
  featured: false
- title: Mob HQ
  main_url: https://hq.yt-mob.com/
  url: https://hq.yt-mob.com/
  description: >
    Mob HQ is the Headquarters for the World Cup winning Downhill Mountain Bike Race Team, and also a full-time Ride Center for YT bikes.
  categories:
    - Sports
    - Travel
  built_by: Built by Rebels Ltd.
  built_by_url: https://builtbyrebels.com/
  featured: false
- title: OCIUS
  url: https://www.ocius.com.au/
  main_url: https://www.ocius.com.au/
  source_url: https://github.com/ocius/website
  description: >
    Ocius Technology Ltd (formerly Solar Sailor Holdings Ltd) is an Australian public unlisted company with Research and Development facilities at the University of NSW.
  categories:
    - Business
    - Technology
    - Science
  built_by: Sergey Monin
  built_by_url: https://build-in-saratov.com/
- title: Kosmos & Kaos
  main_url: https://www.kosmosogkaos.is/
  url: https://www.kosmosogkaos.is/
  description: >
    A carefully designed user experience is good business.
  categories:
    - Design
    - Consulting
    - Agency
    - Web Development
    - JavaScript
  built_by: Kosmos & Kaos
  built_by_url: https://www.kosmosogkaos.is/
  featured: false
- title: Design Portfolio of Richard Bruskowski
  main_url: https://bruskowski.design/
  url: https://bruskowski.design/
  description: >
    My freelance design portfolio: Visual design, digital products, interactive prototypes, design systems, brand design. Uses MDX, Styled Components, Framer Motion. Started with Gatsby Starter Emilia by LekoArts.
  categories:
    - Design
    - Portfolio
    - User Experience
    - Freelance
    - Photography
  built_by: Richard Bruskowski
  built_by_url: https://github.com/richardbruskowski
- title: Kelvin DeCosta's Website
  url: https://kelvindecosta.com
  main_url: https://kelvindecosta.com
  categories:
    - Blog
    - Portfolio
  built_by: Kelvin DeCosta
  built_by_url: https://github.com/kelvindecosta
  featured: false
- title: Coronavirus (COVID-19) Tracker
  url: https://coronavirus.traction.one/
  main_url: https://coronavirus.traction.one/
  description: >
    This application shows the near real-time status based on data from JHU CSSE.
  categories:
    - Data
    - Directory
  built_by: Sankarsan Kampa
  built_by_url: https://traction.one
  featured: false
- title: Coronavirus COVID-19 Statistics Worldwide
  url: https://maxmaxinechen.github.io/COVID19-Worldwide-Stats/
  main_url: https://maxmaxinechen.github.io/COVID19-Worldwide-Stats/
  source_url: https://github.com/maxMaxineChen/COVID19-Worldwide-Stats
  description: >
    A Coronavirus COVID-19 global data statistics application built by Gatsby + Material UI + Recharts
  categories:
    - Data
    - Open Source
  built_by: Maxine Chen
  built_by_url: https://github.com/maxMaxineChen
  featured: false
- title: Folding@Home Stats
  url: https://folding.traction.one/team?id=246252
  main_url: https://folding.traction.one
  description: >
    Folding@Home Stats Report for Teams.
  categories:
    - Data
    - Science
    - Directory
  built_by: Sankarsan Kampa
  built_by_url: https://traction.one
  featured: false
- title: COVID-19 Tracking and Projections
  url: https://flattenthecurve.co.nz/
  main_url: https://flattenthecurve.co.nz/
  source_url: https://github.com/carlaiau/flatten-the-curve
  description: >
    Allowing non technical users to compare their country with other situations around the world. We present configurable cumulative graph curves. We compare your countries current status with other countries who have already been at your level and show you where they’ve ended up. Data via JHU. Further functionality added daily.
  categories:
    - Data
    - Open Source
  built_by: Carl Aiau
  built_by_url: https://github.com/carlaiau
  featured: false
- title: Takeout Tracker
  main_url: https://www.takeouttracker.com/
  url: https://www.takeouttracker.com/
  featured: false
  categories:
    - Data
    - Open Source
    - Food
    - Directory
    - Nonprofit
  built_by: Corey Ward
  built_by_url: http://www.coreyward.me/
- title: Illustration Hunt
  main_url: https://illustrationhunt.com/
  url: https://illustrationhunt.com/
  featured: false
  categories:
    - Data
    - Design
    - Entertainment
    - Productivity
    - User Experience
    - Programming
    - Gallery
    - Human Resources
    - Library
  built_by: Gilbish Kosma
  built_by_url: https://www.gil20.me/
- title: Monolit
  url: https://monolit.hr
  main_url: https://monolit.hr
  description: >
    Standard business website with sliders and contact form.
  categories:
    - Business
  built_by: Devnet
  built_by_url: https://devnet.hr
  featured: false
- title: Andrew Zeller
  main_url: https://zeller.io
  source_url: https://github.com/ajzeller/zellerio_gatsby
  url: https://zeller.io
  featured: false
  categories:
    - Portfolio
    - Blog
    - Web Development
  built_by: Andrew Zeller
  built_by_url: https://zeller.io
- title: Crushing WFH
  url: https://crushingwfh.com/
  main_url: https://crushingwfh.com/
  source_url: https://github.com/tiagofsanchez/wfh-tools
  description: >
    A directory of tools to help anyone to work from home in a productive manner
  categories:
    - Directory
    - Open Source
  built_by: Tiago Sanchez
  built_by_url: https://www.tiagofsanchez.com/
  featured: false
- title: Martin Container
  main_url: https://www.container.com/
  url: https://www.container.com/
  featured: false
  categories:
    - Business
  built_by: Vincit California
  built_by_url: https://www.vincit.com/
- title: Urban Armor Gear
  main_url: https://www.urbanarmorgear.com/
  url: https://www.urbanarmorgear.com/
  featured: false
  categories:
    - E-commerce
  built_by: Vincit California
  built_by_url: https://www.vincit.com/
- title: Jason Zheng's Portfolio
  main_url: https://jasonzy.com
  url: https://jasonzy.com
  source_url: https://github.com/bilafish/portfolio-site
  description: >
    Hey there, I'm Jason! I'm a front-end web developer from the sunny island
    of Singapore. This is my first Gatsby site developed using Gatsby and
    Netlify CMS. Feel free to get in touch if you're interested to collaborate
    or engage me on any projects. If you just want to say hello, that's cool
    too.
  featured: false
  categories:
    - Portfolio
    - Web Development
  built_by: Jason Zheng
  built_by_url: https://github.com/bilafish
- title: Fluiditype
  url: https://www.fluiditype.com/
  main_url: https://www.fluiditype.com/
  description: >
    Fluditype is small CSS library focusing on pure typographic fluidity. Recommend to be used for blogs, portfolios, documentation & and simplistic text websites.
  categories:
    - Open Source
    - Design
  built_by: Boris Kirov
  built_by_url: https://www.boriskirov.com
  featured: false
- title: Bonsaiilabs
  main_url: https://bonsaiilabs.com/
  url: https://bonsaiilabs.com/
  description: >
    We are a team of two, creating software for startups and enabling learners with our visualize, break, and solve approach.
  featured: false
  categories:
    - Education
    - Consulting
  built_by: Bonsaiilabs Team
  built_by_url: https://bonsaiilabs.com/team
- title: Tyson
  main_url: https://www.tyson.com
  url: https://www.tyson.com
  featured: false
  categories:
    - Food
    - Marketing
  built_by: Tyson Foods, Inc.
- title: Hillshire Farm
  main_url: https://www.hillshirefarm.com
  url: https://www.hillshirefarm.com
  featured: false
  categories:
    - Food
    - Marketing
  built_by: Tyson Foods, Inc.
- title: Hillshire Snacking
  main_url: https://www.hillshiresnacking.com
  url: https://www.hillshiresnacking.com
  featured: false
  categories:
    - Food
    - Marketing
  built_by: Tyson Foods, Inc.
- title: Jimmy Dean
  main_url: https://www.jimmydean.com
  url: https://www.jimmydean.com
  featured: false
  categories:
    - Food
    - Marketing
  built_by: Tyson Foods, Inc.
- title: Aidells
  main_url: https://www.aidells.com
  url: https://www.aidells.com
  featured: false
  categories:
    - Food
    - Marketing
  built_by: Tyson Foods, Inc.
- title: State Fair
  main_url: https://www.corndogs.com
  url: https://www.corndogs.com
  featured: false
  categories:
    - Food
    - Marketing
  built_by: Tyson Foods, Inc.
- title: Nudges
  main_url: https://www.nudgesdogtreats.com
  url: https://www.nudgesdogtreats.com
  featured: false
  categories:
    - Food
    - Marketing
  built_by: Tyson Foods, Inc.
- title: Tyson Ingredient Solutions
  main_url: https://www.tysoningredientsolutions.com
  url: https://www.tysoningredientsolutions.com
  featured: false
  categories:
    - Food
    - Marketing
  built_by: Tyson Foods, Inc.
- title: Wright Brand
  main_url: https://www.wrightbrand.com
  url: https://www.wrightbrand.com
  featured: false
  categories:
    - Food
    - Marketing
  built_by: Tyson Foods, Inc.
- title: TSUKUTTEMITA LAB
  main_url: https://create.kayac.com/
  url: https://create.kayac.com/
  description: KAYAC private works
  featured: false
  categories:
    - Portfolio
    - Technology
    - Entertainment
  built_by: KAYAC inc.
- title: Brad Garropy
  url: https://bradgarropy.com
  main_url: https://bradgarropy.com
  source_url: https://github.com/bradgarropy/bradgarropy.com
  categories:
    - Blog
    - Education
    - Entertainment
    - JavaScript
    - Open Source
    - Portfolio
    - Programming
    - SEO
    - Technology
    - Web Development
  built_by: Brad Garropy
  built_by_url: https://twitter.com/bradgarropy
- title: mrkaluzny
  main_url: https://mrkaluzny.com
  url: https://mrkaluzny.com
  description: >
    Web designer and web developer specializing in providing services for SME sector.
  featured: false
  categories:
    - Web Development
    - Programming
    - Business
    - Portfolio
    - Freelance
  built_by: Wojciech Kaluzny
- title: The COVID Tracking Project
  url: https://covidtracking.com/
  main_url: https://covidtracking.com/
  source_url: https://github.com/COVID19Tracking/website
  description: >
    The COVID Tracking Project collects and publishes the most complete testing data available for US states and territories.
  categories:
    - Media
    - Healthcare
  built_by: The COVID Tracking Project Web Team
  built_by_url: https://github.com/COVID19Tracking/website/graphs/contributors
- title: The Gauntlet Coverage of COVID-19 in Canada
  url: https://covid19.thegauntlet.ca
  main_url: https://covid19.thegauntlet.ca
  description: >
    Tracking The Spread of Coronavirus in Canada
  categories:
    - Media
    - Education
  built_by: Masoud Karimi
  built_by_url: https://github.com/masoudkarimif
- title: Zestard Technologies
  main_url: https://www.zestard.com
  url: https://www.zestard.com
  description: >
    Zestard Technologies is an eCommerce Specialist company focusing on Magento & Shopify as a core expertise.
  categories:
    - Web Development
    - WordPress
    - Technology
    - Agency
    - E-commerce
  built_by: Zestard Technologies
  built_by_url: https://www.zestard.com
- title: Kostas Vrouvas
  main_url: https://kosvrouvas.com
  url: https://kosvrouvas.com
  featured: false
  categories:
    - Blog
    - Portfolio
  built_by: Kostas Vrouvas
- title: Hanare Cafe in Toshijima, Toba, Japan
  main_url: https://hanarecafe.com
  url: https://hanarecafe.com
  source_url: https://github.com/mnishiguchi/hanarecafe-gatsby
  description: >
    A website for a cafe/bakery located in Toshijima, a beautiful sightseeing spot just a 20-minutes ferry ride from downtown Toba, Japan.
  categories:
    - Food
    - Travel
  built_by: Masatoshi Nishiguchi
  built_by_url: https://mnishiguchi.com
  featured: false
- title: WhileNext
  url: https://whilenext.com
  main_url: https://whilenext.com
  description: >
    A Blog on Software Development
  categories:
    - Blog
    - Learning
    - Programming
    - Web Development
  built_by: Masoud Karimi
  built_by_url: https://github.com/masoudkarimif
- title: Jamify.me
  description: >
    We build websites & PWAs with JAMstack. Delivering faster, more secure web.
  main_url: https://jamify.me
  url: https://jamify.me
  categories:
    - Agency
    - Web Development
  featured: false
- title: Shrey Sachdeva
  url: https://www.shreysachdeva.tech/
  main_url: https://www.shreysachdeva.tech/
  source_url: https://github.com/shrey-sachdeva2000/Shrey-Sachdeva
  description: >
    Personal website for Shrey Sachdeva. An abstract thinker who writes code and designs pixel-perfect user-interfaces with industry experience.
  categories:
    - Portfolio
    - Web Development
  built_by: Shrey Sachdeva
  built_by_url: https://www.shreysachdeva.tech/
- title: The Cares Family
  main_url: https://thecaresfamily.org.uk/home
  url: https://thecaresfamily.org.uk/home
  description: >
    The Cares Family helps people find connection and community in a disconnected age. They relaunched their website in Gatsby during the COVID-19 outbreak of 2020 to help connect neighbours.
  categories:
    - Nonprofit
    - Blog
    - Community
  built_by: Mutual
  built_by_url: https://www.madebymutual.com
- title: "Due to COVID-19: Documenting the Signs of the Pandemic"
  url: https://duetocovid19.com
  main_url: https://duetocovid19.com
  description: >
    A project to document all the signs that have gone up on the storefronts of our cities in response to the coronavirus pandemic.
  categories:
    - Photography
    - Community
  built_by: Andrew Louis
  built_by_url: https://hyfen.net
  featured: false
- title: "Besoegsvenner - Visiting Friends for the Elderly"
  main_url: https://www.xn--besgsvenner-igb.dk
  url: https://www.xn--besgsvenner-igb.dk/ruths-historie
  description: >
    50.000 elderly people in Denmark feel lonely. This project seeks to inform people to become visitor friends ("Besøgsven" in Danish) to help fight loneliness and bring new friendships in to the world.
  categories:
    - Marketing
    - Nonprofit
    - Landing Page
  built_by: Hello Great Works
  built_by_url: https://hellogreatworks.com
- title: Interficie Internet Services
  main_url: https://www.interficie.com
  url: https://www.interficie.com/our-work/
  description: >
    Located in Barcelona, we develop innovative websites, ecommerce solutions and software platforms for global brands, startups and organizations.
  categories:
    - E-commerce
    - Web Development
    - Consulting
    - JavaScript
    - Agency
    - Business
  built_by: Interficie Internet Services
  built_by_url: https://github.com/InterficieIS
- title: SofaScore Corporate
  url: https://corporate.sofascore.com
  main_url: https://corporate.sofascore.com
  description: >
    SofaScore is a leading provider of advanced sports insights and content with global coverage of 20+ sports.
  categories:
    - App
    - Data
    - Sports
    - Technology
  built_by: SofaScore
  built_by_url: https://www.sofascore.com
- title: "#compraaospequenos: buy local during Covid-19"
  url: https://compraaospequenos.pt/
  main_url: https://compraaospequenos.pt/
  source_url: https://github.com/marzeelabs/compraaospequenos
  description: >
    Helping local stores survive and thrive during the Covid-19 crisis (Portugal).
  categories:
    - Community
    - Food
    - Data
    - Directory
  built_by: Marzee Labs
  built_by_url: https://marzeelabs.org
  featured: false
- title: Inventia
  main_url: https://inventia.life/
  url: https://inventia.life/
  description: >
    We have developed unique digital bioprinting technology and unleashed it in a complete platform designed to make complex 3D cell biology simple.
  categories:
    - Business
    - Science
  built_by: Jellypepper
  built_by_url: https://jellypepper.com/
- title: Hasura
  url: https://hasura.io
  main_url: https://hasura.io
  description: >
    Hasura is an open source engine that connects to your databases & microservices and auto-generates a production-ready GraphQL backend.
  categories:
    - API
    - Web Development
    - Technology
    - Open Source
  featured: false
- title: Jimdo.com
  description: >
    Jimdo is an international tech company and one of the world's leading providers of online services for small and medium businesses (SMBs). The company empowers entrepreneurs to create their own website or store without coding and to digitize their business ideas.
  main_url: https://www.jimdo.com/
  url: https://www.jimdo.com/
  categories:
    - Marketing
    - Technology
    - E-commerce
    - Web Development
    - Business
  built_by: Jimdo GmbH
- title: Resume on the Web
  main_url: https://amruthpillai.com
  url: https://amruthpillai.com
  source_url: https://github.com/AmruthPillai/ResumeOnTheWeb-Gatsby
  description: >
    Everyone needs their own little spot on the interwebs, and this is mine. Welcome to my resume, on the web!
  categories:
    - Blog
    - Design
    - Freelance
    - Gallery
    - JavaScript
    - Landing Page
    - Mobile Development
    - Open Source
    - Photography
    - Portfolio
    - Technology
    - Web Development
  built_by: Amruth Pillai
  built_by_url: https://amruthpillai.com
  featured: false
- title: Landmarks.ro
  main_url: https://landmarks.ro/
  url: https://landmarks.ro/
  description: >
    Lead generation technology for real estate developers
  categories:
    - Real Estate
    - Marketing
    - Technology
    - Web Development
    - Landing Page
  built_by: Horia Miron
  built_by_url: https://github.com/ancashoria
  featured: false
- title: GeneOS
  url: https://geneos.me/
  main_url: https://geneos.me/
  description: >
    GeneOS is a privacy-preserving data monetization protocol for genetic, activity, and medical data.
  categories:
    - Landing Page
    - Business
  built_by: GeneOS Team
- title: COVID KPI
  url: https://covidkpi.com/
  main_url: https://covidkpi.com/
  description: >
    COVID KPI aggregates COVID-19 data from numerous official sources then displays the Key Performance Indicators.
  categories:
    - Data
    - Media
    - Healthcare
  built_by: Albert Chen
  built_by_url: https://github.com/mralbertchen
- title: Most Recommended Books
  url: http://mostrecommendedbooks.com/
  main_url: http://mostrecommendedbooks.com/
  description: >
    Discover credibly powerful books recommendations by billionaires, icons, and world-class performers.
  categories:
    - Blog
    - Entrepreneurship
    - Books
- title: theAnubhav.com
  main_url: https://theanubhav.com/
  url: https://theanubhav.com/
  categories:
    - Web Development
    - Blog
    - Portfolio
  built_by: Anubhav Srivastava
  built_by_url: https://theanubhav.com
- title: WatchKeeper
  url: https://www.watchkeeperintl.com
  main_url: https://www.watchkeeperintl.com
  description: >
    WatchKeeper helps organisations to manage global security risks such as natural disasters, extreme weather and violent incidents.
  categories:
    - Data
    - Business
    - Technology
    - Consulting
    - Security
  built_by: WatchKeeper Engineering
  built_by_url: https://twitter.com/watchkeeper
  featured: false
- title: Sztuka Programowania
  built_by: Piotr Fedorczyk
  built_by_url: https://piotrf.pl
  categories:
    - Event
    - Learning
    - Web Development
  description: >
    Landing page of a series of web development workshops held in Gdańsk, Poland.
  featured: false
  main_url: https://sztuka-programowania.pl/
  url: https://sztuka-programowania.pl/
- title: Rivers Casino
  built_by: WILDLIFE.LA
  built_by_url: https://www.wildlife.la
  categories:
    - Entertainment
    - Food
    - Blog
    - Travel
  description: >
    Rivers Casino offers the very best in casinos, hotels, restaurants, concerts, and entertainment. Visit us in Des Plaines, IL, Philadelphia, PA, Pittsburgh, PA and Schenectady, NY.
  featured: false
  main_url: https://www.riverscasino.com/desplaines/
  url: https://www.riverscasino.com/desplaines/
- title: Mishal Shah
  built_by: Mishal Shah
  built_by_url: https://mishal23.github.io
  categories:
    - Blog
    - Portfolio
    - Open Source
    - Web Development
  description: >
    Hey, I'm Mishal Shah, a passionate developer with interests in Networks, Databases and Web Security. This website is my personal portfolio and blog with the Fresh theme. I love reading engineering articles, contributing to open-source and interacting with communities. Feel free to get in touch if you have an interesting project that you want to collaborate on.
  featured: false
  main_url: https://mishal23.github.io/
  url: https://mishal23.github.io/
- title: Chris Nager
  main_url: https://chrisnager.com
  url: https://chrisnager.com
  source_url: https://github.com/chrisnager/chrisnager-dot-com
  description: >
    Developer and designer in Brooklyn, NY passionate about performance, accessibility, and systematic design.
  categories:
    - Accessibility
    - Blog
    - Design
    - Portfolio
    - User Experience
    - Web Development
  built_by: Chris Nager
  built_by_url: https://twitter.com/chrisnager
- title: Resistbot
  url: https://resist.bot
  main_url: https://resist.bot
  description: >
    A chatbot that helps you contact your representatives, and be an informed citizen.
  categories:
    - Blog
    - Government
    - Nonprofit
- title: SVG to PNG
  url: https://www.svgtopng.me/
  main_url: https://www.svgtopng.me/
  description: >
    Online SVG to PNG batch converter. Upload and convert your SVG files to PNG with the desired size and background color for free, fast and secure.
  categories:
    - App
    - Technology
    - Productivity
    - Design
    - Web Development
  built_by: Illia Achour
  built_by_url: https://github.com/dummyco
- title: St. Jude Cloud
  url: https://www.stjude.cloud
  main_url: https://www.stjude.cloud
  description: >
    Pediatric cancer data sharing ecosystem by St. Jude Children's Research Hospital.
  categories:
    - Science
    - Technology
    - Nonprofit
    - Data
    - Healthcare
  featured: false
- title: Philip Domingo
  url: https://www.prtdomingo.com
  main_url: https://www.prtdomingo.com
  description: >
    Personal website built on top of GatsbyJS, Ghost, and Azure.
  categories:
    - Technology
    - Blog
  featured: false
- title: Vinicius Dias
  built_by: Vinicius Dias
  built_by_url: https://viniciusdias.works/
  categories:
    - Blog
    - Portfolio
    - Open Source
    - Web Development
  description: >
    Hi, I'm Vinicius Dias, a Front-End developer with focus on performance and UX. This is my personal portfolio developed with Gatsby. I'm always learning different things and I consider myself a very curious guy. I feel that it keeps me motivated and creative to solve problems.
  featured: false
  main_url: https://viniciusdias.works/
  url: https://viniciusdias.works/
- title: Cognifide Tech
  url: https://tech.cognifide.com/
  main_url: https://tech.cognifide.com/
  description: >
    Technology HUB that provides useful and specialized technical knowledge created for fellow engineers by engineers from Cognifide.
  categories:
    - Blog
    - Programming
    - Technology
  built_by: Cognifide
  built_by_url: https://www.cognifide.com/
- title: Chandraveena by S Balachander
  url: https://www.chandraveena.com
  main_url: https://www.chandraveena.com
  description: >
    Chandraveena is a contemporary Indian string instrument designed from the traditional Saraswati Veena.
    S Balachander, an Indian classical musician, is the creator and performing artist of Chandraveena.
    Chandraveena has been designed to support a systematic and contemplative exploration of Indian Ragas.
    It is endowed with a deep sustain and a rich sound allowing the artist to create elaborate musical phrases
    and subtle intonations. Visit the website to listen and learn more!
  categories:
    - Music
    - Portfolio
    - Blog
  built_by: Sadharani Music Works
  built_by_url: https://www.sadharani.com
  featured: false
- title: Anong Network
  main_url: https://anong.network
  url: https://anong.network
  description: >
    An app used to quickly identify a network provider in Philippines
  categories:
    - App
    - Directory
  built_by: Jan Harold Diaz
  built_by_url: https://janharold.com
  featured: false
- title: PayMongo
  main_url: https://paymongo.com
  url: https://paymongo.com
  description: >
    The official website of PayMongo Philippines
  categories:
    - Marketing
    - Finance
  built_by: PayMongo
  built_by_url: https://paymongo.com
- title: Zona Digital
  url: https://zonadigital.pt
  main_url: https://zonadigital.pt
  description: >
    We work with startups and small businesses building effective strategies through digital platforms. Based in Porto, Portugal.
  categories:
    - Web Development
    - Programming
    - Technology
    - Design
    - Business
  built_by: Zona Digital
  built_by_url: https://zonadigital.pt
  featured: false
- title: Ofri Lifshitz Design
  url: https://www.ofrilifshitz.com
  main_url: https://www.ofrilifshitz.com
  categories:
    - Portfolio
    - Design
  built_by: Raz Lifshitz
  built_by_url: https://www.linkedin.com/in/raz-lifshitz
- title: Runly
  url: https://www.runly.io/
  main_url: https://www.runly.io/
  description: >
    The easiest way to run background jobs with .NET Core. It's more than background jobs —
    it's an all-in-one platform to create great user experiences.
  categories:
    - API
    - App
    - Landing Page
    - Technology
    - Programming
  built_by: Chad Lee
  built_by_url: https://github.com/chadly
  featured: false
- title: Ajith's blog
  url: https://ajith.blog
  main_url: https://ajith.blog
  source_url: https://github.com/ajithrnayak/ajith_blog
  description: >
    I build apps and sometimes write about the observations and frustrations at work here.
  categories:
    - Blog
    - Mobile Development
    - Open Source
    - Programming
    - Technology
  built_by: Ajith R Nayak
  built_by_url: https://ajith.xyz
- title: I Love You Infinity
  url: https://iloveyouinfinity.com
  main_url: https://iloveyouinfinity.com
  description: >
    An infinite sound experiment to help raise awareness about autism and love.
  categories:
    - Nonprofit
    - Healthcare
  built_by: Good Praxis
  built_by_url: https://goodpraxis.coop
  featured: false
- title: KAIGO in JAPAN
  main_url: https://kaigo-in-japan.jp
  url: https://kaigo-in-japan.jp
  description: >
    KAIGO in JAPAN is a website for those who are planning to work in the care work field in Japan. We built a multilingual site on Gatsby. One of them is a special language called Easy-Japanese with various ruby tags.
  categories:
    - Healthcare
    - Nonprofit
    - Web Development
    - Programming
  built_by: hgw
  built_by_url: https://shunyahagiwara.com/
- title: Dondoko Susumu Website
  url: https://xn--28jma5da5l6e.com/en/
  main_url: https://xn--28jma5da5l6e.com/en/
  source_url: https://github.com/dondoko-susumu/website-v2
  description: >
    The Website of Dondoko Susumu, a Japanese cartoonist. His cartoons have been posted. It is internationalized into 12 languages.
  categories:
    - Blog
    - Entertainment
    - Gallery
    - Landing Page
  built_by: Dondoko Susumu
  built_by_url: https://xn--28jma5da5l6e.com/en/
- title: Raymond Ware
  url: https://www.raymondware.com
  main_url: https://www.raymondware.com
  description: >
    Seattle web developer portfolio site.
  categories:
    - Portfolio
    - Design
    - Freelance
    - Web Development
  built_by: Raymond Ware
  built_by_url: https://github.com/raymondware
  featured: false
- title: Formula One Gym
  url: https://www.formulaonegym.co.uk/
  main_url: https://www.formulaonegym.co.uk/
  source_url: https://github.com/Zellement/formula1gym
  description: A UK based fitness gym in the heart of Nottingham, built with Gatsby v2
  categories:
    - Sports
  built_by: Dan Farrow
  built_by_url: https://github.com/Zellement
  featured: false
- title: Blog - Thanawat Gulati
  main_url: https://testing.thanawatgulati.com
  url: https://testing.thanawatgulati.com
  source_url: https://github.com/thanawatgulati/thanawatgulati-blog
  description: >
    Thanawat Gulati - Blog , Work experience portfolio and more.
  categories:
    - Blog
  built_by: Thanawat Gulati
  built_by_url: https://twitter.com/mjamesvevo
  featured: false
- title: Effico Ltd
  main_url: https://www.effico.ltd
  url: https://www.effico.ltd
  source_url: https://github.com/Zellement/effico
  description: >
    Commercial and domestic electrical contractors.
  categories:
    - Business
  built_by: Dan Farrow
  built_by_url: https://www.zellement.com
  featured: false
- title: Sheringham Flooring
  main_url: https://www.sheringhamflooring.com
  url: https://www.sheringhamflooring.com
  source_url: https://github.com/Zellement/sheringham-flooring-2019
  description: >
    Sheringham Flooring - commercial and domestic flooring solutions
  categories:
    - Business
  built_by: Dan Farrow
  built_by_url: https://www.zellement.com
  featured: false
- title: Que Jamear
  description: >-
    A directory with a map of food delivery services
    to be used during the health emergency caused by covid 19.
  main_url: https://quejamear.com/encebollados
  url: https://quejamear.com/encebollados
  featured: false
  categories:
    - Food
  built_by: Ramón Chancay
  built_by_url: https://ramonchancay.me/
- title: Vim Training
  description: >
    Bite sized video tutorials for Vim
  main_url: https://vimtraining.com
  url: https://vimtraining.com
  featured: false
  categories:
    - Education
    - Programming
  built_by: Nishant Dania
  built_by_url: https://nishantdania.com
- title: CodeTisans
  url: https://codetisans.com
  main_url: https://codetisans.com
  description: >-
    Website of an agency specialized in creating Laravel and Vue apps
  categories:
    - Agency
  built_by: Przemysław Przyłucki
  built_by_url: https://twitter.com/przylucki_p
  featured: false
- title: Mox Bank
  main_url: https://mox.com/
  url: https://mox.com/
  description: >
    Mox is the new virtual bank backed by Standard Chartered in partnership with HKT, PCCW and Trip.com; created to deliver a new banking experience in Hong Kong.
  categories:
    - Business
    - Design
    - Technology
    - Finance
    - User Experience
  built_by: Mox Bank
  built_by_url: https://mox.com/
- title: Pittica
  url: https://pittica.com
  main_url: https://pittica.com
  source_url: https://github.com/pittica/site
  description: >
    Digital agency site.
  categories:
    - Design
    - Web Development
    - Agency
  built_by: Lucio Benini
  built_by_url: https://pittica.com
  featured: false
- title: MyHumus
  url: https://myhumus.com
  main_url: https://myhumus.com
  source_url: https://github.com/my-humus/site
  description: >
    Digital agency site.
  categories:
    - Blog
    - Food
  built_by: Lucio Benini
  built_by_url: https://pittica.com
- title: Wanaboat.fr
  main_url: https://www.wanaboat.fr
  url: https://www.wanaboat.fr
  description: >
    This a boating classifieds website. It presents dinghys, catamarans and anything that floats or goes on the water and is for sale in France and Europe.
  categories:
    - Directory
  built_by: Olivier L. Developer
  built_by_url: https://www.olivierlivet.net/
- title: maxemitchell.com
  url: https://www.maxemitchell.com/
  main_url: https://www.maxemitchell.com/
  source_url: https://github.com/maxemitchell/portfolio
  description: >
    This is a personal portfolio website to highlight my photography, videography, coding projects, and work/education experience.
  categories:
    - Portfolio
    - Gallery
    - Portfolio
    - Open Source
    - Design
  built_by: Max Mitchell
  built_by_url: https://github.com/maxemitchell
- title: Nick Offerman
  url: https://nickofferman.co/
  main_url: https://nickofferman.co/
  description: >
    The official website of Nick Offerman: Actor, Author, Humorist, & Woodworker.
  categories:
    - E-commerce
    - Entertainment
    - Video
  built_by: Aveling Ray
  built_by_url: https://avelingray.com/
- title: Rudra Narayan
  url: https://rudra.dev
  main_url: https://rudra.dev
  source_url: https://github.com/mrprofessor/rudra.dev
  description: >
    Rudra Narayan | Thoughts, obsessions and rants
  categories:
    - Blog
    - Portfolio
    - SEO
    - Programming
    - Landing Page
    - Technology
  built_by: Rudra Narayan
  built_by_url: https://github.com/mrprofessor
  featured: false
- title: Stackrole
  main_url: https://stackrole.com
  url: https://stackrole.com
  description: >
    We help Startups and Individuals launch their blazing fast JAMstack website with GatsbyJS and Netlify CMS, Deployed on Netlify
  categories:
    - Agency
    - Blog
    - User Experience
    - Web Development
    - Portfolio
    - JavaScript
  built_by: Stackrole
  built_by_url: https://stackrole.com
  featured: false
- title: Aparna Joshi
  url: https://aparnajoshi.netlify.app/
  main_url: https://aparnajoshi.netlify.app/
  description: >
    Hi, I`m a Software Engineer working in Citrix, Bangalore. I spend my free time learning stuff that interests me. I write articles that educates me.
  categories:
    - Blog
    - Science
    - Technology
    - Programming
  built_by: Aparna Joshi
  built_by_url: https://github.com/AparnaJoshi007/explained/
  featured: false
- title: Narration Box
  main_url: https://narrationbox.com
  url: https://narrationbox.com
  description: >
    Narration Box provides cost effective voiceovers and narrations at scale using an intuitive editor and state of the art speech synthesis.
  categories:
    - Productivity
    - Technology
    - Podcast
    - Landing Page
    - Media
    - Entertainment
    - Business
    - API
    - Video
  built_by: Chetan Malhotra
  built_by_url: https://twitter.com/narrationbox
- title: CodeWithLinda
  url: https://www.codewithlinda.com/
  main_url: https://www.codewithlinda.com/
  source_url: https://github.com/Linda-Ikechukwu/Personal-Site
  description: >
    CodeWithLinda is the personal portfolio and blog site of Linda Ikechukwu, a Frontend developer based in Lagos, Nigeria.
  categories:
    - Portfolio
    - Blog
    - Technology
    - Programming
    - Web Development
  built_by: Linda Ikechukwu
  built_by_url: https://twitter.com/_MsLinda
  featured: false
- title: Headless WordPress Blog and Portfolio by Simon Halimonov
  url: https://simonhalimonov.com/
  main_url: https://simonhalimonov.com/
  description: >
    An open source portfolio about UI/UX design and development. This is my personal website that I use to promote my work. It uses TypeScript and a headless WordPress CMS. Supports i18n and Gutenberg. I open source this site to help everyone make a nice WordPress site faster.
  categories:
    - Blog
    - Portfolio
    - Programming
    - Open Source
    - Design
    - Freelance
    - Web Development
    - WordPress
  built_by: Simon Halimonov
  built_by_url: https://simonhalimonov.com/
  featured: false
- title: Clarke Harris
  url: https://www.clarkeharris.com/
  main_url: https://www.clarkeharris.com/
  description: >
    Brooklyn based designer portfolio. Uses pretty advance animations. Content is pulled from the contentful.
  categories:
    - Portfolio
    - Design
    - Freelance
    - Web Development
  built_by: Daniel Husar
  built_by_url: https://www.danielhusar.sk/
  featured: false
- title: Daniel Husar
  url: https://www.danielhusar.sk/
  main_url: https://www.danielhusar.sk/
  source_url: https://github.com/danielhusar/danielhusar.sk
  description: >
    An open source portfolio and blog.
  categories:
    - Blog
    - Portfolio
    - JavaScript
    - Open Source
  built_by: Daniel Husar
  built_by_url: https://www.danielhusar.sk/
  featured: false
- title: SANDALBOYZ
  main_url: https://sandalboyz.com
  url: https://sandalboyz.com
  description: >
    The official website of SANDALBOYZ – home to coziness and comfort. Built in conjunction with https://planetary.co/.
  categories:
    - Retail
    - E-commerce
    - Blog
  built_by: SANDALBOYZ
  built_by_url: https://sandalboyz.com
  featured: false
- title: Tim Phillips
  url: https://www.tim-phillips.com/
  main_url: https://www.tim-phillips.com/
  source_url: https://github.com/timphillips/tim-phillips.com
  description: >
    Personal website for Tim Phillips, a software engineer and web developer.
  categories:
    - Open Source
    - Portfolio
    - Web Development
  featured: false
- title: Nagarjun Palavalli
  main_url: https://nagarjun.co/
  url: https://nagarjun.co/
  description: >
    My personal website built with Gatsby. I am a full-stack web developer and designer based in Bangalore, India.
  categories:
    - Portfolio
    - Blog
  built_by: Nagarjun Palavalli
  built_by_url: https://twitter.com/palavalli
  featured: false
- title: Diogo Rodrigues
  url: https://www.diogorodrigues.dev/
  main_url: https://www.diogorodrigues.dev/
  description: >
    As a front-end developer with UI/UX design skills, I create digital experiences through design & code.
  categories:
    - Freelance
    - Portfolio
    - Blog
    - Mobile Development
    - Web Development
    - User Experience
  built_by: Diogo Rodrigues
  built_by_url: https://www.diogorodrigues.dev/
- title: Jamstack Storefront
  main_url: https://jamstackstorefront.com/
  url: https://jamstackstorefront.com/
  categories:
    - E-commerce
    - Agency
  built_by: Peter Hironaka
  built_by_url: https://peterhironaka.com
  featured: false
- title: Support Black Business
  main_url: https://support-black.business
  url: https://support-black.business
  categories:
    - Directory
  built_by: Peter Hironaka
  built_by_url: https://peterhironaka.com
  featured: false
- title: Nyxo
  url: https://www.nyxo.app
  main_url: https://www.nyxo.app
  description: >
    Nyxo is the best aid for improving your sleep quality. We combine leading sleep research techniques with your sleep tracker’s data to provide you with personalized and actionable coaching, to improve your sleep.
  categories:
    - Healthcare
    - Blog
    - Science
    - Technology
    - Data
    - Mobile Development
  built_by: Kayla Gordon
  built_by_url: https://www.kayla-gordon.com/
  featured: false
- title: Earner
  url: https://www.earner.ai/
  main_url: https://www.earner.ai/
  source_url: https://github.com/Earner-ai/earner-website
  description: >
    Earner is here to keep you informed of services you are entitled to from the Finnish government to entrepreneurship. We are here to help you succeed.
  categories:
    - Blog
    - Open Source
    - Education
    - Technology
    - Community
    - Data
    - Entrepreneurship
    - Human Resources
  built_by: Kayla Gordon
  built_by_url: https://www.kayla-gordon.com/
  featured: false
- title: Amamos Vivir Cada Día
  main_url: https://www.amvi.org.mx/
  url: https://www.amvi.org.mx/
  description: >
    AMVI, Amamos Vivir Cada Día A.C. is a Mexican non-profit organisation helping children with degenerative illnesses by fulfilling their dreams and helping their families financially, but also with personal support. During the Covid-19 crisis, their donations have plummeted since they did not have a website, so I decided to help by building this site for them using Gatsby, TypeScript and Styled-Components, proudly hosted on Netlify who helped the cause with a free pro plan.
  featured: false
  categories:
    - Nonprofit
    - Healthcare
  built_by: Jacob Herper
  built_by_url: https://herper.io/
- title: Digital4Better
  url: https://digital4better.com
  main_url: https://digital4better.com
  description: >
    Digital4Better is an agency promoting a sustainable digital future.
  categories:
    - Accessibility
    - Agency
    - Blog
    - Consulting
    - Design
    - E-commerce
    - Mobile Development
    - Open Source
    - Programming
    - Technology
    - User Experience
    - Web Development
  built_by: Digital4Better
  built_by_url: https://digital4better.com
  featured: false
- title: With Pulp
  url: https://withpulp.com
  main_url: https://withpulp.com
  description: >
    With Pulp's agency website and blog. Meet our team, see our work and read our latest insights on design and development.
  categories:
    - Agency
    - Marketing
    - Web Development
    - Portfolio
    - Blog
  featured: false
- title: DUDOS
  main_url: https://dudos.co.uk
  url: https://dudos.co.uk
  description: >
    UK based web design agency building premium bespoke websites with light-speed performance and rock-solid security
  categories:
    - Agency
    - Web Development
    - Design
    - SEO
    - Portfolio
    - Blog
    - JavaScript
    - Mobile Development
    - Marketing
    - Photography
    - User Experience
  built_by: Mark A Hext
  built_by_url: https://dudos.co.uk/about
  featured: false
- title: Impuls-e
  main_url: https://impuls-e.works/
  url: https://impuls-e.works/
  description: >
    Digital Agency focused on helping our clients build their online digital presence. Located in Santa Catarina, Brazil
  categories:
    - Web Development
    - E-commerce
    - Mobile Development
    - Landing Page
    - Blog
    - Programming
    - Agency
  built_by: Impuls-e
  built_by_url: https://www.instagram.com/impulse.works/
  featured: false
- title: Honeycomb Creative
  main_url: https://www.honeycombcreative.com/
  url: https://www.honeycombcreative.com/
  description: >
    Honeycomb Creative has been producing websites and other print and electronic communications material since 1991. Website built with Gatsby v2 and headless WordPress.
  categories:
    - Agency
    - Web Development
    - Design
    - SEO
    - Portfolio
    - Marketing
    - Blog
    - WordPress
  built_by: Honeycomb Creative
  built_by_url: https://www.honeycombcreative.com/
- title: Personal Website of Suganthan Mohanadasan
  main_url: https://suganthan.com/
  url: https://suganthan.com/
  description: >
    Suganthan is a digital marketing consultant who works with medium and large businesses. This Gatsby site uses Contentful as the CMS and Tailwind CSS for the styling. It also uses i18n plugins to provide a site for Suganthan's Norwegian visitors.
  categories:
    - Blog
    - Business
    - Consulting
    - Entrepreneurship
    - Portfolio
    - SEO
  built_by: Shane Jones
  built_by_url: https://shanejones.co.uk/
- title: Bold.org
  url: https://bold.org/
  main_url: https://bold.org/
  description: >
    Fighting Student Debt. Create or apply to exclusive scholarships, fellowships, and grants, in minutes.
  categories:
    - Education
  built_by: Bold.org
  featured: false
- title: The Story of Dovetail and Afterpay
  url: https://dovetailstudios.com/the-story-of-dovetail-and-afterpay
  main_url: https://dovetailstudios.com/the-story-of-dovetail-and-afterpay
  description: An interactive story sharing how Dovetail helped Afterpay build the fastest growing consumer tech platform in Australian history.
  categories:
    - Agency
    - Design
    - Entrepreneurship
    - Mobile Development
    - Web Development
  built_by: Dovetail
  built_by_url: https://dovetailstudios.com
  featured: false
- title: Daily Texas Country
  url: https://dailytexascountry.com
  main_url: https://dailytexascountry.com
  source_url: https://github.com/bradgarropy/dailytexascountry.com
  description: >
    She tries to tell me that Oklahoma's better, but I ain't got time for that.
  categories:
    - Blog
    - Community
    - E-commerce
    - Entertainment
    - Marketing
    - Media
    - Music
    - Podcast
    - SEO
    - Video
  built_by: Brad Garropy
  built_by_url: https://bradgarropy.com
- title: Petite & Minimal
  url: https://www.petiteandminimal.com/
  main_url: https://www.petiteandminimal.com/
  description: >-
    Eco-friendly lifestyle website. Green, sustainable, minimal. Covering food,
    style, travel, living and featuring several eco-friendly directories.
  categories:
    - Blog
    - Food
    - Travel
    - Photography
    - Directory
  built_by: Annie Taylor Chen
  built_by_url: https://www.annietaylorchen.com/
  featured: false
- title: Petite & Minimal Concept Store DEMO
  url: https://petiteandminimalstore.netlify.app/
  main_url: https://petiteandminimalstore.netlify.app/
  source_url: https://github.com/AnnieTaylorCHEN/PetiteandMinimalStore
  description: >-
    A JAMstack e-commerce solution built with Gatsby, Contentful and
    CommerceLayer.
  categories:
    - E-commerce
  built_by: Annie Taylor Chen
  built_by_url: https://www.annietaylorchen.com/
- title: Tatjana Volbeke Portfolio
  url: https://tatjanavolbeke.com/
  main_url: https://tatjanavolbeke.com/
  categories:
    - Design
    - Portfolio
    - User Experience
- title: Inbound Latino
  url: https://inboundlatino.com/
  main_url: https://inboundlatino.com/
  source_url: https://github.com/JoseSoteloCohen/inboundlatino
  description: >-
    A portfolio website built with Gatsby, featuring websites and WordPress plugins.
  categories:
    - Portfolio
    - Web Development
  built_by: José Sotelo
  built_by_url: https://inboundlatino.com/
- title: ReqView
  url: https://www.reqview.com
  main_url: https://www.reqview.com
  description: >
    Requirements management tool for development of software and systems products
  categories:
    - App
    - Business
    - Data
    - Documentation
    - Productivity
    - Technology
  built_by: Eccam
  built_by_url: https://www.eccam.com
- title: Hippocampus's Garden
  url: https://hippocampus-garden.com/
  main_url: https://hippocampus-garden.com/
  source_url: https://github.com/shionhonda/hippocampus-garden
  description: >-
    A blog by Shion Honda. Posts on what I learn about machine learning, statistics, and programming.
  categories:
    - Blog
    - Science
    - Technology
  built_by: Shion Honda
  built_by_url: https://twitter.com/shion_honda
  featured: false
- title: mindkit
  url: https://mindkit.fr
  main_url: https://mindkit.fr
  description: >
    A collection of wellness links to help with mind and body. Built with Gatsby, Theme UI, Airtable and Netlify.
  categories:
    - Directory
    - Healthcare
  built_by: Joseph Race
  built_by_url: https://josephrace.co.uk
- title: Travel Diary - Your Digital Travelogue
  main_url: https://ontraveldiary.com
  url: https://ontraveldiary.com
  description: >
    An open to all digital platform for avid travelers to share their trips and photos with the world.
  categories:
    - Blog
    - Travel
    - Community
  built_by: Draftbox
  built_by_url: https://draftbox.co
  featured: false
- title: Ellington Hammond
  main_url: https://ellington-hammond.com
  url: https://ellington-hammond.com
  description: >
    Ellington Hammond is a photographer and film director based in the United States.
  categories:
    - Portfolio
    - E-commerce
  built_by: Peter Hironaka
  built_by_url: https://peterhironaka.com
- title: Laputan ERP
  main_url: https://erp.laputan.com.au
  url: https://erp.laputan.com.au
  description: >
    Customizable Enterprise Resource Planning (ERP) System helps companies save time and money across departments (Accounting, Finance, Human Resources, Marketing, Sales & IT) in order to improve productivity and competitiveness.
  categories:
    - Technology
    - Productivity
    - Human Resources
    - Finance
    - Marketing
  built_by: Laputan Software
  built_by_url: https://laputan.com.au
- title: Laputan Schools
  main_url: https://schools.laputan.com.au
  url: https://schools.laputan.com.au
  description: >
    Laputan Schools helps parents to research and engage with the schools around their areas.
  categories:
    - Education
  built_by: Laputan Software
  built_by_url: https://laputan.com.au
- title: LeanyLabs
  main_url: https://leanylabs.com/
  url: https://leanylabs.com/mvp-development/
  description: >
    Web Development Agency. We help startups to build successful web applications.
  categories:
    - Agency
    - Web Development
    - Programming
    - JavaScript
    - Consulting
    - Blog
  built_by: LeanyLabs
  built_by_url: https://leanylabs.com/
- title: Require Podcast
  main_url: https://require.podcast.gq
  url: https://require.podcast.gq
  source_url: https://github.com/requirepodcast/website
  description: >
    Website for Require Podcast - a Polish podcast about webdevelopment. Simple landing page + episode archive with player and episode notes generated from markdown files
  categories:
    - Entertainment
    - Landing Page
    - Podcast
    - Programming
    - Web Development
  built_by: Adam Siekierski and Artur Dudek
  built_by_url: https://siekierski.ml
- title: Lidabox
  description: >-
    Website for the sale of medical supplies and biosafety supplies.
  main_url: https://lidabox.com/
  url: https://lidabox.com/
  featured: false
  categories:
    - E-commerce
    - Marketing
  built_by: Ramón Chancay
  built_by_url: https://ramonchancay.me/
- title: Real Estate Shows
  main_url: https://realestateshows.com/
  url: https://realestateshows.com/
  description: >
    Marketing site for Real Estate Shows, a web app for making real estate video slide shows. Using WordPress as a data store for the blog via the WPGraphQL plugin.
  categories:
    - Real Estate
    - Blog
    - WordPress
    - SEO
    - Video
  built_by: Zeek Interactive
  built_by_url: https://zeek.com/
- title: Fidisys Playbook
  main_url: https://playbook.fidisys.com/
  url: https://playbook.fidisys.com/
  description: >
    Fidisys playbook is the process we follow in Fidisys to build awesome products. It shows engineering, hiring and operation process.
  categories:
    - Technology
    - Productivity
    - Human Resources
  built_by: Fidisys Technologies
  built_by_url: https://www.fidisys.com/
- title: Gabriel Giordano Portfolio
  main_url: https://gabrielgiordano.com
  url: https://gabrielgiordano.com
  source_url: https://github.com/gabrielgiordan/gabrielgiordano.com
  description: >
    Personal website for Gabriel Giordano, a Senior Software Engineer and also an open-source contributor.
  categories:
    - Open Source
    - Portfolio
    - Web Development
    - SEO
    - Technology
    - Programming
    - Freelance
  built_by: Gabriel Giordano
  built_by_url: https://gabrielgiordano.com
  featured: false
- title: Prescriptive Data Solutions
  main_url: https://www.prescriptive.solutions
  url: https://www.prescriptive.solutions
  source_url: https://github.com/prescriptive/2018Q4Website
  description: >
    IT Solution Delivery with Unique Benefits to the Enterprise Buyer.
  categories:
    - Technology
    - Consulting
- title: LANDTX
  main_url: https://www.landtx.com
  url: https://www.landtx.com
  source_url: https://github.com/ltx-digett/landtx
  description: >
    LANDTX markets investment, recreational, ranch and farm lands throughout Texas.
  categories:
    - Real Estate
    - Business
  built_by: Digett
  built_by_url: https://www.digett.com
  featured: false
- title: Raleigh Bikes
  url: https://www.raleigh.co.uk/gb/en/
  main_url: https://raleigh.co.uk/
  description: >
    Chances are that you rode a Raleigh when you were younger - and maybe you still do now. Raleigh is one of the oldest bicycle companies in the world. Website build with Algolia, Shopware & Storyblok.
  categories:
    - E-commerce
    - Sports
  built_by: Oberon (for Accell Group)
  built_by_url: https://oberon.nl
- title: Nitro Sign
  main_url: https://www.nitrosign.com
  url: https://www.nitrosign.com
  description: >
    Nitro Sign is a free to use Electronic Signature solution that helps businesses & individuals work smarter, faster, and more securely—without the need for paper or pen.
  categories:
    - Technology
    - Productivity
    - Business
  built_by: Nitro Software Inc
  built_by_url: https://www.nitrosign.com
- title: Neon Law
  main_url: https://www.neonlaw.com
  source_url: https://github.com/neonlaw/interface
  url: https://www.neonlaw.com
  description: >
    Neon Law is a general-practice law firm that uses software to improve access to justice.
  categories:
    - Consulting
    - Data
    - Open Source
  built_by: Neon Law
  built_by_url: https://twitter.com/neonlaw

- title: Developer Ecosystem
  main_url: https://www.developerecosystem.com/
  url: https://www.developerecosystem.com/
  description: >
    Theories, talks, and tools for building or being part of a Developer Ecosystem. Learn how Platform Economies are built and scaled.
  categories:
    - Blog
    - Design
    - Entrepreneurship
  built_by: Hugh Durkin
  built_by_url: https://twitter.com/hughdurkin
- title: Jose D. Santos IV
  main_url: https://ivjose.com
  url: https://ivjose.com
  source_url: https://github.com/ivjose/portfolio
  description: >
    I’m a freelance Frontend Developer specializing in React and in building a web interface with better user experiences.
  categories:
    - Freelance
    - Portfolio
    - Web Development
  built_by: Jose D. Santos IV
  built_by_url: https://ivjose.com
  featured: false
- title: Jeff Jadulco
  main_url: https://jeffjadulco.com
  url: https://jeffjadulco.com
  description: >
    Personal website for Jeff Jadulco, an experienced game developer with deep interest in modern web development.
  categories:
    - Blog
    - Portfolio
    - Web Development
  built_by: Jeff Jadulco
  built_by_url: https://jeffjadulco.com
  featured: false
- title: Château de Morey 🏰
  main_url: https://chateaudemorey.fr
  url: https://chateaudemorey.fr/en/
  description: >
    Website of Château de Morey. Built on the ruins of a Templar convent 🏰
  categories:
    - Travel
    - Blog
  built_by: Julien Karst
  built_by_url: https://julienkarst.com
- title: TRUE STORY
  main_url: https://custom.truestorysport.com/
  url: https://custom.truestorysport.com/
  description: >
    TRUE STORY is a contemporary sportswear brand offering custom products for orienteering.
  categories:
    - E-commerce
  built_by: BRIKL
  built_by_url: https://github.com/Brikl
- title: Julien Karst Freelance
  main_url: https://julienkarst.com
  url: https://julienkarst.com
  description: >
    Personal website for Julien Karst, a Mobile / Web developer.
  categories:
    - Blog
    - Portfolio
    - JavaScript
    - Programming
    - Freelance
  built_by: Julien Karst
  built_by_url: https://twitter.com/JulienKarst
- title: Chien Tai Co.
  main_url: https://www.chientai.com.tw
  url: https://www.chientai.com.tw
  description: >
    Chien Tai Co. is an electronic, motor material and magnet wire retailer in Taiwan.
  categories:
    - Retail
    - Business
    - Agency
  built_by: Chen-Tai Hou
  built_by_url: https://ctxhou.com/
- title: Glee
  main_url: https://glee.traction.one/
  url: https://glee.traction.one/
  description: Whether you're a startup, a developer, an artist, a creator, or just a handful of friends building a great product or creating interesting content, Glee makes it easy to collect, track and manage feedback from your users.
  featured: false
  categories:
    - App
    - Technology
    - Productivity
  built_by: Sankarsan Kampa
  built_by_url: https://traction.one
- title: Paths.io
  url: https://paths.io/
  main_url: https://paths.io/
  description: >
    Paths enables a new type of career discovery, in addition to being a better way to find work.
  categories:
    - Data
    - Technology
    - Landing Page
  built_by: HiringSolved
  built_by_url: https://hiringsolved.com/home/
  featured: false
<<<<<<< HEAD
- title: Carie Fisher brings accessibility + fun to the web
  url: https://cariefisher.com
  main_url: https://cariefisher.com
  source_url: https://github.com/cehfisher/cehfisher.github.io
  description: >
    Who says accessible websites have to be ugly and boring? Carie Fisher's blog/portfolio website aims to prove otherwise.
  categories:
    - Accessibility
    - Blog
    - Design
=======
- title: Concept Classes
  main_url: https://conceptclassesindore.xyz/
  url: https://www.conceptclassesindore.xyz/
  description: >
    A fast and blazing website made for coaching classes
  categories:
    - Education
    - Featured
  built_by: Harsh Solanki
- title: ZN Agency
  url: https://zn.agency
  main_url: https://zn.agency
  description: >
    We are a digital consulting agency in Brisbane with UI/UX, Web Design & Development and Branding services. Our purpose is to contribute our share of positive experiences to this world.
  categories:
    - Agency
    - Business
    - Consulting
>>>>>>> bc748616
    - Portfolio
    - Technology
    - User Experience
    - Web Development
<<<<<<< HEAD
  built_by: Carie Fisher
  built_by_url: https://twitter.com/cariefisher
=======
  built_by: Nate Zerk
  built_by_url: https://natezerk.com
- title: Marcus Wood
  main_url: https://www.marcuswood.io/
  url: https://www.marcuswood.io/
  description: >
    Personal website for Marcus Wood, a web developer that builds products with React, TypeScript, and GraphQL.
  categories:
    - Blog
    - Portfolio
    - Web Development
  built_by: Marcus Wood
  built_by_url: https://www.marcuswood.io/
>>>>>>> bc748616
- title: Crogic
  url: https://crogic.jp
  main_url: https://crogic.jp
  description: >
    Web and Music Creator's porfolio site.
  categories:
    - Portfolio
    - Web Development
    - Music
  built_by: Mei
  built_by_url: https://twitter.com/vo_mei0623
- title: Reactive Resume
  url: https://rxresu.me
  main_url: https://rxresu.me
  description: >
    A free and open source resume builder.
  categories:
    - App
    - Design
    - Open Source
  built_by: Amruth Pillai
  built_by_url: https://amruthpillai.com
- title: Meetup
  url: https://meetup.com/
  main_url: https://meetup.com/
  description: >
    Meetup is the leading social media platform dedicated to connecting people in person, or online during times of crisis.
  categories:
    - Accessibility
    - App
    - Community
    - Event
    - SEO
- title: John Kavanagh's Portfolio
  url: https://johnkavanagh.co.uk/
  main_url: https://johnkavanagh.co.uk/
  description: >
    Website and portfolio of John Kavanagh: a freelance front-end web developer in Brighton, UK.
  categories:
    - Portfolio
    - Technology
    - Web Development
    - Blog
    - Freelance
  built_by: John Kavanagh
  built_by_url: https://johnkavanagh.co.uk/
  featured: false
- title: Red Central
  url: https://redcentral.co.uk/
  main_url: https://redcentral.co.uk/
  description: >
    Based in Bristol in the UK, Red Central is the World's no.1 creative agency for entertainment and brand licensing.
  categories:
    - Agency
    - Entertainment
    - Media
    - Consulting
    - Design
  built_by: John Kavanagh
  built_by_url: https://johnkavanagh.co.uk/
  featured: false
- title: MongoDB Developer Hub
  url: https://developer.mongodb.com
  main_url: https://developer.mongodb.com
  description: >
    The MongoDB Developer Hub serves as the central location for all MongoDB developer content, programs, and resources.
  categories:
    - Blog
    - Data
    - Education
    - Learning
    - Programming
    - Technology
    - Web Development
  built_by: MongoDB
  featured: false
- title: Devnet
  main_url: https://devnet.hr/
  url: https://devnet.hr/
  description: >
    Business website for web development company.
  categories:
    - Web Development
    - Agency
  built_by: Devnet
  built_by_url: https://devnet.hr
- title: Leanier.com
  url: https://leanier.com
  main_url: https://leanier.com
  description: >
    Enterprise SaaS Management for Modern IT
  categories:
    - Data
    - Technology
    - Business
  built_by: leaniercode
  featured: false
- title: Github Profile README Generator
  url: https://rahuldkjain.github.io/gh-profile-readme-generator/
  main_url: https://rahuldkjain.github.io/gh-profile-readme-generator/
  source_url: https://github.com/rahuldkjain/github-profile-readme-generator
  description: >
    Generate github profile README easily with latest add-ons like visitors count, github stats, etc using minimal UI.
  categories:
    - Portfolio
    - Open Source
  built_by: Rahul Jain
  built_by_url: https://rahuldkjain.github.io
- title: KuliahSG
  url: https://kuliah.sg
  main_url: https://kuliah.sg
  categories:
    - Education
  description: Online Islamic content in Singapore
- title: Ámbito Dólar
  url: https://ambito-dolar.app
  main_url: https://ambito-dolar.app
  description: >
    Free mobile application that informs the different exchange rates USD vs ARS in Argentina.
  categories:
    - App
    - Landing Page
    - Finance
  built_by: Ariel Falduto
  built_by_url: https://outa.im
- title: UP42
  main_url: https://up42.com/
  url: https://up42.com/
  description: UP42 is an open marketplace to buy and sell Earth Observation data and analytics algorithms. UP42 is also a platform to build and run analytics algorithms.
  built_by: Axel Fuhrmann
  built_by_url: https://axelfuhrmann.com/
  featured: false
  categories:
    - Data
    - Technology
    - Business
    - Blog
    - API
- title: Webplace
  url: https:/www.webplace.com.au
  main_url: https:/www.webplace.com.au
  description: Corporate website for the Webplace Digital Agency
  categories:
    - Web Development
    - Agency
    - Portfolio
  built_by: Webplace
  built_by_url: https://www.webplace.com.au
  featured: false
- title: Motherhost
  main_url: https://motherhost.com/
  url: https://motherhost.com/
  description: >
    Ecommerce website for web hosting company.
  categories:
    - Web Development
    - E-commerce
  built_by: Motherhost
  built_by_url: https://motherhost.com
- title: Oomph
  url: https://www.oomphinc.com/agency
  main_url: https://www.oomphinc.com
  description: >
    We craft digital products — but we make so much more. We design delight. We make a lasting first impression. We communicate value & purpose. We build lifelong relationships.
  categories:
    - Accessibility
    - Agency
    - Business
    - Design
    - Marketing
    - Technology
    - User Experience
    - Web Development
  built_by: Oomph, Inc.
  built_by_url: https://www.oomphinc.com
- title: FatihaTV
  url: https://fatihatv.com
  main_url: https://fatihatv.com
  description: A distaction-free platform to consume Islamic content from reputable Youtube Channels
  categories:
    - Community
    - Library
    - Media
    - Nonprofit
    - SEO
  built_by: TengkuHafidz
  built_by_url: https://fidz.dev
- title: WebSheets Generator
  url: https://my.websheets.co
  main_url: https://demo.websheets.co
  source_url: https://github.com/tengkuhafidz/websheets-generator
  description: Generate websites with just Google Sheets
  categories:
    - Open Source
    - Web Development
    - Directory
    - Gallery
    - Portfolio
    - Documentation
  built_by: Tengku Hafidz
  built_by_url: https://twitter.com/sohafidz
- title: The Mezzofanti Guild - Language Learning Made Simple
  url: https://www.mezzoguild.com
  main_url: https://www.mezzoguild.com
  description: >
    Learning a foreign language and don't know where to start? The Mezzofanti Guild will teach you the best tips, tricks and hacks to simplify your language learning.
  categories:
    - Blog
    - Education
    - Learning
    - Travel
  built_by: Donovan Nagel
  built_by_url: https://www.donovannagel.com
  featured: false
- title: Alex Perronnet Personal Website
  url: https://alexperronnet.io
  main_url: https://alexperronnet.io
  source_url: https://github.com/alexperronnet/alexperronnet.io
  description: >
    I'm Alex Perronnet, a french freelance developer and designer. I'm also an open-source contributor and a content creator.
  categories:
    - Open Source
    - Freelance
  built_by: Alex Perronnet
  built_by_url: https://alexperronnet.io
  featured: false<|MERGE_RESOLUTION|>--- conflicted
+++ resolved
@@ -11548,7 +11548,6 @@
   built_by: HiringSolved
   built_by_url: https://hiringsolved.com/home/
   featured: false
-<<<<<<< HEAD
 - title: Carie Fisher brings accessibility + fun to the web
   url: https://cariefisher.com
   main_url: https://cariefisher.com
@@ -11559,7 +11558,8 @@
     - Accessibility
     - Blog
     - Design
-=======
+  built_by: Carie Fisher
+  built_by_url: https://twitter.com/cariefisher
 - title: Concept Classes
   main_url: https://conceptclassesindore.xyz/
   url: https://www.conceptclassesindore.xyz/
@@ -11578,15 +11578,10 @@
     - Agency
     - Business
     - Consulting
->>>>>>> bc748616
     - Portfolio
     - Technology
     - User Experience
     - Web Development
-<<<<<<< HEAD
-  built_by: Carie Fisher
-  built_by_url: https://twitter.com/cariefisher
-=======
   built_by: Nate Zerk
   built_by_url: https://natezerk.com
 - title: Marcus Wood
@@ -11600,7 +11595,6 @@
     - Web Development
   built_by: Marcus Wood
   built_by_url: https://www.marcuswood.io/
->>>>>>> bc748616
 - title: Crogic
   url: https://crogic.jp
   main_url: https://crogic.jp
