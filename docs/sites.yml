--- conflicted
+++ resolved
@@ -2747,7 +2747,6 @@
   built_by: Matt Bagni
   built_by_url: https://mattbag.github.io
   featured: false
-<<<<<<< HEAD
 - title: Carbon Design Systems
   main_url: http://www.carbondesignsystem.com/
   url: http://www.carbondesignsystem.com/
@@ -2803,7 +2802,6 @@
     - Design
   built_by: Hudl
   built_by_url: https://www.hudl.com/
-=======
 - title: Subtle UI
   main_url: "https://subtle-ui.netlify.com/"
   url: "https://subtle-ui.netlify.com/"
@@ -2816,5 +2814,4 @@
     - User Experience
   built_by: Ryan Wiemer
   built_by_url: "https://www.ryanwiemer.com/"
->>>>>>> a0de499c
   featured: false