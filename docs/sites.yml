- title: ReactJS
  main_url: "https://reactjs.org/"
  url: "https://reactjs.org/"
  source_url: "https://github.com/reactjs/reactjs.org"
  featured: true
  categories:
    - Web Development
    - Featured
- title: Flamingo
  main_url: https://www.shopflamingo.com/
  url: https://www.shopflamingo.com/
  description: >
    Online shop for women's body care and hair removal products.
  categories:
    - eCommerce
    - Featured
  featured: true
- title: IDEO
  url: https://www.ideo.com
  main_url: https://www.ideo.com/
  description: >
    A Global design company committed to creating positive impact.
  categories:
    - Agency
    - Technology
    - Featured
    - Consulting
    - User Experience
  featured: true
- title: Airbnb Engineering & Data Science
  description: >
    Creative engineers and data scientists building a world where you can belong
    anywhere
  main_url: "https://airbnb.io/"
  url: "https://airbnb.io/"
  categories:
    - Blog
    - Gallery
    - Featured
  featured: true
- title: Impossible Foods
  main_url: "https://impossiblefoods.com/"
  url: "https://impossiblefoods.com/"
  categories:
    - Food
    - Featured
  featured: true
- title: Braun
  description: >
    Braun offers high performance hair removal and hair care products, including dryers, straighteners, shavers, and more.
  main_url: "https://ca.braun.com/en-ca"
  url: "https://ca.braun.com/en-ca"
  categories:
    - eCommerce
    - Featured
  featured: true
- title: NYC Pride 2019 | WorldPride NYC | Stonewall50
  main_url: "https://2019-worldpride-stonewall50.nycpride.org/"
  url: "https://2019-worldpride-stonewall50.nycpride.org/"
  featured: true
  description: >-
    Join us in 2019 for NYC Pride, as we welcome WorldPride and mark the 50th
    Anniversary of the Stonewall Uprising and a half-century of LGBTQ+
    liberation.
  categories:
    - Education
    - Marketing
    - Nonprofit
    - Featured
  built_by: Canvas United
  built_by_url: "https://www.canvasunited.com/"
- title: The State of European Tech
  main_url: "https://2017.stateofeuropeantech.com/"
  url: "https://2017.stateofeuropeantech.com/"
  featured: true
  categories:
    - Technology
    - Featured
  built_by: Studio Lovelock
  built_by_url: "http://www.studiolovelock.com/"
- title: Hopper
  main_url: "https://www.hopper.com/"
  url: "https://www.hopper.com/"
  built_by: Narative
  built_by_url: "https://www.narative.co/"
  featured: true
  categories:
    - Technology
    - App
    - Featured
- title: GM Capital One
  description: |
    Introducing the new online experience for your GM Rewards Credit Card
  main_url: "https://gm.capitalone.com/"
  url: "https://gm.capitalone.com/"
  categories:
    - Featured
  featured: true
- title: Life Without Barriers | Foster Care
  main_url: "https://www.lwb.org.au/foster-care"
  url: "https://www.lwb.org.au/foster-care"
  featured: true
  description: >-
    We are urgently seeking foster carers all across Australia. Can you open
    your heart and your home to a child in need? There are different types of
    foster care that can suit you. We offer training and 24/7 support.
  categories:
    - Nonprofit
    - Education
    - Documentation
    - Marketing
    - Featured
  built_by: LWB Digital Team
  built_by_url: "https://twitter.com/LWBAustralia"
- title: Figma
  main_url: "https://www.figma.com/"
  url: "https://www.figma.com/"
  featured: true
  categories:
    - Marketing
    - Design
    - Featured
  built_by: Corey Ward
  built_by_url: "http://www.coreyward.me/"
- title: Bejamas - JAM Experts for hire
  main_url: "https://bejamas.io/"
  url: "https://bejamas.io/"
  featured: true
  description: >-
    We help agencies and companies with JAMStack tools. This includes web
    development using Static Site Generators, Headless CMS, CI / CD and CDN
    setup.
  categories:
    - Technology
    - Web Development
    - Agency
    - Marketing
    - Featured
  built_by: Bejamas
  built_by_url: "https://bejamas.io/"
- title: The State of JavaScript
  description: >
    Data from over 20,000 developers, asking them questions on topics ranging
    from frontend frameworks and state management, to build tools and testing
    libraries.
  main_url: "https://stateofjs.com/"
  url: "https://stateofjs.com/"
  source_url: "https://github.com/StateOfJS/StateOfJS"
  categories:
    - Data
    - JavaScript
    - Featured
  built_by: StateOfJS
  built_by_url: "https://github.com/StateOfJS/StateOfJS/graphs/contributors"
  featured: true
- title: DesignSystems.com
  main_url: "https://www.designsystems.com/"
  url: "https://www.designsystems.com/"
  description: |
    A resource for learning, creating and evangelizing design systems.
  categories:
    - Design
    - Blog
    - Technology
    - Featured
  built_by: Corey Ward
  built_by_url: "http://www.coreyward.me/"
  featured: true
- title: Timely
  main_url: "https://timelyapp.com/"
  url: "https://timelyapp.com/"
  description: |
    Fully automatic time tracking. For those who trade in time.
  categories:
    - Productivity
    - Featured
  built_by: Timm Stokke
  built_by_url: "https://timm.stokke.me"
  featured: true
- title: Snap Kit
  main_url: "https://kit.snapchat.com/"
  url: "https://kit.snapchat.com/"
  description: >
    Snap Kit lets developers integrate some of Snapchat’s best features across
    platforms.
  categories:
    - Technology
    - Documentation
    - Featured
  featured: true
- title: SendGrid
  main_url: "https://sendgrid.com/docs/"
  url: "https://sendgrid.com/docs/"
  description: >
    SendGrid delivers your transactional and marketing emails through the
    world's largest cloud-based email delivery platform.
  categories:
    - API
    - Technology
    - Documentation
    - Featured
  featured: true
- title: Kirsten Noelle
  main_url: "https://www.kirstennoelle.com/"
  url: "https://www.kirstennoelle.com/"
  featured: true
  description: >
    Digital portfolio for San Francisco Bay Area photographer Kirsten Noelle Wiemer.
  categories:
    - Photography
    - Portfolio
    - Featured
  built_by: Ryan Wiemer
  built_by_url: "https://www.ryanwiemer.com/"
- title: Cajun Bowfishing
  main_url: "https://cajunbowfishing.com/"
  url: "https://cajunbowfishing.com/"
  featured: false
  categories:
    - eCommerce
    - Sports
  built_by: Escalade Sports
  built_by_url: "https://www.escaladesports.com/"
- title: NEON
  main_url: "http://neonrated.com/"
  url: "http://neonrated.com/"
  featured: false
  categories:
    - Gallery
- title: GraphCMS
  main_url: "https://graphcms.com/"
  url: "https://graphcms.com/"
  featured: false
  categories:
    - Marketing
    - Technology
- title: Bottender Docs
  main_url: "https://bottender.js.org/"
  url: "https://bottender.js.org/"
  source_url: "https://github.com/bottenderjs/bottenderjs.github.io"
  featured: false
  categories:
    - Documentation
    - Web Development
    - Open Source
- title: Ghost Documentation
  main_url: https://docs.ghost.org/
  url: https://docs.ghost.org/
  source_url: "https://github.com/tryghost/docs"
  featured: false
  description: >-
    Ghost is an open source, professional publishing platform built on a modern Node.js technology stack — designed for teams who need power, flexibility and performance.
  categories:
    - Technology
    - Documentation
    - Open Source
  built_by: Ghost Foundation
  built_by_url: https://ghost.org/
- title: Nike - Just Do It
  main_url: "https://justdoit.nike.com/"
  url: "https://justdoit.nike.com/"
  featured: true
  categories:
    - eCommerce
    - Featured
- title: AirBnB Cereal
  main_url: "https://airbnb.design/cereal"
  url: "https://airbnb.design/cereal"
  featured: false
  categories:
    - Marketing
    - Design
- title: Cardiogram
  main_url: "https://cardiogr.am/"
  url: "https://cardiogr.am/"
  featured: false
  categories:
    - Marketing
    - Technology
- title: Hack Club
  main_url: "https://hackclub.com/"
  url: "https://hackclub.com/"
  source_url: "https://github.com/hackclub/site"
  featured: false
  categories:
    - Education
    - Web Development
- title: Matthias Jordan Portfolio
  main_url: "https://iammatthias.com/"
  url: "https://iammatthias.com/"
  source_url: "https://github.com/iammatthias/net"
  description: >-
    Photography portfolio and blog built using Contentful + Netlify + Gatsby V2.
  built_by: Matthias Jordan
  built_by_url: https://github.com/iammatthias
  featured: false
  categories:
    - Photography
    - Portfolio
- title: Investment Calculator
  main_url: "https://investmentcalculator.io/"
  url: "https://investmentcalculator.io/"
  featured: false
  categories:
    - Education
    - Finance
- title: CSS Grid Playground by MozillaDev
  main_url: "https://mozilladevelopers.github.io/playground/"
  url: "https://mozilladevelopers.github.io/playground/"
  source_url: "https://github.com/MozillaDevelopers/playground"
  featured: false
  categories:
    - Education
    - Web Development
- title: Piotr Fedorczyk Portfolio
  built_by: Piotr Fedorczyk
  built_by_url: "https://piotrf.pl"
  categories:
    - Portfolio
    - Web Development
  description: >-
    Portfolio of Piotr Fedorczyk, a digital product designer and full-stack developer specializing in shaping, designing and building news and tools for news.
  featured: false
  main_url: "https://piotrf.pl/"
  url: "https://piotrf.pl/"
- title: unrealcpp
  main_url: "https://unrealcpp.com/"
  url: "https://unrealcpp.com/"
  source_url: "https://github.com/Harrison1/unrealcpp-com"
  featured: false
  categories:
    - Blog
    - Web Development
- title: Andy Slezak
  main_url: "https://www.aslezak.com/"
  url: "https://www.aslezak.com/"
  source_url: "https://github.com/amslezak"
  featured: false
  categories:
    - Web Development
    - Portfolio
- title: Deliveroo.Design
  main_url: "https://www.deliveroo.design/"
  url: "https://www.deliveroo.design/"
  featured: false
  categories:
    - Food
    - Marketing
- title: Dona Rita
  main_url: "https://www.donarita.co.uk/"
  url: "https://www.donarita.co.uk/"
  source_url: "https://github.com/peduarte/dona-rita-website"
  featured: false
  categories:
    - Food
    - Marketing
- title: Fröhlich ∧ Frei
  main_url: "https://www.froehlichundfrei.de/"
  url: "https://www.froehlichundfrei.de/"
  featured: false
  categories:
    - Web Development
    - Blog
    - Open Source
- title: How to GraphQL
  main_url: "https://www.howtographql.com/"
  url: "https://www.howtographql.com/"
  source_url: "https://github.com/howtographql/howtographql"
  featured: false
  categories:
    - Documentation
    - Web Development
    - Open Source
- title: OnCallogy
  main_url: "https://www.oncallogy.com/"
  url: "https://www.oncallogy.com/"
  featured: false
  categories:
    - Marketing
    - Healthcare
- title: Ryan Wiemer's Portfolio
  main_url: "https://www.ryanwiemer.com/"
  url: "https://www.ryanwiemer.com/knw-photography/"
  source_url: "https://github.com/ryanwiemer/rw"
  featured: false
  description: >
    Digital portfolio for Oakland, CA based account manager Ryan Wiemer.
  categories:
    - Portfolio
    - Web Development
    - Design
  built_by: Ryan Wiemer
  built_by_url: "https://www.ryanwiemer.com/"
- title: Ventura Digitalagentur Köln
  main_url: "https://www.ventura-digital.de/"
  url: "https://www.ventura-digital.de/"
  featured: false
  built_by: Ventura Digitalagentur
  categories:
    - Agency
    - Marketing
    - Featured
- title: Azer Koçulu
  main_url: "https://kodfabrik.com/"
  url: "https://kodfabrik.com/photography/"
  featured: false
  categories:
    - Portfolio
    - Photography
    - Web Development
- title: Damir.io
  main_url: "http://damir.io/"
  url: "http://damir.io/"
  source_url: "https://github.com/dvzrd/gatsby-sfiction"
  featured: false
  categories:
    - Blog
- title: Digital Psychology
  main_url: "http://digitalpsychology.io/"
  url: "http://digitalpsychology.io/"
  source_url: "https://github.com/danistefanovic/digitalpsychology.io"
  featured: false
  categories:
    - Education
    - Library
- title: Théâtres Parisiens
  main_url: "http://theatres-parisiens.fr/"
  url: "http://theatres-parisiens.fr/"
  source_url: "https://github.com/phacks/theatres-parisiens"
  featured: false
  categories:
    - Education
    - Entertainment
# - title: William Owen UK Portfolio / Blog
#   main_url: "http://william-owen.co.uk/"
#   url: "http://william-owen.co.uk/"
#   featured: false
#   description: >-
#     Over 20 years experience delivering customer-facing websites, internet-based
#     solutions and creative visual design for a wide range of companies and
#     organisations.
#   categories:
#     - Portfolio
#     - Blog
#   built_by: William Owen
#   built_by_url: "https://twitter.com/twilowen"
- title: A4 纸网
  main_url: "http://www.a4z.cn/"
  url: "http://www.a4z.cn/price"
  source_url: "https://github.com/hiooyUI/hiooyui.github.io"
  featured: false
  categories:
    - eCommerce
- title: Steve Meredith's Portfolio
  main_url: "http://www.stevemeredith.com/"
  url: "http://www.stevemeredith.com/"
  featured: false
  categories:
    - Portfolio
- title: API Platform
  main_url: "https://api-platform.com/"
  url: "https://api-platform.com/"
  source_url: "https://github.com/api-platform/website"
  featured: false
  categories:
    - Documentation
    - Web Development
    - Open Source
    - Library
- title: Artivest
  main_url: "https://artivest.co/"
  url: "https://artivest.co/what-we-do/for-advisors-and-investors/"
  featured: false
  categories:
    - Marketing
    - Blog
    - Documentation
    - Finance
- title: The Audacious Project
  main_url: "https://audaciousproject.org/"
  url: "https://audaciousproject.org/"
  featured: false
  categories:
    - Nonprofit
- title: Dustin Schau's Blog
  main_url: "https://blog.dustinschau.com/"
  url: "https://blog.dustinschau.com/"
  source_url: "https://github.com/dschau/blog"
  featured: false
  categories:
    - Blog
    - Web Development
- title: iContract Blog
  main_url: "https://blog.icontract.co.uk/"
  url: "http://blog.icontract.co.uk/"
  featured: false
  categories:
    - Blog
- title: BRIIM
  main_url: "https://bri.im/"
  url: "https://bri.im/"
  featured: false
  description: >-
    BRIIM is a movement to enable JavaScript enthusiasts and web developers in
    machine learning. Learn about artificial intelligence and data science, two
    fields which are governed by machine learning, in JavaScript. Take it right
    to your browser with WebGL.
  categories:
    - Education
    - Web Development
    - Technology
- title: Calpa's Blog
  main_url: "https://calpa.me/"
  url: "https://calpa.me/"
  source_url: "https://github.com/calpa/blog"
  featured: false
  categories:
    - Blog
    - Web Development
- title: Code Bushi
  main_url: "https://codebushi.com/"
  url: "https://codebushi.com/"
  featured: false
  description: >-
    Web development resources, trends, & techniques to elevate your coding
    journey.
  categories:
    - Web Development
    - Open Source
    - Blog
  built_by: Hunter Chang
  built_by_url: "https://hunterchang.com/"
- title: Daniel Hollcraft
  main_url: "https://danielhollcraft.com/"
  url: "https://danielhollcraft.com/"
  source_url: "https://github.com/danielbh/danielhollcraft.com"
  featured: false
  categories:
    - Web Development
    - Blog
    - Portfolio
- title: Darren Britton's Portfolio
  main_url: "https://darrenbritton.com/"
  url: "https://darrenbritton.com/"
  source_url: "https://github.com/darrenbritton/darrenbritton.github.io"
  featured: false
  categories:
    - Web Development
    - Portfolio
- title: Dave Lindberg Marketing & Design
  url: "https://davelindberg.com/"
  main_url: "https://davelindberg.com/"
  source_url: "https://github.com/Dave-Lindberg/dl-gatsby"
  featured: false
  description: >-
    My work revolves around solving problems for people in business, using
    integrated design and marketing strategies to improve sales, increase brand
    engagement, generate leads and achieve goals.
  categories:
    - Design
    - Marketing
    - Portfolio
- title: Dalbinaco's Website
  main_url: "https://dlbn.co/en/"
  url: "https://dlbn.co/en/"
  source_url: "https://github.com/dalbinaco/dlbn.co"
  featured: false
  categories:
    - Portfolio
    - Web Development
- title: mParticle's Documentation
  main_url: "https://docs.mparticle.com/"
  url: "https://docs.mparticle.com/"
  featured: false
  categories:
    - Web Development
    - Documentation
- title: Doopoll
  main_url: "https://doopoll.co/"
  url: "https://doopoll.co/"
  featured: false
  categories:
    - Marketing
    - Technology
- title: ERC dEX
  main_url: "https://ercdex.com/"
  url: "https://ercdex.com/aqueduct"
  featured: false
  categories:
    - Marketing
- title: Fabian Schultz' Portfolio
  main_url: "https://fabianschultz.com/"
  url: "https://fabianschultz.com/"
  source_url: "https://github.com/fabe/site"
  featured: false
  description: >-
    Hello, I’m Fabian — a product designer and developer based in Potsdam,
    Germany. I’ve been working both as a product designer and frontend developer
    for over 5 years now. I particularly enjoy working with companies that try
    to meet broad and unique user needs.
  categories:
    - Portfolio
    - Web Development
  built_by: Fabian Schultz
  built_by_url: "https://fabianschultz.com/"
- title: CalState House Manager
  description: >
    Home service membership that offers proactive and on-demand maintenance for
    homeowners
  main_url: "https://housemanager.calstate.aaa.com/"
  url: "https://housemanager.calstate.aaa.com/"
  categories:
    - Marketing
- title: The freeCodeCamp Guide
  main_url: "https://guide.freecodecamp.org/"
  url: "https://guide.freecodecamp.org/"
  source_url: "https://github.com/freeCodeCamp/guide"
  featured: false
  categories:
    - Web Development
    - Documentation
- title: High School Hackathons
  main_url: "https://hackathons.hackclub.com/"
  url: "https://hackathons.hackclub.com/"
  source_url: "https://github.com/hackclub/hackathons"
  featured: false
  categories:
    - Education
    - Web Development
- title: Hapticmedia
  main_url: "https://hapticmedia.fr/en/"
  url: "https://hapticmedia.fr/en/"
  featured: false
  categories:
    - Agency
- title: heml.io
  main_url: "https://heml.io/"
  url: "https://heml.io/"
  source_url: "https://github.com/SparkPost/heml.io"
  featured: false
  categories:
    - Documentation
    - Web Development
    - Open Source
- title: Juliette Pretot's Portfolio
  main_url: "https://juliette.sh/"
  url: "https://juliette.sh/"
  featured: false
  categories:
    - Web Development
    - Portfolio
    - Blog
- title: Kris Hedstrom's Portfolio
  main_url: "https://k-create.com/"
  url: "https://k-create.com/portfolio/"
  source_url: "https://github.com/kristofferh/kristoffer"
  featured: false
  description: >-
    Hey. I’m Kris. I’m an interactive designer / developer. I grew up in Umeå,
    in northern Sweden, but I now live in Brooklyn, NY. I am currently enjoying
    a hybrid Art Director + Lead Product Engineer role at a small startup called
    Nomad Health. Before that, I was a Product (Engineering) Manager at Tumblr.
    Before that, I worked at agencies. Before that, I was a baby. I like to
    design things, and then I like to build those things. I occasionally take on
    freelance projects. Feel free to get in touch if you have an interesting
    project that you want to collaborate on. Or if you just want to say hello,
    that’s cool too.
  categories:
    - Portfolio
  built_by: Kris Hedstrom
  built_by_url: "https://k-create.com/"
- title: knpw.rs
  main_url: "https://knpw.rs/"
  url: "https://knpw.rs/"
  source_url: "https://github.com/knpwrs/knpw.rs"
  featured: false
  categories:
    - Blog
    - Web Development
- title: Kostas Bariotis' Blog
  main_url: "https://kostasbariotis.com/"
  url: "https://kostasbariotis.com/"
  source_url: "https://github.com/kbariotis/kostasbariotis.com"
  featured: false
  categories:
    - Blog
    - Portfolio
    - Web Development
- title: LaserTime Clinic
  main_url: "https://lasertime.ru/"
  url: "https://lasertime.ru/"
  source_url: "https://github.com/oleglegun/lasertime"
  featured: false
  categories:
    - Marketing
- title: Jason Lengstorf
  main_url: "https://lengstorf.com"
  url: "https://lengstorf.com"
  source_url: "https://github.com/jlengstorf/lengstorf.com"
  featured: false
  categories:
    - Blog
  built_by: Jason Lengstorf
  built_by_url: "https://github.com/jlengstorf"
- title: Mannequin.io
  main_url: "https://mannequin.io/"
  url: "https://mannequin.io/"
  source_url: "https://github.com/LastCallMedia/Mannequin/tree/master/site"
  featured: false
  categories:
    - Open Source
    - Web Development
    - Documentation
- title: manu.ninja
  main_url: "https://manu.ninja/"
  url: "https://manu.ninja/"
  source_url: "https://github.com/Lorti/manu.ninja"
  featured: false
  description: >-
    manu.ninja is the personal blog of Manuel Wieser, where he talks about
    frontend development, games and digital art
  categories:
    - Blog
    - Technology
    - Web Development
- title: Fabric
  main_url: "https://meetfabric.com/"
  url: "https://meetfabric.com/"
  featured: false
  categories:
    - Marketing
- title: Nexit
  main_url: "https://nexit.sk/"
  url: "https://nexit.sk/references"
  featured: false
  categories:
    - Web Development
- title: Open FDA
  description: >
    Provides APIs and raw download access to a number of high-value, high
    priority and scalable structured datasets, including adverse events, drug
    product labeling, and recall enforcement reports.
  main_url: "https://open.fda.gov/"
  url: "https://open.fda.gov/"
  source_url: "https://github.com/FDA/open.fda.gov"
  featured: false
  categories:
    - Government
    - Open Source
    - Web Development
    - API
    - Data
- title: NYC Planning Labs (New York City Department of City Planning)
  main_url: "https://planninglabs.nyc/"
  url: "https://planninglabs.nyc/about/"
  source_url: "https://github.com/NYCPlanning/"
  featured: false
  description: >-
    We work with New York City's Urban Planners to deliver impactful, modern
    technology tools.
  categories:
    - Open Source
    - Government
- title: Pravdomil
  main_url: "https://pravdomil.com/"
  url: "https://pravdomil.com/"
  source_url: "https://github.com/pravdomil/pravdomil.com"
  featured: false
  description: >-
    I’ve been working both as a product designer and frontend developer for over
    5 years now. I particularly enjoy working with companies that try to meet
    broad and unique user needs.
  categories:
    - Portfolio
- title: Preston Richey Portfolio / Blog
  main_url: "https://prestonrichey.com/"
  url: "https://prestonrichey.com/"
  source_url: "https://github.com/prichey/prestonrichey.com"
  featured: false
  categories:
    - Web Development
    - Portfolio
    - Blog
- title: Landing page of Put.io
  main_url: "https://put.io/"
  url: "https://put.io/"
  featured: false
  categories:
    - eCommerce
    - Technology
- title: The Rick and Morty API
  main_url: "https://rickandmortyapi.com/"
  url: "https://rickandmortyapi.com/"
  built_by: Axel Fuhrmann
  built_by_url: "https://axelfuhrmann.com/"
  featured: false
  categories:
    - Web Development
    - Entertainment
    - Documentation
    - Open Source
    - API
- title: Santa Compañía Creativa
  main_url: "https://santacc.es/"
  url: "https://santacc.es/"
  source_url: "https://github.com/DesarrolloWebSantaCC/santacc-web"
  featured: false
  categories:
    - Agency
- title: Sean Coker's Blog
  main_url: "https://sean.is/"
  url: "https://sean.is/"
  featured: false
  categories:
    - Blog
    - Portfolio
    - Web Development
- title: Several Levels
  main_url: "https://severallevels.io/"
  url: "https://severallevels.io/"
  source_url: "https://github.com/Harrison1/several-levels"
  featured: false
  categories:
    - Agency
    - Web Development
- title: Simply
  main_url: "https://simply.co.za/"
  url: "https://simply.co.za/"
  featured: false
  categories:
    - Marketing
- title: Storybook
  main_url: "https://storybook.js.org/"
  url: "https://storybook.js.org/"
  source_url: "https://github.com/storybooks/storybook"
  featured: false
  categories:
    - Web Development
    - Open Source
- title: Vibert Thio's Portfolio
  main_url: "https://vibertthio.com/portfolio/"
  url: "https://vibertthio.com/portfolio/projects/"
  source_url: "https://github.com/vibertthio/portfolio"
  featured: false
  categories:
    - Portfolio
    - Web Development
- title: VisitGemer
  main_url: "https://visitgemer.sk/"
  url: "https://visitgemer.sk/"
  featured: false
  categories:
    - Marketing
- title: Bricolage.io
  main_url: "https://www.bricolage.io/"
  url: "https://www.bricolage.io/"
  source_url: "https://github.com/KyleAMathews/blog"
  featured: false
  categories:
    - Blog
- title: Charles Pinnix Website
  main_url: "https://www.charlespinnix.com/"
  url: "https://www.charlespinnix.com/"
  featured: false
  description: >-
    I’m a senior frontend engineer with 8 years of experience building websites
    and web applications. I’m interested in leading creative, multidisciplinary
    engineering teams. I’m a creative technologist, merging photography, art,
    and design into engineering and visa versa. I take a pragmatic,
    product-oriented approach to development, allowing me to see the big picture
    and ensuring quality products are completed on time. I have a passion for
    modern frontend JavaScript frameworks such as React and Vue, and I have
    substantial experience on the backend with an interest in Node and
    container based deployment with Docker and AWS.
  categories:
    - Portfolio
    - Web Development
- title: Charlie Harrington's Blog
  main_url: "https://www.charlieharrington.com/"
  url: "https://www.charlieharrington.com/"
  source_url: "https://github.com/whatrocks/blog"
  featured: false
  categories:
    - Blog
    - Web Development
    - Music
- title: Gabriel Adorf's Portfolio
  main_url: "https://www.gabrieladorf.com/"
  url: "https://www.gabrieladorf.com/"
  source_url: "https://github.com/gabdorf/gabriel-adorf-portfolio"
  featured: false
  categories:
    - Portfolio
    - Web Development
- title: greglobinski.com
  main_url: "https://www.greglobinski.com/"
  url: "https://www.greglobinski.com/"
  source_url: "https://github.com/greglobinski/www.greglobinski.com"
  featured: false
  categories:
    - Portfolio
    - Web Development
- title: I am Putra
  main_url: "https://www.iamputra.com/"
  url: "https://www.iamputra.com/"
  featured: false
  categories:
    - Portfolio
    - Web Development
    - Blog
- title: In Sowerby Bridge
  main_url: "https://www.insowerbybridge.co.uk/"
  url: "https://www.insowerbybridge.co.uk/"
  featured: false
  categories:
    - Marketing
    - Government
- title: JavaScript Stuff
  main_url: "https://www.javascriptstuff.com/"
  url: "https://www.javascriptstuff.com/"
  featured: false
  categories:
    - Education
    - Web Development
    - Library
- title: Ledgy
  main_url: "https://www.ledgy.com/"
  url: "https://github.com/morloy/ledgy.com"
  featured: false
  categories:
    - Marketing
    - Finance
- title: Alec Lomas's Portfolio / Blog
  main_url: "https://www.lowmess.com/"
  url: "https://www.lowmess.com/"
  source_url: "https://github.com/lowmess/lowmess"
  featured: false
  categories:
    - Web Development
    - Blog
    - Portfolio
- title: Michele Mazzucco's Portfolio
  main_url: "https://www.michelemazzucco.it/"
  url: "https://www.michelemazzucco.it/"
  source_url: "https://github.com/michelemazzucco/michelemazzucco.it"
  featured: false
  categories:
    - Portfolio
- title: Orbit FM Podcasts
  main_url: "https://www.orbit.fm/"
  url: "https://www.orbit.fm/"
  source_url: "https://github.com/agarrharr/orbit.fm"
  featured: false
  categories:
    - Podcast
- title: Prosecco Springs
  main_url: "https://www.proseccosprings.com/"
  url: "https://www.proseccosprings.com/"
  featured: false
  categories:
    - Food
    - Blog
    - Marketing
- title: Verious
  main_url: "https://www.verious.io/"
  url: "https://www.verious.io/"
  source_url: "https://github.com/cpinnix/verious"
  featured: false
  categories:
    - Web Development
- title: Yisela
  main_url: "https://www.yisela.com/"
  url: "https://www.yisela.com/tetris-against-trauma-gaming-as-therapy/"
  featured: false
  categories:
    - Blog
- title: YouFoundRon.com
  main_url: "https://www.youfoundron.com/"
  url: "https://www.youfoundron.com/"
  source_url: "https://github.com/rongierlach/yfr-dot-com"
  featured: false
  categories:
    - Portfolio
    - Web Development
    - Blog
- title: yerevancoder
  main_url: "https://yerevancoder.com/"
  url: "https://forum.yerevancoder.com/categories"
  source_url: "https://github.com/yerevancoder/yerevancoder.github.io"
  featured: false
  categories:
    - Blog
    - Web Development
- title: Ease
  main_url: "https://www.ease.com/"
  url: "https://www.ease.com/"
  featured: false
  categories:
    - Marketing
    - Healthcare
- title: Policygenius
  main_url: "https://www.policygenius.com/"
  url: "https://www.policygenius.com/"
  featured: false
  categories:
    - Marketing
    - Healthcare
- title: Moteefe
  main_url: "http://www.moteefe.com/"
  url: "http://www.moteefe.com/"
  featured: false
  categories:
    - Marketing
    - Agency
    - Technology
- title: Athelas
  main_url: "http://www.athelas.com/"
  url: "http://www.athelas.com/"
  featured: false
  categories:
    - Marketing
    - Healthcare
- title: Pathwright
  main_url: "http://www.pathwright.com/"
  url: "http://www.pathwright.com/"
  featured: false
  categories:
    - Marketing
    - Education
- title: Lucid
  main_url: "https://www.golucid.co/"
  url: "https://www.golucid.co/"
  featured: false
  categories:
    - Marketing
    - Technology
- title: Bench
  main_url: "http://www.bench.co/"
  url: "http://www.bench.co/"
  featured: false
  categories:
    - Marketing
- title: Union Plus Credit Card
  main_url: "http://www.unionpluscard.com"
  url: "https://unionplus.capitalone.com/"
  featured: false
  categories:
    - Marketing
    - Finance
- title: Gin Lane
  main_url: "http://www.ginlane.com/"
  url: "https://www.ginlane.com/"
  featured: false
  categories:
    - Web Development
    - Agency
- title: Marmelab
  main_url: "https://marmelab.com/en/"
  url: "https://marmelab.com/en/"
  featured: false
  categories:
    - Web Development
    - Agency
- title: Dovetail
  main_url: "https://dovetailapp.com/"
  url: "https://dovetailapp.com/"
  featured: false
  categories:
    - Marketing
    - Technology
- title: Yuuniworks Portfolio / Blog
  main_url: "https://www.yuuniworks.com/"
  url: "https://www.yuuniworks.com/"
  source_url: "https://github.com/junkboy0315/yuuni-web"
  featured: false
  categories:
    - Portfolio
    - Web Development
    - Blog
- title: The Bastion Bot
  main_url: "https://bastionbot.org/"
  url: "https://bastionbot.org/"
  source_url: "https://github.com/TheBastionBot/Bastion-Website"
  description: Give awesome perks to your Discord server!
  featured: false
  categories:
    - Open Source
    - Technology
    - Documentation
    - Community
  built_by: Sankarsan Kampa
  built_by_url: "https://sankarsankampa.com"
- title: Smakosh
  main_url: "https://smakosh.com/"
  url: "https://smakosh.com/"
  source_url: "https://github.com/smakosh/smakosh.com"
  featured: false
  categories:
    - Portfolio
    - Web Development
# - title: Philipp Czernitzki - Blog/Website
#   main_url: "http://philippczernitzki.me/"
#   url: "http://philippczernitzki.me/"
#   featured: false
#   categories:
#     - Portfolio
#     - Web Development
#     - Blog
- title: WebGazer
  main_url: "https://www.webgazer.io/"
  url: "https://www.webgazer.io/"
  featured: false
  categories:
    - Marketing
    - Web Development
    - Technology
- title: Joe Seifi's Blog
  main_url: "http://seifi.org/"
  url: "http://seifi.org/"
  featured: false
  categories:
    - Portfolio
    - Web Development
    - Blog
- title: LekoArts — Graphic Designer & Front-End Developer
  main_url: "https://www.lekoarts.de"
  url: "https://www.lekoarts.de"
  source_url: "https://github.com/LekoArts/portfolio"
  featured: false
  built_by: LekoArts
  built_by_url: "https://github.com/LekoArts"
  description: >-
    Hi, I'm Lennart — a self-taught and passionate graphic/web designer &
    frontend developer based in Darmstadt, Germany. I love it to realize complex
    projects in a creative manner and face new challenges. Since 6 years I do
    graphic design, my love for frontend development came up 3 years ago. I
    enjoy acquiring new skills and cementing this knowledge by writing blogposts
    and creating tutorials.
  categories:
    - Portfolio
    - Blog
    - Design
    - Web Development
    - Freelance
    - Open Source
- title: 杨二小的博客
  main_url: "https://blog.yangerxiao.com/"
  url: "https://blog.yangerxiao.com/"
  source_url: "https://github.com/zerosoul/blog.yangerxiao.com"
  featured: false
  categories:
    - Blog
    - Portfolio
- title: MOTTO x MOTTO
  main_url: "https://mottox2.com"
  url: "https://mottox2.com"
  source_url: "https://github.com/mottox2/website"
  description: Web developer / UI Designer in Tokyo Japan.
  featured: false
  categories:
    - Blog
    - Portfolio
  built_by: mottox2
  built_by_url: "https://mottox2.com"
- title: Pride of the Meadows
  main_url: "https://www.prideofthemeadows.com/"
  url: "https://www.prideofthemeadows.com/"
  featured: false
  categories:
    - eCommerce
    - Food
    - Blog
- title: Michael Uloth
  main_url: "https://www.michaeluloth.com"
  url: "https://www.michaeluloth.com"
  featured: false
  description: Michael Uloth is a web developer, opera singer, and the creator of Up and Running Tutorials.
  categories:
    - Portfolio
    - Web Development
    - Music
  built_by: Michael Uloth
  built_by_url: "https://www.michaeluloth.com"
- title: Spacetime
  main_url: "https://www.heyspacetime.com/"
  url: "https://www.heyspacetime.com/"
  featured: false
  description: >-
    Spacetime is a Dallas-based digital experience agency specializing in web,
    app, startup, and digital experience creation.
  categories:
    - Marketing
    - Portfolio
    - Agency
  built_by: Spacetime
  built_by_url: "https://www.heyspacetime.com/"
- title: Eric Jinks
  main_url: "https://ericjinks.com/"
  url: "https://ericjinks.com/"
  featured: false
  description: "Software engineer / web developer from the Gold Coast, Australia."
  categories:
    - Portfolio
    - Blog
    - Web Development
    - Technology
  built_by: Eric Jinks
  built_by_url: "https://ericjinks.com/"
- title: GaiAma - We are wildlife
  main_url: "https://www.gaiama.org/"
  url: "https://www.gaiama.org/"
  featured: false
  description: >-
    We founded the GaiAma conservation organization to protect wildlife in Perú
    and to create an example of a permaculture neighborhood, living
    symbiotically with the forest - because reforestation is just the beginning
  categories:
    - Nonprofit
    - Marketing
    - Blog
  source_url: "https://github.com/GaiAma/gaiama.org"
  built_by: GaiAma
  built_by_url: "https://www.gaiama.org/"
- title: Healthcare Logic
  main_url: "https://www.healthcarelogic.com/"
  url: "https://www.healthcarelogic.com/"
  featured: false
  description: >-
    Revolutionary technology that empowers clinical and managerial leaders to
    collaborate with clarity.
  categories:
    - Marketing
    - Healthcare
    - Technology
  built_by: Thrive
  built_by_url: "https://thriveweb.com.au/"
- title: Evergov
  main_url: "https://evergov.com/"
  url: "https://evergov.com/"
  featured: false
  description: Finding local government services made easier.
  categories:
    - Directory
    - Government
    - Technology
  source_url: "https://github.com/WeOpenly/localgov.fyi"
  built_by: Evergov
  built_by_url: "https://evergov.com/about/"
- title: Kata.ai Documentation
  main_url: "https://docs.kata.ai/"
  url: "https://docs.kata.ai/"
  source_url: "https://github.com/kata-ai/kata-platform-docs"
  featured: false
  description: >-
    Documentation website for the Kata Platform, an all-in-one platform for
    building chatbots using AI technologies.
  categories:
    - Documentation
    - Technology
- title: goalgetters
  main_url: "https://goalgetters.space/"
  url: "https://goalgetters.space/"
  featured: false
  description: >-
    goalgetters is a source of inspiration for people who want to change their
    career. We offer articles, success stories and expert interviews on how to
    find a new passion and how to implement change.
  categories:
    - Blog
    - Education
  built_by: "Stephanie Langers (content), Adrian Wenke (development)"
  built_by_url: "https://twitter.com/AdrianWenke"
- title: Zensum
  main_url: "https://zensum.se/"
  url: "https://zensum.se/"
  featured: false
  description: >-
    Borrow money quickly and safely through Zensum. We compare Sweden's leading
    banks and credit institutions. Choose from multiple offers and lower your
    monthly cost. [Translated from Swedish]
  categories:
    - Technology
    - Finance
    - Marketing
  built_by: Bejamas
  built_by_url: "https://bejamas.io/"
- title: StatusHub - Easy to use Hosted Status Page Service
  main_url: "https://statushub.com/"
  url: "https://statushub.com/"
  featured: false
  description: >-
    Set up your very own service status page in minutes with StatusHub. Allow
    customers to subscribe to be updated automatically.
  categories:
    - Technology
    - Marketing
  built_by: Bejamas
  built_by_url: "https://bejamas.io/"
- title: Matthias Kretschmann Portfolio
  main_url: "https://matthiaskretschmann.com/"
  url: "https://matthiaskretschmann.com/"
  source_url: "https://github.com/kremalicious/portfolio"
  featured: false
  description: Portfolio of designer & developer Matthias Kretschmann.
  categories:
    - Portfolio
    - Web Development
  built_by: Matthias Kretschmann
  built_by_url: "https://matthiaskretschmann.com/"
- title: Iron Cove Solutions
  main_url: "https://ironcovesolutions.com/"
  url: "https://ironcovesolutions.com/"
  description: >-
    Iron Cove Solutions is a cloud based consulting firm. We help companies
    deliver a return on cloud usage by applying best practices
  categories:
    - Technology
    - Web Development
  built_by: Iron Cove Solutions
  built_by_url: "https://ironcovesolutions.com/"
  featured: false
- title: Moetez Chaabene Portfolio / Blog
  main_url: "https://moetez.me/"
  url: "https://moetez.me/"
  source_url: "https://github.com/moetezch/moetez.me"
  featured: false
  description: Portfolio of Moetez Chaabene
  categories:
    - Portfolio
    - Web Development
    - Blog
  built_by: Moetez Chaabene
  built_by_url: "https://twitter.com/moetezch"
- title: Nikita
  description: >-
    Automation of system deployments in Node.js for applications and
    infrastructures.
  main_url: "https://nikita.js.org/"
  url: "https://nikita.js.org/"
  source_url: "https://github.com/adaltas/node-nikita"
  categories:
    - Documentation
    - Open Source
    - Technology
  built_by: David Worms
  built_by_url: "http://www.adaltas.com"
  featured: false
- title: Gourav Sood Blog & Portfolio
  main_url: "https://www.gouravsood.com/"
  url: "https://www.gouravsood.com/"
  featured: false
  categories:
    - Blog
    - Portfolio
  built_by: Gourav Sood
  built_by_url: "https://www.gouravsood.com/"
- title: Jonas Tebbe Portfolio
  description: |
    Hey, I’m Jonas and I create digital products.
  main_url: "https://jonastebbe.com"
  url: "https://jonastebbe.com"
  categories:
    - Portfolio
  built_by: Jonas Tebbe
  built_by_url: "http://twitter.com/jonastebbe"
  featured: false
- title: Parker Sarsfield Portfolio
  description: |
    I'm Parker, a software engineer and sneakerhead.
  main_url: "https://parkersarsfield.com"
  url: "https://parkersarsfield.com"
  categories:
    - Blog
    - Portfolio
  built_by: Parker Sarsfield
  built_by_url: "https://parkersarsfield.com"
- title: Frontend web development with Greg
  description: |
    JavaScript, GatsbyJS, ReactJS, CSS in JS... Let's learn some stuff together.
  main_url: "https://dev.greglobinski.com"
  url: "https://dev.greglobinski.com"
  categories:
    - Blog
    - Web Development
  built_by: Greg Lobinski
  built_by_url: "https://github.com/greglobinski"
- title: Insomnia
  description: |
    Desktop HTTP and GraphQL client for developers
  main_url: "https://insomnia.rest/"
  url: "https://insomnia.rest/"
  categories:
    - Blog
  built_by: Gregory Schier
  built_by_url: "https://schier.co"
  featured: false
- title: Timeline Theme Portfolio
  description: |
    I'm Aman Mittal, a software developer.
  main_url: "https://amanhimself.dev/"
  url: "https://amanhimself.dev/"
  categories:
    - Web Development
    - Portfolio
  built_by: Aman Mittal
  built_by_url: "https://amanhimself.dev/"
- title: Ocean artUp
  description: >
    Science outreach site built using styled-components and Contentful. It
    presents the research project "Ocean artUp" funded by an Advanced Grant of
    the European Research Council to explore the possible benefits of artificial
    uplift of nutrient-rich deep water to the ocean’s sunlit surface layer.
  main_url: "https://ocean-artup.eu"
  url: "https://ocean-artup.eu"
  source_url: "https://github.com/janosh/ocean-artup"
  categories:
    - Science
    - Education
    - Blog
  built_by: Janosh Riebesell
  built_by_url: "https://janosh.io"
  featured: false
- title: Ryan Fitzgerald
  description: |
    Personal portfolio and blog for Ryan Fitzgerald
  main_url: "https://ryanfitzgerald.ca/"
  url: "https://ryanfitzgerald.ca/"
  categories:
    - Web Development
    - Portfolio
  built_by: Ryan Fitzgerald
  built_by_url: "https://github.com/RyanFitzgerald"
  featured: false
- title: Kaizen
  description: |
    Content Marketing, PR & SEO Agency in London
  main_url: "https://www.kaizen.co.uk/"
  url: "https://www.kaizen.co.uk/"
  categories:
    - Agency
    - Blog
    - Design
    - Web Development
    - SEO
  built_by: Bogdan Stanciu
  built_by_url: "https://github.com/b0gd4n"
  featured: false
- title: HackerOne Platform Documentation
  description: |
    HackerOne's Product Documentation Center!
  url: "https://docs.hackerone.com/"
  main_url: "https://docs.hackerone.com/"
  categories:
    - Documentation
    - Security
  featured: false
- title: Mux Video
  description: |
    API to video hosting and streaming
  main_url: "https://mux.com/"
  url: "https://mux.com/"
  categories:
    - Video
    - API
  featured: false
- title: Swapcard
  description: >
    The easiest way for event organizers to instantly connect people, build a
    community of attendees and exhibitors, and increase revenue over time
  main_url: "https://www.swapcard.com/"
  url: "https://www.swapcard.com/"
  categories:
    - Event
    - Community
    - Marketing
  built_by: Swapcard
  built_by_url: "https://www.swapcard.com/"
  featured: false
- title: Kalix
  description: >
    Kalix is perfect for healthcare professionals starting out in private
    practice, to those with an established clinic.
  main_url: "https://www.kalixhealth.com/"
  url: "https://www.kalixhealth.com/"
  categories:
    - Healthcare
  featured: false
- title: Hubba
  description: |
    Buy wholesale products from thousands of independent, verified Brands.
  main_url: "https://join.hubba.com/"
  url: "https://join.hubba.com/"
  categories:
    - eCommerce
  featured: false
- title: HyperPlay
  description: |
    In Asean's 1st Ever LOL Esports X Music Festival
  main_url: "https://hyperplay.leagueoflegends.com/"
  url: "https://hyperplay.leagueoflegends.com/"
  categories:
    - Music
  featured: false
- title: Bad Credit Loans
  description: |
    Get the funds you need, from $250-$5,000
  main_url: "https://www.creditloan.com/"
  url: "https://www.creditloan.com/"
  categories:
    - Finance
  featured: false
- title: Financial Center
  description: >
    Member-owned, not-for-profit, co-operative whose members receive financial
    benefits in the form of lower loan rates, higher savings rates, and lower
    fees than banks.
  main_url: "https://fcfcu.com/"
  url: "https://fcfcu.com/"
  categories:
    - Finance
    - Nonprofit
    - Business
    - Education
  built_by: "https://fcfcu.com/"
  built_by_url: "https://fcfcu.com/"
  featured: false
- title: Office of Institutional Research and Assessment
  description: |
    Good Data, Good Decisions
  main_url: "http://oira.ua.edu/"
  url: "http://oira.ua.edu/"
  categories:
    - Data
  featured: false
- title: The Telegraph Premium
  description: |
    Exclusive stories from award-winning journalists
  main_url: "https://premium.telegraph.co.uk/"
  url: "https://premium.telegraph.co.uk/"
  categories:
    - Media
  featured: false
- title: html2canvas
  description: |
    Screenshots with JavaScript
  main_url: "http://html2canvas.hertzen.com/"
  url: "http://html2canvas.hertzen.com/"
  source_url: "https://github.com/niklasvh/html2canvas/tree/master/www"
  categories:
    - JavaScript
    - Documentation
  built_by: Niklas von Hertzen
  built_by_url: "http://hertzen.com/"
  featured: false
- title: Dato CMS
  description: |
    The API-based CMS your editors will love
  main_url: "https://www.datocms.com/"
  url: "https://www.datocms.com/"
  categories:
    - API
  featured: false
- title: Half Electronics
  description: |
    Personal website
  main_url: "https://www.halfelectronic.com/"
  url: "https://www.halfelectronic.com/"
  categories:
    - Blog
  built_by: Fernando Poumian
  built_by_url: "https://github.com/fpoumian/halfelectronic.com"
  featured: false
- title: Frithir Software Development
  main_url: "https://frithir.com/"
  url: "https://frithir.com/"
  featured: false
  description: "I DRINK COFFEE, WRITE CODE AND IMPROVE MY DEVELOPMENT SKILLS EVERY DAY."
  categories:
    - Design
    - Web Development
  built_by: Frithir
  built_by_url: "https://Frithir.com/"
- title: Unow
  main_url: "https://www.unow.fr/"
  url: "https://www.unow.fr/"
  categories:
    - Education
    - Marketing
  featured: false
- title: Peter Hironaka
  description: |
    Freelance Web Developer based in Los Angeles.
  main_url: "https://peterhironaka.com/"
  url: "https://peterhironaka.com/"
  categories:
    - Portfolio
    - Web Development
  built_by: Peter Hironaka
  built_by_url: "https://github.com/PHironaka"
  featured: false
- title: Michael McQuade
  description: |
    Personal website and blog for Michael McQuade
  main_url: "https://giraffesyo.io"
  url: "https://giraffesyo.io"
  categories:
    - Blog
  built_by: Michael McQuade
  built_by_url: "https://github.com/giraffesyo"
  featured: false
- title: Haacht Brewery
  description: |
    Corporate website for Haacht Brewery. Designed and Developed by Gafas.
  main_url: "https://haacht.com/en/"
  url: "https://haacht.com"
  categories:
    - Marketing
  built_by: Gafas
  built_by_url: "https://gafas.be"
  featured: false
- title: StoutLabs
  description: |
    Portfolio of Daniel Stout, freelance developer in East Tennessee.
  main_url: "https://www.stoutlabs.com/"
  url: "https://www.stoutlabs.com/"
  categories:
    - Web Development
    - Portfolio
  built_by: Daniel Stout
  built_by_url: "https://github.com/stoutlabs"
  featured: false
- title: Chicago Ticket Outcomes By Neighborhood
  description: |
    ProPublica data visualization of traffic ticket court outcomes
  categories:
    - Media
    - Nonprofit
  url: >-
    https://projects.propublica.org/graphics/il/il-city-sticker-tickets-maps/ticket-status/?initialWidth=782
  main_url: >-
    https://projects.propublica.org/graphics/il/il-city-sticker-tickets-maps/ticket-status/?initialWidth=782
  built_by: David Eads
  built_by_url: "https://github.com/eads"
  featured: false
- title: Chicago South Side Traffic Ticketing rates
  description: |
    ProPublica data visualization of traffic ticket rates by community
  main_url: >-
    https://projects.propublica.org/graphics/il/il-city-sticker-tickets-maps/ticket-rate/?initialWidth=782
  url: >-
    https://projects.propublica.org/graphics/il/il-city-sticker-tickets-maps/ticket-rate/?initialWidth=782
  categories:
    - Media
    - Nonprofit
  built_by: David Eads
  built_by_url: "https://github.com/eads"
  featured: false
- title: Otsimo
  description: >
    Otsimo is a special education application for children with autism, down
    syndrome and other developmental disabilities.
  main_url: "https://otsimo.com/en/"
  url: "https://otsimo.com/en/"
  categories:
    - Blog
    - Education
  featured: false
- title: Matt Bagni Portfolio 2018
  description: >
    Mostly the result of playing with Gatsby and learning about react and
    graphql. Using the screenshot plugin to showcase the work done for my
    company in the last 2 years, and a good amount of other experiments.
  main_url: "https://mattbag.github.io"
  url: "https://mattbag.github.io"
  categories:
    - Portfolio
  featured: false
- title: Lisa Ye's Blog
  description: |
    Simple blog/portofolio for a fashion designer. Gatsby_v2 + Netlify cms
  main_url: "https://lisaye.netlify.com/"
  url: "https://lisaye.netlify.com/"
  categories:
    - Blog
    - Portfolio
  featured: false
- title: Artem Sapegin
  description: >
    Little homepage of Artem Sapegin, a frontend developer, passionate
    photographer, coffee drinker and crazy dogs’ owner.
  main_url: "https://sapegin.me/"
  url: "https://sapegin.me/"
  categories:
    - Portfolio
    - Open Source
    - Web Development
  built_by: Artem Sapegin
  built_by_url: "https://github.com/sapegin"
  featured: false
- title: SparkPost Developers
  main_url: "https://developers.sparkpost.com/"
  url: "https://developers.sparkpost.com/"
  source_url: "https://github.com/SparkPost/developers.sparkpost.com"
  categories:
    - Documentation
    - API
  featured: false
- title: Malik Browne Portfolio 2018
  description: >
    The portfolio blog of Malik Browne, a full-stack engineer, foodie, and avid
    blogger/YouTuber.
  main_url: "https://www.malikbrowne.com/about"
  url: "https://www.malikbrowne.com"
  categories:
    - Blog
    - Portfolio
  built_by: Malik Browne
  built_by_url: "https://twitter.com/milkstarz"
  featured: false
- title: Novatics
  description: |
    Digital products that inspire and make a difference
  main_url: "https://www.novatics.com.br"
  url: "https://www.novatics.com.br"
  categories:
    - Portfolio
    - Technology
    - Web Development
  built_by: Novatics
  built_by_url: "https://github.com/Novatics"
  featured: false
- title: Max McKinney
  description: >
    I’m a developer and designer with a focus in web technologies. I build cars
    on the side.
  main_url: "https://maxmckinney.com/"
  url: "https://maxmckinney.com/"
  categories:
    - Portfolio
    - Web Development
    - Design
  built_by: Max McKinney
  featured: false
- title: Stickyard
  description: |
    Make your React component sticky the easy way
  main_url: "https://nihgwu.github.io/stickyard/"
  url: "https://nihgwu.github.io/stickyard/"
  source_url: "https://github.com/nihgwu/stickyard/tree/master/website"
  categories:
    - Web Development
  built_by: Neo Nie
  featured: false
- title: Agata Milik
  description: |
    Website of a Polish psychologist/psychotherapist based in Gdańsk, Poland.
  main_url: "https://agatamilik.pl"
  url: "https://agatamilik.pl"
  categories:
    - Marketing
    - Healthcare
  built_by: Piotr Fedorczyk
  built_by_url: "https://piotrf.pl"
  featured: false
- title: WebPurple
  main_url: "https://www.webpurple.net/"
  url: "https://www.webpurple.net/"
  source_url: "https://github.com/WebPurple/site"
  description: >-
    Site of local (Russia, Ryazan) frontend community. Main purpose is to show
    info about meetups and keep blog.
  categories:
    - Nonprofit
    - Web Development
    - Community
    - Blog
    - Open Source
  built_by: Nikita Kirsanov
  built_by_url: "https://twitter.com/kitos_kirsanov"
  featured: false
- title: Papertrail.io
  description: |
    Inspection Management for the 21st Century
  main_url: "https://www.papertrail.io/"
  url: "https://www.papertrail.io/"
  categories:
    - Marketing
    - Technology
  built_by: Papertrail.io
  built_by_url: "https://www.papertrail.io"
  featured: false
- title: Matt Ferderer
  main_url: "https://mattferderer.com"
  url: "https://mattferderer.com"
  source_url: "https://github.com/mattferderer/gatsbyblog"
  description: >
    {titleofthesite} is a blog built with Gatsby that discusses web related tech
    such as JavaScript, .NET, Blazor & security.
  categories:
    - Blog
    - Web Development
  built_by: Matt Ferderer
  built_by_url: "https://twitter.com/mattferderer"
  featured: false
- title: Sahyadri Open Source Community
  main_url: "https://sosc.org.in"
  url: "https://sosc.org.in"
  source_url: "https://github.com/haxzie/sosc-website"
  description: >
    Official website of Sahyadri Open Source Community for community blog, event
    details and members info.
  categories:
    - Blog
    - Community
    - Open Source
  built_by: Musthaq Ahamad
  built_by_url: "https://github.com/haxzie"
  featured: false
- title: Tech Confessions
  main_url: "https://confessions.tech"
  url: "https://confessions.tech"
  source_url: "https://github.com/JonathanSpeek/tech-confessions"
  description: "A guilt-free place for us to confess our tech sins \U0001F64F\n"
  categories:
    - Community
    - Open Source
  built_by: Jonathan Speek
  built_by_url: "https://speek.design"
  featured: false
- title: Thibault Maekelbergh
  main_url: "https://thibmaek.com"
  url: "https://thibmaek.com"
  source_url: "https://github.com/thibmaek/thibmaek.github.io"
  description: |
    A nice blog about development, Raspberry Pi, plants and probably records.
  categories:
    - Blog
    - Open Source
  built_by: Thibault Maekelbergh
  built_by_url: "https://twitter.com/thibmaek"
  featured: false
- title: LearnReact.design
  main_url: "https://learnreact.design"
  url: "https://learnreact.design"
  description: >
    React Essentials For Designers: A React course tailored for product
    designers, ux designers, ui designers.
  categories:
    - Blog
  built_by: Linton Ye
  built_by_url: "https://twitter.com/lintonye"
- title: Mega House Creative
  main_url: "https://www.megahousecreative.com/"
  url: "https://www.megahousecreative.com/"
  description: >
    Mega House Creative is a digital agency that provides unique goal-oriented
    web marketing solutions.
  categories:
    - Marketing
    - Agency
  built_by: Daniel Robinson
  featured: false
- title: Tobie Marier Robitaille - csc
  main_url: "https://tobiemarierrobitaille.com/"
  url: "https://tobiemarierrobitaille.com/en/"
  description: |
    Portfolio site for director of photography Tobie Marier Robitaille
  categories:
    - Portfolio
    - Gallery
  built_by: Mill3 Studio
  built_by_url: "https://mill3.studio/en/"
  featured: false
- title: Bestvideogame.deals
  main_url: "https://bestvideogame.deals/"
  url: "https://bestvideogame.deals/"
  description: |
    Video game comparison website for the UK, build with GatsbyJS.
  categories:
    - eCommerce
  built_by: Koen Kamphuis
  built_by_url: "https://koenkamphuis.com/"
  featured: false
- title: Mahipat's Portfolio
  main_url: "https://mojaave.com/"
  url: "https://mojaave.com"
  source_url: "https://github.com/mhjadav/mojaave"
  description: >
    mojaave.com is Mahipat's portfolio, I have developed it using Gatsby v2 and
    Bootstrap, To get in touch with people looking for full-stack developer.
  categories:
    - Portfolio
    - Web Development
  built_by: Mahipat Jadav
  built_by_url: "https://mojaave.com/"
  featured: false
- title: Insights
  main_url: "https://justaskusers.com/"
  url: "https://justaskusers.com/"
  description: >
    Insights helps user experience (UX) researchers conduct their research and
    make sense of the findings.
  categories:
    - User Experience
    - Design
  built_by: Just Ask Users
  built_by_url: "https://justaskusers.com/"
  featured: false
- title: Tensiq
  main_url: "https://tensiq.com"
  url: "https://tensiq.com"
  source_url: "https://github.com/Tensiq/tensiq-site"
  description: >
    Tensiq is an e-Residency startup, that provides development in cutting-edge
    technology while delivering secure, resilient, performant solutions.
  categories:
    - Web Development
    - Mobile Development
    - Agency
    - Open Source
  built_by: Jens
  built_by_url: "https://github.com/arrkiin"
  featured: false
- title: Mintfort
  main_url: "https://mintfort.com/"
  url: "https://mintfort.com/"
  source_url: "https://github.com/MintFort/mintfort.com"
  description: >
    Mintfort, the first crypto-friendly bank account. Store and manage assets on
    the blockchain.
  categories:
    - Technology
    - Finance
  built_by: Axel Fuhrmann
  built_by_url: "https://axelfuhrmann.com/"
  featured: false
- title: React Native Explorer
  main_url: "https://react-native-explorer.firebaseapp.com"
  url: "https://react-native-explorer.firebaseapp.com"
  description: |
    Explorer React Native packages and examples effortlessly.
  categories:
    - Education
  featured: false
- title: 500Tech
  main_url: "https://500tech.com/"
  url: "https://500tech.com/"
  featured: false
  categories:
    - Web Development
    - Agency
    - Open Source
- title: eworld
  main_url: "http://eworld.herokuapp.com/"
  url: "http://eworld.herokuapp.com/"
  featured: false
  categories:
    - eCommerce
    - Technology
- title: It's a Date
  description: >
    It's a Date is a dating app that actually involves dating.
  main_url: "https://www.itsadate.app/"
  url: "https://www.itsadate.app/"
  featured: false
  categories:
    - App
    - Blog
- title: Node.js HBase
  description: >
    Asynchronous HBase client for NodeJs using REST.
  main_url: https://hbase.js.org/
  url: https://hbase.js.org/
  source_url: "https://github.com/adaltas/node-hbase"
  categories:
    - Documentation
    - Open Source
    - Technology
  built_by: David Worms
  built_by_url: http://www.adaltas.com
  featured: false
- title: Peter Kroyer - Web Design / Web Development
  main_url: https://www.peterkroyer.at/en/
  url: https://www.peterkroyer.at/en/
  description: >
    Freelance web designer / web developer based in Vienna, Austria (Wien, Österreich).
  categories:
    - Agency
    - Web Development
    - Design
    - Portfolio
    - Freelance
  built_by: Peter Kroyer
  built_by_url: https://www.peterkroyer.at/
  featured: false
- title: Geddski
  main_url: https://gedd.ski
  url: https://gedd.ski
  description: >
    frontend mastery blog - level up your UI game.
  categories:
    - Web Development
    - Education
    - Productivity
    - User Experience
  built_by: Dave Geddes
  built_by_url: https://twitter.com/geddski
  featured: false
- title: Rung
  main_url: "https://rung.com.br/"
  url: "https://rung.com.br/"
  description: >
    Rung alerts you about the exceptionalities of your personal and professional life.
  categories:
    - API
    - Technology
    - Travel
  featured: false
- title: Mokkapps
  main_url: "https://www.mokkapps.de/"
  url: "https://www.mokkapps.de/"
  source_url: "https://github.com/mokkapps/website"
  description: >
    Portfolio website from Michael Hoffmann. Passionate software developer with focus on web-based technologies.
  categories:
    - Blog
    - Portfolio
    - Web Development
    - Mobile Development
  featured: false
- title: Premier Octet
  main_url: "https://www.premieroctet.com/"
  url: "https://www.premieroctet.com/"
  description: >
    Premier Octet is a React-based agency
  categories:
    - Agency
    - Web Development
    - Mobile Development
  featured: false
- title: Thorium
  main_url: "https://www.thoriumsim.com/"
  url: "https://www.thoriumsim.com/"
  source_url: "https://github.com/thorium-sim/thoriumsim.com"
  description: >
    Thorium - Open-source Starship Simulator Controls for Live Action Role Play
  built_by: Alex Anderson
  built_by_url: https://twitter.com/ralex1993
  categories:
    - Blog
    - Portfolio
    - Documentation
    - Marketing
    - Education
    - Entertainment
    - Open Source
    - Web Development
  featured: false
- title: Cameron Maske
  main_url: "https://www.cameronmaske.com/"
  url: "https://www.cameronmaske.com/courses/introduction-to-pytest/"
  source_url: "https://github.com/cameronmaske/cameronmaske.com-v2"
  description: >
    The homepage of Cameron Maske, a freelance full-stack developer, who is currently working on a free pytest video course
  categories:
    - Education
    - Video
    - Portfolio
    - Freelance
  featured: false
- title: Studenten bilden Schüler
  description: >
    Studenten bilden Schüler e.V. is a German student-run nonprofit initiative that aims to
    contribute to more equal educational opportunities by providing free tutoring to refugees
    and children from underprivileged families. The site is built on Gatsby v2, styled-components
    and Contentful. It supports Google Analytics, fluid typography and Algolia search.
  main_url: "https://studenten-bilden-schueler.de"
  url: "https://studenten-bilden-schueler.de"
  source_url: "https://github.com/StudentenBildenSchueler/homepage"
  categories:
    - Education
    - Nonprofit
    - Blog
  built_by: Janosh Riebesell
  built_by_url: "https://janosh.io"
  featured: false
- title: Mike's Remote List
  main_url: "https://www.mikesremotelist.com"
  url: "https://www.mikesremotelist.com"
  description: >
    A list of remote jobs, updated throughout the day. Built on Gatsby v1 and powered by Contentful, Google Sheets, string and sticky tape.
  categories:
    - Marketing
  featured: false
- title: Madvoid
  main_url: "https://madvoid.com/"
  url: "https://madvoid.com/screenshot/"
  featured: false
  description: >
    Madvoid is a team of expert developers dedicated to creating simple, clear, usable and blazing fast web and mobile apps.
    We are coders that help companies and agencies to create social & interactive experiences.
    This includes full-stack development using React, WebGL, Static Site Generators, Ruby On Rails, Phoenix, GraphQL, Chatbots, CI / CD, Docker and more!
  categories:
    - Portfolio
    - Technology
    - Web Development
    - Agency
    - Marketing
  built_by: Jean-Paul Bonnetouche
  built_by_url: https://twitter.com/_jpb
- title: MOMNOTEBOOK.COM
  description: >
    Sharing knowledge and experiences that make childhood and motherhood rich, vibrant and healthy.
  main_url: "https://momnotebook.com/"
  url: "https://momnotebook.com/"
  featured: false
  built_by: Aleksander Hansson
  built_by_url: https://www.linkedin.com/in/aleksanderhansson/
  categories:
    - Blog
- title: Pirate Studios
  description: >
    Reinventing music studios with 24/7 self service rehearsal, DJ & production rooms available around the world.
  main_url: "https://www.piratestudios.co"
  url: "https://www.piratestudios.co"
  featured: false
  built_by: The Pirate Studios team
  built_by_url: https://github.com/piratestudios/
  categories:
    - Music
- title: Aurora EOS
  main_url: "https://www.auroraeos.com/"
  url: "https://www.auroraeos.com/"
  featured: false
  categories:
    - Finance
    - Marketing
    - Blog
  built_by: Corey Ward
  built_by_url: "http://www.coreyward.me/"
- title: MadeComfy
  main_url: "https://madecomfy.com.au/"
  url: "https://madecomfy.com.au/"
  description: >
    Short term rental management startup, using Contentful + Gatsby + CicleCI
  featured: false
  categories:
    - Travel
  built_by: Lucas Vilela
  built_by_url: "https://madecomfy.com.au/"
- title: Tiger Facility Services
  description: >
    Tiger Facility Services combines facility management expertise with state of the art software to offer a sustainable and customer oriented cleaning and facility service.
  main_url: https://www.tigerfacilityservices.com/de-en/
  url: https://www.tigerfacilityservices.com/de-en/
  featured: false
  categories:
    - Marketing
- title: "Luciano Mammino's blog"
  description: >
    Tech & programming blog of Luciano Mammino a.k.a. "loige", Full-Stack Web Developer and International Speaker
  main_url: https://loige.co
  url: https://loige.co
  featured: false
  categories:
    - Blog
    - Web Development
  built_by: Luciano Mammino
  built_by_url: https://loige.co
- title: Wire • Secure collaboration platform
  description: >
    Corporate website of Wire, an open source, end-to-end encrypted collaboration platform
  main_url: "https://wire.com"
  url: "https://wire.com"
  featured: false
  categories:
    - Open Source
    - Productivity
    - Technology
    - Blog
    - App
  built_by: Wire team
  built_by_url: "https://github.com/orgs/wireapp/people"
- title: J. Patrick Raftery
  main_url: "https://www.jpatrickraftery.com"
  url: "https://www.jpatrickraftery.com"
  description: J. Patrick Raftery is an opera singer and voice teacher based in Vancouver, BC.
  categories:
    - Portfolio
    - Music
  built_by: Michael Uloth
  built_by_url: "https://www.michaeluloth.com"
  featured: false
- title: Aria Umezawa
  main_url: "https://www.ariaumezawa.com"
  url: "https://www.ariaumezawa.com"
  description: Aria Umezawa is a director, producer, and writer currently based in San Francisco. Site designed by Stephen Bell.
  categories:
    - Portfolio
    - Music
    - Entertainment
  built_by: Michael Uloth
  built_by_url: "https://www.michaeluloth.com"
  featured: false
- title: Pomegranate Opera
  main_url: "https://www.pomegranateopera.com"
  url: "https://www.pomegranateopera.com"
  description: Pomegranate Opera is a lesbian opera written by Amanda Hale & Kye Marshall. Site designed by Stephen Bell.
  categories:
    - Gallery
    - Music
  built_by: Michael Uloth
  built_by_url: "https://www.michaeluloth.com"
  featured: false
- title: Daniel Cabena
  main_url: "https://www.danielcabena.com"
  url: "https://www.danielcabena.com"
  description: Daniel Cabena is a Canadian countertenor highly regarded in both Canada and Europe for prize-winning performances ranging from baroque to contemporary repertoire. Site designed by Stephen Bell.
  categories:
    - Portfolio
    - Music
  built_by: Michael Uloth
  built_by_url: "https://www.michaeluloth.com"
  featured: false
- title: Artist.Center
  main_url: "https://artistcenter.netlify.com"
  url: "https://artistcenter.netlify.com"
  description: The marketing page for Artist.Center, a soon-to-launch platform designed to connect opera singers to opera companies. Site designed by Stephen Bell.
  categories:
    - Music
  built_by: Michael Uloth
  built_by_url: "https://www.michaeluloth.com"
  featured: false
- title: DG Volo & Company
  main_url: "https://www.dgvolo.com"
  url: "https://www.dgvolo.com"
  description: DG Volo & Company is a Toronto-based investment consultancy. Site designed by Stephen Bell.
  categories:
    - Finance
  built_by: Michael Uloth
  built_by_url: "https://www.michaeluloth.com"
  featured: false
- title: Shawna Lucey
  main_url: "https://www.shawnalucey.com"
  url: "https://www.shawnalucey.com"
  description: Shawna Lucey is an American theater and opera director based in New York City. Site designed by Stephen Bell.
  categories:
    - Portfolio
    - Music
    - Entertainment
  built_by: Michael Uloth
  built_by_url: "https://www.michaeluloth.com"
  featured: false
- title: Leyan Lo
  main_url: https://www.leyanlo.com
  url: https://www.leyanlo.com
  description: >
    Leyan Lo’s personal website
  categories:
    - Portfolio
  built_by: Leyan Lo
  built_by_url: https://www.leyanlo.com
  featured: false
- title: Hawaii National Bank
  url: https://hawaiinational.bank
  main_url: https://hawaiinational.bank
  description: Hawaii National Bank's highly personalized service has helped loyal customers & locally owned businesses achieve their financial dreams for over 50 years.
  categories:
    - Finance
  built_by: Wall-to-Wall Studios
  built_by_url: https://walltowall.com
  featured: false
- title: Coletiv
  url: https://coletiv.com
  main_url: https://coletiv.com
  description: Coletiv teams up with companies of all sizes to design, develop & launch digital products for iOS, Android & the Web.
  categories:
    - Technology
    - Agency
    - Web Development
  built_by: Coletiv
  built_by_url: https://coletiv.com
  featured: false
- title: janosh.io
  description: >
    Personal blog and portfolio of Janosh Riebesell. The site is built with Gatsby v2 and designed
    entirely with styled-components v4. Much of the layout was achieved with CSS grid. It supports
    Google Analytics, fluid typography and Algolia search.
  main_url: "https://janosh.io"
  url: "https://janosh.io"
  source_url: "https://github.com/janosh/janosh.io"
  categories:
    - Portfolio
    - Blog
    - Science
    - Photography
    - Travel
  built_by: Janosh Riebesell
  built_by_url: "https://janosh.io"
  featured: false
- title: Gatsby Manor
  description: >
    We build themes for gatsby. We have themes for all projects including personal,
    portfolio, ecommerce, landing pages and more. We also run an in-house
    web dev and design studio. If you cannot find what you want, we can build it for you!
    Email us at gatsbymanor@gmail.com with questions.
  main_url: "https://www.gatsbymanor.com"
  url: "https://www.gatsbymanor.com"
  source_url: "https://github.com/gatsbymanor"
  categories:
    - Web Development
    - Agency
    - Technology
    - Freelance
  built_by: Steven Natera
  built_by_url: "https://stevennatera.com"
- title: Ema Suriano's Portfolio
  main_url: https://emasuriano.com/
  url: https://emasuriano.com/
  source_url: https://github.com/EmaSuriano/emasuriano.github.io
  description: >
    Ema Suriano's portfolio to display information about him, his projects and what he's writing about.
  categories:
    - Portfolio
    - Technology
    - Web Development
  built_by: Ema Suriano
  built_by_url: https://emasuriano.com/
  featured: false
- title: Luan Orlandi
  main_url: https://luanorlandi.github.io
  url: https://luanorlandi.github.io
  source_url: https://github.com/luanorlandi/luanorlandi.github.io
  description: >
    Luan Orlandi's personal website. Brazilian web developer, enthusiast in React and Gatsby.
  categories:
    - Blog
    - Portfolio
    - Web Development
  built_by: Luan Orlandi
  built_by_url: https://github.com/luanorlandi
- title: Mobius Labs
  main_url: https://mobius.ml
  url: https://mobius.ml
  description: >
    Mobius Labs landing page, a Start-up working on Computer Vision
  categories:
    - Landing Page
    - Marketing
    - Technology
  built_by: sktt
  built_by_url: https://github.com/sktt
- title: EZAgrar
  main_url: https://www.ezagrar.at/en/
  url: https://www.ezagrar.at/en/
  description: >
    EZAgrar.at is the homepage of the biggest agricultural machinery dealership in Austria. In total 8 pages will be built for this client reusing a lot of components between them.
  categories:
    - eCommerce
    - Marketing
  built_by: MangoART
  built_by_url: https://www.mangoart.at
  featured: false
- title: OAsome blog
  main_url: https://oasome.blog/
  url: https://oasome.blog/
  source_url: https://github.com/oorestisime/oasome
  description: >
    Paris-based Cypriot adventurers. A and O. Lovers of life and travel. Want to get a glimpse of the OAsome world?
  categories:
    - Blog
    - Photography
    - Travel
  built_by: Orestis Ioannou
  featured: false
- title: Brittany Chiang
  main_url: https://brittanychiang.com/
  url: https://brittanychiang.com/
  source_url: https://github.com/bchiang7/v4
  description: >
    Personal website and portfolio of Brittany Chiang built with Gatsby v2
  categories:
    - Portfolio
  built_by: Brittany Chiang
  built_by_url: https://github.com/bchiang7
  featured: false
- title: Fitekran
  description: >
    One of the most visited Turkish blogs about health, sports and healthy lifestyle, that has been rebuilt with Gatsby v2 using Wordpress.
  main_url: "https://www.fitekran.com"
  url: "https://www.fitekran.com"
  categories:
    - Science
    - Healthcare
    - Blog
  built_by: Burak Tokak
  built_by_url: "https://www.buraktokak.com"
- title: Serverless
  main_url: https://serverless.com
  url: https://serverless.com
  source_url: https://github.com/serverless/site
  description: >
    Serverless.com – Build web, mobile and IoT applications with serverless architectures using AWS Lambda, Azure Functions, Google CloudFunctions & more!
  categories:
    - Technology
    - Web Development
  built_by: Codebrahma
  built_by_url: https://codebrahma.com
  featured: false
- title: Dive Bell
  main_url: https://divebell.band/
  url: https://divebell.band/
  description: >
    Simple site for a band to list shows dates and videos (499 on lighthouse)
  categories:
    - Music
  built_by: Matt Bagni
  built_by_url: https://mattbag.github.io
  featured: false
- title: Mayer Media Co.
  main_url: https://mayermediaco.com/
  url: https://mayermediaco.com/
  description: >
    Freelance Web Development and Digital Marketing
  categories:
    - Web Development
    - Marketing
    - Blog
  source_url: https://github.com/MayerMediaCo/MayerMediaCo2.0
  built_by: Danny Mayer
  built_by_url: https://twitter.com/mayermediaco
  featured: false
- title: Jan Czizikow Portfolio
  main_url: https://www.janczizikow.com/
  url: https://www.janczizikow.com/
  source_url: https://github.com/janczizikow/janczizikow-portfolio
  description: >
    Simple personal portfolio site built with Gatsby
  categories:
    - Portfolio
    - Freelance
    - Web Development
  built_by: Jan Czizikow
  built_by_url: https://github.com/janczizikow
- title: Carbon Design Systems
  main_url: http://www.carbondesignsystem.com/
  url: http://www.carbondesignsystem.com/
  description: >
    The Carbon Design System is integrating the new IBM Design Ethos and Language. It represents a completely fresh approach to the design of all things at IBM.
  categories:
    - Design System
    - Documentation
  built_by: IBM
  built_by_url: https://www.ibm.com/
  featured: false
- title: Mozilla Mixed Reality
  main_url: https://mixedreality.mozilla.org/
  url: https://mixedreality.mozilla.org/
  description: >
    Virtual Reality for the free and open Web.
  categories:
    - Open Source
  built_by: Mozilla
  built_by_url: https://www.mozilla.org/
  featured: false
- title: Uniform Hudl Design System
  main_url: http://uniform.hudl.com/
  url: http://uniform.hudl.com/
  description: >
    A single design system to ensure every interface feels like Hudl. From the colors we use to the size of our buttons and what those buttons say, Uniform has you covered. Check the guidelines, copy the code and get to building.
  categories:
    - Design System
    - Open Source
    - Design
  built_by: Hudl
  built_by_url: https://www.hudl.com/
- title: Subtle UI
  main_url: "https://subtle-ui.netlify.com/"
  url: "https://subtle-ui.netlify.com/"
  source_url: "https://github.com/ryanwiemer/subtle-ui"
  description: >
    A collection of clever yet understated user interactions found on the web.
  categories:
    - Web Development
    - Open Source
    - User Experience
  built_by: Ryan Wiemer
  built_by_url: "https://www.ryanwiemer.com/"
  featured: false
- title: developer.bitcoin.com
  main_url: "https://developer.bitcoin.com/"
  url: "https://developer.bitcoin.com/"
  description: >
    Bitbox based bitcoin.com developer platform and resources.
  categories:
    - Finance
  featured: false
- title: Barmej
  main_url: "https://app.barmej.com/"
  url: "https://app.barmej.com/"
  description: >
    An interactive platform to learn different programming languages in Arabic for FREE
  categories:
    - Education
    - Programming
    - Learning
  built_by: Obytes
  built_by_url: "https://www.obytes.com/"
  featured: false
- title: Vote Save America
  main_url: "https://votesaveamerica.com"
  url: "https://votesaveamerica.com"
  description: >
    Be a voter. Save America.
  categories:
    - Education
    - Government
  featured: false
  built_by: Jeremy E. Miller
  built_by_url: "https://jeremyemiller.com/"
- title: Emergence
  main_url: https://emcap.com/
  url: https://emcap.com/
  description: >
    Emergence is a top enterprise cloud venture capital firm. We fund early stage ventures focusing on enterprise & SaaS applications. Emergence is one of the top VC firms in Silicon Valley.
  categories:
    - Marketing
    - Blog
  built_by: Upstatement
  built_by_url: https://www.upstatement.com/
  featured: false
- title: FPVtips
  main_url: https://fpvtips.com
  url: https://fpvtips.com
  source_url: https://github.com/jumpalottahigh/fpvtips
  description: >
    FPVtips is all about bringing racing drone pilots closer together, and getting more people into the hobby!
  categories:
    - Community
    - Education
  built_by: Georgi Yanev
  built_by_url: https://twitter.com/jumpalottahigh
  featured: false
- title: Georgi Yanev
  main_url: https://blog.georgi-yanev.com/
  url: https://blog.georgi-yanev.com/
  source_url: https://github.com/jumpalottahigh/blog.georgi-yanev.com
  description: >
    I write articles about FPV quads (building and flying), web development, smart home automation, life-long learning and other topics from my personal experience.
  categories:
    - Blog
  built_by: Georgi Yanev
  built_by_url: https://twitter.com/jumpalottahigh
  featured: false
- title: Bear Archery
  main_url: "https://beararchery.com/"
  url: "https://beararchery.com/"
  categories:
    - eCommerce
    - Sports
  built_by: Escalade Sports
  built_by_url: "https://www.escaladesports.com/"
  featured: false
- title: "attn:"
  main_url: "https://www.attn.com/"
  url: "https://www.attn.com/"
  categories:
    - Media
    - Entertainment
  built_by: "attn:"
  built_by_url: "https://www.attn.com/"
  featured: false
- title: Mirror Conf
  description: >
    Mirror Conf is a conference designed to empower designers and frontend developers who have a thirst for knowledge and want to broaden their horizons.
  main_url: "https://www.mirrorconf.com/"
  url: "https://www.mirrorconf.com/"
  categories:
    - Conference
    - Design
    - Web Development
  featured: false
- title: Startarium
  main_url: https://www.startarium.ro
  url: https://www.startarium.ro
  description: >
    Free entrepreneurship educational portal with more than 20000 users, hundreds of resources, crowdfunding, mentoring and investor pitching events facilitated.
  categories:
    - Education
    - Nonprofit
    - Entrepreneurship
  built_by: Cezar Neaga
  built_by_url: https://twitter.com/cezarneaga
  featured: false
- title: Microlink
  main_url: https://microlink.io/
  url: https://microlink.io/
  description: >
    Extract structured data from any website.
  categories:
    - Web Development
    - API
  built_by: Kiko Beats
  built_by_url: https://kikobeats.com/
  featured: false
- title: Markets.com
  main_url: "https://www.markets.com/"
  url: "https://www.markets.com/"
  featured: false
  categories:
    - Finance
- title: Kevin Legrand
  url: "https://k-legrand.com"
  main_url: "https://k-legrand.com"
  source_url: "https://github.com/Manoz/k-legrand.com"
  description: >
    Personal website and blog built with love with Gatsby v2
  categories:
    - Blog
    - Portfolio
    - Web Development
  built_by: Kevin Legrand
  built_by_url: https://k-legrand.com
  featured: false
- title: David James Portfolio
  main_url: https://dfjames.com/
  url: https://dfjames.com/
  source_url: https://github.com/daviddeejjames/dfjames-gatsby
  description: >
    Portfolio Site using GatsbyJS and headless WordPress
  categories:
    - WordPress
    - Portfolio
    - Blog
  built_by: David James
  built_by_url: https://twitter.com/daviddeejjames
- title: Hypertext Candy
  url: https://www.hypertextcandy.com/
  main_url: https://www.hypertextcandy.com/
  description: >
    Blog about web development. Laravel, Vue.js, etc.
  categories:
    - Blog
    - Web Development
  built_by: Masahiro Harada
  built_by_url: https://twitter.com/_Masahiro_H_
  featured: false
- title: "Maxence Poutord's blog"
  description: >
    Tech & programming blog of Maxence Poutord, Software Engineer, Serial Traveler and Public Speaker
  main_url: https://www.maxpou.fr
  url: https://www.maxpou.fr
  featured: false
  categories:
    - Blog
    - Web Development
  built_by: Maxence Poutord
  built_by_url: https://www.maxpou.fr
- title: "The Noted Project"
  url: https://thenotedproject.org
  main_url: https://thenotedproject.org
  source_url: https://github.com/ianbusko/the-noted-project
  description: >
    Website to showcase the ethnomusicology research for The Noted Project.
  categories:
    - Portfolio
    - Education
    - Gallery
  built_by: Ian Busko
  built_by_url: https://github.com/ianbusko
  featured: false
- title: Got Milk
  main_url: "https://www.gotmilk.com/"
  url: "https://www.gotmilk.com/"
  featured: false
  categories:
    - Food
- title: People For Bikes
  url: "https://2017.peopleforbikes.org/"
  main_url: "https://2017.peopleforbikes.org/"
  categories:
    - Community
    - Sports
    - Gallery
    - Nonprofit
  built_by: PeopleForBikes
  built_by_url: "https://peopleforbikes.org/about-us/who-we-are/staff/"
  featured: false
- title: Wide Eye
  description: >
    Creative agency specializing in interactive design, web development, and digital communications.
  url: https://wideeye.co/
  main_url: https://wideeye.co/
  categories:
    - Design
    - Web Development
  built_by: Wide Eye
  built_by_url: https://wideeye.co/about-us/
  featured: false
- title: CodeSandbox
  description: >
    CodeSandbox is an online editor that helps you create web applications, from prototype to deployment.
  url: https://codesandbox.io/
  main_url: https://codesandbox.io/
  categories:
    - Web Development
  featured: false
- title: Marvel
  description: >
    The all-in-one platform powering design.
  url: https://marvelapp.com/
  main_url: https://marvelapp.com/
  categories:
    - Design
  featured: false
- title: Designcode.io
  description: >
    Learn to design and code React apps.
  url: https://designcode.io
  main_url: https://designcode.io
  categories:
    - Learning
  featured: false
- title: Happy Design
  description: >
    The Brand and Product Team Behind Happy Money
  url: https://design.happymoney.com/
  main_url: https://design.happymoney.com/
  categories:
    - Design
    - Finance
- title: Weihnachtsmarkt.ms
  description: >
    Explore the christmas market in Münster (Westf).
  url: https://weihnachtsmarkt.ms/
  main_url: https://weihnachtsmarkt.ms/
  source_url: https://github.com/codeformuenster/weihnachtsmarkt
  categories:
    - Gallery
    - Food
  built_by: "Code for Münster during #MSHACK18"
  featured: false
- title: Code Championship
  description: >
    Competitive coding competitions for students from 3rd to 8th grade. Code is Sport.
  url: https://www.codechampionship.com
  main_url: https://www.codechampionship.com
  categories:
    - Learning
    - Education
    - Sports
  built_by: Abamath LLC
  built_by_url: https://www.abamath.com
  featured: false
- title: Wieden+Kennedy
  description: >
    Wieden+Kennedy is an independent, global creative company.
  categories:
    - Technology
    - Web Development
    - Agency
    - Marketing
  url: https://www.wk.com
  main_url: https://www.wk.com
  built_by: Wieden Kennedy
  built_by_url: https://www.wk.com/about/
  featured: false
- title: Testing JavaScript
  description: >
    This course will teach you the fundamentals of testing your JavaScript applications using eslint, Flow, Jest, and Cypress.
  url: https://testingjavascript.com/
  main_url: https://testingjavascript.com/
  categories:
    - Learning
    - Education
    - JavaScript
  built_by: Kent C. Dodds
  built_by_url: https://kentcdodds.com/
  featured: false
- title: Use Hooks
  description: >
    One new React Hook recipe every day.
  url: https://usehooks.com/
  main_url: https://usehooks.com/
  categories:
    - Learning
  built_by: Gabe Ragland
  built_by_url: https://twitter.com/gabe_ragland
  featured: false
- title: Ambassador
  url: https://www.getambassador.io
  main_url: https://www.getambassador.io
  description: >
    Open source, Kubernetes-native API Gateway for microservices built on Envoy.
  categories:
    - Open Source
    - Documentation
    - Technology
  built_by: Datawire
  built_by_url: https://www.datawire.io
  featured: false
- title: Clubhouse
  main_url: https://clubhouse.io
  url: https://clubhouse.io
  description: >
    The intuitive and powerful project management platform loved by software teams of all sizes. Built with Gatsby v2 and Prismic
  categories:
    - Technology
    - Blog
    - Productivity
    - Community
    - Design
    - Open Source
  built_by: Ueno.
  built_by_url: https://ueno.co
  featured: false
- title: Asian Art Collection
  url: http://artmuseum.princeton.edu/asian-art/
  main_url: http://artmuseum.princeton.edu/asian-art/
  description: >
    Princeton University has a branch dealing with state of art.They have showcased ore than 6,000 works of Asian art are presented alongside ongoing curatorial and scholarly research
  categories:
    - Marketing
  featured: false
- title: QHacks
  url: https://qhacks.io
  main_url: https://qhacks.io
  source_url: https://github.com/qhacks/qhacks-website
  description: >
    QHacks is Queen’s University’s annual hackathon! QHacks was founded in 2016 with a mission to advocate and incubate the tech community at Queen’s University and throughout Canada.
  categories:
    - Education
    - Technology
    - Podcast
  featured: false
- title: Tyler McGinnis
  url: https://tylermcginnis.com/
  main_url: https://tylermcginnis.com/
  description: >
    The linear, course based approach to learning web technologies.
  categories:
    - Education
    - Technology
    - Podcast
    - Web Development
  featured: false
- title: a11y with Lindsey
  url: https://www.a11ywithlindsey.com/
  main_url: https://www.a11ywithlindsey.com/
  source_url: https://github.com/lkopacz/a11y-with-lindsey
  description: >
    To help developers navigate accessibility jargon, write better code, and to empower them to make their Internet, Everyone's Internet.
  categories:
    - Education
    - Blog
    - Technology
  built_by: Lindsey Kopacz
  built_by_url: https://twitter.com/littlekope0903
  featured: false
- title: DEKEMA
  url: https://www.dekema.com/
  main_url: https://www.dekema.com/
  description: >
    Worldclass crafting: Furnace, fervor, fulfillment. Delivering highest demand for future craftsmanship. Built using Gatsby v2 and Prismic.
  categories:
    - Healthcare
    - Science
    - Technology
  built_by: Crisp Studio
  built_by_url: https://crisp.studio
  featured: false
- title: Ramón Chancay
  description: >-
    Front-end / Back-end Developer in Guayaquil Ecuador.
    Currently at Everymundo, previously at El Universo.
    I enjoy teaching and sharing what I know.
    I give professional advice to developers and companies.
    My wife and my children are everything in my life.
  main_url: "https://ramonchancay.me/"
  url: "https://ramonchancay.me/"
  source_url: "https://github.com/devrchancay/personal-site"
  featured: false
  categories:
    - Blog
    - Technology
    - Web Development
  built_by: Ramón Chancay
  built_by_url: "https://ramonchancay.me/"
- title: BELLHOPS
  main_url: https://www.getbellhops.com/
  url: https://www.getbellhops.com/
  description: >-
    Whether you’re moving someplace new or just want to complete a few projects around your current home, BellHops can arrange the moving services you need—at simple, straightforward rates.
  categories:
    - Business
  built_by: Bellhops, Inc.
  built_by_url: https://www.getbellhops.com/
  featured: false
- title: Acclimate Consulting
  main_url: https://www.acclimate.io/
  url: https://www.acclimate.io/
  description: >-
    Acclimate is a consulting firm that puts organizations back in control with data-driven strategies and full-stack applications.
  categories:
    - Technology
    - Consulting
  built_by: Andrew Wilson
  built_by_url: https://github.com/andwilson
  featured: false
- title: Flyright
  url: https://flyright.co/
  main_url: https://flyright.co/
  description: >-
    Flyright curates everything you need for international travel in one tidy place 💜
  categories:
    - Technology
    - App
  built_by: Ty Hopp
  built_by_url: https://github.com/tyhopp
  featured: false
- title: Vets Who Code
  url: https://vetswhocode.io/
  main_url: https://vetswhocode.io/
  description: >-
    VetsWhoCode is a non-profit organization dedicated to training military veterans & giving them the skills they need transition into tech careers.
  categories:
    - Technology
    - Nonprofit
  featured: false
- title: Patreon Blog
  url: https://blog.patreon.com/
  main_url: https://blog.patreon.com/
  description: >-
    Official blog of Patreon.com
  categories:
    - Blog
  featured: false
- title: Full Beaker
  url: https://fullbeaker.com/
  main_url: https://fullbeaker.com/
  description: >-
    Full Beaker provides independent advice online about careers and home ownership, and connect anyone who asks with companies that can help them.
  categories:
    - Consulting
  featured: false
- title: Citywide Holdup
  url: https://citywideholdup.org/
  main_url: https://citywideholdup.org/
  source_url: https://github.com/killakam3084/citywide-site
  description: >-
    Citywide Holdup is an annual fundraising event held around early November in the city of Austin, TX hosted by the Texas Wranglers benefitting Easter Seals of Central Texas, a non-profit organization that provides exceptional services, education, outreach and advocacy so that people with disabilities can live, learn, work and play in our communities.
  categories:
    - Nonprofit
    - Event
  built_by: Cameron Rison
  built_by_url: https://github.com/killakam3084
  featured: false
- title: Dawn Labs
  url: https://dawnlabs.io
  main_url: https://dawnlabs.io
  description: >-
    Thoughtful products for inspired teams. With a holistic approach to engineering and design, we partner with startups and enterprises to build for the digital era.
  categories:
    - Technology
    - Agency
    - Web Development
  featured: false
- title: COOP by Ryder
  url: https://coop.com/
  main_url: https://coop.com/
  description: >
    COOP is a platform that connects fleet managers that have idle vehicles to businesses that are looking to rent vehicles. COOP simplifies the process and paperwork required to safely share vehicles between business owners.
  categories:
    - Marketing
  built_by: Crispin Porter Bogusky
  built_by_url: http://www.cpbgroup.com/
  featured: false
- title: Domino's Paving for Pizza
  url: https://www.pavingforpizza.com/
  main_url: https://www.pavingforpizza.com/
  description: >
    Nominate your town for a chance to have your rough drive home from Domino's fixed to pizza perfection.
  categories:
    - Marketing
  built_by: Crispin Porter Bogusky
  built_by_url: http://www.cpbgroup.com/
  featured: false
- title: Propapanda
  url: https://propapanda.eu/
  main_url: https://propapanda.eu/
  description: >
    Is a creative production house based in Tallinn, Estonia. We produce music videos, commercials, films and campaigns – from scratch to finish.
  categories:
    - Video
    - Portfolio
    - Agency
    - Media
  built_by: Henry Kehlmann
  built_by_url: https://github.com/madhenry/
  featured: false
- title: JAMstack.paris
  url: https://jamstack.paris/
  main_url: https://jamstack.paris/
  source_url: https://github.com/JAMstack-paris/jamstack.paris
  description: >
    JAMstack-focused, bi-monthly meetup in Paris
  categories:
    - Web Development
  built_by: Matthieu Auger & Nicolas Goutay
  built_by_url: https://github.com/JAMstack-paris
  featured: false
- title: DexWallet - The only Wallet you need by Dexlab
  main_url: "https://www.dexwallet.io/"
  url: "https://www.dexwallet.io/"
  source_url: "https://github.com/dexlab-io/DexWallet-website"
  featured: false
  description: >-
    DexWallet is a secure, multi-chain, mobile wallet with an upcoming one-click exchange for mobile.
  categories:
    - App
    - Open Source
  built_by: DexLab
  built_by_url: "https://github.com/dexlab-io"
- title: Kings Valley Paving
  url: https://kingsvalleypaving.com
  main_url: https://kingsvalleypaving.com
  description: >
    Kings Valley Paving is an asphalt, paving and concrete company serving the commercial, residential and industrial sectors in the Greater Toronto Area. Site designed by Stephen Bell.
  categories:
    - Marketing
  built_by: Michael Uloth
  built_by_url: https://www.michaeluloth.com
  featured: false
- title: Peter Barrett
  url: https://www.peterbarrett.ca
  main_url: https://www.peterbarrett.ca
  description: >
    Peter Barrett is a Canadian baritone from Newfoundland and Labrador who performs opera and concert repertoire in Canada, the U.S. and around the world. Site designed by Stephen Bell.
  categories:
    - Portfolio
    - Music
  built_by: Michael Uloth
  built_by_url: https://www.michaeluloth.com
  featured: false
- title: NARCAN
  main_url: https://www.narcan.com
  url: https://www.narcan.com
  description: >
    NARCAN Nasal Spray is the first and only FDA-approved nasal form of naloxone for the emergency treatment of a known or suspected opioid overdose.
  categories:
    - Healthcare
  built_by: NARCAN
  built_by_url: https://www.narcan.com
  featured: false
- title: Ritual
  main_url: https://ritual.com
  url: https://ritual.com
  description: >
    Ritual started with a simple question, what exactly is in women's multivitamins? This is the story of what happened when our founder Kat started searching for answers — the story of Ritual.
  categories:
    - Healthcare
  built_by: Ritual
  built_by_url: https://ritual.com
  featured: false
- title: Truebill
  main_url: https://www.truebill.com
  url: https://www.truebill.com
  description: >
    Truebill empowers you to take control of your money.
  categories:
    - Finance
  built_by: Truebill
  built_by_url: https://www.truebill.com
  featured: false
- title: Smartling
  main_url: https://www.smartling.com
  url: https://www.smartling.com
  description: >
    Smartling enables you to automate, manage, and professionally translate content so that you can do more with less.
  categories:
    - Marketing
  built_by: Smartling
  built_by_url: https://www.smartling.com
  featured: false
- title: Clear
  main_url: https://www.clearme.com
  url: https://www.clearme.com
  description: >
    At clear, we’re working toward a future where you are your ID, enabling you to lead an unstoppable life.
  categories:
    - Security
  built_by: Clear
  built_by_url: https://www.clearme.com
  featured: false
- title: VS Code Rocks
  main_url: "https://vscode.rocks"
  url: "https://vscode.rocks"
  source_url: "https://github.com/lannonbr/vscode-rocks"
  featured: false
  description: >
    VS Code Rocks is a place for weekly news on the newest features and updates to Visual Studio Code as well as trending extensions and neat tricks to continually improve your VS Code skills.
  categories:
    - Open Source
    - Blog
    - Web Development
  built_by: Benjamin Lannon
  built_by_url: "https://github.com/lannonbr"
- title: Particle
  main_url: "https://www.particle.io"
  url: "https://www.particle.io"
  featured: false
  description: Particle is a fully-integrated IoT platform that offers everything you need to deploy an IoT product.
  categories:
    - Marketing
- title: freeCodeCamp curriculum
  main_url: "https://learn.freecodecamp.org"
  url: "https://learn.freecodecamp.org"
  featured: false
  description: Learn to code with free online courses, programming projects, and interview preparation for developer jobs.
  categories:
    - Web Development
    - Learning
- title: Tandem
  main_url: "https://www.tandem.co.uk"
  url: "https://www.tandem.co.uk"
  description: >
    We're on a mission to free you of money misery. Our app, card and savings account are designed to help you spend less time worrying about money and more time enjoying life.
  categories:
    - Finance
    - App
  built_by: Tandem
  built_by_url: https://github.com/tandembank
  featured: false
- title: Monbanquet.fr
  main_url: "https://monbanquet.fr"
  url: "https://monbanquet.fr"
  description: >
    Give your corporate events the food and quality it deserves, thanks to the know-how of the best local artisans.
  categories:
    - eCommerce
    - Food
    - Event
  built_by: Monbanquet.fr
  built_by_url: https://github.com/monbanquet
  featured: false
- title: The Leaky Cauldron Blog
  url: https://theleakycauldronblog.com
  main_url: https://theleakycauldronblog.com
  source_url: https://github.com/v4iv/theleakycauldronblog
  description: >
    A Brew of Awesomeness with a Pinch of Magic...
  categories:
    - Blog
  built_by: Vaibhav Sharma
  built_by_url: https://github.com/v4iv
  featured: false
- title: Wild Drop Surf Camp
  main_url: "https://wilddropsurfcamp.com"
  url: "https://wilddropsurfcamp.com"
  description: >
    Welcome to Portugal's best kept secret and be amazed with our nature. Here you can explore, surf, taste the world's best gastronomy and wine, feel the North Canyon's power with the biggest waves in the world and so many other amazing things. Find us, discover yourself!
  categories:
    - Travel
  built_by: Samuel Fialho
  built_by_url: https://samuelfialho.com
  featured: false
- title: JoinUp HR chatbot
  url: https://www.joinup.io
  main_url: https://www.joinup.io
  description: Custom HR chatbot for better candidate experience
  categories:
    - App
    - Technology
  featured: false
- title: JDCastro Web Design & Development
  main_url: https://jacobdcastro.com
  url: https://jacobdcastro.com
  source_url: https://github.com/jacobdcastro/personal-site
  featured: false
  description: >
    A small business site for freelance web designer and developer Jacob D. Castro. Includes professional blog, contact forms, and soon-to-come portfolio of sites for clients. Need a new website or an extra developer to share the workload? Feel free to check out the website!
  categories:
    - Blog
    - Portfolio
    - Business
    - Freelance
  built_by: Jacob D. Castro
  built_by_url: https://twitter.com/jacobdcastro
- title: Gatsby Tutorials
  main_url: https://www.gatsbytutorials.com
  url: https://www.gatsbytutorials.com
  source_url: https://github.com/ooloth/gatsby-tutorials
  featured: false
  description: >
    Gatsby Tutorials is a community-updated list of video, audio and written tutorials to help you learn GatsbyJS.
  categories:
    - Web Development
    - Education
    - Open Source
  built_by: Michael Uloth
  built_by_url: "https://www.michaeluloth.com"
- title: Up & Running Tutorials
  main_url: https://www.upandrunningtutorials.com
  url: https://www.upandrunningtutorials.com
  featured: false
  description: >
    Free coding tutorials for web developers. Get your web development career up and running by learning to build better, faster websites.
  categories:
    - Web Development
    - Education
  built_by: Michael Uloth
  built_by_url: "https://www.michaeluloth.com"
- title: Grooovinger
  url: https://www.grooovinger.com
  main_url: https://www.grooovinger.com
  description: >
    Martin Grubinger, a web developer from Austria
  categories:
    - Portfolio
    - Web Development
  built_by: Martin Grubinger
  built_by_url: https://www.grooovinger.com
  featured: false
- title: LXDX - the Crypto Derivatives Exchange
  main_url: https://www.lxdx.co/
  url: https://www.lxdx.co/
  description: >
    LXDX is the world's fastest crypto exchange. Our mission is to bring innovative financial products to retail crypto investors, providing access to the same speed and scalability that institutional investors already depend on us to deliver each and every day.
  categories:
    - Marketing
    - Finance
  built_by: Corey Ward
  built_by_url: http://www.coreyward.me/
  featured: false
- title: Kyle McDonald
  url: https://kylemcd.com
  main_url: https://kylemcd.com
  source_url: https://github.com/kylemcd/personal-site-react
  description: >
    Personal site + blog for Kyle McDonald
  categories:
    - Blog
  built_by: Kyle McDonald
  built_by_url: https://kylemcd.com
  featured: false
- title: VSCode Power User Course
  main_url: https://VSCode.pro
  url: https://VSCode.pro
  description: >
    After 10 years with Sublime, I switched to VSCode. Love it. Spent 1000+ hours building a premium video course to help you switch today. 200+ power user tips & tricks turn you into a VSCode.pro
  categories:
    - Education
    - Learning
    - eCommerce
    - Marketing
    - Technology
    - Web Development
  built_by: Ahmad Awais
  built_by_url: https://twitter.com/MrAhmadAwais/
  featured: false
- title: Thijs Koerselman Portfolio
  main_url: https://www.vauxlab.com
  url: https://www.vauxlab.com
  featured: false
  description: >
    Portfolio of Thijs Koerselman. A freelance software engineer, full-stack web developer and sound designer.
  categories:
    - Portfolio
    - Business
    - Freelance
    - Technology
    - Web Development
    - Music
- title: Ad Hoc Homework
  main_url: https://homework.adhoc.team
  url: https://homework.adhoc.team
  description: >
    Ad Hoc builds government digital services that are fast, efficient, and usable by everyone. Ad Hoc Homework is a collection of coding and design challenges for candidates applying to our open positions.
  categories:
    - Web Development
    - Government
    - Healthcare
    - Programming
  built_by_url: https://adhoc.team
  featured: false
- title: BetterDocs | Discord Themes & Plugins
  main_url: https://betterdocs.us
  url: https://betterdocs.us
  description: >
    All Discord enhancement projects in 1! Free quality Themes and Plugins for Discord and easy installation instructions for BetterDiscord and more!
  categories:
    - Web Development
    - Programming
    - Open Source
  built_by: Christopher R. | Owner
  built_by_url: https://github.com/MrRobotjs/
  featured: false
- title: Birra Napoli
  main_url: http://www.birranapoli.it
  url: http://www.birranapoli.it
  built_by: Ribrain
  built_by_url: https://www.ribrainstudio.com
  featured: false
  description: >
    Birra Napoli official site
  categories:
    - Landing Page
    - Business
    - Food
- title: Satispay
  url: https://www.satispay.com
  main_url: https://www.satispay.com
  categories:
    - Business
    - Finance
    - Technology
  built_by: Satispay
  built_by_url: https://www.satispay.com
  featured: false
- title: The Movie Database - Gatsby
  url: https://tmdb.lekoarts.de
  main_url: https://tmdb.lekoarts.de
  source_url: https://github.com/LekoArts/gatsby-source-tmdb-example
  categories:
    - Open Source
    - Entertainment
    - Gallery
  featured: false
  built_by: LekoArts
  built_by_url: "https://github.com/LekoArts"
  description: >
    Source from The Movie Database (TMDb) API (v3) in Gatsby. This example is built with react-spring, React hooks and react-tabs and showcases the gatsby-source-tmdb plugin. It also has some client-only paths and uses gatsby-image.
- title: LANDR - Creative Tools for Musicians
  url: https://www.landr.com/
  main_url: https://www.landr.com/en/
  categories:
    - Music
    - Technology
    - Business
    - Entrepreneurship
    - Freelance
    - Marketing
    - Media
  featured: false
  built_by: LANDR
  built_by_url: https://twitter.com/landr_music
  description: >
    Marketing website built for LANDR. LANDR is a web application that provides tools for musicians to master their music (using artificial intelligence), collaborate with other musicians, and distribute their music to multiple platforms.
- title: ClinicJS
  url: https://clinicjs.org/
  main_url: https://clinicjs.org/
  categories:
    - Technology
    - Documentation
  featured: false
  built_by: NearForm
  built_by_url: "https://www.nearform.com/"
  description: >
    Tools to help diagnose and pinpoint Node.js performance issues.
- title: KOBIT
  main_url: "https://kobit.in"
  url: "https://kobit.in"
  description: Automated Google Analytics Report with everything you need and more
  featured: false
  categories:
    - Marketing
    - Blog
  built_by: mottox2
  built_by_url: "https://mottox2.com"
- title: Aleksander Hansson
  main_url: https://ahansson.com
  url: https://ahansson.com
  featured: false
  description: >
    Portfolio website for Aleksander Hansson
  categories:
    - Portfolio
    - Business
    - Freelance
    - Technology
    - Web Development
    - Consulting
  built_by: Aleksander Hansson
  built_by_url: https://www.linkedin.com/in/aleksanderhansson/
- title: Surfing Nosara
  main_url: "https://www.surfingnosara.com"
  url: "https://www.surfingnosara.com"
  description: Real estate, vacation, and surf report hub for Nosara, Costa Rica
  featured: false
  categories:
    - Business
    - Blog
    - Gallery
    - Marketing
  built_by: Desarol
  built_by_url: "https://www.desarol.com"
- title: Crispin Porter Bogusky
  url: https://cpbgroup.com/
  main_url: https://cpbgroup.com/
  description: >
    We solve the world’s toughest communications problems with the most quantifiably potent creative assets.
  categories:
    - Agency
    - Design
    - Marketing
  built_by: Crispin Porter Bogusky
  built_by_url: https://cpbgroup.com/
  featured: false
- title: graphene-python
  url: https://graphene-python.org
  main_url: https://graphene-python.org
  description: Graphene is a collaboratively funded project.Graphene-Python is a library for building GraphQL APIs in Python easily.
  categories:
    - Library
    - API
    - Documentation
  featured: false
- title: Engel & Völkers Ibiza Holiday Rentals
  main_url: "https://www.ev-ibiza.com/"
  url: "https://www.ev-ibiza.com/"
  featured: false
  built_by: Ventura Digitalagentur
  description: >
    Engel & Völkers, one of the most successful real estate agencies in the world, offers luxury holiday villas to rent in Ibiza.
  categories:
    - Travel
- title: Sylvain Hamann's personal website
  url: "https://shamann.fr"
  main_url: "https://shamann.fr"
  source_url: "https://github.com/sylvhama/shamann-gatsby/"
  description: >
    Sylvain Hamann, web developer from France
  categories:
    - Portfolio
    - Web Development
  built_by: Sylvain Hamann
  built_by_url: "https://twitter.com/sylvhama"
  featured: false
- title: Luca Crea's portfolio
  main_url: https://lcrea.github.io
  url: https://lcrea.github.io
  description: >
    Portfolio and personal website of Luca Crea, an Italian software engineer.
  categories:
    - Portfolio
  built_by: Luca Crea
  built_by_url: https://github.com/lcrea
  featured: false
- title: Escalade Sports
  main_url: "https://www.escaladesports.com/"
  url: "https://www.escaladesports.com/"
  categories:
    - eCommerce
    - Sports
  built_by: Escalade Sports
  built_by_url: "https://www.escaladesports.com/"
  featured: false
- title: Exposify
  main_url: "https://www.exposify.de/"
  url: "https://www.exposify.de/"
  description: >
    This is our German website built with Gatsby 2.0, Emotion and styled-system.
    Exposify is a proptech startup and builds technology for real estate businesses.
    We provide our customers with an elegant agent software in combination
    with beautifully designed and fast websites.
  categories:
    - Web Development
    - Real Estate
    - Agency
    - Marketing
  built_by: Exposify
  built_by_url: "https://www.exposify.de/"
  featured: false
- title: Steak Point
  main_url: https://www.steakpoint.at/
  url: https://www.steakpoint.at/
  description: >
    Steak Restaurant in Vienna, Austria (Wien, Österreich).
  categories:
    - Food
  built_by: Peter Kroyer
  built_by_url: https://www.peterkroyer.at/
  featured: false
- title: Takumon blog
  main_url: "https://takumon.com"
  url: "https://takumon.com"
  source_url: "https://github.com/Takumon/blog"
  description: Java Engineer's tech blog.
  featured: false
  categories:
    - Blog
  built_by: Takumon
  built_by_url: "https://twitter.com/inouetakumon"
- title: DayThirty
  main_url: "https://daythirty.com"
  url: "https://daythirty.com"
  description: DayThirty - ideas for the new year.
  featured: false
  categories:
    - Marketing
  built_by: Jack Oliver
  built_by_url: "https://twitter.com/mrjackolai"
- title: TheAgencyProject
  main_url: "https://theagencyproject.co"
  url: "https://theagencyproject.co"
  description: Agency model, without agency overhead.
  categories:
    - Agency
  built_by: JV-LA
  built_by_url: https://jv-la.com
- title: Karen Hou's portfolio
  main_url: https://www.karenhou.com/
  url: https://www.karenhou.com/
  categories:
    - Portfolio
  built_by: Karen H. Developer
  built_by_url: https://github.com/karenhou
  featured: false
- title: Jean Luc Ponty
  main_url: "https://ponty.com"
  url: "https://ponty.com"
  description: Official site for Jean Luc Ponty, French virtuoso violinist and jazz composer.
  featured: false
  categories:
    - Music
    - Entertainment
  built_by: Othermachines
  built_by_url: "https://othermachines.com"
- title: Rosewood Family Advisors
  main_url: "https://www.rfallp.com/"
  url: "https://www.rfallp.com/"
  description: Rosewood Family Advisors LLP (Palo Alto) provides a diverse range of family office services customized for ultra high net worth individuals.
  featured: false
  categories:
    - Finance
    - Business
  built_by: Othermachines
  built_by_url: "https://othermachines.com"
- title: Cole Walker's Portfolio
  main_url: "https://www.walkermakes.com"
  url: "https://www.walkermakes.com"
  source_url: "https://github.com/ColeWalker/portfolio"
  description: The portfolio of web developer Cole Walker, built with the help of Gatsby v2, React-Spring, and SASS.
  featured: false
  categories:
    - Portfolio
    - Web Development
  built_by: Cole Walker
  built_by_url: "https://www.walkermakes.com"
- title: Standing By Company
  main_url: "https://standingby.company"
  url: "https://standingby.company"
  description: A brand experience design company led by Scott Mackenzie and Trent Barton.
  featured: false
  categories:
    - Design
    - Web Development
  built_by: Standing By Company
  built_by_url: "https://standingby.company"
- title: Ashley Thouret
  main_url: "https://www.ashleythouret.com"
  url: "https://www.ashleythouret.com"
  description: Official website of Canadian soprano Ashley Thouret. Site designed by Stephen Bell.
  categories:
    - Portfolio
    - Music
  built_by: Michael Uloth
  built_by_url: "https://www.michaeluloth.com"
  featured: false
- title: The AZOOR Society
  main_url: "https://www.theazoorsociety.org"
  url: "https://www.theazoorsociety.org"
  description: The AZOOR Society is a UK-based charity committed to promoting awareness of Acute Zonal Occult Outer Retinopathy and assisting further research. Site designed by Stephen Bell.
  categories:
    - Community
    - Nonprofit
  built_by: Michael Uloth
  built_by_url: "https://www.michaeluloth.com"
  featured: false
- title: Gábor Fűzy pianist
  main_url: "https://pianobar.hu"
  url: "https://pianobar.hu"
  description: Gábor Fűzy pianist's official website built with Gatsby v2.
  categories:
    - Music
  built_by: Zoltán Bedi
  built_by_url: "https://github.com/B3zo0"
  featured: false
- title: Logicwind
  main_url: "https://logicwind.com"
  url: "https://logicwind.com"
  description: Website of Logicwind - JavaScript experts, Technology development agency & consulting.
  featured: false
  categories:
    - Portfolio
    - Agency
    - Web Development
    - Consulting
  built_by: Logicwind
  built_by_url: "https://www.logicwind.com"
- title: ContactBook.app
  main_url: "https://contactbook.app"
  url: "https://contactbook.app"
  description: Seamlessly share Contacts with G Suite team members
  featured: false
  categories:
    - Landing Page
    - Blog
  built_by: Logicwind
  built_by_url: "https://www.logicwind.com"
- title: Waterscapes
  main_url: "https://waterscap.es"
  url: "https://waterscap.es/lake-monteynard/"
  source_url: "https://github.com/gaelbillon/Waterscapes-Gatsby-site"
  description: Waterscap.es is a directory of bodies of water (creeks, ponds, waterfalls, lakes, etc) with information about each place such as how to get there, hike time, activities and photos and a map displayed with the Mapbox GL SJ npm package. It was developed with the goal of learning Gatsby. This website is based on the gatsby-contentful-starter and uses Contentful as CMS. It is hosted on Netlify. Hooks are setup with Bitbucket and Contentful to trigger a new build upon code or content changes. The data on Waterscap.es is a mix of original content and informations from the internets gathered and put together.
  categories:
    - Directory
    - Photography
    - Travel
  built_by: Gaël Billon
  built_by_url: "https://gaelbillon.com"
  featured: false
- title: Packrs
  url: "https://www.packrs.co/"
  main_url: "https://www.packrs.co/"
  description: >
    Packrs is a local delivery platform, one spot for all your daily requirements. On a single tap get everything you need at your doorstep.
  categories:
    - Marketing
    - Landing Page
    - Entrepreneurship
  built_by: Vipin Kumar Rawat
  built_by_url: "https://github.com/aesthytik"
  featured: false
- title: HyakuninIsshu
  main_url: "https://hyakuninanki.net"
  url: "https://hyakuninanki.net"
  source_url: "https://github.com/rei-m/web_hyakuninisshu"
  description: >
    HyakuninIsshu is a traditional Japanese card game.
  categories:
    - Education
    - Gallery
    - Entertainment
  built_by: Rei Matsushita
  built_by_url: "https://github.com/rei-m/"
  featured: false
- title: WQU Partners
  main_url: "https://partners.wqu.org/"
  url: "https://partners.wqu.org/"
  featured: false
  categories:
    - Marketing
    - Education
    - Landing Page
  built_by: Corey Ward
  built_by_url: "http://www.coreyward.me/"
- title: Federico Giacone
  url: "https://federico.giac.one/"
  main_url: "https://federico.giac.one"
  source_url: "https://github.com/leopuleo/federico.giac.one"
  description: >
    Digital portfolio for Italian Architect Federico Giacone.
  categories:
    - Portfolio
    - Gallery
  built_by: Leonardo Giacone
  built_by_url: "https://github.com/leopuleo"
  featured: false
- title: Station
  url: "https://getstation.com/"
  main_url: "https://getstation.com/"
  description: Station is the first smart browser for busy people. A single place for all of your web applications.
  categories:
    - Technology
    - Web Development
    - Productivity
  featured: false
- title: Vyron Vasileiadis
  url: "https://fedonman.com/"
  main_url: "https://fedonman.com"
  source_url: "https://github.com/fedonman/fedonman-website"
  description: Personal space of Vyron Vasileiadis aka fedonman, a Web & IoT Developer, Educator and Entrepreneur based in Athens, Greece.
  categories:
    - Portfolio
    - Technology
    - Web Development
    - Education
  built_by: Vyron Vasileiadis
  built_by_url: "https://github.com/fedonman"
- title: Fabien Champigny
  url: "https://www.champigny.name/"
  main_url: "https://www.champigny.name/"
  built_by_url: "https://www.champigny.name/"
  description: Fabien Champigny's personal blog. Entrepreneur, hacker and loves street photo.
  categories:
    - Blog
    - Gallery
    - Photography
    - Productivity
    - Entrepreneurship
  featured: false
- title: Alex Xie - Portfolio
  url: https://alexieyizhe.me/
  main_url: https://alexieyizhe.me/
  source_url: https://github.com/alexieyizhe/alexieyizhe.github.io
  description: >
    Personal website of Alex Yizhe Xie, a University of Waterloo Computer Science student and coding enthusiast.
  categories:
    - Blog
    - Portfolio
    - Web Development
  featured: false
- title: Equithon
  url: https://equithon.org/
  main_url: https://equithon.org/
  source_url: https://github.com/equithon/site-main/
  built_by: Alex Xie
  built_by_url: https://alexieyizhe.me/
  description: >
    Equithon is the largest social innovation hackathon in Waterloo, Canada. It was founded in 2016 to tackle social equity issues and create change.
  categories:
    - Education
    - Event
    - Learning
    - Open Source
    - Nonprofit
    - Technology
  featured: false
- title: Dale Blackburn - Portfolio
  url: https://dakebl.co.uk/
  main_url: https://dakebl.co.uk/
  source_url: https://github.com/dakebl/dakebl.co.uk
  description: >
    Dale Blackburn's personal website and blog.
  categories:
    - Blog
    - Portfolio
    - Web Development
  featured: false
- title: Portfolio of Anthony Wiktor
  url: https://www.anthonydesigner.com/
  main_url: https://www.anthonydesigner.com/
  description: >
    Anthony Wiktor is a Webby Award-Winning Creative Director and Digital Designer twice named Hot 100 by WebDesigner Magazine. Anthony has over a decade of award-winning experience in design and has worked on projects across a diverse set of industries — from entertainment to consumer products to hospitality to technology. Anthony is a frequent lecturer at USC’s Annenberg School for Communication & Journalism and serves on the board of AIGA Los Angeles.
  categories:
    - Portfolio
    - Marketing
  built_by: Maciej Leszczyński
  built_by_url: http://twitter.com/_maciej
  featured: false
- title: Frame.io Workflow Guide
  main_url: https://workflow.frame.io
  url: https://workflow.frame.io
  description: >
    The web’s most comprehensive post-production resource, written by pro filmmakers, for pro filmmakers. Always expanding, always free.
  categories:
    - Education
  built_by: Frame.io
  built_by_url: https://frame.io
  featured: false
- title: MarcySutton.com
  main_url: https://marcysutton.com
  url: https://marcysutton.com
  description: >
    The personal website of web developer and accessibility advocate Marcy Sutton.
  categories:
    - Blog
    - Accessibility
    - Video
    - Photography
  built_by: Marcy Sutton
  built_by_url: https://marcysutton.com
  featured: true
- title: Kepinski.me
  main_url: https://kepinski.me
  url: https://kepinski.me
  description: >
    The personal site of Antoni Kepinski, Node.js Developer.
  categories:
    - Portfolio
    - Open Source
  built_by: Antoni Kepinski
  built_by_url: https://kepinski.me
  featured: false
- title: WPGraphQL Docs
  main_url: https://docs.wpgraphql.com
  url: https://docs.wpgraphql.com
  description: >
    Documentation for WPGraphQL, a free open-source WordPress plugin that provides an extendable GraphQL schema and API for any WordPress site.
  categories:
    - API
    - Documentation
    - Technology
    - Web Development
    - WordPress
  built_by: WPGraphQL
  built_by_url: https://wpgraphql.com
  featured: false
- title: Shine Lawyers
  main_url: https://www.shine.com.au
  url: https://www.shine.com.au
  description: >
    Shine Lawyers is an Australian legal services website built with Gatsby v2, Elasticsearch, Isso, and Geolocation services.
  categories:
    - Business
    - Blog
- title: Parallel Polis Kosice
  url: https://www.paralelnapoliskosice.sk/
  main_url: https://www.paralelnapoliskosice.sk/
  source_url: https://github.com/ParalelnaPolisKE/paralelnapoliskosice.sk
  description: >
    Parallel Polis is a collective of people who want to live in a more opened world. We look for possibilities and technologies (Bitcoin, the blockchain, reputation systems and decentralized technologies in general) that open new ways, make processes easier and remove unnecessary barriers. We want to create an environment that aims at education, discovering and creating better systems for everybody who is interested in freedom and independence.
  categories:
    - Blog
    - Education
    - Technology
  built_by: Roman Vesely
  built_by_url: https://romanvesely.
  featured: false
- title: Unda Solutions
  url: https://unda.com.au
  main_url: https://unda.com.au
  description: >
    A custom web application development company in Perth, WA
  categories:
    - Business
    - Freelance
    - Web Development
    - Technology
  featured: false
- title: BIGBrave
  main_url: https://bigbrave.digital
  url: https://bigbrave.digital
  description: >
    BIGBrave is a strategic design firm. We partner with our clients, big and small, to design & create human-centered brands, products, services and systems that are simple, beautiful and easy to use.
  categories:
    - Agency
    - Web Development
    - Marketing
    - Technology
    - WordPress
  built_by: Francois Brill
  built_by_url: https://bigbrave.digital
  featured: false
- title: KegTracker
  main_url: https://www.kegtracker.co.za
  url: https://www.kegtracker.co.za
  description: >
    Keg Tracker is part of the Beverage Insights family and its sole aim is to provide you with the right data about your kegs to make better decisions. In today’s business landscape having the right information at your finger tips is crucial to the agility of your business.
  categories:
    - Food
    - Business
    - Technology
  built_by: Francois Brill
  built_by_url: https://bigbrave.digital
  featured: false
- title: Mike Nichols
  url: https://www.mikenichols.me
  main_url: https://www.mikenichols.me
  description: >
    Portfolio site of Mike Nichols, a UX designer and product development lead.
  categories:
    - Portfolio
    - Technology
    - Web Development
  built_by: Mike Nichols
  featured: false
- title: Steve Haid
  url: https://www.stevehaid.com
  main_url: https://www.stevehaid.com
  description: >
    Steve Haid is a real estate agent and Professional Financial Planner (PFP) who has been helping clients achieve their investment goals since 2006. Site designed by Stephen Bell.
  categories:
    - Marketing
    - Real Estate
  built_by: Michael Uloth
  built_by_url: "https://www.michaeluloth.com"
- title: Incremental - Loyalty, Rewards and Incentive Programs
  main_url: https://www.incremental.com.au
  url: https://www.incremental.com.au
  description: >
    Sydney-based digital agency specialising in loyalty, rewards and incentive programs. WordPress backend; Cloudinary, YouTube and Hubspot form integration; query data displayed as animated SVG graphs; video background in the header.
  categories:
    - Agency
    - Portfolio
    - WordPress
  built_by: Incremental
  built_by_url: https://www.incremental.com.au
  featured: false
- title: Technica11y
  main_url: https://www.technica11y.org
  url: https://www.technica11y.org
  description: >
    Discussing challenges in technical accessibility.
  categories:
    - Accessibility
    - Education
    - Video
  built_by: Tenon.io
  built_by_url: https://tenon.io
  featured: false
- title: Tenon-UI Documentation
  main_url: https://www.tenon-ui.info
  url: https://www.tenon-ui.info
  description: >
    Documentation site for Tenon-UI: Tenon.io's accessible components library.
  categories:
    - Accessibility
    - Documentation
    - Library
    - Web Development
  built_by: Tenon.io
  built_by_url: https://tenon.io
  featured: false
- title: Matthew Secrist
  main_url: https://www.matthewsecrist.net
  url: https://www.matthewsecrist.net
  source_url: https://github.com/matthewsecrist/v3
  description: >
    Matthew Secrist's personal portfolio using Gatsby, Prismic and Styled-Components.
  categories:
    - Portfolio
    - Technology
    - Web Development
  built_by: Matthew Secrist
  built_by_url: https://www.matthewsecrist.net
  featured: false
- title: Node.js Dev
  main_url: https://nodejs.dev
  url: https://nodejs.dev
  source_url: https://github.com/nodejs/nodejs.dev
  description: >
    Node.js Foundation Website.
  categories:
    - Documentation
    - Web Development
  built_by: Node.js Website Redesign Working Group
  built_by_url: https://github.com/nodejs/website-redesign
  featured: false
- title: Sheffielders
  main_url: https://sheffielders.org
  url: https://sheffielders.org
  source_url: https://github.com/davemullenjnr/sheffielders
  description: >
    A collective of businesses, creatives, and projects based in Sheffield, UK.
  categories:
    - Directory
  built_by: Dave Mullen Jnr
  built_by_url: https://davemullenjnr.co.uk
  featured: false
- title: Stealth Labs
  url: https://stealthlabs.io
  main_url: https://stealthlabs.io
  description: >
    We design and develop for the web, mobile and desktop
  categories:
    - Portfolio
    - Web Development
  built_by: Edvins Antonovs
  built_by_url: https://edvins.io
  featured: false
- title: Constanzia Yurashko
  main_url: https://www.constanziayurashko.com
  url: https://www.constanziayurashko.com
  description: >
    Exclusive women's ready-to-wear fashion by designer Constanzia Yurashko.
  categories:
    - Portfolio
  built_by: Maxim Andries
  featured: false
- title: The Tenon.io blog
  main_url: https://blog.tenon.io/
  url: https://blog.tenon.io/
  description: >
    The Tenon.io blog features articles on accessibility written by some of the industry's leading lights and includes news, guidance, and education.
  categories:
    - Accessibility
    - Blog
    - Education
  built_by: Tenon.io
  built_by_url: https://tenon.io
  featured: false
- title: Algolia
  url: https://algolia.com
  main_url: https://algolia.com
  description: >
    Algolia helps businesses across industries quickly create relevant, scalable, and lightning fast search and discovery experiences.
  categories:
    - Web Development
    - Technology
    - Open Source
    - Featured
  built_by: Algolia
  featured: true
- title: GVD Renovations
  url: https://www.gvdrenovationsinc.com/
  main_url: https://www.gvdrenovationsinc.com/
  description: >
    GVD Renovations is a home improvement contractor with a well known reputation as a professional, quality contractor in California.
  categories:
    - Business
  built_by: David Krasniy
  built_by_url: http://dkrasniy.com
  featured: false
- title: Styled System
  url: https://styled-system.com/
  main_url: https://styled-system.com/
  source_url: https://github.com/styled-system/styled-system/tree/master/docs
  description: >
    Style props for rapid UI development.
  categories:
    - Design System
  built_by: Brent Jackson
  built_by_url: https://jxnblk.com/
- title: Timehacker
  url: https://timehacker.app
  main_url: https://timehacker.app
  description: >
    Procrastination killer, automatic time tracking app to skyrocket your productivity
  categories:
    - Productivity
    - App
    - Technology
    - Marketing
    - Landing Page
  built_by: timehackers
  featured: false
- title: Little & Big
  main_url: "https://www.littleandbig.com.au/"
  url: "https://www.littleandbig.com.au/"
  description: >
    Little & Big exists with the aim to create Websites, Apps, E-commerce stores
    that are consistently unique and thoughtfully crafted, every time.
  categories:
    - Agency
    - Design
    - Web Development
    - Portfolio
  built_by: Little & Big
  built_by_url: "https://www.littleandbig.com.au/"
  featured: false
- title: Cat Knows
  main_url: "https://catnose99.com/"
  url: "https://catnose99.com/"
  description: >
    Personal blog built with Gatsby v2.
  categories:
    - Blog
    - Web Development
  built_by: CatNose
  built_by_url: "https://twitter.com/catnose99"
  featured: false
- title: just some dev
  url: https://www.iamdeveloper.com
  main_url: https://www.iamdeveloper.com
  source_url: https://github.com/nickytonline/www.iamdeveloper.com
  description: >
    Just some software developer writing things ✏️
  categories:
    - Blog
  built_by: Nick Taylor
  built_by_url: https://www.iamdeveloper.com
  featured: false
- title: Keziah Moselle Blog
  url: https://blog.keziahmoselle.fr/
  main_url: https://blog.keziahmoselle.fr/
  source_url: https://github.com/KeziahMoselle/blog.keziahmoselle.fr
  description: >
    ✍️ A place to share my thoughts.
  categories:
    - Blog
  built_by: Keziah Moselle
  built_by_url: https://keziahmoselle.fr/
- title: xfuture's blog
  url: https://www.xfuture-blog.com/
  main_url: https://www.xfuture-blog.com/
  source_url: https://github.com/xFuture603/xfuture-blog
  description: >
    A blog about Devops, Web development, and my insights as a systems engineer.
  categories:
    - Blog
  built_by: Daniel Uhlmann
  built_by_url: https://www.xfuture-blog.com/
- title: Mayne's Blog
  main_url: "https://gine.me/"
  url: "https://gine.me/page/1"
  source_url: "https://github.com/mayneyao/gine-blog"
  featured: false
  categories:
    - Blog
    - Web Development
- title: Bakedbird
  url: https://bakedbird.com
  main_url: https://bakedbird.com
  description: >
    Eleftherios Psitopoulos - A frontend developer from Greece ☕
  categories:
    - Portfolio
    - Blog
  built_by: Eleftherios Psitopoulos
  built_by_url: https://bakedbird.com
- title: Benjamin Lannon
  url: https://lannonbr.com
  main_url: https://lannonbr.com
  source_url: https://github.com/lannonbr/Portfolio-gatsby
  description: >
    Personal portfolio of Benjamin Lannon
  categories:
    - Portfolio
    - Web Development
  built_by: Benjamin Lannon
  built_by_url: https://lannonbr.com
  featured: false
- title: Aravind Balla
  url: https://aravindballa.com
  main_url: https://aravindballa.com
  source_url: https://github.com/aravindballa/website2017
  description: >
    Personal portfolio of Aravind Balla
  categories:
    - Portfolio
    - Blog
    - Web Development
  built_by: Aravind Balla
  built_by_url: https://aravindballa.com
- title: Kaleb McKelvey
  url: https://kalebmckelvey.com
  main_url: https://kalebmckelvey.com
  source_url: https://github.com/avatar-kaleb/kalebmckelvey-site
  description: >
    Personal portfolio of Kaleb McKelvey!
  categories:
    - Blog
    - Portfolio
  built_by: Kaleb McKelvey
  built_by_url: https://kalebmckelvey.com
  featured: false
- title: Michal Czaplinski
  url: https://czaplinski.io
  main_url: https://czaplinski.io
  source_url: https://github.com/michalczaplinski/michalczaplinski.github.io
  description: >
    Michal Czaplinski is a full-stack developer 🚀
  categories:
    - Portfolio
    - Web Development
  built_by: Michal Czaplinski mmczaplinski@gmail.com
  built_by_url: https://czaplinski.io
  featured: false
- title: Interactive Investor (ii)
  url: https://www.ii.co.uk
  main_url: https://www.ii.co.uk
  description: >
    Hybrid (static/dynamic) Gatsby web app for ii's free research, news and analysis, discussion and product marketing site.
  categories:
    - Business
    - Finance
    - Technology
  built_by: Interactive Investor (ii)
  built_by_url: https://www.ii.co.uk
  featured: false
- title: Weingut Goeschl
  url: https://www.weingut-goeschl.at/
  main_url: https://www.weingut-goeschl.at/
  description: >
    Weingut Goeschl is a family winery located in Gols, Burgenland in Austria (Österreich)
  categories:
    - eCommerce
    - Business
  built_by: Peter Kroyer
  built_by_url: https://www.peterkroyer.at/
  featured: false
- title: Hash Tech Guru
  url: https://hashtech.guru
  main_url: https://hashtech.guru
  description: >
    Software Development Training School and Tech Blog
  categories:
    - Blog
    - Education
  built_by: Htet Wai Yan Soe
  built_by_url: https://github.com/johnreginald
- title: AquaGruppen Vattenfilter
  url: https://aquagruppen.se
  main_url: https://aquagruppen.se/
  description: >
    Water filter and water treatment products in Sweden
  categories:
    - Business
    - Technology
  built_by: Johan Eliasson
  built_by_url: https://github.com/elitan
  featured: false
- title: Josef Aidt
  url: https://josefaidt.dev
  main_url: https://josefaidt.dev
  source_url: https://github.com/josefaidt/josefaidt.github.io
  description: >
    Personal website, blog, portfolio for Josef Aidt
  categories:
    - Portfolio
    - Blog
    - Web Development
  built_by: Josef Aidt
  built_by_url: https://twitter.com/garlicbred
- title: How To egghead
  main_url: https://howtoegghead.com/
  url: https://howtoegghead.com/
  source_url: https://github.com/eggheadio/how-to-egghead
  featured: false
  built_by: egghead.io
  built_by_url: https://egghead.io
  description: >
    How to become an egghead instructor or reviewer
  categories:
    - Documentation
    - Education
- title: Sherpalo Ventures
  main_url: "https://www.sherpalo.com/"
  url: "https://www.sherpalo.com/"
  featured: false
  categories:
    - Finance
    - Business
    - Technology
  built_by: Othermachines
  built_by_url: "https://othermachines.com"
- title: WrapCode
  url: https://www.wrapcode.com
  main_url: https://www.wrapcode.com
  description: >
    A full stack blog on Microsoft Azure, JavaScript, DevOps, AI and Bots.
  categories:
    - Blog
    - Technology
    - Web Development
  built_by: Rahul P
  built_by_url: https://twitter.com/_rahulpp
  featured: false
- title: Kirankumar Ambati's Portfolio
  url: https://www.kirankumarambati.me
  main_url: https://www.kirankumarambati.me
  description: >
    Personal website, blog, portfolio of Kirankumar Ambati
  categories:
    - Blog
    - Portfolio
    - Web Development
  built_by: Kirankumar Ambati
  built_by_url: https://github.com/kirankumarambati
  featured: false
- title: Mixkit by Envato
  url: https://mixkit.co
  main_url: https://mixkit.co
  description: >
    Extraordinary free HD videos
  categories:
    - Video
    - Design
    - Gallery
    - Video
  built_by: Envato
  built_by_url: https://github.com/envato
  featured: false
- title: Rou Hun Fan's portfolio
  main_url: https://flowen.me
  url: https://flowen.me
  source_url: https://github.com/flowen/flowen.me/tree/master/2019/v3
  description: >
    Portfolio of creative developer Rou Hun Fan. Built with Gatsby v2 &amp; Greensock drawSVG.
  categories:
    - Portfolio
  built_by: Rou Hun Fan Developer
  built_by_url: https://flowen.me
  featured: false
- title: chadly.net
  url: https://www.chadly.net
  main_url: https://www.chadly.net
  source_url: https://github.com/chadly/chadly.net
  description: >
    Personal tech blog by Chad Lee.
  categories:
    - Blog
    - Technology
    - Web Development
  built_by: Chad Lee
  built_by_url: https://github.com/chadly
  featured: false
- title: CivicSource
  url: https://www.civicsource.com
  main_url: https://www.civicsource.com
  description: >
    Online auction site to purchase tax-distressed properties from local taxing authorities.
  categories:
    - Real Estate
    - Government
  featured: false
- title: SpotYou
  main_url: "https://spotyou.joshglazer.com"
  url: "https://spotyou.joshglazer.com"
  source_url: "https://github.com/joshglazer/spotyou"
  description: >
    SpotYou allows you to watch your favorite music videos on Youtube based on your Spotify Preferences
  categories:
    - Entertainment
    - Music
  built_by: Josh Glazer
  built_by_url: https://linkedin.com/in/joshglazer/
  featured: false
- title: Hesam Kaveh's blog
  description: >
    A blog with great seo that using gatsby-source-wordpress to fetch posts from backend
  main_url: "https://hesamkaveh.com/"
  url: "https://hesamkaveh.com/"
  source_url: "https://github.com/hesamkaveh/sansi"
  featured: false
  categories:
    - Blog
    - WordPress
- title: Oliver Gomes Portfolio
  main_url: https://oliver-gomes.github.io/v4/
  url: https://oliver-gomes.github.io/v4/
  description: >
    As an artist and a web designer/developer, I wanted to find a way to present these two portfolios in a way that made sense.  I felt with new found power of speed, Gatsby helped keep my creativity intact with amazing response and versatility. I felt my butter smooth transition felt much better in user perspective and super happy with the power of Gatsby.
  categories:
    - Portfolio
    - Web Development
    - Blog
  built_by: Oliver Gomes
  built_by_url: https://github.com/oliver-gomes
  featured: false
- title: Patrik Szewczyk
  url: https://www.szewczyk.cz/
  main_url: https://www.szewczyk.cz/
  description: >
    Patrik Szewczyk – JavaScript, TypeScript, React, Node.js developer, Redux, Reason
  categories:
    - Portfolio
  built_by: Patrik Szewczyk
  built_by_url: https://linkedin.com/in/thepatriczek/
  featured: false
- title: Patrik Arvidsson's portfolio
  url: https://www.patrikarvidsson.com
  main_url: https://www.patrikarvidsson.com
  source_url: https://github.com/patrikarvidsson/portfolio-gatsby-contentful
  description: >
    Personal portfolio site of Swedish interaction designer Patrik Arvidsson. Built with Gatsby, Tailwind CSS, Emotion JS and Contentful.
  categories:
    - Blog
    - Design
    - Portfolio
    - Web Development
    - Technology
  built_by: Patrik Arvidsson
  built_by_url: https://www.patrikarvidsson.com
  featured: false
- title: Jacob Cofman's Blog
  description: >
    Personal blog / portfolio about Jacob Cofman.
  main_url: "https://jcofman.de/"
  url: "https://jcofman.de/"
  source_url: "https://github.com/JCofman/jc-website"
  featured: false
  categories:
    - Blog
    - Portfolio
- title: re-geo
  description: >
    re-geo is react based geo cities style component.
  main_url: "https://re-geo.netlify.com/"
  url: "https://re-geo.netlify.com/"
  source_url: "https://github.com/sadnessOjisan/re-geo-lp"
  categories:
    - Open Source
  built_by: sadnessOjisan
  built_by_url: https://twitter.com/sadnessOjisan
  featured: false
- title: Luis Cestou Portfolio
  description: >
    Portfolio of graphic + interactive designer Luis Cestou.
  main_url: "https://luiscestou.com"
  url: "https://luiscestou.com"
  source_url: "https://github.com/lcestou/luiscestou.com"
  built_by: Luis Cestou contact@luiscestou.com
  built_by_url: https://luiscestou.com
  featured: false
  categories:
    - Portfolio
    - Web Development
- title: Data Hackers
  url: https://datahackers.com.br/
  main_url: https://datahackers.com.br/
  description: >
    Official website for the biggest portuguese-speaking data science community. Makes use of several data sources such as podcasts from Anchor, messages from Slack, newsletters from MailChimp and blog posts from Medium. The unique visual design also had its hurdles and was quite fun to develop!
  categories:
    - Blog
    - Education
    - Podcast
    - Technology
  built_by: Kaordica
  built_by_url: https://kaordica.design
  featured: false
- title: TROMAQ
  url: https://www.tromaq.com/
  main_url: https://www.tromaq.com/
  description: >
    TROMAQ executes earthmoving services and rents heavy machinery for construction work. Even with the lack of good photography, their new site managed to pass a solid and trustworthy feeling to visitors during testing and they're already seeing the improvement in brand awareness, being the sole player with a modern website in their industry.
  categories:
    - Marketing
  built_by: Kaordica
  built_by_url: https://kaordica.design
  featured: false
- title: Novida Consulting
  url: https://www.novidaconsultoria.com.br
  main_url: https://www.novidaconsultoria.com.br
  description: >
    Novida’s goal was to position itself as a solid, exclusive and trustworthy brand for families looking for a safe financial future… We created a narrative and visual design that highlight their exclusivity.
  categories:
    - Marketing
  built_by: Kaordica
  built_by_url: https://kaordica.design
  featured: false
- title: We Are Clarks
  url: "https://www.weareclarks.com"
  main_url: "https://www.weareclarks.com"
  source_url: "https://github.com/abeaclark/weareclarks"
  description: >
    A family travel blog.
  categories:
    - Blog
    - Travel
  built_by: Abe Clark
  built_by_url: https://www.linkedin.com/in/abrahamclark/
  featured: false
- title: Guillaume Briday's Blog
  main_url: "https://guillaumebriday.fr/"
  url: "https://guillaumebriday.fr/"
  source_url: "https://github.com/guillaumebriday/guillaumebriday.fr"
  description: >
    My personal blog built with Gatsby and Tailwind CSS.
  categories:
    - Blog
    - Web Development
    - Technology
  built_by: Guillaume Briday
  built_by_url: https://guillaumebriday.fr/
  featured: false
- title: SEOmonitor
  main_url: "https://www.seomonitor.com"
  url: "https://www.seomonitor.com"
  description: >
    SEOmonitor is a suite of SEO tools dedicated to agencies.
  categories:
    - Blog
    - Portfolio
    - Agency
  built_by: Bejamas
  built_by_url: https://bejamas.io/
  featured: false
- title: Jean Regisser's Portfolio
  main_url: "https://jeanregisser.com/"
  url: "https://jeanregisser.com/"
  source_url: "https://github.com/jeanregisser/jeanregisser.com"
  featured: false
  description: >
    Portfolio of software engineer Jean Regisser.
  categories:
    - Portfolio
    - Mobile Development
  built_by: Jean Regisser
  built_by_url: "https://jeanregisser.com/"
- title: Axcept - Visual Screenshot Testing
  url: https://axcept.io
  main_url: https://axcept.io
  description: >
    Visual Testing for everyone
  categories:
    - Documentation
    - Web Development
  built_by: d:code:it
  built_by_url: https://dcodeit.com
  featured: false
- title: Chase Ohlson
  url: https://chaseohlson.com
  main_url: https://chaseohlson.com
  description: >
    Portfolio of frontend engineer & web developer Chase Ohlson.
  categories:
    - Portfolio
    - Web Development
  built_by: Chase Ohlson
  built_by_url: https://chaseohlson.com
  featured: false
- title: Zach Schnackel
  url: https://zslabs.com
  main_url: https://zslabs.com
  source_url: "https://github.com/zslabs/zslabs.com"
  description: >
    Portfolio site for UI/Motion Developer, Zach Schnackel.
  categories:
    - Portfolio
    - Web Development
  built_by: Zach Schnackel
  built_by_url: "https://zslabs.com"
- title: Gremlin
  url: https://www.gremlin.com
  main_url: https://www.gremlin.com
  description: >
    Gremlin's Failure as a Service finds weaknesses in your system before they cause problems.
  categories:
    - Marketing
- title: Headless.page
  main_url: https://headless.page/
  url: https://headless.page/
  description: >
    Headless.page is a directory of eCommerce sites featuring headless architecture, PWA features and / or the latest JavaScript technology.
  categories:
    - Directory
    - eCommerce
  built_by: Pilon
  built_by_url: https://pilon.io/
  featured: false
- title: Ouracademy
  main_url: https://our-academy.org/
  url: https://our-academy.org/
  source_url: "https://github.com/ouracademy/website"
  description: >
    Ouracademy is an organization that promoves the education in software development through blog posts & videos smiley.
  categories:
    - Open Source
    - Blog
    - Education
  built_by: Ouracademy
  built_by_url: https://github.com/ouracademy
  featured: false
- title: Tenon.io
  main_url: https://tenon.io
  url: https://tenon.io
  description: >
    Tenon.io is an accessibility tooling, services and consulting company.
  categories:
    - API
    - Accessibility
    - Business
    - Consulting
    - Technology
  built_by: Tenon.io
  built_by_url: https://tenon.io
  featured: false
- title: Projectival
  url: https://www.projectival.de/
  main_url: https://www.projectival.de/
  description: >
    Freelancer Online Marketing & Web Development in Cologne, Germany
  categories:
    - Freelance
    - Marketing
    - Web Development
    - Blog
    - Consulting
    - SEO
    - Business
  built_by: Sascha Klapetz
  built_by_url: https://www.projectival.de/
  featured: false
- title: Hetzner Online Community
  main_url: https://community.hetzner.com
  url: https://community.hetzner.com
  description: >
    Hetzner Online Community provides a free collection of high-quality tutorials, which are based on free and open source software, on a variety of topics such as development, system administration, and other web technology.
  categories:
    - Web Development
    - Technology
    - Programming
    - Open Source
    - Community
  built_by: Hetzner Online GmbH
  built_by_url: https://www.hetzner.com/
  featured: false
- title: AGYNAMIX
  url: https://www.agynamix.de/
  main_url: https://www.agynamix.de/
  source_url: https://github.com/tuhlmann/agynamix.de
  description: >
    Full Stack Java, Scala, Clojure, TypeScript, React Developer in Thalheim, Germany
  categories:
    - Freelance
    - Web Development
    - Programming
    - Blog
    - Consulting
    - Portfolio
    - Business
  built_by: Torsten Uhlmann
  built_by_url: https://www.agynamix.de/
  featured: false
- title: syracuse.io
  url: https://syracuse.io
  main_url: https://syracuse.io
  source_url: https://github.com/syracuseio/syracuseio/
  description: >
    Landing page for Syracuse NY Software Development Meetup Groups
  categories:
    - Community
  built_by: Benjamin Lannon
  built_by_url: https://lannonbr.com
- title: Render Documentation
  main_url: https://render.com/docs
  url: https://render.com/docs
  description: >
    Render is the easiest place to host your sites and apps. We use Gatsby for everything on https://render.com, including our documentation. The site is deployed on Render as well! We also have a guide to deploying Gatsby apps on Render: https://render.com/docs/deploy-gatsby.
  categories:
    - Web Development
    - Programming
    - Documentation
    - Technology
  built_by: Render Developers
  built_by_url: https://render.com
  featured: false
- title: prima
  url: https://www.prima.co
  main_url: https://www.prima.co
  description: >
    Discover industry-defining wellness content and trusted organic hemp CBD products safely supporting wellness, stress, mood, skin health, and balance.
  categories:
    - Blog
    - eCommerce
    - Education
  built_by: The Couch
  built_by_url: https://thecouch.nyc
- title: Gatsby Guides
  url: https://gatsbyguides.com/
  main_url: https://gatsbyguides.com/
  description: >
    Free tutorial course about using Gatsby with a CMS.
  categories:
    - Education
    - Documentation
    - Web Development
  built_by: Osio Labs
  built_by_url: https://osiolabs.com/
  featured: false
- title: Architude
  url: https://architudedesign.com
  main_url: https://architudedesign.com
  description: >
    筑冶 Architude International Design Consultants
  categories:
    - Design
    - Landing Page
    - Gallery
  built_by: Neo Nie
  built_by_url: https://github.com/nihgwu
  featured: false
- title: Arctica
  url: https://arctica.io
  main_url: https://arctica.io
  description: >
    Arctica specialises in purpose-built web sites and progressive web applications with user optimal experiences, tailored to meet the objectives of your business.
  categories:
    - Portfolio
    - Agency
    - Design
    - Web Development
  built_by: Arctica
  built_by_url: https://arctica.io
  featured: false
- title: Shard Ventures
  url: https://shard.vc
  main_url: https://shard.vc
  description: >
    Shard is building new online companies from scratch, partnering with other like-minded founders to start and invest in technology companies.
  categories:
    - Finance
    - Technology
    - Portfolio
  built_by: Arctica
  built_by_url: https://arctica.io
  featured: false
- title: David Brookes
  url: https://davidbrookes.me
  main_url: https://davidbrookes.me
  description: >
    Specialising in crafting stylish, high performance websites and applications that get results, using the latest cutting edge web development technologies.
  categories:
    - Portfolio
    - Freelance
    - Web Development
  built_by: Arctica
  built_by_url: https://arctica.io
  featured: false
- title: Dennis Morello
  url: https://morello.dev
  main_url: https://morello.dev
  source_url: https://gitlab.com/dennismorello/dev-blog
  description: >
    morello.dev is a development and techology blog written by Dennis Morello.
  categories:
    - Blog
    - Education
    - Web Development
    - Open Source
    - Technology
  built_by: Dennis Morello
  built_by_url: https://twitter.com/dennismorello
  featured: false
- title: BaseTable
  url: https://autodesk.github.io/react-base-table/
  main_url: https://autodesk.github.io/react-base-table/
  source_url: https://github.com/Autodesk/react-base-table
  description: >
    BaseTable is a react table component to display large data set with high performance and flexibility.
  categories:
    - Web Development
    - Documentation
    - Open Source
  built_by: Neo Nie
  built_by_url: https://github.com/nihgwu
  featured: false
- title: herper.io
  url: https://herper.io
  main_url: https://herper.io
  description: >
    Portfolio website for Jacob Herper - a Front End Web Developer with a passion for all things digital. I have more than 10 years experience working in web development.
  categories:
    - Portfolio
    - Web Development
    - Freelance
    - Design
    - SEO
  built_by: Jacob Herper
  built_by_url: https://github.com/jakeherp
  featured: false
- title: Artem Sapegin Photography
  description: >
    Photography portfolio and blog of Artem Sapegin, an award-losing photographer living in Berlin, Germany. Landscapes, cityscapes and dogs.
  main_url: "https://morning.photos/"
  url: "https://morning.photos/"
  source_url: "https://github.com/sapegin/morning.photos"
  categories:
    - Portfolio
    - Photography
  built_by: Artem Sapegin
  built_by_url: "https://github.com/sapegin"
- title: Pattyrn
  main_url: https://pattyrn.com
  url: https://pattyrn.com
  # optional: short paragraph describing the content and/or purpose of the site that will appear in the modal detail view and permalink views for your site
  description: >
    Pattyrn uses advanced machine learning AI to analyze the platform’s your teams use, making it easy to solve performance problems, reduce bottlenecks, and monitor culture health to optimize your ROI and help boost performance without causing burn out.
  categories:
    - Marketing
    - Technology
  built_by: Pattyrn
  built_by_url: https://twitter.com/Pattyrn4
  featured: false
- title: Intranet Italia Day
  main_url: https://www.intranetitaliaday.it/en
  url: https://www.intranetitaliaday.it/en
  description: >
    The Italian event dedicated to the digital workplace that focuses on planning, governance and company intranet management
  categories:
    - Event
    - Conference
  built_by: Ariadne Digital
  built_by_url: https://www.ariadnedigital.it
  featured: false
- title: Textually Stylo
  main_url: https://www.textually.net
  url: https://www.textually.net
  description: >
    Stylo Markdown writing App marketing/documentation website by Textually Inc.
  categories:
    - Marketing
    - Technology
    - Blog
    - Documentation
  built_by: Sébastien Hamel
  built_by_url: https://www.textually.net
  featured: false
- title: OneDeck
  main_url: https://www.onedeck.co
  url: https://www.onedeck.co
  description: >
    OneDeck is a simple yet powerful tool for creating and sharing your one-page investment summary in under 10 minutes.
  categories:
    - Finance
    - Technology
  built_by: William Neill
  built_by_url: https://twitter.com/williamneill
  featured: false
- title: Assortment
  main_url: https://assortment.io
  url: https://assortment.io
  description: >
    Assortment aims to provide detailed tutorials (and more) for developers of all skill levels within the Web Development Industry. Attempting to cut out the fluff and arm you with the facts.
  categories:
    - Blog
    - Web Development
  built_by: Luke Whitehouse
  built_by_url: https://twitter.com/_lukewh
  featured: false
- title: Mission42
  main_url: https://mission42.zauberware.com
  url: https://mission42.zauberware.com
  description: >
    A landing page for the mobile app Mission42. Mission42 wants to help you learn new skills.
  categories:
    - App
    - Learning
    - Education
    - Landing Page
  built_by: Philipp Siegmund, zauberware
  built_by_url: https://www.zauberware.com
- title: Altstadtdomizil Idstein
  main_url: http://www.altstadtdomizil-idstein.de/
  url: http://www.altstadtdomizil-idstein.de/
  description: >
    A landing page for a holiday apartment in Idstein, Germany.
  categories:
    - Landing Page
    - Travel
    - Real Estate
  built_by: Simon Franzen, zauberware
  built_by_url: https://www.zauberware.com
- title: Gerald Martinez Dev
  main_url: https://gmartinez.dev/
  url: https://gmartinez.dev/
  source_url: https://github.com/nephlin7/gmartinez.dev
  description: >
    Personal web site for show my skills and my works.
  categories:
    - Web Development
    - Portfolio
  built_by: Gerald Martinez
  built_by_url: https://twitter.com/GeraldM_92
  featured: false
- title: Becreatives
  main_url: "https://becreatives.com"
  url: "https://becreatives.com"
  featured: false
  description: >
    Digital software house. Enlights ideas. Think smart execute harder.
  categories:
    - Technology
    - Web Development
    - Agency
    - Marketing
  built_by: Becreatives
  built_by_url: "https://becreatives.com"
- title: Paul Clifton Photography
  main_url: https://paulcliftonphotography.com
  url: https://paulcliftonphotography.com
  featured: false
  description: >
    A full migration from WordPress to GatsbyJS and DatoCMS. Includes custom cropping on images as viewport changes size and also an infinity scroll that doesn't preload all of the results.
  categories:
    - Blog
    - Portfolio
    - Gallery
    - Photography
  built_by: Little Wolf Studio
  built_by_url: https://littlewolfstudio.co.uk
- title: Atte Juvonen - Blog
  url: https://www.attejuvonen.fi/
  main_url: https://www.attejuvonen.fi/
  source_url: https://github.com/baobabKoodaa/blog
  description: >
    Tech-oriented personal blog covering topics like AI, data, voting, game theory, infosec and software development.
  categories:
    - Blog
    - Data
    - JavaScript
    - Programming
    - Science
    - Security
    - Technology
    - Web Development
  featured: false
- title: Kibuk Construction
  url: https://kibukconstruction.com/
  main_url: https://kibukconstruction.com/
  description: >
    Kibuk Construction is a fully licensed and insured contractor specializing in Siding, Decks, Windows & Doors!
  categories:
    - Business
  built_by: David Krasniy
  built_by_url: http://dkrasniy.com
- title: RedCarpetUp
  main_url: https://www.redcarpetup.com
  url: https://www.redcarpetup.com/
  description: >
    RedCarpetUp's home page for a predominantly mobile-only customer base in India with major constraints on bandwidth availability
  categories:
    - Finance
  built_by: RedCarpet Dev Team
  built_by_url: https://www.redcarpetup.com
  featured: false
- title: talita traveler
  url: https://talitatraveler.com/
  main_url: https://talitatraveler.com/
  source_url: https://github.com/afuh/talitatraveler
  description: >
    Talita Traveler's personal blog.
  categories:
    - Blog
  built_by: Axel Fuhrmann
  built_by_url: https://axelfuhrmann.com/
  featured: false
- title: Pastelería el Progreso
  url: https://pasteleriaelprogreso.com/
  main_url: https://pasteleriaelprogreso.com/
  source_url: https://github.com/afuh/elprogreso
  description: >
    Famous bakery in Buenos Aires.
  categories:
    - Food
    - Gallery
  built_by: Axel Fuhrmann
  built_by_url: https://axelfuhrmann.com/
  featured: false
- title: Maitrik's Portfolio
  url: https://www.maitrikpatel.com/
  main_url: https://www.maitrikpatel.com/
  source_url: https://github.com/maitrikjpatel/portfolio
  description: >
    Portfolio of a Front-End Developer / UX Designer who designs and develops pixel perfect user interface, experiences and web applications.
  categories:
    - Portfolio
    - Blog
    - Design
    - Web Development
  built_by: Maitrik Patel
  built_by_url: https://www.maitrikpatel.com/
  featured: false
- title: PicPick
  url: https://picpick.app/
  main_url: https://picpick.app/
  description: >
    All-in-one Graphic Design Tool, Screen Capture Software, Image Editor, Color Picker, Pixel Ruler and More
  categories:
    - Productivity
    - App
    - Technology
  built_by: NGWIN
  built_by_url: https://picpick.app/
  featured: false
- title: Ste O'Neill
  main_url: https://www.steoneill.dev
  url: https://www.steoneill.dev
  description: >
    MVP of a portfolio site for a full stack UK based developer.
  categories:
    - Blog
    - Portfolio
  built_by: Ste O'Neill
  built_by_url: https://steoneill.dev
  featured: false
- title: Filipe Santos Correa's Portfolio
  description: >
    Filipe's Personal About Me / Portfolio.
  main_url: "https://filipesantoscorrea.com/"
  url: "https://filipesantoscorrea.com/"
  source_url: "https://github.com/Safi1012/filipesantoscorrea.com"
  featured: false
  categories:
    - Portfolio
- title: Progressive Massachusetts Legislator Scorecard
  main_url: https://scorecard.progressivemass.com
  url: https://scorecard.progressivemass.com
  featured: false
  source_url: https://github.com/progressivemass/legislator-scorecard
  description: >
    Learn about MA state legislators' voting records through a progressive lens
  categories:
    - Government
    - Education
  built_by: Alex Holachek
  built_by_url: "https://alex.holachek.com/"
- title: Jeff Wolff – Portfolio
  main_url: https://www.jeffwolff.net
  url: https://www.jeffwolff.net
  featured: false
  description: >
    A guy from San Diego who makes websites.
  categories:
    - Blog
    - Portfolio
    - Web Development
- title: Jp Valery – Portfolio
  main_url: https://jpvalery.photo
  url: https://jpvalery.photo
  featured: false
  description: >
    Self-taught photographer documenting spaces and people
  categories:
    - Portfolio
    - Photography
- title: Pantene
  main_url: https://pantene.com
  url: https://pantene.com
  featured: false
  description: >
    Pantene is a Swiss-created American brand of hair care products owned by Procter & Gamble
  categories:
    - Business
- title: Prevue
  main_url: https://www.prevue.io
  url: https://www.prevue.io
  featured: false
  description: >
    All in One Prototyping Tool For Vue Developers
  categories:
    - Open Source
    - Web Development
- title: Gold Medal Flour
  main_url: https://www.goldmedalflour.com
  url: https://www.goldmedalflour.com
  description: >
    Gold Medal Four is a brand of flour products owned by General Mills. The new site was built using Gatsby v2 with data sources from Wordpress and an internal recipe API, and features multifaceted recipe filtering and a modified version of Gatsby Image to support art direction images.
  categories:
    - Food
  built_by: General Mills Branded Sites Dev Team
  built_by_url: https://www.generalmills.com
  featured: false
- title: Fifth Gait Technologies
  main_url: https://5thgait.com
  url: https://5thgait.com
  featured: false
  description: >
    Fifth Gait is a small business in the defense and space industry that is run and owned by physicists and engineers that have worked together for decades. The site was built using Gatsby V2.
  categories:
    - Government
    - Science
    - Technology
  built_by: Jonathan Z. Fisher
  built_by_url: "https://jonzfisher.com"
- title: Sal's Pals
  main_url: https://www.sals-pals.net
  url: https://www.sals-pals.net
  featured: false
  description: >
    Sal's Pals is a professional dog walking and pet sitting service based in Westfield, NJ. New site built with gatsby v2.
  categories:
    - Business
- title: Zuyet Awarmatrip
  main_url: https://www.zuyetawarmatrip.com
  url: https://www.zuyetawarmatrip.com
  featured: false
  description: >
    Zuyet Awarmatrip is a subsidiary identity within the personal ecosystem of Zuyet Awarmatik, focusing on travel and photography.
  categories:
    - Travel
    - Photography
  built_by: Zuyet Awarmatik
- title: manuvel.be
  url: https://www.manuvel.be
  main_url: https://www.manuvel.be
  source_url: https://github.com/riencoertjens/manuvelsite
  description: >
    Cycling themed café coming this april in Sint Niklaas, Belgium. One page with funky css-grid and gatsby-image trickery!
  categories:
    - Food
  built_by: WEBhart
  built_by_url: https://www.web-hart.com
  featured: false
- title: WEBhart
  url: https://www.web-hart.com
  main_url: https://www.web-hart.com
  description: >
    Hi, I'm Rien (pronounced Reen) from Belgium but based in Girona, Spain. I'm an autodidact, committed to learning until the end of time.
  categories:
    - Portfolio
    - Design
    - Web Development
    - Freelance
  built_by: WEBhart
  built_by_url: https://www.web-hart.com
  featured: false
- title: nicdougall.com
  url: https://nicdougall.netlify.com/
  main_url: https://nicdougall.netlify.com/
  source_url: https://github.com/riencoertjens/nicdougall.com
  description: >
    Athlete website with Netlify CMS for blog content.
  categories:
    - Blog
  built_by: WEBhart
  built_by_url: https://www.web-hart.com
  featured: false
- title: het Groeiatelier
  url: https://www.hetgroeiatelier.be/
  main_url: https://www.hetgroeiatelier.be/
  description: >
    Workspace for talent development and logopedics. One page site with basic info and small calendar CMS.
  categories:
    - Marketing
  built_by: WEBhart
  built_by_url: https://www.web-hart.com
  featured: false
- title: Lebuin D'Haese
  url: https://www.lebuindhaese.be/
  main_url: https://www.lebuindhaese.be/
  description: >
    Artist portfolio website. Powered by a super simple Netlify CMS to easily add blog posts or new art pieces.
  categories:
    - Portfolio
    - Blog
  built_by: WEBhart
  built_by_url: https://www.web-hart.com
  featured: false
- title: Iefke Molenstra
  url: https://www.iefke.be/
  main_url: https://www.iefke.be/
  description: >
    Artist portfolio website. Powered by a super simple Netlify CMS to easily add blog posts or new art pieces.
  categories:
    - Portfolio
    - Blog
  built_by: WEBhart
  built_by_url: https://www.web-hart.com
  featured: false
- title: The Broomwagon
  url: https://www.thebroomwagongirona.com/
  main_url: https://www.thebroomwagongirona.com/
  description: >
    foodtruck style coffee by pro cyclist Robert Gesink. The site has a webshop with merchandise and coffee beans.
  categories:
    - eCommerce
  built_by: WEBhart
  built_by_url: https://www.web-hart.com
- title: Pella Windows and Doors
  main_url: https://www.pella.com
  url: https://www.pella.com
  featured: false
  description: >
    The Pella Corporation is a privately held window and door manufacturing
  categories:
    - Business
- title: tinney.dev
  url: https://tinney.dev
  main_url: https://tinney.dev
  source_url: https://github.com/cdtinney/tinney.dev
  description: >
    Personal portfolio/blog of Colin Tinney
  categories:
    - Blog
    - Portfolio
    - Open Source
  built_by: Colin Tinney
  built_by_url: https://tinney.dev
  featured: false
- title: Monkeywrench Books
  main_url: https://monkeywrenchbooks.org
  url: https://monkeywrenchbooks.org
  description: >
    Monkeywrench Books is an all-volunteer, collectively-run bookstore and event space in Austin, TX
  categories:
    - Business
    - Community
    - Education
  built_by: Monkeywrench Books
  built_by_url: https://monkeywrenchbooks.org
- title: DeepMay.io
  main_url: https://deepmay.io
  url: https://deepmay.io
  description: >
    DeepMay is an experimental new tech bootcamp in the mountains of North Carolina.
  categories:
    - Event
    - Community
    - Technology
    - Marketing
  built_by: DeepMay
  built_by_url: https://twitter.com/deepmay_io
  featured: false
- title: Liferay.Design
  main_url: https://liferay.design
  url: https://liferay.design
  source_url: https://github.com/liferay-design/liferay.design
  description: >
    Liferay.Design is home to some of the freshest open-source designers who love to share articles and other resources for the Design Community.
  categories:
    - Blog
    - Community
    - Design
    - Marketing
    - Open Source
    - Technology
    - User Experience
  built_by: Liferay Designers
  built_by_url: https://twitter.com/liferaydesign
  featured: false
- title: Front End Remote Jobs
  main_url: https://frontendremotejobs.com
  url: https://frontendremotejobs.com
  source_url: https://github.com/benjamingrobertson/remotefrontend
  description: >
    Front End Remote Jobs features fully remote jobs for front end developers.
  categories:
    - WordPress
    - Web Development
  built_by: Ben Robertson
  built_by_url: https://benrobertson.io
  featured: false
- title: Penrose Grand Del Mar
  main_url: https://penroseatthegrand.com
  url: https://penroseatthegrand.com
  description: >
    Penrose Grand Del Mar is a luxury housing project coming soon.
  categories:
    - Real Estate
    - Design
  built_by: Chase Ohlson
  built_by_url: https://chaseohlson.com
- title: JustGraphQL
  url: https://www.justgraphql.com/
  main_url: https://www.justgraphql.com/
  source_url: https://github.com/Novvum/justgraphql
  description: >
    JustGraphQL helps developers quickly search and filter through GraphQL resources, tools, and articles.
  categories:
    - Open Source
    - Web Development
    - Technology
  built_by: Novvum
  built_by_url: https://www.novvum.io/
  featured: false
- title: Peter Macinkovic Personal Blog
  url: https://peter.macinkovic.id.au/
  main_url: https://peter.macinkovic.id.au/
  source_url: https://github.com/inkovic/peter-macinkovic-static-site
  description: >
    Personal Website and Blog of eCommerce SEO Specilaist and Digital Marketer Peter Macinkovic.
  categories:
    - SEO
    - Marketing
    - Blog
  featured: false
- title: NH Hydraulikzylinder
  main_url: https://nh-hydraulikzylinder.com
  url: https://nh-hydraulikzylinder.com
  description: >
    High quality & high performance hydraulic cylinders manufactured in Austria based on the clients requirements
  categories:
    - Business
  built_by: MangoART
  built_by_url: https://www.mangoart.at
  featured: false
- title: Frauennetzwerk Linz-Land
  main_url: https://frauennetzwerk-linzland.net
  url: https://frauennetzwerk-linzland.net
  description: >
    Homepage for the local women's association providing support to people in need offline and online (Livechat integration)
  categories:
    - Nonprofit
  built_by: MangoART
  built_by_url: https://www.mangoart.at
  featured: false
- title: Mein Traktor
  main_url: http://www.mein-traktor.at/
  url: http://www.mein-traktor.at/
  description: >
    Homepage of a the main importer of SAME and Lamborghini Tractors in Austria with customer support area
  categories:
    - Business
    - App
  built_by: MangoART
  built_by_url: https://www.mangoart.at
  featured: false
- title: Lamborghini Traktoren
  main_url: https://lamborghini-traktor.at
  url: https://lamborghini-traktor.at
  description: >
    Lamborghini Tractors - Landing page for the brand in Austria
  categories:
    - Business
  built_by: MangoART
  built_by_url: https://www.mangoart.at
  featured: false
- title: Holly Lodge Community Centre - Highgate, London
  main_url: https://www.hlcchl.org/
  url: https://www.hlcchl.org/
  source_url: https://github.com/eugelogic/hlcchl-gatsby
  description: >
    The Holly Lodge Community Centre - Highgate, London has a shiny new website built with Gatsby v2 that makes important contributions towards a faster, more secure and environmentally friendly web for everyone.
  categories:
    - Community
    - Event
    - Nonprofit
  built_by: Eugene Molari Developer
  built_by_url: https://twitter.com/EugeneMolari
  featured: false
- title: blackcater's blog
  url: https://www.blackcater.win
  main_url: https://www.blackcater.win
  source_url: https://github.com/blackcater/blog
  description: >
    Blog like Medium, for person and team.
  categories:
    - Blog
    - Web Development
  built_by: blackcater
  built_by_url: https://github.com/blackcater
  featured: false
- title: Kenneth Kwakye-Gyamfi Portfolio Site
  url: https://www.kwakye-gyamfi.com
  main_url: https://www.kwakye-gyamfi.com
  source_url: https://github.com/cr05s19xx/cross-site
  description: >
    Personal portfolio site for Kenneth Kwakye-Gyamfi, a mobile and web full stack applications developer currently based in Accra, Ghana.
  categories:
    - SEO
    - Web Development
    - Open Source
    - Portfolio
  featured: false
- title: Gareth Weaver
  url: https://www.garethweaver.com/
  main_url: https://www.garethweaver.com/
  source_url: https://github.com/garethweaver/public-site-react
  description: >
    A personal portofolio of a London based frontend developer built with Gatsby 2, Redux and Sass
  categories:
    - Portfolio
    - Web Development
  built_by: Gareth Weaver
  built_by_url: https://twitter.com/garethdweaver
  featured: false
- title: Mailjet
  url: https://dev.mailjet.com/
  main_url: https://dev.mailjet.com/
  description: >
    Mailjet is an easy-to-use all-in-one e-mail platform.
  categories:
    - API
    - Documentation
  featured: false
- title: Peintagone
  url: https://www.peintagone.be/
  main_url: https://www.peintagone.be/
  description: >
    Peintagone is a superior quality paint brand with Belgian tones.
  categories:
    - Portfolio
    - Gallery
  built_by: Sebastien Crepin
  built_by_url: https://github.com/opeah
  featured: false
- title: Let's Do Dish!
  url: https://letsdodish.com
  main_url: https://letsdodish.com
  description: >
    A new recipe site for people who enjoy cooking great food in their home kitchen. Find some great meal ideas! Let's do dish!
  categories:
    - Blog
    - Food
  built_by: Connerra
  featured: false
- title: AWS Amplify Community
  url: https://amplify.aws/community/
  main_url: https://amplify.aws/community/
  source_url: https://github.com/aws-amplify/community
  description: >
    Amplify Community is a hub for developers building fullstack serverless applications with Amplify to easily access content (such as events, blog posts, videos, sample projects, and tutorials) created by other members of the Amplify community.
  categories:
    - Blog
    - Directory
    - Education
    - Technology
  built_by: Nikhil Swaminathan
  built_by_url: https://github.com/swaminator
  featured: false
- title: Cal State Monterey Bay
  url: https://csumb.edu
  main_url: https://csumb.edu
  source_url: https://github.com/csumb/csumb-gatsby
  description: >
    A website for the entire campus of California State University, Monterey Bay.
  categories:
    - Education
    - Government
  built_by: CSUMB Web Team
  built_by_url: https://csumb.edu/web/team
  featured: false
- title: BestPricingPages.com
  url: https://bestpricingpages.com
  main_url: https://bestpricingpages.com
  source_url: https://github.com/jpvalery/pricingpages/
  description: >
    A repository of the best pricing pages by the best companies. Built in less than a week.
    Inspired by RGE and since pricingpages.xyz no longer exists, I felt such a resource was missing and could be helpful to many people.
  categories:
    - Business
    - Community
    - Entrepreneurship
    - Open Source
    - Technology
  built_by: Jp Valery
  built_by_url: https://jpvalery.me
  featured: false
- title: Lendo Austria
  url: https://lendo.at
  main_url: https://lendo.at
  description: >
    A Comparison site for best private loan offer from banks in Austria.
  categories:
    - Business
    - Finance
  built_by: Lendo developers
  featured: false
- title: Visual Cloud FX
  url: https://visualcloudfx.com
  main_url: https://visualcloudfx.com
  source_url: https://github.com/jjcav84/visualcloudfx
  description: >
    Basic static site built with MDBootstrap, React, and Gatsby
  categories:
    - Consulting
    - Portfolio
  built_by: Jacob Cavazos
  built_by_url: https://jacobcavazos.com
- title: Matthew Miller (Me4502)
  url: https://matthewmiller.dev
  main_url: https://matthewmiller.dev
  description: >
    The personal site, blog and portfolio of Matthew Miller (Me4502)
  categories:
    - Blog
    - Programming
    - Technology
    - Portfolio
  built_by: Matthew Miller
  featured: false
- title: Årets Kontor
  url: https://aretskontor.newst.se
  main_url: https://aretskontor.newst.se
  description: >
    A swedish competition for "office of the year" in sweden with a focus on design. Built with MDBootstrap and Gatsby.
  categories:
    - Real Estate
    - Marketing
  built_by: Victor Björklund
  built_by_url: https://victorbjorklund.com
  featured: false
- title: Kyma
  url: https://kyma-project.io
  main_url: https://kyma-project.io
  source_url: https://github.com/kyma-project/website
  description: >
    This website holds overview, blog and documentation for Kyma open source project that is a Kubernates based application extensibility framework.
  categories:
    - Documentation
    - Blog
    - Technology
    - Open Source
  built_by: Kyma developers
  built_by_url: https://twitter.com/kymaproject
  featured: false
- title: Verso
  main_url: https://verso.digital
  url: https://verso.digital
  description: >
    Verso is a creative technology studio based in Singapore. Site built with Gatsby and Netlify.
  categories:
    - Agency
    - Consulting
    - Design
    - Technology
  built_by: Verso
  built_by_url: https://verso.digital
  featured: false
- title: Camilo Holguin
  url: https://camiloholguin.me
  main_url: https://camiloholguin.me
  source_url: https://github.com/camiloholguin/gatsby-portfolio
  description: >
    Portfolio site using GatsbyJS and Wordpress REST API.
  categories:
    - WordPress
    - Portfolio
    - Web Development
  built_by: Camilo Holguin
  built_by_url: https://camiloholguin.me
  featured: false
- title: Bennett Hardwick
  url: https://bennetthardwick.com
  main_url: https://bennetthardwick.com
  description: >
    The personal website and blog of Bennett Hardwick, an Australian software developer and human being.
  categories:
    - Blog
    - Programming
    - Technology
  source_url: https://github.com/bennetthardwick/website
  built_by: Bennett Hardwick
  built_by_url: https://bennetthardwick.com
  featured: false
- title: Sindhuka
  url: https://sindhuka.org/
  main_url: https://sindhuka.org/
  description: >
    Official website of the Sindhuka initiative, a sustainable farmers' network in Nepal.
  categories:
    - Business
    - Community
    - Government
    - Marketing
  source_url: https://github.com/Polcius/sindhuka-serif
  built_by: Pol Milian
  built_by_url: https://github.com/Polcius/
  featured: false
- title: ERS HCL Open Source Portal
  url: https://ers-hcl.github.io/
  main_url: https://ers-hcl.github.io/
  description: >
    Official site for ERS-HCL GitHub organizational site. This is a hybrid app with static and dynamic content, providing a details of the open source projects, initiatives, innovation ideas within ERS-HCL. It pulls data from various data sources including GitHub APIs, MDX based blog posts, excel files. It also hosts an ideas app that is based on Firebase.
  categories:
    - Open Source
    - Blog
    - Technology
    - Web Development
    - Community
    - Documentation
  source_url: https://github.com/ERS-HCL/gatsby-ershcl-app
  built_by: Tarun Kumar Sukhu
  built_by_url: https://github.com/tsukhu
- title: Sandbox
  url: https://www.sandboxneu.com/
  main_url: https://www.sandboxneu.com/
  source_url: https://github.com/sandboxneu/sandboxneu.com
  description: >
    Official website of Sandbox, a Northeastern University student group that builds software for researchers.
  categories:
    - Marketing
  built_by: Sandbox at Northeastern
  built_by_url: https://github.com/sandboxneu/
  featured: false
- title: Accessible App
  main_url: https://accessible-app.com
  url: https://accessible-app.com
  source_url: https://github.com/accessible-app/accessible-app_com
  description: >
    Learn how to build inclusive web applications and Single Page Apps in modern JavaScript frameworks. This project collects strategies, links, patterns and plugins for React, Vue and Angular.
  categories:
    - Accessibility
    - Web Development
    - JavaScript
  built_by: Marcus Herrmann
  built_by_url: https://marcus.io
  featured: false
- title: PygmalionPolymorph
  url: https://pygmalionpolymorph.com
  main_url: https://pygmalionpolymorph.com
  source_url: https://github.com/PygmalionPolymorph/portfolio
  description: >
    Portfolio of artist, musician and developer PygmalionPolymorph.
  categories:
    - Portfolio
    - Gallery
    - Music
    - Photography
    - Web Development
  built_by: PygmalionPolymorph
  built_by_url: https://pygmalionpolymorph.com
  featured: false
- title: Gonzalo Nuñez Photographer
  main_url: https://www.gonzalonunez.com
  url: https://www.gonzalonunez.com
  description: >
    Website for Cancun based destination wedding photographer Gonzalo Nuñez. Site built with GatsbyJS, WordPress API and Netlify.
  categories:
    - Photography
    - Portfolio
    - WordPress
  built_by: Miguel Mayo
  built_by_url: https://www.miguelmayo.com
  featured: false
- title: Element 84
  main_url: https://www.element84.com
  url: https://www.element84.com
  description: >
    A software development firm that designs and builds ambitious software products engineered for high scalability.
  categories:
    - Agency
    - Blog
    - Consulting
    - Portfolio
    - Programming
    - Science
    - Technology
    - Web Development
- title: Measures for Justice
  main_url: https://www.measuresforjustice.org
  url: https://www.measuresforjustice.org
  description: >
    Measures for Justice gathers criminal justice data at the county level and makes it available on a free public Data Portal. Site rebuilt from scratch with GatsbyJS.
  categories:
    - Nonprofit
    - Marketing
  featured: false
- title: Raconteur Agency
  main_url: https://www.raconteur.net/agency
  url: https://www.raconteur.net/agency
  description: >
    Raconteur Agency is a London-based content marketing agency for B2B brands. We have rebuilt their site with Gatsby v2 using their existing WordPress backend as the data source. By switching from WordPress to GatsbyJS we have achieved a 200%+ improvement in page load times and went from a Lighthouse performance score of 49 to 100.
  categories:
    - Agency
    - Marketing
    - WordPress
  built_by: Jacob Herper
  built_by_url: https://herper.io
  featured: false
- title: GreenOrbit
  main_url: https://greenorbit.com/
  url: https://greenorbit.com/
  description: >
    Cloud-based intranet software. Get your people going with everything you need, built in.
  categories:
    - Business
    - App
    - Productivity
    - Technology
  built_by: Effective Digital
  built_by_url: https://effective.digital/
- title: Purple11
  main_url: https://purple11.com/
  url: https://purple11.com/
  description: >
    Purple11 is a site for photography and photo retouching tips and tricks.
  categories:
    - Blog
    - Photography
  built_by: Sébastien Noël
  built_by_url: https://blkfuel.com/
  featured: false
- title: PerfReviews
  main_url: https://perf.reviews/
  url: https://perf.reviews/
  source_url: https://github.com/PerfReviews/PerfReviews
  description: >
    The best content about web performance in spanish language.
  categories:
    - Web Development
  built_by: Joan León & José M. Pérez
  built_by_url: https://perf.reviews/nosotros/
  featured: false
- title: Un Backend - Blog
  main_url: https://www.unbackend.pro/
  url: https://www.unbackend.pro/
  description: >
    The personal website and blog of Camilo Ramírez, a backend developer :).
  categories:
    - Blog
    - Programming
    - Technology
  source_url: https://github.com/camilortte/camilortte.github.com
  built_by: Camilo Ramírez
  built_by_url: https://www.unbackend.pro/about
  featured: false
- title: Hitesh Vaghasiya
  main_url: https://hiteshvaghasiya.com/
  url: https://hiteshvaghasiya.com/
  description: >
    This is Hitesh Vaghasiya's blog. This blog is help you an E-Commerce like Magento, Shopify, and BigCommece.
  categories:
    - Blog
    - Programming
    - Technology
    - Web Development
  built_by: Hitesh Vaghasiya
  built_by_url: https://hiteshvaghasiya.com/
  featured: false
- title: Aditus
  main_url: https://www.aditus.io
  url: https://www.aditus.io
  description: >
    Aditus is the accessibility tool for your team. We help teams build accessible websites and products.
  categories:
    - Accessibility
    - Education
  built_by: Aditus
  built_by_url: https://www.aditus.io
  featured: false
- title: Ultra Config
  main_url: https://ultraconfig.com.au/
  url: https://ultraconfig.com.au/ultra-config-generator/
  description: >
    Ultra Config Generator is a software application for Network Engineers to efficiently manage their network infrastructure.
  categories:
    - Blog
    - Technology
  built_by: Ultra Config
  built_by_url: https://ultraconfig.com.au/
  featured: false
- title: Malice
  main_url: https://malice.fr/
  url: https://malice.fr/
  description: >
    Malice is a cyber-training  platform for learning, validating and improving security related skills through simulated scenarios and challenges.
  categories:
    - Security
    - Technology
  built_by: Sysdream
  built_by_url: https://sysdream.com/
  featured: false
- title: Nash
  main_url: https://nash.io/
  url: https://nash.io/
  description: >
    Nash is a decentralized platform for trading, payment and other financial services. Our goal is to bring distributed finance to everyone by making blockchain technology fast and easy to use. We employ an off-chain engine to match trades rapidly, but never take control of customers’ assets. Our intuitive interface offers easy access to a range of trading, payment and investment functions.
  categories:
    - Portfolio
    - Security
    - Technology
  built_by: Andrej Gajdos
  built_by_url: https://andrejgajdos.com/
  featured: false
- title: Axel Fuhrmann
  url: https://axelfuhrmann.com
  main_url: https://axelfuhrmann.com
  source_url: https://github.com/afuh/axelfuhrmann.com
  description: >
    Personal portfolio.
  categories:
    - Portfolio
    - Freelance
    - Web Development
  featured: false
- title: Alaina Viau
  url: https://www.alainaviau.com
  main_url: https://www.alainaviau.com
  description: >
    Official website of Canadian opera director, creator, and producer Alaina Viau. Site designed by Stephen Bell.
  categories:
    - Portfolio
    - Music
  built_by: Michael Uloth
  built_by_url: "https://www.michaeluloth.com"
- title: Alison Moritz
  url: https://www.alisonmoritz.com
  main_url: https://www.alisonmoritz.com
  description: >
    Official website of American stage director Alison Moritz. Site designed by Stephen Bell.
  categories:
    - Portfolio
    - Music
  built_by: Michael Uloth
  built_by_url: "https://www.michaeluloth.com"
- title: Luke Secomb Digital
  url: https://lukesecomb.digital
  main_url: https://lukesecomb.digital
  source_url: https://github.com/lukethacoder/luke-secomb-simple
  description: >
    A simple portfolio site built using TypeScript, Markdown and React Spring.
  categories:
    - Portfolio
    - Web Development
  built_by: Luke Secomb
  built_by_url: https://lukesecomb.digital
  featured: false
- title: We are Brew
  url: https://www.wearebrew.co.uk
  main_url: https://www.wearebrew.co.uk
  description: >
    Official website for Brew, a Birmingham based Digital Marketing Agency.
  categories:
    - Portfolio
    - Web Development
    - Agency
    - Marketing
  built_by: Brew Digital
  built_by_url: https://www.wearebrew.co.uk
- title: Global City Data
  main_url: https://globalcitydata.com
  url: https://globalcitydata.com
  source_url: https://github.com/globalcitydata/globalcitydata
  description: >
    Global City Data is an open, easily browsable platform to showcase peer-reviewed urban datasets and models created by different research groups.
  categories:
    - Education
    - Open Source
  built_by: Rafi Barash
  built_by_url: https://rafibarash.com
  featured: false
- title: Submittable
  url: https://www.submittable.com
  main_url: https://www.submittable.com
  description: >
    Submissions made simple. Submittalbe is a cloud-based submissions manager that lets you accept, review, and make decisions on any kind of digital content.
  categories:
    - Technology
    - Marketing
  built_by: Genevieve Crow
  built_by_url: https://github.com/g-crow
- title: Appmantle
  main_url: https://appmantle.com
  url: https://appmantle.com
  description: >
    Appmantle is a new way of creating apps. A complete modern app that you build yourself quickly & easily, without programming knowledge.
  categories:
    - App
    - Marketing
    - Landing Page
    - Mobile Development
    - Technology
  built_by: Appmantle
  built_by_url: https://appmantle.com
  featured: false
- title: Acto
  main_url: https://www.acto.dk/
  url: https://www.acto.dk/
  description: >
    Tomorrows solutions - today. Acto is an innovative software engineering company, providing your business with high-quality, scalable and maintainable software solutions, to make your business shine.
  categories:
    - Agency
    - Technology
    - Web Development
    - Mobile Development
  built_by: Acto
  built_by_url: https://www.acto.dk/
- title: Gatsby GitHub Stats
  url: https://gatsby-github-stats.netlify.com
  main_url: https://gatsby-github-stats.netlify.com
  source_url: https://github.com/lannonbr/gatsby-github-stats/
  description: >
    Statistics Dashboard for Gatsby GitHub repository
  categories:
    - Data
  built_by: Benjamin Lannon
  built_by_url: https://lannonbr.com
  featured: false
- title: Graphic Intuitions
  url: https://www.graphicintuitions.com/
  main_url: https://www.graphicintuitions.com/
  description: >
    Digital marketing agency located in Morris, Manitoba.
  categories:
    - Agency
    - Web Development
    - Marketing
  featured: false
- title: Smooper
  url: https://www.smooper.com/
  main_url: https://www.smooper.com/
  description: >
    We connect you with digital marketing experts for 1 on 1 consultation sessions
  categories:
    - Marketing
    - Directory
  featured: false
- title: Lesley Barber
  url: https://www.lesleybarber.com/
  main_url: https://www.lesleybarber.com/
  description: >
    Official website of Canadian film composer Lesley Barber.
  categories:
    - Portfolio
    - Music
  built_by: Michael Uloth
  built_by_url: https://www.michaeluloth.com
- title: Timeline of Terror
  main_url: https://timelineofterror.org/
  url: https://timelineofterror.org/
  source_url: https://github.com/Symbitic/timeline-of-terror
  description: >
    Complete guide to the events of September 11, 2001.
  categories:
    - Directory
    - Government
  built_by: Alex Shaw
  built_by_url: https://github.com/Symbitic/
  featured: false
- title: Pill Club
  url: https://thepillclub.com
  main_url: https://thepillclub.com
  description: >
    Zero Copay With Insurance + Free Shipping + Bonus Gifts + Online Delivery – Birth Control Delivery and Prescription
  categories:
    - Marketing
    - Healthcare
  built_by: Pill Club
  built_by_url: https://thepillclub.com
- title: myweekinjs
  url: https://www.myweekinjs.com/
  main_url: https://www.myweekinjs.com/
  source_url: https://github.com/myweekinjs/public-website
  description: >
    Challenge to create and/or learn something new in JavaScript each week.
  categories:
    - Blog
  built_by: Adriaan Janse van Rensburg
  built_by_url: https://github.com/HurricaneInteractive/
  featured: false
- title: The Edit Suite
  main_url: https://www.theeditsuite.com.au/
  url: https://www.theeditsuite.com.au/
  source_url: https://thriveweb.com.au/portfolio/the-edit-suite/
  description: >-
    The Edit Suite is an award winning video production and photography company based out of our Mermaid Beach studio on the Gold Coast of Australia but we also have the ability to work mobile from any location.
  categories:
    - Photography
    - Marketing
  built_by: Thrive Team - Gold Coast
  built_by_url: https://thriveweb.com.au/
  featured: false
- title: CarineRoitfeld
  main_url: https://www.carineroitfeld.com/
  url: https://www.carineroitfeld.com/
  description: >
    Online shop for Carine Roitfeld parfume
  categories:
    - eCommerce
  built_by: Ask Phill
  built_by_url: https://askphill.com
- title: EngineHub.org
  url: https://enginehub.org
  main_url: https://enginehub.org
  source_url: https://github.com/EngineHub/enginehub-website
  description: >
    The landing pages for EngineHub, the organisation behind WorldEdit, WorldGuard, CraftBook, and more
  categories:
    - Landing Page
    - Technology
    - Open Source
  built_by: Matthew Miller
  built_by_url: https://matthewmiller.dev
- title: Goulburn Physiotherapy
  url: https://www.goulburnphysiotherapy.com.au/
  main_url: https://www.goulburnphysiotherapy.com.au/
  description: >
    Goulburn Physiotherapy is a leader in injury prevention, individual and community health, and workplace health solutions across Central Victoria.
  categories:
    - Blog
    - Healthcare
  built_by: KiwiSprout
  built_by_url: https://kiwisprout.nz/
  featured: false
- title: TomTom Traffic Index
  main_url: https://www.tomtom.com/en_gb/traffic-index/
  url: https://www.tomtom.com/en_gb/traffic-index/
  description: >
    The TomTom Traffic Index provides drivers, city planners, auto manufacturers and policy makers with unbiased statistics and information about congestion levels in 403 cities across 56 countries on 6 continents.
  categories:
    - Travel
    - Data
  built_by: TomTom
  built_by_url: https://tomtom.com
  featured: false
- title: PrintAWorld | A 3D Printing and Fabrication Company
  main_url: https://prtwd.com/
  url: https://prtwd.com/
  description: >
    PrintAWorld is a NYC based fabrication and manufacturing company that specializes in 3D printing, 3D scanning, CAD Design,
    laser cutting, and rapid prototyping. We help artists, agencies and engineers turn their ideas into its physical form.
  categories:
    - Business
  featured: false
- title: Asjas
  main_url: https://asjas.co.za
  url: https://asjas.co.za/blog
  source_url: https://github.com/Asjas/Personal-Webpage
  description: >
    This is a website built with Gatsby v2 that uses Netlify CMS and Gatsby-MDX as a blog (incl. portfolio page).
  categories:
    - Web Development
    - Blog
    - Portfolio
  built_by: A-J Roos
  built_by_url: https://twitter.com/_asjas
  featured: false
- title: Glug-Infinite
  main_url: https://gluginfinite.github.io
  url: https://gluginfinite.github.io
  source_url: https://github.com/crstnmac/glug
  description: >
    This is a website built with Gatsby v2 that is deployed on GitHub using GitHub Pages and Netlify.
  categories:
    - Web Development
    - Blog
    - Portfolio
    - Agency
  built_by: Criston Macarenhas
  built_by_url: https://github.com/crstnmac
  featured: false
- title: The State of CSS Survey
  main_url: https://stateofcss.com/
  url: https://stateofcss.com/
  source_url: https://github.com/StateOfJS/state-of-css-2019
  description: >
    Annual CSS survey, brother of The State of JS Survey.
  categories:
    - Web Development
  built_by: Sacha Greif & Contribs
  built_by_url: https://github.com/StateOfJS
  featured: false
- title: Bytom Blockchain
  url: https://bytom.io/
  main_url: https://bytom.io/
  source_url: https://github.com/bytomlabs/bytom.io
  description: >
    Embrace the New Era of Bytom Blockchain
  categories:
    - Finance
    - Open Source
    - Technology
  built_by: Bytom Foundation
  built_by_url: https://bytom.io/
  featured: false
- title: Oerol Festival
  url: https://www.oerol.nl/nl/
  main_url: https://www.oerol.nl/en/
  description: >
    Oerol is a cultural festival on the island of Terschelling in the Netherlands that is held annually in June.
    The ten-day festival is focused on live, public theatre as well as music and visual arts.
  categories:
    - Event
    - Entertainment
  built_by: Oberon
  built_by_url: https://oberon.nl/
  featured: false
- title: Libra
  main_url: "https://libra.org/"
  url: "https://libra.org/"
  description: Libra's mission is to enable a simple global currency and financial infrastructure that empowers billions of people.
  featured: false
  categories:
    - Open Source
    - Technology
    - Finance
- title: Riffy Blog
  main_url: https://blog.rayriffy.com/
  url: https://blog.rayriffy.com/
  source_url: https://github.com/rayriffy/rayriffy-blog
  description: >
    Riffy Blog is async based beautiful highly maintainable site built by using Gatsby v2 with SEO optimized.
  categories:
    - Web Development
    - Blog
    - Open Source
    - Technology
    - Music
    - SEO
  built_by: Phumrapee Limpianchop
  built_by_url: https://rayriffy.com/
  featured: false
- title: The Coffee Collective
  url: https://coffeecollective.dk
  main_url: https://coffeecollective.dk
  description: >
    The Coffee Collective website is a JAM-stack based, multilingual, multi currency website/shop selling coffee, related products and subscriptions.
  categories:
    - eCommerce
    - Food
  built_by: Remotely (Anders Hallundbæk)
  built_by_url: https://remotely.dk
  featured: false
- title: Leadership Development International
  url: https://ldi.global
  main_url: https://ldi.global
  description: >
    A DatoCMS-backed site for an education and training company based in the US, China and the UAE.
  categories:
    - Education
    - Nonprofit
  built_by: Grant Holle
  built_by_url: https://grantholle.com
  featured: false
- title: Canvas 1839
  main_url: "https://www.canvas1839.com/"
  url: "https://www.canvas1839.com/"
  description: >-
    Online store for Canvas 1839 products, including pharmacological-grade CBD oil and relief cream.
  categories:
    - eCommerce
    - Marketing
  built_by: Corey Ward
  built_by_url: "http://www.coreyward.me/"
- title: Sparkle Stories
  main_url: "https://app.sparklestories.com/"
  url: "https://app.sparklestories.com/"
  description: >-
    Sparkle Stories is a streaming audio platform for children with over 1,200 original audio stories.
  categories:
    - App
    - Education
  built_by: Corey Ward
  built_by_url: "http://www.coreyward.me/"
- title: nehalist.io
  main_url: https://nehalist.io
  url: https://nehalist.io
  source_url: https://github.com/nehalist/nehalist.io
  description: >
    nehalist.io is a blog about software development, technology and all that kind of geeky stuff.
  categories:
    - Blog
    - Web Development
    - Open Source
  built_by: Kevin Hirczy
  built_by_url: https://nehalist.io
  featured: false
- title: March and Ash
  main_url: https://marchandash.com/
  url: https://marchandash.com/
  description: >-
    March and Ash is a customer-focused, licensed cannabis dispensary located in Mission Valley.
  categories:
    - eCommerce
    - Business
    - Blog
  built_by: Blueyellow
  built_by_url: https://blueyellow.io/
  featured: false
- title: T Two Industries
  description: >
    T Two Industries is a manufacturing company specializing in building custom truck decks, truck bodies, and trailers.
  main_url: https://www.ttwo.ca
  url: https://www.ttwo.ca
  categories:
    - Business
  built_by: https://www.t2.ca
  built_by_url: https://www.t2.ca
  featured: false
- title: Cali's Finest Landscaping
  url: https://www.calisfinestlandscaping.com/
  main_url: https://www.calisfinestlandscaping.com/
  description: >
    A team of hard-working, quality-obsessed landscaping professionals looking to take dreams and transform them into reality.
  categories:
    - Business
  built_by: David Krasniy
  built_by_url: http://dkrasniy.com
  featured: false
- title: Vazco
  url: https://www.vazco.eu
  main_url: https://www.vazco.eu
  description: >
    Vazco works for clients from all around the world in future-proof technologies and help them build better products.
  categories:
    - Agency
    - Web Development
    - Blog
    - Business
    - Technology
  built_by: Vazco
  built_by_url: https://www.vazco.eu
  featured: false
- title: Major League Eating
  main_url: https://majorleagueeating.com
  url: https://majorleagueeating.com
  description: >
    Major League Eating is the professional competitive eating organization that runs the Nathan’s Famous Coney Island Hot Dog eating contest on July 4th, among other eating events.
  categories:
    - Entertainment
    - Sports
  built_by: Carmen Cincotti
  built_by_url: https://github.com/ccincotti3
  featured: false
- title: APIs You Won't Hate
  url: https://apisyouwonthate.com/blog
  main_url: https://apisyouwonthate.com
  source_url: http://github.com/apisyouwonthate/apisyouwonthate.com
  description: >
    API development is a topic very close to our hearts. APIs You Won't Hate is a team and community dedicated to learning, writing, sharing ideas and bettering understanding of API practices. Together we can erradicate APIs we hate.
  categories:
    - Blog
    - Education
    - eCommerce
    - API
    - Community
    - Learning
    - Open Source
    - Technology
    - Web Development
  built_by: Mike Bifulco
  built_by_url: https://github.com/mbifulco
  featured: false
- title: Sankarsan Kampa
  main_url: "https://traction.one"
  url: "https://traction.one"
  description: Full time programmer, part time gamer, exploring the details of programmable systems and how to stretch their capabilities.
  featured: false
  categories:
    - Portfolio
    - Freelance
- title: AwesomeDocs
  main_url: "https://awesomedocs.traction.one/"
  url: "https://awesomedocs.traction.one/install"
  source_url: "https://github.com/AwesomeDocs/website"
  description: An awesome documentation website generator!
  featured: false
  categories:
    - Open Source
    - Web Development
    - Technology
    - Documentation
  built_by: Sankarsan Kampa
  built_by_url: "https://traction.one"
- title: Prism Programming Language
  main_url: "https://prism.traction.one/"
  url: "https://prism.traction.one/"
  source_url: "https://github.com/PrismLang/website"
  description: Interpreted, high-level, programming language.
  featured: false
  categories:
    - Programming
    - Open Source
    - Technology
    - Documentation
  built_by: Sankarsan Kampa
  built_by_url: "https://traction.one"
- title: Arnondora
  main_url: "https://arnondora.in.th/"
  url: "https://arnondora.in.th/"
  source_url: "https://github.com/arnondora/arnondoraBlog"
  description: Arnondora is a personal blog by Arnon Puitrakul
  categories:
    - Blog
    - Programming
    - Technology
  built_by: Arnon Puitrakul
  built_by_url: "https://arnondora.in.th/"
  featured: false
- title: KingsDesign
  url: "https://www.kingsdesign.com.au/"
  main_url: "https://www.kingsdesign.com.au/"
  description: KingsDesign is a Hobart based web design and development company. KingsDesign creates, designs, measures and improves web based solutions for businesses and organisations across Australia.
  categories:
    - Agency
    - Technology
    - Portfolio
    - Consulting
    - User Experience
  built_by: KingsDesign
  built_by_url: "https://www.kingsdesign.com.au"
- title: EasyFloh | Easy Flows for all
  url: "https://www.easyfloh.com"
  main_url: "https://www.easyfloh.com"
  description: >
    EasyFloh is for creating simple flows for your organisation. An organisation
    can design own flows with own stages.
  categories:
    - Business
    - Landing Page
  built_by: Vikram Aroskar
  built_by_url: "https://medium.com/@vikramaroskar"
  featured: false
- title: Home Alarm Report
  url: https://homealarmreport.com/
  main_url: https://homealarmreport.com/
  description: >
    Home Alarm Report is dedicated to helping consumers make informed decisions
    about home security solutions. The site was easily migrated from a legacy WordPress
    installation and the dev team chose Gatsby for its site speed and SEO capabilities.
  categories:
    - Blog
    - Business
    - SEO
    - Technology
  built_by: Centerfield Media
  built_by_url: https://www.centerfield.com
- title: Just | FX for treasurers
  url: "https://www.gojust.com"
  main_url: "https://www.gojust.com"
  description: >
    Just provides a single centralized view of FX for corporate treasurers. See interbank market prices, and access transaction cost analysis.
  categories:
    - Finance
    - Technology
  built_by: Bejamas
  built_by_url: "https://bejamas.io/"
  featured: false
- title: Bureau for Good | Nonprofit branding, web and print communications
  url: "https://www.bureauforgood.com"
  main_url: "https://www.bureauforgood.com"
  description: >
    Bureau for Good helps nonprofits explain why they matter across digital & print media. Bureau for Good crafts purpose-driven identities, websites & print materials for changemakers.
  categories:
    - Nonprofit
    - Agency
    - Design
  built_by: Bejamas
  built_by_url: "https://bejamas.io/"
  featured: false
- title: Atelier Cartier Blumen
  url: "https://www.ateliercartier.ch"
  main_url: "https://www.ateliercartier.ch"
  description: >
    Im schönen Kreis 6 in Zürich kreiert Nicole Cartier Blumenkompositionen anhand Charaktereigenschaften oder Geschichten zur Person an. Für wen ist Dein Blumenstrauss gedacht? Einzigartige Floristik Blumensträusse, Blumenabos, Events, Shootings. Site designed by https://www.stolfo.co
  categories:
    - eCommerce
    - Design
  built_by: Bejamas
  built_by_url: "https://bejamas.io/"
  featured: false
- title: Veronym – Cloud Security Service Provider
  url: "https://www.veronym.com"
  main_url: "https://www.veronym.com"
  description: >
    Veronym is securing your digital transformation. A comprehensive Internet security solution for business. Stay safe no matter how, where and when you connect.
  categories:
    - Security
    - Technology
    - Business
  built_by: Bejamas
  built_by_url: "https://bejamas.io/"
  featured: false
- title: Devahoy
  url: "https://devahoy.com/"
  main_url: "https://devahoy.com/"
  description: >
    Devahoy is a personal blog written in Thai about software development.
  categories:
    - Blog
    - Programming
  built_by: Chai Phonbopit
  built_by_url: "https://github.com/phonbopit"
  featured: false
- title: Venus Lover
  url: https://venuslover.com
  main_url: https://venuslover.com
  description: >
    Venus Lover is a mobile app for iOS and Android so you can read your daily horoscope and have your natal chart, including the interpretation of the ascendant, planets, houses and aspects.
  categories:
    - App
    - Consulting
    - Education
    - Landing Page
- title: Write/Speak/Code
  url: https://www.writespeakcode.com/
  main_url: https://www.writespeakcode.com/
  description: >
    Write/Speak/Code is a non-profit on a mission to promote the visibility and leadership of technologists with marginalized genders through peer-led professional development.
  categories:
    - Community
    - Nonprofit
    - Open Source
    - Conference
  built_by: Nicola B.
  built_by_url: https://www.linkedin.com/in/nicola-b/
  featured: false
- title: Daniel Spajic
  url: https://danieljs.tech/
  main_url: https://danieljs.tech/
  source_url: https://github.com/dspacejs/portfolio
  description: >
    Passionate front-end developer with a deep, yet diverse skillset.
  categories:
    - Portfolio
    - Programming
    - Freelance
  built_by: Daniel Spajic
  featured: false
- title: Cosmotory
  url: https://cosmotory.netlify.com/
  main_url: https://cosmotory.netlify.com/
  description: >
    This is the educational blog containing various courses,learning materials from various authors from all over the world.
  categories:
    - Blog
    - Community
    - Nonprofit
    - Open Source
    - Education
  built_by: Hanishraj B Rao.
  built_by_url: https://hanishrao.netlify.com/
  featured: false
- title: Armorblox | Security Powered by Understanding
  url: https://www.armorblox.com
  main_url: https://www.armorblox.com
  description: >
    Armorblox is a venture-backed stealth cybersecurity startup, on a mission to build a game-changing enterprise security platform.
  categories:
    - Security
    - Technology
    - Business
  built_by: Bejamas
  built_by_url: https://bejamas.io
  featured: false
- title: Mojo
  url: https://www.mojo.is
  main_url: https://www.mojo.is/
  description: >
    We help companies create beautiful digital experiences
  categories:
    - Agency
    - Technology
    - Consulting
    - User Experience
    - Web Development
  featured: false
- title: Marcel Hauri
  url: https://marcelhauri.ch/
  main_url: https://marcelhauri.ch/
  description: >
    Marcel Hauri is an award-winning Magento developer and e-commerce specialist.
  categories:
    - Portfolio
    - Blog
    - Programming
    - Community
    - Open Source
    - eCommerce
  built_by: Marcel Hauri
  built_by_url: https://marcelhauri.ch
  featured: false
- title: Projektmanagementblog
  url: https://www.projektmanagementblog.de
  main_url: https://www.projektmanagementblog.de/
  source_url: https://github.com/StephanWeinhold/pmblog
  description: >
    Thoughts about modern project management. Built with Gatsby and Tachyons, based on Advanced Starter.
  categories:
    - Blog
  built_by: Stephan Weinhold
  built_by_url: https://stephanweinhold.com/
  featured: false
- title: Anthony Boyd Graphics
  url: https://www.anthonyboyd.graphics/
  main_url: https://www.anthonyboyd.graphics/
  description: >
    Free Graphic Design Resources by Anthony Boyd
  categories:
    - Portfolio
  built_by: Anthony Boyd
  built_by_url: https://www.anthonyboyd.com/
  featured: false
- title: Relocation Hero
  url: https://relocationhero.com
  main_url: https://relocationhero.com
  description: >
    Blog with FAQs related to Germany relocation. Built with Gatsby.
  categories:
    - Blog
    - Consulting
    - Community
  featured: false
- title: Zoe Rodriguez
  url: https://zoerodrgz.com
  main_url: https://zoerodrgz.com
  description: >
    Portfolio for Los Angeles-based designer Zoe Rodriguez. Built with Gatsby.
  categories:
    - Portfolio
    - Design
  built_by: Chase Ohlson
  built_by_url: https://chaseohlson.com
  featured: false
- title: TriActive USA
  url: https://triactiveusa.com
  main_url: https://triactiveusa.com
  description: >
    Website and blog for TriActive USA. Built with Gatsby.
  categories:
    - Landing Page
    - Business
  built_by: Chase Ohlson
  built_by_url: https://chaseohlson.com
- title: LaunchDarkly
  url: https://launchdarkly.com/
  main_url: https://launchdarkly.com/
  description: >
    LaunchDarkly is the feature management platform that software teams use to build better software, faster.
  categories:
    - Technology
    - Marketing
  built_by: LaunchDarkly
  built_by_url: https://launchdarkly.com/
  featured: false
- title: Arpit Goyal
  url: https://arpitgoyal.com
  main_url: https://arpitgoyal.com
  source_url: https://github.com/92arpitgoyal/ag-blog
  description: >
    Blog and portfolio website of a Front-end Developer turned Product Manager.
  categories:
    - Blog
    - Portfolio
    - Technology
    - User Experience
  built_by: Arpit Goyal
  built_by_url: https://twitter.com/_arpitgoyal
  featured: false
- title: Portfolio of Cole Townsend
  url: https://twnsnd.co
  main_url: https://twnsnd.co
  description: Portfolio of Cole Townsend, Product Designer
  categories:
    - Portfolio
    - User Experience
    - Web Development
    - Design
  built_by: Cole Townsend
  built_by_url: https://twitter.com/twnsndco
- title: Jana Desomer
  url: https://www.janadesomer.be/
  main_url: https://www.janadesomer.be/
  description: >
    I'm Jana, a digital product designer with coding skills, based in Belgium
  categories:
    - Portfolio
  built_by: Jana Desomer Designer/Developer
  built_by_url: https://www.janadesomer.be/
  featured: false
- title: Carbon8 Regenerative Agriculture
  url: https://www.carbon8.org.au/
  main_url: https://www.carbon8.org.au/
  description: >
    Carbon8 is a Not for Profit charity that supports Aussie farmers to transition to regenerative agriculture practices and rebuild the carbon (organic matter) in their soil from 1% to 8%.
  categories:
    - Nonprofit
    - eCommerce
  built_by: Little & Big
  built_by_url: "https://www.littleandbig.com.au/"
  featured: false
- title: Reactgo blog
  url: https://reactgo.com/
  main_url: https://reactgo.com/
  description: >
    It provides tutorials & articles about modern open source web technologies such as react,vuejs and gatsby.
  categories:
    - Blog
    - Education
    - Programming
    - Web Development
  built_by: Sai gowtham
  built_by_url: "https://twitter.com/saigowthamr"
  featured: false
- title: City Springs
  url: https://citysprings.com/
  main_url: https://citysprings.com/
  description: >
    Sandy Springs is a city built on creative thinking and determination. They captured a bold vision for a unified platform to bring together new and existing information systems. To get there, the Sandy Springs communications team partnered with Mediacurrent on a new Drupal 8 decoupled platform architecture with a Gatsbyjs front end to power both the City Springs website and its digital signage network. Now, the Sandy Springs team can create content once and publish it everywhere.
  categories:
    - Community
    - Government
  built_by: Mediacurrent
  built_by_url: https://www.mediacurrent.com
  featured: false
- title: Behalf
  url: https://www.behalf.no/
  main_url: https://www.behalf.no/
  description: >
    Behalf is Norwegian based digital design agency.
  categories:
    - Agency
    - Portfolio
    - Business
    - Consulting
    - Design
    - Design System
    - Marketing
    - Web Development
    - User Experience
  built_by: Behalf
  built_by_url: https://www.behalf.no/
  featured: false
- title: Saxenhammer & Co.
  url: https://saxenhammer-co.com/
  main_url: https://saxenhammer-co.com/
  description: >
    Saxenhammer & Co. is a leading boutique investment bank in Continental Europe. The firm’s strong track record is comprised of the execution of 200 successful transactions across all major industries.
  categories:
    - Consulting
    - Finance
    - Business
  built_by: Axel Fuhrmann
  built_by_url: https://axelfuhrmann.com/
  featured: false
- title: UltronEle
  url: http://ultronele.com
  main_url: https://runbytech.github.io/ueofcweb/
  source_url: https://github.com/runbytech/ueofcweb
  description: >
    UltronEle is a light, fast, simple yet interesting serverless e-learning CMS based on GatsbyJS. It aims to provide a easy-use product for tutors, teachers, instructors from all kinks of fields with near-zero efforts to setup their own authoring tool and content publish website.
  categories:
    - Education
    - Consulting
    - Landing Page
    - Web Development
    - Open Source
    - Learning
  built_by: RunbyTech
  built_by_url: http://runbytech.co
  featured: false
- title: Nick Selvaggio
  url: https://nickgs.com/
  main_url: https://nickgs.com/
  description: >
    The personal website of Nick Selvaggio. Long Island based web developer, teacher, and technologist.
  categories:
    - Consulting
    - Programming
    - Web Development
  featured: false
- title: Free & Open Source Gatsby Themes by LekoArts
  main_url: "https://themes.lekoarts.de"
  url: "https://themes.lekoarts.de"
  source_url: "https://github.com/LekoArts/gatsby-themes/tree/master/www"
  built_by: LekoArts
  built_by_url: "https://github.com/LekoArts"
  description: >-
    Get high-quality and customizable Gatsby themes to quickly bootstrap your website! Choose from many professionally created and impressive designs with a wide variety of features and customization options. Use Gatsby Themes to take your project to the next level and let you and your customers take advantage of the many benefits Gatsby has to offer.
  categories:
    - Open Source
    - Directory
    - Marketing
    - Landing Page
  featured: false
- title: Lars Roettig
  url: https://larsroettig.dev/
  main_url: https://larsroettig.dev/
  description: >
    Lars Roettig is a Magento Maintainer and e-commerce specialist. On his Blog, he writes Software Architecture and Magento Development.
  categories:
    - Portfolio
    - Blog
    - Programming
    - Community
    - Open Source
    - eCommerce
  built_by: Lars Roettig
  built_by_url: https://larsroettig.dev/
  featured: false
- title: Cade Kynaston
  url: https://cade.codes
  main_url: https://cade.codes
  source_url: https://github.com/cadekynaston/gatsby-portfolio
  description: >
    Cade Kynaston's Portfolio
  categories:
    - Portfolio
  built_by: Cade Kynaston
  built_by_url: https://github.com/cadekynaston
  featured: false
- title: Growable Meetups
  url: https://www.growable.io/
  main_url: https://www.growable.io/
  description: >
    Growable - Events to Accelerate your career in Tech. Made with <3 with Gatsby, React & Netlify by Talent Point in London.
  categories:
    - Event
    - Technology
    - Education
    - Community
    - Conference
  built_by: Talent Point
  built_by_url: https://github.com/talent-point/
  featured: false
- title: Fantastic Metropolis
  main_url: https://fantasticmetropolis.com
  url: https://fantasticmetropolis.com
  description: >
    Fantastic Metropolis ran between 2001 and 2006, highlighting the potential of literary science fiction and fantasy.
  categories:
    - Entertainment
  built_by: Luis Rodrigues
  built_by_url: https://goblindegook.com
  featured: false
- title: Simon Koelewijn
  main_url: https://simonkoelewijn.nl
  url: https://simonkoelewijn.nl
  description: >
    Personal blog of Simon Koelewijn, where he blogs about UX, analytics and web development (in Dutch). Made awesome and fast by using Gatsby 2.x (naturally) and gratefully using Netlify and Netlify CMS.
  categories:
    - Freelance
    - Blog
    - Web Development
    - User Experience
  built_by: Simon Koelewijn
  built_by_url: https://simonkoelewijn.nl
  featured: false
- title: Raconteur Careers
  main_url: https://careers.raconteur.net
  url: https://careers.raconteur.net
  description: >
    Raconteur is a London-based publishing house and content marketing agency. We have built this careers portal Gatsby v2 with TypeScript, Styled-Components, React-Spring and Contentful.
  categories:
    - Media
    - Marketing
    - Landing Page
  built_by: Jacob Herper
  built_by_url: https://herper.io
  featured: false
- title: Frankly Steve
  url: https://www.franklysteve.com/
  main_url: https://www.franklysteve.com/
  description: >
    Wedding photography with all the hugs, tears, kisses, smiles, laughter, banter, kids up trees, friends in hedges.
  categories:
    - Photography
    - Portfolio
  built_by: Little & Big
  built_by_url: "https://www.littleandbig.com.au/"
  featured: false
- title: Eventos orellana
  description: >-
    We are a company dedicated to providing personalized and professional advice
    for the elaboration and coordination of social and business events.
  main_url: "https://eventosorellana.com/"
  url: "https://eventosorellana.com/"
  featured: false
  categories:
    - Gallery
  built_by: Ramón Chancay
  built_by_url: "https://ramonchancay.me/"
- title: DIA Supermercados
  main_url: https://dia.com.br
  url: https://dia.com.br
  description: >-
    Brazilian retailer subsidiary, with more than 1,100 stores in Brazil, focusing on low prices and exclusive DIA Products.
  categories:
    - Business
  built_by: CloudDog
  built_by_url: https://clouddog.com.br
  featured: false
- title: AntdSite
  main_url: https://antdsite.yvescoding.org
  url: https://antdsite.yvescoding.org
  description: >-
    A static docs generator based on Ant Design and GatsbyJs.
  categories:
    - Documentation
  built_by: Yves Wang
  built_by_url: https://antdsite.yvescoding.org
- title: Fourpost
  url: https://www.fourpost.com
  main_url: https://www.fourpost.com
  description: >
    Fourpost is a shopping destination for today’s family that combines the best brands and experiences under one roof.
  categories:
    - Marketing
  built_by: Fourpost
  built_by_url: https://github.com/fourpost
  featured: false
- title: ReactStudy Blog
  url: https://elated-lewin-51cf0d.netlify.com
  main_url: https://elated-lewin-51cf0d.netlify.com
  description: >
    Belong to your own blog by gatsby
  categories:
    - Blog
  built_by: 97thjingba
  built_by_url: https://github.com/97thjingba
  featured: false
- title: George
  main_url: https://kind-mestorf-5a2bc0.netlify.com
  url: https://kind-mestorf-5a2bc0.netlify.com
  description: >
    shiny new web built with Gatsby
  categories:
    - Blog
    - Portfolio
    - Gallery
    - Landing Page
    - Design
    - Web Development
    - Open Source
    - Science
  built_by: George Davituri
  featured: false

- title: CEO amp
  main_url: https://www.ceoamp.com
  url: https://www.ceoamp.com
  description: >
    CEO amp is an executive training programme to amplify a CEO's voice in the media. This site was built with Gatsby v2, Styled-Components, TypeScript and React Spring.
  categories:
    - Consulting
    - Entrepreneurship
    - Marketing
    - Landing Page
  built_by: Jacob Herper
  built_by_url: https://herper.io
  featured: false
- title: QuantumBlack
  main_url: https://www.quantumblack.com/
  url: https://www.quantumblack.com/
  description: >
    We help companies use data to make distinctive, sustainable and significant improvements to their performance.
  categories:
    - Technology
    - Consulting
    - Data
    - Design
  built_by: Richard Westenra
  built_by_url: https://www.richardwestenra.com/
  featured: false
- title: Coffeeshop Creative
  url: https://www.coffeeshopcreative.ca
  main_url: https://www.coffeeshopcreative.ca
  description: >
    Marketing site for a Toronto web design and videography studio.
  categories:
    - Marketing
    - Agency
    - Design
    - Video
    - Web Development
  built_by: Michael Uloth
  built_by_url: https://www.michaeluloth.com
  featured: false
- title: Daily Hacker News
  url: https://dailyhn.com
  main_url: https://dailyhn.com
  description: >
    Daily Hacker News presents the top five stories from Hacker News daily.
  categories:
    - Entertainment
    - Design
    - Web Development
    - Technology
    - Science
  built_by: Joeri Smits
  built_by_url: https://joeri.dev
  featured: false
- title: Grüne Dresden
  main_url: https://ltw19dresden.de
  url: https://ltw19dresden.de
  description: >
    This site was built for the Green Party in Germany (Bündnis 90/Die Grünen) for their local election in Dresden, Saxony. The site was built with Gatsby v2 and Styled-Components.
  categories:
    - Government
    - Nonprofit
  built_by: Jacob Herper
  built_by_url: https://herper.io
- title: Gratsy
  url: https://gratsy.com/
  main_url: https://gratsy.com/
  description: >
    Gratsy: Feedback To Give Back
  categories:
    - Agency
    - Marketing
    - Landing Page
  built_by: Whalar
  built_by_url: https://whalar.com/
  featured: false
- title: deepThreads
  main_url: https://deepthreads.com
  url: https://deepthreads.com/
  description: >
    deepThreads is a shiny new website built with Gatsby v2.  We make art using deep learning along with print on demand providers to create some cool stuff!
  categories:
    - eCommerce
  built_by: Kyle Kitlinski
  built_by_url: http://github.com/k-kit
  featured: false
- title: Smoopit
  main_url: https://smoopit.com
  url: https://smoopit.com/
  description: >
    Smoopit helps you schedule meetings without the extra effort of checking your availability or back-and-forth emails.
  categories:
    - Business
    - Productivity
  built_by: Chandra Bhushan
  built_by_url: https://github.com/chandu2304
  featured: false
- title: Mill3 Studio
  main_url: https://mill3.studio/en/
  url: https://mill3.studio/en/
  description: >
    Our agency specializes in the analysis, strategy and development of digital products.
  categories:
    - Agency
    - Portfolio
  built_by: Mill3
  built_by_url: https://mill3.studio/en/
  featured: false
- title: Zellement
  main_url: https://www.zellement.com
  url: https://www.zellement.com
  description: >
    Online portfolio of Dan Farrow from Nottingham, UK.
  categories:
    - Portfolio
  built_by: Zellement
  built_by_url: https://www.zellement.com
  featured: false
- title: Fullstack HQ
  url: https://fullstackhq.com/
  main_url: https://fullstackhq.com/
  description: >
    Get immediate access to a battle-tested team of designers and developers on a pay-as-you-go monthly subscription.
  categories:
    - Agency
    - Consulting
    - Freelance
    - Marketing
    - Portfolio
    - Web Development
    - App
    - Business
    - Design
    - JavaScript
    - Technology
    - User Experience
    - Web Development
    - eCommerce
    - WordPress
  built_by: Fullstack HQ
  built_by_url: https://fullstackhq.com/
  featured: false
- title: Cantas
  main_url: https://www.cantas.co.jp
  url: https://www.cantas.co.jp
  description: >
    Cantas is digital marketing company in Japan.
  categories:
    - Business
    - Agency
  built_by: Cantas
  built_by_url: https://www.cantas.co.jp
  featured: false
- title: Sheringham Shantymen
  main_url: https://www.shantymen.com/
  url: https://www.shantymen.com/
  description: >
    The Sheringham Shantymen are a sea shanty singing group that raise money for the RNLI in the UK.
  categories:
    - Music
    - Community
    - Entertainment
    - Nonprofit
  built_by: Zellement
  built_by_url: https://www.zellement.com/
  featured: false
- title: WP Spark
  main_url: https://wpspark.io/
  url: https://wpspark.io/
  description: >
    Create blazing fast website with WordPress and our Gatsby themes.
  categories:
    - Agency
    - Community
    - Blog
    - WordPress
  built_by: wpspark
  built_by_url: https://wpspark.io/
- title: Ronald Langeveld
  description: >
    Ronald Langeveld's blog and Web Development portfolio website.
  main_url: "https://www.ronaldlangeveld.com"
  url: "https://www.ronaldlangeveld.com"
  categories:
    - Blog
    - Web Development
    - Freelance
    - Portfolio
    - Consulting
  featured: false
- title: Golfonaut
  description: >
    Golfonaut - Golf application for Apple Watch
  main_url: https://golfonaut.io
  url: https://golfonaut.io
  categories:
    - App
    - Sports
  featured: false
- title: Anton Sten - UX Lead/Design
  url: https://www.antonsten.com
  main_url: https://www.antonsten.com
  description: Anton Sten leads UX for design-driven companies.
  categories:
    - User Experience
    - Blog
    - Freelance
    - Portfolio
    - Consulting
    - Agency
    - Design
  featured: false
- title: Rashmi AP - Front-end Developer
  main_url: http://rashmiap.me
  url: http://rashmiap.me
  featured: false
  description: >
    Rashmi AP's Personal Portfolio Website
  source_url: https://github.com/rashmiap/personal-website-react
  categories:
    - Portfolio
    - Open Source
  built_by: Rashmi AP
  built_by_url: http://rashmiap.me
- title: OpenSourceRepos - Blogs for open source repositories
  main_url: https://opensourcerepos.com
  url: https://opensourcerepos.com
  featured: false
  description: >
    Open Source Repos is a blog site for explaining the architecture, code-walkthrough and key takeways for the github repository. Out main aim to is to help more developers contribute to open source projects.
  source_url: https://github.com/opensourcerepos/blogs
  categories:
    - Open Source
    - Design
    - Design System
    - Blog
  built_by: OpenSourceRepos Team
  built_by_url: https://opensourcerepos.com
- title: Sheelah Brennan - Front-End/UX Engineer
  main_url: https://sheelahb.com
  url: https://sheelahb.com
  featured: false
  description: >
    Sheelah Brennan's web development blog
  categories:
    - Blog
    - Web Development
    - Design
    - Freelance
    - Portfolio
  built_by: Sheelah Brennan
- title: Delinx.Digital - Web and Mobile Development Agency based in Sofia, Bulgaria
  main_url: https://delinx.digital
  url: https://delinx.digital/solutions
  description: >
    Delinx.digital is a software development oriented digital agency based in Sofia, Bulgaria. We develop bespoke software solutions using  WordPress, WooCommerce, Shopify, eCommerce, React.js, Node.js, PHP, Laravel and many other technologies.
  categories:
    - Agency
    - Web Development
    - Design
    - eCommerce
    - WordPress
  featured: false
- title: Cameron Nuckols - Articles, Book Notes, and More
  main_url: https://nucks.co
  url: https://nucks.co
  description: >
    This site hosts all of Cameron Nuckols's writing on entrepreneurship, startups, money, fitness, self-education, and self-improvement.
  categories:
    - Blog
    - Entrepreneurship
    - Business
    - Productivity
    - Technology
    - Marketing
  featured: false
- title: Hayato KAJIYAMA - Portfolio
  main_url: "https://hyakt.dev"
  url: "https://hyakt.dev"
  source_url: "https://github.com/hyakt/hyakt.github.io"
  featured: false
  categories:
    - Portfolio
- title: Skirtcraft - Unisex Skirts with Large Pockets
  main_url: https://skirtcraft.com
  url: https://skirtcraft.com/products
  source_url: https://github.com/jqrn/skirtcraft-web
  description: >
    Skirtcraft sells unisex skirts with large pockets, made in the USA. Site built with TypeScript and styled-components, with Tumblr-sourced blog posts.
  categories:
    - eCommerce
    - Blog
  built_by: Joe Quarion
  built_by_url: https://github.com/jqrn
  featured: false
- title: Vermarc Sport
  main_url: https://www.vermarcsport.com/
  url: https://www.vermarcsport.com/
  description: >
    Vermarc Sport offers a wide range of cycle clothing, cycling jerseys, bib shorts, rain gear and accessories, as well for the summer, the mid-season (autumn / spring) and the winter.
  categories:
    - eCommerce
  built_by: BrikL
  built_by_url: https://github.com/Brikl
- title: Cole Ruche
  main_url: https://coleruche.com
  url: https://coleruche.com
  source_url: https://github.com/kingingcole/myblog
  description: >
    The personal website and blog for Emeruche "Cole" Ikenna, front-end web developer from Nigeria.
  categories:
    - Blog
    - Portfolio
  built_by: Emeruche "Cole" Ikenna
  built_by_url: https://twitter.com/cole_ruche
  featured: false
- title: Abhith Rajan - Coder, Blogger, Biker, Full Stack Developer
  main_url: https://www.abhith.net/
  url: https://www.abhith.net/
  source_url: https://github.com/Abhith/abhith.net
  description: >
    abhith.net is a portfolio website of Abhith Rajan, a full stack developer. Sharing blog posts, recommended videos, developer stories and services with the world through this site.
  categories:
    - Portfolio
    - Blog
    - Programming
    - Open Source
    - Technology
  built_by: Abhith Rajan
  built_by_url: https://github.com/Abhith
  featured: false
- title: Mr & Mrs Wilkinson
  url: https://thewilkinsons.netlify.com/
  main_url: https://thewilkinsons.netlify.com/
  source_url: https://github.com/davemullenjnr/the-wilkinsons
  description: >
    A one-page wedding photography showcase using Gatsby Image and featuring a lovely hero and intro section.
  categories:
    - Photography
  built_by: Dave Mullen Jnr
  built_by_url: https://davemullenjnr.co.uk
  featured: false
- title: Gopesh Gopinath - Full Stack JavaScript Developer
  url: https://www.gopeshgopinath.com
  main_url: https://www.gopeshgopinath.com
  source_url: https://github.com/GopeshMedayil/gopeshgopinath.com
  description: >
    Gopesh Gopinath's Personal Portfolio Website
  categories:
    - Portfolio
    - Open Source
  built_by: Gopesh Gopinath
  built_by_url: https://www.gopeshgopinath.com
  featured: false
- title: Misael Taveras - FrontEnd Developer
  url: https://taverasmisael.com
  main_url: https://taverasmisael.com
  source_url: https://github.com/taverasmisael/taverasmisael
  description: >
    Personal site and bloging about learning FrontEnd web development in spanish.
  categories:
    - Portfolio
    - Open Source
    - Blog
    - JavaScript
    - Web Development
  built_by: Misael Taveras
  built_by_url: https://taverasmisael.com
  featured: false
- title: Le Reacteur
  url: https://www.lereacteur.io/
  main_url: https://www.lereacteur.io/
  description: >
    Le Reacteur is the first coding bootcamp dedicated to web and mobile apps development (iOS/Android). We offer intensive sessions to train students in a short time (10 weeks). Our goal is to pass on to our students in less than 3 months what they would have learned in 2 years. To achieve this ambitious challenge, our training is based on learning JavaScript (Node.js, Express, ReactJS, React Native).
  categories:
    - JavaScript
    - Learning
    - Mobile Development
    - Web Development
  built_by: Farid Safi
  built_by_url: https://twitter.com/FaridSafi
  featured: false
- title: Cinch
  url: https://www.cinch.co.uk
  main_url: https://www.cinch.co.uk
  description: >
    Cinch is a hub for car supermarkets and dealers to show off their stock. The site only lists second-hand cars that are seven years old or younger, with less than 70,000 miles on the clock.
  categories:
    - Entrepreneurship
    - Business
  built_by: Somo
  built_by_url: https://www.somoglobal.com
  featured: false
- title: Recetas El Universo
  description: >-
    Recipes and videos with the best of Ecuadorian cuisine.
    Collectable recipes from Diario El Universo.
  main_url: "https://recetas-eu.netlify.com/"
  url: "https://recetas-eu.netlify.com/"
  featured: false
  categories:
    - Blog
    - WordPress
    - Food
  built_by: Ramón Chancay
  built_by_url: "https://ramonchancay.me/"
- title: NuBrakes
  url: https://nubrakes.com/
  main_url: https://nubrakes.com/
  description: >
    NuBrakes is the mobile brake repair company that comes to you! We perform brake pad, caliper, and rotor replacement at your office, apartment or home!
  categories:
    - Business
    - Entrepreneurship
  featured: false
- title: Third and Grove
  url: https://www.thirdandgrove.com
  main_url: https://www.thirdandgrove.com
  source_url: https://github.com/thirdandgrove/tagd8_gatsby
  description: >
    A digital agency slaying the mundane one pixel at a time.
  categories:
    - Agency
    - Marketing
    - Open Source
    - Technology
  built_by: Third and Grove
  built_by_url: https://www.thirdandgrove.com
  featured: false
- title: Le Bikini
  url: https://lebikini.com
  main_url: https://lebikini.com
  description: >
    New website for Toulouse's most iconic concert hall.
  categories:
    - Music
  built_by: Antoine Rousseau
  built_by_url: https://antoine.rousseau.im
  featured: false
- title: Jimmy Truong's Portfolio
  url: https://jimmytruong.ca
  main_url: https://jimmytruong.ca
  description: >
    This porfolio is a complication of all projects done during my time at BCIT D3 (Digital Design and Development) program and after graduation.
  categories:
    - Portfolio
    - Web Development
  built_by: Jimmy Truong
  built_by_url: https://jimmytruong.ca
  featured: false
- title: Quick Stop Nicaragua
  main_url: https://quickstopnicaragua.com
  url: https://quickstopnicaragua.com
  description: >
    Convenience Store Website
  categories:
    - Food
  built_by: Gerald Martinez
  built_by_url: https://twitter.com/GeraldM_92
  featured: false
- title: XIEL
  main_url: https://xiel.dev
  url: https://xiel.dev
  source_url: https://github.com/xiel/xiel
  description: >
    I'm a freelance front-end developer from Berlin who creates digital experiences that everyone likes to use.
  categories:
    - Portfolio
    - Blog
  built_by: Felix Leupold
  built_by_url: https://twitter.com/xiel
  featured: false
- title: Nicaragua Best Guides
  main_url: https://www.nicaraguasbestguides.com
  url: https://www.nicaraguasbestguides.com
  description: >
    Full-Service Tour Operator and Destination Management Company (DMC)
  categories:
    - Agency
    - Travel
  built_by: Gerald Martinez
  built_by_url: https://twitter.com/GeraldM_92
  featured: false
- title: Thoughts and Stuff
  main_url: http://thoughtsandstuff.com
  url: http://thoughtsandstuff.com
  source_url: https://github.com/robmarshall/gatsby-tns
  description: >
    A simple easy to read blog. Minimalistic, focusing on content over branding. Includes RSS feed.
  categories:
    - Accessibility
    - Blog
    - WordPress
  built_by: Robert Marshall
  built_by_url: https://robertmarshall.dev
  featured: false
- title: Tracli
  url: https://tracli.rootvan.com/
  main_url: https://tracli.rootvan.com/
  source_url: https://github.com/ridvankaradag/tracli-landing
  description: >
    A command line app that tracks your time
  categories:
    - Productivity
    - Technology
    - Landing Page
  built_by: Ridvan Karadag
  built_by_url: http://www.rootvan.com
  featured: false
- title: Fifteen Seconds Istanbul
  url: https://fifteenseconds.istanbul/
  main_url: https://fifteenseconds.istanbul/
  description: >
    Landing page of FifteenSeconds Istanbul Event
  categories:
    - Event
    - Conference
    - Business
    - Landing Page
  built_by: İbrahim Telman
  built_by_url: https://github.com/ibrahimtelman/
  featured: false
- title: spon.io
  url: https://www.spon.io
  main_url: https://www.spon.io
  source_url: https://github.com/magicspon/spon.io
  description: >
    Portfolio for frontend web developer, based in Bristol UK
  categories:
    - Portfolio
  built_by: Dave Stockley
  built_by_url: https://www.spon.io
  featured: false
- title: BBS
  url: https://big-boss-studio.com
  main_url: https://big-boss-studio.com
  description: >
    For 11 years, we help great brands in their digital transformation, offering all our expertise for their needs. Technical consulting, UX, design, technical integration and maintenance.
  categories:
    - Agency
    - JavaScript
    - Web Development
  built_by: BBS
  built_by_url: https://big-boss-studio.com
  featured: false
- title: Appes - Meant to evolve
  main_url: https://appes.co
  url: https://appes.co
  description: >
    Appes is all about apps and evolution. We help companies to build mobile and
    web products.
  categories:
    - Agency
    - Mobile Development
    - Web Development
    - Technology
  built_by: Appes
  built_by_url: https://appes.co
  featured: false
<<<<<<< HEAD
- title: Intern
  url: https://intern.imedadel.me
  main_url: https://intern.imedadel.me
  description: >
    Intern is a job board for getting internships in tech, design, marketing, and more. It's built entirely with Gatsby.
  categories:
    - Directory
    - Technology
  built_by: Imed Adel
  built_by_url: https://imedadel.me
=======
- title: Global Citizen Foundation
  main_url: https://www.globalcitizenfoundation.org
  url: https://www.globalcitizenfoundation.org
  description: >
    In the digital economy, we are Global Citizens and the currency is Personal Data
  categories:
    - Nonprofit
  built_by: The Delta Studio
  built_by_url: https://www.thedelta.io
>>>>>>> 62ce10c2
  featured: false<|MERGE_RESOLUTION|>--- conflicted
+++ resolved
@@ -7320,7 +7320,6 @@
   built_by: Appes
   built_by_url: https://appes.co
   featured: false
-<<<<<<< HEAD
 - title: Intern
   url: https://intern.imedadel.me
   main_url: https://intern.imedadel.me
@@ -7331,7 +7330,7 @@
     - Technology
   built_by: Imed Adel
   built_by_url: https://imedadel.me
-=======
+  featured: false
 - title: Global Citizen Foundation
   main_url: https://www.globalcitizenfoundation.org
   url: https://www.globalcitizenfoundation.org
@@ -7341,5 +7340,4 @@
     - Nonprofit
   built_by: The Delta Studio
   built_by_url: https://www.thedelta.io
->>>>>>> 62ce10c2
   featured: false