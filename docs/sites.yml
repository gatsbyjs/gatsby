--- conflicted
+++ resolved
@@ -10772,7 +10772,6 @@
     - Food
   built_by: Ramón Chancay
   built_by_url: https://ramonchancay.me/
-<<<<<<< HEAD
 - title: Wanaboat.fr
   main_url: https://www.wanaboat.fr
   url: https://www.wanaboat.fr
@@ -10782,7 +10781,6 @@
     - Directory
   built_by: Olivier L. Developer
   built_by_url: https://www.olivierlivet.net/
-=======
 - title: maxemitchell.com
   url: https://www.maxemitchell.com/
   main_url: https://www.maxemitchell.com/
@@ -10838,5 +10836,4 @@
     - JavaScript
   built_by: Stackrole
   built_by_url: https://stackrole.com
->>>>>>> 91730056
   featured: false