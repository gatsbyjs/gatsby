--- conflicted
+++ resolved
@@ -7153,7 +7153,6 @@
   built_by: Emeruche "Cole" Ikenna
   built_by_url: https://twitter.com/cole_ruche
   featured: false
-<<<<<<< HEAD
 - title: Abhith Rajan - Coder, Blogger, Biker, Full Stack Developer
   main_url: https://www.abhith.net/
   url: https://www.abhith.net/
@@ -7168,7 +7167,7 @@
     - Technology
   built_by: Abhith Rajan
   built_by_url: https://github.com/Abhith
-=======
+  featured: false
 - title: Mr & Mrs Wilkinson
   url: https://thewilkinsons.netlify.com/
   main_url: https://thewilkinsons.netlify.com/
@@ -7179,5 +7178,4 @@
     - Photography
   built_by: Dave Mullen Jnr
   built_by_url: https://davemullenjnr.co.uk
-  featured: false
->>>>>>> fa9f5cad
+  featured: false