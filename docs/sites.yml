- title: ReactJS
  main_url: "https://reactjs.org/"
  url: "https://reactjs.org/"
  source_url: "https://github.com/reactjs/reactjs.org"
  featured: true
  categories:
    - Web Development
    - Featured
- title: Flamingo
  main_url: https://www.shopflamingo.com/
  url: https://www.shopflamingo.com/
  description: >
    Online shop for women's body care and hair removal products.
  categories:
    - eCommerce
    - Featured
  featured: true
- title: IDEO
  url: https://www.ideo.com
  main_url: https://www.ideo.com/
  description: >
    A Global design company committed to creating positive impact.
  categories:
    - Agency
    - Technology
    - Featured
    - Consulting
    - User Experience
  featured: true
- title: Airbnb Engineering & Data Science
  description: >
    Creative engineers and data scientists building a world where you can belong
    anywhere
  main_url: "https://airbnb.io/"
  url: "https://airbnb.io/"
  categories:
    - Blog
    - Gallery
    - Featured
  featured: true
- title: Impossible Foods
  main_url: "https://impossiblefoods.com/"
  url: "https://impossiblefoods.com/"
  categories:
    - Food
    - Featured
  featured: true
- title: Braun
  description: >
    Braun offers high performance hair removal and hair care products, including dryers, straighteners, shavers, and more.
  main_url: "https://ca.braun.com/en-ca"
  url: "https://ca.braun.com/en-ca"
  categories:
    - eCommerce
    - Featured
  featured: true
- title: NYC Pride 2019 | WorldPride NYC | Stonewall50
  main_url: "https://2019-worldpride-stonewall50.nycpride.org/"
  url: "https://2019-worldpride-stonewall50.nycpride.org/"
  featured: true
  description: >-
    Join us in 2019 for NYC Pride, as we welcome WorldPride and mark the 50th
    Anniversary of the Stonewall Uprising and a half-century of LGBTQ+
    liberation.
  categories:
    - Education
    - Marketing
    - Nonprofit
    - Featured
  built_by: Canvas United
  built_by_url: "https://www.canvasunited.com/"
- title: The State of European Tech
  main_url: "https://2017.stateofeuropeantech.com/"
  url: "https://2017.stateofeuropeantech.com/"
  featured: true
  categories:
    - Technology
    - Featured
  built_by: Studio Lovelock
  built_by_url: "http://www.studiolovelock.com/"
- title: Hopper
  main_url: "https://www.hopper.com/"
  url: "https://www.hopper.com/"
  built_by: Narative
  built_by_url: "https://www.narative.co/"
  featured: true
  categories:
    - Technology
    - App
    - Featured
- title: GM Capital One
  description: |
    Introducing the new online experience for your GM Rewards Credit Card
  main_url: "https://gm.capitalone.com/"
  url: "https://gm.capitalone.com/"
  categories:
    - Featured
  featured: true
- title: Theodora Warre
  main_url: "https://theodorawarre.eu"
  url: "https://theodorawarre.eu"
  description: >-
    E-commerce site for jewellery designer Theodora Warre, built using Gatsby + Shopify + Prismic + Matter.js
  categories:
    - eCommerce
    - Marketing
  built_by: Pierre Nel
  built_by_url: "https://pierre.io"
  featured: false
- title: Life Without Barriers | Foster Care
  main_url: "https://www.lwb.org.au/foster-care"
  url: "https://www.lwb.org.au/foster-care"
  featured: true
  description: >-
    We are urgently seeking foster carers all across Australia. Can you open
    your heart and your home to a child in need? There are different types of
    foster care that can suit you. We offer training and 24/7 support.
  categories:
    - Nonprofit
    - Education
    - Documentation
    - Marketing
    - Featured
  built_by: LWB Digital Team
  built_by_url: "https://twitter.com/LWBAustralia"
- title: Figma
  main_url: "https://www.figma.com/"
  url: "https://www.figma.com/"
  featured: true
  categories:
    - Marketing
    - Design
    - Featured
  built_by: Corey Ward
  built_by_url: "http://www.coreyward.me/"
- title: Bejamas - JAM Experts for hire
  main_url: "https://bejamas.io/"
  url: "https://bejamas.io/"
  featured: true
  description: >-
    We help agencies and companies with JAMStack tools. This includes web
    development using Static Site Generators, Headless CMS, CI / CD and CDN
    setup.
  categories:
    - Technology
    - Web Development
    - Agency
    - Marketing
    - Featured
  built_by: Bejamas
  built_by_url: "https://bejamas.io/"
- title: The State of JavaScript
  description: >
    Data from over 20,000 developers, asking them questions on topics ranging
    from frontend frameworks and state management, to build tools and testing
    libraries.
  main_url: "https://stateofjs.com/"
  url: "https://stateofjs.com/"
  source_url: "https://github.com/StateOfJS/StateOfJS"
  categories:
    - Data
    - JavaScript
    - Featured
  built_by: StateOfJS
  built_by_url: "https://github.com/StateOfJS/StateOfJS/graphs/contributors"
  featured: true
- title: DesignSystems.com
  main_url: "https://www.designsystems.com/"
  url: "https://www.designsystems.com/"
  description: |
    A resource for learning, creating and evangelizing design systems.
  categories:
    - Design
    - Blog
    - Technology
    - Featured
  built_by: Corey Ward
  built_by_url: "http://www.coreyward.me/"
  featured: true
- title: Timely
  main_url: "https://timelyapp.com/"
  url: "https://timelyapp.com/"
  description: |
    Fully automatic time tracking. For those who trade in time.
  categories:
    - Productivity
    - Featured
  built_by: Timm Stokke
  built_by_url: "https://timm.stokke.me"
  featured: true
- title: Snap Kit
  main_url: "https://kit.snapchat.com/"
  url: "https://kit.snapchat.com/"
  description: >
    Snap Kit lets developers integrate some of Snapchat’s best features across
    platforms.
  categories:
    - Technology
    - Documentation
    - Featured
  featured: true
- title: SendGrid
  main_url: "https://sendgrid.com/docs/"
  url: "https://sendgrid.com/docs/"
  description: >
    SendGrid delivers your transactional and marketing emails through the
    world's largest cloud-based email delivery platform.
  categories:
    - API
    - Technology
    - Documentation
    - Featured
  featured: true
- title: Kirsten Noelle
  main_url: "https://www.kirstennoelle.com/"
  url: "https://www.kirstennoelle.com/"
  featured: true
  description: >
    Digital portfolio for San Francisco Bay Area photographer Kirsten Noelle Wiemer.
  categories:
    - Photography
    - Portfolio
    - Featured
  built_by: Ryan Wiemer
  built_by_url: "https://www.ryanwiemer.com/"
- title: Cajun Bowfishing
  main_url: "https://cajunbowfishing.com/"
  url: "https://cajunbowfishing.com/"
  featured: false
  categories:
    - eCommerce
    - Sports
  built_by: Escalade Sports
  built_by_url: "https://www.escaladesports.com/"
- title: NEON
  main_url: "http://neonrated.com/"
  url: "http://neonrated.com/"
  featured: false
  categories:
    - Gallery
- title: GraphCMS
  main_url: "https://graphcms.com/"
  url: "https://graphcms.com/"
  featured: false
  categories:
    - Marketing
    - Technology
- title: Bottender Docs
  main_url: "https://bottender.js.org/"
  url: "https://bottender.js.org/"
  source_url: "https://github.com/bottenderjs/bottenderjs.github.io"
  featured: false
  categories:
    - Documentation
    - Web Development
    - Open Source
- title: Ghost Documentation
  main_url: https://docs.ghost.org/
  url: https://docs.ghost.org/
  source_url: "https://github.com/tryghost/docs"
  featured: false
  description: >-
    Ghost is an open source, professional publishing platform built on a modern Node.js technology stack — designed for teams who need power, flexibility and performance.
  categories:
    - Technology
    - Documentation
    - Open Source
  built_by: Ghost Foundation
  built_by_url: https://ghost.org/
- title: Nike - Just Do It
  main_url: "https://justdoit.nike.com/"
  url: "https://justdoit.nike.com/"
  featured: true
  categories:
    - eCommerce
    - Featured
- title: AirBnB Cereal
  main_url: "https://airbnb.design/cereal"
  url: "https://airbnb.design/cereal"
  featured: false
  categories:
    - Marketing
    - Design
- title: Cardiogram
  main_url: "https://cardiogr.am/"
  url: "https://cardiogr.am/"
  featured: false
  categories:
    - Marketing
    - Technology
- title: Hack Club
  main_url: "https://hackclub.com/"
  url: "https://hackclub.com/"
  source_url: "https://github.com/hackclub/site"
  featured: false
  categories:
    - Education
    - Web Development
- title: Matthias Jordan Portfolio
  main_url: "https://iammatthias.com/"
  url: "https://iammatthias.com/"
  source_url: "https://github.com/iammatthias/net"
  description: >-
    Photography portfolio and blog built using Contentful + Netlify + Gatsby V2.
  built_by: Matthias Jordan
  built_by_url: https://github.com/iammatthias
  featured: false
  categories:
    - Photography
    - Portfolio
- title: Investment Calculator
  main_url: "https://investmentcalculator.io/"
  url: "https://investmentcalculator.io/"
  featured: false
  categories:
    - Education
    - Finance
- title: CSS Grid Playground by MozillaDev
  main_url: "https://mozilladevelopers.github.io/playground/"
  url: "https://mozilladevelopers.github.io/playground/"
  source_url: "https://github.com/MozillaDevelopers/playground"
  featured: false
  categories:
    - Education
    - Web Development
- title: Piotr Fedorczyk Portfolio
  built_by: Piotr Fedorczyk
  built_by_url: "https://piotrf.pl"
  categories:
    - Portfolio
    - Web Development
  description: >-
    Portfolio of Piotr Fedorczyk, a digital product designer and full-stack developer specializing in shaping, designing and building news and tools for news.
  featured: false
  main_url: "https://piotrf.pl/"
  url: "https://piotrf.pl/"
- title: unrealcpp
  main_url: "https://unrealcpp.com/"
  url: "https://unrealcpp.com/"
  source_url: "https://github.com/Harrison1/unrealcpp-com"
  featured: false
  categories:
    - Blog
    - Web Development
- title: Andy Slezak
  main_url: "https://www.aslezak.com/"
  url: "https://www.aslezak.com/"
  source_url: "https://github.com/amslezak"
  featured: false
  categories:
    - Web Development
    - Portfolio
- title: Deliveroo.Design
  main_url: "https://www.deliveroo.design/"
  url: "https://www.deliveroo.design/"
  featured: false
  categories:
    - Food
    - Marketing
- title: Dona Rita
  main_url: "https://www.donarita.co.uk/"
  url: "https://www.donarita.co.uk/"
  source_url: "https://github.com/peduarte/dona-rita-website"
  featured: false
  categories:
    - Food
    - Marketing
- title: Fröhlich ∧ Frei
  main_url: "https://www.froehlichundfrei.de/"
  url: "https://www.froehlichundfrei.de/"
  featured: false
  categories:
    - Web Development
    - Blog
    - Open Source
- title: How to GraphQL
  main_url: "https://www.howtographql.com/"
  url: "https://www.howtographql.com/"
  source_url: "https://github.com/howtographql/howtographql"
  featured: false
  categories:
    - Documentation
    - Web Development
    - Open Source
- title: OnCallogy
  main_url: "https://www.oncallogy.com/"
  url: "https://www.oncallogy.com/"
  featured: false
  categories:
    - Marketing
    - Healthcare
- title: Ryan Wiemer's Portfolio
  main_url: "https://www.ryanwiemer.com/"
  url: "https://www.ryanwiemer.com/knw-photography/"
  source_url: "https://github.com/ryanwiemer/rw"
  featured: false
  description: >
    Digital portfolio for Oakland, CA based account manager Ryan Wiemer.
  categories:
    - Portfolio
    - Web Development
    - Design
  built_by: Ryan Wiemer
  built_by_url: "https://www.ryanwiemer.com/"
- title: Ventura Digitalagentur Köln
  main_url: "https://www.ventura-digital.de/"
  url: "https://www.ventura-digital.de/"
  featured: false
  built_by: Ventura Digitalagentur
  categories:
    - Agency
    - Marketing
    - Featured
- title: Azer Koçulu
  main_url: "https://kodfabrik.com/"
  url: "https://kodfabrik.com/photography/"
  featured: false
  categories:
    - Portfolio
    - Photography
    - Web Development
- title: Damir.io
  main_url: "http://damir.io/"
  url: "http://damir.io/"
  source_url: "https://github.com/dvzrd/gatsby-sfiction"
  featured: false
  categories:
    - Blog
- title: Digital Psychology
  main_url: "http://digitalpsychology.io/"
  url: "http://digitalpsychology.io/"
  source_url: "https://github.com/danistefanovic/digitalpsychology.io"
  featured: false
  categories:
    - Education
    - Library
- title: Théâtres Parisiens
  main_url: "http://theatres-parisiens.fr/"
  url: "http://theatres-parisiens.fr/"
  source_url: "https://github.com/phacks/theatres-parisiens"
  featured: false
  categories:
    - Education
    - Entertainment
# - title: William Owen UK Portfolio / Blog
#   main_url: "http://william-owen.co.uk/"
#   url: "http://william-owen.co.uk/"
#   featured: false
#   description: >-
#     Over 20 years experience delivering customer-facing websites, internet-based
#     solutions and creative visual design for a wide range of companies and
#     organisations.
#   categories:
#     - Portfolio
#     - Blog
#   built_by: William Owen
#   built_by_url: "https://twitter.com/twilowen"
- title: A4 纸网
  main_url: "http://www.a4z.cn/"
  url: "http://www.a4z.cn/price"
  source_url: "https://github.com/hiooyUI/hiooyui.github.io"
  featured: false
  categories:
    - eCommerce
- title: Steve Meredith's Portfolio
  main_url: "http://www.stevemeredith.com/"
  url: "http://www.stevemeredith.com/"
  featured: false
  categories:
    - Portfolio
- title: API Platform
  main_url: "https://api-platform.com/"
  url: "https://api-platform.com/"
  source_url: "https://github.com/api-platform/website"
  featured: false
  categories:
    - Documentation
    - Web Development
    - Open Source
    - Library
- title: Artivest
  main_url: "https://artivest.co/"
  url: "https://artivest.co/what-we-do/for-advisors-and-investors/"
  featured: false
  categories:
    - Marketing
    - Blog
    - Documentation
    - Finance
- title: The Audacious Project
  main_url: "https://audaciousproject.org/"
  url: "https://audaciousproject.org/"
  featured: false
  categories:
    - Nonprofit
- title: Dustin Schau's Blog
  main_url: "https://blog.dustinschau.com/"
  url: "https://blog.dustinschau.com/"
  source_url: "https://github.com/dschau/blog"
  featured: false
  categories:
    - Blog
    - Web Development
- title: iContract Blog
  main_url: "https://blog.icontract.co.uk/"
  url: "http://blog.icontract.co.uk/"
  featured: false
  categories:
    - Blog
- title: BRIIM
  main_url: "https://bri.im/"
  url: "https://bri.im/"
  featured: false
  description: >-
    BRIIM is a movement to enable JavaScript enthusiasts and web developers in
    machine learning. Learn about artificial intelligence and data science, two
    fields which are governed by machine learning, in JavaScript. Take it right
    to your browser with WebGL.
  categories:
    - Education
    - Web Development
    - Technology
- title: Calpa's Blog
  main_url: "https://calpa.me/"
  url: "https://calpa.me/"
  source_url: "https://github.com/calpa/blog"
  featured: false
  categories:
    - Blog
    - Web Development
- title: Code Bushi
  main_url: "https://codebushi.com/"
  url: "https://codebushi.com/"
  featured: false
  description: >-
    Web development resources, trends, & techniques to elevate your coding
    journey.
  categories:
    - Web Development
    - Open Source
    - Blog
  built_by: Hunter Chang
  built_by_url: "https://hunterchang.com/"
- title: Daniel Hollcraft
  main_url: "https://danielhollcraft.com/"
  url: "https://danielhollcraft.com/"
  source_url: "https://github.com/danielbh/danielhollcraft.com"
  featured: false
  categories:
    - Web Development
    - Blog
    - Portfolio
- title: Darren Britton's Portfolio
  main_url: "https://darrenbritton.com/"
  url: "https://darrenbritton.com/"
  source_url: "https://github.com/darrenbritton/darrenbritton.github.io"
  featured: false
  categories:
    - Web Development
    - Portfolio
- title: Dave Lindberg Marketing & Design
  url: "https://davelindberg.com/"
  main_url: "https://davelindberg.com/"
  source_url: "https://github.com/Dave-Lindberg/dl-gatsby"
  featured: false
  description: >-
    My work revolves around solving problems for people in business, using
    integrated design and marketing strategies to improve sales, increase brand
    engagement, generate leads and achieve goals.
  categories:
    - Design
    - Marketing
    - Portfolio
- title: Dalbinaco's Website
  main_url: "https://dlbn.co/en/"
  url: "https://dlbn.co/en/"
  source_url: "https://github.com/dalbinaco/dlbn.co"
  featured: false
  categories:
    - Portfolio
    - Web Development
- title: mParticle's Documentation
  main_url: "https://docs.mparticle.com/"
  url: "https://docs.mparticle.com/"
  featured: false
  categories:
    - Web Development
    - Documentation
- title: Doopoll
  main_url: "https://doopoll.co/"
  url: "https://doopoll.co/"
  featured: false
  categories:
    - Marketing
    - Technology
- title: ERC dEX
  main_url: "https://ercdex.com/"
  url: "https://ercdex.com/aqueduct"
  featured: false
  categories:
    - Marketing
- title: Fabian Schultz' Portfolio
  main_url: "https://fabianschultz.com/"
  url: "https://fabianschultz.com/"
  source_url: "https://github.com/fabe/site"
  featured: false
  description: >-
    Hello, I’m Fabian — a product designer and developer based in Potsdam,
    Germany. I’ve been working both as a product designer and frontend developer
    for over 5 years now. I particularly enjoy working with companies that try
    to meet broad and unique user needs.
  categories:
    - Portfolio
    - Web Development
  built_by: Fabian Schultz
  built_by_url: "https://fabianschultz.com/"
- title: CalState House Manager
  description: >
    Home service membership that offers proactive and on-demand maintenance for
    homeowners
  main_url: "https://housemanager.calstate.aaa.com/"
  url: "https://housemanager.calstate.aaa.com/"
  categories:
    - Marketing
- title: The freeCodeCamp Guide
  main_url: "https://guide.freecodecamp.org/"
  url: "https://guide.freecodecamp.org/"
  source_url: "https://github.com/freeCodeCamp/guide"
  featured: false
  categories:
    - Web Development
    - Documentation
- title: High School Hackathons
  main_url: "https://hackathons.hackclub.com/"
  url: "https://hackathons.hackclub.com/"
  source_url: "https://github.com/hackclub/hackathons"
  featured: false
  categories:
    - Education
    - Web Development
- title: Hapticmedia
  main_url: "https://hapticmedia.fr/en/"
  url: "https://hapticmedia.fr/en/"
  featured: false
  categories:
    - Agency
- title: heml.io
  main_url: "https://heml.io/"
  url: "https://heml.io/"
  source_url: "https://github.com/SparkPost/heml.io"
  featured: false
  categories:
    - Documentation
    - Web Development
    - Open Source
- title: Juliette Pretot's Portfolio
  main_url: "https://juliette.sh/"
  url: "https://juliette.sh/"
  featured: false
  categories:
    - Web Development
    - Portfolio
    - Blog
- title: Kris Hedstrom's Portfolio
  main_url: "https://k-create.com/"
  url: "https://k-create.com/portfolio/"
  source_url: "https://github.com/kristofferh/kristoffer"
  featured: false
  description: >-
    Hey. I’m Kris. I’m an interactive designer / developer. I grew up in Umeå,
    in northern Sweden, but I now live in Brooklyn, NY. I am currently enjoying
    a hybrid Art Director + Lead Product Engineer role at a small startup called
    Nomad Health. Before that, I was a Product (Engineering) Manager at Tumblr.
    Before that, I worked at agencies. Before that, I was a baby. I like to
    design things, and then I like to build those things. I occasionally take on
    freelance projects. Feel free to get in touch if you have an interesting
    project that you want to collaborate on. Or if you just want to say hello,
    that’s cool too.
  categories:
    - Portfolio
  built_by: Kris Hedstrom
  built_by_url: "https://k-create.com/"
- title: knpw.rs
  main_url: "https://knpw.rs/"
  url: "https://knpw.rs/"
  source_url: "https://github.com/knpwrs/knpw.rs"
  featured: false
  categories:
    - Blog
    - Web Development
- title: Kostas Bariotis' Blog
  main_url: "https://kostasbariotis.com/"
  url: "https://kostasbariotis.com/"
  source_url: "https://github.com/kbariotis/kostasbariotis.com"
  featured: false
  categories:
    - Blog
    - Portfolio
    - Web Development
- title: LaserTime Clinic
  main_url: "https://lasertime.ru/"
  url: "https://lasertime.ru/"
  source_url: "https://github.com/oleglegun/lasertime"
  featured: false
  categories:
    - Marketing
- title: Jason Lengstorf
  main_url: "https://lengstorf.com"
  url: "https://lengstorf.com"
  source_url: "https://github.com/jlengstorf/lengstorf.com"
  featured: false
  categories:
    - Blog
  built_by: Jason Lengstorf
  built_by_url: "https://github.com/jlengstorf"
- title: Mannequin.io
  main_url: "https://mannequin.io/"
  url: "https://mannequin.io/"
  source_url: "https://github.com/LastCallMedia/Mannequin/tree/master/site"
  featured: false
  categories:
    - Open Source
    - Web Development
    - Documentation
- title: manu.ninja
  main_url: "https://manu.ninja/"
  url: "https://manu.ninja/"
  source_url: "https://github.com/Lorti/manu.ninja"
  featured: false
  description: >-
    manu.ninja is the personal blog of Manuel Wieser, where he talks about
    frontend development, games and digital art
  categories:
    - Blog
    - Technology
    - Web Development
- title: Fabric
  main_url: "https://meetfabric.com/"
  url: "https://meetfabric.com/"
  featured: false
  categories:
    - Marketing
- title: Nexit
  main_url: "https://nexit.sk/"
  url: "https://nexit.sk/references"
  featured: false
  categories:
    - Web Development
- title: Open FDA
  description: >
    Provides APIs and raw download access to a number of high-value, high
    priority and scalable structured datasets, including adverse events, drug
    product labeling, and recall enforcement reports.
  main_url: "https://open.fda.gov/"
  url: "https://open.fda.gov/"
  source_url: "https://github.com/FDA/open.fda.gov"
  featured: false
  categories:
    - Government
    - Open Source
    - Web Development
    - API
    - Data
- title: NYC Planning Labs (New York City Department of City Planning)
  main_url: "https://planninglabs.nyc/"
  url: "https://planninglabs.nyc/about/"
  source_url: "https://github.com/NYCPlanning/"
  featured: false
  description: >-
    We work with New York City's Urban Planners to deliver impactful, modern
    technology tools.
  categories:
    - Open Source
    - Government
- title: Pravdomil
  main_url: "https://pravdomil.com/"
  url: "https://pravdomil.com/"
  source_url: "https://github.com/pravdomil/pravdomil.com"
  featured: false
  description: >-
    I’ve been working both as a product designer and frontend developer for over
    5 years now. I particularly enjoy working with companies that try to meet
    broad and unique user needs.
  categories:
    - Portfolio
- title: Preston Richey Portfolio / Blog
  main_url: "https://prestonrichey.com/"
  url: "https://prestonrichey.com/"
  source_url: "https://github.com/prichey/prestonrichey.com"
  featured: false
  categories:
    - Web Development
    - Portfolio
    - Blog
- title: Landing page of Put.io
  main_url: "https://put.io/"
  url: "https://put.io/"
  featured: false
  categories:
    - eCommerce
    - Technology
- title: The Rick and Morty API
  main_url: "https://rickandmortyapi.com/"
  url: "https://rickandmortyapi.com/"
  built_by: Axel Fuhrmann
  built_by_url: "https://axelfuhrmann.com/"
  featured: false
  categories:
    - Web Development
    - Entertainment
    - Documentation
    - Open Source
    - API
- title: Santa Compañía Creativa
  main_url: "https://santacc.es/"
  url: "https://santacc.es/"
  source_url: "https://github.com/DesarrolloWebSantaCC/santacc-web"
  featured: false
  categories:
    - Agency
- title: Sean Coker's Blog
  main_url: "https://sean.is/"
  url: "https://sean.is/"
  featured: false
  categories:
    - Blog
    - Portfolio
    - Web Development
- title: Several Levels
  main_url: "https://severallevels.io/"
  url: "https://severallevels.io/"
  source_url: "https://github.com/Harrison1/several-levels"
  featured: false
  categories:
    - Agency
    - Web Development
- title: Simply
  main_url: "https://simply.co.za/"
  url: "https://simply.co.za/"
  featured: false
  categories:
    - Marketing
- title: Storybook
  main_url: "https://storybook.js.org/"
  url: "https://storybook.js.org/"
  source_url: "https://github.com/storybooks/storybook"
  featured: false
  categories:
    - Web Development
    - Open Source
- title: Vibert Thio's Portfolio
  main_url: "https://vibertthio.com/portfolio/"
  url: "https://vibertthio.com/portfolio/projects/"
  source_url: "https://github.com/vibertthio/portfolio"
  featured: false
  categories:
    - Portfolio
    - Web Development
- title: VisitGemer
  main_url: "https://visitgemer.sk/"
  url: "https://visitgemer.sk/"
  featured: false
  categories:
    - Marketing
- title: Bricolage.io
  main_url: "https://www.bricolage.io/"
  url: "https://www.bricolage.io/"
  source_url: "https://github.com/KyleAMathews/blog"
  featured: false
  categories:
    - Blog
- title: Charles Pinnix Website
  main_url: "https://www.charlespinnix.com/"
  url: "https://www.charlespinnix.com/"
  featured: false
  description: >-
    I’m a senior frontend engineer with 8 years of experience building websites
    and web applications. I’m interested in leading creative, multidisciplinary
    engineering teams. I’m a creative technologist, merging photography, art,
    and design into engineering and visa versa. I take a pragmatic,
    product-oriented approach to development, allowing me to see the big picture
    and ensuring quality products are completed on time. I have a passion for
    modern frontend JavaScript frameworks such as React and Vue, and I have
    substantial experience on the backend with an interest in Node and
    container based deployment with Docker and AWS.
  categories:
    - Portfolio
    - Web Development
- title: Charlie Harrington's Blog
  main_url: "https://www.charlieharrington.com/"
  url: "https://www.charlieharrington.com/"
  source_url: "https://github.com/whatrocks/blog"
  featured: false
  categories:
    - Blog
    - Web Development
    - Music
- title: Gabriel Adorf's Portfolio
  main_url: "https://www.gabrieladorf.com/"
  url: "https://www.gabrieladorf.com/"
  source_url: "https://github.com/gabdorf/gabriel-adorf-portfolio"
  featured: false
  categories:
    - Portfolio
    - Web Development
- title: greglobinski.com
  main_url: "https://www.greglobinski.com/"
  url: "https://www.greglobinski.com/"
  source_url: "https://github.com/greglobinski/www.greglobinski.com"
  featured: false
  categories:
    - Portfolio
    - Web Development
- title: I am Putra
  main_url: "https://www.iamputra.com/"
  url: "https://www.iamputra.com/"
  featured: false
  categories:
    - Portfolio
    - Web Development
    - Blog
- title: In Sowerby Bridge
  main_url: "https://www.insowerbybridge.co.uk/"
  url: "https://www.insowerbybridge.co.uk/"
  featured: false
  categories:
    - Marketing
    - Government
- title: JavaScript Stuff
  main_url: "https://www.javascriptstuff.com/"
  url: "https://www.javascriptstuff.com/"
  featured: false
  categories:
    - Education
    - Web Development
    - Library
- title: Ledgy
  main_url: "https://www.ledgy.com/"
  url: "https://github.com/morloy/ledgy.com"
  featured: false
  categories:
    - Marketing
    - Finance
- title: Alec Lomas's Portfolio / Blog
  main_url: "https://www.lowmess.com/"
  url: "https://www.lowmess.com/"
  source_url: "https://github.com/lowmess/lowmess"
  featured: false
  categories:
    - Web Development
    - Blog
    - Portfolio
- title: Michele Mazzucco's Portfolio
  main_url: "https://www.michelemazzucco.it/"
  url: "https://www.michelemazzucco.it/"
  source_url: "https://github.com/michelemazzucco/michelemazzucco.it"
  featured: false
  categories:
    - Portfolio
- title: Orbit FM Podcasts
  main_url: "https://www.orbit.fm/"
  url: "https://www.orbit.fm/"
  source_url: "https://github.com/agarrharr/orbit.fm"
  featured: false
  categories:
    - Podcast
- title: Prosecco Springs
  main_url: "https://www.proseccosprings.com/"
  url: "https://www.proseccosprings.com/"
  featured: false
  categories:
    - Food
    - Blog
    - Marketing
- title: Verious
  main_url: "https://www.verious.io/"
  url: "https://www.verious.io/"
  source_url: "https://github.com/cpinnix/verious"
  featured: false
  categories:
    - Web Development
- title: Yisela
  main_url: "https://www.yisela.com/"
  url: "https://www.yisela.com/tetris-against-trauma-gaming-as-therapy/"
  featured: false
  categories:
    - Blog
- title: YouFoundRon.com
  main_url: "https://www.youfoundron.com/"
  url: "https://www.youfoundron.com/"
  source_url: "https://github.com/rongierlach/yfr-dot-com"
  featured: false
  categories:
    - Portfolio
    - Web Development
    - Blog
- title: yerevancoder
  main_url: "https://yerevancoder.com/"
  url: "https://forum.yerevancoder.com/categories"
  source_url: "https://github.com/yerevancoder/yerevancoder.github.io"
  featured: false
  categories:
    - Blog
    - Web Development
- title: Ease
  main_url: "https://www.ease.com/"
  url: "https://www.ease.com/"
  featured: false
  categories:
    - Marketing
    - Healthcare
- title: Policygenius
  main_url: "https://www.policygenius.com/"
  url: "https://www.policygenius.com/"
  featured: false
  categories:
    - Marketing
    - Healthcare
- title: Moteefe
  main_url: "http://www.moteefe.com/"
  url: "http://www.moteefe.com/"
  featured: false
  categories:
    - Marketing
    - Agency
    - Technology
- title: Athelas
  main_url: "http://www.athelas.com/"
  url: "http://www.athelas.com/"
  featured: false
  categories:
    - Marketing
    - Healthcare
- title: Pathwright
  main_url: "http://www.pathwright.com/"
  url: "http://www.pathwright.com/"
  featured: false
  categories:
    - Marketing
    - Education
- title: Lucid
  main_url: "https://www.golucid.co/"
  url: "https://www.golucid.co/"
  featured: false
  categories:
    - Marketing
    - Technology
- title: Bench
  main_url: "http://www.bench.co/"
  url: "http://www.bench.co/"
  featured: false
  categories:
    - Marketing
- title: Union Plus Credit Card
  main_url: "http://www.unionpluscard.com"
  url: "https://unionplus.capitalone.com/"
  featured: false
  categories:
    - Marketing
    - Finance
- title: Gin Lane
  main_url: "http://www.ginlane.com/"
  url: "https://www.ginlane.com/"
  featured: false
  categories:
    - Web Development
    - Agency
- title: Marmelab
  main_url: "https://marmelab.com/en/"
  url: "https://marmelab.com/en/"
  featured: false
  categories:
    - Web Development
    - Agency
- title: Dovetail
  main_url: "https://dovetailapp.com/"
  url: "https://dovetailapp.com/"
  featured: false
  categories:
    - Marketing
    - Technology
- title: Yuuniworks Portfolio / Blog
  main_url: "https://www.yuuniworks.com/"
  url: "https://www.yuuniworks.com/"
  source_url: "https://github.com/junkboy0315/yuuni-web"
  featured: false
  categories:
    - Portfolio
    - Web Development
    - Blog
- title: The Bastion Bot
  main_url: "https://bastionbot.org/"
  url: "https://bastionbot.org/"
  source_url: "https://github.com/TheBastionBot/Bastion-Website"
  description: Give awesome perks to your Discord server!
  featured: false
  categories:
    - Open Source
    - Technology
    - Documentation
    - Community
  built_by: Sankarsan Kampa
  built_by_url: "https://traction.one"
- title: Smakosh
  main_url: "https://smakosh.com/"
  url: "https://smakosh.com/"
  source_url: "https://github.com/smakosh/smakosh.com"
  featured: false
  categories:
    - Portfolio
    - Web Development
# - title: Philipp Czernitzki - Blog/Website
#   main_url: "http://philippczernitzki.me/"
#   url: "http://philippczernitzki.me/"
#   featured: false
#   categories:
#     - Portfolio
#     - Web Development
#     - Blog
- title: WebGazer
  main_url: "https://www.webgazer.io/"
  url: "https://www.webgazer.io/"
  featured: false
  categories:
    - Marketing
    - Web Development
    - Technology
- title: Joe Seifi's Blog
  main_url: "http://seifi.org/"
  url: "http://seifi.org/"
  featured: false
  categories:
    - Portfolio
    - Web Development
    - Blog
- title: LekoArts — Graphic Designer & Front-End Developer
  main_url: "https://www.lekoarts.de"
  url: "https://www.lekoarts.de"
  source_url: "https://github.com/LekoArts/portfolio"
  featured: false
  built_by: LekoArts
  built_by_url: "https://github.com/LekoArts"
  description: >-
    Hi, I'm Lennart — a self-taught and passionate graphic/web designer &
    frontend developer based in Darmstadt, Germany. I love it to realize complex
    projects in a creative manner and face new challenges. Since 6 years I do
    graphic design, my love for frontend development came up 3 years ago. I
    enjoy acquiring new skills and cementing this knowledge by writing blogposts
    and creating tutorials.
  categories:
    - Portfolio
    - Blog
    - Design
    - Web Development
    - Freelance
    - Open Source
- title: 杨二小的博客
  main_url: "https://blog.yangerxiao.com/"
  url: "https://blog.yangerxiao.com/"
  source_url: "https://github.com/zerosoul/blog.yangerxiao.com"
  featured: false
  categories:
    - Blog
    - Portfolio
- title: MOTTO x MOTTO
  main_url: "https://mottox2.com"
  url: "https://mottox2.com"
  source_url: "https://github.com/mottox2/website"
  description: Web developer / UI Designer in Tokyo Japan.
  featured: false
  categories:
    - Blog
    - Portfolio
  built_by: mottox2
  built_by_url: "https://mottox2.com"
- title: Pride of the Meadows
  main_url: "https://www.prideofthemeadows.com/"
  url: "https://www.prideofthemeadows.com/"
  featured: false
  categories:
    - eCommerce
    - Food
    - Blog
- title: Michael Uloth
  main_url: "https://www.michaeluloth.com"
  url: "https://www.michaeluloth.com"
  featured: false
  description: Michael Uloth is a web developer, opera singer, and the creator of Up and Running Tutorials.
  categories:
    - Portfolio
    - Web Development
    - Music
  built_by: Michael Uloth
  built_by_url: "https://www.michaeluloth.com"
- title: Spacetime
  main_url: "https://www.heyspacetime.com/"
  url: "https://www.heyspacetime.com/"
  featured: false
  description: >-
    Spacetime is a Dallas-based digital experience agency specializing in web,
    app, startup, and digital experience creation.
  categories:
    - Marketing
    - Portfolio
    - Agency
  built_by: Spacetime
  built_by_url: "https://www.heyspacetime.com/"
- title: Eric Jinks
  main_url: "https://ericjinks.com/"
  url: "https://ericjinks.com/"
  featured: false
  description: "Software engineer / web developer from the Gold Coast, Australia."
  categories:
    - Portfolio
    - Blog
    - Web Development
    - Technology
  built_by: Eric Jinks
  built_by_url: "https://ericjinks.com/"
- title: GaiAma - We are wildlife
  main_url: "https://www.gaiama.org/"
  url: "https://www.gaiama.org/"
  featured: false
  description: >-
    We founded the GaiAma conservation organization to protect wildlife in Perú
    and to create an example of a permaculture neighborhood, living
    symbiotically with the forest - because reforestation is just the beginning
  categories:
    - Nonprofit
    - Marketing
    - Blog
  source_url: "https://github.com/GaiAma/gaiama.org"
  built_by: GaiAma
  built_by_url: "https://www.gaiama.org/"
- title: Healthcare Logic
  main_url: "https://www.healthcarelogic.com/"
  url: "https://www.healthcarelogic.com/"
  featured: false
  description: >-
    Revolutionary technology that empowers clinical and managerial leaders to
    collaborate with clarity.
  categories:
    - Marketing
    - Healthcare
    - Technology
  built_by: Thrive
  built_by_url: "https://thriveweb.com.au/"
- title: Evergov
  main_url: "https://evergov.com/"
  url: "https://evergov.com/"
  featured: false
  description: Finding local government services made easier.
  categories:
    - Directory
    - Government
    - Technology
  source_url: "https://github.com/WeOpenly/localgov.fyi"
  built_by: Evergov
  built_by_url: "https://evergov.com/about/"
- title: Kata.ai Documentation
  main_url: "https://docs.kata.ai/"
  url: "https://docs.kata.ai/"
  source_url: "https://github.com/kata-ai/kata-platform-docs"
  featured: false
  description: >-
    Documentation website for the Kata Platform, an all-in-one platform for
    building chatbots using AI technologies.
  categories:
    - Documentation
    - Technology
- title: goalgetters
  main_url: "https://goalgetters.space/"
  url: "https://goalgetters.space/"
  featured: false
  description: >-
    goalgetters is a source of inspiration for people who want to change their
    career. We offer articles, success stories and expert interviews on how to
    find a new passion and how to implement change.
  categories:
    - Blog
    - Education
  built_by: "Stephanie Langers (content), Adrian Wenke (development)"
  built_by_url: "https://twitter.com/AdrianWenke"
- title: Zensum
  main_url: "https://zensum.se/"
  url: "https://zensum.se/"
  featured: false
  description: >-
    Borrow money quickly and safely through Zensum. We compare Sweden's leading
    banks and credit institutions. Choose from multiple offers and lower your
    monthly cost. [Translated from Swedish]
  categories:
    - Technology
    - Finance
    - Marketing
  built_by: Bejamas
  built_by_url: "https://bejamas.io/"
- title: StatusHub - Easy to use Hosted Status Page Service
  main_url: "https://statushub.com/"
  url: "https://statushub.com/"
  featured: false
  description: >-
    Set up your very own service status page in minutes with StatusHub. Allow
    customers to subscribe to be updated automatically.
  categories:
    - Technology
    - Marketing
  built_by: Bejamas
  built_by_url: "https://bejamas.io/"
- title: Matthias Kretschmann Portfolio
  main_url: "https://matthiaskretschmann.com/"
  url: "https://matthiaskretschmann.com/"
  source_url: "https://github.com/kremalicious/portfolio"
  featured: false
  description: Portfolio of designer & developer Matthias Kretschmann.
  categories:
    - Portfolio
    - Web Development
  built_by: Matthias Kretschmann
  built_by_url: "https://matthiaskretschmann.com/"
- title: Iron Cove Solutions
  main_url: "https://ironcovesolutions.com/"
  url: "https://ironcovesolutions.com/"
  description: >-
    Iron Cove Solutions is a cloud based consulting firm. We help companies
    deliver a return on cloud usage by applying best practices
  categories:
    - Technology
    - Web Development
  built_by: Iron Cove Solutions
  built_by_url: "https://ironcovesolutions.com/"
  featured: false
- title: Moetez Chaabene Portfolio / Blog
  main_url: "https://moetez.me/"
  url: "https://moetez.me/"
  source_url: "https://github.com/moetezch/moetez.me"
  featured: false
  description: Portfolio of Moetez Chaabene
  categories:
    - Portfolio
    - Web Development
    - Blog
  built_by: Moetez Chaabene
  built_by_url: "https://twitter.com/moetezch"
- title: Nikita
  description: >-
    Automation of system deployments in Node.js for applications and
    infrastructures.
  main_url: "https://nikita.js.org/"
  url: "https://nikita.js.org/"
  source_url: "https://github.com/adaltas/node-nikita"
  categories:
    - Documentation
    - Open Source
    - Technology
  built_by: Adaltas
  built_by_url: "https://www.adaltas.com"
  featured: false
- title: Gourav Sood Blog & Portfolio
  main_url: "https://www.gouravsood.com/"
  url: "https://www.gouravsood.com/"
  featured: false
  categories:
    - Blog
    - Portfolio
  built_by: Gourav Sood
  built_by_url: "https://www.gouravsood.com/"
- title: Jonas Tebbe Portfolio
  description: |
    Hey, I’m Jonas and I create digital products.
  main_url: "https://jonastebbe.com"
  url: "https://jonastebbe.com"
  categories:
    - Portfolio
  built_by: Jonas Tebbe
  built_by_url: "http://twitter.com/jonastebbe"
  featured: false
- title: Parker Sarsfield Portfolio
  description: |
    I'm Parker, a software engineer and sneakerhead.
  main_url: "https://parkersarsfield.com"
  url: "https://parkersarsfield.com"
  categories:
    - Blog
    - Portfolio
  built_by: Parker Sarsfield
  built_by_url: "https://parkersarsfield.com"
- title: Frontend web development with Greg
  description: |
    JavaScript, GatsbyJS, ReactJS, CSS in JS... Let's learn some stuff together.
  main_url: "https://dev.greglobinski.com"
  url: "https://dev.greglobinski.com"
  categories:
    - Blog
    - Web Development
  built_by: Greg Lobinski
  built_by_url: "https://github.com/greglobinski"
- title: Insomnia
  description: |
    Desktop HTTP and GraphQL client for developers
  main_url: "https://insomnia.rest/"
  url: "https://insomnia.rest/"
  categories:
    - Blog
  built_by: Gregory Schier
  built_by_url: "https://schier.co"
  featured: false
- title: Timeline Theme Portfolio
  description: |
    I'm Aman Mittal, a software developer.
  main_url: "https://amanhimself.dev/"
  url: "https://amanhimself.dev/"
  categories:
    - Web Development
    - Portfolio
  built_by: Aman Mittal
  built_by_url: "https://amanhimself.dev/"
- title: Ocean artUp
  description: >
    Science outreach site built using styled-components and Contentful. It
    presents the research project "Ocean artUp" funded by an Advanced Grant of
    the European Research Council to explore the possible benefits of artificial
    uplift of nutrient-rich deep water to the ocean’s sunlit surface layer.
  main_url: "https://ocean-artup.eu"
  url: "https://ocean-artup.eu"
  source_url: "https://github.com/janosh/ocean-artup"
  categories:
    - Science
    - Education
    - Blog
  built_by: Janosh Riebesell
  built_by_url: "https://janosh.io"
  featured: false
- title: Ryan Fitzgerald
  description: |
    Personal portfolio and blog for Ryan Fitzgerald
  main_url: "https://ryanfitzgerald.ca/"
  url: "https://ryanfitzgerald.ca/"
  categories:
    - Web Development
    - Portfolio
  built_by: Ryan Fitzgerald
  built_by_url: "https://github.com/RyanFitzgerald"
  featured: false
- title: Kaizen
  description: |
    Content Marketing, PR & SEO Agency in London
  main_url: "https://www.kaizen.co.uk/"
  url: "https://www.kaizen.co.uk/"
  categories:
    - Agency
    - Blog
    - Design
    - Web Development
    - SEO
  built_by: Bogdan Stanciu
  built_by_url: "https://github.com/b0gd4n"
  featured: false
- title: HackerOne Platform Documentation
  description: |
    HackerOne's Product Documentation Center!
  url: "https://docs.hackerone.com/"
  main_url: "https://docs.hackerone.com/"
  categories:
    - Documentation
    - Security
  featured: false
- title: Mux Video
  description: |
    API to video hosting and streaming
  main_url: "https://mux.com/"
  url: "https://mux.com/"
  categories:
    - Video
    - API
  featured: false
- title: Swapcard
  description: >
    The easiest way for event organizers to instantly connect people, build a
    community of attendees and exhibitors, and increase revenue over time
  main_url: "https://www.swapcard.com/"
  url: "https://www.swapcard.com/"
  categories:
    - Event
    - Community
    - Marketing
  built_by: Swapcard
  built_by_url: "https://www.swapcard.com/"
  featured: false
- title: Kalix
  description: >
    Kalix is perfect for healthcare professionals starting out in private
    practice, to those with an established clinic.
  main_url: "https://www.kalixhealth.com/"
  url: "https://www.kalixhealth.com/"
  categories:
    - Healthcare
  featured: false
- title: Hubba
  description: |
    Buy wholesale products from thousands of independent, verified Brands.
  main_url: "https://join.hubba.com/"
  url: "https://join.hubba.com/"
  categories:
    - eCommerce
  featured: false
- title: HyperPlay
  description: |
    In Asean's 1st Ever LOL Esports X Music Festival
  main_url: "https://hyperplay.leagueoflegends.com/"
  url: "https://hyperplay.leagueoflegends.com/"
  categories:
    - Music
  featured: false
- title: Bad Credit Loans
  description: |
    Get the funds you need, from $250-$5,000
  main_url: "https://www.creditloan.com/"
  url: "https://www.creditloan.com/"
  categories:
    - Finance
  featured: false
- title: Financial Center
  description: >
    Member-owned, not-for-profit, co-operative whose members receive financial
    benefits in the form of lower loan rates, higher savings rates, and lower
    fees than banks.
  main_url: "https://fcfcu.com/"
  url: "https://fcfcu.com/"
  categories:
    - Finance
    - Nonprofit
    - Business
    - Education
  built_by: "https://fcfcu.com/"
  built_by_url: "https://fcfcu.com/"
  featured: false
- title: Office of Institutional Research and Assessment
  description: |
    Good Data, Good Decisions
  main_url: "http://oira.ua.edu/"
  url: "http://oira.ua.edu/"
  categories:
    - Data
  featured: false
- title: The Telegraph Premium
  description: |
    Exclusive stories from award-winning journalists
  main_url: "https://premium.telegraph.co.uk/"
  url: "https://premium.telegraph.co.uk/"
  categories:
    - Media
  featured: false
- title: html2canvas
  description: |
    Screenshots with JavaScript
  main_url: "http://html2canvas.hertzen.com/"
  url: "http://html2canvas.hertzen.com/"
  source_url: "https://github.com/niklasvh/html2canvas/tree/master/www"
  categories:
    - JavaScript
    - Documentation
  built_by: Niklas von Hertzen
  built_by_url: "http://hertzen.com/"
  featured: false
- title: Dato CMS
  description: |
    The API-based CMS your editors will love
  main_url: "https://www.datocms.com/"
  url: "https://www.datocms.com/"
  categories:
    - API
  featured: false
- title: Half Electronics
  description: |
    Personal website
  main_url: "https://www.halfelectronic.com/"
  url: "https://www.halfelectronic.com/"
  categories:
    - Blog
  built_by: Fernando Poumian
  built_by_url: "https://github.com/fpoumian/halfelectronic.com"
  featured: false
- title: Frithir Software Development
  main_url: "https://frithir.com/"
  url: "https://frithir.com/"
  featured: false
  description: "I DRINK COFFEE, WRITE CODE AND IMPROVE MY DEVELOPMENT SKILLS EVERY DAY."
  categories:
    - Design
    - Web Development
  built_by: Frithir
  built_by_url: "https://Frithir.com/"
- title: Unow
  main_url: "https://www.unow.fr/"
  url: "https://www.unow.fr/"
  categories:
    - Education
    - Marketing
  featured: false
- title: Peter Hironaka
  description: |
    Freelance Web Developer based in Los Angeles.
  main_url: "https://peterhironaka.com/"
  url: "https://peterhironaka.com/"
  categories:
    - Portfolio
    - Web Development
  built_by: Peter Hironaka
  built_by_url: "https://github.com/PHironaka"
  featured: false
- title: Michael McQuade
  description: |
    Personal website and blog for Michael McQuade
  main_url: "https://giraffesyo.io"
  url: "https://giraffesyo.io"
  categories:
    - Blog
  built_by: Michael McQuade
  built_by_url: "https://github.com/giraffesyo"
  featured: false
- title: Haacht Brewery
  description: |
    Corporate website for Haacht Brewery. Designed and Developed by Gafas.
  main_url: "https://haacht.com/en/"
  url: "https://haacht.com"
  categories:
    - Marketing
  built_by: Gafas
  built_by_url: "https://gafas.be"
  featured: false
- title: StoutLabs
  description: |
    Portfolio of Daniel Stout, freelance developer in East Tennessee.
  main_url: "https://www.stoutlabs.com/"
  url: "https://www.stoutlabs.com/"
  categories:
    - Web Development
    - Portfolio
  built_by: Daniel Stout
  built_by_url: "https://github.com/stoutlabs"
  featured: false
- title: Chicago Ticket Outcomes By Neighborhood
  description: |
    ProPublica data visualization of traffic ticket court outcomes
  categories:
    - Media
    - Nonprofit
  url: >-
    https://projects.propublica.org/graphics/il/il-city-sticker-tickets-maps/ticket-status/?initialWidth=782
  main_url: >-
    https://projects.propublica.org/graphics/il/il-city-sticker-tickets-maps/ticket-status/?initialWidth=782
  built_by: David Eads
  built_by_url: "https://github.com/eads"
  featured: false
- title: Chicago South Side Traffic Ticketing rates
  description: |
    ProPublica data visualization of traffic ticket rates by community
  main_url: >-
    https://projects.propublica.org/graphics/il/il-city-sticker-tickets-maps/ticket-rate/?initialWidth=782
  url: >-
    https://projects.propublica.org/graphics/il/il-city-sticker-tickets-maps/ticket-rate/?initialWidth=782
  categories:
    - Media
    - Nonprofit
  built_by: David Eads
  built_by_url: "https://github.com/eads"
  featured: false
- title: Otsimo
  description: >
    Otsimo is a special education application for children with autism, down
    syndrome and other developmental disabilities.
  main_url: "https://otsimo.com/en/"
  url: "https://otsimo.com/en/"
  categories:
    - Blog
    - Education
  featured: false
- title: Matt Bagni Portfolio 2018
  description: >
    Mostly the result of playing with Gatsby and learning about react and
    graphql. Using the screenshot plugin to showcase the work done for my
    company in the last 2 years, and a good amount of other experiments.
  main_url: "https://mattbag.github.io"
  url: "https://mattbag.github.io"
  categories:
    - Portfolio
  featured: false
- title: Lisa Ye's Blog
  description: |
    Simple blog/portofolio for a fashion designer. Gatsby_v2 + Netlify cms
  main_url: "https://lisaye.netlify.com/"
  url: "https://lisaye.netlify.com/"
  categories:
    - Blog
    - Portfolio
  featured: false
- title: Artem Sapegin
  description: >
    Little homepage of Artem Sapegin, a frontend developer, passionate
    photographer, coffee drinker and crazy dogs’ owner.
  main_url: "https://sapegin.me/"
  url: "https://sapegin.me/"
  categories:
    - Portfolio
    - Open Source
    - Web Development
  built_by: Artem Sapegin
  built_by_url: "https://github.com/sapegin"
  featured: false
- title: SparkPost Developers
  main_url: "https://developers.sparkpost.com/"
  url: "https://developers.sparkpost.com/"
  source_url: "https://github.com/SparkPost/developers.sparkpost.com"
  categories:
    - Documentation
    - API
  featured: false
- title: Malik Browne Portfolio 2018
  description: >
    The portfolio blog of Malik Browne, a full-stack engineer, foodie, and avid
    blogger/YouTuber.
  main_url: "https://www.malikbrowne.com/about"
  url: "https://www.malikbrowne.com"
  categories:
    - Blog
    - Portfolio
  built_by: Malik Browne
  built_by_url: "https://twitter.com/milkstarz"
  featured: false
- title: Novatics
  description: |
    Digital products that inspire and make a difference
  main_url: "https://www.novatics.com.br"
  url: "https://www.novatics.com.br"
  categories:
    - Portfolio
    - Technology
    - Web Development
  built_by: Novatics
  built_by_url: "https://github.com/Novatics"
  featured: false
- title: Max McKinney
  description: >
    I’m a developer and designer with a focus in web technologies. I build cars
    on the side.
  main_url: "https://maxmckinney.com/"
  url: "https://maxmckinney.com/"
  categories:
    - Portfolio
    - Web Development
    - Design
  built_by: Max McKinney
  featured: false
- title: Stickyard
  description: |
    Make your React component sticky the easy way
  main_url: "https://nihgwu.github.io/stickyard/"
  url: "https://nihgwu.github.io/stickyard/"
  source_url: "https://github.com/nihgwu/stickyard/tree/master/website"
  categories:
    - Web Development
  built_by: Neo Nie
  featured: false
- title: Agata Milik
  description: |
    Website of a Polish psychologist/psychotherapist based in Gdańsk, Poland.
  main_url: "https://agatamilik.pl"
  url: "https://agatamilik.pl"
  categories:
    - Marketing
    - Healthcare
  built_by: Piotr Fedorczyk
  built_by_url: "https://piotrf.pl"
  featured: false
- title: WebPurple
  main_url: "https://www.webpurple.net/"
  url: "https://www.webpurple.net/"
  source_url: "https://github.com/WebPurple/site"
  description: >-
    Site of local (Russia, Ryazan) frontend community. Main purpose is to show
    info about meetups and keep blog.
  categories:
    - Nonprofit
    - Web Development
    - Community
    - Blog
    - Open Source
  built_by: Nikita Kirsanov
  built_by_url: "https://twitter.com/kitos_kirsanov"
  featured: false
- title: Papertrail.io
  description: |
    Inspection Management for the 21st Century
  main_url: "https://www.papertrail.io/"
  url: "https://www.papertrail.io/"
  categories:
    - Marketing
    - Technology
  built_by: Papertrail.io
  built_by_url: "https://www.papertrail.io"
  featured: false
- title: Matt Ferderer
  main_url: "https://mattferderer.com"
  url: "https://mattferderer.com"
  source_url: "https://github.com/mattferderer/gatsbyblog"
  description: >
    {titleofthesite} is a blog built with Gatsby that discusses web related tech
    such as JavaScript, .NET, Blazor & security.
  categories:
    - Blog
    - Web Development
  built_by: Matt Ferderer
  built_by_url: "https://twitter.com/mattferderer"
  featured: false
- title: Sahyadri Open Source Community
  main_url: "https://sosc.org.in"
  url: "https://sosc.org.in"
  source_url: "https://github.com/haxzie/sosc-website"
  description: >
    Official website of Sahyadri Open Source Community for community blog, event
    details and members info.
  categories:
    - Blog
    - Community
    - Open Source
  built_by: Musthaq Ahamad
  built_by_url: "https://github.com/haxzie"
  featured: false
- title: Tech Confessions
  main_url: "https://confessions.tech"
  url: "https://confessions.tech"
  source_url: "https://github.com/JonathanSpeek/tech-confessions"
  description: "A guilt-free place for us to confess our tech sins \U0001F64F\n"
  categories:
    - Community
    - Open Source
  built_by: Jonathan Speek
  built_by_url: "https://speek.design"
  featured: false
- title: Thibault Maekelbergh
  main_url: "https://thibmaek.com"
  url: "https://thibmaek.com"
  source_url: "https://github.com/thibmaek/thibmaek.github.io"
  description: |
    A nice blog about development, Raspberry Pi, plants and probably records.
  categories:
    - Blog
    - Open Source
  built_by: Thibault Maekelbergh
  built_by_url: "https://twitter.com/thibmaek"
  featured: false
- title: LearnReact.design
  main_url: "https://learnreact.design"
  url: "https://learnreact.design"
  description: >
    React Essentials For Designers: A React course tailored for product
    designers, ux designers, ui designers.
  categories:
    - Blog
  built_by: Linton Ye
  built_by_url: "https://twitter.com/lintonye"
- title: Mega House Creative
  main_url: "https://www.megahousecreative.com/"
  url: "https://www.megahousecreative.com/"
  description: >
    Mega House Creative is a digital agency that provides unique goal-oriented
    web marketing solutions.
  categories:
    - Marketing
    - Agency
  built_by: Daniel Robinson
  featured: false
- title: Tobie Marier Robitaille - csc
  main_url: "https://tobiemarierrobitaille.com/"
  url: "https://tobiemarierrobitaille.com/en/"
  description: |
    Portfolio site for director of photography Tobie Marier Robitaille
  categories:
    - Portfolio
    - Gallery
  built_by: Mill3 Studio
  built_by_url: "https://mill3.studio/en/"
  featured: false
- title: Bestvideogame.deals
  main_url: "https://bestvideogame.deals/"
  url: "https://bestvideogame.deals/"
  description: |
    Video game comparison website for the UK, build with GatsbyJS.
  categories:
    - eCommerce
  built_by: Koen Kamphuis
  built_by_url: "https://koenkamphuis.com/"
  featured: false
- title: Mahipat's Portfolio
  main_url: "https://mojaave.com/"
  url: "https://mojaave.com"
  source_url: "https://github.com/mhjadav/mojaave"
  description: >
    mojaave.com is Mahipat's portfolio, I have developed it using Gatsby v2 and
    Bootstrap, To get in touch with people looking for full-stack developer.
  categories:
    - Portfolio
    - Web Development
  built_by: Mahipat Jadav
  built_by_url: "https://mojaave.com/"
  featured: false
- title: Insights
  main_url: "https://justaskusers.com/"
  url: "https://justaskusers.com/"
  description: >
    Insights helps user experience (UX) researchers conduct their research and
    make sense of the findings.
  categories:
    - User Experience
    - Design
  built_by: Just Ask Users
  built_by_url: "https://justaskusers.com/"
  featured: false
- title: Tensiq
  main_url: "https://tensiq.com"
  url: "https://tensiq.com"
  source_url: "https://github.com/Tensiq/tensiq-site"
  description: >
    Tensiq is an e-Residency startup, that provides development in cutting-edge
    technology while delivering secure, resilient, performant solutions.
  categories:
    - Web Development
    - Mobile Development
    - Agency
    - Open Source
  built_by: Jens
  built_by_url: "https://github.com/arrkiin"
  featured: false
- title: Mintfort
  main_url: "https://mintfort.com/"
  url: "https://mintfort.com/"
  source_url: "https://github.com/MintFort/mintfort.com"
  description: >
    Mintfort, the first crypto-friendly bank account. Store and manage assets on
    the blockchain.
  categories:
    - Technology
    - Finance
  built_by: Axel Fuhrmann
  built_by_url: "https://axelfuhrmann.com/"
  featured: false
- title: React Native Explorer
  main_url: "https://react-native-explorer.firebaseapp.com"
  url: "https://react-native-explorer.firebaseapp.com"
  description: |
    Explorer React Native packages and examples effortlessly.
  categories:
    - Education
  featured: false
- title: 500Tech
  main_url: "https://500tech.com/"
  url: "https://500tech.com/"
  featured: false
  categories:
    - Web Development
    - Agency
    - Open Source
- title: eworld
  main_url: "http://eworld.herokuapp.com/"
  url: "http://eworld.herokuapp.com/"
  featured: false
  categories:
    - eCommerce
    - Technology
- title: It's a Date
  description: >
    It's a Date is a dating app that actually involves dating.
  main_url: "https://www.itsadate.app/"
  url: "https://www.itsadate.app/"
  featured: false
  categories:
    - App
    - Blog
- title: Node.js HBase
  description: >
    Asynchronous HBase client for NodeJs using REST.
  main_url: https://hbase.js.org/
  url: https://hbase.js.org/
  source_url: "https://github.com/adaltas/node-hbase"
  categories:
    - Documentation
    - Open Source
    - Technology
  built_by: David Worms
  built_by_url: http://www.adaltas.com
  featured: false
- title: Peter Kroyer - Web Design / Web Development
  main_url: https://www.peterkroyer.at/en/
  url: https://www.peterkroyer.at/en/
  description: >
    Freelance web designer / web developer based in Vienna, Austria (Wien, Österreich).
  categories:
    - Agency
    - Web Development
    - Design
    - Portfolio
    - Freelance
  built_by: Peter Kroyer
  built_by_url: https://www.peterkroyer.at/
  featured: false
- title: Geddski
  main_url: https://gedd.ski
  url: https://gedd.ski
  description: >
    frontend mastery blog - level up your UI game.
  categories:
    - Web Development
    - Education
    - Productivity
    - User Experience
  built_by: Dave Geddes
  built_by_url: https://twitter.com/geddski
  featured: false
- title: Rung
  main_url: "https://rung.com.br/"
  url: "https://rung.com.br/"
  description: >
    Rung alerts you about the exceptionalities of your personal and professional life.
  categories:
    - API
    - Technology
    - Travel
  featured: false
- title: Mokkapps
  main_url: "https://www.mokkapps.de/"
  url: "https://www.mokkapps.de/"
  source_url: "https://github.com/mokkapps/website"
  description: >
    Portfolio website from Michael Hoffmann. Passionate software developer with focus on web-based technologies.
  categories:
    - Blog
    - Portfolio
    - Web Development
    - Mobile Development
  featured: false
- title: Premier Octet
  main_url: "https://www.premieroctet.com/"
  url: "https://www.premieroctet.com/"
  description: >
    Premier Octet is a React-based agency
  categories:
    - Agency
    - Web Development
    - Mobile Development
  featured: false
- title: Thorium
  main_url: "https://www.thoriumsim.com/"
  url: "https://www.thoriumsim.com/"
  source_url: "https://github.com/thorium-sim/thoriumsim.com"
  description: >
    Thorium - Open-source Starship Simulator Controls for Live Action Role Play
  built_by: Alex Anderson
  built_by_url: https://twitter.com/ralex1993
  categories:
    - Blog
    - Portfolio
    - Documentation
    - Marketing
    - Education
    - Entertainment
    - Open Source
    - Web Development
  featured: false
- title: Cameron Maske
  main_url: "https://www.cameronmaske.com/"
  url: "https://www.cameronmaske.com/courses/introduction-to-pytest/"
  source_url: "https://github.com/cameronmaske/cameronmaske.com-v2"
  description: >
    The homepage of Cameron Maske, a freelance full-stack developer, who is currently working on a free pytest video course
  categories:
    - Education
    - Video
    - Portfolio
    - Freelance
  featured: false
- title: Studenten bilden Schüler
  description: >
    Studenten bilden Schüler e.V. is a German student-run nonprofit initiative that aims to
    contribute to more equal educational opportunities by providing free tutoring to refugees
    and children from underprivileged families. The site is built on Gatsby v2, styled-components
    and Contentful. It supports Google Analytics, fluid typography and Algolia search.
  main_url: "https://studenten-bilden-schueler.de"
  url: "https://studenten-bilden-schueler.de"
  source_url: "https://github.com/StudentenBildenSchueler/homepage"
  categories:
    - Education
    - Nonprofit
    - Blog
  built_by: Janosh Riebesell
  built_by_url: "https://janosh.io"
  featured: false
- title: Mike's Remote List
  main_url: "https://www.mikesremotelist.com"
  url: "https://www.mikesremotelist.com"
  description: >
    A list of remote jobs, updated throughout the day. Built on Gatsby v1 and powered by Contentful, Google Sheets, string and sticky tape.
  categories:
    - Marketing
  featured: false
- title: Madvoid
  main_url: "https://madvoid.com/"
  url: "https://madvoid.com/screenshot/"
  featured: false
  description: >
    Madvoid is a team of expert developers dedicated to creating simple, clear, usable and blazing fast web and mobile apps.
    We are coders that help companies and agencies to create social & interactive experiences.
    This includes full-stack development using React, WebGL, Static Site Generators, Ruby On Rails, Phoenix, GraphQL, Chatbots, CI / CD, Docker and more!
  categories:
    - Portfolio
    - Technology
    - Web Development
    - Agency
    - Marketing
  built_by: Jean-Paul Bonnetouche
  built_by_url: https://twitter.com/_jpb
- title: MOMNOTEBOOK.COM
  description: >
    Sharing knowledge and experiences that make childhood and motherhood rich, vibrant and healthy.
  main_url: "https://momnotebook.com/"
  url: "https://momnotebook.com/"
  featured: false
  built_by: Aleksander Hansson
  built_by_url: https://www.linkedin.com/in/aleksanderhansson/
  categories:
    - Blog
- title: Pirate Studios
  description: >
    Reinventing music studios with 24/7 self service rehearsal, DJ & production rooms available around the world.
  main_url: "https://www.piratestudios.co"
  url: "https://www.piratestudios.co"
  featured: false
  built_by: The Pirate Studios team
  built_by_url: https://github.com/piratestudios/
  categories:
    - Music
- title: Aurora EOS
  main_url: "https://www.auroraeos.com/"
  url: "https://www.auroraeos.com/"
  featured: false
  categories:
    - Finance
    - Marketing
    - Blog
  built_by: Corey Ward
  built_by_url: "http://www.coreyward.me/"
- title: MadeComfy
  main_url: "https://madecomfy.com.au/"
  url: "https://madecomfy.com.au/"
  description: >
    Short term rental management startup, using Contentful + Gatsby + CicleCI
  featured: false
  categories:
    - Travel
  built_by: Lucas Vilela
  built_by_url: "https://madecomfy.com.au/"
- title: Tiger Facility Services
  description: >
    Tiger Facility Services combines facility management expertise with state of the art software to offer a sustainable and customer oriented cleaning and facility service.
  main_url: https://www.tigerfacilityservices.com/de-en/
  url: https://www.tigerfacilityservices.com/de-en/
  featured: false
  categories:
    - Marketing
- title: "Luciano Mammino's blog"
  description: >
    Tech & programming blog of Luciano Mammino a.k.a. "loige", Full-Stack Web Developer and International Speaker
  main_url: https://loige.co
  url: https://loige.co
  featured: false
  categories:
    - Blog
    - Web Development
  built_by: Luciano Mammino
  built_by_url: https://loige.co
- title: Wire • Secure collaboration platform
  description: >
    Corporate website of Wire, an open source, end-to-end encrypted collaboration platform
  main_url: "https://wire.com"
  url: "https://wire.com"
  featured: false
  categories:
    - Open Source
    - Productivity
    - Technology
    - Blog
    - App
  built_by: Wire team
  built_by_url: "https://github.com/orgs/wireapp/people"
- title: J. Patrick Raftery
  main_url: "https://www.jpatrickraftery.com"
  url: "https://www.jpatrickraftery.com"
  description: J. Patrick Raftery is an opera singer and voice teacher based in Vancouver, BC.
  categories:
    - Portfolio
    - Music
  built_by: Michael Uloth
  built_by_url: "https://www.michaeluloth.com"
  featured: false
- title: Aria Umezawa
  main_url: "https://www.ariaumezawa.com"
  url: "https://www.ariaumezawa.com"
  description: Aria Umezawa is a director, producer, and writer currently based in San Francisco. Site designed by Stephen Bell.
  categories:
    - Portfolio
    - Music
    - Entertainment
  built_by: Michael Uloth
  built_by_url: "https://www.michaeluloth.com"
  featured: false
- title: Pomegranate Opera
  main_url: "https://www.pomegranateopera.com"
  url: "https://www.pomegranateopera.com"
  description: Pomegranate Opera is a lesbian opera written by Amanda Hale & Kye Marshall. Site designed by Stephen Bell.
  categories:
    - Gallery
    - Music
  built_by: Michael Uloth
  built_by_url: "https://www.michaeluloth.com"
  featured: false
- title: Daniel Cabena
  main_url: "https://www.danielcabena.com"
  url: "https://www.danielcabena.com"
  description: Daniel Cabena is a Canadian countertenor highly regarded in both Canada and Europe for prize-winning performances ranging from baroque to contemporary repertoire. Site designed by Stephen Bell.
  categories:
    - Portfolio
    - Music
  built_by: Michael Uloth
  built_by_url: "https://www.michaeluloth.com"
  featured: false
- title: Artist.Center
  main_url: "https://artistcenter.netlify.com"
  url: "https://artistcenter.netlify.com"
  description: The marketing page for Artist.Center, a soon-to-launch platform designed to connect opera singers to opera companies. Site designed by Stephen Bell.
  categories:
    - Music
  built_by: Michael Uloth
  built_by_url: "https://www.michaeluloth.com"
  featured: false
- title: DG Volo & Company
  main_url: "https://www.dgvolo.com"
  url: "https://www.dgvolo.com"
  description: DG Volo & Company is a Toronto-based investment consultancy. Site designed by Stephen Bell.
  categories:
    - Finance
  built_by: Michael Uloth
  built_by_url: "https://www.michaeluloth.com"
  featured: false
- title: Shawna Lucey
  main_url: "https://www.shawnalucey.com"
  url: "https://www.shawnalucey.com"
  description: Shawna Lucey is an American theater and opera director based in New York City. Site designed by Stephen Bell.
  categories:
    - Portfolio
    - Music
    - Entertainment
  built_by: Michael Uloth
  built_by_url: "https://www.michaeluloth.com"
  featured: false
- title: Leyan Lo
  main_url: https://www.leyanlo.com
  url: https://www.leyanlo.com
  description: >
    Leyan Lo’s personal website
  categories:
    - Portfolio
  built_by: Leyan Lo
  built_by_url: https://www.leyanlo.com
  featured: false
- title: Hawaii National Bank
  url: https://hawaiinational.bank
  main_url: https://hawaiinational.bank
  description: Hawaii National Bank's highly personalized service has helped loyal customers & locally owned businesses achieve their financial dreams for over 50 years.
  categories:
    - Finance
  built_by: Wall-to-Wall Studios
  built_by_url: https://walltowall.com
  featured: false
- title: Coletiv
  url: https://coletiv.com
  main_url: https://coletiv.com
  description: Coletiv teams up with companies of all sizes to design, develop & launch digital products for iOS, Android & the Web.
  categories:
    - Technology
    - Agency
    - Web Development
  built_by: Coletiv
  built_by_url: https://coletiv.com
  featured: false
- title: janosh.io
  description: >
    Personal blog and portfolio of Janosh Riebesell. The site is built with Gatsby v2 and designed
    entirely with styled-components v4. Much of the layout was achieved with CSS grid. It supports
    Google Analytics, fluid typography and Algolia search.
  main_url: "https://janosh.io"
  url: "https://janosh.io"
  source_url: "https://github.com/janosh/janosh.io"
  categories:
    - Portfolio
    - Blog
    - Science
    - Photography
    - Travel
  built_by: Janosh Riebesell
  built_by_url: "https://janosh.io"
  featured: false
- title: Gatsby Manor
  description: >
    We build themes for gatsby. We have themes for all projects including personal,
    portfolio, ecommerce, landing pages and more. We also run an in-house
    web dev and design studio. If you cannot find what you want, we can build it for you!
    Email us at gatsbymanor@gmail.com with questions.
  main_url: "https://www.gatsbymanor.com"
  url: "https://www.gatsbymanor.com"
  source_url: "https://github.com/gatsbymanor"
  categories:
    - Web Development
    - Agency
    - Technology
    - Freelance
  built_by: Steven Natera
  built_by_url: "https://stevennatera.com"
- title: Ema Suriano's Portfolio
  main_url: https://emasuriano.com/
  url: https://emasuriano.com/
  source_url: https://github.com/EmaSuriano/emasuriano.github.io
  description: >
    Ema Suriano's portfolio to display information about him, his projects and what he's writing about.
  categories:
    - Portfolio
    - Technology
    - Web Development
  built_by: Ema Suriano
  built_by_url: https://emasuriano.com/
  featured: false
- title: Luan Orlandi
  main_url: https://luanorlandi.github.io
  url: https://luanorlandi.github.io
  source_url: https://github.com/luanorlandi/luanorlandi.github.io
  description: >
    Luan Orlandi's personal website. Brazilian web developer, enthusiast in React and Gatsby.
  categories:
    - Blog
    - Portfolio
    - Web Development
  built_by: Luan Orlandi
  built_by_url: https://github.com/luanorlandi
- title: Mobius Labs
  main_url: https://mobius.ml
  url: https://mobius.ml
  description: >
    Mobius Labs landing page, a Start-up working on Computer Vision
  categories:
    - Landing Page
    - Marketing
    - Technology
  built_by: sktt
  built_by_url: https://github.com/sktt
- title: EZAgrar
  main_url: https://www.ezagrar.at/en/
  url: https://www.ezagrar.at/en/
  description: >
    EZAgrar.at is the homepage of the biggest agricultural machinery dealership in Austria. In total 8 pages will be built for this client reusing a lot of components between them.
  categories:
    - eCommerce
    - Marketing
  built_by: MangoART
  built_by_url: https://www.mangoart.at
  featured: false
- title: OAsome blog
  main_url: https://oasome.blog/
  url: https://oasome.blog/
  source_url: https://github.com/oorestisime/oasome
  description: >
    Paris-based Cypriot adventurers. A and O. Lovers of life and travel. Want to get a glimpse of the OAsome world?
  categories:
    - Blog
    - Photography
    - Travel
  built_by: Orestis Ioannou
  featured: false
- title: Brittany Chiang
  main_url: https://brittanychiang.com/
  url: https://brittanychiang.com/
  source_url: https://github.com/bchiang7/v4
  description: >
    Personal website and portfolio of Brittany Chiang built with Gatsby v2
  categories:
    - Portfolio
  built_by: Brittany Chiang
  built_by_url: https://github.com/bchiang7
  featured: false
- title: Fitekran
  description: >
    One of the most visited Turkish blogs about health, sports and healthy lifestyle, that has been rebuilt with Gatsby v2 using Wordpress.
  main_url: "https://www.fitekran.com"
  url: "https://www.fitekran.com"
  categories:
    - Science
    - Healthcare
    - Blog
  built_by: Burak Tokak
  built_by_url: "https://www.buraktokak.com"
- title: Serverless
  main_url: https://serverless.com
  url: https://serverless.com
  source_url: https://github.com/serverless/site
  description: >
    Serverless.com – Build web, mobile and IoT applications with serverless architectures using AWS Lambda, Azure Functions, Google CloudFunctions & more!
  categories:
    - Technology
    - Web Development
  built_by: Codebrahma
  built_by_url: https://codebrahma.com
  featured: false
- title: Dive Bell
  main_url: https://divebell.band/
  url: https://divebell.band/
  description: >
    Simple site for a band to list shows dates and videos (499 on lighthouse)
  categories:
    - Music
  built_by: Matt Bagni
  built_by_url: https://mattbag.github.io
  featured: false
- title: Mayer Media Co.
  main_url: https://mayermediaco.com/
  url: https://mayermediaco.com/
  description: >
    Freelance Web Development and Digital Marketing
  categories:
    - Web Development
    - Marketing
    - Blog
  source_url: https://github.com/MayerMediaCo/MayerMediaCo2.0
  built_by: Danny Mayer
  built_by_url: https://twitter.com/mayermediaco
  featured: false
- title: Jan Czizikow Portfolio
  main_url: https://www.janczizikow.com/
  url: https://www.janczizikow.com/
  source_url: https://github.com/janczizikow/janczizikow-portfolio
  description: >
    Simple personal portfolio site built with Gatsby
  categories:
    - Portfolio
    - Freelance
    - Web Development
  built_by: Jan Czizikow
  built_by_url: https://github.com/janczizikow
- title: Carbon Design Systems
  main_url: http://www.carbondesignsystem.com/
  url: http://www.carbondesignsystem.com/
  description: >
    The Carbon Design System is integrating the new IBM Design Ethos and Language. It represents a completely fresh approach to the design of all things at IBM.
  categories:
    - Design System
    - Documentation
  built_by: IBM
  built_by_url: https://www.ibm.com/
  featured: false
- title: Mozilla Mixed Reality
  main_url: https://mixedreality.mozilla.org/
  url: https://mixedreality.mozilla.org/
  description: >
    Virtual Reality for the free and open Web.
  categories:
    - Open Source
  built_by: Mozilla
  built_by_url: https://www.mozilla.org/
  featured: false
- title: Uniform Hudl Design System
  main_url: http://uniform.hudl.com/
  url: http://uniform.hudl.com/
  description: >
    A single design system to ensure every interface feels like Hudl. From the colors we use to the size of our buttons and what those buttons say, Uniform has you covered. Check the guidelines, copy the code and get to building.
  categories:
    - Design System
    - Open Source
    - Design
  built_by: Hudl
  built_by_url: https://www.hudl.com/
- title: Subtle UI
  main_url: "https://subtle-ui.netlify.com/"
  url: "https://subtle-ui.netlify.com/"
  source_url: "https://github.com/ryanwiemer/subtle-ui"
  description: >
    A collection of clever yet understated user interactions found on the web.
  categories:
    - Web Development
    - Open Source
    - User Experience
  built_by: Ryan Wiemer
  built_by_url: "https://www.ryanwiemer.com/"
  featured: false
- title: developer.bitcoin.com
  main_url: "https://developer.bitcoin.com/"
  url: "https://developer.bitcoin.com/"
  description: >
    Bitbox based bitcoin.com developer platform and resources.
  categories:
    - Finance
  featured: false
- title: Barmej
  main_url: "https://app.barmej.com/"
  url: "https://app.barmej.com/"
  description: >
    An interactive platform to learn different programming languages in Arabic for FREE
  categories:
    - Education
    - Programming
    - Learning
  built_by: Obytes
  built_by_url: "https://www.obytes.com/"
  featured: false
- title: Vote Save America
  main_url: "https://votesaveamerica.com"
  url: "https://votesaveamerica.com"
  description: >
    Be a voter. Save America.
  categories:
    - Education
    - Government
  featured: false
  built_by: Jeremy E. Miller
  built_by_url: "https://jeremyemiller.com/"
- title: Emergence
  main_url: https://emcap.com/
  url: https://emcap.com/
  description: >
    Emergence is a top enterprise cloud venture capital firm. We fund early stage ventures focusing on enterprise & SaaS applications. Emergence is one of the top VC firms in Silicon Valley.
  categories:
    - Marketing
    - Blog
  built_by: Upstatement
  built_by_url: https://www.upstatement.com/
  featured: false
- title: FPVtips
  main_url: https://fpvtips.com
  url: https://fpvtips.com
  source_url: https://github.com/jumpalottahigh/fpvtips
  description: >
    FPVtips is all about bringing racing drone pilots closer together, and getting more people into the hobby!
  categories:
    - Community
    - Education
  built_by: Georgi Yanev
  built_by_url: https://twitter.com/jumpalottahigh
  featured: false
- title: Georgi Yanev
  main_url: https://blog.georgi-yanev.com/
  url: https://blog.georgi-yanev.com/
  source_url: https://github.com/jumpalottahigh/blog.georgi-yanev.com
  description: >
    I write articles about FPV quads (building and flying), web development, smart home automation, life-long learning and other topics from my personal experience.
  categories:
    - Blog
  built_by: Georgi Yanev
  built_by_url: https://twitter.com/jumpalottahigh
  featured: false
- title: Bear Archery
  main_url: "https://beararchery.com/"
  url: "https://beararchery.com/"
  categories:
    - eCommerce
    - Sports
  built_by: Escalade Sports
  built_by_url: "https://www.escaladesports.com/"
  featured: false
- title: "attn:"
  main_url: "https://www.attn.com/"
  url: "https://www.attn.com/"
  categories:
    - Media
    - Entertainment
  built_by: "attn:"
  built_by_url: "https://www.attn.com/"
  featured: false
- title: Mirror Conf
  description: >
    Mirror Conf is a conference designed to empower designers and frontend developers who have a thirst for knowledge and want to broaden their horizons.
  main_url: "https://www.mirrorconf.com/"
  url: "https://www.mirrorconf.com/"
  categories:
    - Conference
    - Design
    - Web Development
  featured: false
- title: Startarium
  main_url: https://www.startarium.ro
  url: https://www.startarium.ro
  description: >
    Free entrepreneurship educational portal with more than 20000 users, hundreds of resources, crowdfunding, mentoring and investor pitching events facilitated.
  categories:
    - Education
    - Nonprofit
    - Entrepreneurship
  built_by: Cezar Neaga
  built_by_url: https://twitter.com/cezarneaga
  featured: false
- title: Microlink
  main_url: https://microlink.io/
  url: https://microlink.io/
  description: >
    Extract structured data from any website.
  categories:
    - Web Development
    - API
  built_by: Kiko Beats
  built_by_url: https://kikobeats.com/
  featured: false
- title: Markets.com
  main_url: "https://www.markets.com/"
  url: "https://www.markets.com/"
  featured: false
  categories:
    - Finance
- title: Kevin Legrand
  url: "https://k-legrand.com"
  main_url: "https://k-legrand.com"
  source_url: "https://github.com/Manoz/k-legrand.com"
  description: >
    Personal website and blog built with love with Gatsby v2
  categories:
    - Blog
    - Portfolio
    - Web Development
  built_by: Kevin Legrand
  built_by_url: https://k-legrand.com
  featured: false
- title: David James Portfolio
  main_url: https://dfjames.com/
  url: https://dfjames.com/
  source_url: https://github.com/daviddeejjames/dfjames-gatsby
  description: >
    Portfolio Site using GatsbyJS and headless WordPress
  categories:
    - WordPress
    - Portfolio
    - Blog
  built_by: David James
  built_by_url: https://twitter.com/daviddeejjames
- title: Hypertext Candy
  url: https://www.hypertextcandy.com/
  main_url: https://www.hypertextcandy.com/
  description: >
    Blog about web development. Laravel, Vue.js, etc.
  categories:
    - Blog
    - Web Development
  built_by: Masahiro Harada
  built_by_url: https://twitter.com/_Masahiro_H_
  featured: false
- title: "Maxence Poutord's blog"
  description: >
    Tech & programming blog of Maxence Poutord, Software Engineer, Serial Traveler and Public Speaker
  main_url: https://www.maxpou.fr
  url: https://www.maxpou.fr
  featured: false
  categories:
    - Blog
    - Web Development
  built_by: Maxence Poutord
  built_by_url: https://www.maxpou.fr
- title: "The Noted Project"
  url: https://thenotedproject.org
  main_url: https://thenotedproject.org
  source_url: https://github.com/ianbusko/the-noted-project
  description: >
    Website to showcase the ethnomusicology research for The Noted Project.
  categories:
    - Portfolio
    - Education
    - Gallery
  built_by: Ian Busko
  built_by_url: https://github.com/ianbusko
  featured: false
- title: Got Milk
  main_url: "https://www.gotmilk.com/"
  url: "https://www.gotmilk.com/"
  featured: false
  categories:
    - Food
- title: People For Bikes
  url: "https://2017.peopleforbikes.org/"
  main_url: "https://2017.peopleforbikes.org/"
  categories:
    - Community
    - Sports
    - Gallery
    - Nonprofit
  built_by: PeopleForBikes
  built_by_url: "https://peopleforbikes.org/about-us/who-we-are/staff/"
  featured: false
- title: Wide Eye
  description: >
    Creative agency specializing in interactive design, web development, and digital communications.
  url: https://wideeye.co/
  main_url: https://wideeye.co/
  categories:
    - Design
    - Web Development
  built_by: Wide Eye
  built_by_url: https://wideeye.co/about-us/
  featured: false
- title: CodeSandbox
  description: >
    CodeSandbox is an online editor that helps you create web applications, from prototype to deployment.
  url: https://codesandbox.io/
  main_url: https://codesandbox.io/
  categories:
    - Web Development
  featured: false
- title: Marvel
  description: >
    The all-in-one platform powering design.
  url: https://marvelapp.com/
  main_url: https://marvelapp.com/
  categories:
    - Design
  featured: false
- title: Designcode.io
  description: >
    Learn to design and code React apps.
  url: https://designcode.io
  main_url: https://designcode.io
  categories:
    - Learning
  featured: false
- title: Happy Design
  description: >
    The Brand and Product Team Behind Happy Money
  url: https://design.happymoney.com/
  main_url: https://design.happymoney.com/
  categories:
    - Design
    - Finance
- title: Weihnachtsmarkt.ms
  description: >
    Explore the christmas market in Münster (Westf).
  url: https://weihnachtsmarkt.ms/
  main_url: https://weihnachtsmarkt.ms/
  source_url: https://github.com/codeformuenster/weihnachtsmarkt
  categories:
    - Gallery
    - Food
  built_by: "Code for Münster during #MSHACK18"
  featured: false
- title: Code Championship
  description: >
    Competitive coding competitions for students from 3rd to 8th grade. Code is Sport.
  url: https://www.codechampionship.com
  main_url: https://www.codechampionship.com
  categories:
    - Learning
    - Education
    - Sports
  built_by: Abamath LLC
  built_by_url: https://www.abamath.com
  featured: false
- title: Wieden+Kennedy
  description: >
    Wieden+Kennedy is an independent, global creative company.
  categories:
    - Technology
    - Web Development
    - Agency
    - Marketing
  url: https://www.wk.com
  main_url: https://www.wk.com
  built_by: Wieden Kennedy
  built_by_url: https://www.wk.com/about/
  featured: false
- title: Testing JavaScript
  description: >
    This course will teach you the fundamentals of testing your JavaScript applications using eslint, Flow, Jest, and Cypress.
  url: https://testingjavascript.com/
  main_url: https://testingjavascript.com/
  categories:
    - Learning
    - Education
    - JavaScript
  built_by: Kent C. Dodds
  built_by_url: https://kentcdodds.com/
  featured: false
- title: Use Hooks
  description: >
    One new React Hook recipe every day.
  url: https://usehooks.com/
  main_url: https://usehooks.com/
  categories:
    - Learning
  built_by: Gabe Ragland
  built_by_url: https://twitter.com/gabe_ragland
  featured: false
- title: Ambassador
  url: https://www.getambassador.io
  main_url: https://www.getambassador.io
  description: >
    Open source, Kubernetes-native API Gateway for microservices built on Envoy.
  categories:
    - Open Source
    - Documentation
    - Technology
  built_by: Datawire
  built_by_url: https://www.datawire.io
  featured: false
- title: Clubhouse
  main_url: https://clubhouse.io
  url: https://clubhouse.io
  description: >
    The intuitive and powerful project management platform loved by software teams of all sizes. Built with Gatsby v2 and Prismic
  categories:
    - Technology
    - Blog
    - Productivity
    - Community
    - Design
    - Open Source
  built_by: Ueno.
  built_by_url: https://ueno.co
  featured: false
- title: Asian Art Collection
  url: http://artmuseum.princeton.edu/asian-art/
  main_url: http://artmuseum.princeton.edu/asian-art/
  description: >
    Princeton University has a branch dealing with state of art.They have showcased ore than 6,000 works of Asian art are presented alongside ongoing curatorial and scholarly research
  categories:
    - Marketing
  featured: false
- title: QHacks
  url: https://qhacks.io
  main_url: https://qhacks.io
  source_url: https://github.com/qhacks/qhacks-website
  description: >
    QHacks is Queen’s University’s annual hackathon! QHacks was founded in 2016 with a mission to advocate and incubate the tech community at Queen’s University and throughout Canada.
  categories:
    - Education
    - Technology
    - Podcast
  featured: false
- title: Tyler McGinnis
  url: https://tylermcginnis.com/
  main_url: https://tylermcginnis.com/
  description: >
    The linear, course based approach to learning web technologies.
  categories:
    - Education
    - Technology
    - Podcast
    - Web Development
  featured: false
- title: a11y with Lindsey
  url: https://www.a11ywithlindsey.com/
  main_url: https://www.a11ywithlindsey.com/
  source_url: https://github.com/lkopacz/a11y-with-lindsey
  description: >
    To help developers navigate accessibility jargon, write better code, and to empower them to make their Internet, Everyone's Internet.
  categories:
    - Education
    - Blog
    - Technology
  built_by: Lindsey Kopacz
  built_by_url: https://twitter.com/littlekope0903
  featured: false
- title: DEKEMA
  url: https://www.dekema.com/
  main_url: https://www.dekema.com/
  description: >
    Worldclass crafting: Furnace, fervor, fulfillment. Delivering highest demand for future craftsmanship. Built using Gatsby v2 and Prismic.
  categories:
    - Healthcare
    - Science
    - Technology
  built_by: Crisp Studio
  built_by_url: https://crisp.studio
  featured: false
- title: Ramón Chancay
  description: >-
    Front-end / Back-end Developer in Guayaquil Ecuador.
    Currently at Everymundo, previously at El Universo.
    I enjoy teaching and sharing what I know.
    I give professional advice to developers and companies.
    My wife and my children are everything in my life.
  main_url: "https://ramonchancay.me/"
  url: "https://ramonchancay.me/"
  source_url: "https://github.com/devrchancay/personal-site"
  featured: false
  categories:
    - Blog
    - Technology
    - Web Development
  built_by: Ramón Chancay
  built_by_url: "https://ramonchancay.me/"
- title: BELLHOPS
  main_url: https://www.getbellhops.com/
  url: https://www.getbellhops.com/
  description: >-
    Whether you’re moving someplace new or just want to complete a few projects around your current home, BellHops can arrange the moving services you need—at simple, straightforward rates.
  categories:
    - Business
  built_by: Bellhops, Inc.
  built_by_url: https://www.getbellhops.com/
  featured: false
- title: Acclimate Consulting
  main_url: https://www.acclimate.io/
  url: https://www.acclimate.io/
  description: >-
    Acclimate is a consulting firm that puts organizations back in control with data-driven strategies and full-stack applications.
  categories:
    - Technology
    - Consulting
  built_by: Andrew Wilson
  built_by_url: https://github.com/andwilson
  featured: false
- title: Flyright
  url: https://flyright.co/
  main_url: https://flyright.co/
  description: >-
    Flyright curates everything you need for international travel in one tidy place 💜
  categories:
    - Technology
    - App
  built_by: Ty Hopp
  built_by_url: https://github.com/tyhopp
  featured: false
- title: Vets Who Code
  url: https://vetswhocode.io/
  main_url: https://vetswhocode.io/
  description: >-
    VetsWhoCode is a non-profit organization dedicated to training military veterans & giving them the skills they need transition into tech careers.
  categories:
    - Technology
    - Nonprofit
  featured: false
- title: Patreon Blog
  url: https://blog.patreon.com/
  main_url: https://blog.patreon.com/
  description: >-
    Official blog of Patreon.com
  categories:
    - Blog
  featured: false
- title: Full Beaker
  url: https://fullbeaker.com/
  main_url: https://fullbeaker.com/
  description: >-
    Full Beaker provides independent advice online about careers and home ownership, and connect anyone who asks with companies that can help them.
  categories:
    - Consulting
  featured: false
- title: Citywide Holdup
  url: https://citywideholdup.org/
  main_url: https://citywideholdup.org/
  source_url: https://github.com/killakam3084/citywide-site
  description: >-
    Citywide Holdup is an annual fundraising event held around early November in the city of Austin, TX hosted by the Texas Wranglers benefitting Easter Seals of Central Texas, a non-profit organization that provides exceptional services, education, outreach and advocacy so that people with disabilities can live, learn, work and play in our communities.
  categories:
    - Nonprofit
    - Event
  built_by: Cameron Rison
  built_by_url: https://github.com/killakam3084
  featured: false
- title: Dawn Labs
  url: https://dawnlabs.io
  main_url: https://dawnlabs.io
  description: >-
    Thoughtful products for inspired teams. With a holistic approach to engineering and design, we partner with startups and enterprises to build for the digital era.
  categories:
    - Technology
    - Agency
    - Web Development
  featured: false
- title: COOP by Ryder
  url: https://coop.com/
  main_url: https://coop.com/
  description: >
    COOP is a platform that connects fleet managers that have idle vehicles to businesses that are looking to rent vehicles. COOP simplifies the process and paperwork required to safely share vehicles between business owners.
  categories:
    - Marketing
  built_by: Crispin Porter Bogusky
  built_by_url: http://www.cpbgroup.com/
  featured: false
- title: Domino's Paving for Pizza
  url: https://www.pavingforpizza.com/
  main_url: https://www.pavingforpizza.com/
  description: >
    Nominate your town for a chance to have your rough drive home from Domino's fixed to pizza perfection.
  categories:
    - Marketing
  built_by: Crispin Porter Bogusky
  built_by_url: http://www.cpbgroup.com/
  featured: false
- title: Propapanda
  url: https://propapanda.eu/
  main_url: https://propapanda.eu/
  description: >
    Is a creative production house based in Tallinn, Estonia. We produce music videos, commercials, films and campaigns – from scratch to finish.
  categories:
    - Video
    - Portfolio
    - Agency
    - Media
  built_by: Henry Kehlmann
  built_by_url: https://github.com/madhenry/
  featured: false
- title: JAMstack.paris
  url: https://jamstack.paris/
  main_url: https://jamstack.paris/
  source_url: https://github.com/JAMstack-paris/jamstack.paris
  description: >
    JAMstack-focused, bi-monthly meetup in Paris
  categories:
    - Web Development
  built_by: Matthieu Auger & Nicolas Goutay
  built_by_url: https://github.com/JAMstack-paris
  featured: false
- title: DexWallet - The only Wallet you need by Dexlab
  main_url: "https://www.dexwallet.io/"
  url: "https://www.dexwallet.io/"
  source_url: "https://github.com/dexlab-io/DexWallet-website"
  featured: false
  description: >-
    DexWallet is a secure, multi-chain, mobile wallet with an upcoming one-click exchange for mobile.
  categories:
    - App
    - Open Source
  built_by: DexLab
  built_by_url: "https://github.com/dexlab-io"
- title: Kings Valley Paving
  url: https://kingsvalleypaving.com
  main_url: https://kingsvalleypaving.com
  description: >
    Kings Valley Paving is an asphalt, paving and concrete company serving the commercial, residential and industrial sectors in the Greater Toronto Area. Site designed by Stephen Bell.
  categories:
    - Marketing
  built_by: Michael Uloth
  built_by_url: https://www.michaeluloth.com
  featured: false
- title: Peter Barrett
  url: https://www.peterbarrett.ca
  main_url: https://www.peterbarrett.ca
  description: >
    Peter Barrett is a Canadian baritone from Newfoundland and Labrador who performs opera and concert repertoire in Canada, the U.S. and around the world. Site designed by Stephen Bell.
  categories:
    - Portfolio
    - Music
  built_by: Michael Uloth
  built_by_url: https://www.michaeluloth.com
  featured: false
- title: NARCAN
  main_url: https://www.narcan.com
  url: https://www.narcan.com
  description: >
    NARCAN Nasal Spray is the first and only FDA-approved nasal form of naloxone for the emergency treatment of a known or suspected opioid overdose.
  categories:
    - Healthcare
  built_by: NARCAN
  built_by_url: https://www.narcan.com
  featured: false
- title: Ritual
  main_url: https://ritual.com
  url: https://ritual.com
  description: >
    Ritual started with a simple question, what exactly is in women's multivitamins? This is the story of what happened when our founder Kat started searching for answers — the story of Ritual.
  categories:
    - Healthcare
  built_by: Ritual
  built_by_url: https://ritual.com
  featured: false
- title: Truebill
  main_url: https://www.truebill.com
  url: https://www.truebill.com
  description: >
    Truebill empowers you to take control of your money.
  categories:
    - Finance
  built_by: Truebill
  built_by_url: https://www.truebill.com
  featured: false
- title: Smartling
  main_url: https://www.smartling.com
  url: https://www.smartling.com
  description: >
    Smartling enables you to automate, manage, and professionally translate content so that you can do more with less.
  categories:
    - Marketing
  built_by: Smartling
  built_by_url: https://www.smartling.com
  featured: false
- title: Clear
  main_url: https://www.clearme.com
  url: https://www.clearme.com
  description: >
    At clear, we’re working toward a future where you are your ID, enabling you to lead an unstoppable life.
  categories:
    - Security
  built_by: Clear
  built_by_url: https://www.clearme.com
  featured: false
- title: VS Code Rocks
  main_url: "https://vscode.rocks"
  url: "https://vscode.rocks"
  source_url: "https://github.com/lannonbr/vscode-rocks"
  featured: false
  description: >
    VS Code Rocks is a place for weekly news on the newest features and updates to Visual Studio Code as well as trending extensions and neat tricks to continually improve your VS Code skills.
  categories:
    - Open Source
    - Blog
    - Web Development
  built_by: Benjamin Lannon
  built_by_url: "https://github.com/lannonbr"
- title: Particle
  main_url: "https://www.particle.io"
  url: "https://www.particle.io"
  featured: false
  description: Particle is a fully-integrated IoT platform that offers everything you need to deploy an IoT product.
  categories:
    - Marketing
- title: freeCodeCamp curriculum
  main_url: "https://learn.freecodecamp.org"
  url: "https://learn.freecodecamp.org"
  featured: false
  description: Learn to code with free online courses, programming projects, and interview preparation for developer jobs.
  categories:
    - Web Development
    - Learning
- title: Tandem
  main_url: "https://www.tandem.co.uk"
  url: "https://www.tandem.co.uk"
  description: >
    We're on a mission to free you of money misery. Our app, card and savings account are designed to help you spend less time worrying about money and more time enjoying life.
  categories:
    - Finance
    - App
  built_by: Tandem
  built_by_url: https://github.com/tandembank
  featured: false
- title: Monbanquet.fr
  main_url: "https://monbanquet.fr"
  url: "https://monbanquet.fr"
  description: >
    Give your corporate events the food and quality it deserves, thanks to the know-how of the best local artisans.
  categories:
    - eCommerce
    - Food
    - Event
  built_by: Monbanquet.fr
  built_by_url: https://github.com/monbanquet
  featured: false
- title: The Leaky Cauldron Blog
  url: https://theleakycauldronblog.com
  main_url: https://theleakycauldronblog.com
  source_url: https://github.com/v4iv/theleakycauldronblog
  description: >
    A Brew of Awesomeness with a Pinch of Magic...
  categories:
    - Blog
  built_by: Vaibhav Sharma
  built_by_url: https://github.com/v4iv
  featured: false
- title: Wild Drop Surf Camp
  main_url: "https://wilddropsurfcamp.com"
  url: "https://wilddropsurfcamp.com"
  description: >
    Welcome to Portugal's best kept secret and be amazed with our nature. Here you can explore, surf, taste the world's best gastronomy and wine, feel the North Canyon's power with the biggest waves in the world and so many other amazing things. Find us, discover yourself!
  categories:
    - Travel
  built_by: Samuel Fialho
  built_by_url: https://samuelfialho.com
  featured: false
- title: JoinUp HR chatbot
  url: https://www.joinup.io
  main_url: https://www.joinup.io
  description: Custom HR chatbot for better candidate experience
  categories:
    - App
    - Technology
  featured: false
- title: JDCastro Web Design & Development
  main_url: https://jacobdcastro.com
  url: https://jacobdcastro.com
  source_url: https://github.com/jacobdcastro/personal-site
  featured: false
  description: >
    A small business site for freelance web designer and developer Jacob D. Castro. Includes professional blog, contact forms, and soon-to-come portfolio of sites for clients. Need a new website or an extra developer to share the workload? Feel free to check out the website!
  categories:
    - Blog
    - Portfolio
    - Business
    - Freelance
  built_by: Jacob D. Castro
  built_by_url: https://twitter.com/jacobdcastro
- title: Gatsby Tutorials
  main_url: https://www.gatsbytutorials.com
  url: https://www.gatsbytutorials.com
  source_url: https://github.com/ooloth/gatsby-tutorials
  featured: false
  description: >
    Gatsby Tutorials is a community-updated list of video, audio and written tutorials to help you learn GatsbyJS.
  categories:
    - Web Development
    - Education
    - Open Source
  built_by: Michael Uloth
  built_by_url: "https://www.michaeluloth.com"
- title: Up & Running Tutorials
  main_url: https://www.upandrunningtutorials.com
  url: https://www.upandrunningtutorials.com
  featured: false
  description: >
    Free coding tutorials for web developers. Get your web development career up and running by learning to build better, faster websites.
  categories:
    - Web Development
    - Education
  built_by: Michael Uloth
  built_by_url: "https://www.michaeluloth.com"
- title: Grooovinger
  url: https://www.grooovinger.com
  main_url: https://www.grooovinger.com
  description: >
    Martin Grubinger, a web developer from Austria
  categories:
    - Portfolio
    - Web Development
  built_by: Martin Grubinger
  built_by_url: https://www.grooovinger.com
  featured: false
- title: LXDX - the Crypto Derivatives Exchange
  main_url: https://www.lxdx.co/
  url: https://www.lxdx.co/
  description: >
    LXDX is the world's fastest crypto exchange. Our mission is to bring innovative financial products to retail crypto investors, providing access to the same speed and scalability that institutional investors already depend on us to deliver each and every day.
  categories:
    - Marketing
    - Finance
  built_by: Corey Ward
  built_by_url: http://www.coreyward.me/
  featured: false
- title: Kyle McDonald
  url: https://kylemcd.com
  main_url: https://kylemcd.com
  source_url: https://github.com/kylemcd/personal-site-react
  description: >
    Personal site + blog for Kyle McDonald
  categories:
    - Blog
  built_by: Kyle McDonald
  built_by_url: https://kylemcd.com
  featured: false
- title: VSCode Power User Course
  main_url: https://VSCode.pro
  url: https://VSCode.pro
  description: >
    After 10 years with Sublime, I switched to VSCode. Love it. Spent 1000+ hours building a premium video course to help you switch today. 200+ power user tips & tricks turn you into a VSCode.pro
  categories:
    - Education
    - Learning
    - eCommerce
    - Marketing
    - Technology
    - Web Development
  built_by: Ahmad Awais
  built_by_url: https://twitter.com/MrAhmadAwais/
  featured: false
- title: Thijs Koerselman Portfolio
  main_url: https://www.vauxlab.com
  url: https://www.vauxlab.com
  featured: false
  description: >
    Portfolio of Thijs Koerselman. A freelance software engineer, full-stack web developer and sound designer.
  categories:
    - Portfolio
    - Business
    - Freelance
    - Technology
    - Web Development
    - Music
- title: Ad Hoc Homework
  main_url: https://homework.adhoc.team
  url: https://homework.adhoc.team
  description: >
    Ad Hoc builds government digital services that are fast, efficient, and usable by everyone. Ad Hoc Homework is a collection of coding and design challenges for candidates applying to our open positions.
  categories:
    - Web Development
    - Government
    - Healthcare
    - Programming
  built_by_url: https://adhoc.team
  featured: false
- title: Birra Napoli
  main_url: http://www.birranapoli.it
  url: http://www.birranapoli.it
  built_by: Ribrain
  built_by_url: https://www.ribrainstudio.com
  featured: false
  description: >
    Birra Napoli official site
  categories:
    - Landing Page
    - Business
    - Food
- title: Satispay
  url: https://www.satispay.com
  main_url: https://www.satispay.com
  categories:
    - Business
    - Finance
    - Technology
  built_by: Satispay
  built_by_url: https://www.satispay.com
  featured: false
- title: The Movie Database - Gatsby
  url: https://tmdb.lekoarts.de
  main_url: https://tmdb.lekoarts.de
  source_url: https://github.com/LekoArts/gatsby-source-tmdb-example
  categories:
    - Open Source
    - Entertainment
    - Gallery
  featured: false
  built_by: LekoArts
  built_by_url: "https://github.com/LekoArts"
  description: >
    Source from The Movie Database (TMDb) API (v3) in Gatsby. This example is built with react-spring, React hooks and react-tabs and showcases the gatsby-source-tmdb plugin. It also has some client-only paths and uses gatsby-image.
- title: LANDR - Creative Tools for Musicians
  url: https://www.landr.com/
  main_url: https://www.landr.com/en/
  categories:
    - Music
    - Technology
    - Business
    - Entrepreneurship
    - Freelance
    - Marketing
    - Media
  featured: false
  built_by: LANDR
  built_by_url: https://twitter.com/landr_music
  description: >
    Marketing website built for LANDR. LANDR is a web application that provides tools for musicians to master their music (using artificial intelligence), collaborate with other musicians, and distribute their music to multiple platforms.
- title: ClinicJS
  url: https://clinicjs.org/
  main_url: https://clinicjs.org/
  categories:
    - Technology
    - Documentation
  featured: false
  built_by: NearForm
  built_by_url: "https://www.nearform.com/"
  description: >
    Tools to help diagnose and pinpoint Node.js performance issues.
- title: KOBIT
  main_url: "https://kobit.in"
  url: "https://kobit.in"
  description: Automated Google Analytics Report with everything you need and more
  featured: false
  categories:
    - Marketing
    - Blog
  built_by: mottox2
  built_by_url: "https://mottox2.com"
- title: Aleksander Hansson
  main_url: https://ahansson.com
  url: https://ahansson.com
  featured: false
  description: >
    Portfolio website for Aleksander Hansson
  categories:
    - Portfolio
    - Business
    - Freelance
    - Technology
    - Web Development
    - Consulting
  built_by: Aleksander Hansson
  built_by_url: https://www.linkedin.com/in/aleksanderhansson/
- title: Surfing Nosara
  main_url: "https://www.surfingnosara.com"
  url: "https://www.surfingnosara.com"
  description: Real estate, vacation, and surf report hub for Nosara, Costa Rica
  featured: false
  categories:
    - Business
    - Blog
    - Gallery
    - Marketing
  built_by: Desarol
  built_by_url: "https://www.desarol.com"
- title: Crispin Porter Bogusky
  url: https://cpbgroup.com/
  main_url: https://cpbgroup.com/
  description: >
    We solve the world’s toughest communications problems with the most quantifiably potent creative assets.
  categories:
    - Agency
    - Design
    - Marketing
  built_by: Crispin Porter Bogusky
  built_by_url: https://cpbgroup.com/
  featured: false
- title: graphene-python
  url: https://graphene-python.org
  main_url: https://graphene-python.org
  description: Graphene is a collaboratively funded project.Graphene-Python is a library for building GraphQL APIs in Python easily.
  categories:
    - Library
    - API
    - Documentation
  featured: false
- title: Engel & Völkers Ibiza Holiday Rentals
  main_url: "https://www.ev-ibiza.com/"
  url: "https://www.ev-ibiza.com/"
  featured: false
  built_by: Ventura Digitalagentur
  description: >
    Engel & Völkers, one of the most successful real estate agencies in the world, offers luxury holiday villas to rent in Ibiza.
  categories:
    - Travel
- title: Sylvain Hamann's personal website
  url: "https://shamann.fr"
  main_url: "https://shamann.fr"
  source_url: "https://github.com/sylvhama/shamann-gatsby/"
  description: >
    Sylvain Hamann, web developer from France
  categories:
    - Portfolio
    - Web Development
  built_by: Sylvain Hamann
  built_by_url: "https://twitter.com/sylvhama"
  featured: false
- title: Luca Crea's portfolio
  main_url: https://lcrea.github.io
  url: https://lcrea.github.io
  description: >
    Portfolio and personal website of Luca Crea, an Italian software engineer.
  categories:
    - Portfolio
  built_by: Luca Crea
  built_by_url: https://github.com/lcrea
  featured: false
- title: Escalade Sports
  main_url: "https://www.escaladesports.com/"
  url: "https://www.escaladesports.com/"
  categories:
    - eCommerce
    - Sports
  built_by: Escalade Sports
  built_by_url: "https://www.escaladesports.com/"
  featured: false
- title: Exposify
  main_url: "https://www.exposify.de/"
  url: "https://www.exposify.de/"
  description: >
    This is our German website built with Gatsby 2.0, Emotion and styled-system.
    Exposify is a proptech startup and builds technology for real estate businesses.
    We provide our customers with an elegant agent software in combination
    with beautifully designed and fast websites.
  categories:
    - Web Development
    - Real Estate
    - Agency
    - Marketing
  built_by: Exposify
  built_by_url: "https://www.exposify.de/"
  featured: false
- title: Steak Point
  main_url: https://www.steakpoint.at/
  url: https://www.steakpoint.at/
  description: >
    Steak Restaurant in Vienna, Austria (Wien, Österreich).
  categories:
    - Food
  built_by: Peter Kroyer
  built_by_url: https://www.peterkroyer.at/
  featured: false
- title: Takumon blog
  main_url: "https://takumon.com"
  url: "https://takumon.com"
  source_url: "https://github.com/Takumon/blog"
  description: Java Engineer's tech blog.
  featured: false
  categories:
    - Blog
  built_by: Takumon
  built_by_url: "https://twitter.com/inouetakumon"
- title: DayThirty
  main_url: "https://daythirty.com"
  url: "https://daythirty.com"
  description: DayThirty - ideas for the new year.
  featured: false
  categories:
    - Marketing
  built_by: Jack Oliver
  built_by_url: "https://twitter.com/mrjackolai"
- title: TheAgencyProject
  main_url: "https://theagencyproject.co"
  url: "https://theagencyproject.co"
  description: Agency model, without agency overhead.
  categories:
    - Agency
  built_by: JV-LA
  built_by_url: https://jv-la.com
- title: Karen Hou's portfolio
  main_url: https://www.karenhou.com/
  url: https://www.karenhou.com/
  categories:
    - Portfolio
  built_by: Karen H. Developer
  built_by_url: https://github.com/karenhou
  featured: false
- title: Jean Luc Ponty
  main_url: "https://ponty.com"
  url: "https://ponty.com"
  description: Official site for Jean Luc Ponty, French virtuoso violinist and jazz composer.
  featured: false
  categories:
    - Music
    - Entertainment
  built_by: Othermachines
  built_by_url: "https://othermachines.com"
- title: Rosewood Family Advisors
  main_url: "https://www.rfallp.com/"
  url: "https://www.rfallp.com/"
  description: Rosewood Family Advisors LLP (Palo Alto) provides a diverse range of family office services customized for ultra high net worth individuals.
  featured: false
  categories:
    - Finance
    - Business
  built_by: Othermachines
  built_by_url: "https://othermachines.com"
- title: Cole Walker's Portfolio
  main_url: "https://www.walkermakes.com"
  url: "https://www.walkermakes.com"
  source_url: "https://github.com/ColeWalker/portfolio"
  description: The portfolio of web developer Cole Walker, built with the help of Gatsby v2, React-Spring, and SASS.
  featured: false
  categories:
    - Portfolio
    - Web Development
  built_by: Cole Walker
  built_by_url: "https://www.walkermakes.com"
- title: Standing By Company
  main_url: "https://standingby.company"
  url: "https://standingby.company"
  description: A brand experience design company led by Scott Mackenzie and Trent Barton.
  featured: false
  categories:
    - Design
    - Web Development
  built_by: Standing By Company
  built_by_url: "https://standingby.company"
- title: Ashley Thouret
  main_url: "https://www.ashleythouret.com"
  url: "https://www.ashleythouret.com"
  description: Official website of Canadian soprano Ashley Thouret. Site designed by Stephen Bell.
  categories:
    - Portfolio
    - Music
  built_by: Michael Uloth
  built_by_url: "https://www.michaeluloth.com"
  featured: false
- title: The AZOOR Society
  main_url: "https://www.theazoorsociety.org"
  url: "https://www.theazoorsociety.org"
  description: The AZOOR Society is a UK-based charity committed to promoting awareness of Acute Zonal Occult Outer Retinopathy and assisting further research. Site designed by Stephen Bell.
  categories:
    - Community
    - Nonprofit
  built_by: Michael Uloth
  built_by_url: "https://www.michaeluloth.com"
  featured: false
- title: Gábor Fűzy pianist
  main_url: "https://pianobar.hu"
  url: "https://pianobar.hu"
  description: Gábor Fűzy pianist's official website built with Gatsby v2.
  categories:
    - Music
  built_by: Zoltán Bedi
  built_by_url: "https://github.com/B3zo0"
  featured: false
- title: Logicwind
  main_url: "https://logicwind.com"
  url: "https://logicwind.com"
  description: Website of Logicwind - JavaScript experts, Technology development agency & consulting.
  featured: false
  categories:
    - Portfolio
    - Agency
    - Web Development
    - Consulting
  built_by: Logicwind
  built_by_url: "https://www.logicwind.com"
- title: ContactBook.app
  main_url: "https://contactbook.app"
  url: "https://contactbook.app"
  description: Seamlessly share Contacts with G Suite team members
  featured: false
  categories:
    - Landing Page
    - Blog
  built_by: Logicwind
  built_by_url: "https://www.logicwind.com"
- title: Waterscapes
  main_url: "https://waterscap.es"
  url: "https://waterscap.es/lake-monteynard/"
  source_url: "https://github.com/gaelbillon/Waterscapes-Gatsby-site"
  description: Waterscap.es is a directory of bodies of water (creeks, ponds, waterfalls, lakes, etc) with information about each place such as how to get there, hike time, activities and photos and a map displayed with the Mapbox GL SJ npm package. It was developed with the goal of learning Gatsby. This website is based on the gatsby-contentful-starter and uses Contentful as CMS. It is hosted on Netlify. Hooks are setup with Bitbucket and Contentful to trigger a new build upon code or content changes. The data on Waterscap.es is a mix of original content and informations from the internets gathered and put together.
  categories:
    - Directory
    - Photography
    - Travel
  built_by: Gaël Billon
  built_by_url: "https://gaelbillon.com"
  featured: false
- title: Packrs
  url: "https://www.packrs.co/"
  main_url: "https://www.packrs.co/"
  description: >
    Packrs is a local delivery platform, one spot for all your daily requirements. On a single tap get everything you need at your doorstep.
  categories:
    - Marketing
    - Landing Page
    - Entrepreneurship
  built_by: Vipin Kumar Rawat
  built_by_url: "https://github.com/aesthytik"
  featured: false
- title: HyakuninIsshu
  main_url: "https://hyakuninanki.net"
  url: "https://hyakuninanki.net"
  source_url: "https://github.com/rei-m/web_hyakuninisshu"
  description: >
    HyakuninIsshu is a traditional Japanese card game.
  categories:
    - Education
    - Gallery
    - Entertainment
  built_by: Rei Matsushita
  built_by_url: "https://github.com/rei-m/"
  featured: false
- title: WQU Partners
  main_url: "https://partners.wqu.org/"
  url: "https://partners.wqu.org/"
  featured: false
  categories:
    - Marketing
    - Education
    - Landing Page
  built_by: Corey Ward
  built_by_url: "http://www.coreyward.me/"
- title: Federico Giacone
  url: "https://federico.giac.one/"
  main_url: "https://federico.giac.one"
  source_url: "https://github.com/leopuleo/federico.giac.one"
  description: >
    Digital portfolio for Italian Architect Federico Giacone.
  categories:
    - Portfolio
    - Gallery
  built_by: Leonardo Giacone
  built_by_url: "https://github.com/leopuleo"
  featured: false
- title: Station
  url: "https://getstation.com/"
  main_url: "https://getstation.com/"
  description: Station is the first smart browser for busy people. A single place for all of your web applications.
  categories:
    - Technology
    - Web Development
    - Productivity
  featured: false
- title: Vyron Vasileiadis
  url: "https://fedonman.com/"
  main_url: "https://fedonman.com"
  source_url: "https://github.com/fedonman/fedonman-website"
  description: Personal space of Vyron Vasileiadis aka fedonman, a Web & IoT Developer, Educator and Entrepreneur based in Athens, Greece.
  categories:
    - Portfolio
    - Technology
    - Web Development
    - Education
  built_by: Vyron Vasileiadis
  built_by_url: "https://github.com/fedonman"
- title: Fabien Champigny
  url: "https://www.champigny.name/"
  main_url: "https://www.champigny.name/"
  built_by_url: "https://www.champigny.name/"
  description: Fabien Champigny's personal blog. Entrepreneur, hacker and loves street photo.
  categories:
    - Blog
    - Gallery
    - Photography
    - Productivity
    - Entrepreneurship
  featured: false
- title: Alex Xie - Portfolio
  url: https://alexieyizhe.me/
  main_url: https://alexieyizhe.me/
  source_url: https://github.com/alexieyizhe/alexieyizhe.github.io
  description: >
    Personal website of Alex Yizhe Xie, a University of Waterloo Computer Science student and coding enthusiast.
  categories:
    - Blog
    - Portfolio
    - Web Development
  featured: false
- title: Equithon
  url: https://equithon.org/
  main_url: https://equithon.org/
  source_url: https://github.com/equithon/site-main/
  built_by: Alex Xie
  built_by_url: https://alexieyizhe.me/
  description: >
    Equithon is the largest social innovation hackathon in Waterloo, Canada. It was founded in 2016 to tackle social equity issues and create change.
  categories:
    - Education
    - Event
    - Learning
    - Open Source
    - Nonprofit
    - Technology
  featured: false
- title: Dale Blackburn - Portfolio
  url: https://dakebl.co.uk/
  main_url: https://dakebl.co.uk/
  source_url: https://github.com/dakebl/dakebl.co.uk
  description: >
    Dale Blackburn's personal website and blog.
  categories:
    - Blog
    - Portfolio
    - Web Development
  featured: false
- title: Portfolio of Anthony Wiktor
  url: https://www.anthonydesigner.com/
  main_url: https://www.anthonydesigner.com/
  description: >
    Anthony Wiktor is a Webby Award-Winning Creative Director and Digital Designer twice named Hot 100 by WebDesigner Magazine. Anthony has over a decade of award-winning experience in design and has worked on projects across a diverse set of industries — from entertainment to consumer products to hospitality to technology. Anthony is a frequent lecturer at USC’s Annenberg School for Communication & Journalism and serves on the board of AIGA Los Angeles.
  categories:
    - Portfolio
    - Marketing
  built_by: Maciej Leszczyński
  built_by_url: http://twitter.com/_maciej
  featured: false
- title: Frame.io Workflow Guide
  main_url: https://workflow.frame.io
  url: https://workflow.frame.io
  description: >
    The web’s most comprehensive post-production resource, written by pro filmmakers, for pro filmmakers. Always expanding, always free.
  categories:
    - Education
  built_by: Frame.io
  built_by_url: https://frame.io
  featured: false
- title: MarcySutton.com
  main_url: https://marcysutton.com
  url: https://marcysutton.com
  description: >
    The personal website of web developer and accessibility advocate Marcy Sutton.
  categories:
    - Blog
    - Accessibility
    - Video
    - Photography
  built_by: Marcy Sutton
  built_by_url: https://marcysutton.com
  featured: true
- title: Kepinski.me
  main_url: https://kepinski.me
  url: https://kepinski.me
  description: >
    The personal site of Antoni Kepinski, Node.js Developer.
  categories:
    - Portfolio
    - Open Source
  built_by: Antoni Kepinski
  built_by_url: https://kepinski.me
  featured: false
- title: WPGraphQL Docs
  main_url: https://docs.wpgraphql.com
  url: https://docs.wpgraphql.com
  description: >
    Documentation for WPGraphQL, a free open-source WordPress plugin that provides an extendable GraphQL schema and API for any WordPress site.
  categories:
    - API
    - Documentation
    - Technology
    - Web Development
    - WordPress
  built_by: WPGraphQL
  built_by_url: https://wpgraphql.com
  featured: false
- title: Shine Lawyers
  main_url: https://www.shine.com.au
  url: https://www.shine.com.au
  description: >
    Shine Lawyers is an Australian legal services website built with Gatsby v2, Elasticsearch, Isso, and Geolocation services.
  categories:
    - Business
    - Blog
- title: Parallel Polis Kosice
  url: https://www.paralelnapoliskosice.sk/
  main_url: https://www.paralelnapoliskosice.sk/
  source_url: https://github.com/ParalelnaPolisKE/paralelnapoliskosice.sk
  description: >
    Parallel Polis is a collective of people who want to live in a more opened world. We look for possibilities and technologies (Bitcoin, the blockchain, reputation systems and decentralized technologies in general) that open new ways, make processes easier and remove unnecessary barriers. We want to create an environment that aims at education, discovering and creating better systems for everybody who is interested in freedom and independence.
  categories:
    - Blog
    - Education
    - Technology
  built_by: Roman Vesely
  built_by_url: https://romanvesely.
  featured: false
- title: Unda Solutions
  url: https://unda.com.au
  main_url: https://unda.com.au
  description: >
    A custom web application development company in Perth, WA
  categories:
    - Business
    - Freelance
    - Web Development
    - Technology
  featured: false
- title: BIGBrave
  main_url: https://bigbrave.digital
  url: https://bigbrave.digital
  description: >
    BIGBrave is a strategic design firm. We partner with our clients, big and small, to design & create human-centered brands, products, services and systems that are simple, beautiful and easy to use.
  categories:
    - Agency
    - Web Development
    - Marketing
    - Technology
    - WordPress
  built_by: Francois Brill
  built_by_url: https://bigbrave.digital
  featured: false
- title: KegTracker
  main_url: https://www.kegtracker.co.za
  url: https://www.kegtracker.co.za
  description: >
    Keg Tracker is part of the Beverage Insights family and its sole aim is to provide you with the right data about your kegs to make better decisions. In today’s business landscape having the right information at your finger tips is crucial to the agility of your business.
  categories:
    - Food
    - Business
    - Technology
  built_by: Francois Brill
  built_by_url: https://bigbrave.digital
  featured: false
- title: Mike Nichols
  url: https://www.mikenichols.me
  main_url: https://www.mikenichols.me
  description: >
    Portfolio site of Mike Nichols, a UX designer and product development lead.
  categories:
    - Portfolio
    - Technology
    - Web Development
  built_by: Mike Nichols
  featured: false
- title: Steve Haid
  url: https://www.stevehaid.com
  main_url: https://www.stevehaid.com
  description: >
    Steve Haid is a real estate agent and Professional Financial Planner (PFP) who has been helping clients achieve their investment goals since 2006. Site designed by Stephen Bell.
  categories:
    - Marketing
    - Real Estate
  built_by: Michael Uloth
  built_by_url: "https://www.michaeluloth.com"
- title: Incremental - Loyalty, Rewards and Incentive Programs
  main_url: https://www.incremental.com.au
  url: https://www.incremental.com.au
  description: >
    Sydney-based digital agency specialising in loyalty, rewards and incentive programs. WordPress backend; Cloudinary, YouTube and Hubspot form integration; query data displayed as animated SVG graphs; video background in the header.
  categories:
    - Agency
    - Portfolio
    - WordPress
  built_by: Incremental
  built_by_url: https://www.incremental.com.au
  featured: false
- title: Technica11y
  main_url: https://www.technica11y.org
  url: https://www.technica11y.org
  description: >
    Discussing challenges in technical accessibility.
  categories:
    - Accessibility
    - Education
    - Video
  built_by: Tenon.io
  built_by_url: https://tenon.io
  featured: false
- title: Tenon-UI Documentation
  main_url: https://www.tenon-ui.info
  url: https://www.tenon-ui.info
  description: >
    Documentation site for Tenon-UI: Tenon.io's accessible components library.
  categories:
    - Accessibility
    - Documentation
    - Library
    - Web Development
  built_by: Tenon.io
  built_by_url: https://tenon.io
  featured: false
- title: Matthew Secrist
  main_url: https://www.matthewsecrist.net
  url: https://www.matthewsecrist.net
  source_url: https://github.com/matthewsecrist/v3
  description: >
    Matthew Secrist's personal portfolio using Gatsby, Prismic and Styled-Components.
  categories:
    - Portfolio
    - Technology
    - Web Development
  built_by: Matthew Secrist
  built_by_url: https://www.matthewsecrist.net
  featured: false
- title: Node.js Dev
  main_url: https://nodejs.dev
  url: https://nodejs.dev
  source_url: https://github.com/nodejs/nodejs.dev
  description: >
    Node.js Foundation Website.
  categories:
    - Documentation
    - Web Development
  built_by: Node.js Website Redesign Working Group
  built_by_url: https://github.com/nodejs/website-redesign
  featured: false
- title: Sheffielders
  main_url: https://sheffielders.org
  url: https://sheffielders.org
  source_url: https://github.com/davemullenjnr/sheffielders
  description: >
    A collective of businesses, creatives, and projects based in Sheffield, UK.
  categories:
    - Directory
  built_by: Dave Mullen Jnr
  built_by_url: https://davemullenjnr.co.uk
  featured: false
- title: Stealth Labs
  url: https://stealthlabs.io
  main_url: https://stealthlabs.io
  description: >
    We design and develop for the web, mobile and desktop
  categories:
    - Portfolio
    - Web Development
  built_by: Edvins Antonovs
  built_by_url: https://edvins.io
  featured: false
- title: Constanzia Yurashko
  main_url: https://www.constanziayurashko.com
  url: https://www.constanziayurashko.com
  description: >
    Exclusive women's ready-to-wear fashion by designer Constanzia Yurashko.
  categories:
    - Portfolio
  built_by: Maxim Andries
  featured: false
- title: The Tenon.io blog
  main_url: https://blog.tenon.io/
  url: https://blog.tenon.io/
  description: >
    The Tenon.io blog features articles on accessibility written by some of the industry's leading lights and includes news, guidance, and education.
  categories:
    - Accessibility
    - Blog
    - Education
  built_by: Tenon.io
  built_by_url: https://tenon.io
  featured: false
- title: Algolia
  url: https://algolia.com
  main_url: https://algolia.com
  description: >
    Algolia helps businesses across industries quickly create relevant, scalable, and lightning fast search and discovery experiences.
  categories:
    - Web Development
    - Technology
    - Open Source
    - Featured
  built_by: Algolia
  featured: true
- title: GVD Renovations
  url: https://www.gvdrenovationsinc.com/
  main_url: https://www.gvdrenovationsinc.com/
  description: >
    GVD Renovations is a home improvement contractor with a well known reputation as a professional, quality contractor in California.
  categories:
    - Business
  built_by: David Krasniy
  built_by_url: http://dkrasniy.com
  featured: false
- title: Styled System
  url: https://styled-system.com/
  main_url: https://styled-system.com/
  source_url: https://github.com/styled-system/styled-system/tree/master/docs
  description: >
    Style props for rapid UI development.
  categories:
    - Design System
  built_by: Brent Jackson
  built_by_url: https://jxnblk.com/
- title: Timehacker
  url: https://timehacker.app
  main_url: https://timehacker.app
  description: >
    Procrastination killer, automatic time tracking app to skyrocket your productivity
  categories:
    - Productivity
    - App
    - Technology
    - Marketing
    - Landing Page
  built_by: timehackers
  featured: false
- title: Little & Big
  main_url: "https://www.littleandbig.com.au/"
  url: "https://www.littleandbig.com.au/"
  description: >
    Little & Big exists with the aim to create Websites, Apps, E-commerce stores
    that are consistently unique and thoughtfully crafted, every time.
  categories:
    - Agency
    - Design
    - Web Development
    - Portfolio
  built_by: Little & Big
  built_by_url: "https://www.littleandbig.com.au/"
  featured: false
- title: Cat Knows
  main_url: "https://catnose99.com/"
  url: "https://catnose99.com/"
  description: >
    Personal blog built with Gatsby v2.
  categories:
    - Blog
    - Web Development
  built_by: CatNose
  built_by_url: "https://twitter.com/catnose99"
  featured: false
- title: just some dev
  url: https://www.iamdeveloper.com
  main_url: https://www.iamdeveloper.com
  source_url: https://github.com/nickytonline/www.iamdeveloper.com
  description: >
    Just some software developer writing things ✏️
  categories:
    - Blog
  built_by: Nick Taylor
  built_by_url: https://www.iamdeveloper.com
  featured: false
- title: Keziah Moselle Blog
  url: https://blog.keziahmoselle.fr/
  main_url: https://blog.keziahmoselle.fr/
  source_url: https://github.com/KeziahMoselle/blog.keziahmoselle.fr
  description: >
    ✍️ A place to share my thoughts.
  categories:
    - Blog
  built_by: Keziah Moselle
  built_by_url: https://keziahmoselle.fr/
- title: xfuture's blog
  url: https://www.xfuture-blog.com/
  main_url: https://www.xfuture-blog.com/
  source_url: https://github.com/xFuture603/xfuture-blog
  description: >
    A blog about Devops, Web development, and my insights as a systems engineer.
  categories:
    - Blog
  built_by: Daniel Uhlmann
  built_by_url: https://www.xfuture-blog.com/
- title: Mayne's Blog
  main_url: "https://gine.me/"
  url: "https://gine.me/page/1"
  source_url: "https://github.com/mayneyao/gine-blog"
  featured: false
  categories:
    - Blog
    - Web Development
- title: Bakedbird
  url: https://bakedbird.com
  main_url: https://bakedbird.com
  description: >
    Eleftherios Psitopoulos - A frontend developer from Greece ☕
  categories:
    - Portfolio
    - Blog
  built_by: Eleftherios Psitopoulos
  built_by_url: https://bakedbird.com
- title: Benjamin Lannon
  url: https://lannonbr.com
  main_url: https://lannonbr.com
  source_url: https://github.com/lannonbr/Portfolio-gatsby
  description: >
    Personal portfolio of Benjamin Lannon
  categories:
    - Portfolio
    - Web Development
  built_by: Benjamin Lannon
  built_by_url: https://lannonbr.com
  featured: false
- title: Aravind Balla
  url: https://aravindballa.com
  main_url: https://aravindballa.com
  source_url: https://github.com/aravindballa/website2017
  description: >
    Personal portfolio of Aravind Balla
  categories:
    - Portfolio
    - Blog
    - Web Development
  built_by: Aravind Balla
  built_by_url: https://aravindballa.com
- title: Kaleb McKelvey
  url: https://kalebmckelvey.com
  main_url: https://kalebmckelvey.com
  source_url: https://github.com/avatar-kaleb/kalebmckelvey-site
  description: >
    Personal portfolio of Kaleb McKelvey!
  categories:
    - Blog
    - Portfolio
  built_by: Kaleb McKelvey
  built_by_url: https://kalebmckelvey.com
  featured: false
- title: Michal Czaplinski
  url: https://czaplinski.io
  main_url: https://czaplinski.io
  source_url: https://github.com/michalczaplinski/michalczaplinski.github.io
  description: >
    Michal Czaplinski is a full-stack developer 🚀
  categories:
    - Portfolio
    - Web Development
  built_by: Michal Czaplinski mmczaplinski@gmail.com
  built_by_url: https://czaplinski.io
  featured: false
- title: Interactive Investor (ii)
  url: https://www.ii.co.uk
  main_url: https://www.ii.co.uk
  description: >
    Hybrid (static/dynamic) Gatsby web app for ii's free research, news and analysis, discussion and product marketing site.
  categories:
    - Business
    - Finance
    - Technology
  built_by: Interactive Investor (ii)
  built_by_url: https://www.ii.co.uk
  featured: false
- title: Weingut Goeschl
  url: https://www.weingut-goeschl.at/
  main_url: https://www.weingut-goeschl.at/
  description: >
    Weingut Goeschl is a family winery located in Gols, Burgenland in Austria (Österreich)
  categories:
    - eCommerce
    - Business
  built_by: Peter Kroyer
  built_by_url: https://www.peterkroyer.at/
  featured: false
- title: Hash Tech Guru
  url: https://hashtech.guru
  main_url: https://hashtech.guru
  description: >
    Software Development Training School and Tech Blog
  categories:
    - Blog
    - Education
  built_by: Htet Wai Yan Soe
  built_by_url: https://github.com/johnreginald
- title: AquaGruppen Vattenfilter
  url: https://aquagruppen.se
  main_url: https://aquagruppen.se/
  description: >
    Water filter and water treatment products in Sweden
  categories:
    - Business
    - Technology
  built_by: Johan Eliasson
  built_by_url: https://github.com/elitan
  featured: false
- title: Josef Aidt
  url: https://josefaidt.dev
  main_url: https://josefaidt.dev
  source_url: https://github.com/josefaidt/josefaidt.github.io
  description: >
    Personal website, blog, portfolio for Josef Aidt
  categories:
    - Portfolio
    - Blog
    - Web Development
  built_by: Josef Aidt
  built_by_url: https://twitter.com/garlicbred
- title: How To egghead
  main_url: https://howtoegghead.com/
  url: https://howtoegghead.com/
  source_url: https://github.com/eggheadio/how-to-egghead
  featured: false
  built_by: egghead.io
  built_by_url: https://egghead.io
  description: >
    How to become an egghead instructor or reviewer
  categories:
    - Documentation
    - Education
- title: Sherpalo Ventures
  main_url: "https://www.sherpalo.com/"
  url: "https://www.sherpalo.com/"
  featured: false
  categories:
    - Finance
    - Business
    - Technology
  built_by: Othermachines
  built_by_url: "https://othermachines.com"
- title: WrapCode
  url: https://www.wrapcode.com
  main_url: https://www.wrapcode.com
  description: >
    A full stack blog on Microsoft Azure, JavaScript, DevOps, AI and Bots.
  categories:
    - Blog
    - Technology
    - Web Development
  built_by: Rahul P
  built_by_url: https://twitter.com/_rahulpp
  featured: false
- title: Kirankumar Ambati's Portfolio
  url: https://www.kirankumarambati.me
  main_url: https://www.kirankumarambati.me
  description: >
    Personal website, blog, portfolio of Kirankumar Ambati
  categories:
    - Blog
    - Portfolio
    - Web Development
  built_by: Kirankumar Ambati
  built_by_url: https://github.com/kirankumarambati
  featured: false
- title: Mixkit by Envato
  url: https://mixkit.co
  main_url: https://mixkit.co
  description: >
    Extraordinary free HD videos
  categories:
    - Video
    - Design
    - Gallery
    - Video
  built_by: Envato
  built_by_url: https://github.com/envato
  featured: false
- title: Rou Hun Fan's portfolio
  main_url: https://flowen.me
  url: https://flowen.me
  source_url: https://github.com/flowen/flowen.me/tree/master/2019/v3
  description: >
    Portfolio of creative developer Rou Hun Fan. Built with Gatsby v2 &amp; Greensock drawSVG.
  categories:
    - Portfolio
  built_by: Rou Hun Fan Developer
  built_by_url: https://flowen.me
  featured: false
- title: chadly.net
  url: https://www.chadly.net
  main_url: https://www.chadly.net
  source_url: https://github.com/chadly/chadly.net
  description: >
    Personal tech blog by Chad Lee.
  categories:
    - Blog
    - Technology
    - Web Development
  built_by: Chad Lee
  built_by_url: https://github.com/chadly
  featured: false
- title: CivicSource
  url: https://www.civicsource.com
  main_url: https://www.civicsource.com
  description: >
    Online auction site to purchase tax-distressed properties from local taxing authorities.
  categories:
    - Real Estate
    - Government
  featured: false
- title: SpotYou
  main_url: "https://spotyou.joshglazer.com"
  url: "https://spotyou.joshglazer.com"
  source_url: "https://github.com/joshglazer/spotyou"
  description: >
    SpotYou allows you to watch your favorite music videos on Youtube based on your Spotify Preferences
  categories:
    - Entertainment
    - Music
  built_by: Josh Glazer
  built_by_url: https://linkedin.com/in/joshglazer/
  featured: false
- title: Hesam Kaveh's blog
  description: >
    A blog with great seo that using gatsby-source-wordpress to fetch posts from backend
  main_url: "https://hesamkaveh.com/"
  url: "https://hesamkaveh.com/"
  source_url: "https://github.com/hesamkaveh/sansi"
  featured: false
  categories:
    - Blog
    - WordPress
- title: Oliver Gomes Portfolio
  main_url: https://oliver-gomes.github.io/v4/
  url: https://oliver-gomes.github.io/v4/
  description: >
    As an artist and a web designer/developer, I wanted to find a way to present these two portfolios in a way that made sense.  I felt with new found power of speed, Gatsby helped keep my creativity intact with amazing response and versatility. I felt my butter smooth transition felt much better in user perspective and super happy with the power of Gatsby.
  categories:
    - Portfolio
    - Web Development
    - Blog
  built_by: Oliver Gomes
  built_by_url: https://github.com/oliver-gomes
  featured: false
- title: Patrik Szewczyk
  url: https://www.szewczyk.cz/
  main_url: https://www.szewczyk.cz/
  description: >
    Patrik Szewczyk – JavaScript, TypeScript, React, Node.js developer, Redux, Reason
  categories:
    - Portfolio
  built_by: Patrik Szewczyk
  built_by_url: https://linkedin.com/in/thepatriczek/
  featured: false
- title: Patrik Arvidsson's portfolio
  url: https://www.patrikarvidsson.com
  main_url: https://www.patrikarvidsson.com
  source_url: https://github.com/patrikarvidsson/portfolio-gatsby-contentful
  description: >
    Personal portfolio site of Swedish interaction designer Patrik Arvidsson. Built with Gatsby, Tailwind CSS, Emotion JS and Contentful.
  categories:
    - Blog
    - Design
    - Portfolio
    - Web Development
    - Technology
  built_by: Patrik Arvidsson
  built_by_url: https://www.patrikarvidsson.com
  featured: false
- title: Jacob Cofman's Blog
  description: >
    Personal blog / portfolio about Jacob Cofman.
  main_url: "https://jcofman.de/"
  url: "https://jcofman.de/"
  source_url: "https://github.com/JCofman/jc-website"
  featured: false
  categories:
    - Blog
    - Portfolio
- title: re-geo
  description: >
    re-geo is react based geo cities style component.
  main_url: "https://re-geo.netlify.com/"
  url: "https://re-geo.netlify.com/"
  source_url: "https://github.com/sadnessOjisan/re-geo-lp"
  categories:
    - Open Source
  built_by: sadnessOjisan
  built_by_url: https://twitter.com/sadnessOjisan
  featured: false
- title: Luis Cestou Portfolio
  description: >
    Portfolio of graphic + interactive designer Luis Cestou.
  main_url: "https://luiscestou.com"
  url: "https://luiscestou.com"
  source_url: "https://github.com/lcestou/luiscestou.com"
  built_by: Luis Cestou contact@luiscestou.com
  built_by_url: https://luiscestou.com
  featured: false
  categories:
    - Portfolio
    - Web Development
- title: Data Hackers
  url: https://datahackers.com.br/
  main_url: https://datahackers.com.br/
  description: >
    Official website for the biggest portuguese-speaking data science community. Makes use of several data sources such as podcasts from Anchor, messages from Slack, newsletters from MailChimp and blog posts from Medium. The unique visual design also had its hurdles and was quite fun to develop!
  categories:
    - Blog
    - Education
    - Podcast
    - Technology
  built_by: Kaordica
  built_by_url: https://kaordica.design
  featured: false
- title: TROMAQ
  url: https://www.tromaq.com/
  main_url: https://www.tromaq.com/
  description: >
    TROMAQ executes earthmoving services and rents heavy machinery for construction work. Even with the lack of good photography, their new site managed to pass a solid and trustworthy feeling to visitors during testing and they're already seeing the improvement in brand awareness, being the sole player with a modern website in their industry.
  categories:
    - Marketing
  built_by: Kaordica
  built_by_url: https://kaordica.design
  featured: false
- title: Novida Consulting
  url: https://www.novidaconsultoria.com.br
  main_url: https://www.novidaconsultoria.com.br
  description: >
    Novida’s goal was to position itself as a solid, exclusive and trustworthy brand for families looking for a safe financial future… We created a narrative and visual design that highlight their exclusivity.
  categories:
    - Marketing
  built_by: Kaordica
  built_by_url: https://kaordica.design
  featured: false
- title: We Are Clarks
  url: "https://www.weareclarks.com"
  main_url: "https://www.weareclarks.com"
  source_url: "https://github.com/abeaclark/weareclarks"
  description: >
    A family travel blog.
  categories:
    - Blog
    - Travel
  built_by: Abe Clark
  built_by_url: https://www.linkedin.com/in/abrahamclark/
  featured: false
- title: Guillaume Briday's Blog
  main_url: "https://guillaumebriday.fr/"
  url: "https://guillaumebriday.fr/"
  source_url: "https://github.com/guillaumebriday/guillaumebriday.fr"
  description: >
    My personal blog built with Gatsby and Tailwind CSS.
  categories:
    - Blog
    - Web Development
    - Technology
  built_by: Guillaume Briday
  built_by_url: https://guillaumebriday.fr/
  featured: false
- title: SEOmonitor
  main_url: "https://www.seomonitor.com"
  url: "https://www.seomonitor.com"
  description: >
    SEOmonitor is a suite of SEO tools dedicated to agencies.
  categories:
    - Blog
    - Portfolio
    - Agency
  built_by: Bejamas
  built_by_url: https://bejamas.io/
  featured: false
- title: Jean Regisser's Portfolio
  main_url: "https://jeanregisser.com/"
  url: "https://jeanregisser.com/"
  source_url: "https://github.com/jeanregisser/jeanregisser.com"
  featured: false
  description: >
    Portfolio of software engineer Jean Regisser.
  categories:
    - Portfolio
    - Mobile Development
  built_by: Jean Regisser
  built_by_url: "https://jeanregisser.com/"
- title: Axcept - Visual Screenshot Testing
  url: https://axcept.io
  main_url: https://axcept.io
  description: >
    Visual Testing for everyone
  categories:
    - Documentation
    - Web Development
  built_by: d:code:it
  built_by_url: https://dcodeit.com
  featured: false
- title: Chase Ohlson
  url: https://chaseohlson.com
  main_url: https://chaseohlson.com
  description: >
    Portfolio of frontend engineer & web developer Chase Ohlson.
  categories:
    - Portfolio
    - Web Development
  built_by: Chase Ohlson
  built_by_url: https://chaseohlson.com
  featured: false
- title: Zach Schnackel
  url: https://zslabs.com
  main_url: https://zslabs.com
  source_url: "https://github.com/zslabs/zslabs.com"
  description: >
    Portfolio site for UI/Motion Developer, Zach Schnackel.
  categories:
    - Portfolio
    - Web Development
  built_by: Zach Schnackel
  built_by_url: "https://zslabs.com"
- title: Gremlin
  url: https://www.gremlin.com
  main_url: https://www.gremlin.com
  description: >
    Gremlin's Failure as a Service finds weaknesses in your system before they cause problems.
  categories:
    - Marketing
- title: Headless.page
  main_url: https://headless.page/
  url: https://headless.page/
  description: >
    Headless.page is a directory of eCommerce sites featuring headless architecture, PWA features and / or the latest JavaScript technology.
  categories:
    - Directory
    - eCommerce
  built_by: Pilon
  built_by_url: https://pilon.io/
  featured: false
- title: Ouracademy
  main_url: https://our-academy.org/
  url: https://our-academy.org/
  source_url: "https://github.com/ouracademy/website"
  description: >
    Ouracademy is an organization that promoves the education in software development through blog posts & videos smiley.
  categories:
    - Open Source
    - Blog
    - Education
  built_by: Ouracademy
  built_by_url: https://github.com/ouracademy
  featured: false
- title: Tenon.io
  main_url: https://tenon.io
  url: https://tenon.io
  description: >
    Tenon.io is an accessibility tooling, services and consulting company.
  categories:
    - API
    - Accessibility
    - Business
    - Consulting
    - Technology
  built_by: Tenon.io
  built_by_url: https://tenon.io
  featured: false
- title: Projectival
  url: https://www.projectival.de/
  main_url: https://www.projectival.de/
  description: >
    Freelancer Online Marketing & Web Development in Cologne, Germany
  categories:
    - Freelance
    - Marketing
    - Web Development
    - Blog
    - Consulting
    - SEO
    - Business
  built_by: Sascha Klapetz
  built_by_url: https://www.projectival.de/
  featured: false
- title: Hetzner Online Community
  main_url: https://community.hetzner.com
  url: https://community.hetzner.com
  description: >
    Hetzner Online Community provides a free collection of high-quality tutorials, which are based on free and open source software, on a variety of topics such as development, system administration, and other web technology.
  categories:
    - Web Development
    - Technology
    - Programming
    - Open Source
    - Community
  built_by: Hetzner Online GmbH
  built_by_url: https://www.hetzner.com/
  featured: false
- title: AGYNAMIX
  url: https://www.agynamix.de/
  main_url: https://www.agynamix.de/
  source_url: https://github.com/tuhlmann/agynamix.de
  description: >
    Full Stack Java, Scala, Clojure, TypeScript, React Developer in Thalheim, Germany
  categories:
    - Freelance
    - Web Development
    - Programming
    - Blog
    - Consulting
    - Portfolio
    - Business
  built_by: Torsten Uhlmann
  built_by_url: https://www.agynamix.de/
  featured: false
- title: syracuse.io
  url: https://syracuse.io
  main_url: https://syracuse.io
  source_url: https://github.com/syracuseio/syracuseio/
  description: >
    Landing page for Syracuse NY Software Development Meetup Groups
  categories:
    - Community
  built_by: Benjamin Lannon
  built_by_url: https://lannonbr.com
- title: Render Documentation
  main_url: https://render.com/docs
  url: https://render.com/docs
  description: >
    Render is the easiest place to host your sites and apps. We use Gatsby for everything on https://render.com, including our documentation. The site is deployed on Render as well! We also have a guide to deploying Gatsby apps on Render: https://render.com/docs/deploy-gatsby.
  categories:
    - Web Development
    - Programming
    - Documentation
    - Technology
  built_by: Render Developers
  built_by_url: https://render.com
  featured: false
- title: prima
  url: https://www.prima.co
  main_url: https://www.prima.co
  description: >
    Discover industry-defining wellness content and trusted organic hemp CBD products safely supporting wellness, stress, mood, skin health, and balance.
  categories:
    - Blog
    - eCommerce
    - Education
  built_by: The Couch
  built_by_url: https://thecouch.nyc
- title: Gatsby Guides
  url: https://gatsbyguides.com/
  main_url: https://gatsbyguides.com/
  description: >
    Free tutorial course about using Gatsby with a CMS.
  categories:
    - Education
    - Documentation
    - Web Development
  built_by: Osio Labs
  built_by_url: https://osiolabs.com/
  featured: false
- title: Architude
  url: https://architudedesign.com
  main_url: https://architudedesign.com
  description: >
    筑冶 Architude International Design Consultants
  categories:
    - Design
    - Landing Page
    - Gallery
  built_by: Neo Nie
  built_by_url: https://github.com/nihgwu
  featured: false
- title: Arctica
  url: https://arctica.io
  main_url: https://arctica.io
  description: >
    Arctica specialises in purpose-built web sites and progressive web applications with user optimal experiences, tailored to meet the objectives of your business.
  categories:
    - Portfolio
    - Agency
    - Design
    - Web Development
  built_by: Arctica
  built_by_url: https://arctica.io
  featured: false
- title: Shard Ventures
  url: https://shard.vc
  main_url: https://shard.vc
  description: >
    Shard is building new online companies from scratch, partnering with other like-minded founders to start and invest in technology companies.
  categories:
    - Finance
    - Technology
    - Portfolio
  built_by: Arctica
  built_by_url: https://arctica.io
  featured: false
- title: David Brookes
  url: https://davidbrookes.me
  main_url: https://davidbrookes.me
  description: >
    Specialising in crafting stylish, high performance websites and applications that get results, using the latest cutting edge web development technologies.
  categories:
    - Portfolio
    - Freelance
    - Web Development
  built_by: Arctica
  built_by_url: https://arctica.io
  featured: false
- title: Dennis Morello
  url: https://morello.dev
  main_url: https://morello.dev
  source_url: https://gitlab.com/dennismorello/dev-blog
  description: >
    morello.dev is a development and techology blog written by Dennis Morello.
  categories:
    - Blog
    - Education
    - Web Development
    - Open Source
    - Technology
  built_by: Dennis Morello
  built_by_url: https://twitter.com/dennismorello
  featured: false
- title: BaseTable
  url: https://autodesk.github.io/react-base-table/
  main_url: https://autodesk.github.io/react-base-table/
  source_url: https://github.com/Autodesk/react-base-table
  description: >
    BaseTable is a react table component to display large data set with high performance and flexibility.
  categories:
    - Web Development
    - Documentation
    - Open Source
  built_by: Neo Nie
  built_by_url: https://github.com/nihgwu
  featured: false
- title: herper.io
  url: https://herper.io
  main_url: https://herper.io
  description: >
    Portfolio website for Jacob Herper - a Front End Web Developer with a passion for all things digital. I have more than 10 years experience working in web development.
  categories:
    - Portfolio
    - Web Development
    - Freelance
    - Design
    - SEO
  built_by: Jacob Herper
  built_by_url: https://github.com/jakeherp
  featured: false
- title: Artem Sapegin Photography
  description: >
    Photography portfolio and blog of Artem Sapegin, an award-losing photographer living in Berlin, Germany. Landscapes, cityscapes and dogs.
  main_url: "https://morning.photos/"
  url: "https://morning.photos/"
  source_url: "https://github.com/sapegin/morning.photos"
  categories:
    - Portfolio
    - Photography
  built_by: Artem Sapegin
  built_by_url: "https://github.com/sapegin"
- title: Pattyrn
  main_url: https://pattyrn.com
  url: https://pattyrn.com
  # optional: short paragraph describing the content and/or purpose of the site that will appear in the modal detail view and permalink views for your site
  description: >
    Pattyrn uses advanced machine learning AI to analyze the platform’s your teams use, making it easy to solve performance problems, reduce bottlenecks, and monitor culture health to optimize your ROI and help boost performance without causing burn out.
  categories:
    - Marketing
    - Technology
  built_by: Pattyrn
  built_by_url: https://twitter.com/Pattyrn4
  featured: false
- title: Intranet Italia Day
  main_url: https://www.intranetitaliaday.it/en
  url: https://www.intranetitaliaday.it/en
  description: >
    The Italian event dedicated to the digital workplace that focuses on planning, governance and company intranet management
  categories:
    - Event
    - Conference
  built_by: Ariadne Digital
  built_by_url: https://www.ariadnedigital.it
  featured: false
- title: Textually Stylo
  main_url: https://www.textually.net
  url: https://www.textually.net
  description: >
    Stylo Markdown writing App marketing/documentation website by Textually Inc.
  categories:
    - Marketing
    - Technology
    - Blog
    - Documentation
  built_by: Sébastien Hamel
  built_by_url: https://www.textually.net
  featured: false
- title: OneDeck
  main_url: https://www.onedeck.co
  url: https://www.onedeck.co
  description: >
    OneDeck is a simple yet powerful tool for creating and sharing your one-page investment summary in under 10 minutes.
  categories:
    - Finance
    - Technology
  built_by: William Neill
  built_by_url: https://twitter.com/williamneill
  featured: false
- title: Assortment
  main_url: https://assortment.io
  url: https://assortment.io
  description: >
    Assortment aims to provide detailed tutorials (and more) for developers of all skill levels within the Web Development Industry. Attempting to cut out the fluff and arm you with the facts.
  categories:
    - Blog
    - Web Development
  built_by: Luke Whitehouse
  built_by_url: https://twitter.com/_lukewh
  featured: false
- title: Mission42
  main_url: https://mission42.zauberware.com
  url: https://mission42.zauberware.com
  description: >
    A landing page for the mobile app Mission42. Mission42 wants to help you learn new skills.
  categories:
    - App
    - Learning
    - Education
    - Landing Page
  built_by: Philipp Siegmund, zauberware
  built_by_url: https://www.zauberware.com
- title: Altstadtdomizil Idstein
  main_url: http://www.altstadtdomizil-idstein.de/
  url: http://www.altstadtdomizil-idstein.de/
  description: >
    A landing page for a holiday apartment in Idstein, Germany.
  categories:
    - Landing Page
    - Travel
    - Real Estate
  built_by: Simon Franzen, zauberware
  built_by_url: https://www.zauberware.com
- title: Gerald Martinez Dev
  main_url: https://gmartinez.dev/
  url: https://gmartinez.dev/
  source_url: https://github.com/nephlin7/gmartinez.dev
  description: >
    Personal web site for show my skills and my works.
  categories:
    - Web Development
    - Portfolio
  built_by: Gerald Martinez
  built_by_url: https://twitter.com/GeraldM_92
  featured: false
- title: Becreatives
  main_url: "https://becreatives.com"
  url: "https://becreatives.com"
  featured: false
  description: >
    Digital software house. Enlights ideas. Think smart execute harder.
  categories:
    - Technology
    - Web Development
    - Agency
    - Marketing
  built_by: Becreatives
  built_by_url: "https://becreatives.com"
- title: Paul Clifton Photography
  main_url: https://paulcliftonphotography.com
  url: https://paulcliftonphotography.com
  featured: false
  description: >
    A full migration from WordPress to GatsbyJS and DatoCMS. Includes custom cropping on images as viewport changes size and also an infinity scroll that doesn't preload all of the results.
  categories:
    - Blog
    - Portfolio
    - Gallery
    - Photography
  built_by: Little Wolf Studio
  built_by_url: https://littlewolfstudio.co.uk
- title: Atte Juvonen - Blog
  url: https://www.attejuvonen.fi/
  main_url: https://www.attejuvonen.fi/
  source_url: https://github.com/baobabKoodaa/blog
  description: >
    Tech-oriented personal blog covering topics like AI, data, voting, game theory, infosec and software development.
  categories:
    - Blog
    - Data
    - JavaScript
    - Programming
    - Science
    - Security
    - Technology
    - Web Development
  featured: false
- title: Kibuk Construction
  url: https://kibukconstruction.com/
  main_url: https://kibukconstruction.com/
  description: >
    Kibuk Construction is a fully licensed and insured contractor specializing in Siding, Decks, Windows & Doors!
  categories:
    - Business
  built_by: David Krasniy
  built_by_url: http://dkrasniy.com
- title: RedCarpetUp
  main_url: https://www.redcarpetup.com
  url: https://www.redcarpetup.com/
  description: >
    RedCarpetUp's home page for a predominantly mobile-only customer base in India with major constraints on bandwidth availability
  categories:
    - Finance
  built_by: RedCarpet Dev Team
  built_by_url: https://www.redcarpetup.com
  featured: false
- title: talita traveler
  url: https://talitatraveler.com/
  main_url: https://talitatraveler.com/
  source_url: https://github.com/afuh/talitatraveler
  description: >
    Talita Traveler's personal blog.
  categories:
    - Blog
  built_by: Axel Fuhrmann
  built_by_url: https://axelfuhrmann.com/
  featured: false
- title: Pastelería el Progreso
  url: https://pasteleriaelprogreso.com/
  main_url: https://pasteleriaelprogreso.com/
  source_url: https://github.com/afuh/elprogreso
  description: >
    Famous bakery in Buenos Aires.
  categories:
    - Food
    - Gallery
  built_by: Axel Fuhrmann
  built_by_url: https://axelfuhrmann.com/
  featured: false
- title: Maitrik's Portfolio
  url: https://www.maitrikpatel.com/
  main_url: https://www.maitrikpatel.com/
  source_url: https://github.com/maitrikjpatel/portfolio
  description: >
    Portfolio of a Front-End Developer / UX Designer who designs and develops pixel perfect user interface, experiences and web applications.
  categories:
    - Portfolio
    - Blog
    - Design
    - Web Development
  built_by: Maitrik Patel
  built_by_url: https://www.maitrikpatel.com/
  featured: false
- title: PicPick
  url: https://picpick.app/
  main_url: https://picpick.app/
  description: >
    All-in-one Graphic Design Tool, Screen Capture Software, Image Editor, Color Picker, Pixel Ruler and More
  categories:
    - Productivity
    - App
    - Technology
  built_by: NGWIN
  built_by_url: https://picpick.app/
  featured: false
- title: Ste O'Neill
  main_url: https://www.steoneill.dev
  url: https://www.steoneill.dev
  description: >
    MVP of a portfolio site for a full stack UK based developer.
  categories:
    - Blog
    - Portfolio
  built_by: Ste O'Neill
  built_by_url: https://steoneill.dev
  featured: false
- title: Filipe Santos Correa's Portfolio
  description: >
    Filipe's Personal About Me / Portfolio.
  main_url: "https://filipesantoscorrea.com/"
  url: "https://filipesantoscorrea.com/"
  source_url: "https://github.com/Safi1012/filipesantoscorrea.com"
  featured: false
  categories:
    - Portfolio
- title: Progressive Massachusetts Legislator Scorecard
  main_url: https://scorecard.progressivemass.com
  url: https://scorecard.progressivemass.com
  featured: false
  source_url: https://github.com/progressivemass/legislator-scorecard
  description: >
    Learn about MA state legislators' voting records through a progressive lens
  categories:
    - Government
    - Education
  built_by: Alex Holachek
  built_by_url: "https://alex.holachek.com/"
- title: Jeff Wolff – Portfolio
  main_url: https://www.jeffwolff.net
  url: https://www.jeffwolff.net
  featured: false
  description: >
    A guy from San Diego who makes websites.
  categories:
    - Blog
    - Portfolio
    - Web Development
- title: Jp Valery – Portfolio
  main_url: https://jpvalery.photo
  url: https://jpvalery.photo
  featured: false
  description: >
    Self-taught photographer documenting spaces and people
  categories:
    - Portfolio
    - Photography
- title: Pantene
  main_url: https://pantene.com
  url: https://pantene.com
  featured: false
  description: >
    Pantene is a Swiss-created American brand of hair care products owned by Procter & Gamble
  categories:
    - Business
- title: Prevue
  main_url: https://www.prevue.io
  url: https://www.prevue.io
  featured: false
  description: >
    All in One Prototyping Tool For Vue Developers
  categories:
    - Open Source
    - Web Development
- title: Gold Medal Flour
  main_url: https://www.goldmedalflour.com
  url: https://www.goldmedalflour.com
  description: >
    Gold Medal Four is a brand of flour products owned by General Mills. The new site was built using Gatsby v2 with data sources from Wordpress and an internal recipe API, and features multifaceted recipe filtering and a modified version of Gatsby Image to support art direction images.
  categories:
    - Food
  built_by: General Mills Branded Sites Dev Team
  built_by_url: https://www.generalmills.com
  featured: false
- title: Fifth Gait Technologies
  main_url: https://5thgait.com
  url: https://5thgait.com
  featured: false
  description: >
    Fifth Gait is a small business in the defense and space industry that is run and owned by physicists and engineers that have worked together for decades. The site was built using Gatsby V2.
  categories:
    - Government
    - Science
    - Technology
  built_by: Jonathan Z. Fisher
  built_by_url: "https://jonzfisher.com"
- title: Sal's Pals
  main_url: https://www.sals-pals.net
  url: https://www.sals-pals.net
  featured: false
  description: >
    Sal's Pals is a professional dog walking and pet sitting service based in Westfield, NJ. New site built with gatsby v2.
  categories:
    - Business
- title: Zuyet Awarmatrip
  main_url: https://www.zuyetawarmatrip.com
  url: https://www.zuyetawarmatrip.com
  featured: false
  description: >
    Zuyet Awarmatrip is a subsidiary identity within the personal ecosystem of Zuyet Awarmatik, focusing on travel and photography.
  categories:
    - Travel
    - Photography
  built_by: Zuyet Awarmatik
- title: manuvel.be
  url: https://www.manuvel.be
  main_url: https://www.manuvel.be
  source_url: https://github.com/riencoertjens/manuvelsite
  description: >
    Cycling themed café coming this april in Sint Niklaas, Belgium. One page with funky css-grid and gatsby-image trickery!
  categories:
    - Food
  built_by: WEBhart
  built_by_url: https://www.web-hart.com
  featured: false
- title: WEBhart
  url: https://www.web-hart.com
  main_url: https://www.web-hart.com
  description: >
    Hi, I'm Rien (pronounced Reen) from Belgium but based in Girona, Spain. I'm an autodidact, committed to learning until the end of time.
  categories:
    - Portfolio
    - Design
    - Web Development
    - Freelance
  built_by: WEBhart
  built_by_url: https://www.web-hart.com
  featured: false
- title: nicdougall.com
  url: https://nicdougall.netlify.com/
  main_url: https://nicdougall.netlify.com/
  source_url: https://github.com/riencoertjens/nicdougall.com
  description: >
    Athlete website with Netlify CMS for blog content.
  categories:
    - Blog
  built_by: WEBhart
  built_by_url: https://www.web-hart.com
  featured: false
- title: het Groeiatelier
  url: https://www.hetgroeiatelier.be/
  main_url: https://www.hetgroeiatelier.be/
  description: >
    Workspace for talent development and logopedics. One page site with basic info and small calendar CMS.
  categories:
    - Marketing
  built_by: WEBhart
  built_by_url: https://www.web-hart.com
  featured: false
- title: Lebuin D'Haese
  url: https://www.lebuindhaese.be/
  main_url: https://www.lebuindhaese.be/
  description: >
    Artist portfolio website. Powered by a super simple Netlify CMS to easily add blog posts or new art pieces.
  categories:
    - Portfolio
    - Blog
  built_by: WEBhart
  built_by_url: https://www.web-hart.com
  featured: false
- title: Iefke Molenstra
  url: https://www.iefke.be/
  main_url: https://www.iefke.be/
  description: >
    Artist portfolio website. Powered by a super simple Netlify CMS to easily add blog posts or new art pieces.
  categories:
    - Portfolio
    - Blog
  built_by: WEBhart
  built_by_url: https://www.web-hart.com
  featured: false
- title: The Broomwagon
  url: https://www.thebroomwagongirona.com/
  main_url: https://www.thebroomwagongirona.com/
  description: >
    foodtruck style coffee by pro cyclist Robert Gesink. The site has a webshop with merchandise and coffee beans.
  categories:
    - eCommerce
  built_by: WEBhart
  built_by_url: https://www.web-hart.com
- title: Pella Windows and Doors
  main_url: https://www.pella.com
  url: https://www.pella.com
  featured: false
  description: >
    The Pella Corporation is a privately held window and door manufacturing
  categories:
    - Business
- title: tinney.dev
  url: https://tinney.dev
  main_url: https://tinney.dev
  source_url: https://github.com/cdtinney/tinney.dev
  description: >
    Personal portfolio/blog of Colin Tinney
  categories:
    - Blog
    - Portfolio
    - Open Source
  built_by: Colin Tinney
  built_by_url: https://tinney.dev
  featured: false
- title: Monkeywrench Books
  main_url: https://monkeywrenchbooks.org
  url: https://monkeywrenchbooks.org
  description: >
    Monkeywrench Books is an all-volunteer, collectively-run bookstore and event space in Austin, TX
  categories:
    - Business
    - Community
    - Education
  built_by: Monkeywrench Books
  built_by_url: https://monkeywrenchbooks.org
- title: DeepMay.io
  main_url: https://deepmay.io
  url: https://deepmay.io
  description: >
    DeepMay is an experimental new tech bootcamp in the mountains of North Carolina.
  categories:
    - Event
    - Community
    - Technology
    - Marketing
  built_by: DeepMay
  built_by_url: https://twitter.com/deepmay_io
  featured: false
- title: Liferay.Design
  main_url: https://liferay.design
  url: https://liferay.design
  source_url: https://github.com/liferay-design/liferay.design
  description: >
    Liferay.Design is home to some of the freshest open-source designers who love to share articles and other resources for the Design Community.
  categories:
    - Blog
    - Community
    - Design
    - Marketing
    - Open Source
    - Technology
    - User Experience
  built_by: Liferay Designers
  built_by_url: https://twitter.com/liferaydesign
  featured: false
- title: Front End Remote Jobs
  main_url: https://frontendremotejobs.com
  url: https://frontendremotejobs.com
  source_url: https://github.com/benjamingrobertson/remotefrontend
  description: >
    Front End Remote Jobs features fully remote jobs for front end developers.
  categories:
    - WordPress
    - Web Development
  built_by: Ben Robertson
  built_by_url: https://benrobertson.io
  featured: false
- title: Penrose Grand Del Mar
  main_url: https://penroseatthegrand.com
  url: https://penroseatthegrand.com
  description: >
    Penrose Grand Del Mar is a luxury housing project coming soon.
  categories:
    - Real Estate
    - Design
  built_by: Chase Ohlson
  built_by_url: https://chaseohlson.com
- title: JustGraphQL
  url: https://www.justgraphql.com/
  main_url: https://www.justgraphql.com/
  source_url: https://github.com/Novvum/justgraphql
  description: >
    JustGraphQL helps developers quickly search and filter through GraphQL resources, tools, and articles.
  categories:
    - Open Source
    - Web Development
    - Technology
  built_by: Novvum
  built_by_url: https://www.novvum.io/
  featured: false
- title: Peter Macinkovic Personal Blog
  url: https://peter.macinkovic.id.au/
  main_url: https://peter.macinkovic.id.au/
  source_url: https://github.com/inkovic/peter-macinkovic-static-site
  description: >
    Personal Website and Blog of eCommerce SEO Specilaist and Digital Marketer Peter Macinkovic.
  categories:
    - SEO
    - Marketing
    - Blog
  featured: false
- title: NH Hydraulikzylinder
  main_url: https://nh-hydraulikzylinder.com
  url: https://nh-hydraulikzylinder.com
  description: >
    High quality & high performance hydraulic cylinders manufactured in Austria based on the clients requirements
  categories:
    - Business
  built_by: MangoART
  built_by_url: https://www.mangoart.at
  featured: false
- title: Frauennetzwerk Linz-Land
  main_url: https://frauennetzwerk-linzland.net
  url: https://frauennetzwerk-linzland.net
  description: >
    Homepage for the local women's association providing support to people in need offline and online (Livechat integration)
  categories:
    - Nonprofit
  built_by: MangoART
  built_by_url: https://www.mangoart.at
  featured: false
- title: Mein Traktor
  main_url: http://www.mein-traktor.at/
  url: http://www.mein-traktor.at/
  description: >
    Homepage of a the main importer of SAME and Lamborghini Tractors in Austria with customer support area
  categories:
    - Business
    - App
  built_by: MangoART
  built_by_url: https://www.mangoart.at
  featured: false
- title: Lamborghini Traktoren
  main_url: https://lamborghini-traktor.at
  url: https://lamborghini-traktor.at
  description: >
    Lamborghini Tractors - Landing page for the brand in Austria
  categories:
    - Business
  built_by: MangoART
  built_by_url: https://www.mangoart.at
  featured: false
- title: Holly Lodge Community Centre - Highgate, London
  main_url: https://www.hlcchl.org/
  url: https://www.hlcchl.org/
  source_url: https://github.com/eugelogic/hlcchl-gatsby
  description: >
    The Holly Lodge Community Centre - Highgate, London has a shiny new website built with Gatsby v2 that makes important contributions towards a faster, more secure and environmentally friendly web for everyone.
  categories:
    - Community
    - Event
    - Nonprofit
  built_by: Eugene Molari Developer
  built_by_url: https://twitter.com/EugeneMolari
  featured: false
- title: blackcater's blog
  url: https://www.blackcater.win
  main_url: https://www.blackcater.win
  source_url: https://github.com/blackcater/blog
  description: >
    Blog like Medium, for person and team.
  categories:
    - Blog
    - Web Development
  built_by: blackcater
  built_by_url: https://github.com/blackcater
  featured: false
- title: Kenneth Kwakye-Gyamfi Portfolio Site
  url: https://www.kwakye-gyamfi.com
  main_url: https://www.kwakye-gyamfi.com
  source_url: https://github.com/cr05s19xx/cross-site
  description: >
    Personal portfolio site for Kenneth Kwakye-Gyamfi, a mobile and web full stack applications developer currently based in Accra, Ghana.
  categories:
    - SEO
    - Web Development
    - Open Source
    - Portfolio
  featured: false
- title: Gareth Weaver
  url: https://www.garethweaver.com/
  main_url: https://www.garethweaver.com/
  source_url: https://github.com/garethweaver/public-site-react
  description: >
    A personal portofolio of a London based frontend developer built with Gatsby 2, Redux and Sass
  categories:
    - Portfolio
    - Web Development
  built_by: Gareth Weaver
  built_by_url: https://twitter.com/garethdweaver
  featured: false
- title: Mailjet
  url: https://dev.mailjet.com/
  main_url: https://dev.mailjet.com/
  description: >
    Mailjet is an easy-to-use all-in-one e-mail platform.
  categories:
    - API
    - Documentation
  featured: false
- title: Peintagone
  url: https://www.peintagone.be/
  main_url: https://www.peintagone.be/
  description: >
    Peintagone is a superior quality paint brand with Belgian tones.
  categories:
    - Portfolio
    - Gallery
  built_by: Sebastien Crepin
  built_by_url: https://github.com/opeah
  featured: false
- title: Let's Do Dish!
  url: https://letsdodish.com
  main_url: https://letsdodish.com
  description: >
    A new recipe site for people who enjoy cooking great food in their home kitchen. Find some great meal ideas! Let's do dish!
  categories:
    - Blog
    - Food
  built_by: Connerra
  featured: false
- title: AWS Amplify Community
  url: https://amplify.aws/community/
  main_url: https://amplify.aws/community/
  source_url: https://github.com/aws-amplify/community
  description: >
    Amplify Community is a hub for developers building fullstack serverless applications with Amplify to easily access content (such as events, blog posts, videos, sample projects, and tutorials) created by other members of the Amplify community.
  categories:
    - Blog
    - Directory
    - Education
    - Technology
  built_by: Nikhil Swaminathan
  built_by_url: https://github.com/swaminator
  featured: false
- title: Cal State Monterey Bay
  url: https://csumb.edu
  main_url: https://csumb.edu
  source_url: https://github.com/csumb/csumb-gatsby
  description: >
    A website for the entire campus of California State University, Monterey Bay.
  categories:
    - Education
    - Government
  built_by: CSUMB Web Team
  built_by_url: https://csumb.edu/web/team
  featured: false
- title: BestPricingPages.com
  url: https://bestpricingpages.com
  main_url: https://bestpricingpages.com
  source_url: https://github.com/jpvalery/pricingpages/
  description: >
    A repository of the best pricing pages by the best companies. Built in less than a week.
    Inspired by RGE and since pricingpages.xyz no longer exists, I felt such a resource was missing and could be helpful to many people.
  categories:
    - Business
    - Community
    - Entrepreneurship
    - Open Source
    - Technology
  built_by: Jp Valery
  built_by_url: https://jpvalery.me
  featured: false
- title: Lendo Austria
  url: https://lendo.at
  main_url: https://lendo.at
  description: >
    A Comparison site for best private loan offer from banks in Austria.
  categories:
    - Business
    - Finance
  built_by: Lendo developers
  featured: false
- title: Visual Cloud FX
  url: https://visualcloudfx.com
  main_url: https://visualcloudfx.com
  source_url: https://github.com/jjcav84/visualcloudfx
  description: >
    Basic static site built with MDBootstrap, React, and Gatsby
  categories:
    - Consulting
    - Portfolio
  built_by: Jacob Cavazos
  built_by_url: https://jacobcavazos.com
- title: Matthew Miller (Me4502)
  url: https://matthewmiller.dev
  main_url: https://matthewmiller.dev
  description: >
    The personal site, blog and portfolio of Matthew Miller (Me4502)
  categories:
    - Blog
    - Programming
    - Technology
    - Portfolio
  built_by: Matthew Miller
  featured: false
- title: Årets Kontor
  url: https://aretskontor.newst.se
  main_url: https://aretskontor.newst.se
  description: >
    A swedish competition for "office of the year" in sweden with a focus on design. Built with MDBootstrap and Gatsby.
  categories:
    - Real Estate
    - Marketing
  built_by: Victor Björklund
  built_by_url: https://victorbjorklund.com
  featured: false
- title: Kyma
  url: https://kyma-project.io
  main_url: https://kyma-project.io
  source_url: https://github.com/kyma-project/website
  description: >
    This website holds overview, blog and documentation for Kyma open source project that is a Kubernates based application extensibility framework.
  categories:
    - Documentation
    - Blog
    - Technology
    - Open Source
  built_by: Kyma developers
  built_by_url: https://twitter.com/kymaproject
  featured: false
- title: Verso
  main_url: https://verso.digital
  url: https://verso.digital
  description: >
    Verso is a creative technology studio based in Singapore. Site built with Gatsby and Netlify.
  categories:
    - Agency
    - Consulting
    - Design
    - Technology
  built_by: Verso
  built_by_url: https://verso.digital
  featured: false
- title: Camilo Holguin
  url: https://camiloholguin.me
  main_url: https://camiloholguin.me
  source_url: https://github.com/camiloholguin/gatsby-portfolio
  description: >
    Portfolio site using GatsbyJS and Wordpress REST API.
  categories:
    - WordPress
    - Portfolio
    - Web Development
  built_by: Camilo Holguin
  built_by_url: https://camiloholguin.me
  featured: false
- title: Bennett Hardwick
  url: https://bennetthardwick.com
  main_url: https://bennetthardwick.com
  description: >
    The personal website and blog of Bennett Hardwick, an Australian software developer and human being.
  categories:
    - Blog
    - Programming
    - Technology
  source_url: https://github.com/bennetthardwick/website
  built_by: Bennett Hardwick
  built_by_url: https://bennetthardwick.com
  featured: false
- title: Sindhuka
  url: https://sindhuka.org/
  main_url: https://sindhuka.org/
  description: >
    Official website of the Sindhuka initiative, a sustainable farmers' network in Nepal.
  categories:
    - Business
    - Community
    - Government
    - Marketing
  source_url: https://github.com/Polcius/sindhuka-serif
  built_by: Pol Milian
  built_by_url: https://github.com/Polcius/
  featured: false
- title: ERS HCL Open Source Portal
  url: https://ers-hcl.github.io/
  main_url: https://ers-hcl.github.io/
  description: >
    Official site for ERS-HCL GitHub organizational site. This is a hybrid app with static and dynamic content, providing a details of the open source projects, initiatives, innovation ideas within ERS-HCL. It pulls data from various data sources including GitHub APIs, MDX based blog posts, excel files. It also hosts an ideas app that is based on Firebase.
  categories:
    - Open Source
    - Blog
    - Technology
    - Web Development
    - Community
    - Documentation
  source_url: https://github.com/ERS-HCL/gatsby-ershcl-app
  built_by: Tarun Kumar Sukhu
  built_by_url: https://github.com/tsukhu
- title: Sandbox
  url: https://www.sandboxneu.com/
  main_url: https://www.sandboxneu.com/
  source_url: https://github.com/sandboxneu/sandboxneu.com
  description: >
    Official website of Sandbox, a Northeastern University student group that builds software for researchers.
  categories:
    - Marketing
  built_by: Sandbox at Northeastern
  built_by_url: https://github.com/sandboxneu/
  featured: false
- title: Accessible App
  main_url: https://accessible-app.com
  url: https://accessible-app.com
  source_url: https://github.com/accessible-app/accessible-app_com
  description: >
    Learn how to build inclusive web applications and Single Page Apps in modern JavaScript frameworks. This project collects strategies, links, patterns and plugins for React, Vue and Angular.
  categories:
    - Accessibility
    - Web Development
    - JavaScript
  built_by: Marcus Herrmann
  built_by_url: https://marcus.io
  featured: false
- title: PygmalionPolymorph
  url: https://pygmalionpolymorph.com
  main_url: https://pygmalionpolymorph.com
  source_url: https://github.com/PygmalionPolymorph/portfolio
  description: >
    Portfolio of artist, musician and developer PygmalionPolymorph.
  categories:
    - Portfolio
    - Gallery
    - Music
    - Photography
    - Web Development
  built_by: PygmalionPolymorph
  built_by_url: https://pygmalionpolymorph.com
  featured: false
- title: Gonzalo Nuñez Photographer
  main_url: https://www.gonzalonunez.com
  url: https://www.gonzalonunez.com
  description: >
    Website for Cancun based destination wedding photographer Gonzalo Nuñez. Site built with GatsbyJS, WordPress API and Netlify.
  categories:
    - Photography
    - Portfolio
    - WordPress
  built_by: Miguel Mayo
  built_by_url: https://www.miguelmayo.com
  featured: false
- title: Element 84
  main_url: https://www.element84.com
  url: https://www.element84.com
  description: >
    A software development firm that designs and builds ambitious software products engineered for high scalability.
  categories:
    - Agency
    - Blog
    - Consulting
    - Portfolio
    - Programming
    - Science
    - Technology
    - Web Development
- title: Measures for Justice
  main_url: https://www.measuresforjustice.org
  url: https://www.measuresforjustice.org
  description: >
    Measures for Justice gathers criminal justice data at the county level and makes it available on a free public Data Portal. Site rebuilt from scratch with GatsbyJS.
  categories:
    - Nonprofit
    - Marketing
  featured: false
- title: Raconteur Agency
  main_url: https://www.raconteur.net/agency
  url: https://www.raconteur.net/agency
  description: >
    Raconteur Agency is a London-based content marketing agency for B2B brands. We have rebuilt their site with Gatsby v2 using their existing WordPress backend as the data source. By switching from WordPress to GatsbyJS we have achieved a 200%+ improvement in page load times and went from a Lighthouse performance score of 49 to 100.
  categories:
    - Agency
    - Marketing
    - WordPress
  built_by: Jacob Herper
  built_by_url: https://herper.io
  featured: false
- title: GreenOrbit
  main_url: https://greenorbit.com/
  url: https://greenorbit.com/
  description: >
    Cloud-based intranet software. Get your people going with everything you need, built in.
  categories:
    - Business
    - App
    - Productivity
    - Technology
  built_by: Effective Digital
  built_by_url: https://effective.digital/
- title: Purple11
  main_url: https://purple11.com/
  url: https://purple11.com/
  description: >
    Purple11 is a site for photography and photo retouching tips and tricks.
  categories:
    - Blog
    - Photography
  built_by: Sébastien Noël
  built_by_url: https://blkfuel.com/
  featured: false
- title: PerfReviews
  main_url: https://perf.reviews/
  url: https://perf.reviews/
  source_url: https://github.com/PerfReviews/PerfReviews
  description: >
    The best content about web performance in spanish language.
  categories:
    - Web Development
  built_by: Joan León & José M. Pérez
  built_by_url: https://perf.reviews/nosotros/
  featured: false
- title: Un Backend - Blog
  main_url: https://www.unbackend.pro/
  url: https://www.unbackend.pro/
  description: >
    The personal website and blog of Camilo Ramírez, a backend developer :).
  categories:
    - Blog
    - Programming
    - Technology
  source_url: https://github.com/camilortte/camilortte.github.com
  built_by: Camilo Ramírez
  built_by_url: https://www.unbackend.pro/about
  featured: false
- title: Hitesh Vaghasiya
  main_url: https://hiteshvaghasiya.com/
  url: https://hiteshvaghasiya.com/
  description: >
    This is Hitesh Vaghasiya's blog. This blog is help you an E-Commerce like Magento, Shopify, and BigCommece.
  categories:
    - Blog
    - Programming
    - Technology
    - Web Development
  built_by: Hitesh Vaghasiya
  built_by_url: https://hiteshvaghasiya.com/
  featured: false
- title: Aditus
  main_url: https://www.aditus.io
  url: https://www.aditus.io
  description: >
    Aditus is the accessibility tool for your team. We help teams build accessible websites and products.
  categories:
    - Accessibility
    - Education
  built_by: Aditus
  built_by_url: https://www.aditus.io
  featured: false
- title: Ultra Config
  main_url: https://ultraconfig.com.au/
  url: https://ultraconfig.com.au/ultra-config-generator/
  description: >
    Ultra Config Generator is a software application for Network Engineers to efficiently manage their network infrastructure.
  categories:
    - Blog
    - Technology
  built_by: Ultra Config
  built_by_url: https://ultraconfig.com.au/
  featured: false
- title: Malice
  main_url: https://malice.fr/
  url: https://malice.fr/
  description: >
    Malice is a cyber-training  platform for learning, validating and improving security related skills through simulated scenarios and challenges.
  categories:
    - Security
    - Technology
  built_by: Sysdream
  built_by_url: https://sysdream.com/
  featured: false
- title: Nash
  main_url: https://nash.io/
  url: https://nash.io/
  description: >
    Nash is a decentralized platform for trading, payment and other financial services. Our goal is to bring distributed finance to everyone by making blockchain technology fast and easy to use. We employ an off-chain engine to match trades rapidly, but never take control of customers’ assets. Our intuitive interface offers easy access to a range of trading, payment and investment functions.
  categories:
    - Portfolio
    - Security
    - Technology
  built_by: Andrej Gajdos
  built_by_url: https://andrejgajdos.com/
  featured: false
- title: Axel Fuhrmann
  url: https://axelfuhrmann.com
  main_url: https://axelfuhrmann.com
  source_url: https://github.com/afuh/axelfuhrmann.com
  description: >
    Personal portfolio.
  categories:
    - Portfolio
    - Freelance
    - Web Development
  featured: false
- title: Alaina Viau
  url: https://www.alainaviau.com
  main_url: https://www.alainaviau.com
  description: >
    Official website of Canadian opera director, creator, and producer Alaina Viau. Site designed by Stephen Bell.
  categories:
    - Portfolio
    - Music
  built_by: Michael Uloth
  built_by_url: "https://www.michaeluloth.com"
- title: Alison Moritz
  url: https://www.alisonmoritz.com
  main_url: https://www.alisonmoritz.com
  description: >
    Official website of American stage director Alison Moritz. Site designed by Stephen Bell.
  categories:
    - Portfolio
    - Music
  built_by: Michael Uloth
  built_by_url: "https://www.michaeluloth.com"
- title: Luke Secomb Digital
  url: https://lukesecomb.digital
  main_url: https://lukesecomb.digital
  source_url: https://github.com/lukethacoder/luke-secomb-simple
  description: >
    A simple portfolio site built using TypeScript, Markdown and React Spring.
  categories:
    - Portfolio
    - Web Development
  built_by: Luke Secomb
  built_by_url: https://lukesecomb.digital
  featured: false
- title: We are Brew
  url: https://www.wearebrew.co.uk
  main_url: https://www.wearebrew.co.uk
  description: >
    Official website for Brew, a Birmingham based Digital Marketing Agency.
  categories:
    - Portfolio
    - Web Development
    - Agency
    - Marketing
  built_by: Brew Digital
  built_by_url: https://www.wearebrew.co.uk
- title: Global City Data
  main_url: https://globalcitydata.com
  url: https://globalcitydata.com
  source_url: https://github.com/globalcitydata/globalcitydata
  description: >
    Global City Data is an open, easily browsable platform to showcase peer-reviewed urban datasets and models created by different research groups.
  categories:
    - Education
    - Open Source
  built_by: Rafi Barash
  built_by_url: https://rafibarash.com
  featured: false
- title: Submittable
  url: https://www.submittable.com
  main_url: https://www.submittable.com
  description: >
    Submissions made simple. Submittalbe is a cloud-based submissions manager that lets you accept, review, and make decisions on any kind of digital content.
  categories:
    - Technology
    - Marketing
  built_by: Genevieve Crow
  built_by_url: https://github.com/g-crow
- title: Appmantle
  main_url: https://appmantle.com
  url: https://appmantle.com
  description: >
    Appmantle is a new way of creating apps. A complete modern app that you build yourself quickly & easily, without programming knowledge.
  categories:
    - App
    - Marketing
    - Landing Page
    - Mobile Development
    - Technology
  built_by: Appmantle
  built_by_url: https://appmantle.com
  featured: false
- title: Acto
  main_url: https://www.acto.dk/
  url: https://www.acto.dk/
  description: >
    Tomorrows solutions - today. Acto is an innovative software engineering company, providing your business with high-quality, scalable and maintainable software solutions, to make your business shine.
  categories:
    - Agency
    - Technology
    - Web Development
    - Mobile Development
  built_by: Acto
  built_by_url: https://www.acto.dk/
- title: Gatsby GitHub Stats
  url: https://gatsby-github-stats.netlify.com
  main_url: https://gatsby-github-stats.netlify.com
  source_url: https://github.com/lannonbr/gatsby-github-stats/
  description: >
    Statistics Dashboard for Gatsby GitHub repository
  categories:
    - Data
  built_by: Benjamin Lannon
  built_by_url: https://lannonbr.com
  featured: false
- title: Graphic Intuitions
  url: https://www.graphicintuitions.com/
  main_url: https://www.graphicintuitions.com/
  description: >
    Digital marketing agency located in Morris, Manitoba.
  categories:
    - Agency
    - Web Development
    - Marketing
  featured: false
- title: Smooper
  url: https://www.smooper.com/
  main_url: https://www.smooper.com/
  description: >
    We connect you with digital marketing experts for 1 on 1 consultation sessions
  categories:
    - Marketing
    - Directory
  featured: false
- title: Lesley Barber
  url: https://www.lesleybarber.com/
  main_url: https://www.lesleybarber.com/
  description: >
    Official website of Canadian film composer Lesley Barber.
  categories:
    - Portfolio
    - Music
  built_by: Michael Uloth
  built_by_url: https://www.michaeluloth.com
- title: Timeline of Terror
  main_url: https://timelineofterror.org/
  url: https://timelineofterror.org/
  source_url: https://github.com/Symbitic/timeline-of-terror
  description: >
    Complete guide to the events of September 11, 2001.
  categories:
    - Directory
    - Government
  built_by: Alex Shaw
  built_by_url: https://github.com/Symbitic/
  featured: false
- title: Pill Club
  url: https://thepillclub.com
  main_url: https://thepillclub.com
  description: >
    Zero Copay With Insurance + Free Shipping + Bonus Gifts + Online Delivery – Birth Control Delivery and Prescription
  categories:
    - Marketing
    - Healthcare
  built_by: Pill Club
  built_by_url: https://thepillclub.com
- title: myweekinjs
  url: https://www.myweekinjs.com/
  main_url: https://www.myweekinjs.com/
  source_url: https://github.com/myweekinjs/public-website
  description: >
    Challenge to create and/or learn something new in JavaScript each week.
  categories:
    - Blog
  built_by: Adriaan Janse van Rensburg
  built_by_url: https://github.com/HurricaneInteractive/
  featured: false
- title: The Edit Suite
  main_url: https://www.theeditsuite.com.au/
  url: https://www.theeditsuite.com.au/
  source_url: https://thriveweb.com.au/portfolio/the-edit-suite/
  description: >-
    The Edit Suite is an award winning video production and photography company based out of our Mermaid Beach studio on the Gold Coast of Australia but we also have the ability to work mobile from any location.
  categories:
    - Photography
    - Marketing
  built_by: Thrive Team - Gold Coast
  built_by_url: https://thriveweb.com.au/
  featured: false
- title: CarineRoitfeld
  main_url: https://www.carineroitfeld.com/
  url: https://www.carineroitfeld.com/
  description: >
    Online shop for Carine Roitfeld parfume
  categories:
    - eCommerce
  built_by: Ask Phill
  built_by_url: https://askphill.com
- title: EngineHub.org
  url: https://enginehub.org
  main_url: https://enginehub.org
  source_url: https://github.com/EngineHub/enginehub-website
  description: >
    The landing pages for EngineHub, the organisation behind WorldEdit, WorldGuard, CraftBook, and more
  categories:
    - Landing Page
    - Technology
    - Open Source
  built_by: Matthew Miller
  built_by_url: https://matthewmiller.dev
- title: Goulburn Physiotherapy
  url: https://www.goulburnphysiotherapy.com.au/
  main_url: https://www.goulburnphysiotherapy.com.au/
  description: >
    Goulburn Physiotherapy is a leader in injury prevention, individual and community health, and workplace health solutions across Central Victoria.
  categories:
    - Blog
    - Healthcare
  built_by: KiwiSprout
  built_by_url: https://kiwisprout.nz/
  featured: false
- title: TomTom Traffic Index
  main_url: https://www.tomtom.com/en_gb/traffic-index/
  url: https://www.tomtom.com/en_gb/traffic-index/
  description: >
    The TomTom Traffic Index provides drivers, city planners, auto manufacturers and policy makers with unbiased statistics and information about congestion levels in 403 cities across 56 countries on 6 continents.
  categories:
    - Travel
    - Data
  built_by: TomTom
  built_by_url: https://tomtom.com
  featured: false
- title: PrintAWorld | A 3D Printing and Fabrication Company
  main_url: https://prtwd.com/
  url: https://prtwd.com/
  description: >
    PrintAWorld is a NYC based fabrication and manufacturing company that specializes in 3D printing, 3D scanning, CAD Design,
    laser cutting, and rapid prototyping. We help artists, agencies and engineers turn their ideas into its physical form.
  categories:
    - Business
  featured: false
- title: Asjas
  main_url: https://asjas.co.za
  url: https://asjas.co.za/blog
  source_url: https://github.com/Asjas/Personal-Webpage
  description: >
    This is a website built with Gatsby v2 that uses Netlify CMS and Gatsby-MDX as a blog (incl. portfolio page).
  categories:
    - Web Development
    - Blog
    - Portfolio
  built_by: A-J Roos
  built_by_url: https://twitter.com/_asjas
  featured: false
- title: Glug-Infinite
  main_url: https://gluginfinite.github.io
  url: https://gluginfinite.github.io
  source_url: https://github.com/crstnmac/glug
  description: >
    This is a website built with Gatsby v2 that is deployed on GitHub using GitHub Pages and Netlify.
  categories:
    - Web Development
    - Blog
    - Portfolio
    - Agency
  built_by: Criston Macarenhas
  built_by_url: https://github.com/crstnmac
  featured: false
- title: The State of CSS Survey
  main_url: https://stateofcss.com/
  url: https://stateofcss.com/
  source_url: https://github.com/StateOfJS/state-of-css-2019
  description: >
    Annual CSS survey, brother of The State of JS Survey.
  categories:
    - Web Development
  built_by: Sacha Greif & Contribs
  built_by_url: https://github.com/StateOfJS
  featured: false
- title: Bytom Blockchain
  url: https://bytom.io/
  main_url: https://bytom.io/
  source_url: https://github.com/bytomlabs/bytom.io
  description: >
    Embrace the New Era of Bytom Blockchain
  categories:
    - Finance
    - Open Source
    - Technology
  built_by: Bytom Foundation
  built_by_url: https://bytom.io/
  featured: false
- title: Oerol Festival
  url: https://www.oerol.nl/nl/
  main_url: https://www.oerol.nl/en/
  description: >
    Oerol is a cultural festival on the island of Terschelling in the Netherlands that is held annually in June.
    The ten-day festival is focused on live, public theatre as well as music and visual arts.
  categories:
    - Event
    - Entertainment
  built_by: Oberon
  built_by_url: https://oberon.nl/
  featured: false
- title: Libra
  main_url: "https://libra.org/"
  url: "https://libra.org/"
  description: Libra's mission is to enable a simple global currency and financial infrastructure that empowers billions of people.
  featured: false
  categories:
    - Open Source
    - Technology
    - Finance
- title: Riffy Blog
  main_url: https://blog.rayriffy.com/
  url: https://blog.rayriffy.com/
  source_url: https://github.com/rayriffy/rayriffy-blog
  description: >
    Riffy Blog is async based beautiful highly maintainable site built by using Gatsby v2 with SEO optimized.
  categories:
    - Web Development
    - Blog
    - Open Source
    - Technology
    - Music
    - SEO
  built_by: Phumrapee Limpianchop
  built_by_url: https://rayriffy.com/
  featured: false
- title: The Coffee Collective
  url: https://coffeecollective.dk
  main_url: https://coffeecollective.dk
  description: >
    The Coffee Collective website is a JAM-stack based, multilingual, multi currency website/shop selling coffee, related products and subscriptions.
  categories:
    - eCommerce
    - Food
  built_by: Remotely (Anders Hallundbæk)
  built_by_url: https://remotely.dk
  featured: false
- title: Leadership Development International
  url: https://ldi.global
  main_url: https://ldi.global
  description: >
    A DatoCMS-backed site for an education and training company based in the US, China and the UAE.
  categories:
    - Education
    - Nonprofit
  built_by: Grant Holle
  built_by_url: https://grantholle.com
  featured: false
- title: Canvas 1839
  main_url: "https://www.canvas1839.com/"
  url: "https://www.canvas1839.com/"
  description: >-
    Online store for Canvas 1839 products, including pharmacological-grade CBD oil and relief cream.
  categories:
    - eCommerce
    - Marketing
  built_by: Corey Ward
  built_by_url: "http://www.coreyward.me/"
- title: Sparkle Stories
  main_url: "https://app.sparklestories.com/"
  url: "https://app.sparklestories.com/"
  description: >-
    Sparkle Stories is a streaming audio platform for children with over 1,200 original audio stories.
  categories:
    - App
    - Education
  built_by: Corey Ward
  built_by_url: "http://www.coreyward.me/"
- title: nehalist.io
  main_url: https://nehalist.io
  url: https://nehalist.io
  source_url: https://github.com/nehalist/nehalist.io
  description: >
    nehalist.io is a blog about software development, technology and all that kind of geeky stuff.
  categories:
    - Blog
    - Web Development
    - Open Source
  built_by: Kevin Hirczy
  built_by_url: https://nehalist.io
  featured: false
- title: March and Ash
  main_url: https://marchandash.com/
  url: https://marchandash.com/
  description: >-
    March and Ash is a customer-focused, licensed cannabis dispensary located in Mission Valley.
  categories:
    - eCommerce
    - Business
    - Blog
  built_by: Blueyellow
  built_by_url: https://blueyellow.io/
  featured: false
- title: T Two Industries
  description: >
    T Two Industries is a manufacturing company specializing in building custom truck decks, truck bodies, and trailers.
  main_url: https://www.ttwo.ca
  url: https://www.ttwo.ca
  categories:
    - Business
  built_by: https://www.t2.ca
  built_by_url: https://www.t2.ca
  featured: false
- title: Cali's Finest Landscaping
  url: https://www.calisfinestlandscaping.com/
  main_url: https://www.calisfinestlandscaping.com/
  description: >
    A team of hard-working, quality-obsessed landscaping professionals looking to take dreams and transform them into reality.
  categories:
    - Business
  built_by: David Krasniy
  built_by_url: http://dkrasniy.com
  featured: false
- title: Vazco
  url: https://www.vazco.eu
  main_url: https://www.vazco.eu
  description: >
    Vazco works for clients from all around the world in future-proof technologies and help them build better products.
  categories:
    - Agency
    - Web Development
    - Blog
    - Business
    - Technology
  built_by: Vazco
  built_by_url: https://www.vazco.eu
  featured: false
- title: Major League Eating
  main_url: https://majorleagueeating.com
  url: https://majorleagueeating.com
  description: >
    Major League Eating is the professional competitive eating organization that runs the Nathan’s Famous Coney Island Hot Dog eating contest on July 4th, among other eating events.
  categories:
    - Entertainment
    - Sports
  built_by: Carmen Cincotti
  built_by_url: https://github.com/ccincotti3
  featured: false
- title: APIs You Won't Hate
  url: https://apisyouwonthate.com/blog
  main_url: https://apisyouwonthate.com
  source_url: http://github.com/apisyouwonthate/apisyouwonthate.com
  description: >
    API development is a topic very close to our hearts. APIs You Won't Hate is a team and community dedicated to learning, writing, sharing ideas and bettering understanding of API practices. Together we can erradicate APIs we hate.
  categories:
    - Blog
    - Education
    - eCommerce
    - API
    - Community
    - Learning
    - Open Source
    - Technology
    - Web Development
  built_by: Mike Bifulco
  built_by_url: https://github.com/mbifulco
  featured: false
- title: Sankarsan Kampa
  main_url: "https://traction.one"
  url: "https://traction.one"
  description: Full time programmer, part time gamer, exploring the details of programmable systems and how to stretch their capabilities.
  featured: false
  categories:
    - Portfolio
    - Freelance
- title: AwesomeDocs
  main_url: "https://awesomedocs.traction.one/"
  url: "https://awesomedocs.traction.one/install"
  source_url: "https://github.com/AwesomeDocs/website"
  description: An awesome documentation website generator!
  featured: false
  categories:
    - Open Source
    - Web Development
    - Technology
    - Documentation
  built_by: Sankarsan Kampa
  built_by_url: "https://traction.one"
- title: Prism Programming Language
  main_url: "https://prism.traction.one/"
  url: "https://prism.traction.one/"
  source_url: "https://github.com/PrismLang/website"
  description: Interpreted, high-level, programming language.
  featured: false
  categories:
    - Programming
    - Open Source
    - Technology
    - Documentation
  built_by: Sankarsan Kampa
  built_by_url: "https://traction.one"
- title: Arnondora
  main_url: "https://arnondora.in.th/"
  url: "https://arnondora.in.th/"
  source_url: "https://github.com/arnondora/arnondoraBlog"
  description: Arnondora is a personal blog by Arnon Puitrakul
  categories:
    - Blog
    - Programming
    - Technology
  built_by: Arnon Puitrakul
  built_by_url: "https://arnondora.in.th/"
  featured: false
- title: KingsDesign
  url: "https://www.kingsdesign.com.au/"
  main_url: "https://www.kingsdesign.com.au/"
  description: KingsDesign is a Hobart based web design and development company. KingsDesign creates, designs, measures and improves web based solutions for businesses and organisations across Australia.
  categories:
    - Agency
    - Technology
    - Portfolio
    - Consulting
    - User Experience
  built_by: KingsDesign
  built_by_url: "https://www.kingsdesign.com.au"
- title: EasyFloh | Easy Flows for all
  url: "https://www.easyfloh.com"
  main_url: "https://www.easyfloh.com"
  description: >
    EasyFloh is for creating simple flows for your organisation. An organisation
    can design own flows with own stages.
  categories:
    - Business
    - Landing Page
  built_by: Vikram Aroskar
  built_by_url: "https://medium.com/@vikramaroskar"
  featured: false
- title: Home Alarm Report
  url: https://homealarmreport.com/
  main_url: https://homealarmreport.com/
  description: >
    Home Alarm Report is dedicated to helping consumers make informed decisions
    about home security solutions. The site was easily migrated from a legacy WordPress
    installation and the dev team chose Gatsby for its site speed and SEO capabilities.
  categories:
    - Blog
    - Business
    - SEO
    - Technology
  built_by: Centerfield Media
  built_by_url: https://www.centerfield.com
- title: Just | FX for treasurers
  url: "https://www.gojust.com"
  main_url: "https://www.gojust.com"
  description: >
    Just provides a single centralized view of FX for corporate treasurers. See interbank market prices, and access transaction cost analysis.
  categories:
    - Finance
    - Technology
  built_by: Bejamas
  built_by_url: "https://bejamas.io/"
  featured: false
- title: Bureau for Good | Nonprofit branding, web and print communications
  url: "https://www.bureauforgood.com"
  main_url: "https://www.bureauforgood.com"
  description: >
    Bureau for Good helps nonprofits explain why they matter across digital & print media. Bureau for Good crafts purpose-driven identities, websites & print materials for changemakers.
  categories:
    - Nonprofit
    - Agency
    - Design
  built_by: Bejamas
  built_by_url: "https://bejamas.io/"
  featured: false
- title: Atelier Cartier Blumen
  url: "https://www.ateliercartier.ch"
  main_url: "https://www.ateliercartier.ch"
  description: >
    Im schönen Kreis 6 in Zürich kreiert Nicole Cartier Blumenkompositionen anhand Charaktereigenschaften oder Geschichten zur Person an. Für wen ist Dein Blumenstrauss gedacht? Einzigartige Floristik Blumensträusse, Blumenabos, Events, Shootings. Site designed by https://www.stolfo.co
  categories:
    - eCommerce
    - Design
  built_by: Bejamas
  built_by_url: "https://bejamas.io/"
  featured: false
- title: Veronym – Cloud Security Service Provider
  url: "https://www.veronym.com"
  main_url: "https://www.veronym.com"
  description: >
    Veronym is securing your digital transformation. A comprehensive Internet security solution for business. Stay safe no matter how, where and when you connect.
  categories:
    - Security
    - Technology
    - Business
  built_by: Bejamas
  built_by_url: "https://bejamas.io/"
  featured: false
- title: Devahoy
  url: "https://devahoy.com/"
  main_url: "https://devahoy.com/"
  description: >
    Devahoy is a personal blog written in Thai about software development.
  categories:
    - Blog
    - Programming
  built_by: Chai Phonbopit
  built_by_url: "https://github.com/phonbopit"
  featured: false
- title: Venus Lover
  url: https://venuslover.com
  main_url: https://venuslover.com
  description: >
    Venus Lover is a mobile app for iOS and Android so you can read your daily horoscope and have your natal chart, including the interpretation of the ascendant, planets, houses and aspects.
  categories:
    - App
    - Consulting
    - Education
    - Landing Page
- title: Write/Speak/Code
  url: https://www.writespeakcode.com/
  main_url: https://www.writespeakcode.com/
  description: >
    Write/Speak/Code is a non-profit on a mission to promote the visibility and leadership of technologists with marginalized genders through peer-led professional development.
  categories:
    - Community
    - Nonprofit
    - Open Source
    - Conference
  built_by: Nicola B.
  built_by_url: https://www.linkedin.com/in/nicola-b/
  featured: false
- title: Daniel Spajic
  url: https://danieljs.tech/
  main_url: https://danieljs.tech/
  source_url: https://github.com/dspacejs/portfolio
  description: >
    Passionate front-end developer with a deep, yet diverse skillset.
  categories:
    - Portfolio
    - Programming
    - Freelance
  built_by: Daniel Spajic
  featured: false
- title: Cosmotory
  url: https://cosmotory.netlify.com/
  main_url: https://cosmotory.netlify.com/
  description: >
    This is the educational blog containing various courses,learning materials from various authors from all over the world.
  categories:
    - Blog
    - Community
    - Nonprofit
    - Open Source
    - Education
  built_by: Hanishraj B Rao.
  built_by_url: https://hanishrao.netlify.com/
  featured: false
- title: Armorblox | Security Powered by Understanding
  url: https://www.armorblox.com
  main_url: https://www.armorblox.com
  description: >
    Armorblox is a venture-backed stealth cybersecurity startup, on a mission to build a game-changing enterprise security platform.
  categories:
    - Security
    - Technology
    - Business
  built_by: Bejamas
  built_by_url: https://bejamas.io
  featured: false
- title: Mojo
  url: https://www.mojo.is
  main_url: https://www.mojo.is/
  description: >
    We help companies create beautiful digital experiences
  categories:
    - Agency
    - Technology
    - Consulting
    - User Experience
    - Web Development
  featured: false
- title: Marcel Hauri
  url: https://marcelhauri.ch/
  main_url: https://marcelhauri.ch/
  description: >
    Marcel Hauri is an award-winning Magento developer and e-commerce specialist.
  categories:
    - Portfolio
    - Blog
    - Programming
    - Community
    - Open Source
    - eCommerce
  built_by: Marcel Hauri
  built_by_url: https://marcelhauri.ch
  featured: false
- title: Projektmanagementblog
  url: https://www.projektmanagementblog.de
  main_url: https://www.projektmanagementblog.de/
  source_url: https://github.com/StephanWeinhold/pmblog
  description: >
    Thoughts about modern project management. Built with Gatsby and Tachyons, based on Advanced Starter.
  categories:
    - Blog
  built_by: Stephan Weinhold
  built_by_url: https://stephanweinhold.com/
  featured: false
- title: Anthony Boyd Graphics
  url: https://www.anthonyboyd.graphics/
  main_url: https://www.anthonyboyd.graphics/
  description: >
    Free Graphic Design Resources by Anthony Boyd
  categories:
    - Portfolio
  built_by: Anthony Boyd
  built_by_url: https://www.anthonyboyd.com/
  featured: false
- title: Relocation Hero
  url: https://relocationhero.com
  main_url: https://relocationhero.com
  description: >
    Blog with FAQs related to Germany relocation. Built with Gatsby.
  categories:
    - Blog
    - Consulting
    - Community
  featured: false
- title: Zoe Rodriguez
  url: https://zoerodrgz.com
  main_url: https://zoerodrgz.com
  description: >
    Portfolio for Los Angeles-based designer Zoe Rodriguez. Built with Gatsby.
  categories:
    - Portfolio
    - Design
  built_by: Chase Ohlson
  built_by_url: https://chaseohlson.com
  featured: false
- title: TriActive USA
  url: https://triactiveusa.com
  main_url: https://triactiveusa.com
  description: >
    Website and blog for TriActive USA. Built with Gatsby.
  categories:
    - Landing Page
    - Business
  built_by: Chase Ohlson
  built_by_url: https://chaseohlson.com
- title: LaunchDarkly
  url: https://launchdarkly.com/
  main_url: https://launchdarkly.com/
  description: >
    LaunchDarkly is the feature management platform that software teams use to build better software, faster.
  categories:
    - Technology
    - Marketing
  built_by: LaunchDarkly
  built_by_url: https://launchdarkly.com/
  featured: false
- title: Arpit Goyal
  url: https://arpitgoyal.com
  main_url: https://arpitgoyal.com
  source_url: https://github.com/92arpitgoyal/ag-blog
  description: >
    Blog and portfolio website of a Front-end Developer turned Product Manager.
  categories:
    - Blog
    - Portfolio
    - Technology
    - User Experience
  built_by: Arpit Goyal
  built_by_url: https://twitter.com/_arpitgoyal
  featured: false
- title: Portfolio of Cole Townsend
  url: https://twnsnd.co
  main_url: https://twnsnd.co
  description: Portfolio of Cole Townsend, Product Designer
  categories:
    - Portfolio
    - User Experience
    - Web Development
    - Design
  built_by: Cole Townsend
  built_by_url: https://twitter.com/twnsndco
- title: Jana Desomer
  url: https://www.janadesomer.be/
  main_url: https://www.janadesomer.be/
  description: >
    I'm Jana, a digital product designer with coding skills, based in Belgium
  categories:
    - Portfolio
  built_by: Jana Desomer Designer/Developer
  built_by_url: https://www.janadesomer.be/
  featured: false
- title: Carbon8 Regenerative Agriculture
  url: https://www.carbon8.org.au/
  main_url: https://www.carbon8.org.au/
  description: >
    Carbon8 is a Not for Profit charity that supports Aussie farmers to transition to regenerative agriculture practices and rebuild the carbon (organic matter) in their soil from 1% to 8%.
  categories:
    - Nonprofit
    - eCommerce
  built_by: Little & Big
  built_by_url: "https://www.littleandbig.com.au/"
  featured: false
- title: Reactgo blog
  url: https://reactgo.com/
  main_url: https://reactgo.com/
  description: >
    It provides tutorials & articles about modern open source web technologies such as react,vuejs and gatsby.
  categories:
    - Blog
    - Education
    - Programming
    - Web Development
  built_by: Sai gowtham
  built_by_url: "https://twitter.com/saigowthamr"
  featured: false
- title: City Springs
  url: https://citysprings.com/
  main_url: https://citysprings.com/
  description: >
    Sandy Springs is a city built on creative thinking and determination. They captured a bold vision for a unified platform to bring together new and existing information systems. To get there, the Sandy Springs communications team partnered with Mediacurrent on a new Drupal 8 decoupled platform architecture with a Gatsbyjs front end to power both the City Springs website and its digital signage network. Now, the Sandy Springs team can create content once and publish it everywhere.
  categories:
    - Community
    - Government
  built_by: Mediacurrent
  built_by_url: https://www.mediacurrent.com
  featured: false
- title: Behalf
  url: https://www.behalf.no/
  main_url: https://www.behalf.no/
  description: >
    Behalf is Norwegian based digital design agency.
  categories:
    - Agency
    - Portfolio
    - Business
    - Consulting
    - Design
    - Design System
    - Marketing
    - Web Development
    - User Experience
  built_by: Behalf
  built_by_url: https://www.behalf.no/
  featured: false
- title: Saxenhammer & Co.
  url: https://saxenhammer-co.com/
  main_url: https://saxenhammer-co.com/
  description: >
    Saxenhammer & Co. is a leading boutique investment bank in Continental Europe. The firm’s strong track record is comprised of the execution of 200 successful transactions across all major industries.
  categories:
    - Consulting
    - Finance
    - Business
  built_by: Axel Fuhrmann
  built_by_url: https://axelfuhrmann.com/
  featured: false
- title: UltronEle
  url: http://ultronele.com
  main_url: https://runbytech.github.io/ueofcweb/
  source_url: https://github.com/runbytech/ueofcweb
  description: >
    UltronEle is a light, fast, simple yet interesting serverless e-learning CMS based on GatsbyJS. It aims to provide a easy-use product for tutors, teachers, instructors from all kinks of fields with near-zero efforts to setup their own authoring tool and content publish website.
  categories:
    - Education
    - Consulting
    - Landing Page
    - Web Development
    - Open Source
    - Learning
  built_by: RunbyTech
  built_by_url: http://runbytech.co
  featured: false
- title: Nick Selvaggio
  url: https://nickgs.com/
  main_url: https://nickgs.com/
  description: >
    The personal website of Nick Selvaggio. Long Island based web developer, teacher, and technologist.
  categories:
    - Consulting
    - Programming
    - Web Development
  featured: false
- title: Free & Open Source Gatsby Themes by LekoArts
  main_url: "https://themes.lekoarts.de"
  url: "https://themes.lekoarts.de"
  source_url: "https://github.com/LekoArts/gatsby-themes/tree/master/www"
  built_by: LekoArts
  built_by_url: "https://github.com/LekoArts"
  description: >-
    Get high-quality and customizable Gatsby themes to quickly bootstrap your website! Choose from many professionally created and impressive designs with a wide variety of features and customization options. Use Gatsby Themes to take your project to the next level and let you and your customers take advantage of the many benefits Gatsby has to offer.
  categories:
    - Open Source
    - Directory
    - Marketing
    - Landing Page
  featured: false
- title: Lars Roettig
  url: https://larsroettig.dev/
  main_url: https://larsroettig.dev/
  description: >
    Lars Roettig is a Magento Maintainer and e-commerce specialist. On his Blog, he writes Software Architecture and Magento Development.
  categories:
    - Portfolio
    - Blog
    - Programming
    - Community
    - Open Source
    - eCommerce
  built_by: Lars Roettig
  built_by_url: https://larsroettig.dev/
  featured: false
- title: Cade Kynaston
  url: https://cade.codes
  main_url: https://cade.codes
  source_url: https://github.com/cadekynaston/gatsby-portfolio
  description: >
    Cade Kynaston's Portfolio
  categories:
    - Portfolio
  built_by: Cade Kynaston
  built_by_url: https://github.com/cadekynaston
  featured: false
- title: Growable Meetups
  url: https://www.growable.io/
  main_url: https://www.growable.io/
  description: >
    Growable - Events to Accelerate your career in Tech. Made with <3 with Gatsby, React & Netlify by Talent Point in London.
  categories:
    - Event
    - Technology
    - Education
    - Community
    - Conference
  built_by: Talent Point
  built_by_url: https://github.com/talent-point/
  featured: false
- title: Fantastic Metropolis
  main_url: https://fantasticmetropolis.com
  url: https://fantasticmetropolis.com
  description: >
    Fantastic Metropolis ran between 2001 and 2006, highlighting the potential of literary science fiction and fantasy.
  categories:
    - Entertainment
  built_by: Luis Rodrigues
  built_by_url: https://goblindegook.com
  featured: false
- title: Simon Koelewijn
  main_url: https://simonkoelewijn.nl
  url: https://simonkoelewijn.nl
  description: >
    Personal blog of Simon Koelewijn, where he blogs about UX, analytics and web development (in Dutch). Made awesome and fast by using Gatsby 2.x (naturally) and gratefully using Netlify and Netlify CMS.
  categories:
    - Freelance
    - Blog
    - Web Development
    - User Experience
  built_by: Simon Koelewijn
  built_by_url: https://simonkoelewijn.nl
  featured: false
- title: Raconteur Careers
  main_url: https://careers.raconteur.net
  url: https://careers.raconteur.net
  description: >
    Raconteur is a London-based publishing house and content marketing agency. We have built this careers portal Gatsby v2 with TypeScript, Styled-Components, React-Spring and Contentful.
  categories:
    - Media
    - Marketing
    - Landing Page
  built_by: Jacob Herper
  built_by_url: https://herper.io
  featured: false
- title: Frankly Steve
  url: https://www.franklysteve.com/
  main_url: https://www.franklysteve.com/
  description: >
    Wedding photography with all the hugs, tears, kisses, smiles, laughter, banter, kids up trees, friends in hedges.
  categories:
    - Photography
    - Portfolio
  built_by: Little & Big
  built_by_url: "https://www.littleandbig.com.au/"
  featured: false
- title: Eventos orellana
  description: >-
    We are a company dedicated to providing personalized and professional advice
    for the elaboration and coordination of social and business events.
  main_url: "https://eventosorellana.com/"
  url: "https://eventosorellana.com/"
  featured: false
  categories:
    - Gallery
  built_by: Ramón Chancay
  built_by_url: "https://ramonchancay.me/"
- title: DIA Supermercados
  main_url: https://dia.com.br
  url: https://dia.com.br
  description: >-
    Brazilian retailer subsidiary, with more than 1,100 stores in Brazil, focusing on low prices and exclusive DIA Products.
  categories:
    - Business
  built_by: CloudDog
  built_by_url: https://clouddog.com.br
  featured: false
- title: AntdSite
  main_url: https://antdsite.yvescoding.org
  url: https://antdsite.yvescoding.org
  description: >-
    A static docs generator based on Ant Design and GatsbyJs.
  categories:
    - Documentation
  built_by: Yves Wang
  built_by_url: https://antdsite.yvescoding.org
- title: Fourpost
  url: https://www.fourpost.com
  main_url: https://www.fourpost.com
  description: >
    Fourpost is a shopping destination for today’s family that combines the best brands and experiences under one roof.
  categories:
    - Marketing
  built_by: Fourpost
  built_by_url: https://github.com/fourpost
  featured: false
- title: ReactStudy Blog
  url: https://elated-lewin-51cf0d.netlify.com
  main_url: https://elated-lewin-51cf0d.netlify.com
  description: >
    Belong to your own blog by gatsby
  categories:
    - Blog
  built_by: 97thjingba
  built_by_url: https://github.com/97thjingba
  featured: false
- title: George
  main_url: https://kind-mestorf-5a2bc0.netlify.com
  url: https://kind-mestorf-5a2bc0.netlify.com
  description: >
    shiny new web built with Gatsby
  categories:
    - Blog
    - Portfolio
    - Gallery
    - Landing Page
    - Design
    - Web Development
    - Open Source
    - Science
  built_by: George Davituri
  featured: false

- title: CEO amp
  main_url: https://www.ceoamp.com
  url: https://www.ceoamp.com
  description: >
    CEO amp is an executive training programme to amplify a CEO's voice in the media. This site was built with Gatsby v2, Styled-Components, TypeScript and React Spring.
  categories:
    - Consulting
    - Entrepreneurship
    - Marketing
    - Landing Page
  built_by: Jacob Herper
  built_by_url: https://herper.io
  featured: false
- title: QuantumBlack
  main_url: https://www.quantumblack.com/
  url: https://www.quantumblack.com/
  description: >
    We help companies use data to make distinctive, sustainable and significant improvements to their performance.
  categories:
    - Technology
    - Consulting
    - Data
    - Design
  built_by: Richard Westenra
  built_by_url: https://www.richardwestenra.com/
  featured: false
- title: Coffeeshop Creative
  url: https://www.coffeeshopcreative.ca
  main_url: https://www.coffeeshopcreative.ca
  description: >
    Marketing site for a Toronto web design and videography studio.
  categories:
    - Marketing
    - Agency
    - Design
    - Video
    - Web Development
  built_by: Michael Uloth
  built_by_url: https://www.michaeluloth.com
  featured: false
- title: Daily Hacker News
  url: https://dailyhn.com
  main_url: https://dailyhn.com
  description: >
    Daily Hacker News presents the top five stories from Hacker News daily.
  categories:
    - Entertainment
    - Design
    - Web Development
    - Technology
    - Science
  built_by: Joeri Smits
  built_by_url: https://joeri.dev
  featured: false
- title: Grüne Dresden
  main_url: https://ltw19dresden.de
  url: https://ltw19dresden.de
  description: >
    This site was built for the Green Party in Germany (Bündnis 90/Die Grünen) for their local election in Dresden, Saxony. The site was built with Gatsby v2 and Styled-Components.
  categories:
    - Government
    - Nonprofit
  built_by: Jacob Herper
  built_by_url: https://herper.io
- title: Gratsy
  url: https://gratsy.com/
  main_url: https://gratsy.com/
  description: >
    Gratsy: Feedback To Give Back
  categories:
    - Agency
    - Marketing
    - Landing Page
  built_by: Whalar
  built_by_url: https://whalar.com/
  featured: false
- title: deepThreads
  main_url: https://deepthreads.com
  url: https://deepthreads.com/
  description: >
    deepThreads is a shiny new website built with Gatsby v2.  We make art using deep learning along with print on demand providers to create some cool stuff!
  categories:
    - eCommerce
  built_by: Kyle Kitlinski
  built_by_url: http://github.com/k-kit
  featured: false
- title: Smoopit
  main_url: https://smoopit.com
  url: https://smoopit.com/
  description: >
    Smoopit helps you schedule meetings without the extra effort of checking your availability or back-and-forth emails.
  categories:
    - Business
    - Productivity
  built_by: Chandra Bhushan
  built_by_url: https://github.com/chandu2304
  featured: false
- title: Mill3 Studio
  main_url: https://mill3.studio/en/
  url: https://mill3.studio/en/
  description: >
    Our agency specializes in the analysis, strategy and development of digital products.
  categories:
    - Agency
    - Portfolio
  built_by: Mill3
  built_by_url: https://mill3.studio/en/
  featured: false
- title: Zellement
  main_url: https://www.zellement.com
  url: https://www.zellement.com
  description: >
    Online portfolio of Dan Farrow from Nottingham, UK.
  categories:
    - Portfolio
  built_by: Zellement
  built_by_url: https://www.zellement.com
  featured: false
- title: Fullstack HQ
  url: https://fullstackhq.com/
  main_url: https://fullstackhq.com/
  description: >
    Get immediate access to a battle-tested team of designers and developers on a pay-as-you-go monthly subscription.
  categories:
    - Agency
    - Consulting
    - Freelance
    - Marketing
    - Portfolio
    - Web Development
    - App
    - Business
    - Design
    - JavaScript
    - Technology
    - User Experience
    - Web Development
    - eCommerce
    - WordPress
  built_by: Fullstack HQ
  built_by_url: https://fullstackhq.com/
  featured: false
- title: Cantas
  main_url: https://www.cantas.co.jp
  url: https://www.cantas.co.jp
  description: >
    Cantas is digital marketing company in Japan.
  categories:
    - Business
    - Agency
  built_by: Cantas
  built_by_url: https://www.cantas.co.jp
  featured: false
- title: Sheringham Shantymen
  main_url: https://www.shantymen.com/
  url: https://www.shantymen.com/
  description: >
    The Sheringham Shantymen are a sea shanty singing group that raise money for the RNLI in the UK.
  categories:
    - Music
    - Community
    - Entertainment
    - Nonprofit
  built_by: Zellement
  built_by_url: https://www.zellement.com/
  featured: false
- title: WP Spark
  main_url: https://wpspark.io/
  url: https://wpspark.io/
  description: >
    Create blazing fast website with WordPress and our Gatsby themes.
  categories:
    - Agency
    - Community
    - Blog
    - WordPress
  built_by: wpspark
  built_by_url: https://wpspark.io/
- title: Ronald Langeveld
  description: >
    Ronald Langeveld's blog and Web Development portfolio website.
  main_url: "https://www.ronaldlangeveld.com"
  url: "https://www.ronaldlangeveld.com"
  categories:
    - Blog
    - Web Development
    - Freelance
    - Portfolio
    - Consulting
  featured: false
- title: Golfonaut
  description: >
    Golfonaut - Golf application for Apple Watch
  main_url: https://golfonaut.io
  url: https://golfonaut.io
  categories:
    - App
    - Sports
  featured: false
- title: Anton Sten - UX Lead/Design
  url: https://www.antonsten.com
  main_url: https://www.antonsten.com
  description: Anton Sten leads UX for design-driven companies.
  categories:
    - User Experience
    - Blog
    - Freelance
    - Portfolio
    - Consulting
    - Agency
    - Design
  featured: false
- title: Rashmi AP - Front-end Developer
  main_url: http://rashmiap.me
  url: http://rashmiap.me
  featured: false
  description: >
    Rashmi AP's Personal Portfolio Website
  source_url: https://github.com/rashmiap/personal-website-react
  categories:
    - Portfolio
    - Open Source
  built_by: Rashmi AP
  built_by_url: http://rashmiap.me
- title: OpenSourceRepos - Blogs for open source repositories
  main_url: https://opensourcerepos.com
  url: https://opensourcerepos.com
  featured: false
  description: >
    Open Source Repos is a blog site for explaining the architecture, code-walkthrough and key takeways for the github repository. Out main aim to is to help more developers contribute to open source projects.
  source_url: https://github.com/opensourcerepos/blogs
  categories:
    - Open Source
    - Design
    - Design System
    - Blog
  built_by: OpenSourceRepos Team
  built_by_url: https://opensourcerepos.com
- title: Sheelah Brennan - Front-End/UX Engineer
  main_url: https://sheelahb.com
  url: https://sheelahb.com
  featured: false
  description: >
    Sheelah Brennan's web development blog
  categories:
    - Blog
    - Web Development
    - Design
    - Freelance
    - Portfolio
  built_by: Sheelah Brennan
- title: Delinx.Digital - Web and Mobile Development Agency based in Sofia, Bulgaria
  main_url: https://delinx.digital
  url: https://delinx.digital/solutions
  description: >
    Delinx.digital is a software development oriented digital agency based in Sofia, Bulgaria. We develop bespoke software solutions using  WordPress, WooCommerce, Shopify, eCommerce, React.js, Node.js, PHP, Laravel and many other technologies.
  categories:
    - Agency
    - Web Development
    - Design
    - eCommerce
    - WordPress
  featured: false
- title: Cameron Nuckols - Articles, Book Notes, and More
  main_url: https://nucks.co
  url: https://nucks.co
  description: >
    This site hosts all of Cameron Nuckols's writing on entrepreneurship, startups, money, fitness, self-education, and self-improvement.
  categories:
    - Blog
    - Entrepreneurship
    - Business
    - Productivity
    - Technology
    - Marketing
  featured: false
- title: Hayato KAJIYAMA - Portfolio
  main_url: "https://hyakt.dev"
  url: "https://hyakt.dev"
  source_url: "https://github.com/hyakt/hyakt.github.io"
  featured: false
  categories:
    - Portfolio
- title: Skirtcraft - Unisex Skirts with Large Pockets
  main_url: https://skirtcraft.com
  url: https://skirtcraft.com/products
  source_url: https://github.com/jqrn/skirtcraft-web
  description: >
    Skirtcraft sells unisex skirts with large pockets, made in the USA. Site built with TypeScript and styled-components, with Tumblr-sourced blog posts.
  categories:
    - eCommerce
    - Blog
  built_by: Joe Quarion
  built_by_url: https://github.com/jqrn
  featured: false
- title: Vermarc Sport
  main_url: https://www.vermarcsport.com/
  url: https://www.vermarcsport.com/
  description: >
    Vermarc Sport offers a wide range of cycle clothing, cycling jerseys, bib shorts, rain gear and accessories, as well for the summer, the mid-season (autumn / spring) and the winter.
  categories:
    - eCommerce
  built_by: BrikL
  built_by_url: https://github.com/Brikl
- title: Cole Ruche
  main_url: https://coleruche.com
  url: https://coleruche.com
  source_url: https://github.com/kingingcole/myblog
  description: >
    The personal website and blog for Emeruche "Cole" Ikenna, front-end web developer from Nigeria.
  categories:
    - Blog
    - Portfolio
  built_by: Emeruche "Cole" Ikenna
  built_by_url: https://twitter.com/cole_ruche
  featured: false
- title: Abhith Rajan - Coder, Blogger, Biker, Full Stack Developer
  main_url: https://www.abhith.net/
  url: https://www.abhith.net/
  source_url: https://github.com/Abhith/abhith.net
  description: >
    abhith.net is a portfolio website of Abhith Rajan, a full stack developer. Sharing blog posts, recommended videos, developer stories and services with the world through this site.
  categories:
    - Portfolio
    - Blog
    - Programming
    - Open Source
    - Technology
  built_by: Abhith Rajan
  built_by_url: https://github.com/Abhith
  featured: false
- title: Mr & Mrs Wilkinson
  url: https://thewilkinsons.netlify.com/
  main_url: https://thewilkinsons.netlify.com/
  source_url: https://github.com/davemullenjnr/the-wilkinsons
  description: >
    A one-page wedding photography showcase using Gatsby Image and featuring a lovely hero and intro section.
  categories:
    - Photography
  built_by: Dave Mullen Jnr
  built_by_url: https://davemullenjnr.co.uk
  featured: false
- title: Gopesh Gopinath - Full Stack JavaScript Developer
  url: https://www.gopeshgopinath.com
  main_url: https://www.gopeshgopinath.com
  source_url: https://github.com/GopeshMedayil/gopeshgopinath.com
  description: >
    Gopesh Gopinath's Personal Portfolio Website
  categories:
    - Portfolio
    - Open Source
  built_by: Gopesh Gopinath
  built_by_url: https://www.gopeshgopinath.com
  featured: false
- title: Misael Taveras - FrontEnd Developer
  url: https://taverasmisael.com
  main_url: https://taverasmisael.com
  source_url: https://github.com/taverasmisael/taverasmisael
  description: >
    Personal site and bloging about learning FrontEnd web development in spanish.
  categories:
    - Portfolio
    - Open Source
    - Blog
    - JavaScript
    - Web Development
  built_by: Misael Taveras
  built_by_url: https://taverasmisael.com
  featured: false
- title: Le Reacteur
  url: https://www.lereacteur.io/
  main_url: https://www.lereacteur.io/
  description: >
    Le Reacteur is the first coding bootcamp dedicated to web and mobile apps development (iOS/Android). We offer intensive sessions to train students in a short time (10 weeks). Our goal is to pass on to our students in less than 3 months what they would have learned in 2 years. To achieve this ambitious challenge, our training is based on learning JavaScript (Node.js, Express, ReactJS, React Native).
  categories:
    - JavaScript
    - Learning
    - Mobile Development
    - Web Development
  built_by: Farid Safi
  built_by_url: https://twitter.com/FaridSafi
  featured: false
- title: Cinch
  url: https://www.cinch.co.uk
  main_url: https://www.cinch.co.uk
  description: >
    Cinch is a hub for car supermarkets and dealers to show off their stock. The site only lists second-hand cars that are seven years old or younger, with less than 70,000 miles on the clock.
  categories:
    - Entrepreneurship
    - Business
  built_by: Somo
  built_by_url: https://www.somoglobal.com
  featured: false
- title: Recetas El Universo
  description: >-
    Recipes and videos with the best of Ecuadorian cuisine.
    Collectable recipes from Diario El Universo.
  main_url: "https://recetas-eu.netlify.com/"
  url: "https://recetas-eu.netlify.com/"
  featured: false
  categories:
    - Blog
    - WordPress
    - Food
  built_by: Ramón Chancay
  built_by_url: "https://ramonchancay.me/"
- title: NuBrakes
  url: https://nubrakes.com/
  main_url: https://nubrakes.com/
  description: >
    NuBrakes is the mobile brake repair company that comes to you! We perform brake pad, caliper, and rotor replacement at your office, apartment or home!
  categories:
    - Business
    - Entrepreneurship
  featured: false
- title: Third and Grove
  url: https://www.thirdandgrove.com
  main_url: https://www.thirdandgrove.com
  source_url: https://github.com/thirdandgrove/tagd8_gatsby
  description: >
    A digital agency slaying the mundane one pixel at a time.
  categories:
    - Agency
    - Marketing
    - Open Source
    - Technology
  built_by: Third and Grove
  built_by_url: https://www.thirdandgrove.com
  featured: false
- title: Le Bikini
  url: https://lebikini.com
  main_url: https://lebikini.com
  description: >
    New website for Toulouse's most iconic concert hall.
  categories:
    - Music
  built_by: Antoine Rousseau
  built_by_url: https://antoine.rousseau.im
  featured: false
- title: Jimmy Truong's Portfolio
  url: https://jimmytruong.ca
  main_url: https://jimmytruong.ca
  description: >
    This porfolio is a complication of all projects done during my time at BCIT D3 (Digital Design and Development) program and after graduation.
  categories:
    - Portfolio
    - Web Development
  built_by: Jimmy Truong
  built_by_url: https://jimmytruong.ca
  featured: false
- title: Quick Stop Nicaragua
  main_url: https://quickstopnicaragua.com
  url: https://quickstopnicaragua.com
  description: >
    Convenience Store Website
  categories:
    - Food
  built_by: Gerald Martinez
  built_by_url: https://twitter.com/GeraldM_92
  featured: false
- title: XIEL
  main_url: https://xiel.dev
  url: https://xiel.dev
  source_url: https://github.com/xiel/xiel
  description: >
    I'm a freelance front-end developer from Berlin who creates digital experiences that everyone likes to use.
  categories:
    - Portfolio
    - Blog
  built_by: Felix Leupold
  built_by_url: https://twitter.com/xiel
  featured: false
- title: Nicaragua Best Guides
  main_url: https://www.nicaraguasbestguides.com
  url: https://www.nicaraguasbestguides.com
  description: >
    Full-Service Tour Operator and Destination Management Company (DMC)
  categories:
    - Agency
    - Travel
  built_by: Gerald Martinez
  built_by_url: https://twitter.com/GeraldM_92
  featured: false
- title: Thoughts and Stuff
  main_url: http://thoughtsandstuff.com
  url: http://thoughtsandstuff.com
  source_url: https://github.com/robmarshall/gatsby-tns
  description: >
    A simple easy to read blog. Minimalistic, focusing on content over branding. Includes RSS feed.
  categories:
    - Accessibility
    - Blog
    - WordPress
  built_by: Robert Marshall
  built_by_url: https://robertmarshall.dev
  featured: false
- title: Tracli
  url: https://tracli.rootvan.com/
  main_url: https://tracli.rootvan.com/
  source_url: https://github.com/ridvankaradag/tracli-landing
  description: >
    A command line app that tracks your time
  categories:
    - Productivity
    - Technology
    - Landing Page
  built_by: Ridvan Karadag
  built_by_url: http://www.rootvan.com
  featured: false
- title: Fifteen Seconds Istanbul
  url: https://fifteenseconds.istanbul/
  main_url: https://fifteenseconds.istanbul/
  description: >
    Landing page of FifteenSeconds Istanbul Event
  categories:
    - Event
    - Conference
    - Business
    - Landing Page
  built_by: İbrahim Telman
  built_by_url: https://github.com/ibrahimtelman/
  featured: false
- title: spon.io
  url: https://www.spon.io
  main_url: https://www.spon.io
  source_url: https://github.com/magicspon/spon.io
  description: >
    Portfolio for frontend web developer, based in Bristol UK
  categories:
    - Portfolio
  built_by: Dave Stockley
  built_by_url: https://www.spon.io
  featured: false
- title: BBS
  url: https://big-boss-studio.com
  main_url: https://big-boss-studio.com
  description: >
    For 11 years, we help great brands in their digital transformation, offering all our expertise for their needs. Technical consulting, UX, design, technical integration and maintenance.
  categories:
    - Agency
    - JavaScript
    - Web Development
  built_by: BBS
  built_by_url: https://big-boss-studio.com
  featured: false
- title: Appes - Meant to evolve
  main_url: https://appes.co
  url: https://appes.co
  description: >
    Appes is all about apps and evolution. We help companies to build mobile and
    web products.
  categories:
    - Agency
    - Mobile Development
    - Web Development
    - Technology
  built_by: Appes
  built_by_url: https://appes.co
  featured: false
- title: Intern
  url: https://intern.imedadel.me
  main_url: https://intern.imedadel.me
  description: >
    Intern is a job board for getting internships in tech, design, marketing, and more. It's built entirely with Gatsby.
  categories:
    - Directory
    - Technology
  built_by: Imed Adel
  built_by_url: https://imedadel.me
  featured: false
- title: Global Citizen Foundation
  main_url: https://www.globalcitizenfoundation.org
  url: https://www.globalcitizenfoundation.org
  description: >
    In the digital economy, we are Global Citizens and the currency is Personal Data
  categories:
    - Nonprofit
  built_by: The Delta Studio
  built_by_url: https://www.thedelta.io
  featured: false
- title: GatsbyFinds
  main_url: https://gatsbyfinds.netlify.com
  url: https://gatsbyfinds.netlify.com
  source_url: https://github.com/bvlktech/GatsbyFinds
  description: >
    GatsbyFinds is a website built ontop of Gatsby v2 by providing developers with a showcase of all the lastest projects made with the beloved GatsbyJS.
  categories:
    - Portfolio
    - Gallery
  built_by: Bvlktech
  built_by_url: https://twitter.com/bvlktech
  featured: false
- title: AFEX Commodities Exchange
  main_url: https://afexnigeria.com
  url: https://afexnigeria.com
  description: >
    AFEX Nigeria strives to transform Nigerian agriculture by creating more bargaining power to smallholder farmers, access to information, and secure storage.
  categories:
    - Blog
    - Business
    - Finance
    - Food
    - WordPress
  built_by: Mayowa Falade
  built_by_url: http://mayowafalade.com
  featured: false
- title: VIA Data
  main_url: https://viadata.io
  url: https://viadata.io
  description: >
    The future of data management
  categories:
    - Data
  built_by: The Delta Studio
  built_by_url: https://www.thedelta.io
  featured: false
- title: Front End Day Event Website
  main_url: https://frontend-day.com/
  url: https://frontend-day.com/
  description: >
    Performant landing page for a front end workshops recurring event / conference.
  categories:
    - Event
    - Conference
    - Web Development
    - Technology
  built_by: Pagepro
  built_by_url: https://pagepro.co
  featured: false
- title: Mutual
  main_url: https://www.madebymutual.com
  url: https://www.madebymutual.com
  description: >
    Mutual is a web design and development agency. Our new website is powered by Gatsby and Craft CMS.
  categories:
    - Blog
    - Portfolio
    - Agency
    - Design
    - Web Development
  built_by: Mutual
  built_by_url: https://twitter.com/madebymutual
  featured: false
- title: Surge 3
  main_url: https://surge3.com
  url: https://surge3.com/
  description: >
    We’re Surge 3 - a premier web development agency. Our company centers around the principles of quality, speed, and service! We are founded using the latest in web technologies and are dedicated to using those exact tools to help our customers achieve their goals.
  categories:
    - Portfolio
    - Blog
    - Agency
    - Web Development
    - Marketing
  built_by: Dillon Browne
  built_by_url: https://dillonbrowne.com
- title: Adaltas
  main_url: https://www.adaltas.com
  url: https://www.adaltas.com
  description: >
    Adaltas is a team of consultants with a focus on Open Source, Big Data and Cloud Computing based in France, Canada and Morocco.
  categories:
    - Consulting
    - Data
    - Design System
    - Programming
    - Learning
  built_by: Adaltas
  built_by_url: https://www.adaltas.com
- title: Themis Attorneys
  main_url: https://themis-attorneys.com
  url: https://themis-attorneys.com
  description: >
    Themis Attorneys is Chennai based lawyers. Their new complete website is made using Gatsby.
  categories:
    - Agency
    - Consulting
    - Portfolio
    - Law
  built_by: Merbin J Anselm
  built_by_url: https://anselm.in
- title: Saint New York
  url: https://www.saintnewyork.com
  main_url: https://www.saintnewyork.com
  description: >
    A powerful fresh-scent formula made with clean ingredients.
  categories:
    - eCommerce
    - Business
  built_by: Peter Hironaka
  built_by_url: https://peterhironaka.com
- title: Runlet
  main_url: https://runlet.app
  url: https://runlet.app
  source_url: https://github.com/runletapp/runlet
  description: >
    Runlet is a cloud-based job manager that offers device synchronization and reliable message delivery in a network of connected devices even after connectivity issues. Available for ARM, Linux, Mac and Windows.
  categories:
    - App
    - Landing Page
    - Productivity
    - Technology
  built_by: Vandre Leal
  built_by_url: https://vandreleal.github.io
  featured: false
- title: tiaan.dev
  main_url: https://tiaan.dev
  url: https://tiaan.dev
  featured: false
  categories:
    - Blog
    - Portfolio
    - Web Development
- title: Praveen Bisht
  main_url: https://www.prvnbist.com/
  url: https://www.prvnbist.com/
  source_url: https://github.com/prvnbist/portfolio
  categories:
    - Portfolio
    - Blog
  built_by: Praveen Bisht
  built_by_url: https://www.prvnbist.com/
  featured: false
- title: Jeff Mills The Outer Limits x NTS Radio
  url: https://www.nts.live/projects/jeff-mills-the-outer-limits/
  main_url: https://www.nts.live/projects/jeff-mills-the-outer-limits/
  source_url: https://github.com/ntslive/the-outer-limits
  description: >
    NTS Radio created a minisite for Jeff Mills' 6 part radio series The Outer Limits, including original music production and imagery curated from the NASA online image archive.
  categories:
    - Music
    - Gallery
    - Science
    - Entertainment
  built_by: NTS Radio
  built_by_url: https://www.nts.live
  featured: false
- title: BALAJIRAO676
  main_url: https://thebalajiraoecommerce.netlify.com/
  url: https://thebalajiraoecommerce.netlify.com/
  featured: false
  categories:
    - Blog
    - eCommerce
    - Web Development
- title: Mentimeter
  url: https://www.mentimeter.com/
  main_url: https://www.mentimeter.com/
  categories:
    - Business
  featured: false
- title: HYFN
  url: https://hyfn.com/
  main_url: https://hyfn.com/
  categories:
    - Business
  featured: false
- title: Mozilla India
  main_url: https://mozillaindia.org/
  url: https://mozillaindia.org/
  categories:
    - Open Source
  featured: false
- title: Primer Labs
  main_url: https://www.primerlabs.io
  url: https://www.primerlabs.io
  featured: false
  categories:
    - Education
    - Learning
<<<<<<< HEAD
- title: Run Leeds
  main_url: http://www.runleeds.co.uk
  url: http://www.runleeds.co.uk
  description: >
    Community running site based in Leeds,UK. Aiming to support those going through a life crisis.
  categories:
    - Accessibility
    - Blog
    - Community
    - Nonprofit
    - Sports
    - WordPress
  built_by: Robert Marshall
  built_by_url: https://www.robertmarshall.dev
=======
- title: Arvind Kumar
  main_url: https://arvind.io
  url: https://arvind.io
  source_url: https://github.com/EnKrypt/arvind.io
  built_by: Arvind Kumar
  built_by_url: "https://arvind.io/"
  description: >
    A blog about writing code, making music and studying the skies.
  featured: false
  categories:
    - Blog
    - Music
    - Technology
- title: GlobalMoney
  url: https://global24.ua
  main_url: https://global24.ua
  description: >
    Provide payment solution for SMB, eWallet GlobalMoney
  categories:
    - Business
    - Finance
    - Technology
  built_by: NodeArt
  built_by_url: https://NodeArt.io
- title: Women's and Girls' Emergency Centre
  url: https://www.wagec.org.au/
  main_url: https://www.wagec.org.au/
  description: >
    Specialist homelessness service for women and families escaping domestic violence. Based in Redfern, Sydney, Australia.
  categories:
    - Nonprofit
    - Community
  built_by: Little & Big
  built_by_url: "https://www.littleandbig.com.au/"
>>>>>>> aa44417c
  featured: false<|MERGE_RESOLUTION|>--- conflicted
+++ resolved
@@ -7530,7 +7530,6 @@
   categories:
     - Education
     - Learning
-<<<<<<< HEAD
 - title: Run Leeds
   main_url: http://www.runleeds.co.uk
   url: http://www.runleeds.co.uk
@@ -7545,7 +7544,6 @@
     - WordPress
   built_by: Robert Marshall
   built_by_url: https://www.robertmarshall.dev
-=======
 - title: Arvind Kumar
   main_url: https://arvind.io
   url: https://arvind.io
@@ -7580,5 +7578,4 @@
     - Community
   built_by: Little & Big
   built_by_url: "https://www.littleandbig.com.au/"
->>>>>>> aa44417c
   featured: false