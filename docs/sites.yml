--- conflicted
+++ resolved
@@ -4335,7 +4335,18 @@
   built_by: Incremental
   built_by_url: https://www.incremental.com.au
   featured: false
-<<<<<<< HEAD
+- title: Technica11y
+  main_url: https://www.technica11y.org
+  url: https://www.technica11y.org
+  description: >
+    Discussing challenges in technical accessibility.
+  categories:
+    - Accessibility
+    - Education
+    - Video
+  built_by: Tenon.io
+  built_by_url: https://tenon.io
+  featured: false
 - title: Tenon-UI Documentation
   main_url: https://www.tenon-ui.info
   url: https://www.tenon-ui.info
@@ -4346,17 +4357,6 @@
     - Documentation
     - Library
     - Web Development
-=======
-- title: Technica11y
-  main_url: https://www.technica11y.org
-  url: https://www.technica11y.org
-  description: >
-    Discussing challenges in technical accessibility.
-  categories:
-    - Accessibility
-    - Education
-    - Video
->>>>>>> c184d1b9
   built_by: Tenon.io
   built_by_url: https://tenon.io
   featured: false