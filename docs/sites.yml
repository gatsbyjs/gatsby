- title: ReactJS
  main_url: https://reactjs.org/
  url: https://reactjs.org/
  source_url: https://github.com/reactjs/reactjs.org
  featured: true
  categories:
    - Web Development
    - Featured
    - Documentation
- title: Flamingo
  main_url: https://www.shopflamingo.com/
  url: https://www.shopflamingo.com/
  description: >
    Online shop for women's body care and hair removal products.
  categories:
    - E-commerce
    - Featured
  featured: true
- title: IDEO
  url: https://www.ideo.com
  main_url: https://www.ideo.com/
  description: >
    A Global design company committed to creating positive impact.
  categories:
    - Agency
    - Technology
    - Featured
    - Consulting
    - User Experience
  featured: true
- title: Airbnb Engineering & Data Science
  description: >
    Creative engineers and data scientists building a world where you can belong
    anywhere
  main_url: https://airbnb.io/
  url: https://airbnb.io/
  categories:
    - Blog
    - Gallery
    - Featured
  featured: true
- title: Impossible Foods
  main_url: https://impossiblefoods.com/
  url: https://impossiblefoods.com/
  categories:
    - Food
    - Featured
  featured: true
- title: Braun
  description: >
    Braun offers high performance hair removal and hair care products, including dryers, straighteners, shavers, and more.
  main_url: https://ca.braun.com/en-ca
  url: https://ca.braun.com/en-ca
  categories:
    - E-commerce
    - Featured
  featured: true
- title: NYC Pride 2019 | WorldPride NYC | Stonewall50
  main_url: https://2019-worldpride-stonewall50.nycpride.org/
  url: https://2019-worldpride-stonewall50.nycpride.org/
  featured: true
  description: >-
    Join us in 2019 for NYC Pride, as we welcome WorldPride and mark the 50th
    Anniversary of the Stonewall Uprising and a half-century of LGBTQ+
    liberation.
  categories:
    - Education
    - Marketing
    - Nonprofit
    - Featured
  built_by: Canvas United
  built_by_url: https://www.canvasunited.com/
- title: The State of European Tech
  main_url: https://2017.stateofeuropeantech.com/
  url: https://2017.stateofeuropeantech.com/
  featured: true
  categories:
    - Technology
    - Featured
  built_by: Studio Lovelock
  built_by_url: http://www.studiolovelock.com/
- title: Hopper
  main_url: https://www.hopper.com/
  url: https://www.hopper.com/
  built_by: Narative
  built_by_url: https://www.narative.co/
  featured: true
  categories:
    - Technology
    - App
    - Featured
- title: Theodora Warre
  main_url: https://theodorawarre.eu
  url: https://theodorawarre.eu
  description: >-
    E-commerce site for jewellery designer Theodora Warre, built using Gatsby + Shopify + Prismic + Matter.js
  categories:
    - E-commerce
    - Marketing
  built_by: Pierre Nel
  built_by_url: https://pierre.io
  featured: false
- title: Life Without Barriers | Foster Care
  main_url: https://www.lwb.org.au/foster-care
  url: https://www.lwb.org.au/foster-care
  featured: true
  description: >-
    We are urgently seeking foster carers all across Australia. Can you open
    your heart and your home to a child in need? There are different types of
    foster care that can suit you. We offer training and 24/7 support.
  categories:
    - Nonprofit
    - Education
    - Documentation
    - Marketing
    - Featured
  built_by: LWB Digital Team
  built_by_url: https://twitter.com/LWBAustralia
- title: Figma
  main_url: https://www.figma.com/
  url: https://www.figma.com/
  featured: true
  categories:
    - Marketing
    - Design
    - Featured
  built_by: Corey Ward
  built_by_url: http://www.coreyward.me/
- title: Bejamas - JAM Experts for hire
  main_url: https://bejamas.io/
  url: https://bejamas.io/
  featured: true
  description: >-
    We help agencies and companies with JAMStack tools. This includes web
    development using Static Site Generators, Headless CMS, CI / CD and CDN
    setup.
  categories:
    - Technology
    - Web Development
    - Agency
    - Marketing
    - Featured
  built_by: Bejamas
  built_by_url: https://bejamas.io/
- title: The State of JavaScript
  description: >
    Data from over 20,000 developers, asking them questions on topics ranging
    from frontend frameworks and state management, to build tools and testing
    libraries.
  main_url: https://stateofjs.com/
  url: https://stateofjs.com/
  source_url: https://github.com/StateOfJS/StateOfJS
  categories:
    - Data
    - JavaScript
    - Featured
  built_by: StateOfJS
  built_by_url: https://github.com/StateOfJS/StateOfJS/graphs/contributors
  featured: true
- title: DesignSystems.com
  main_url: https://www.designsystems.com/
  url: https://www.designsystems.com/
  description: |
    A resource for learning, creating and evangelizing design systems.
  categories:
    - Design
    - Blog
    - Technology
    - Featured
  built_by: Corey Ward
  built_by_url: http://www.coreyward.me/
  featured: true
- title: Snap Kit
  main_url: https://kit.snapchat.com/
  url: https://kit.snapchat.com/
  description: >
    Snap Kit lets developers integrate some of Snapchat’s best features across
    platforms.
  categories:
    - Technology
    - Documentation
    - Featured
  featured: true
- title: SendGrid
  main_url: https://sendgrid.com/docs/
  url: https://sendgrid.com/docs/
  description: >
    SendGrid delivers your transactional and marketing emails through the
    world's largest cloud-based email delivery platform.
  categories:
    - API
    - Technology
    - Documentation
    - Featured
  featured: true
- title: Kirsten Noelle
  main_url: https://www.kirstennoelle.com/
  url: https://www.kirstennoelle.com/
  featured: true
  description: >
    Digital portfolio for San Francisco Bay Area photographer Kirsten Noelle Wiemer.
  categories:
    - Photography
    - Portfolio
    - Featured
  built_by: Ryan Wiemer
  built_by_url: https://www.ryanwiemer.com/
- title: Cajun Bowfishing
  main_url: https://cajunbowfishing.com/
  url: https://cajunbowfishing.com/
  featured: false
  categories:
    - E-commerce
    - Sports
  built_by: Escalade Sports
  built_by_url: https://www.escaladesports.com/
- title: NEON
  main_url: http://neonrated.com/
  url: http://neonrated.com/
  featured: false
  categories:
    - Gallery
- title: GraphCMS
  main_url: https://graphcms.com/
  url: https://graphcms.com/
  featured: false
  categories:
    - Marketing
    - Technology
- title: Ghost Documentation
  main_url: https://docs.ghost.org/
  url: https://docs.ghost.org/
  source_url: https://github.com/tryghost/docs
  featured: false
  description: >-
    Ghost is an open source, professional publishing platform built on a modern Node.js technology stack — designed for teams who need power, flexibility and performance.
  categories:
    - Technology
    - Documentation
    - Open Source
  built_by: Ghost Foundation
  built_by_url: https://ghost.org/
- title: Nike - Just Do It
  main_url: https://justdoit.nike.com/
  url: https://justdoit.nike.com/
  featured: true
  categories:
    - E-commerce
    - Featured
- title: AirBnB Cereal
  main_url: https://airbnb.design/cereal
  url: https://airbnb.design/cereal
  featured: false
  categories:
    - Marketing
    - Design
- title: Cardiogram
  main_url: https://cardiogr.am/
  url: https://cardiogr.am/
  featured: false
  categories:
    - Marketing
    - Technology
- title: Matthias Jordan Portfolio
  main_url: https://iammatthias.com/
  url: https://iammatthias.com/
  source_url: https://github.com/iammatthias/.com
  description: >-
    Photography portfolio of content creator and digital marketer Matthias Jordan
  built_by: Matthias Jordan
  built_by_url: https://github.com/iammatthias
  featured: false
  categories:
    - Photography
    - Portfolio
    - Blog
    - Gallery
- title: Investment Calculator
  main_url: https://investmentcalculator.io/
  url: https://investmentcalculator.io/
  featured: false
  categories:
    - Education
    - Finance
- title: CSS Grid Playground by MozillaDev
  main_url: https://mozilladevelopers.github.io/playground/
  url: https://mozilladevelopers.github.io/playground/
  source_url: https://github.com/MozillaDevelopers/playground
  featured: false
  categories:
    - Education
    - Web Development
- title: Piotr Fedorczyk Portfolio
  built_by: Piotr Fedorczyk
  built_by_url: https://piotrf.pl
  categories:
    - Portfolio
    - Web Development
  description: >-
    Portfolio of Piotr Fedorczyk, a digital product designer and full-stack developer specializing in shaping, designing and building news and tools for news.
  featured: false
  main_url: https://piotrf.pl/
  url: https://piotrf.pl/
- title: unrealcpp
  main_url: https://unrealcpp.com/
  url: https://unrealcpp.com/
  source_url: https://github.com/Harrison1/unrealcpp-com
  featured: false
  categories:
    - Blog
    - Web Development
- title: Andy Slezak
  main_url: https://www.aslezak.com/
  url: https://www.aslezak.com/
  source_url: https://github.com/amslezak
  featured: false
  categories:
    - Web Development
    - Portfolio
- title: Deliveroo.Design
  main_url: https://www.deliveroo.design/
  url: https://www.deliveroo.design/
  featured: false
  categories:
    - Food
    - Marketing
- title: Dona Rita
  main_url: https://www.donarita.co.uk/
  url: https://www.donarita.co.uk/
  source_url: https://github.com/peduarte/dona-rita-website
  featured: false
  categories:
    - Food
    - Marketing
- title: Fröhlich ∧ Frei
  main_url: https://www.froehlichundfrei.de/
  url: https://www.froehlichundfrei.de/
  featured: false
  categories:
    - Web Development
    - Blog
    - Open Source
- title: How to GraphQL
  main_url: https://www.howtographql.com/
  url: https://www.howtographql.com/
  source_url: https://github.com/howtographql/howtographql
  featured: false
  categories:
    - Documentation
    - Web Development
    - Open Source
- title: OnCallogy
  main_url: https://www.oncallogy.com/
  url: https://www.oncallogy.com/
  featured: false
  categories:
    - Marketing
    - Healthcare
- title: Ryan Wiemer's Portfolio
  main_url: https://www.ryanwiemer.com/
  url: https://www.ryanwiemer.com/knw-photography/
  source_url: https://github.com/ryanwiemer/rw
  featured: false
  description: >
    Digital portfolio for Oakland, CA based account manager Ryan Wiemer.
  categories:
    - Portfolio
    - Web Development
    - Design
  built_by: Ryan Wiemer
  built_by_url: https://www.ryanwiemer.com/
- title: Ventura Digitalagentur Köln
  main_url: https://www.ventura-digital.de/
  url: https://www.ventura-digital.de/
  featured: false
  built_by: Ventura Digitalagentur
  categories:
    - Agency
    - Marketing
    - Featured
- title: Azer Koçulu
  main_url: https://kodfabrik.com/
  url: https://kodfabrik.com/photography/
  featured: false
  categories:
    - Portfolio
    - Photography
    - Web Development
- title: Damir.io
  main_url: http://damir.io/
  url: http://damir.io/
  source_url: https://github.com/dvzrd/gatsby-sfiction
  featured: false
  categories:
    - Blog
- title: Digital Psychology
  main_url: http://digitalpsychology.io/
  url: http://digitalpsychology.io/
  source_url: https://github.com/danistefanovic/digitalpsychology.io
  featured: false
  categories:
    - Education
    - Library
- title: Théâtres Parisiens
  main_url: http://theatres-parisiens.fr/
  url: http://theatres-parisiens.fr/
  source_url: https://github.com/phacks/theatres-parisiens
  featured: false
  categories:
    - Education
    - Entertainment
- title: A4 纸网
  main_url: http://www.a4z.cn/
  url: http://www.a4z.cn/price
  source_url: https://github.com/hiooyUI/hiooyui.github.io
  featured: false
  categories:
    - E-commerce
- title: Steve Meredith's Portfolio
  main_url: http://www.stevemeredith.com/
  url: http://www.stevemeredith.com/
  featured: false
  categories:
    - Portfolio
- title: API Platform
  main_url: https://api-platform.com/
  url: https://api-platform.com/
  source_url: https://github.com/api-platform/website
  featured: false
  categories:
    - Documentation
    - Web Development
    - Open Source
    - Library
- title: The Audacious Project
  main_url: https://audaciousproject.org/
  url: https://audaciousproject.org/
  featured: false
  categories:
    - Nonprofit
- title: Dustin Schau's Blog
  main_url: https://blog.dustinschau.com/
  url: https://blog.dustinschau.com/
  source_url: https://github.com/dschau/blog
  featured: false
  categories:
    - Blog
    - Web Development
- title: iContract Blog
  main_url: https://blog.icontract.co.uk/
  url: http://blog.icontract.co.uk/
  featured: false
  categories:
    - Blog
- title: BRIIM
  main_url: https://bri.im/
  url: https://bri.im/
  featured: false
  description: >-
    BRIIM is a movement to enable JavaScript enthusiasts and web developers in
    machine learning. Learn about artificial intelligence and data science, two
    fields which are governed by machine learning, in JavaScript. Take it right
    to your browser with WebGL.
  categories:
    - Education
    - Web Development
    - Technology
- title: Calpa's Blog
  main_url: https://calpa.me/
  url: https://calpa.me/
  source_url: https://github.com/calpa/blog
  featured: false
  categories:
    - Blog
    - Web Development
- title: Code Bushi
  main_url: https://codebushi.com/
  url: https://codebushi.com/
  featured: false
  description: >-
    Web development resources, trends, & techniques to elevate your coding
    journey.
  categories:
    - Web Development
    - Open Source
    - Blog
  built_by: Hunter Chang
  built_by_url: https://hunterchang.com/
- title: Daniel Hollcraft
  main_url: https://danielhollcraft.com/
  url: https://danielhollcraft.com/
  source_url: https://github.com/danielbh/danielhollcraft.com
  featured: false
  categories:
    - Web Development
    - Blog
    - Portfolio
- title: Darren Britton's Portfolio
  main_url: https://darrenbritton.com/
  url: https://darrenbritton.com/
  source_url: https://github.com/darrenbritton/darrenbritton.github.io
  featured: false
  categories:
    - Web Development
    - Portfolio
- title: Dave Lindberg Marketing & Design
  url: https://davelindberg.com/
  main_url: https://davelindberg.com/
  source_url: https://github.com/Dave-Lindberg/dl-gatsby
  featured: false
  description: >-
    My work revolves around solving problems for people in business, using
    integrated design and marketing strategies to improve sales, increase brand
    engagement, generate leads and achieve goals.
  categories:
    - Design
    - Marketing
    - Portfolio
- title: Dalbinaco's Website
  main_url: https://dlbn.co/en/
  url: https://dlbn.co/en/
  source_url: https://github.com/dalbinaco/dlbn.co
  featured: false
  categories:
    - Portfolio
    - Web Development
- title: mParticle's Documentation
  main_url: https://docs.mparticle.com/
  url: https://docs.mparticle.com/
  featured: false
  categories:
    - Web Development
    - Documentation
- title: Doopoll
  main_url: https://doopoll.co/
  url: https://doopoll.co/
  featured: false
  categories:
    - Marketing
    - Technology
- title: ERC dEX
  main_url: https://ercdex.com/
  url: https://ercdex.com/aqueduct
  featured: false
  categories:
    - Marketing
- title: CalState House Manager
  description: >
    Home service membership that offers proactive and on-demand maintenance for
    homeowners
  main_url: https://housemanager.calstate.aaa.com/
  url: https://housemanager.calstate.aaa.com/
  categories:
    - Marketing
- title: The freeCodeCamp Guide
  main_url: https://guide.freecodecamp.org/
  url: https://guide.freecodecamp.org/
  source_url: https://github.com/freeCodeCamp/guide
  featured: false
  categories:
    - Web Development
    - Documentation
- title: Hapticmedia
  main_url: https://hapticmedia.fr/en/
  url: https://hapticmedia.fr/en/
  featured: false
  categories:
    - Agency
- title: heml.io
  main_url: https://heml.io/
  url: https://heml.io/
  source_url: https://github.com/SparkPost/heml.io
  featured: false
  categories:
    - Documentation
    - Web Development
    - Open Source
- title: Juliette Pretot's Portfolio
  main_url: https://juliette.sh/
  url: https://juliette.sh/
  featured: false
  categories:
    - Web Development
    - Portfolio
    - Blog
- title: Kris Hedstrom's Portfolio
  main_url: https://k-create.com/
  url: https://k-create.com/portfolio/
  source_url: https://github.com/kristofferh/kristoffer
  featured: false
  description: >-
    Hey. I’m Kris. I’m an interactive designer / developer. I grew up in Umeå,
    in northern Sweden, but I now live in Brooklyn, NY. I am currently enjoying
    a hybrid Art Director + Lead Product Engineer role at a small startup called
    Nomad Health. Before that, I was a Product (Engineering) Manager at Tumblr.
    Before that, I worked at agencies. Before that, I was a baby. I like to
    design things, and then I like to build those things. I occasionally take on
    freelance projects. Feel free to get in touch if you have an interesting
    project that you want to collaborate on. Or if you just want to say hello,
    that’s cool too.
  categories:
    - Portfolio
  built_by: Kris Hedstrom
  built_by_url: https://k-create.com/
- title: knpw.rs
  main_url: https://knpw.rs/
  url: https://knpw.rs/
  source_url: https://github.com/knpwrs/knpw.rs
  featured: false
  categories:
    - Blog
    - Web Development
- title: Kostas Bariotis' Blog
  main_url: https://kostasbariotis.com/
  url: https://kostasbariotis.com/
  source_url: https://github.com/kbariotis/kostasbariotis.com
  featured: false
  categories:
    - Blog
    - Portfolio
    - Web Development
- title: LaserTime Clinic
  main_url: https://lasertime.ru/
  url: https://lasertime.ru/
  source_url: https://github.com/oleglegun/lasertime
  featured: false
  categories:
    - Marketing
- title: Jason Lengstorf
  main_url: https://lengstorf.com
  url: https://lengstorf.com
  source_url: https://github.com/jlengstorf/lengstorf.com
  featured: false
  categories:
    - Blog
  built_by: Jason Lengstorf
  built_by_url: https://github.com/jlengstorf
- title: Mannequin.io
  main_url: https://mannequin.io/
  url: https://mannequin.io/
  source_url: https://github.com/LastCallMedia/Mannequin/tree/master/site
  featured: false
  categories:
    - Open Source
    - Web Development
    - Documentation
- title: Fabric
  main_url: https://meetfabric.com/
  url: https://meetfabric.com/
  featured: false
  categories:
    - Marketing
- title: Nexit
  main_url: https://nexit.sk/
  url: https://nexit.sk/references
  featured: false
  categories:
    - Web Development
- title: Open FDA
  description: >
    Provides APIs and raw download access to a number of high-value, high
    priority and scalable structured datasets, including adverse events, drug
    product labeling, and recall enforcement reports.
  main_url: https://open.fda.gov/
  url: https://open.fda.gov/
  source_url: https://github.com/FDA/open.fda.gov
  featured: false
  categories:
    - Government
    - Open Source
    - Web Development
    - API
    - Data
- title: NYC Planning Labs (New York City Department of City Planning)
  main_url: https://planninglabs.nyc/
  url: https://planninglabs.nyc/about/
  source_url: https://github.com/NYCPlanning/
  featured: false
  description: >-
    We work with New York City's Urban Planners to deliver impactful, modern
    technology tools.
  categories:
    - Open Source
    - Government
- title: Preston Richey Portfolio / Blog
  main_url: https://prestonrichey.com/
  url: https://prestonrichey.com/
  source_url: https://github.com/prichey/prestonrichey.com
  featured: false
  categories:
    - Web Development
    - Portfolio
    - Blog
- title: Landing page of Put.io
  main_url: https://put.io/
  url: https://put.io/
  featured: false
  categories:
    - E-commerce
    - Technology
- title: The Rick and Morty API
  main_url: https://rickandmortyapi.com/
  url: https://rickandmortyapi.com/
  built_by: Axel Fuhrmann
  built_by_url: https://axelfuhrmann.com/
  featured: false
  categories:
    - Web Development
    - Entertainment
    - Documentation
    - Open Source
    - API
- title: Santa Compañía Creativa
  main_url: https://santacc.es/
  url: https://santacc.es/
  source_url: https://github.com/DesarrolloWebSantaCC/santacc-web
  featured: false
  categories:
    - Agency
- title: Sean Coker's Blog
  main_url: https://sean.is/
  url: https://sean.is/
  featured: false
  categories:
    - Blog
    - Portfolio
    - Web Development
- title: Several Levels
  main_url: https://severallevels.io/
  url: https://severallevels.io/
  source_url: https://github.com/Harrison1/several-levels
  featured: false
  categories:
    - Agency
    - Web Development
- title: Simply
  main_url: https://simply.co.za/
  url: https://simply.co.za/
  featured: false
  categories:
    - Marketing
- title: Storybook
  main_url: https://storybook.js.org/
  url: https://storybook.js.org/
  source_url: https://github.com/storybooks/storybook
  featured: false
  categories:
    - Web Development
    - Open Source
- title: Vibert Thio's Portfolio
  main_url: https://vibertthio.com/portfolio/
  url: https://vibertthio.com/portfolio/projects/
  source_url: https://github.com/vibertthio/portfolio
  featured: false
  categories:
    - Portfolio
    - Web Development
- title: VisitGemer
  main_url: https://visitgemer.sk/
  url: https://visitgemer.sk/
  featured: false
  categories:
    - Marketing
- title: Bricolage.io
  main_url: https://www.bricolage.io/
  url: https://www.bricolage.io/
  source_url: https://github.com/KyleAMathews/blog
  featured: false
  categories:
    - Blog
- title: Charles Pinnix Website
  main_url: https://www.charlespinnix.com/
  url: https://www.charlespinnix.com/
  featured: false
  description: >-
    I’m a senior frontend engineer with 8 years of experience building websites
    and web applications. I’m interested in leading creative, multidisciplinary
    engineering teams. I’m a creative technologist, merging photography, art,
    and design into engineering and visa versa. I take a pragmatic,
    product-oriented approach to development, allowing me to see the big picture
    and ensuring quality products are completed on time. I have a passion for
    modern frontend JavaScript frameworks such as React and Vue, and I have
    substantial experience on the backend with an interest in Node and
    container based deployment with Docker and AWS.
  categories:
    - Portfolio
    - Web Development
- title: Charlie Harrington's Blog
  main_url: https://www.charlieharrington.com/
  url: https://www.charlieharrington.com/
  source_url: https://github.com/whatrocks/blog
  featured: false
  categories:
    - Blog
    - Web Development
    - Music
- title: Gabriel Adorf's Portfolio
  main_url: https://www.gabrieladorf.com/
  url: https://www.gabrieladorf.com/
  source_url: https://github.com/gabdorf/gabriel-adorf-portfolio
  featured: false
  categories:
    - Portfolio
    - Web Development
- title: greglobinski.com
  main_url: https://www.greglobinski.com/
  url: https://www.greglobinski.com/
  source_url: https://github.com/greglobinski/www.greglobinski.com
  featured: false
  categories:
    - Portfolio
    - Web Development
- title: I am Putra
  main_url: https://www.iamputra.com/
  url: https://www.iamputra.com/
  featured: false
  categories:
    - Portfolio
    - Web Development
    - Blog
- title: In Sowerby Bridge
  main_url: https://www.insowerbybridge.co.uk/
  url: https://www.insowerbybridge.co.uk/
  featured: false
  categories:
    - Marketing
    - Government
- title: JavaScript Stuff
  main_url: https://www.javascriptstuff.com/
  url: https://www.javascriptstuff.com/
  featured: false
  categories:
    - Education
    - Web Development
    - Library
- title: Ledgy
  main_url: https://www.ledgy.com/
  url: https://github.com/morloy/ledgy.com
  featured: false
  categories:
    - Marketing
    - Finance
- title: Alec Lomas's Portfolio / Blog
  main_url: https://www.lowmess.com/
  url: https://www.lowmess.com/
  source_url: https://github.com/lowmess/lowmess
  featured: false
  categories:
    - Web Development
    - Blog
    - Portfolio
- title: Michele Mazzucco's Portfolio
  main_url: https://www.michelemazzucco.it/
  url: https://www.michelemazzucco.it/
  source_url: https://github.com/michelemazzucco/michelemazzucco.it
  featured: false
  categories:
    - Portfolio
- title: Orbit FM Podcasts
  main_url: https://www.orbit.fm/
  url: https://www.orbit.fm/
  source_url: https://github.com/agarrharr/orbit.fm
  featured: false
  categories:
    - Podcast
- title: Prosecco Springs
  main_url: https://www.proseccosprings.com/
  url: https://www.proseccosprings.com/
  featured: false
  categories:
    - Food
    - Blog
    - Marketing
- title: Verious
  main_url: https://www.verious.io/
  url: https://www.verious.io/
  source_url: https://github.com/cpinnix/verious
  featured: false
  categories:
    - Web Development
- title: Yisela
  main_url: https://www.yisela.com/
  url: https://www.yisela.com/tetris-against-trauma-gaming-as-therapy/
  featured: false
  categories:
    - Blog
- title: YouFoundRon.com
  main_url: https://www.youfoundron.com/
  url: https://www.youfoundron.com/
  source_url: https://github.com/rongierlach/yfr-dot-com
  featured: false
  categories:
    - Portfolio
    - Web Development
    - Blog
- title: Ease
  main_url: https://www.ease.com/
  url: https://www.ease.com/
  featured: false
  categories:
    - Marketing
    - Healthcare
- title: Policygenius
  main_url: https://www.policygenius.com/
  url: https://www.policygenius.com/
  featured: false
  categories:
    - Marketing
    - Healthcare
- title: Moteefe
  main_url: https://www.moteefe.com/
  url: https://www.moteefe.com/
  featured: false
  categories:
    - Marketing
    - Agency
    - Technology
- title: Athelas
  main_url: http://www.athelas.com/
  url: http://www.athelas.com/
  featured: false
  categories:
    - Marketing
    - Healthcare
- title: Pathwright
  main_url: http://www.pathwright.com/
  url: http://www.pathwright.com/
  featured: false
  categories:
    - Marketing
    - Education
- title: Lucid
  main_url: https://www.golucid.co/
  url: https://www.golucid.co/
  featured: false
  categories:
    - Marketing
    - Technology
- title: Bench
  main_url: http://www.bench.co/
  url: http://www.bench.co/
  featured: false
  categories:
    - Marketing
- title: Gin Lane
  main_url: http://www.ginlane.com/
  url: https://www.ginlane.com/
  featured: false
  categories:
    - Web Development
    - Agency
- title: Marmelab
  main_url: https://marmelab.com/en/
  url: https://marmelab.com/en/
  featured: false
  categories:
    - Web Development
    - Agency
- title: Dovetail
  main_url: https://dovetailapp.com/
  url: https://dovetailapp.com/
  featured: false
  categories:
    - Marketing
    - Technology
- title: The Bastion Bot
  main_url: https://bastionbot.org/
  url: https://bastionbot.org/
  description: Give awesome perks to your Discord server!
  featured: false
  categories:
    - Open Source
    - Technology
    - Documentation
    - Community
  built_by: Sankarsan Kampa
  built_by_url: https://traction.one
- title: Smakosh
  main_url: https://smakosh.com/
  url: https://smakosh.com/
  source_url: https://github.com/smakosh/smakosh.com
  featured: false
  categories:
    - Portfolio
    - Web Development
- title: WebGazer
  main_url: https://www.webgazer.io/
  url: https://www.webgazer.io/
  featured: false
  categories:
    - Marketing
    - Web Development
    - Technology
- title: Joe Seifi's Blog
  main_url: http://seifi.org/
  url: http://seifi.org/
  featured: false
  categories:
    - Portfolio
    - Web Development
    - Blog
- title: LekoArts — Graphic Designer & Front-End Developer
  main_url: https://www.lekoarts.de
  url: https://www.lekoarts.de
  source_url: https://github.com/LekoArts/portfolio
  featured: false
  built_by: LekoArts
  built_by_url: https://github.com/LekoArts
  description: >-
    Hi, I'm Lennart — a self-taught and passionate graphic/web designer &
    frontend developer based in Darmstadt, Germany. I love it to realize complex
    projects in a creative manner and face new challenges. Since 6 years I do
    graphic design, my love for frontend development came up 3 years ago. I
    enjoy acquiring new skills and cementing this knowledge by writing blogposts
    and creating tutorials.
  categories:
    - Portfolio
    - Blog
    - Design
    - Web Development
    - Freelance
    - Open Source
- title: 杨二小的博客
  main_url: https://blog.yangerxiao.com/
  url: https://blog.yangerxiao.com/
  source_url: https://github.com/zerosoul/blog.yangerxiao.com
  featured: false
  categories:
    - Blog
    - Portfolio
- title: MOTTO x MOTTO
  main_url: https://mottox2.com
  url: https://mottox2.com
  source_url: https://github.com/mottox2/website
  description: Web developer / UI Designer in Tokyo Japan.
  featured: false
  categories:
    - Blog
    - Portfolio
  built_by: mottox2
  built_by_url: https://mottox2.com
- title: Pride of the Meadows
  main_url: https://www.prideofthemeadows.com/
  url: https://www.prideofthemeadows.com/
  featured: false
  categories:
    - E-commerce
    - Food
    - Blog
  built_by: Caldera Digital
  built_by_url: https://www.calderadigital.com/
- title: Michael Uloth
  main_url: https://www.michaeluloth.com
  url: https://www.michaeluloth.com
  featured: false
  description: Michael Uloth is a web developer, opera singer, and the creator of Up and Running Tutorials.
  categories:
    - Portfolio
    - Web Development
    - Music
  built_by: Michael Uloth
  built_by_url: https://www.michaeluloth.com
- title: Spacetime
  main_url: https://www.heyspacetime.com/
  url: https://www.heyspacetime.com/
  featured: false
  description: >-
    Spacetime is a Dallas-based digital experience agency specializing in web,
    app, startup, and digital experience creation.
  categories:
    - Marketing
    - Portfolio
    - Agency
  built_by: Spacetime
  built_by_url: https://www.heyspacetime.com/
- title: Eric Jinks
  main_url: https://ericjinks.com/
  url: https://ericjinks.com/
  featured: false
  description: Software engineer / web developer from the Gold Coast, Australia.
  categories:
    - Portfolio
    - Blog
    - Web Development
    - Technology
  built_by: Eric Jinks
  built_by_url: https://ericjinks.com/
- title: GaiAma - We are wildlife
  main_url: https://www.gaiama.org/
  url: https://www.gaiama.org/
  featured: false
  description: >-
    We founded the GaiAma conservation organization to protect wildlife in Perú
    and to create an example of a permaculture neighborhood, living
    symbiotically with the forest - because reforestation is just the beginning
  categories:
    - Nonprofit
    - Marketing
    - Blog
  source_url: https://github.com/GaiAma/gaiama.org
  built_by: GaiAma
  built_by_url: https://www.gaiama.org/
- title: Healthcare Logic
  main_url: https://www.healthcarelogic.com/
  url: https://www.healthcarelogic.com/
  featured: false
  description: >-
    Revolutionary technology that empowers clinical and managerial leaders to
    collaborate with clarity.
  categories:
    - Marketing
    - Healthcare
    - Technology
  built_by: Thrive
  built_by_url: https://thriveweb.com.au/
- title: Papergov
  main_url: https://papergov.com/
  url: https://papergov.com/
  featured: false
  description: Manage all your government services in a single place
  categories:
    - Directory
    - Government
    - Technology
  source_url: https://github.com/WeOpenly/localgov.fyi
  built_by: Openly Technologies
  built_by_url: https://papergov.com/about/
- title: Kata.ai Documentation
  main_url: https://docs.kata.ai/
  url: https://docs.kata.ai/
  source_url: https://github.com/kata-ai/kata-platform-docs
  featured: false
  description: >-
    Documentation website for the Kata Platform, an all-in-one platform for
    building chatbots using AI technologies.
  categories:
    - Documentation
    - Technology
- title: goalgetters
  main_url: https://goalgetters.space/
  url: https://goalgetters.space/
  featured: false
  description: >-
    goalgetters is a source of inspiration for people who want to change their
    career. We offer articles, success stories and expert interviews on how to
    find a new passion and how to implement change.
  categories:
    - Blog
    - Education
  built_by: Stephanie Langers (content), Adrian Wenke (development)
  built_by_url: https://twitter.com/AdrianWenke
- title: StatusHub - Easy to use Hosted Status Page Service
  main_url: https://statushub.com/
  url: https://statushub.com/
  featured: false
  description: >-
    Set up your very own service status page in minutes with StatusHub. Allow
    customers to subscribe to be updated automatically.
  categories:
    - Technology
    - Marketing
  built_by: Bejamas
  built_by_url: https://bejamas.io/
- title: Mambu
  main_url: https://www.mambu.com/
  url: https://www.mambu.com/
  featured: false
  description: >-
    Mambu is the cloud platform for banking and lending businesses that
    puts customer relationships first.
  categories:
    - Technology
    - Finance
  built_by: Bejamas
  built_by_url: https://bejamas.io/
- title: Avenues
  main_url: https://www.avenues.org
  url: https://www.avenues.org
  featured: false
  description: >-
    One school with many campuses, providing transformative,
    world-focused learning experiences to students around the globe
  categories:
    - Education
  built_by: Bejamas
  built_by_url: https://bejamas.io/
- title: Multicoin Capital
  main_url: https://multicoin.capital
  url: https://multicoin.capital
  featured: false
  description: >-
    Multicoin Capital is a thesis-driven investment firm that
    invests in cryptocurrencies, tokens, and blockchain
    companies reshaping trillion-dollar markets.
  categories:
    - Technology
    - Finance
  built_by: Bejamas
  built_by_url: https://bejamas.io/
- title: Argent
  main_url: https://www.argent.xyz/
  url: https://www.argent.xyz/
  featured: false
  description: Argent is the simplest and safest Ethereum wallet for DeFi.
  categories:
    - Technology
    - Finance
  built_by: Bejamas
  built_by_url: https://bejamas.io/
- title: Meet Flo
  main_url: https://meetflo.com/
  url: https://meetflo.com/
  featured: false
  description: >-
    The Flo by Moen Smart Water Shutoff is a comprehensive
    water monitoringand shut-off system with leak detection
    and proactive leak prevention technologies.
  categories:
    - E-commerce
  built_by: Bejamas
  built_by_url: https://bejamas.io/
- title: Matthias Kretschmann Portfolio
  main_url: https://matthiaskretschmann.com/
  url: https://matthiaskretschmann.com/
  source_url: https://github.com/kremalicious/portfolio
  featured: false
  description: Portfolio of designer & developer Matthias Kretschmann.
  categories:
    - Portfolio
    - Web Development
  built_by: Matthias Kretschmann
  built_by_url: https://matthiaskretschmann.com/
- title: Iron Cove Solutions
  main_url: https://ironcovesolutions.com/
  url: https://ironcovesolutions.com/
  description: >-
    Iron Cove Solutions is a cloud based consulting firm. We help companies
    deliver a return on cloud usage by applying best practices
  categories:
    - Technology
    - Web Development
  built_by: Iron Cove Solutions
  built_by_url: https://ironcovesolutions.com/
  featured: false
- title: Moetez Chaabene Portfolio / Blog
  main_url: https://moetez.me/
  url: https://moetez.me/
  source_url: https://github.com/moetezch/moetez.me
  featured: false
  description: Portfolio of Moetez Chaabene
  categories:
    - Portfolio
    - Web Development
    - Blog
  built_by: Moetez Chaabene
  built_by_url: https://twitter.com/moetezch
- title: Nikita
  description: >-
    Automation of system deployments in Node.js for applications and
    infrastructures.
  main_url: https://nikita.js.org/
  url: https://nikita.js.org/
  source_url: https://github.com/adaltas/node-nikita
  categories:
    - Documentation
    - Open Source
    - Technology
  built_by: Adaltas
  built_by_url: https://www.adaltas.com
  featured: false
- title: Gourav Sood Blog & Portfolio
  main_url: https://www.gouravsood.com/
  url: https://www.gouravsood.com/
  featured: false
  categories:
    - Blog
    - Portfolio
  built_by: Gourav Sood
  built_by_url: https://www.gouravsood.com/
- title: Jonas Tebbe Portfolio
  description: |
    Hey, I’m Jonas and I create digital products.
  main_url: https://jonastebbe.com
  url: https://jonastebbe.com
  categories:
    - Portfolio
  built_by: Jonas Tebbe
  built_by_url: https://twitter.com/jonastebbe
  featured: false
- title: Parker Sarsfield Portfolio
  description: |
    I'm Parker, a software engineer and sneakerhead.
  main_url: https://parkersarsfield.com
  url: https://parkersarsfield.com
  categories:
    - Blog
    - Portfolio
  built_by: Parker Sarsfield
  built_by_url: https://parkersarsfield.com
- title: Frontend web development with Greg
  description: |
    JavaScript, GatsbyJS, ReactJS, CSS in JS... Let's learn some stuff together.
  main_url: https://dev.greglobinski.com
  url: https://dev.greglobinski.com
  categories:
    - Blog
    - Web Development
  built_by: Greg Lobinski
  built_by_url: https://github.com/greglobinski
- title: Insomnia
  description: |
    Desktop HTTP and GraphQL client for developers
  main_url: https://insomnia.rest/
  url: https://insomnia.rest/
  categories:
    - Blog
  built_by: Gregory Schier
  built_by_url: https://schier.co
  featured: false
- title: Timeline Theme Portfolio
  description: |
    I'm Aman Mittal, a software developer.
  main_url: https://amanhimself.dev/
  url: https://amanhimself.dev/
  categories:
    - Web Development
    - Portfolio
  built_by: Aman Mittal
  built_by_url: https://amanhimself.dev/
- title: Ocean artUp
  description: >
    Science outreach site built using styled-components and Contentful. It
    presents the research project "Ocean artUp" funded by an Advanced Grant of
    the European Research Council to explore the possible benefits of artificial
    uplift of nutrient-rich deep water to the ocean’s sunlit surface layer.
  main_url: https://ocean-artup.eu
  url: https://ocean-artup.eu
  source_url: https://github.com/janosh/ocean-artup
  categories:
    - Science
    - Education
    - Blog
  built_by: Janosh Riebesell
  built_by_url: https://janosh.io
  featured: false
- title: Ryan Fitzgerald
  description: |
    Personal portfolio and blog for Ryan Fitzgerald
  main_url: https://ryanfitzgerald.ca/
  url: https://ryanfitzgerald.ca/
  categories:
    - Web Development
    - Portfolio
  built_by: Ryan Fitzgerald
  built_by_url: https://github.com/RyanFitzgerald
  featured: false
- title: Kaizen
  description: |
    Content Marketing, PR & SEO Agency in London
  main_url: https://www.kaizen.co.uk/
  url: https://www.kaizen.co.uk/
  categories:
    - Agency
    - Blog
    - Design
    - Web Development
    - SEO
  built_by: Bogdan Stanciu
  built_by_url: https://github.com/b0gd4n
  featured: false
- title: HackerOne Platform Documentation
  description: |
    HackerOne's Product Documentation Center!
  url: https://docs.hackerone.com/
  main_url: https://docs.hackerone.com/
  categories:
    - Documentation
    - Security
  featured: false
- title: Mux Video
  description: |
    API to video hosting and streaming
  main_url: https://mux.com/
  url: https://mux.com/
  categories:
    - Video
    - API
  featured: false
- title: Swapcard
  description: >
    The easiest way for event organizers to instantly connect people, build a
    community of attendees and exhibitors, and increase revenue over time
  main_url: https://www.swapcard.com/
  url: https://www.swapcard.com/
  categories:
    - Event
    - Community
    - Marketing
  built_by: Swapcard
  built_by_url: https://www.swapcard.com/
  featured: false
- title: Kalix
  description: >
    Kalix is perfect for healthcare professionals starting out in private
    practice, to those with an established clinic.
  main_url: https://www.kalixhealth.com/
  url: https://www.kalixhealth.com/
  categories:
    - Healthcare
  featured: false
- title: Bad Credit Loans
  description: |
    Get the funds you need, from $250-$5,000
  main_url: https://www.creditloan.com/
  url: https://www.creditloan.com/
  categories:
    - Finance
  featured: false
- title: Financial Center
  description: >
    Member-owned, not-for-profit, co-operative whose members receive financial
    benefits in the form of lower loan rates, higher savings rates, and lower
    fees than banks.
  main_url: https://fcfcu.com/
  url: https://fcfcu.com/
  categories:
    - Finance
    - Nonprofit
    - Business
    - Education
  built_by: https://fcfcu.com/
  built_by_url: https://fcfcu.com/
  featured: false
- title: Office of Institutional Research and Assessment
  description: |
    Good Data, Good Decisions
  main_url: http://oira.ua.edu/
  url: http://oira.ua.edu/
  categories:
    - Data
  featured: false
- title: The Telegraph Premium
  description: |
    Exclusive stories from award-winning journalists
  main_url: https://premium.telegraph.co.uk/
  url: https://premium.telegraph.co.uk/
  categories:
    - Media
  featured: false
- title: html2canvas
  description: |
    Screenshots with JavaScript
  main_url: http://html2canvas.hertzen.com/
  url: http://html2canvas.hertzen.com/
  source_url: https://github.com/niklasvh/html2canvas/tree/master/www
  categories:
    - JavaScript
    - Documentation
  built_by: Niklas von Hertzen
  built_by_url: http://hertzen.com/
  featured: false
- title: Half Electronics
  description: |
    Personal website
  main_url: https://www.halfelectronic.com/
  url: https://www.halfelectronic.com/
  categories:
    - Blog
  built_by: Fernando Poumian
  built_by_url: https://github.com/fpoumian/halfelectronic.com
  featured: false
- title: Frithir Software Development
  main_url: https://frithir.com/
  url: https://frithir.com/
  featured: false
  description: I DRINK COFFEE, WRITE CODE AND IMPROVE MY DEVELOPMENT SKILLS EVERY DAY.
  categories:
    - Design
    - Web Development
  built_by: Frithir
  built_by_url: https://Frithir.com/
- title: Unow
  main_url: https://www.unow.fr/
  url: https://www.unow.fr/
  categories:
    - Education
    - Marketing
  featured: false
- title: Peter Hironaka
  description: |
    Freelance Web Developer based in Los Angeles.
  main_url: https://peterhironaka.com/
  url: https://peterhironaka.com/
  categories:
    - Portfolio
    - Web Development
  built_by: Peter Hironaka
  built_by_url: https://github.com/PHironaka
  featured: false
- title: Michael McQuade
  description: |
    Personal website and blog for Michael McQuade
  main_url: https://giraffesyo.io
  url: https://giraffesyo.io
  categories:
    - Blog
  built_by: Michael McQuade
  built_by_url: https://github.com/giraffesyo
  featured: false
- title: Haacht Brewery
  description: |
    Corporate website for Haacht Brewery. Designed and Developed by Gafas.
  main_url: https://haacht.com/en/
  url: https://haacht.com
  categories:
    - Marketing
  built_by: Gafas
  built_by_url: https://gafas.be
  featured: false
- title: StoutLabs
  description: |
    Portfolio of Daniel Stout, freelance developer in East Tennessee.
  main_url: https://www.stoutlabs.com/
  url: https://www.stoutlabs.com/
  categories:
    - Web Development
    - Portfolio
  built_by: Daniel Stout
  built_by_url: https://github.com/stoutlabs
  featured: false
- title: Chicago Ticket Outcomes By Neighborhood
  description: |
    ProPublica data visualization of traffic ticket court outcomes
  categories:
    - Media
    - Nonprofit
  url: >-
    https://projects.propublica.org/graphics/il/il-city-sticker-tickets-maps/ticket-status/?initialWidth=782
  main_url: >-
    https://projects.propublica.org/graphics/il/il-city-sticker-tickets-maps/ticket-status/?initialWidth=782
  built_by: David Eads
  built_by_url: https://github.com/eads
  featured: false
- title: Chicago South Side Traffic Ticketing rates
  description: |
    ProPublica data visualization of traffic ticket rates by community
  main_url: >-
    https://projects.propublica.org/graphics/il/il-city-sticker-tickets-maps/ticket-rate/?initialWidth=782
  url: >-
    https://projects.propublica.org/graphics/il/il-city-sticker-tickets-maps/ticket-rate/?initialWidth=782
  categories:
    - Media
    - Nonprofit
  built_by: David Eads
  built_by_url: https://github.com/eads
  featured: false
- title: Otsimo
  description: >
    Otsimo is a special education application for children with autism, down
    syndrome and other developmental disabilities.
  main_url: https://otsimo.com/en/
  url: https://otsimo.com/en/
  categories:
    - Blog
    - Education
  featured: false
- title: Matt Bagni Portfolio 2018
  description: >
    Mostly the result of playing with Gatsby and learning about react and
    graphql. Using the screenshot plugin to showcase the work done for my
    company in the last 2 years, and a good amount of other experiments.
  main_url: https://mattbag.github.io
  url: https://mattbag.github.io
  categories:
    - Portfolio
  featured: false
- title: Lisa Ye's Blog
  description: |
    Simple blog/portofolio for a fashion designer. Gatsby_v2 + Netlify cms
  main_url: https://lisaye.netlify.com/
  url: https://lisaye.netlify.com/
  categories:
    - Blog
    - Portfolio
  featured: false
- title: Artem Sapegin
  description: >
    Little homepage of Artem Sapegin, a frontend developer, passionate
    photographer, coffee drinker and crazy dogs’ owner.
  main_url: https://sapegin.me/
  url: https://sapegin.me/
  categories:
    - Portfolio
    - Open Source
    - Web Development
  built_by: Artem Sapegin
  built_by_url: https://github.com/sapegin
  featured: false
- title: SparkPost Developers
  main_url: https://developers.sparkpost.com/
  url: https://developers.sparkpost.com/
  source_url: https://github.com/SparkPost/developers.sparkpost.com
  categories:
    - Documentation
    - API
  featured: false
- title: Malik Browne Portfolio 2018
  description: >
    The portfolio blog of Malik Browne, a full-stack engineer, foodie, and avid
    blogger/YouTuber.
  main_url: https://www.malikbrowne.com/about
  url: https://www.malikbrowne.com
  categories:
    - Blog
    - Portfolio
  built_by: Malik Browne
  built_by_url: https://twitter.com/milkstarz
  featured: false
- title: Novatics
  description: |
    Digital products that inspire and make a difference
  main_url: https://www.novatics.com.br
  url: https://www.novatics.com.br
  categories:
    - Portfolio
    - Technology
    - Web Development
  built_by: Novatics
  built_by_url: https://github.com/Novatics
  featured: false
- title: Max McKinney
  description: >
    I’m a developer and designer with a focus in web technologies. I build cars
    on the side.
  main_url: https://maxmckinney.com/
  url: https://maxmckinney.com/
  categories:
    - Portfolio
    - Web Development
    - Design
  built_by: Max McKinney
  featured: false
- title: Stickyard
  description: |
    Make your React component sticky the easy way
  main_url: https://nihgwu.github.io/stickyard/
  url: https://nihgwu.github.io/stickyard/
  source_url: https://github.com/nihgwu/stickyard/tree/master/website
  categories:
    - Web Development
  built_by: Neo Nie
  featured: false
- title: Agata Milik
  description: |
    Website of a Polish psychologist/psychotherapist based in Gdańsk, Poland.
  main_url: https://agatamilik.pl
  url: https://agatamilik.pl
  categories:
    - Marketing
    - Healthcare
  built_by: Piotr Fedorczyk
  built_by_url: https://piotrf.pl
  featured: false
- title: WebPurple
  main_url: https://www.webpurple.net/
  url: https://www.webpurple.net/
  source_url: https://github.com/WebPurple/site
  description: >-
    Site of local (Russia, Ryazan) frontend community. Main purpose is to show
    info about meetups and keep blog.
  categories:
    - Nonprofit
    - Web Development
    - Community
    - Blog
    - Open Source
  built_by: Nikita Kirsanov
  built_by_url: https://twitter.com/kitos_kirsanov
  featured: false
- title: Papertrail.io
  description: |
    Inspection Management for the 21st Century
  main_url: https://www.papertrail.io/
  url: https://www.papertrail.io/
  categories:
    - Marketing
    - Technology
  built_by: Papertrail.io
  built_by_url: https://www.papertrail.io
  featured: false
- title: Matt Ferderer
  main_url: https://mattferderer.com
  url: https://mattferderer.com
  source_url: https://github.com/mattferderer/gatsbyblog
  description: >
    A blog built with Gatsby that discusses web related tech
    such as JavaScript, .NET, Blazor & security.
  categories:
    - Blog
    - Web Development
  built_by: Matt Ferderer
  built_by_url: https://twitter.com/mattferderer
  featured: false
- title: Sahyadri Open Source Community
  main_url: https://sosc.org.in
  url: https://sosc.org.in
  source_url: https://github.com/haxzie/sosc-website
  description: >
    Official website of Sahyadri Open Source Community for community blog, event
    details and members info.
  categories:
    - Blog
    - Community
    - Open Source
  built_by: Musthaq Ahamad
  built_by_url: https://github.com/haxzie
  featured: false
- title: Tech Confessions
  main_url: https://confessions.tech
  url: https://confessions.tech
  source_url: https://github.com/JonathanSpeek/tech-confessions
  description: A guilt-free place for us to confess our tech sins \U0001F64F\n
  categories:
    - Community
    - Open Source
  built_by: Jonathan Speek
  built_by_url: https://speek.design
  featured: false
- title: Thibault Maekelbergh
  main_url: https://thibmaek.com
  url: https://thibmaek.com
  source_url: https://github.com/thibmaek/thibmaek.github.io
  description: |
    A nice blog about development, Raspberry Pi, plants and probably records.
  categories:
    - Blog
    - Open Source
  built_by: Thibault Maekelbergh
  built_by_url: https://twitter.com/thibmaek
  featured: false
- title: LearnReact.design
  main_url: https://learnreact.design
  url: https://learnreact.design
  description: >
    React Essentials For Designers: A React course tailored for product
    designers, ux designers, ui designers.
  categories:
    - Blog
  built_by: Linton Ye
  built_by_url: https://twitter.com/lintonye
- title: Mega House Creative
  main_url: https://www.megahousecreative.com/
  url: https://www.megahousecreative.com/
  description: >
    Mega House Creative is a digital agency that provides unique goal-oriented
    web marketing solutions.
  categories:
    - Marketing
    - Agency
  built_by: Daniel Robinson
  featured: false
- title: Tobie Marier Robitaille - csc
  main_url: https://tobiemarierrobitaille.com/
  url: https://tobiemarierrobitaille.com/en/
  description: |
    Portfolio site for director of photography Tobie Marier Robitaille
  categories:
    - Portfolio
    - Gallery
  built_by: Mill3 Studio
  built_by_url: https://mill3.studio/en/
  featured: false
- title: Mahipat's Portfolio
  main_url: https://mojaave.com/
  url: https://mojaave.com
  source_url: https://github.com/mhjadav/mojaave
  description: >
    mojaave.com is Mahipat's portfolio, I have developed it using Gatsby v2 and
    Bootstrap, To get in touch with people looking for full-stack developer.
  categories:
    - Portfolio
    - Web Development
  built_by: Mahipat Jadav
  built_by_url: https://mojaave.com/
  featured: false
- title: Mintfort
  main_url: https://mintfort.com/
  url: https://mintfort.com/
  source_url: https://github.com/MintFort/mintfort.com
  description: >
    Mintfort, the first crypto-friendly bank account. Store and manage assets on
    the blockchain.
  categories:
    - Technology
    - Finance
  built_by: Axel Fuhrmann
  built_by_url: https://axelfuhrmann.com/
  featured: false
- title: React Native Explorer
  main_url: https://react-native-explorer.firebaseapp.com
  url: https://react-native-explorer.firebaseapp.com
  description: |
    Explorer React Native packages and examples effortlessly.
  categories:
    - Education
  featured: false
- title: 500Tech
  main_url: https://500tech.com/
  url: https://500tech.com/
  featured: false
  categories:
    - Web Development
    - Agency
    - Open Source
- title: eworld
  main_url: https://eworld.herokuapp.com/
  url: https://eworld.herokuapp.com/
  featured: false
  categories:
    - E-commerce
    - Technology
- title: It's a Date
  description: >
    It's a Date is a dating app that actually involves dating.
  main_url: https://www.itsadate.app/
  url: https://www.itsadate.app/
  featured: false
  categories:
    - App
    - Blog
- title: Node.js HBase
  description: >
    Asynchronous HBase client for NodeJs using REST.
  main_url: https://hbase.js.org/
  url: https://hbase.js.org/
  source_url: https://github.com/adaltas/node-hbase
  categories:
    - Documentation
    - Open Source
    - Technology
  built_by: David Worms
  built_by_url: http://www.adaltas.com
  featured: false
- title: Peter Kroyer - Web Design / Web Development
  main_url: https://www.peterkroyer.at/en/
  url: https://www.peterkroyer.at/en/
  description: >
    Freelance web designer / web developer based in Vienna, Austria (Wien, Österreich).
  categories:
    - Agency
    - Web Development
    - Design
    - Portfolio
    - Freelance
  built_by: Peter Kroyer
  built_by_url: https://www.peterkroyer.at/
  featured: false
- title: Geddski
  main_url: https://gedd.ski
  url: https://gedd.ski
  description: >
    frontend mastery blog - level up your UI game.
  categories:
    - Web Development
    - Education
    - Productivity
    - User Experience
  built_by: Dave Geddes
  built_by_url: https://twitter.com/geddski
  featured: false
- title: Rung
  main_url: https://rung.com.br/
  url: https://rung.com.br/
  description: >
    Rung alerts you about the exceptionalities of your personal and professional life.
  categories:
    - API
    - Technology
    - Travel
  featured: false
- title: Mokkapps
  main_url: https://www.mokkapps.de/
  url: https://www.mokkapps.de/
  source_url: https://github.com/mokkapps/website
  description: >
    Portfolio website from Michael Hoffmann. Passionate software developer with focus on web-based technologies.
  categories:
    - Blog
    - Portfolio
    - Web Development
    - Mobile Development
  featured: false
- title: Premier Octet
  main_url: https://www.premieroctet.com/
  url: https://www.premieroctet.com/
  description: >
    Premier Octet is a React-based agency
  categories:
    - Agency
    - Web Development
    - Mobile Development
  featured: false
- title: Thorium
  main_url: https://www.thoriumsim.com/
  url: https://www.thoriumsim.com/
  source_url: https://github.com/thorium-sim/thoriumsim.com
  description: >
    Thorium - Open-source Starship Simulator Controls for Live Action Role Play
  built_by: Alex Anderson
  built_by_url: https://twitter.com/ralex1993
  categories:
    - Blog
    - Portfolio
    - Documentation
    - Marketing
    - Education
    - Entertainment
    - Open Source
    - Web Development
  featured: false
- title: Cameron Maske
  main_url: https://www.cameronmaske.com/
  url: https://www.cameronmaske.com/courses/introduction-to-pytest/
  source_url: https://github.com/cameronmaske/cameronmaske.com-v2
  description: >
    The homepage of Cameron Maske, a freelance full-stack developer, who is currently working on a free pytest video course
  categories:
    - Education
    - Video
    - Portfolio
    - Freelance
  featured: false
- title: Studenten bilden Schüler
  description: >
    Studenten bilden Schüler e.V. is a German student-run nonprofit initiative that aims to
    contribute to more equal educational opportunities by providing free tutoring to refugees
    and children from underprivileged families. The site is built on Gatsby v2, styled-components
    and Contentful. It supports Google Analytics, fluid typography and Algolia search.
  main_url: https://studenten-bilden-schueler.de
  url: https://studenten-bilden-schueler.de
  source_url: https://github.com/StudentenBildenSchueler/homepage
  categories:
    - Education
    - Nonprofit
    - Blog
  built_by: Janosh Riebesell
  built_by_url: https://janosh.io
  featured: false
- title: Mike's Remote List
  main_url: https://www.mikesremotelist.com
  url: https://www.mikesremotelist.com
  description: >
    A list of remote jobs, updated throughout the day. Built on Gatsby v1 and powered by Contentful, Google Sheets, string and sticky tape.
  categories:
    - Marketing
  featured: false
- title: Madvoid
  main_url: https://madvoid.com/
  url: https://madvoid.com/screenshot/
  featured: false
  description: >
    Madvoid is a team of expert developers dedicated to creating simple, clear, usable and blazing fast web and mobile apps.
    We are coders that help companies and agencies to create social & interactive experiences.
    This includes full-stack development using React, WebGL, Static Site Generators, Ruby On Rails, Phoenix, GraphQL, Chatbots, CI / CD, Docker and more!
  categories:
    - Portfolio
    - Technology
    - Web Development
    - Agency
    - Marketing
  built_by: Jean-Paul Bonnetouche
  built_by_url: https://twitter.com/_jpb
- title: MOMNOTEBOOK.COM
  description: >
    Sharing knowledge and experiences that make childhood and motherhood rich, vibrant and healthy.
  main_url: https://momnotebook.com/
  url: https://momnotebook.com/
  featured: false
  built_by: Aleksander Hansson
  built_by_url: https://www.linkedin.com/in/aleksanderhansson/
  categories:
    - Blog
- title: Pirate Studios
  description: >
    Reinventing music studios with 24/7 self service rehearsal, DJ & production rooms available around the world.
  main_url: https://www.piratestudios.co
  url: https://www.piratestudios.co
  featured: false
  built_by: The Pirate Studios team
  built_by_url: https://github.com/piratestudios/
  categories:
    - Music
- title: Aurora EOS
  main_url: https://www.auroraeos.com/
  url: https://www.auroraeos.com/
  featured: false
  categories:
    - Finance
    - Marketing
    - Blog
  built_by: Corey Ward
  built_by_url: http://www.coreyward.me/
- title: MadeComfy
  main_url: https://madecomfy.com.au/
  url: https://madecomfy.com.au/
  description: >
    Short term rental management startup, using Contentful + Gatsby + CircleCI
  featured: false
  categories:
    - Travel
  built_by: Lucas Vilela
  built_by_url: https://madecomfy.com.au/
- title: Tiger Facility Services
  description: >
    Tiger Facility Services combines facility management expertise with state of the art software to offer a sustainable and customer oriented cleaning and facility service.
  main_url: https://www.tigerfacilityservices.com/de-en/
  url: https://www.tigerfacilityservices.com/de-en/
  featured: false
  categories:
    - Marketing
- title: Luciano Mammino's blog
  description: >
    Tech & programming blog of Luciano Mammino a.k.a. "loige", Full-Stack Web Developer and International Speaker
  main_url: https://loige.co
  url: https://loige.co
  featured: false
  categories:
    - Blog
    - Web Development
  built_by: Luciano Mammino
  built_by_url: https://loige.co
- title: Wire • Secure collaboration platform
  description: >
    Corporate website of Wire, an open source, end-to-end encrypted collaboration platform
  main_url: https://wire.com
  url: https://wire.com
  featured: false
  categories:
    - Open Source
    - Productivity
    - Technology
    - Blog
    - App
  built_by: Wire team
  built_by_url: https://github.com/orgs/wireapp/people
- title: J. Patrick Raftery
  main_url: https://www.jpatrickraftery.com
  url: https://www.jpatrickraftery.com
  description: J. Patrick Raftery is an opera singer and voice teacher based in Vancouver, BC.
  categories:
    - Portfolio
    - Music
  built_by: Michael Uloth
  built_by_url: https://www.michaeluloth.com
  featured: false
- title: Aria Umezawa
  main_url: https://www.ariaumezawa.com
  url: https://www.ariaumezawa.com
  description: Aria Umezawa is a director, producer, and writer currently based in San Francisco. Site designed by Stephen Bell.
  categories:
    - Portfolio
    - Music
    - Entertainment
  built_by: Michael Uloth
  built_by_url: https://www.michaeluloth.com
  featured: false
- title: Pomegranate Opera
  main_url: https://pomegranateopera.netlify.com
  url: https://pomegranateopera.netlify.com
  description: Pomegranate Opera is a lesbian opera written by Amanda Hale & Kye Marshall. Site designed by Stephen Bell.
  categories:
    - Gallery
    - Music
  built_by: Michael Uloth
  built_by_url: https://www.michaeluloth.com
  featured: false
- title: Daniel Cabena
  main_url: https://www.danielcabena.com
  url: https://www.danielcabena.com
  description: Daniel Cabena is a Canadian countertenor highly regarded in both Canada and Europe for prize-winning performances ranging from baroque to contemporary repertoire. Site designed by Stephen Bell.
  categories:
    - Portfolio
    - Music
  built_by: Michael Uloth
  built_by_url: https://www.michaeluloth.com
  featured: false
- title: Artist.Center
  main_url: https://artistcenter.netlify.com
  url: https://artistcenter.netlify.com
  description: The marketing page for Artist.Center, a soon-to-launch platform designed to connect opera singers to opera companies. Site designed by Stephen Bell.
  categories:
    - Music
  built_by: Michael Uloth
  built_by_url: https://www.michaeluloth.com
  featured: false
- title: DG Volo & Company
  main_url: https://www.dgvolo.com
  url: https://www.dgvolo.com
  description: DG Volo & Company is a Toronto-based investment consultancy. Site designed by Stephen Bell.
  categories:
    - Finance
  built_by: Michael Uloth
  built_by_url: https://www.michaeluloth.com
  featured: false
- title: Shawna Lucey
  main_url: https://www.shawnalucey.com
  url: https://www.shawnalucey.com
  description: Shawna Lucey is an American theater and opera director based in New York City. Site designed by Stephen Bell.
  categories:
    - Portfolio
    - Music
    - Entertainment
  built_by: Michael Uloth
  built_by_url: https://www.michaeluloth.com
  featured: false
- title: Leyan Lo
  main_url: https://www.leyanlo.com
  url: https://www.leyanlo.com
  description: >
    Leyan Lo’s personal website
  categories:
    - Portfolio
  built_by: Leyan Lo
  built_by_url: https://www.leyanlo.com
  featured: false
- title: Hawaii National Bank
  url: https://hawaiinational.bank
  main_url: https://hawaiinational.bank
  description: Hawaii National Bank's highly personalized service has helped loyal customers & locally owned businesses achieve their financial dreams for over 50 years.
  categories:
    - Finance
  built_by: Wall-to-Wall Studios
  built_by_url: https://walltowall.com
  featured: false
- title: Coletiv
  url: https://coletiv.com
  main_url: https://coletiv.com
  description: Coletiv teams up with companies of all sizes to design, develop & launch digital products for iOS, Android & the Web.
  categories:
    - Technology
    - Agency
    - Web Development
  built_by: Coletiv
  built_by_url: https://coletiv.com
  featured: false
- title: janosh.io
  description: >
    Personal blog and portfolio of Janosh Riebesell. The site is built with Gatsby v2 and designed
    entirely with styled-components v4. Much of the layout was achieved with CSS grid. It supports
    Google Analytics, fluid typography and Algolia search.
  main_url: https://janosh.io
  url: https://janosh.io
  source_url: https://github.com/janosh/janosh.io
  categories:
    - Portfolio
    - Blog
    - Science
    - Photography
    - Travel
  built_by: Janosh Riebesell
  built_by_url: https://janosh.io
  featured: false
- title: Gold Edge Training
  url: https://www.goldedgetraining.co.uk
  main_url: https://www.goldedgetraining.co.uk
  description: >
    AAT approved online distance learning accountancy training provider. Branded landing page / mini brochure promoting competitor differentiators, student testimonials, offers, service benefits and features. Designed to both inform potential students and encourage visits to company e-commerce site or direct company contact.
  categories:
    - Education
    - Learning
    - Landing Page
    - Business
    - Finance
  built_by: Leo Furze-Waddock
  built_by_url: https://www.linkedin.com/in/lfurzewaddock
- title: Gatsby Manor
  description: >
    We build themes for gatsby. We have themes for all projects including personal,
    portfolio, e-commerce, landing pages and more. We also run an in-house
    web dev and design studio. If you cannot find what you want, we can build it for you!
    Email us at gatsbymanor@gmail.com with questions.
  main_url: https://www.gatsbymanor.com
  url: https://www.gatsbymanor.com
  source_url: https://github.com/gatsbymanor
  categories:
    - Web Development
    - Agency
    - Technology
    - Freelance
  built_by: Steven Natera
  built_by_url: https://stevennatera.com
- title: Ema Suriano's Portfolio
  main_url: https://emasuriano.com/
  url: https://emasuriano.com/
  description: >
    Ema Suriano's portfolio to display information about him, his projects and what he's writing about.
  categories:
    - Portfolio
    - Technology
    - Web Development
  built_by: Ema Suriano
  built_by_url: https://emasuriano.com/
  featured: false
- title: Luan Orlandi
  main_url: https://luanorlandi.github.io
  url: https://luanorlandi.github.io
  source_url: https://github.com/luanorlandi/luanorlandi.github.io
  description: >
    Luan Orlandi's personal website. Brazilian web developer, enthusiast in React and Gatsby.
  categories:
    - Blog
    - Portfolio
    - Web Development
  built_by: Luan Orlandi
  built_by_url: https://github.com/luanorlandi
- title: Mobius Labs
  main_url: https://mobius.ml
  url: https://mobius.ml
  description: >
    Mobius Labs landing page, a Start-up working on Computer Vision
  categories:
    - Landing Page
    - Marketing
    - Technology
  built_by: sktt
  built_by_url: https://github.com/sktt
- title: EZAgrar
  main_url: https://www.ezagrar.at/en/
  url: https://www.ezagrar.at/en/
  description: >
    EZAgrar.at is the homepage of the biggest agricultural machinery dealership in Austria. In total 8 pages will be built for this client reusing a lot of components between them.
  categories:
    - E-commerce
    - Marketing
  built_by: MangoART
  built_by_url: https://www.mangoart.at
  featured: false
- title: OAsome blog
  main_url: https://oasome.blog/
  url: https://oasome.blog/
  source_url: https://github.com/oorestisime/oasome
  description: >
    Paris-based Cypriot adventurers. A and O. Lovers of life and travel. Want to get a glimpse of the OAsome world?
  categories:
    - Blog
    - Photography
    - Travel
  built_by: Orestis Ioannou
  featured: false
- title: Brittany Chiang
  main_url: https://brittanychiang.com/
  url: https://brittanychiang.com/
  source_url: https://github.com/bchiang7/v4
  description: >
    Personal website and portfolio of Brittany Chiang built with Gatsby v2
  categories:
    - Portfolio
  built_by: Brittany Chiang
  built_by_url: https://github.com/bchiang7
  featured: false
- title: Fitekran
  description: >
    One of the most visited Turkish blogs about health, sports and healthy lifestyle, that has been rebuilt with Gatsby v2 using WordPress.
  main_url: https://www.fitekran.com
  url: https://www.fitekran.com
  categories:
    - Science
    - Healthcare
    - Blog
  built_by: Burak Tokak
  built_by_url: https://www.buraktokak.com
- title: Serverless
  main_url: https://serverless.com
  url: https://serverless.com
  description: >
    Serverless.com – Build web, mobile and IoT applications with serverless architectures using AWS Lambda, Azure Functions, Google CloudFunctions & more!
  categories:
    - Technology
    - Web Development
  built_by: Codebrahma
  built_by_url: https://codebrahma.com
  featured: false
- title: Dive Bell
  main_url: https://divebell.band/
  url: https://divebell.band/
  description: >
    Simple site for a band to list shows dates and videos (499 on lighthouse)
  categories:
    - Music
  built_by: Matt Bagni
  built_by_url: https://mattbag.github.io
  featured: false
- title: Mayer Media Co.
  main_url: https://mayermediaco.com/
  url: https://mayermediaco.com/
  description: >
    Freelance Web Development and Digital Marketing
  categories:
    - Web Development
    - Marketing
    - Blog
  source_url: https://github.com/MayerMediaCo/MayerMediaCo2.0
  built_by: Danny Mayer
  built_by_url: https://twitter.com/mayermediaco
  featured: false
- title: Jan Czizikow Portfolio
  main_url: https://www.janczizikow.com/
  url: https://www.janczizikow.com/
  source_url: https://github.com/janczizikow/janczizikow-portfolio
  description: >
    Simple personal portfolio site built with Gatsby
  categories:
    - Portfolio
    - Freelance
    - Web Development
  built_by: Jan Czizikow
  built_by_url: https://github.com/janczizikow
- title: Carbon Design Systems
  main_url: http://www.carbondesignsystem.com/
  url: http://www.carbondesignsystem.com/
  description: >
    The Carbon Design System is integrating the new IBM Design Ethos and Language. It represents a completely fresh approach to the design of all things at IBM.
  categories:
    - Design System
    - Documentation
  built_by: IBM
  built_by_url: https://www.ibm.com/
  featured: false
- title: Mozilla Mixed Reality
  main_url: https://mixedreality.mozilla.org/
  url: https://mixedreality.mozilla.org/
  description: >
    Virtual Reality for the free and open Web.
  categories:
    - Open Source
  built_by: Mozilla
  built_by_url: https://www.mozilla.org/
  featured: false
- title: Uniform Hudl Design System
  main_url: http://uniform.hudl.com/
  url: http://uniform.hudl.com/
  description: >
    A single design system to ensure every interface feels like Hudl. From the colors we use to the size of our buttons and what those buttons say, Uniform has you covered. Check the guidelines, copy the code and get to building.
  categories:
    - Design System
    - Open Source
    - Design
  built_by: Hudl
  built_by_url: https://www.hudl.com/
- title: Subtle UI
  main_url: https://subtle-ui.netlify.com/
  url: https://subtle-ui.netlify.com/
  source_url: https://github.com/ryanwiemer/subtle-ui
  description: >
    A collection of clever yet understated user interactions found on the web.
  categories:
    - Web Development
    - Open Source
    - User Experience
  built_by: Ryan Wiemer
  built_by_url: https://www.ryanwiemer.com/
  featured: false
- title: developer.bitcoin.com
  main_url: https://developer.bitcoin.com/
  url: https://developer.bitcoin.com/
  description: >
    Bitbox based bitcoin.com developer platform and resources.
  categories:
    - Finance
  featured: false
- title: Barmej
  main_url: https://app.barmej.com/
  url: https://app.barmej.com/
  description: >
    An interactive platform to learn different programming languages in Arabic for FREE
  categories:
    - Education
    - Programming
    - Learning
  built_by: Obytes
  built_by_url: https://www.obytes.com/
  featured: false
- title: Emergence
  main_url: https://emcap.com/
  url: https://emcap.com/
  description: >
    Emergence is a top enterprise cloud venture capital firm. We fund early stage ventures focusing on enterprise & SaaS applications. Emergence is one of the top VC firms in Silicon Valley.
  categories:
    - Marketing
    - Blog
  built_by: Upstatement
  built_by_url: https://www.upstatement.com/
  featured: false
- title: FPVtips
  main_url: https://fpvtips.com
  url: https://fpvtips.com
  source_url: https://github.com/jumpalottahigh/fpvtips
  description: >
    FPVtips is all about bringing racing drone pilots closer together, and getting more people into the hobby!
  categories:
    - Community
    - Education
  built_by: Georgi Yanev
  built_by_url: https://twitter.com/jumpalottahigh
  featured: false
- title: Georgi Yanev
  main_url: https://blog.georgi-yanev.com/
  url: https://blog.georgi-yanev.com/
  source_url: https://github.com/jumpalottahigh/blog.georgi-yanev.com
  description: >
    I write articles about FPV quads (building and flying), web development, smart home automation, life-long learning and other topics from my personal experience.
  categories:
    - Blog
  built_by: Georgi Yanev
  built_by_url: https://twitter.com/jumpalottahigh
  featured: false
- title: Bear Archery
  main_url: https://beararchery.com/
  url: https://beararchery.com/
  categories:
    - E-commerce
    - Sports
  built_by: Escalade Sports
  built_by_url: https://www.escaladesports.com/
  featured: false
- title: "attn:"
  main_url: https://www.attn.com/
  url: https://www.attn.com/
  categories:
    - Media
    - Entertainment
  built_by: "attn:"
  built_by_url: https://www.attn.com/
  featured: false
- title: Mirror Conf
  description: >
    Mirror Conf is a conference designed to empower designers and frontend developers who have a thirst for knowledge and want to broaden their horizons.
  main_url: https://www.mirrorconf.com/
  url: https://www.mirrorconf.com/
  categories:
    - Conference
    - Design
    - Web Development
  featured: false
- title: Startarium
  main_url: https://www.startarium.ro
  url: https://www.startarium.ro
  description: >
    Free entrepreneurship educational portal with more than 20000 users, hundreds of resources, crowdfunding, mentoring and investor pitching events facilitated.
  categories:
    - Education
    - Nonprofit
    - Entrepreneurship
  built_by: Cezar Neaga
  built_by_url: https://twitter.com/cezarneaga
  featured: false
- title: Microlink
  main_url: https://microlink.io/
  url: https://microlink.io/
  description: >
    Extract structured data from any website.
  categories:
    - Web Development
    - API
  built_by: Kiko Beats
  built_by_url: https://kikobeats.com/
  featured: false
- title: Kevin Legrand
  url: https://k-legrand.com
  main_url: https://k-legrand.com
  source_url: https://github.com/Manoz/k-legrand.com
  description: >
    Personal website and blog built with love with Gatsby v2
  categories:
    - Blog
    - Portfolio
    - Web Development
  built_by: Kevin Legrand
  built_by_url: https://k-legrand.com
  featured: false
- title: David James Portfolio
  main_url: https://dfjames.com/
  url: https://dfjames.com/
  source_url: https://github.com/daviddeejjames/dfjames-gatsby
  description: >
    Portfolio Site using GatsbyJS and headless WordPress
  categories:
    - WordPress
    - Portfolio
    - Blog
  built_by: David James
  built_by_url: https://twitter.com/daviddeejjames
- title: Hypertext Candy
  url: https://www.hypertextcandy.com/
  main_url: https://www.hypertextcandy.com/
  description: >
    Blog about web development. Laravel, Vue.js, etc.
  categories:
    - Blog
    - Web Development
  built_by: Masahiro Harada
  built_by_url: https://twitter.com/_Masahiro_H_
  featured: false
- title: Maxence Poutord's blog
  description: >
    Tech & programming blog of Maxence Poutord, Software Engineer, Serial Traveler and Public Speaker
  main_url: https://www.maxpou.fr
  url: https://www.maxpou.fr
  featured: false
  categories:
    - Blog
    - Web Development
  built_by: Maxence Poutord
  built_by_url: https://www.maxpou.fr
- title: The Noted Project
  url: https://thenotedproject.org
  main_url: https://thenotedproject.org
  source_url: https://github.com/ianbusko/the-noted-project
  description: >
    Website to showcase the ethnomusicology research for The Noted Project.
  categories:
    - Portfolio
    - Education
    - Gallery
  built_by: Ian Busko
  built_by_url: https://github.com/ianbusko
  featured: false
- title: People For Bikes
  url: https://2017.peopleforbikes.org/
  main_url: https://2017.peopleforbikes.org/
  categories:
    - Community
    - Sports
    - Gallery
    - Nonprofit
  built_by: PeopleForBikes
  built_by_url: https://peopleforbikes.org/about-us/who-we-are/staff/
  featured: false
- title: Wide Eye
  description: >
    Creative agency specializing in interactive design, web development, and digital communications.
  url: https://wideeye.co/
  main_url: https://wideeye.co/
  categories:
    - Design
    - Web Development
  built_by: Wide Eye
  built_by_url: https://wideeye.co/about-us/
  featured: false
- title: CodeSandbox
  description: >
    CodeSandbox is an online editor that helps you create web applications, from prototype to deployment.
  url: https://codesandbox.io/
  main_url: https://codesandbox.io/
  categories:
    - Web Development
  featured: false
- title: Marvel
  description: >
    The all-in-one platform powering design.
  url: https://marvelapp.com/
  main_url: https://marvelapp.com/
  categories:
    - Design
  featured: false
- title: Designcode.io
  description: >
    Learn to design and code React apps.
  url: https://designcode.io
  main_url: https://designcode.io
  categories:
    - Learning
  featured: false
- title: Happy Design
  description: >
    The Brand and Product Team Behind Happy Money
  url: https://design.happymoney.com/
  main_url: https://design.happymoney.com/
  categories:
    - Design
    - Finance
- title: Weihnachtsmarkt.ms
  description: >
    Explore the christmas market in Münster (Westf).
  url: https://weihnachtsmarkt.ms/
  main_url: https://weihnachtsmarkt.ms/
  source_url: https://github.com/codeformuenster/weihnachtsmarkt
  categories:
    - Gallery
    - Food
  built_by: Code for Münster during MSHACK18
  featured: false
- title: Code Championship
  description: >
    Competitive coding competitions for students from 3rd to 8th grade. Code is Sport.
  url: https://www.codechampionship.com
  main_url: https://www.codechampionship.com
  categories:
    - Learning
    - Education
    - Sports
  built_by: Abamath LLC
  built_by_url: https://www.abamath.com
  featured: false
- title: Wieden+Kennedy
  description: >
    Wieden+Kennedy is an independent, global creative company.
  categories:
    - Technology
    - Web Development
    - Agency
    - Marketing
  url: https://www.wk.com
  main_url: https://www.wk.com
  built_by: Wieden Kennedy
  built_by_url: https://www.wk.com/about/
  featured: false
- title: Testing JavaScript
  description: >
    This course will teach you the fundamentals of testing your JavaScript applications using eslint, Flow, Jest, and Cypress.
  url: https://testingjavascript.com/
  main_url: https://testingjavascript.com/
  categories:
    - Learning
    - Education
    - JavaScript
  built_by: Kent C. Dodds
  built_by_url: https://kentcdodds.com/
  featured: false
- title: Use Hooks
  description: >
    One new React Hook recipe every day.
  url: https://usehooks.com/
  main_url: https://usehooks.com/
  categories:
    - Learning
  built_by: Gabe Ragland
  built_by_url: https://twitter.com/gabe_ragland
  featured: false
- title: Ambassador
  url: https://www.getambassador.io
  main_url: https://www.getambassador.io
  description: >
    Open source, Kubernetes-native API Gateway for microservices built on Envoy.
  categories:
    - Open Source
    - Documentation
    - Technology
  built_by: Datawire
  built_by_url: https://www.datawire.io
  featured: false
- title: Clubhouse
  main_url: https://clubhouse.io
  url: https://clubhouse.io
  description: >
    The intuitive and powerful project management platform loved by software teams of all sizes. Built with Gatsby v2 and Prismic
  categories:
    - Technology
    - Blog
    - Productivity
    - Community
    - Design
    - Open Source
  built_by: Ueno.
  built_by_url: https://ueno.co
  featured: false
- title: Asian Art Collection
  url: http://artmuseum.princeton.edu/asian-art/
  main_url: http://artmuseum.princeton.edu/asian-art/
  description: >
    Princeton University has a branch dealing with state of art.They have showcased ore than 6,000 works of Asian art are presented alongside ongoing curatorial and scholarly research
  categories:
    - Marketing
  featured: false
- title: QHacks
  url: https://qhacks.io
  main_url: https://qhacks.io
  source_url: https://github.com/qhacks/qhacks-website
  description: >
    QHacks is Queen’s University’s annual hackathon! QHacks was founded in 2016 with a mission to advocate and incubate the tech community at Queen’s University and throughout Canada.
  categories:
    - Education
    - Technology
    - Podcast
  featured: false
- title: Tyler McGinnis
  url: https://tylermcginnis.com/
  main_url: https://tylermcginnis.com/
  description: >
    The linear, course based approach to learning web technologies.
  categories:
    - Education
    - Technology
    - Podcast
    - Web Development
  featured: false
- title: a11y with Lindsey
  url: https://www.a11ywithlindsey.com/
  main_url: https://www.a11ywithlindsey.com/
  source_url: https://github.com/lkopacz/a11y-with-lindsey
  description: >
    To help developers navigate accessibility jargon, write better code, and to empower them to make their Internet, Everyone's Internet.
  categories:
    - Education
    - Blog
    - Technology
  built_by: Lindsey Kopacz
  built_by_url: https://twitter.com/littlekope0903
  featured: false
- title: DEKEMA
  url: https://www.dekema.com/
  main_url: https://www.dekema.com/
  description: >
    Worldclass crafting: Furnace, fervor, fulfillment. Delivering highest demand for future craftsmanship. Built using Gatsby v2 and Prismic.
  categories:
    - Healthcare
    - Science
    - Technology
  built_by: Crisp Studio
  built_by_url: https://crisp.studio
  featured: false
- title: Ramón Chancay
  description: >-
    Front-end / Back-end Developer in Guayaquil Ecuador.
    Currently at Everymundo, previously at El Universo.
    I enjoy teaching and sharing what I know.
    I give professional advice to developers and companies.
    My wife and my children are everything in my life.
  main_url: https://ramonchancay.me/
  url: https://ramonchancay.me/
  source_url: https://github.com/devrchancay/personal-site
  featured: false
  categories:
    - Blog
    - Technology
    - Web Development
  built_by: Ramón Chancay
  built_by_url: https://ramonchancay.me/
- title: Acclimate Consulting
  main_url: https://www.acclimate.io/
  url: https://www.acclimate.io/
  description: >-
    Acclimate is a consulting firm that puts organizations back in control with data-driven strategies and full-stack applications.
  categories:
    - Technology
    - Consulting
  built_by: Andrew Wilson
  built_by_url: https://github.com/andwilson
  featured: false
- title: Flyright
  url: https://flyright.co/
  main_url: https://flyright.co/
  description: >-
    Flyright curates everything you need for international travel in one tidy place 💜
  categories:
    - Technology
    - App
  built_by: Ty Hopp
  built_by_url: https://github.com/tyhopp
  featured: false
- title: Vets Who Code
  url: https://vetswhocode.io/
  main_url: https://vetswhocode.io/
  description: >-
    VetsWhoCode is a non-profit organization dedicated to training military veterans & giving them the skills they need transition into tech careers.
  categories:
    - Technology
    - Nonprofit
  featured: false
- title: Patreon Blog
  url: https://blog.patreon.com/
  main_url: https://blog.patreon.com/
  description: >-
    Official blog of Patreon.com
  categories:
    - Blog
  featured: false
- title: Full Beaker
  url: https://fullbeaker.com/
  main_url: https://fullbeaker.com/
  description: >-
    Full Beaker provides independent advice online about careers and home ownership, and connect anyone who asks with companies that can help them.
  categories:
    - Consulting
  featured: false
- title: Citywide Holdup
  url: https://citywideholdup.org/
  main_url: https://citywideholdup.org/
  description: >-
    Citywide Holdup is an annual fundraising event held around early November in the city of Austin, TX hosted by the Texas Wranglers benefitting Easter Seals of Central Texas, a non-profit organization that provides exceptional services, education, outreach and advocacy so that people with disabilities can live, learn, work and play in our communities.
  categories:
    - Nonprofit
    - Event
  built_by: Cameron Rison
  built_by_url: https://github.com/killakam3084
  featured: false
- title: Dawn Labs
  url: https://dawnlabs.io
  main_url: https://dawnlabs.io
  description: >-
    Thoughtful products for inspired teams. With a holistic approach to engineering and design, we partner with startups and enterprises to build for the digital era.
  categories:
    - Technology
    - Agency
    - Web Development
  featured: false
- title: COOP by Ryder
  url: https://coop.com/
  main_url: https://coop.com/
  description: >
    COOP is a platform that connects fleet managers that have idle vehicles to businesses that are looking to rent vehicles. COOP simplifies the process and paperwork required to safely share vehicles between business owners.
  categories:
    - Marketing
  built_by: Crispin Porter Bogusky
  built_by_url: http://www.cpbgroup.com/
  featured: false
- title: Domino's Paving for Pizza
  url: https://www.pavingforpizza.com/
  main_url: https://www.pavingforpizza.com/
  description: >
    Nominate your town for a chance to have your rough drive home from Domino's fixed to pizza perfection.
  categories:
    - Marketing
  built_by: Crispin Porter Bogusky
  built_by_url: http://www.cpbgroup.com/
  featured: false
- title: Propapanda
  url: https://propapanda.eu/
  main_url: https://propapanda.eu/
  description: >
    Is a creative production house based in Tallinn, Estonia. We produce music videos, commercials, films and campaigns – from scratch to finish.
  categories:
    - Video
    - Portfolio
    - Agency
    - Media
  built_by: Henry Kehlmann
  built_by_url: https://github.com/madhenry/
  featured: false
- title: JAMstack.paris
  url: https://jamstack.paris/
  main_url: https://jamstack.paris/
  source_url: https://github.com/JAMstack-paris/jamstack.paris
  description: >
    JAMstack-focused, bi-monthly meetup in Paris
  categories:
    - Web Development
  built_by: Matthieu Auger & Nicolas Goutay
  built_by_url: https://github.com/JAMstack-paris
  featured: false
- title: DexWallet - The only Wallet you need by Dexlab
  main_url: https://www.dexwallet.io/
  url: https://www.dexwallet.io/
  source_url: https://github.com/dexlab-io/DexWallet-website
  featured: false
  description: >-
    DexWallet is a secure, multi-chain, mobile wallet with an upcoming one-click exchange for mobile.
  categories:
    - App
    - Open Source
  built_by: DexLab
  built_by_url: https://github.com/dexlab-io
- title: Kings Valley Paving
  url: https://kingsvalleypaving.com
  main_url: https://kingsvalleypaving.com
  description: >
    Kings Valley Paving is an asphalt, paving and concrete company serving the commercial, residential and industrial sectors in the Greater Toronto Area. Site designed by Stephen Bell.
  categories:
    - Marketing
  built_by: Michael Uloth
  built_by_url: https://www.michaeluloth.com
  featured: false
- title: Peter Barrett
  url: https://www.peterbarrett.ca
  main_url: https://www.peterbarrett.ca
  description: >
    Peter Barrett is a Canadian baritone from Newfoundland and Labrador who performs opera and concert repertoire in Canada, the U.S. and around the world. Site designed by Stephen Bell.
  categories:
    - Portfolio
    - Music
  built_by: Michael Uloth
  built_by_url: https://www.michaeluloth.com
  featured: false
- title: NARCAN
  main_url: https://www.narcan.com
  url: https://www.narcan.com
  description: >
    NARCAN Nasal Spray is the first and only FDA-approved nasal form of naloxone for the emergency treatment of a known or suspected opioid overdose.
  categories:
    - Healthcare
  built_by: NARCAN
  built_by_url: https://www.narcan.com
  featured: false
- title: Ritual
  main_url: https://ritual.com
  url: https://ritual.com
  description: >
    Ritual started with a simple question, what exactly is in women's multivitamins? This is the story of what happened when our founder Kat started searching for answers — the story of Ritual.
  categories:
    - Healthcare
  built_by: Ritual
  built_by_url: https://ritual.com
  featured: false
- title: Truebill
  main_url: https://www.truebill.com
  url: https://www.truebill.com
  description: >
    Truebill empowers you to take control of your money.
  categories:
    - Finance
  built_by: Truebill
  built_by_url: https://www.truebill.com
  featured: false
- title: Smartling
  main_url: https://www.smartling.com
  url: https://www.smartling.com
  description: >
    Smartling enables you to automate, manage, and professionally translate content so that you can do more with less.
  categories:
    - Marketing
  built_by: Smartling
  built_by_url: https://www.smartling.com
  featured: false
- title: Clear
  main_url: https://www.clearme.com
  url: https://www.clearme.com
  description: >
    At clear, we’re working toward a future where you are your ID, enabling you to lead an unstoppable life.
  categories:
    - Security
  built_by: Clear
  built_by_url: https://www.clearme.com
  featured: false
- title: VS Code Rocks
  main_url: https://vscode.rocks
  url: https://vscode.rocks
  source_url: https://github.com/lannonbr/vscode-rocks
  featured: false
  description: >
    VS Code Rocks is a place for weekly news on the newest features and updates to Visual Studio Code as well as trending extensions and neat tricks to continually improve your VS Code skills.
  categories:
    - Open Source
    - Blog
    - Web Development
  built_by: Benjamin Lannon
  built_by_url: https://github.com/lannonbr
- title: Particle
  main_url: https://www.particle.io
  url: https://www.particle.io
  featured: false
  description: Particle is a fully-integrated IoT platform that offers everything you need to deploy an IoT product.
  categories:
    - Marketing
- title: freeCodeCamp curriculum
  main_url: https://learn.freecodecamp.org
  url: https://learn.freecodecamp.org
  featured: false
  description: Learn to code with free online courses, programming projects, and interview preparation for developer jobs.
  categories:
    - Web Development
    - Learning
- title: Tandem
  main_url: https://www.tandem.co.uk
  url: https://www.tandem.co.uk
  description: >
    We're on a mission to free you of money misery. Our app, card and savings account are designed to help you spend less time worrying about money and more time enjoying life.
  categories:
    - Finance
    - App
  built_by: Tandem
  built_by_url: https://github.com/tandembank
  featured: false
- title: Monbanquet.fr
  main_url: https://monbanquet.fr
  url: https://monbanquet.fr
  description: >
    Give your corporate events the food and quality it deserves, thanks to the know-how of the best local artisans.
  categories:
    - E-commerce
    - Food
    - Event
  built_by: Monbanquet.fr
  built_by_url: https://github.com/monbanquet
  featured: false
- title: The Leaky Cauldron Blog
  url: https://theleakycauldronblog.com
  main_url: https://theleakycauldronblog.com
  source_url: https://github.com/v4iv/theleakycauldronblog
  description: >
    A Brew of Awesomeness with a Pinch of Magic...
  categories:
    - Blog
  built_by: Vaibhav Sharma
  built_by_url: https://github.com/v4iv
  featured: false
- title: Wild Drop Surf Camp
  main_url: https://wilddropsurfcamp.com
  url: https://wilddropsurfcamp.com
  description: >
    Welcome to Portugal's best kept secret and be amazed with our nature. Here you can explore, surf, taste the world's best gastronomy and wine, feel the North Canyon's power with the biggest waves in the world and so many other amazing things. Find us, discover yourself!
  categories:
    - Travel
  built_by: Samuel Fialho
  built_by_url: https://samuelfialho.com
  featured: false
- title: JoinUp HR chatbot
  url: https://www.joinup.io
  main_url: https://www.joinup.io
  description: Custom HR chatbot for better candidate experience
  categories:
    - App
    - Technology
  featured: false
- title: JDCastro Web Design & Development
  main_url: https://jacobdcastro.com
  url: https://jacobdcastro.com
  source_url: https://github.com/jacobdcastro/personal-site
  featured: false
  description: >
    A small business site for freelance web designer and developer Jacob D. Castro. Includes professional blog, contact forms, and soon-to-come portfolio of sites for clients. Need a new website or an extra developer to share the workload? Feel free to check out the website!
  categories:
    - Blog
    - Portfolio
    - Business
    - Freelance
  built_by: Jacob D. Castro
  built_by_url: https://twitter.com/jacobdcastro
- title: Gatsby Tutorials
  main_url: https://www.gatsbytutorials.com
  url: https://www.gatsbytutorials.com
  source_url: https://github.com/ooloth/gatsby-tutorials
  featured: false
  description: >
    Gatsby Tutorials is a community-updated list of video, audio and written tutorials to help you learn GatsbyJS.
  categories:
    - Web Development
    - Education
    - Open Source
  built_by: Michael Uloth
  built_by_url: https://www.michaeluloth.com
- title: Grooovinger
  url: https://www.grooovinger.com
  main_url: https://www.grooovinger.com
  description: >
    Martin Grubinger, a web developer from Austria
  categories:
    - Portfolio
    - Web Development
  built_by: Martin Grubinger
  built_by_url: https://www.grooovinger.com
  featured: false
- title: LXDX - the Crypto Derivatives Exchange
  main_url: https://www.lxdx.co/
  url: https://www.lxdx.co/
  description: >
    LXDX is the world's fastest crypto exchange. Our mission is to bring innovative financial products to retail crypto investors, providing access to the same speed and scalability that institutional investors already depend on us to deliver each and every day.
  categories:
    - Marketing
    - Finance
  built_by: Corey Ward
  built_by_url: http://www.coreyward.me/
  featured: false
- title: Kyle McDonald
  url: https://kylemcd.com
  main_url: https://kylemcd.com
  source_url: https://github.com/kylemcd/personal-site-react
  description: >
    Personal site + blog for Kyle McDonald
  categories:
    - Blog
  built_by: Kyle McDonald
  built_by_url: https://kylemcd.com
  featured: false
- title: VSCode Power User Course
  main_url: https://VSCode.pro
  url: https://VSCode.pro
  description: >
    After 10 years with Sublime, I switched to VSCode. Love it. Spent 1000+ hours building a premium video course to help you switch today. 200+ power user tips & tricks turn you into a VSCode.pro
  categories:
    - Education
    - Learning
    - E-commerce
    - Marketing
    - Technology
    - Web Development
  built_by: Ahmad Awais
  built_by_url: https://twitter.com/MrAhmadAwais/
  featured: false
- title: Thijs Koerselman Portfolio
  main_url: https://www.vauxlab.com
  url: https://www.vauxlab.com
  featured: false
  description: >
    Portfolio of Thijs Koerselman. A freelance software engineer, full-stack web developer and sound designer.
  categories:
    - Portfolio
    - Business
    - Freelance
    - Technology
    - Web Development
    - Music
- title: Ad Hoc Homework
  main_url: https://homework.adhoc.team
  url: https://homework.adhoc.team
  description: >
    Ad Hoc builds government digital services that are fast, efficient, and usable by everyone. Ad Hoc Homework is a collection of coding and design challenges for candidates applying to our open positions.
  categories:
    - Web Development
    - Government
    - Healthcare
    - Programming
  built_by_url: https://adhoc.team
  featured: false
- title: Birra Napoli
  main_url: http://www.birranapoli.it
  url: http://www.birranapoli.it
  built_by: Ribrain
  built_by_url: https://www.ribrainstudio.com
  featured: false
  description: >
    Birra Napoli official site
  categories:
    - Landing Page
    - Business
    - Food
- title: Satispay
  url: https://www.satispay.com
  main_url: https://www.satispay.com
  categories:
    - Business
    - Finance
    - Technology
  built_by: Satispay
  built_by_url: https://www.satispay.com
  featured: false
- title: The Movie Database - Gatsby
  url: https://tmdb.lekoarts.de
  main_url: https://tmdb.lekoarts.de
  source_url: https://github.com/LekoArts/gatsby-source-tmdb-example
  categories:
    - Open Source
    - Entertainment
    - Gallery
  featured: false
  built_by: LekoArts
  built_by_url: https://github.com/LekoArts
  description: >
    Source from The Movie Database (TMDb) API (v3) in Gatsby. This example is built with react-spring, React hooks and react-tabs and showcases the gatsby-source-tmdb plugin. It also has some client-only paths and uses gatsby-image.
- title: LANDR - Creative Tools for Musicians
  url: https://www.landr.com/
  main_url: https://www.landr.com/en/
  categories:
    - Music
    - Technology
    - Business
    - Entrepreneurship
    - Freelance
    - Marketing
    - Media
  featured: false
  built_by: LANDR
  built_by_url: https://twitter.com/landr_music
  description: >
    Marketing website built for LANDR. LANDR is a web application that provides tools for musicians to master their music (using artificial intelligence), collaborate with other musicians, and distribute their music to multiple platforms.
- title: ClinicJS
  url: https://clinicjs.org/
  main_url: https://clinicjs.org/
  categories:
    - Technology
    - Documentation
  featured: false
  built_by: NearForm
  built_by_url: https://www.nearform.com/
  description: >
    Tools to help diagnose and pinpoint Node.js performance issues.
- title: KOBIT
  main_url: https://kobit.in
  url: https://kobit.in
  description: Automated Google Analytics Report with everything you need and more
  featured: false
  categories:
    - Marketing
    - Blog
  built_by: mottox2
  built_by_url: https://mottox2.com
- title: Aleksander Hansson
  main_url: https://ahansson.com
  url: https://ahansson.com
  featured: false
  description: >
    Portfolio website for Aleksander Hansson
  categories:
    - Portfolio
    - Business
    - Freelance
    - Technology
    - Web Development
    - Consulting
  built_by: Aleksander Hansson
  built_by_url: https://www.linkedin.com/in/aleksanderhansson/
- title: Surfing Nosara
  main_url: https://www.surfingnosara.com
  url: https://www.surfingnosara.com
  description: Real estate, vacation, and surf report hub for Nosara, Costa Rica
  featured: false
  categories:
    - Business
    - Blog
    - Gallery
    - Marketing
  built_by: Desarol
  built_by_url: https://www.desarol.com
- title: Crispin Porter Bogusky
  url: https://cpbgroup.com/
  main_url: https://cpbgroup.com/
  description: >
    We solve the world’s toughest communications problems with the most quantifiably potent creative assets.
  categories:
    - Agency
    - Design
    - Marketing
  built_by: Crispin Porter Bogusky
  built_by_url: https://cpbgroup.com/
  featured: false
- title: graphene-python
  url: https://graphene-python.org
  main_url: https://graphene-python.org
  description: Graphene is a collaboratively funded project.Graphene-Python is a library for building GraphQL APIs in Python easily.
  categories:
    - Library
    - API
    - Documentation
  featured: false
- title: Engel & Völkers Ibiza Holiday Rentals
  main_url: https://www.ev-ibiza.com/
  url: https://www.ev-ibiza.com/
  featured: false
  built_by: Ventura Digitalagentur
  description: >
    Engel & Völkers, one of the most successful real estate agencies in the world, offers luxury holiday villas to rent in Ibiza.
  categories:
    - Travel
- title: Sylvain Hamann's personal website
  url: https://shamann.fr
  main_url: https://shamann.fr
  source_url: https://github.com/sylvhama/shamann-gatsby/
  description: >
    Sylvain Hamann, web developer from France
  categories:
    - Portfolio
    - Web Development
  built_by: Sylvain Hamann
  built_by_url: https://twitter.com/sylvhama
  featured: false
- title: Luca Crea's portfolio
  main_url: https://lcrea.github.io
  url: https://lcrea.github.io
  description: >
    Portfolio and personal website of Luca Crea, an Italian software engineer.
  categories:
    - Portfolio
  built_by: Luca Crea
  built_by_url: https://github.com/lcrea
  featured: false
- title: Escalade Sports
  main_url: https://www.escaladesports.com/
  url: https://www.escaladesports.com/
  categories:
    - E-commerce
    - Sports
  built_by: Escalade Sports
  built_by_url: https://www.escaladesports.com/
  featured: false
- title: Exposify
  main_url: https://www.exposify.de/
  url: https://www.exposify.de/
  description: >
    This is our German website built with Gatsby 2.0, Emotion and styled-system.
    Exposify is a proptech startup and builds technology for real estate businesses.
    We provide our customers with an elegant agent software in combination
    with beautifully designed and fast websites.
  categories:
    - Web Development
    - Real Estate
    - Agency
    - Marketing
  built_by: Exposify
  built_by_url: https://www.exposify.de/
  featured: false
- title: Steak Point
  main_url: https://www.steakpoint.at/
  url: https://www.steakpoint.at/
  description: >
    Steak Restaurant in Vienna, Austria (Wien, Österreich).
  categories:
    - Food
  built_by: Peter Kroyer
  built_by_url: https://www.peterkroyer.at/
  featured: false
- title: Takumon blog
  main_url: https://takumon.com
  url: https://takumon.com
  source_url: https://github.com/Takumon/blog
  description: Java Engineer's tech blog.
  featured: false
  categories:
    - Blog
  built_by: Takumon
  built_by_url: https://twitter.com/inouetakumon
- title: DayThirty
  main_url: https://daythirty.com
  url: https://daythirty.com
  description: DayThirty - ideas for the new year.
  featured: false
  categories:
    - Marketing
  built_by: Jack Oliver
  built_by_url: https://twitter.com/mrjackolai
- title: TheAgencyProject
  main_url: https://theagencyproject.co
  url: https://theagencyproject.co
  description: Agency model, without agency overhead.
  categories:
    - Agency
  built_by: JV-LA
  built_by_url: https://jv-la.com
- title: Karen Hou's portfolio
  main_url: https://www.karenhou.com/
  url: https://www.karenhou.com/
  categories:
    - Portfolio
  built_by: Karen H. Developer
  built_by_url: https://github.com/karenhou
  featured: false
- title: Jean Luc Ponty
  main_url: https://ponty.com
  url: https://ponty.com
  description: Official site for Jean Luc Ponty, French virtuoso violinist and jazz composer.
  featured: false
  categories:
    - Music
    - Entertainment
  built_by: Othermachines
  built_by_url: https://othermachines.com
- title: Rosewood Family Advisors
  main_url: https://www.rfallp.com/
  url: https://www.rfallp.com/
  description: Rosewood Family Advisors LLP (Palo Alto) provides a diverse range of family office services customized for ultra high net worth individuals.
  featured: false
  categories:
    - Finance
    - Business
  built_by: Othermachines
  built_by_url: https://othermachines.com
- title: Standing By Company
  main_url: https://standingby.company
  url: https://standingby.company
  description: A brand experience design company led by Scott Mackenzie and Trent Barton.
  featured: false
  categories:
    - Design
    - Web Development
  built_by: Standing By Company
  built_by_url: https://standingby.company
- title: Ashley Thouret
  main_url: https://www.ashleythouret.com
  url: https://www.ashleythouret.com
  description: Official website of Canadian soprano Ashley Thouret. Site designed by Stephen Bell.
  categories:
    - Portfolio
    - Music
  built_by: Michael Uloth
  built_by_url: https://www.michaeluloth.com
  featured: false
- title: The AZOOR Society
  main_url: https://www.azoorsociety.org
  url: https://www.azoorsociety.org
  description: The AZOOR Society is a UK-based charity committed to promoting awareness of Acute Zonal Occult Outer Retinopathy and assisting further research. Site designed by Stephen Bell.
  categories:
    - Community
    - Nonprofit
  built_by: Michael Uloth
  built_by_url: https://www.michaeluloth.com
  featured: false
- title: Gábor Fűzy pianist
  main_url: https://pianobar.hu
  url: https://pianobar.hu
  description: Gábor Fűzy pianist's official website built with Gatsby v2.
  categories:
    - Music
  built_by: Zoltán Bedi
  built_by_url: https://github.com/B3zo0
  featured: false
- title: Logicwind
  main_url: https://logicwind.com
  url: https://logicwind.com
  description: Website of Logicwind - JavaScript experts, Technology development agency & consulting.
  featured: false
  categories:
    - Portfolio
    - Agency
    - Web Development
    - Consulting
  built_by: Logicwind
  built_by_url: https://www.logicwind.com
- title: ContactBook.app
  main_url: https://contactbook.app
  url: https://contactbook.app
  description: Seamlessly share Contacts with G Suite team members
  featured: false
  categories:
    - Landing Page
    - Blog
  built_by: Logicwind
  built_by_url: https://www.logicwind.com
- title: Waterscapes
  main_url: https://waterscap.es
  url: https://waterscap.es/lake-monteynard/
  source_url: https://github.com/gaelbillon/Waterscapes-Gatsby-site
  description: Waterscap.es is a directory of bodies of water (creeks, ponds, waterfalls, lakes, etc) with information about each place such as how to get there, hike time, activities and photos and a map displayed with the Mapbox GL SJ npm package. It was developed with the goal of learning Gatsby. This website is based on the gatsby-contentful-starter and uses Contentful as CMS. It is hosted on Netlify. Hooks are setup with Bitbucket and Contentful to trigger a new build upon code or content changes. The data on Waterscap.es is a mix of original content and informations from the internets gathered and put together.
  categories:
    - Directory
    - Photography
    - Travel
  built_by: Gaël Billon
  built_by_url: https://gaelbillon.com
  featured: false
- title: Packrs
  url: https://www.packrs.co/
  main_url: https://www.packrs.co/
  description: >
    Packrs is a local delivery platform, one spot for all your daily requirements. On a single tap get everything you need at your doorstep.
  categories:
    - Marketing
    - Landing Page
    - Entrepreneurship
  built_by: Vipin Kumar Rawat
  built_by_url: https://github.com/aesthytik
  featured: false
- title: HyakuninIsshu
  main_url: https://hyakuninanki.net
  url: https://hyakuninanki.net
  source_url: https://github.com/rei-m/web_hyakuninisshu
  description: >
    HyakuninIsshu is a traditional Japanese card game.
  categories:
    - Education
    - Gallery
    - Entertainment
  built_by: Rei Matsushita
  built_by_url: https://github.com/rei-m/
  featured: false
- title: WQU Partners
  main_url: https://partners.wqu.org/
  url: https://partners.wqu.org/
  featured: false
  categories:
    - Marketing
    - Education
    - Landing Page
  built_by: Corey Ward
  built_by_url: http://www.coreyward.me/
- title: Federico Giacone
  url: https://federico.giac.one/
  main_url: https://federico.giac.one
  source_url: https://github.com/leopuleo/federico.giac.one
  description: >
    Digital portfolio for Italian Architect Federico Giacone.
  categories:
    - Portfolio
    - Gallery
  built_by: Leonardo Giacone
  built_by_url: https://github.com/leopuleo
  featured: false
- title: Station
  url: https://getstation.com/
  main_url: https://getstation.com/
  description: Station is the first smart browser for busy people. A single place for all of your web applications.
  categories:
    - Technology
    - Web Development
    - Productivity
  featured: false
- title: Vyron Vasileiadis
  url: https://fedonman.com/
  main_url: https://fedonman.com
  source_url: https://github.com/fedonman/fedonman-website
  description: Personal space of Vyron Vasileiadis aka fedonman, a Web & IoT Developer, Educator and Entrepreneur based in Athens, Greece.
  categories:
    - Portfolio
    - Technology
    - Web Development
    - Education
  built_by: Vyron Vasileiadis
  built_by_url: https://github.com/fedonman
- title: Fabien Champigny
  url: https://www.champigny.name/
  main_url: https://www.champigny.name/
  built_by_url: https://www.champigny.name/
  description: Fabien Champigny's personal blog. Entrepreneur, hacker and loves street photo.
  categories:
    - Blog
    - Gallery
    - Photography
    - Productivity
    - Entrepreneurship
  featured: false
- title: Alex Xie - Portfolio
  url: https://alexieyizhe.me/
  main_url: https://alexieyizhe.me/
  source_url: https://github.com/alexieyizhe/alexieyizhe.github.io
  description: >
    Personal website of Alex Yizhe Xie, a University of Waterloo Computer Science student and coding enthusiast.
  categories:
    - Blog
    - Portfolio
    - Web Development
  featured: false
- title: Dale Blackburn - Portfolio
  url: https://dakebl.co.uk/
  main_url: https://dakebl.co.uk/
  description: >
    Dale Blackburn's personal website and blog.
  categories:
    - Blog
    - Portfolio
    - Web Development
  featured: false
- title: Portfolio of Anthony Wiktor
  url: https://www.anthonydesigner.com/
  main_url: https://www.anthonydesigner.com/
  description: >
    Anthony Wiktor is a Webby Award-Winning Creative Director and Digital Designer twice named Hot 100 by WebDesigner Magazine. Anthony has over a decade of award-winning experience in design and has worked on projects across a diverse set of industries — from entertainment to consumer products to hospitality to technology. Anthony is a frequent lecturer at USC’s Annenberg School for Communication & Journalism and serves on the board of AIGA Los Angeles.
  categories:
    - Portfolio
    - Marketing
  built_by: Maciej Leszczyński
  built_by_url: https://twitter.com/_maciej
  featured: false
- title: Frame.io Workflow Guide
  main_url: https://workflow.frame.io
  url: https://workflow.frame.io
  description: >
    The web’s most comprehensive post-production resource, written by pro filmmakers, for pro filmmakers. Always expanding, always free.
  categories:
    - Education
  built_by: Frame.io
  built_by_url: https://frame.io
  featured: false
- title: MarcySutton.com
  main_url: https://marcysutton.com
  url: https://marcysutton.com
  description: >
    The personal website of web developer and accessibility advocate Marcy Sutton.
  categories:
    - Blog
    - Accessibility
    - Video
    - Photography
  built_by: Marcy Sutton
  built_by_url: https://marcysutton.com
  featured: true
- title: WPGraphQL Docs
  main_url: https://docs.wpgraphql.com
  url: https://docs.wpgraphql.com
  description: >
    Documentation for WPGraphQL, a free open-source WordPress plugin that provides an extendable GraphQL schema and API for any WordPress site.
  categories:
    - API
    - Documentation
    - Technology
    - Web Development
    - WordPress
  built_by: WPGraphQL
  built_by_url: https://wpgraphql.com
  featured: false
- title: Shine Lawyers
  main_url: https://www.shine.com.au
  url: https://www.shine.com.au
  description: >
    Shine Lawyers is an Australian legal services website built with Gatsby v2, Elasticsearch, Isso, and Geolocation services.
  categories:
    - Business
    - Blog
- title: Parallel Polis Kosice
  url: https://www.paralelnapoliskosice.sk/
  main_url: https://www.paralelnapoliskosice.sk/
  source_url: https://github.com/ParalelnaPolisKE/paralelnapoliskosice.sk
  description: >
    Parallel Polis is a collective of people who want to live in a more opened world. We look for possibilities and technologies (Bitcoin, the blockchain, reputation systems and decentralized technologies in general) that open new ways, make processes easier and remove unnecessary barriers. We want to create an environment that aims at education, discovering and creating better systems for everybody who is interested in freedom and independence.
  categories:
    - Blog
    - Education
    - Technology
  built_by: Roman Vesely
  built_by_url: https://romanvesely.
  featured: false
- title: Unda Solutions
  url: https://unda.com.au
  main_url: https://unda.com.au
  description: >
    A custom web application development company in Perth, WA
  categories:
    - Business
    - Freelance
    - Web Development
    - Technology
  featured: false
- title: BIGBrave
  main_url: https://bigbrave.digital
  url: https://bigbrave.digital
  description: >
    BIGBrave is a strategic design firm. We partner with our clients, big and small, to design & create human-centered brands, products, services and systems that are simple, beautiful and easy to use.
  categories:
    - Agency
    - Web Development
    - Marketing
    - Technology
    - WordPress
  built_by: Francois Brill | BIGBrave
  built_by_url: https://bigbrave.digital
  featured: false
- title: 5th Avenue Properties
  main_url: https://5thavenue.co.za
  url: https://5thavenue.co.za
  description: >
    5th Avenue Properties specializes in the leasing and sales of office space and industrial property. BIGBrave built the website in Gatsby with data from an API server (CRM) for all the property and consultant data, and WordPress for all the website content data and case studies. All forms on the website was also directly integrated into the CRM system to ensure no leads are lost. People cannot stop commenting on the speed of the site and the property search.
  categories:
    - Technology
    - WordPress
    - API
  built_by: Russel Povey and Francois Brill | BIGBrave
  built_by_url: https://bigbrave.digital
  featured: false
- title: Intsha Consulting
  main_url: https://intsha.co.za
  url: https://intsha.co.za
  description: >
    Intsha is a bespoke Human Resources consultancy firm offering expert Recruitment and Talent Management services in today's competitive marketplace. BIGBrave helped Intsha design and develop a bespoke online presense helping them stand out from the crowd.
  categories:
    - Consulting
    - Marketing
    - WordPress
  built_by: Evan Janovsky | BIGBrave
  built_by_url: https://bigbrave.digital
  featured: false
- title: MHW Law
  main_url: https://mhwlaw.ca
  url: https://mhwlaw.ca
  description: >
    MHW is a full service law firm that has offered legal representation and advice to clients locally and throughout British Columbia since 1984. BIGBrave helped MHW bring their website into the 21st century by offering the best and latest Gatsby site to help them stand our from the crowd.
  categories:
    - Law
    - Marketing
    - WordPress
  built_by: Evan Janovsky and Francois Brill | BIGBrave
  built_by_url: https://bigbrave.digital
  featured: false
- title: KegTracker
  main_url: https://www.kegtracker.co.za
  url: https://www.kegtracker.co.za
  description: >
    Keg Tracker is part of the Beverage Insights family and its sole aim is to provide you with the right data about your kegs to make better decisions. In today’s business landscape having the right information at your finger tips is crucial to the agility of your business.
  categories:
    - Food
    - Business
    - Technology
  built_by: Francois Brill | BIGBrave
  built_by_url: https://bigbrave.digital
  featured: false
- title: Mike Nichols
  url: https://www.mikenichols.me
  main_url: https://www.mikenichols.me
  description: >
    Portfolio site of Mike Nichols, a UX designer and product development lead.
  categories:
    - Portfolio
    - Technology
    - Web Development
  built_by: Mike Nichols
  featured: false
- title: Steve Haid
  url: https://www.stevehaid.com
  main_url: https://www.stevehaid.com
  description: >
    Steve Haid is a real estate agent and Professional Financial Planner (PFP) who has been helping clients achieve their investment goals since 2006. Site designed by Stephen Bell.
  categories:
    - Marketing
    - Real Estate
  built_by: Michael Uloth
  built_by_url: https://www.michaeluloth.com
- title: Incremental - Loyalty, Rewards and Incentive Programs
  main_url: https://www.incremental.com.au
  url: https://www.incremental.com.au
  description: >
    Sydney-based digital agency specialising in loyalty, rewards and incentive programs. WordPress backend; Cloudinary, YouTube and Hubspot form integration; query data displayed as animated SVG graphs; video background in the header.
  categories:
    - Agency
    - Portfolio
    - WordPress
  built_by: Incremental
  built_by_url: https://www.incremental.com.au
  featured: false
- title: Technica11y
  main_url: https://www.technica11y.org
  url: https://www.technica11y.org
  description: >
    Discussing challenges in technical accessibility.
  categories:
    - Accessibility
    - Education
    - Video
  built_by: Tenon.io
  built_by_url: https://tenon.io
  featured: false
- title: Matthew Secrist
  main_url: https://www.matthewsecrist.net
  url: https://www.matthewsecrist.net
  source_url: https://github.com/matthewsecrist/v3
  description: >
    Matthew Secrist's personal portfolio using Gatsby, Prismic and Styled-Components.
  categories:
    - Portfolio
    - Technology
    - Web Development
  built_by: Matthew Secrist
  built_by_url: https://www.matthewsecrist.net
  featured: false
- title: Node.js Dev
  main_url: https://nodejs.dev
  url: https://nodejs.dev
  source_url: https://github.com/nodejs/nodejs.dev
  description: >
    Node.js Foundation Website.
  categories:
    - Documentation
    - Web Development
  built_by: Node.js Website Redesign Working Group
  built_by_url: https://github.com/nodejs/website-redesign
  featured: false
- title: Sheffielders
  main_url: https://sheffielders.org
  url: https://sheffielders.org
  source_url: https://github.com/davemullenjnr/sheffielders
  description: >
    A collective of businesses, creatives, and projects based in Sheffield, UK.
  categories:
    - Directory
  built_by: Dave Mullen Jnr
  built_by_url: https://davemullenjnr.co.uk
  featured: false
- title: Stealth Labs
  url: https://stealthlabs.io
  main_url: https://stealthlabs.io
  description: >
    We design and develop for the web, mobile and desktop
  categories:
    - Portfolio
    - Web Development
  built_by: Edvins Antonovs
  built_by_url: https://edvins.io
  featured: false
- title: Constanzia Yurashko
  main_url: https://www.constanziayurashko.com
  url: https://www.constanziayurashko.com
  description: >
    Exclusive women's ready-to-wear fashion by designer Constanzia Yurashko.
  categories:
    - Portfolio
  built_by: Maxim Andries
  featured: false
- title: Algolia
  url: https://algolia.com
  main_url: https://algolia.com
  description: >
    Algolia helps businesses across industries quickly create relevant, scalable, and lightning fast search and discovery experiences.
  categories:
    - Web Development
    - Technology
    - Open Source
    - Featured
  built_by: Algolia
  featured: true
- title: GVD Renovations
  url: https://www.gvdrenovationsinc.com/
  main_url: https://www.gvdrenovationsinc.com/
  description: >
    GVD Renovations is a home improvement contractor with a well known reputation as a professional, quality contractor in California.
  categories:
    - Business
  built_by: David Krasniy
  built_by_url: http://dkrasniy.com
  featured: false
- title: Styled System
  url: https://styled-system.com/
  main_url: https://styled-system.com/
  source_url: https://github.com/styled-system/styled-system/tree/master/docs
  description: >
    Style props for rapid UI development.
  categories:
    - Design System
  built_by: Brent Jackson
  built_by_url: https://jxnblk.com/
- title: Timehacker
  url: https://timehacker.app
  main_url: https://timehacker.app
  description: >
    Procrastination killer, automatic time tracking app to skyrocket your productivity
  categories:
    - Productivity
    - App
    - Technology
    - Marketing
    - Landing Page
  built_by: timehackers
  featured: false
- title: Little & Big
  main_url: https://www.littleandbig.com.au/
  url: https://www.littleandbig.com.au/
  description: >
    Little & Big exists with the aim to create Websites, Apps, E-commerce stores
    that are consistently unique and thoughtfully crafted, every time.
  categories:
    - Agency
    - Design
    - Web Development
    - Portfolio
  built_by: Little & Big
  built_by_url: https://www.littleandbig.com.au/
  featured: false
- title: Cat Knows
  main_url: https://catnose99.com/
  url: https://catnose99.com/
  description: >
    Personal blog built with Gatsby v2.
  categories:
    - Blog
    - Web Development
  built_by: CatNose
  built_by_url: https://twitter.com/catnose99
  featured: false
- title: just some dev
  url: https://www.iamdeveloper.com
  main_url: https://www.iamdeveloper.com
  source_url: https://github.com/nickytonline/www.iamdeveloper.com
  description: >
    Just some software developer writing things ✏️
  categories:
    - Blog
  built_by: Nick Taylor
  built_by_url: https://www.iamdeveloper.com
  featured: false
- title: Keziah Moselle Blog
  url: https://blog.keziahmoselle.fr/
  main_url: https://blog.keziahmoselle.fr/
  source_url: https://github.com/KeziahMoselle/blog.keziahmoselle.fr
  description: >
    ✍️ A place to share my thoughts.
  categories:
    - Blog
  built_by: Keziah Moselle
  built_by_url: https://keziahmoselle.fr/
- title: xfuture's blog
  url: https://www.xfuture-blog.com/
  main_url: https://www.xfuture-blog.com/
  source_url: https://github.com/xFuture603/xfuture-blog
  description: >
    A blog about Devops, Web development, and my insights as a systems engineer.
  categories:
    - Blog
  built_by: Daniel Uhlmann
  built_by_url: https://www.xfuture-blog.com/
- title: Mayne's Blog
  main_url: https://gine.me/
  url: https://gine.me/page/1
  source_url: https://github.com/mayneyao/gine-blog
  featured: false
  categories:
    - Blog
    - Web Development
- title: Bakedbird
  url: https://bakedbird.com
  main_url: https://bakedbird.com
  description: >
    Eleftherios Psitopoulos - A frontend developer from Greece ☕
  categories:
    - Portfolio
    - Blog
  built_by: Eleftherios Psitopoulos
  built_by_url: https://bakedbird.com
- title: Benjamin Lannon
  url: https://lannonbr.com
  main_url: https://lannonbr.com
  source_url: https://github.com/lannonbr/Portfolio-gatsby
  description: >
    Personal portfolio of Benjamin Lannon
  categories:
    - Portfolio
    - Web Development
  built_by: Benjamin Lannon
  built_by_url: https://lannonbr.com
  featured: false
- title: Aravind Balla
  url: https://aravindballa.com
  main_url: https://aravindballa.com
  source_url: https://github.com/aravindballa/website2017
  description: >
    Personal portfolio of Aravind Balla
  categories:
    - Portfolio
    - Blog
    - Web Development
  built_by: Aravind Balla
  built_by_url: https://aravindballa.com
- title: Kaleb McKelvey
  url: https://kalebmckelvey.com
  main_url: https://kalebmckelvey.com
  source_url: https://github.com/avatar-kaleb/kalebmckelvey-site
  description: >
    Personal portfolio of Kaleb McKelvey!
  categories:
    - Blog
    - Portfolio
  built_by: Kaleb McKelvey
  built_by_url: https://kalebmckelvey.com
  featured: false
- title: Michal Czaplinski
  url: https://czaplinski.io
  main_url: https://czaplinski.io
  source_url: https://github.com/michalczaplinski/michalczaplinski.github.io
  description: >
    Michal Czaplinski is a full-stack developer 🚀
  categories:
    - Portfolio
    - Web Development
  built_by: Michal Czaplinski mmczaplinski@gmail.com
  built_by_url: https://czaplinski.io
  featured: false
- title: Interactive Investor (ii)
  url: https://www.ii.co.uk
  main_url: https://www.ii.co.uk
  description: >
    Hybrid (static/dynamic) Gatsby web app for ii's free research, news and analysis, discussion and product marketing site.
  categories:
    - Business
    - Finance
    - Technology
  built_by: Interactive Investor (ii)
  built_by_url: https://www.ii.co.uk
  featured: false
- title: Weingut Goeschl
  url: https://www.weingut-goeschl.at/
  main_url: https://www.weingut-goeschl.at/
  description: >
    Weingut Goeschl is a family winery located in Gols, Burgenland in Austria (Österreich)
  categories:
    - E-commerce
    - Business
  built_by: Peter Kroyer
  built_by_url: https://www.peterkroyer.at/
  featured: false
- title: Hash Tech Guru
  url: https://hashtech.guru
  main_url: https://hashtech.guru
  description: >
    Software Development Training School and Tech Blog
  categories:
    - Blog
    - Education
  built_by: Htet Wai Yan Soe
  built_by_url: https://github.com/johnreginald
- title: AquaGruppen Vattenfilter
  url: https://aquagruppen.se
  main_url: https://aquagruppen.se/
  description: >
    Water filter and water treatment products in Sweden
  categories:
    - Business
    - Technology
  built_by: Johan Eliasson
  built_by_url: https://github.com/elitan
  featured: false
- title: Josef Aidt
  url: https://josefaidt.dev
  main_url: https://josefaidt.dev
  source_url: https://github.com/josefaidt/josefaidt.github.io
  description: >
    Personal website, blog, portfolio for Josef Aidt
  categories:
    - Portfolio
    - Blog
    - Web Development
  built_by: Josef Aidt
  built_by_url: https://twitter.com/garlicbred
- title: How To egghead
  main_url: https://howtoegghead.com/
  url: https://howtoegghead.com/
  source_url: https://github.com/eggheadio/how-to-egghead
  featured: false
  built_by: egghead.io
  built_by_url: https://egghead.io
  description: >
    How to become an egghead instructor or reviewer
  categories:
    - Documentation
    - Education
- title: Sherpalo Ventures
  main_url: https://www.sherpalo.com/
  url: https://www.sherpalo.com/
  featured: false
  categories:
    - Finance
    - Business
    - Technology
  built_by: Othermachines
  built_by_url: https://othermachines.com
- title: WrapCode
  url: https://www.wrapcode.com
  main_url: https://www.wrapcode.com
  description: >
    A full stack blog on Microsoft Azure, JavaScript, DevOps, AI and Bots.
  categories:
    - Blog
    - Technology
    - Web Development
  built_by: Rahul P
  built_by_url: https://twitter.com/_rahulpp
  featured: false
- title: Kirankumar Ambati's Portfolio
  url: https://www.kirankumarambati.me
  main_url: https://www.kirankumarambati.me
  description: >
    Personal website, blog, portfolio of Kirankumar Ambati
  categories:
    - Blog
    - Portfolio
    - Web Development
  built_by: Kirankumar Ambati
  built_by_url: https://github.com/kirankumarambati
  featured: false
- title: Rou Hun Fan's portfolio
  main_url: https://flowen.me
  url: https://flowen.me
  description: >
    Portfolio of creative developer Rou Hun Fan. Built with Gatsby v2 &amp; Greensock drawSVG.
  categories:
    - Portfolio
  built_by: Rou Hun Fan Developer
  built_by_url: https://flowen.me
  featured: false
- title: chadly.net
  url: https://www.chadly.net
  main_url: https://www.chadly.net
  source_url: https://github.com/chadly/chadly.net
  description: >
    Personal tech blog by Chad Lee.
  categories:
    - Blog
    - Technology
    - Web Development
  built_by: Chad Lee
  built_by_url: https://github.com/chadly
  featured: false
- title: CivicSource
  url: https://www.civicsource.com
  main_url: https://www.civicsource.com
  description: >
    Online auction site to purchase tax-distressed properties from local taxing authorities.
  categories:
    - Real Estate
    - Government
  featured: false
- title: SpotYou
  main_url: https://spotyou.joshglazer.com
  url: https://spotyou.joshglazer.com
  source_url: https://github.com/joshglazer/spotyou
  description: >
    SpotYou allows you to watch your favorite music videos on Youtube based on your Spotify Preferences
  categories:
    - Entertainment
    - Music
  built_by: Josh Glazer
  built_by_url: https://linkedin.com/in/joshglazer/
  featured: false
- title: Hesam Kaveh's blog
  description: >
    A blog with great seo that using gatsby-source-wordpress to fetch posts from backend
  main_url: https://hesamkaveh.com/
  url: https://hesamkaveh.com/
  source_url: https://github.com/hesamkaveh/sansi
  featured: false
  categories:
    - Blog
    - WordPress
- title: Oliver Gomes Portfolio
  main_url: https://oliver-gomes.github.io/v4/
  url: https://oliver-gomes.github.io/v4/
  description: >
    As an artist and a web designer/developer, I wanted to find a way to present these two portfolios in a way that made sense.  I felt with new found power of speed, Gatsby helped keep my creativity intact with amazing response and versatility. I felt my butter smooth transition felt much better in user perspective and super happy with the power of Gatsby.
  categories:
    - Portfolio
    - Web Development
    - Blog
  built_by: Oliver Gomes
  built_by_url: https://github.com/oliver-gomes
  featured: false
- title: Patrik Szewczyk
  url: https://www.szewczyk.cz/
  main_url: https://www.szewczyk.cz/
  description: >
    Patrik Szewczyk – JavaScript, TypeScript, React, Node.js developer, Redux, Reason
  categories:
    - Portfolio
  built_by: Patrik Szewczyk
  built_by_url: https://linkedin.com/in/thepatriczek/
  featured: false
- title: Jacob Cofman's Blog
  description: >
    Personal blog / portfolio about Jacob Cofman.
  main_url: https://jcofman.de/
  url: https://jcofman.de/
  source_url: https://github.com/JCofman/jc-website
  featured: false
  categories:
    - Blog
    - Portfolio
- title: re-geo
  description: >
    re-geo is react based geo cities style component.
  main_url: https://re-geo.netlify.com/
  url: https://re-geo.netlify.com/
  source_url: https://github.com/sadnessOjisan/re-geo-lp
  categories:
    - Open Source
  built_by: sadnessOjisan
  built_by_url: https://twitter.com/sadnessOjisan
  featured: false
- title: Luis Cestou Portfolio
  description: >
    Portfolio of graphic + interactive designer Luis Cestou.
  main_url: https://luiscestou.com
  url: https://luiscestou.com
  source_url: https://github.com/lcestou/luiscestou.com
  built_by: Luis Cestou contact@luiscestou.com
  built_by_url: https://luiscestou.com
  featured: false
  categories:
    - Portfolio
    - Web Development
- title: Data Hackers
  url: https://datahackers.com.br/
  main_url: https://datahackers.com.br/
  description: >
    Official website for the biggest portuguese-speaking data science community. Makes use of several data sources such as podcasts from Anchor, messages from Slack, newsletters from MailChimp and blog posts from Medium. The unique visual design also had its hurdles and was quite fun to develop!
  categories:
    - Blog
    - Education
    - Podcast
    - Technology
  built_by: Kaordica
  built_by_url: https://kaordica.design
  featured: false
- title: TROMAQ
  url: https://www.tromaq.com/
  main_url: https://www.tromaq.com/
  description: >
    TROMAQ executes earthmoving services and rents heavy machinery for construction work. Even with the lack of good photography, their new site managed to pass a solid and trustworthy feeling to visitors during testing and they're already seeing the improvement in brand awareness, being the sole player with a modern website in their industry.
  categories:
    - Marketing
  built_by: Kaordica
  built_by_url: https://kaordica.design
  featured: false
- title: Novida Consulting
  url: https://www.novidaconsultoria.com.br
  main_url: https://www.novidaconsultoria.com.br
  description: >
    Novida’s goal was to position itself as a solid, exclusive and trustworthy brand for families looking for a safe financial future… We created a narrative and visual design that highlight their exclusivity.
  categories:
    - Marketing
  built_by: Kaordica
  built_by_url: https://kaordica.design
  featured: false
- title: We Are Clarks
  url: https://www.weareclarks.com
  main_url: https://www.weareclarks.com
  source_url: https://github.com/abeaclark/weareclarks
  description: >
    A family travel blog.
  categories:
    - Blog
    - Travel
  built_by: Abe Clark
  built_by_url: https://www.linkedin.com/in/abrahamclark/
  featured: false
- title: Guillaume Briday's Blog
  main_url: https://guillaumebriday.fr/
  url: https://guillaumebriday.fr/
  source_url: https://github.com/guillaumebriday/guillaumebriday.fr
  description: >
    My personal blog built with Gatsby and Tailwind CSS.
  categories:
    - Blog
    - Web Development
    - Technology
  built_by: Guillaume Briday
  built_by_url: https://guillaumebriday.fr/
  featured: false
- title: Jean Regisser's Portfolio
  main_url: https://jeanregisser.com/
  url: https://jeanregisser.com/
  source_url: https://github.com/jeanregisser/jeanregisser.com
  featured: false
  description: >
    Portfolio of software engineer Jean Regisser.
  categories:
    - Portfolio
    - Mobile Development
  built_by: Jean Regisser
  built_by_url: https://jeanregisser.com/
- title: Chase Ohlson
  url: https://chaseohlson.com
  main_url: https://chaseohlson.com
  description: >
    Portfolio of frontend engineer & web developer Chase Ohlson.
  categories:
    - Portfolio
    - Web Development
  built_by: Chase Ohlson
  built_by_url: https://chaseohlson.com
  featured: false
- title: Zach Schnackel
  url: https://zslabs.com
  main_url: https://zslabs.com
  source_url: https://github.com/zslabs/zslabs.com
  description: >
    Portfolio site for UI/Motion Developer, Zach Schnackel.
  categories:
    - Portfolio
    - Web Development
  built_by: Zach Schnackel
  built_by_url: https://zslabs.com
- title: Gremlin
  url: https://www.gremlin.com
  main_url: https://www.gremlin.com
  description: >
    Gremlin's Failure as a Service finds weaknesses in your system before they cause problems.
  categories:
    - Marketing
- title: Headless.page
  main_url: https://headless.page/
  url: https://headless.page/
  description: >
    Headless.page is a directory of e-commerce sites featuring headless architecture, PWA features and / or the latest JavaScript technology.
  categories:
    - Directory
    - E-commerce
  built_by: Subscribe Pro
  built_by_url: https://www.subscribepro.com/
  featured: false
- title: Ouracademy
  main_url: https://our-academy.org/
  url: https://our-academy.org/
  source_url: https://github.com/ouracademy/website
  description: >
    Ouracademy is an organization that promoves the education in software development through blog posts & videos smiley.
  categories:
    - Open Source
    - Blog
    - Education
  built_by: Ouracademy
  built_by_url: https://github.com/ouracademy
  featured: false
- title: Tenon.io
  main_url: https://tenon.io
  url: https://tenon.io
  description: >
    Tenon.io is an accessibility tooling, services and consulting company.
  categories:
    - API
    - Accessibility
    - Business
    - Consulting
    - Technology
  built_by: Tenon.io
  built_by_url: https://tenon.io
  featured: false
- title: Projectival
  url: https://www.projectival.de/
  main_url: https://www.projectival.de/
  description: >
    Freelancer Online Marketing & Web Development in Cologne, Germany
  categories:
    - Freelance
    - Marketing
    - Web Development
    - Blog
    - Consulting
    - SEO
    - Business
  built_by: Sascha Klapetz
  built_by_url: https://www.projectival.de/
  featured: false
- title: Hetzner Online Community
  main_url: https://community.hetzner.com
  url: https://community.hetzner.com
  description: >
    Hetzner Online Community provides a free collection of high-quality tutorials, which are based on free and open source software, on a variety of topics such as development, system administration, and other web technology.
  categories:
    - Web Development
    - Technology
    - Programming
    - Open Source
    - Community
  built_by: Hetzner Online GmbH
  built_by_url: https://www.hetzner.com/
  featured: false
- title: AGYNAMIX
  url: https://www.agynamix.de/
  main_url: https://www.agynamix.de/
  source_url: https://github.com/tuhlmann/agynamix.de
  description: >
    Full Stack Java, Scala, Clojure, TypeScript, React Developer in Thalheim, Germany
  categories:
    - Freelance
    - Web Development
    - Programming
    - Blog
    - Consulting
    - Portfolio
    - Business
  built_by: Torsten Uhlmann
  built_by_url: https://www.agynamix.de/
  featured: false
- title: syracuse.io
  url: https://syracuse.io
  main_url: https://syracuse.io
  source_url: https://github.com/syracuseio/syracuseio/
  description: >
    Landing page for Syracuse NY Software Development Meetup Groups
  categories:
    - Community
  built_by: Benjamin Lannon
  built_by_url: https://lannonbr.com
- title: Render Documentation
  main_url: https://render.com/docs
  url: https://render.com/docs
  description: >
    Render is the easiest place to host your sites and apps. We use Gatsby for everything on https://render.com, including our documentation. The site is deployed on Render as well! We also have a guide to deploying Gatsby apps on Render: https://render.com/docs/deploy-gatsby.
  categories:
    - Web Development
    - Programming
    - Documentation
    - Technology
  built_by: Render Developers
  built_by_url: https://render.com
  featured: false
- title: prima
  url: https://www.prima.co
  main_url: https://www.prima.co
  description: >
    Discover industry-defining wellness content and trusted organic hemp CBD products safely supporting wellness, stress, mood, skin health, and balance.
  categories:
    - Blog
    - E-commerce
    - Education
  built_by: The Couch
  built_by_url: https://thecouch.nyc
- title: Gatsby Guides
  url: https://gatsbyguides.com/
  main_url: https://gatsbyguides.com/
  description: >
    Free tutorial course about using Gatsby with a CMS.
  categories:
    - Education
    - Documentation
    - Web Development
  built_by: Osio Labs
  built_by_url: https://osiolabs.com/
  featured: false
- title: Architude
  url: https://architudedesign.com
  main_url: https://architudedesign.com
  description: >
    筑冶 Architude International Design Consultants
  categories:
    - Design
    - Landing Page
    - Gallery
  built_by: Neo Nie
  built_by_url: https://github.com/nihgwu
  featured: false
- title: Arctica
  url: https://arctica.io
  main_url: https://arctica.io
  description: >
    Arctica specialises in purpose-built web sites and progressive web applications with user optimal experiences, tailored to meet the objectives of your business.
  categories:
    - Portfolio
    - Agency
    - Design
    - Web Development
  built_by: Arctica
  built_by_url: https://arctica.io
  featured: false
- title: Shard Ventures
  url: https://shard.vc
  main_url: https://shard.vc
  description: >
    Shard is building new online companies from scratch, partnering with other like-minded founders to start and invest in technology companies.
  categories:
    - Finance
    - Technology
    - Portfolio
  built_by: Arctica
  built_by_url: https://arctica.io
  featured: false
- title: David Brookes
  url: https://davidbrookes.me
  main_url: https://davidbrookes.me
  description: >
    Specialising in crafting stylish, high performance websites and applications that get results, using the latest cutting edge web development technologies.
  categories:
    - Portfolio
    - Freelance
    - Web Development
  built_by: Arctica
  built_by_url: https://arctica.io
  featured: false
- title: Dennis Morello
  url: https://morello.dev
  main_url: https://morello.dev
  source_url: https://gitlab.com/dennismorello/dev-blog
  description: >
    morello.dev is a development and technology blog written by Dennis Morello.
  categories:
    - Blog
    - Education
    - Web Development
    - Open Source
    - Technology
  built_by: Dennis Morello
  built_by_url: https://twitter.com/dennismorello
  featured: false
- title: BaseTable
  url: https://autodesk.github.io/react-base-table/
  main_url: https://autodesk.github.io/react-base-table/
  source_url: https://github.com/Autodesk/react-base-table
  description: >
    BaseTable is a react table component to display large data set with high performance and flexibility.
  categories:
    - Web Development
    - Documentation
    - Open Source
  built_by: Neo Nie
  built_by_url: https://github.com/nihgwu
  featured: false
- title: herper.io
  url: https://herper.io/
  main_url: https://herper.io/
  description: >
    Portfolio website for Jacob Herper - a Front End Web Developer with a passion for all things digital. I have more than 10 years experience working in web development.
  categories:
    - Portfolio
    - Web Development
    - Freelance
    - Design
    - SEO
  built_by: Jacob Herper
  built_by_url: https://github.com/jakeherp
  source_url: https://github.com/jakeherp/portfolio
  featured: false
- title: Artem Sapegin Photography
  description: >
    Photography portfolio and blog of Artem Sapegin, an award-losing photographer living in Berlin, Germany. Landscapes, cityscapes and dogs.
  main_url: https://morning.photos/
  url: https://morning.photos/
  source_url: https://github.com/sapegin/morning.photos
  categories:
    - Portfolio
    - Photography
  built_by: Artem Sapegin
  built_by_url: https://github.com/sapegin
- title: Pattyrn
  main_url: https://pattyrn.com
  url: https://pattyrn.com
  description: >
    Pattyrn uses advanced machine learning AI to analyze the platform’s your teams use, making it easy to solve performance problems, reduce bottlenecks, and monitor culture health to optimize your ROI and help boost performance without causing burn out.
  categories:
    - Marketing
    - Technology
  built_by: Pattyrn
  built_by_url: https://twitter.com/Pattyrn4
  featured: false
- title: Intranet Italia Day
  main_url: https://www.intranetitaliaday.it/en
  url: https://www.intranetitaliaday.it/en
  description: >
    The Italian event dedicated to the digital workplace that focuses on planning, governance and company intranet management
  categories:
    - Event
    - Conference
  built_by: Ariadne Digital
  built_by_url: https://www.ariadnedigital.it
  featured: false
- title: Textually Stylo
  main_url: https://www.textually.net
  url: https://www.textually.net
  description: >
    Stylo Markdown writing App marketing/documentation website by Textually Inc.
  categories:
    - Marketing
    - Technology
    - Blog
    - Documentation
  built_by: Sébastien Hamel
  built_by_url: https://www.textually.net
  featured: false
- title: OneDeck
  main_url: https://www.onedeck.co
  url: https://www.onedeck.co
  description: >
    OneDeck is a simple yet powerful tool for creating and sharing your one-page investment summary in under 10 minutes.
  categories:
    - Finance
    - Technology
  built_by: William Neill
  built_by_url: https://twitter.com/williamneill
  featured: false
- title: Assortment
  main_url: https://assortment.io
  url: https://assortment.io
  description: >
    Assortment aims to provide detailed tutorials (and more) for developers of all skill levels within the Web Development Industry. Attempting to cut out the fluff and arm you with the facts.
  categories:
    - Blog
    - Web Development
  built_by: Luke Whitehouse
  built_by_url: https://twitter.com/_lukewh
  featured: false
- title: Mission42
  main_url: https://mission42.zauberware.com
  url: https://mission42.zauberware.com
  description: >
    A landing page for the mobile app Mission42. Mission42 wants to help you learn new skills.
  categories:
    - App
    - Learning
    - Education
    - Landing Page
  built_by: Philipp Siegmund, zauberware
  built_by_url: https://www.zauberware.com
- title: Altstadtdomizil Idstein
  main_url: http://www.altstadtdomizil-idstein.de/
  url: http://www.altstadtdomizil-idstein.de/
  description: >
    A landing page for a holiday apartment in Idstein, Germany.
  categories:
    - Landing Page
    - Travel
    - Real Estate
  built_by: Simon Franzen, zauberware
  built_by_url: https://www.zauberware.com
- title: Gerald Martinez Dev
  main_url: https://gmartinez.dev/
  url: https://gmartinez.dev/
  source_url: https://github.com/nephlin7/gmartinez.dev
  description: >
    Personal web site for show my skills and my works.
  categories:
    - Web Development
    - Portfolio
  built_by: Gerald Martinez
  built_by_url: https://twitter.com/GeraldM_92
  featured: false
- title: Becreatives
  main_url: https://becreatives.com
  url: https://becreatives.com
  featured: false
  description: >
    Digital software house. Enlights ideas. Think smart execute harder.
  categories:
    - Technology
    - Web Development
    - Agency
    - Marketing
  built_by: Becreatives
  built_by_url: https://becreatives.com
- title: Paul Clifton Photography
  main_url: https://paulcliftonphotography.com
  url: https://paulcliftonphotography.com
  featured: false
  description: >
    A full migration from WordPress to GatsbyJS and DatoCMS. Includes custom cropping on images as viewport changes size and also an infinity scroll that doesn't preload all of the results.
  categories:
    - Blog
    - Portfolio
    - Gallery
    - Photography
  built_by: Little Wolf Studio
  built_by_url: https://littlewolfstudio.co.uk
- title: Atte Juvonen - Blog
  url: https://www.attejuvonen.fi/
  main_url: https://www.attejuvonen.fi/
  source_url: https://github.com/baobabKoodaa/blog
  description: >
    Tech-oriented personal blog covering topics like AI, data, voting, game theory, infosec and software development.
  categories:
    - Blog
    - Data
    - JavaScript
    - Programming
    - Science
    - Security
    - Technology
    - Web Development
  featured: false
- title: Kibuk Construction
  url: https://kibukconstruction.com/
  main_url: https://kibukconstruction.com/
  description: >
    Kibuk Construction is a fully licensed and insured contractor specializing in Siding, Decks, Windows & Doors!
  categories:
    - Business
  built_by: David Krasniy
  built_by_url: http://dkrasniy.com
- title: RedCarpetUp
  main_url: https://www.redcarpetup.com
  url: https://www.redcarpetup.com/
  description: >
    RedCarpetUp's home page for a predominantly mobile-only customer base in India with major constraints on bandwidth availability
  categories:
    - Finance
  built_by: RedCarpet Dev Team
  built_by_url: https://www.redcarpetup.com
  featured: false
- title: talita traveler
  url: https://talitatraveler.com/
  main_url: https://talitatraveler.com/
  source_url: https://github.com/afuh/talitatraveler
  description: >
    Talita Traveler's personal blog.
  categories:
    - Blog
  built_by: Axel Fuhrmann
  built_by_url: https://axelfuhrmann.com/
  featured: false
- title: Pastelería el Progreso
  url: https://pasteleriaelprogreso.com/
  main_url: https://pasteleriaelprogreso.com/
  source_url: https://github.com/afuh/elprogreso
  description: >
    Famous bakery in Buenos Aires.
  categories:
    - Food
    - Gallery
  built_by: Axel Fuhrmann
  built_by_url: https://axelfuhrmann.com/
  featured: false
- title: Maitrik's Portfolio
  url: https://www.maitrikpatel.com/
  main_url: https://www.maitrikpatel.com/
  source_url: https://github.com/maitrikjpatel/portfolio
  description: >
    Portfolio of a Front-End Developer / UX Designer who designs and develops pixel perfect user interface, experiences and web applications.
  categories:
    - Portfolio
    - Blog
    - Design
    - Web Development
  built_by: Maitrik Patel
  built_by_url: https://www.maitrikpatel.com/
  featured: false
- title: PicPick
  url: https://picpick.app/
  main_url: https://picpick.app/
  description: >
    All-in-one Graphic Design Tool, Screen Capture Software, Image Editor, Color Picker, Pixel Ruler and More
  categories:
    - Productivity
    - App
    - Technology
  built_by: NGWIN
  built_by_url: https://picpick.app/
  featured: false
- title: Ste O'Neill
  main_url: https://www.steoneill.dev
  url: https://www.steoneill.dev
  description: >
    MVP of a portfolio site for a full stack UK based developer.
  categories:
    - Blog
    - Portfolio
  built_by: Ste O'Neill
  built_by_url: https://steoneill.dev
  featured: false
- title: Filipe Santos Correa's Portfolio
  description: >
    Filipe's Personal About Me / Portfolio.
  main_url: https://filipesantoscorrea.com/
  url: https://filipesantoscorrea.com/
  source_url: https://github.com/Safi1012/filipesantoscorrea.com
  featured: false
  categories:
    - Portfolio
- title: Progressive Massachusetts Legislator Scorecard
  main_url: https://scorecard.progressivemass.com
  url: https://scorecard.progressivemass.com
  featured: false
  source_url: https://github.com/progressivemass/legislator-scorecard
  description: >
    Learn about MA state legislators' voting records through a progressive lens
  categories:
    - Government
    - Education
  built_by: Alex Holachek
  built_by_url: https://alex.holachek.com/
- title: Jeff Wolff – Portfolio
  main_url: https://www.jeffwolff.net
  url: https://www.jeffwolff.net
  featured: false
  description: >
    A guy from San Diego who makes websites.
  categories:
    - Blog
    - Portfolio
    - Web Development
- title: Jp Valery – Portfolio
  main_url: https://jpvalery.photo
  url: https://jpvalery.photo
  featured: false
  description: >
    Self-taught photographer documenting spaces and people
  categories:
    - Portfolio
    - Photography
- title: Prevue
  main_url: https://www.prevue.io
  url: https://www.prevue.io
  featured: false
  description: >
    All in One Prototyping Tool For Vue Developers
  categories:
    - Open Source
    - Web Development
- title: Gold Medal Flour
  main_url: https://www.goldmedalflour.com
  url: https://www.goldmedalflour.com
  description: >
    Gold Medal Four is a brand of flour products owned by General Mills. The new site was built using Gatsby v2 with data sources from WordPress and an internal recipe API, and features multifaceted recipe filtering and a modified version of Gatsby Image to support art direction images.
  categories:
    - Food
  built_by: General Mills Branded Sites Dev Team
  built_by_url: https://www.generalmills.com
  featured: false
- title: Fifth Gait Technologies
  main_url: https://5thgait.com
  url: https://5thgait.com
  featured: false
  description: >
    Fifth Gait is a small business in the defense and space industry that is run and owned by physicists and engineers that have worked together for decades. The site was built using Gatsby V2.
  categories:
    - Government
    - Science
    - Technology
  built_by: Jonathan Z. Fisher
  built_by_url: https://jonzfisher.com
- title: Sal's Pals
  main_url: https://www.sals-pals.net
  url: https://www.sals-pals.net
  featured: false
  description: >
    Sal's Pals is a professional dog walking and pet sitting service based in Westfield, NJ. New site built with gatsby v2.
  categories:
    - Business
- title: Zuyet Awarmatrip
  main_url: https://www.zuyetawarmatrip.com
  url: https://www.zuyetawarmatrip.com
  featured: false
  description: >
    Zuyet Awarmatrip is a subsidiary identity within the personal ecosystem of Zuyet Awarmatik, focusing on travel and photography.
  categories:
    - Travel
    - Photography
  built_by: Zuyet Awarmatik
- title: manuvel.be
  url: https://www.manuvel.be
  main_url: https://www.manuvel.be
  source_url: https://github.com/riencoertjens/manuvelsite
  description: >
    Cycling themed café coming this april in Sint Niklaas, Belgium. One page with funky css-grid and gatsby-image trickery!
  categories:
    - Food
  built_by: WEBhart
  built_by_url: https://www.web-hart.com
  featured: false
- title: WEBhart
  url: https://www.web-hart.com
  main_url: https://www.web-hart.com
  description: >
    Hi, I'm Rien (pronounced Reen) from Belgium but based in Girona, Spain. I'm an autodidact, committed to learning until the end of time.
  categories:
    - Portfolio
    - Design
    - Web Development
    - Freelance
  built_by: WEBhart
  built_by_url: https://www.web-hart.com
  featured: false
- title: nicdougall.com
  url: https://nicdougall.netlify.com/
  main_url: https://nicdougall.netlify.com/
  source_url: https://github.com/riencoertjens/nicdougall.com
  description: >
    Athlete website with Netlify CMS for blog content.
  categories:
    - Blog
  built_by: WEBhart
  built_by_url: https://www.web-hart.com
  featured: false
- title: Lebuin D'Haese
  url: https://www.lebuindhaese.be/
  main_url: https://www.lebuindhaese.be/
  description: >
    Artist portfolio website. Powered by a super simple Netlify CMS to easily add blog posts or new art pieces.
  categories:
    - Portfolio
    - Blog
  built_by: WEBhart
  built_by_url: https://www.web-hart.com
  featured: false
- title: Iefke Molenstra
  url: https://www.iefke.be/
  main_url: https://www.iefke.be/
  description: >
    Artist portfolio website. Powered by a super simple Netlify CMS to easily add blog posts or new art pieces.
  categories:
    - Portfolio
    - Blog
  built_by: WEBhart
  built_by_url: https://www.web-hart.com
  featured: false
- title: The Broomwagon
  url: https://www.thebroomwagongirona.com/
  main_url: https://www.thebroomwagongirona.com/
  description: >
    foodtruck style coffee by pro cyclist Robert Gesink. The site has a webshop with merchandise and coffee beans.
  categories:
    - E-commerce
  built_by: WEBhart
  built_by_url: https://www.web-hart.com
- title: Pella Windows and Doors
  main_url: https://www.pella.com
  url: https://www.pella.com
  featured: false
  description: >
    The Pella Corporation is a privately held window and door manufacturing
  categories:
    - Business
- title: tinney.dev
  url: https://tinney.dev
  main_url: https://tinney.dev
  source_url: https://github.com/cdtinney/tinney.dev
  description: >
    Personal portfolio/blog of Colin Tinney
  categories:
    - Blog
    - Portfolio
    - Open Source
  built_by: Colin Tinney
  built_by_url: https://tinney.dev
  featured: false
- title: Monkeywrench Books
  main_url: https://monkeywrenchbooks.org
  url: https://monkeywrenchbooks.org
  description: >
    Monkeywrench Books is an all-volunteer, collectively-run bookstore and event space in Austin, TX
  categories:
    - Business
    - Community
    - Education
  built_by: Monkeywrench Books
  built_by_url: https://monkeywrenchbooks.org
- title: DeepMay.io
  main_url: https://deepmay.io
  url: https://deepmay.io
  description: >
    DeepMay is an experimental new tech bootcamp in the mountains of North Carolina.
  categories:
    - Event
    - Community
    - Technology
    - Marketing
  built_by: DeepMay
  built_by_url: https://twitter.com/deepmay_io
  featured: false
- title: Liferay.Design
  main_url: https://liferay.design
  url: https://liferay.design
  source_url: https://github.com/liferay-design/liferay.design
  description: >
    Liferay.Design is home to some of the freshest open-source designers who love to share articles and other resources for the Design Community.
  categories:
    - Blog
    - Community
    - Design
    - Marketing
    - Open Source
    - Technology
    - User Experience
  built_by: Liferay Designers
  built_by_url: https://twitter.com/liferaydesign
  featured: false
- title: Front End Remote Jobs
  main_url: https://frontendremotejobs.com
  url: https://frontendremotejobs.com
  source_url: https://github.com/benjamingrobertson/remotefrontend
  description: >
    Front End Remote Jobs features fully remote jobs for front end developers.
  categories:
    - WordPress
    - Web Development
  built_by: Ben Robertson
  built_by_url: https://benrobertson.io
  featured: false
- title: Penrose Grand Del Mar
  main_url: https://penroseatthegrand.com
  url: https://penroseatthegrand.com
  description: >
    Penrose Grand Del Mar is a luxury housing project coming soon.
  categories:
    - Real Estate
    - Design
  built_by: Chase Ohlson
  built_by_url: https://chaseohlson.com
- title: JustGraphQL
  url: https://www.justgraphql.com/
  main_url: https://www.justgraphql.com/
  source_url: https://github.com/Novvum/justgraphql
  description: >
    JustGraphQL helps developers quickly search and filter through GraphQL resources, tools, and articles.
  categories:
    - Open Source
    - Web Development
    - Technology
  built_by: Novvum
  built_by_url: https://www.novvum.io/
  featured: false
- title: Peter Macinkovic Personal Blog
  url: https://peter.macinkovic.id.au/
  main_url: https://peter.macinkovic.id.au/
  source_url: https://github.com/inkovic/peter-macinkovic-static-site
  description: >
    Personal Website and Blog of e-commerce SEO Specialist and Digital Marketer Peter Macinkovic.
  categories:
    - SEO
    - Marketing
    - Blog
  featured: false
- title: NH Hydraulikzylinder
  main_url: https://nh-hydraulikzylinder.com
  url: https://nh-hydraulikzylinder.com
  description: >
    High quality & high performance hydraulic cylinders manufactured in Austria based on the clients requirements
  categories:
    - Business
  built_by: MangoART
  built_by_url: https://www.mangoart.at
  featured: false
- title: Frauennetzwerk Linz-Land
  main_url: https://frauennetzwerk-linzland.net
  url: https://frauennetzwerk-linzland.net
  description: >
    Homepage for the local women's association providing support to people in need offline and online (Livechat integration)
  categories:
    - Nonprofit
  built_by: MangoART
  built_by_url: https://www.mangoart.at
  featured: false
- title: Mein Traktor
  main_url: http://www.mein-traktor.at/
  url: http://www.mein-traktor.at/
  description: >
    Homepage of a the main importer of SAME and Lamborghini Tractors in Austria with customer support area
  categories:
    - Business
    - App
  built_by: MangoART
  built_by_url: https://www.mangoart.at
  featured: false
- title: Lamborghini Traktoren
  main_url: https://lamborghini-traktor.at
  url: https://lamborghini-traktor.at
  description: >
    Lamborghini Tractors - Landing page for the brand in Austria
  categories:
    - Business
  built_by: MangoART
  built_by_url: https://www.mangoart.at
  featured: false
- title: Holly Lodge Community Centre - Highgate, London
  main_url: https://www.hlcchl.org/
  url: https://www.hlcchl.org/
  source_url: https://github.com/eugelogic/hlcchl-gatsby
  description: >
    The Holly Lodge Community Centre - Highgate, London has a shiny new website built with Gatsby v2 that makes important contributions towards a faster, more secure and environmentally friendly web for everyone.
  categories:
    - Community
    - Event
    - Nonprofit
  built_by: Eugene Molari Developer
  built_by_url: https://twitter.com/EugeneMolari
  featured: false
- title: blackcater's blog
  url: https://www.blackcater.win
  main_url: https://www.blackcater.win
  source_url: https://github.com/blackcater/blog
  description: >
    Blog like Medium, for person and team.
  categories:
    - Blog
    - Web Development
  built_by: blackcater
  built_by_url: https://github.com/blackcater
  featured: false
- title: Kenneth Kwakye-Gyamfi Portfolio Site
  url: https://www.kwakye-gyamfi.com
  main_url: https://www.kwakye-gyamfi.com
  source_url: https://www.github.com/cross19xx/cross-site
  description: >
    Personal portfolio site for Kenneth Kwakye-Gyamfi, a mobile and web full stack applications developer currently based in Accra, Ghana.
  categories:
    - SEO
    - Web Development
    - Open Source
    - Portfolio
  featured: false
- title: Gareth Weaver
  url: https://www.garethweaver.com/
  main_url: https://www.garethweaver.com/
  source_url: https://github.com/garethweaver/public-site-react
  description: >
    A personal portfolio of a London based frontend developer built with Gatsby 2, Redux and Sass
  categories:
    - Portfolio
    - Web Development
  built_by: Gareth Weaver
  built_by_url: https://twitter.com/garethdweaver
  featured: false
- title: Mailjet
  url: https://dev.mailjet.com/
  main_url: https://dev.mailjet.com/
  description: >
    Mailjet is an easy-to-use all-in-one e-mail platform.
  categories:
    - API
    - Documentation
  featured: false
- title: Peintagone
  url: https://www.peintagone.be/
  main_url: https://www.peintagone.be/
  description: >
    Peintagone is a superior quality paint brand with Belgian tones.
  categories:
    - Portfolio
    - Gallery
  built_by: Sebastien Crepin
  built_by_url: https://github.com/opeah
  featured: false
- title: Let's Do Dish!
  url: https://letsdodish.com
  main_url: https://letsdodish.com
  description: >
    A new recipe site for people who enjoy cooking great food in their home kitchen. Find some great meal ideas! Let's do dish!
  categories:
    - Blog
    - Food
  built_by: Connerra
  featured: false
- title: AWS Amplify Community
  url: https://amplify.aws/community/
  main_url: https://amplify.aws/community/
  source_url: https://github.com/aws-amplify/community
  description: >
    Amplify Community is a hub for developers building fullstack serverless applications with Amplify to easily access content (such as events, blog posts, videos, sample projects, and tutorials) created by other members of the Amplify community.
  categories:
    - Blog
    - Directory
    - Education
    - Technology
  built_by: Nikhil Swaminathan
  built_by_url: https://github.com/swaminator
  featured: false
- title: Cal State Monterey Bay
  url: https://csumb.edu
  main_url: https://csumb.edu
  source_url: https://github.com/csumb/csumb-gatsby
  description: >
    A website for the entire campus of California State University, Monterey Bay.
  categories:
    - Education
    - Government
  built_by: CSUMB Web Team
  built_by_url: https://csumb.edu/web/team
  featured: false
- title: BestPricingPages.com
  url: https://bestpricingpages.com
  main_url: https://bestpricingpages.com
  source_url: https://github.com/jpvalery/pricingpages/
  description: >
    A repository of the best pricing pages by the best companies. Built in less than a week.
    Inspired by RGE and since pricingpages.xyz no longer exists, I felt such a resource was missing and could be helpful to many people.
  categories:
    - Business
    - Community
    - Entrepreneurship
    - Open Source
    - Technology
  built_by: Jp Valery
  built_by_url: https://jpvalery.me
  featured: false
- title: Lendo Austria
  url: https://lendo.at
  main_url: https://lendo.at
  description: >
    A Comparison site for best private loan offer from banks in Austria.
  categories:
    - Business
    - Finance
  built_by: Lendo developers
  featured: false
- title: Visual Cloud FX
  url: https://visualcloudfx.com
  main_url: https://visualcloudfx.com
  source_url: https://github.com/jjcav84/visualcloudfx
  description: >
    Basic static site built with MDBootstrap, React, and Gatsby
  categories:
    - Consulting
    - Portfolio
  built_by: Jacob Cavazos
  built_by_url: https://jacobcavazos.com
- title: Matthew Miller (Me4502)
  url: https://matthewmiller.dev
  main_url: https://matthewmiller.dev
  description: >
    The personal site, blog and portfolio of Matthew Miller (Me4502)
  categories:
    - Blog
    - Programming
    - Technology
    - Portfolio
  built_by: Matthew Miller
  featured: false
- title: Årets Kontor
  url: https://aretskontor.newst.se
  main_url: https://aretskontor.newst.se
  description: >
    A swedish competition for "office of the year" in sweden with a focus on design. Built with MDBootstrap and Gatsby.
  categories:
    - Real Estate
    - Marketing
  built_by: Victor Björklund
  built_by_url: https://victorbjorklund.com
  featured: false
- title: Kyma
  url: https://kyma-project.io
  main_url: https://kyma-project.io
  source_url: https://github.com/kyma-project/website
  description: >
    This website holds overview, blog and documentation for Kyma open source project that is a Kubernates based application extensibility framework.
  categories:
    - Documentation
    - Blog
    - Technology
    - Open Source
  built_by: Kyma developers
  built_by_url: https://twitter.com/kymaproject
  featured: false
- title: Verso
  main_url: https://verso.digital
  url: https://verso.digital
  description: >
    Verso is a creative technology studio based in Singapore. Site built with Gatsby and Netlify.
  categories:
    - Agency
    - Consulting
    - Design
    - Technology
  built_by: Verso
  built_by_url: https://verso.digital
  featured: false
- title: Camilo Holguin
  url: https://camiloholguin.me
  main_url: https://camiloholguin.me
  source_url: https://github.com/camiloholguin/gatsby-portfolio
  description: >
    Portfolio site using GatsbyJS and WordPress REST API.
  categories:
    - WordPress
    - Portfolio
    - Web Development
  built_by: Camilo Holguin
  built_by_url: https://camiloholguin.me
  featured: false
- title: Bennett Hardwick
  url: https://bennetthardwick.com
  main_url: https://bennetthardwick.com
  description: >
    The personal website and blog of Bennett Hardwick, an Australian software developer and human being.
  categories:
    - Blog
    - Programming
    - Technology
  source_url: https://github.com/bennetthardwick/website
  built_by: Bennett Hardwick
  built_by_url: https://bennetthardwick.com
  featured: false
- title: Kodingnesia
  url: https://kodingnesia.com/
  main_url: https://kodingnesia.com/
  description: >
    Kodingnesia is a place for learning programming & linux in Bahasa Indonesia.
  categories:
    - Blog
    - Programming
    - Technology
  built_by: Frisko Mayufid
  built_by_url: https://frisko.space
- title: ERS HCL Open Source Portal
  url: https://ers-hcl.github.io/
  main_url: https://ers-hcl.github.io/
  description: >
    Official site for ERS-HCL GitHub organizational site. This is a hybrid app with static and dynamic content, providing a details of the open source projects, initiatives, innovation ideas within ERS-HCL. It pulls data from various data sources including GitHub APIs, MDX based blog posts, excel files. It also hosts an ideas app that is based on Firebase.
  categories:
    - Open Source
    - Blog
    - Technology
    - Web Development
    - Community
    - Documentation
  source_url: https://github.com/ERS-HCL/gatsby-ershcl-app
  built_by: Tarun Kumar Sukhu
  built_by_url: https://github.com/tsukhu
- title: Sandbox
  url: https://www.sandboxneu.com/
  main_url: https://www.sandboxneu.com/
  source_url: https://github.com/sandboxneu/sandboxneu.com
  description: >
    Official website of Sandbox, a Northeastern University student group that builds software for researchers.
  categories:
    - Marketing
  built_by: Sandbox at Northeastern
  built_by_url: https://github.com/sandboxneu/
  featured: false
- title: Accessible App
  main_url: https://accessible-app.com
  url: https://accessible-app.com
  source_url: https://github.com/accessible-app/accessible-app_com
  description: >
    Learn how to build inclusive web applications and Single Page Apps in modern JavaScript frameworks. This project collects strategies, links, patterns and plugins for React, Vue and Angular.
  categories:
    - Accessibility
    - Web Development
    - JavaScript
  built_by: Marcus Herrmann
  built_by_url: https://marcus.io
  featured: false
- title: PygmalionPolymorph
  url: https://pygmalionpolymorph.com
  main_url: https://pygmalionpolymorph.com
  source_url: https://github.com/PygmalionPolymorph/portfolio
  description: >
    Portfolio of artist, musician and developer PygmalionPolymorph.
  categories:
    - Portfolio
    - Gallery
    - Music
    - Photography
    - Web Development
  built_by: PygmalionPolymorph
  built_by_url: https://pygmalionpolymorph.com
  featured: false
- title: Gonzalo Nuñez Photographer
  main_url: https://www.gonzalonunez.com
  url: https://www.gonzalonunez.com
  description: >
    Website for Cancun based destination wedding photographer Gonzalo Nuñez. Site built with GatsbyJS, WordPress API and Netlify.
  categories:
    - Photography
    - Portfolio
    - WordPress
  built_by: Miguel Mayo
  built_by_url: https://www.miguelmayo.com
  featured: false
- title: Element 84
  main_url: https://www.element84.com
  url: https://www.element84.com
  description: >
    Element 84 is software engineering and design firm that helps companies and government agencies solve problems using remote sensing, life sciences, and transportation data in the cloud.
  categories:
    - Agency
    - Blog
    - Business
    - Consulting
    - Data
    - Design
    - Government
    - Portfolio
    - Programming
    - Science
    - Technology
    - User Experience
    - Web Development
- title: Raconteur Agency
  main_url: https://www.raconteur.net/agency
  url: https://www.raconteur.net/agency
  description: >
    Raconteur Agency is a London-based content marketing agency for B2B brands. We have rebuilt their site with Gatsby v2 using their existing WordPress backend as the data source. By switching from WordPress to GatsbyJS we have achieved a 200%+ improvement in page load times and went from a Lighthouse performance score of 49 to 100.
  categories:
    - Agency
    - Marketing
    - WordPress
  built_by: Jacob Herper
  built_by_url: https://herper.io
  featured: false
- title: Purple11
  main_url: https://purple11.com/
  url: https://purple11.com/
  description: >
    Purple11 is a site for photography and photo retouching tips and tricks.
  categories:
    - Blog
    - Photography
  built_by: Sébastien Noël
  built_by_url: https://blkfuel.com/
  featured: false
- title: PerfReviews
  main_url: https://perf.reviews/
  url: https://perf.reviews/
  source_url: https://github.com/PerfReviews/PerfReviews
  description: >
    The best content about web performance in spanish language.
  categories:
    - Web Development
  built_by: Joan León & José M. Pérez
  built_by_url: https://perf.reviews/nosotros/
  featured: false
- title: Un Backend - Blog
  main_url: https://www.unbackend.pro/
  url: https://www.unbackend.pro/
  description: >
    The personal website and blog of Camilo Ramírez, a backend developer :).
  categories:
    - Blog
    - Programming
    - Technology
  source_url: https://github.com/camilortte/camilortte.github.com
  built_by: Camilo Ramírez
  built_by_url: https://www.unbackend.pro/about
  featured: false
- title: Hitesh Vaghasiya
  main_url: https://hiteshvaghasiya.com/
  url: https://hiteshvaghasiya.com/
  description: >
    This is Hitesh Vaghasiya's blog. This blog is help you an E-Commerce like Magento, Shopify, and BigCommerce.
  categories:
    - Blog
    - Programming
    - Technology
    - Web Development
  built_by: Hitesh Vaghasiya
  built_by_url: https://hiteshvaghasiya.com/
  featured: false
- title: Aditus
  main_url: https://www.aditus.io
  url: https://www.aditus.io
  description: >
    Aditus is the accessibility tool for your team. We help teams build accessible websites and products.
  categories:
    - Accessibility
    - Education
  built_by: Aditus
  built_by_url: https://www.aditus.io
  featured: false
- title: Ultra Config
  main_url: https://ultraconfig.com.au/
  url: https://ultraconfig.com.au/ultra-config-generator/
  description: >
    Ultra Config Generator is a software application for Network Engineers to efficiently manage their network infrastructure.
  categories:
    - Blog
    - Technology
  built_by: Ultra Config
  built_by_url: https://ultraconfig.com.au/
  featured: false
- title: Malice
  main_url: https://malice.fr/
  url: https://malice.fr/
  description: >
    Malice is a cyber-training  platform for learning, validating and improving security related skills through simulated scenarios and challenges.
  categories:
    - Security
    - Technology
  built_by: Sysdream
  built_by_url: https://sysdream.com/
  featured: false
- title: Nash
  main_url: https://nash.io/
  url: https://nash.io/
  description: >
    Nash is a decentralized platform for trading, payment and other financial services. Our goal is to bring distributed finance to everyone by making blockchain technology fast and easy to use. We employ an off-chain engine to match trades rapidly, but never take control of customers’ assets. Our intuitive interface offers easy access to a range of trading, payment and investment functions.
  categories:
    - Portfolio
    - Security
    - Technology
  built_by: Andrej Gajdos
  built_by_url: https://andrejgajdos.com/
  featured: false
- title: Axel Fuhrmann
  url: https://axelfuhrmann.com
  main_url: https://axelfuhrmann.com
  source_url: https://github.com/afuh/axelfuhrmann.com
  description: >
    Personal portfolio.
  categories:
    - Portfolio
    - Freelance
    - Web Development
  featured: false
- title: Alaina Viau
  url: https://www.alainaviau.com
  main_url: https://www.alainaviau.com
  description: >
    Official website of Canadian opera director, creator, and producer Alaina Viau. Site designed by Stephen Bell.
  categories:
    - Portfolio
    - Music
  built_by: Michael Uloth
  built_by_url: https://www.michaeluloth.com
- title: Alison Moritz
  url: https://www.alisonmoritz.com
  main_url: https://www.alisonmoritz.com
  description: >
    Official website of American stage director Alison Moritz. Site designed by Stephen Bell.
  categories:
    - Portfolio
    - Music
  built_by: Michael Uloth
  built_by_url: https://www.michaeluloth.com
- title: Luke Secomb Digital
  url: https://lukesecomb.digital
  main_url: https://lukesecomb.digital
  source_url: https://github.com/lukethacoder/luke-secomb-simple
  description: >
    A simple portfolio site built using TypeScript, Markdown and React Spring.
  categories:
    - Portfolio
    - Web Development
  built_by: Luke Secomb
  built_by_url: https://lukesecomb.digital
  featured: false
- title: We are Brew
  url: https://www.wearebrew.co.uk
  main_url: https://www.wearebrew.co.uk
  description: >
    Official website for Brew, a Birmingham based Digital Marketing Agency.
  categories:
    - Portfolio
    - Web Development
    - Agency
    - Marketing
  built_by: Brew Digital
  built_by_url: https://www.wearebrew.co.uk
- title: Global City Data
  main_url: https://globalcitydata.com
  url: https://globalcitydata.com
  source_url: https://github.com/globalcitydata/globalcitydata
  description: >
    Global City Data is an open, easily browsable platform to showcase peer-reviewed urban datasets and models created by different research groups.
  categories:
    - Education
    - Open Source
  built_by: Rafi Barash
  built_by_url: https://rafibarash.com
  featured: false
- title: Submittable
  url: https://www.submittable.com
  main_url: https://www.submittable.com
  description: >
    Submissions made simple. Submittalbe is a cloud-based submissions manager that lets you accept, review, and make decisions on any kind of digital content.
  categories:
    - Technology
    - Marketing
  built_by: Genevieve Crow
  built_by_url: https://github.com/g-crow
- title: Appmantle
  main_url: https://appmantle.com
  url: https://appmantle.com
  description: >
    Appmantle is a new way of creating apps. A complete modern app that you build yourself quickly & easily, without programming knowledge.
  categories:
    - App
    - Marketing
    - Landing Page
    - Mobile Development
    - Technology
  built_by: Appmantle
  built_by_url: https://appmantle.com
  featured: false
- title: Acto
  main_url: https://www.acto.dk/
  url: https://www.acto.dk/
  description: >
    Tomorrows solutions - today. Acto is an innovative software engineering company, providing your business with high-quality, scalable and maintainable software solutions, to make your business shine.
  categories:
    - Agency
    - Technology
    - Web Development
    - Mobile Development
  built_by: Acto
  built_by_url: https://www.acto.dk/
- title: Gatsby GitHub Stats
  url: https://gatsby-github-stats.netlify.com
  main_url: https://gatsby-github-stats.netlify.com
  source_url: https://github.com/lannonbr/gatsby-github-stats/
  description: >
    Statistics Dashboard for Gatsby GitHub repository
  categories:
    - Data
  built_by: Benjamin Lannon
  built_by_url: https://lannonbr.com
  featured: false
- title: Graphic Intuitions
  url: https://www.graphicintuitions.com/
  main_url: https://www.graphicintuitions.com/
  description: >
    Digital marketing agency located in Morris, Manitoba.
  categories:
    - Agency
    - Web Development
    - Marketing
  featured: false
- title: Smooper
  url: https://www.smooper.com/
  main_url: https://www.smooper.com/
  description: >
    We connect you with digital marketing experts for 1 on 1 consultation sessions
  categories:
    - Marketing
    - Directory
  featured: false
- title: Lesley Barber
  url: https://www.lesleybarber.com/
  main_url: https://www.lesleybarber.com/
  description: >
    Official website of Canadian film composer Lesley Barber.
  categories:
    - Portfolio
    - Music
  built_by: Michael Uloth
  built_by_url: https://www.michaeluloth.com
- title: Timeline of Terror
  main_url: https://timelineofterror.org/
  url: https://timelineofterror.org/
  source_url: https://github.com/Symbitic/timeline-of-terror
  description: >
    Complete guide to the events of September 11, 2001.
  categories:
    - Directory
    - Government
  built_by: Alex Shaw
  built_by_url: https://github.com/Symbitic/
  featured: false
- title: Pill Club
  url: https://thepillclub.com
  main_url: https://thepillclub.com
  description: >
    Zero Copay With Insurance + Free Shipping + Bonus Gifts + Online Delivery – Birth Control Delivery and Prescription
  categories:
    - Marketing
    - Healthcare
  built_by: Pill Club
  built_by_url: https://thepillclub.com
- title: myweekinjs
  url: https://www.myweekinjs.com/
  main_url: https://www.myweekinjs.com/
  source_url: https://github.com/myweekinjs/public-website
  description: >
    Challenge to create and/or learn something new in JavaScript each week.
  categories:
    - Blog
  built_by: Adriaan Janse van Rensburg
  built_by_url: https://github.com/HurricaneInteractive/
  featured: false
- title: The Edit Suite
  main_url: https://www.theeditsuite.com.au/
  url: https://www.theeditsuite.com.au/
  source_url: https://thriveweb.com.au/portfolio/the-edit-suite/
  description: >-
    The Edit Suite is an award winning video production and photography company based out of our Mermaid Beach studio on the Gold Coast of Australia but we also have the ability to work mobile from any location.
  categories:
    - Photography
    - Marketing
  built_by: Thrive Team - Gold Coast
  built_by_url: https://thriveweb.com.au/
  featured: false
- title: CarineRoitfeld
  main_url: https://www.carineroitfeld.com/
  url: https://www.carineroitfeld.com/
  description: >
    Online shop for Carine Roitfeld parfume
  categories:
    - E-commerce
  built_by: Ask Phill
  built_by_url: https://askphill.com
- title: EngineHub.org
  url: https://enginehub.org
  main_url: https://enginehub.org
  source_url: https://github.com/EngineHub/enginehub-website
  description: >
    The landing pages for EngineHub, the organisation behind WorldEdit, WorldGuard, CraftBook, and more
  categories:
    - Landing Page
    - Technology
    - Open Source
  built_by: Matthew Miller
  built_by_url: https://matthewmiller.dev
- title: Goulburn Physiotherapy
  url: https://www.goulburnphysiotherapy.com.au/
  main_url: https://www.goulburnphysiotherapy.com.au/
  description: >
    Goulburn Physiotherapy is a leader in injury prevention, individual and community health, and workplace health solutions across Central Victoria.
  categories:
    - Blog
    - Healthcare
  built_by: KiwiSprout
  built_by_url: https://kiwisprout.nz/
  featured: false
- title: TomTom Traffic Index
  main_url: https://www.tomtom.com/en_gb/traffic-index/
  url: https://www.tomtom.com/en_gb/traffic-index/
  description: >
    The TomTom Traffic Index provides drivers, city planners, auto manufacturers and policy makers with unbiased statistics and information about congestion levels in 403 cities across 56 countries on 6 continents.
  categories:
    - Travel
    - Data
  built_by: TomTom
  built_by_url: https://tomtom.com
  featured: false
- title: PrintAWorld | A 3D Printing and Fabrication Company
  main_url: https://prtwd.com/
  url: https://prtwd.com/
  description: >
    PrintAWorld is a NYC based fabrication and manufacturing company that specializes in 3D printing, 3D scanning, CAD Design,
    laser cutting, and rapid prototyping. We help artists, agencies and engineers turn their ideas into its physical form.
  categories:
    - Business
  featured: false
- title: Glug-Infinite
  main_url: https://gluginfinite.github.io
  url: https://gluginfinite.github.io
  source_url: https://github.com/crstnmac/glug
  description: >
    This is a website built with Gatsby v2 that is deployed on GitHub using GitHub Pages and Netlify.
  categories:
    - Web Development
    - Blog
    - Portfolio
    - Agency
  built_by: Criston Macarenhas
  built_by_url: https://github.com/crstnmac
  featured: false
- title: The State of CSS Survey
  main_url: https://stateofcss.com/
  url: https://stateofcss.com/
  source_url: https://github.com/StateOfJS/state-of-css-2019
  description: >
    Annual CSS survey, brother of The State of JS Survey.
  categories:
    - Web Development
  built_by: Sacha Greif & Contribs
  built_by_url: https://github.com/StateOfJS
  featured: false
- title: Bytom Blockchain
  url: https://bytom.io/
  main_url: https://bytom.io/
  source_url: https://github.com/bytomlabs/bytom.io
  description: >
    Embrace the New Era of Bytom Blockchain
  categories:
    - Finance
    - Open Source
    - Technology
  built_by: Bytom Foundation
  built_by_url: https://bytom.io/
  featured: false
- title: Oerol Festival
  url: https://www.oerol.nl/nl/
  main_url: https://www.oerol.nl/en/
  description: >
    Oerol is a cultural festival on the island of Terschelling in the Netherlands that is held annually in June.
    The ten-day festival is focused on live, public theatre as well as music and visual arts.
  categories:
    - Event
    - Entertainment
  built_by: Oberon
  built_by_url: https://oberon.nl/
  featured: false
- title: Libra
  main_url: https://libra.org/
  url: https://libra.org/
  description: Libra's mission is to enable a simple global currency and financial infrastructure that empowers billions of people.
  featured: false
  categories:
    - Open Source
    - Technology
    - Finance
- title: Riffy Blog
  main_url: https://blog.rayriffy.com/
  url: https://blog.rayriffy.com/
  source_url: https://github.com/rayriffy/rayriffy-blog
  description: >
    Riffy Blog is async based beautiful highly maintainable site built by using Gatsby v2 with SEO optimized.
  categories:
    - Web Development
    - Blog
    - Open Source
    - Technology
    - Music
    - SEO
  built_by: Phumrapee Limpianchop
  built_by_url: https://rayriffy.com/
  featured: false
- title: The Coffee Collective
  url: https://coffeecollective.dk
  main_url: https://coffeecollective.dk
  description: >
    The Coffee Collective website is a JAM-stack based, multilingual, multi currency website/shop selling coffee, related products and subscriptions.
  categories:
    - E-commerce
    - Food
  built_by: Remotely (Anders Hallundbæk)
  built_by_url: https://remotely.dk
  featured: false
- title: Leadership Development International
  url: https://ldi.global
  main_url: https://ldi.global
  description: >
    A DatoCMS-backed site for an education and training company based in the US, China and the UAE.
  categories:
    - Education
    - Nonprofit
  built_by: Grant Holle
  built_by_url: https://grantholle.com
  featured: false
- title: Canvas 1839
  main_url: https://www.canvas1839.com/
  url: https://www.canvas1839.com/
  description: >-
    Online store for Canvas 1839 products, including pharmacological-grade CBD oil and relief cream.
  categories:
    - E-commerce
    - Marketing
  built_by: Corey Ward
  built_by_url: http://www.coreyward.me/
- title: Sparkle Stories
  main_url: https://app.sparklestories.com/
  url: https://app.sparklestories.com/
  description: >-
    Sparkle Stories is a streaming audio platform for children with over 1,200 original audio stories.
  categories:
    - App
    - Education
  built_by: Corey Ward
  built_by_url: http://www.coreyward.me/
- title: nehalist.io
  main_url: https://nehalist.io
  url: https://nehalist.io
  description: >
    nehalist.io is a blog about software development, technology and all that kind of geeky stuff.
  categories:
    - Blog
    - Web Development
    - Open Source
  built_by: Kevin Hirczy
  built_by_url: https://nehalist.io
  featured: false
- title: March and Ash
  main_url: https://marchandash.com/
  url: https://marchandash.com/
  description: >-
    March and Ash is a customer-focused, licensed cannabis dispensary located in Mission Valley.
  categories:
    - E-commerce
    - Business
    - Blog
  built_by: Blueyellow
  built_by_url: https://blueyellow.io/
  featured: false
- title: T Two Industries
  description: >
    T Two Industries is a manufacturing company specializing in building custom truck decks, truck bodies, and trailers.
  main_url: https://www.ttwo.ca
  url: https://www.ttwo.ca
  categories:
    - Business
  built_by: https://www.t2.ca
  built_by_url: https://www.t2.ca
  featured: false
- title: Cali's Finest Landscaping
  url: https://www.calisfinestlandscaping.com/
  main_url: https://www.calisfinestlandscaping.com/
  description: >
    A team of hard-working, quality-obsessed landscaping professionals looking to take dreams and transform them into reality.
  categories:
    - Business
  built_by: David Krasniy
  built_by_url: http://dkrasniy.com
  featured: false
- title: Vazco
  url: https://www.vazco.eu
  main_url: https://www.vazco.eu
  description: >
    Vazco works for clients from all around the world in future-proof technologies and help them build better products.
  categories:
    - Agency
    - Web Development
    - Blog
    - Business
    - Technology
  built_by: Vazco
  built_by_url: https://www.vazco.eu
  featured: false
- title: Major League Eating
  main_url: https://majorleagueeating.com
  url: https://majorleagueeating.com
  description: >
    Major League Eating is the professional competitive eating organization that runs the Nathan’s Famous Coney Island Hot Dog eating contest on July 4th, among other eating events.
  categories:
    - Entertainment
    - Sports
  built_by: Carmen Cincotti
  built_by_url: https://github.com/ccincotti3
  featured: false
- title: APIs You Won't Hate
  url: https://apisyouwonthate.com/blog
  main_url: https://apisyouwonthate.com
  source_url: https://github.com/apisyouwonthate/apisyouwonthate.com
  description: >
    API development is a topic very close to our hearts. APIs You Won't Hate is a team and community dedicated to learning, writing, sharing ideas and bettering understanding of API practices. Together we can eradicate APIs we hate.
  categories:
    - Blog
    - Education
    - E-commerce
    - API
    - Community
    - Learning
    - Open Source
    - Technology
    - Web Development
  built_by: Mike Bifulco
  built_by_url: https://github.com/mbifulco
  featured: false
- title: Sankarsan Kampa
  main_url: https://traction.one
  url: https://traction.one
  description: Full time programmer, part time gamer, exploring the details of programmable systems and how to stretch their capabilities.
  featured: false
  categories:
    - Portfolio
    - Freelance
- title: AwesomeDocs
  main_url: https://awesomedocs.traction.one/
  url: https://awesomedocs.traction.one/install
  source_url: https://github.com/AwesomeDocs/website
  description: An awesome documentation website generator!
  featured: false
  categories:
    - Open Source
    - Web Development
    - Technology
    - Documentation
  built_by: Sankarsan Kampa
  built_by_url: https://traction.one
- title: Prism Programming Language
  main_url: https://prism.traction.one/
  url: https://prism.traction.one/
  source_url: https://github.com/PrismLang/website
  description: Interpreted, high-level, programming language.
  featured: false
  categories:
    - Programming
    - Open Source
    - Technology
    - Documentation
  built_by: Sankarsan Kampa
  built_by_url: https://traction.one
- title: Arnondora
  main_url: https://arnondora.in.th/
  url: https://arnondora.in.th/
  source_url: https://github.com/arnondora/arnondoraBlog
  description: Arnondora is a personal blog by Arnon Puitrakul
  categories:
    - Blog
    - Programming
    - Technology
  built_by: Arnon Puitrakul
  built_by_url: https://arnondora.in.th/
  featured: false
- title: KingsDesign
  url: https://www.kingsdesign.com.au/
  main_url: https://www.kingsdesign.com.au/
  description: KingsDesign is a Hobart based web design and development company. KingsDesign creates, designs, measures and improves web based solutions for businesses and organisations across Australia.
  categories:
    - Agency
    - Technology
    - Portfolio
    - Consulting
    - User Experience
  built_by: KingsDesign
  built_by_url: https://www.kingsdesign.com.au
- title: EasyFloh | Easy Flows for all
  url: https://www.easyfloh.com
  main_url: https://www.easyfloh.com
  description: >
    EasyFloh is for creating simple flows for your organisation. An organisation
    can design own flows with own stages.
  categories:
    - Business
    - Landing Page
  built_by: Vikram Aroskar
  built_by_url: https://medium.com/@vikramaroskar
  featured: false
- title: Home Alarm Report
  url: https://homealarmreport.com/
  main_url: https://homealarmreport.com/
  description: >
    Home Alarm Report is dedicated to helping consumers make informed decisions
    about home security solutions. The site was easily migrated from a legacy WordPress
    installation and the dev team chose Gatsby for its site speed and SEO capabilities.
  categories:
    - Blog
    - Business
    - SEO
    - Technology
  built_by: Centerfield Media
  built_by_url: https://www.centerfield.com
- title: Just | FX for treasurers
  url: https://www.gojust.com
  main_url: https://www.gojust.com
  description: >
    Just provides a single centralized view of FX for corporate treasurers. See interbank market prices, and access transaction cost analysis.
  categories:
    - Finance
    - Technology
  built_by: Bejamas
  built_by_url: https://bejamas.io/
  featured: false
- title: Bureau for Good | Nonprofit branding, web and print communications
  url: https://www.bureauforgood.com
  main_url: https://www.bureauforgood.com
  description: >
    Bureau for Good helps nonprofits explain why they matter across digital & print media. Bureau for Good crafts purpose-driven identities, websites & print materials for changemakers.
  categories:
    - Nonprofit
    - Agency
    - Design
  built_by: Bejamas
  built_by_url: https://bejamas.io/
  featured: false
- title: Atelier Cartier Blumen
  url: https://www.ateliercartier.ch
  main_url: https://www.ateliercartier.ch
  description: >
    Im schönen Kreis 6 in Zürich kreiert Nicole Cartier Blumenkompositionen anhand Charaktereigenschaften oder Geschichten zur Person an. Für wen ist Dein Blumenstrauss gedacht? Einzigartige Floristik Blumensträusse, Blumenabos, Events, Shootings. Site designed by https://www.stolfo.co
  categories:
    - E-commerce
    - Design
  built_by: Bejamas
  built_by_url: https://bejamas.io/
  featured: false
- title: Veronym – Cloud Security Service Provider
  url: https://www.veronym.com
  main_url: https://www.veronym.com
  description: >
    Veronym is securing your digital transformation. A comprehensive Internet security solution for business. Stay safe no matter how, where and when you connect.
  categories:
    - Security
    - Technology
    - Business
  built_by: Bejamas
  built_by_url: https://bejamas.io/
  featured: false
- title: Devahoy
  url: https://devahoy.com/
  main_url: https://devahoy.com/
  description: >
    Devahoy is a personal blog written in Thai about software development.
  categories:
    - Blog
    - Programming
  built_by: Chai Phonbopit
  built_by_url: https://github.com/phonbopit
  featured: false
- title: Venus Lover
  url: https://venuslover.com
  main_url: https://venuslover.com
  description: >
    Venus Lover is a mobile app for iOS and Android so you can read your daily horoscope and have your natal chart, including the interpretation of the ascendant, planets, houses and aspects.
  categories:
    - App
    - Consulting
    - Education
    - Landing Page
- title: Write/Speak/Code
  url: https://www.writespeakcode.com/
  main_url: https://www.writespeakcode.com/
  description: >
    Write/Speak/Code is a non-profit on a mission to promote the visibility and leadership of technologists with marginalized genders through peer-led professional development.
  categories:
    - Community
    - Nonprofit
    - Open Source
    - Conference
  built_by: Nicola B.
  built_by_url: https://www.linkedin.com/in/nicola-b/
  featured: false
- title: Daniel Spajic
  url: https://danieljs.tech/
  main_url: https://danieljs.tech/
  description: >
    Passionate front-end developer with a deep, yet diverse skillset.
  categories:
    - Portfolio
    - Programming
    - Freelance
  built_by: Daniel Spajic
  featured: false
- title: Cosmotory
  url: https://cosmotory.netlify.com/
  main_url: https://cosmotory.netlify.com/
  description: >
    This is the educational blog containing various courses,learning materials from various authors from all over the world.
  categories:
    - Blog
    - Community
    - Nonprofit
    - Open Source
    - Education
  built_by: Hanishraj B Rao.
  built_by_url: https://hanishrao.netlify.com/
  featured: false
- title: Armorblox | Security Powered by Understanding
  url: https://www.armorblox.com
  main_url: https://www.armorblox.com
  description: >
    Armorblox is a venture-backed stealth cybersecurity startup, on a mission to build a game-changing enterprise security platform.
  categories:
    - Security
    - Technology
    - Business
  built_by: Bejamas
  built_by_url: https://bejamas.io
  featured: false
- title: Mojo
  url: https://www.mojo.is
  main_url: https://www.mojo.is/
  description: >
    We help companies create beautiful digital experiences
  categories:
    - Agency
    - Technology
    - Consulting
    - User Experience
    - Web Development
  featured: false
- title: Marcel Hauri
  url: https://marcelhauri.ch/
  main_url: https://marcelhauri.ch/
  description: >
    Marcel Hauri is an award-winning Magento developer and e-commerce specialist.
  categories:
    - Portfolio
    - Blog
    - Programming
    - Community
    - Open Source
    - E-commerce
  built_by: Marcel Hauri
  built_by_url: https://marcelhauri.ch
  featured: false
- title: Projektmanagementblog
  url: https://www.projektmanagementblog.de
  main_url: https://www.projektmanagementblog.de/
  source_url: https://github.com/StephanWeinhold/pmblog
  description: >
    Thoughts about modern project management. Built with Gatsby and Tachyons, based on Advanced Starter.
  categories:
    - Blog
  built_by: Stephan Weinhold
  built_by_url: https://stephanweinhold.com/
  featured: false
- title: Anthony Boyd Graphics
  url: https://www.anthonyboyd.graphics/
  main_url: https://www.anthonyboyd.graphics/
  description: >
    Free Graphic Design Resources by Anthony Boyd
  categories:
    - Portfolio
  built_by: Anthony Boyd
  built_by_url: https://www.anthonyboyd.com/
  featured: false
- title: Relocation Hero
  url: https://relocationhero.com
  main_url: https://relocationhero.com
  description: >
    Blog with FAQs related to Germany relocation. Built with Gatsby.
  categories:
    - Blog
    - Consulting
    - Community
  featured: false
- title: Zoe Rodriguez
  url: https://zoerodrgz.com
  main_url: https://zoerodrgz.com
  description: >
    Portfolio for Los Angeles-based designer Zoe Rodriguez. Built with Gatsby.
  categories:
    - Portfolio
    - Design
  built_by: Chase Ohlson
  built_by_url: https://chaseohlson.com
  featured: false
- title: TriActive USA
  url: https://triactiveusa.com
  main_url: https://triactiveusa.com
  description: >
    Website and blog for TriActive USA. Built with Gatsby.
  categories:
    - Landing Page
    - Business
  built_by: Chase Ohlson
  built_by_url: https://chaseohlson.com
- title: LaunchDarkly
  url: https://launchdarkly.com/
  main_url: https://launchdarkly.com/
  description: >
    LaunchDarkly is the feature management platform that software teams use to build better software, faster.
  categories:
    - Technology
    - Marketing
  built_by: LaunchDarkly
  built_by_url: https://launchdarkly.com/
  featured: false
- title: Arpit Goyal
  url: https://arpitgoyal.com
  main_url: https://arpitgoyal.com
  source_url: https://github.com/92arpitgoyal/ag-blog
  description: >
    Blog and portfolio website of a Front-end Developer turned Product Manager.
  categories:
    - Blog
    - Portfolio
    - Technology
    - User Experience
  built_by: Arpit Goyal
  built_by_url: https://twitter.com/_arpitgoyal
  featured: false
- title: Portfolio of Cole Townsend
  url: https://twnsnd.co
  main_url: https://twnsnd.co
  description: Portfolio of Cole Townsend, Product Designer
  categories:
    - Portfolio
    - User Experience
    - Web Development
    - Design
  built_by: Cole Townsend
  built_by_url: https://twitter.com/twnsndco
- title: Jana Desomer
  url: https://www.janadesomer.be/
  main_url: https://www.janadesomer.be/
  description: >
    I'm Jana, a digital product designer with coding skills, based in Belgium
  categories:
    - Portfolio
  built_by: Jana Desomer Designer/Developer
  built_by_url: https://www.janadesomer.be/
  featured: false
- title: Carbon8 Regenerative Agriculture
  url: https://www.carbon8.org.au/
  main_url: https://www.carbon8.org.au/
  description: >
    Carbon8 is a Not for Profit charity that supports Aussie farmers to transition to regenerative agriculture practices and rebuild the carbon (organic matter) in their soil from 1% to 8%.
  categories:
    - Nonprofit
    - E-commerce
  built_by: Little & Big
  built_by_url: https://www.littleandbig.com.au/
  featured: false
- title: Reactgo blog
  url: https://reactgo.com/
  main_url: https://reactgo.com/
  description: >
    It provides tutorials & articles about modern open source web technologies such as react,vuejs and gatsby.
  categories:
    - Blog
    - Education
    - Programming
    - Web Development
  built_by: Sai gowtham
  built_by_url: https://twitter.com/saigowthamr
  featured: false
- title: City Springs
  url: https://citysprings.com/
  main_url: https://citysprings.com/
  description: >
    Sandy Springs is a city built on creative thinking and determination. They captured a bold vision for a unified platform to bring together new and existing information systems. To get there, the Sandy Springs communications team partnered with Mediacurrent on a new Drupal 8 decoupled platform architecture with a Gatsbyjs front end to power both the City Springs website and its digital signage network. Now, the Sandy Springs team can create content once and publish it everywhere.
  categories:
    - Community
    - Government
  built_by: Mediacurrent
  built_by_url: https://www.mediacurrent.com
  featured: false
- title: Behalf
  url: https://www.behalf.no/
  main_url: https://www.behalf.no/
  description: >
    Behalf is Norwegian based digital design agency.
  categories:
    - Agency
    - Portfolio
    - Business
    - Consulting
    - Design
    - Design System
    - Marketing
    - Web Development
    - User Experience
  built_by: Behalf
  built_by_url: https://www.behalf.no/
  featured: false
- title: Saxenhammer & Co.
  url: https://saxenhammer-co.com/
  main_url: https://saxenhammer-co.com/
  description: >
    Saxenhammer & Co. is a leading boutique investment bank in Continental Europe. The firm’s strong track record is comprised of the execution of 200 successful transactions across all major industries.
  categories:
    - Consulting
    - Finance
    - Business
  built_by: Axel Fuhrmann
  built_by_url: https://axelfuhrmann.com/
  featured: false
- title: UltronEle
  url: http://ultronele.com
  main_url: https://runbytech.github.io/ueofcweb/
  source_url: https://github.com/runbytech/ueofcweb
  description: >
    UltronEle is a light, fast, simple yet interesting serverless e-learning CMS based on GatsbyJS. It aims to provide a easy-use product for tutors, teachers, instructors from all kinks of fields with near-zero efforts to setup their own authoring tool and content publish website.
  categories:
    - Education
    - Consulting
    - Landing Page
    - Web Development
    - Open Source
    - Learning
  built_by: RunbyTech
  built_by_url: http://runbytech.co
  featured: false
- title: Nick Selvaggio
  url: https://nickgs.com/
  main_url: https://nickgs.com/
  description: >
    The personal website of Nick Selvaggio. Long Island based web developer, teacher, and technologist.
  categories:
    - Consulting
    - Programming
    - Web Development
  featured: false
- title: Free & Open Source Gatsby Themes by LekoArts
  main_url: https://themes.lekoarts.de
  url: https://themes.lekoarts.de
  source_url: https://github.com/LekoArts/gatsby-themes/tree/master/www
  built_by: LekoArts
  built_by_url: https://github.com/LekoArts
  description: >-
    Get high-quality and customizable Gatsby themes to quickly bootstrap your website! Choose from many professionally created and impressive designs with a wide variety of features and customization options. Use Gatsby Themes to take your project to the next level and let you and your customers take advantage of the many benefits Gatsby has to offer.
  categories:
    - Open Source
    - Directory
    - Marketing
    - Landing Page
  featured: false
- title: Lars Roettig
  url: https://larsroettig.dev/
  main_url: https://larsroettig.dev/
  description: >
    Lars Roettig is a Magento Maintainer and e-commerce specialist. On his Blog, he writes Software Architecture and Magento Development.
  categories:
    - Portfolio
    - Blog
    - Programming
    - Community
    - Open Source
    - E-commerce
  built_by: Lars Roettig
  built_by_url: https://larsroettig.dev/
  featured: false
- title: Cade Kynaston
  url: https://cade.codes
  main_url: https://cade.codes
  source_url: https://github.com/cadekynaston/gatsby-portfolio
  description: >
    Cade Kynaston's Portfolio
  categories:
    - Portfolio
  built_by: Cade Kynaston
  built_by_url: https://github.com/cadekynaston
  featured: false
- title: Growable Meetups
  url: https://www.growable.io/
  main_url: https://www.growable.io/
  description: >
    Growable - Events to Accelerate your career in Tech. Made with <3 with Gatsby, React & Netlify by Talent Point in London.
  categories:
    - Event
    - Technology
    - Education
    - Community
    - Conference
  built_by: Talent Point
  built_by_url: https://github.com/talent-point/
  featured: false
- title: Fantastic Metropolis
  main_url: https://fantasticmetropolis.com
  url: https://fantasticmetropolis.com
  description: >
    Fantastic Metropolis ran between 2001 and 2006, highlighting the potential of literary science fiction and fantasy.
  categories:
    - Entertainment
  built_by: Luis Rodrigues
  built_by_url: https://goblindegook.com
  featured: false
- title: Simon Koelewijn
  main_url: https://simonkoelewijn.nl
  url: https://simonkoelewijn.nl
  description: >
    Personal blog of Simon Koelewijn, where he blogs about UX, analytics and web development (in Dutch). Made awesome and fast by using Gatsby 2.x (naturally) and gratefully using Netlify and Netlify CMS.
  categories:
    - Freelance
    - Blog
    - Web Development
    - User Experience
  built_by: Simon Koelewijn
  built_by_url: https://simonkoelewijn.nl
  featured: false
- title: Frankly Steve
  url: https://www.franklysteve.com/
  main_url: https://www.franklysteve.com/
  description: >
    Wedding photography with all the hugs, tears, kisses, smiles, laughter, banter, kids up trees, friends in hedges.
  categories:
    - Photography
    - Portfolio
  built_by: Little & Big
  built_by_url: https://www.littleandbig.com.au/
  featured: false
- title: Eventos orellana
  description: >-
    We are a company dedicated to providing personalized and professional advice
    for the elaboration and coordination of social and business events.
  main_url: https://eventosorellana.com/
  url: https://eventosorellana.com/
  featured: false
  categories:
    - Gallery
  built_by: Ramón Chancay
  built_by_url: https://ramonchancay.me/
- title: DIA Supermercados
  main_url: https://dia.com.br
  url: https://dia.com.br
  description: >-
    Brazilian retailer subsidiary, with more than 1,100 stores in Brazil, focusing on low prices and exclusive DIA Products.
  categories:
    - Business
  built_by: CloudDog
  built_by_url: https://clouddog.com.br
  featured: false
- title: AntdSite
  main_url: https://antdsite.yvescoding.org
  url: https://antdsite.yvescoding.org
  description: >-
    A static docs generator based on Ant Design and GatsbyJs.
  categories:
    - Documentation
  built_by: Yves Wang
  built_by_url: https://antdsite.yvescoding.org
- title: AntV
  main_url: https://antv.vision
  url: https://antv.vision
  description: >-
    AntV is a new generation of data visualization technique from Ant Financial
  categories:
    - Documentation
  built_by: afc163
  built_by_url: https://github.com/afc163
- title: ReactStudy Blog
  url: https://elated-lewin-51cf0d.netlify.com
  main_url: https://elated-lewin-51cf0d.netlify.com
  description: >
    Belong to your own blog by gatsby
  categories:
    - Blog
  built_by: 97thjingba
  built_by_url: https://github.com/97thjingba
  featured: false
- title: George
  main_url: https://kind-mestorf-5a2bc0.netlify.com
  url: https://kind-mestorf-5a2bc0.netlify.com
  description: >
    shiny new web built with Gatsby
  categories:
    - Blog
    - Portfolio
    - Gallery
    - Landing Page
    - Design
    - Web Development
    - Open Source
    - Science
  built_by: George Davituri
  featured: false

- title: CEO amp
  main_url: https://www.ceoamp.com
  url: https://www.ceoamp.com
  description: >
    CEO amp is an executive training programme to amplify a CEO's voice in the media. This site was built with Gatsby v2, Styled-Components, TypeScript and React Spring.
  categories:
    - Consulting
    - Entrepreneurship
    - Marketing
    - Landing Page
  built_by: Jacob Herper
  built_by_url: https://herper.io
  featured: false
- title: QuantumBlack
  main_url: https://www.quantumblack.com/
  url: https://www.quantumblack.com/
  description: >
    We help companies use data to make distinctive, sustainable and significant improvements to their performance.
  categories:
    - Technology
    - Consulting
    - Data
    - Design
  built_by: Richard Westenra
  built_by_url: https://www.richardwestenra.com/
  featured: false
- title: Coffeeshop Creative
  url: https://www.coffeeshopcreative.ca
  main_url: https://www.coffeeshopcreative.ca
  description: >
    Marketing site for a Toronto web design and videography studio.
  categories:
    - Marketing
    - Agency
    - Design
    - Video
    - Web Development
  built_by: Michael Uloth
  built_by_url: https://www.michaeluloth.com
  featured: false
- title: Daily Hacker News
  url: https://dailyhn.com
  main_url: https://dailyhn.com
  description: >
    Daily Hacker News presents the top five stories from Hacker News daily.
  categories:
    - Entertainment
    - Design
    - Web Development
    - Technology
    - Science
  built_by: Joeri Smits
  built_by_url: https://joeri.dev
  featured: false
- title: Grüne Dresden
  main_url: https://ltw19dresden.de
  url: https://ltw19dresden.de
  description: >
    This site was built for the Green Party in Germany (Bündnis 90/Die Grünen) for their local election in Dresden, Saxony. The site was built with Gatsby v2 and Styled-Components.
  categories:
    - Government
    - Nonprofit
  built_by: Jacob Herper
  built_by_url: https://herper.io
- title: Mill3 Studio
  main_url: https://mill3.studio/en/
  url: https://mill3.studio/en/
  description: >
    Our agency specializes in the analysis, strategy and development of digital products.
  categories:
    - Agency
    - Portfolio
  built_by: Mill3
  built_by_url: https://mill3.studio/en/
  featured: false
- title: Zellement
  main_url: https://www.zellement.com
  url: https://www.zellement.com
  description: >
    Online portfolio of Dan Farrow from Nottingham, UK.
  categories:
    - Portfolio
  built_by: Zellement
  built_by_url: https://www.zellement.com
  featured: false
- title: Fullstack HQ
  url: https://fullstackhq.com/
  main_url: https://fullstackhq.com/
  description: >
    Get immediate access to a battle-tested team of designers and developers on a pay-as-you-go monthly subscription.
  categories:
    - Agency
    - Consulting
    - Freelance
    - Marketing
    - Portfolio
    - Web Development
    - App
    - Business
    - Design
    - JavaScript
    - Technology
    - User Experience
    - Web Development
    - E-commerce
    - WordPress
  built_by: Fullstack HQ
  built_by_url: https://fullstackhq.com/
  featured: false
- title: Cantas
  main_url: https://www.cantas.co.jp
  url: https://www.cantas.co.jp
  description: >
    Cantas is digital marketing company in Japan.
  categories:
    - Business
    - Agency
  built_by: Cantas
  built_by_url: https://www.cantas.co.jp
  featured: false
- title: Sheringham Shantymen
  main_url: https://www.shantymen.com/
  url: https://www.shantymen.com/
  description: >
    The Sheringham Shantymen are a sea shanty singing group that raise money for the RNLI in the UK.
  categories:
    - Music
    - Community
    - Entertainment
    - Nonprofit
  built_by: Zellement
  built_by_url: https://www.zellement.com/
  featured: false
- title: WP Spark
  main_url: https://wpspark.io/
  url: https://wpspark.io/
  description: >
    Create blazing fast website with WordPress and our Gatsby themes.
  categories:
    - Agency
    - Community
    - Blog
    - WordPress
  built_by: wpspark
  built_by_url: https://wpspark.io/
- title: Ronald Langeveld
  description: >
    Ronald Langeveld's blog and Web Development portfolio website.
  main_url: https://www.ronaldlangeveld.com
  url: https://www.ronaldlangeveld.com
  categories:
    - Blog
    - Web Development
    - Freelance
    - Portfolio
    - Consulting
  featured: false
- title: Golfonaut
  description: >
    Golfonaut - Golf application for Apple Watch
  main_url: https://golfonaut.io
  url: https://golfonaut.io
  categories:
    - App
    - Sports
  featured: false
- title: Anton Sten - UX Lead/Design
  url: https://www.antonsten.com
  main_url: https://www.antonsten.com
  description: Anton Sten leads UX for design-driven companies.
  categories:
    - User Experience
    - Blog
    - Freelance
    - Portfolio
    - Consulting
    - Agency
    - Design
  featured: false
- title: Rashmi AP - Front-end Developer
  main_url: http://rashmiap.me
  url: http://rashmiap.me
  featured: false
  description: >
    Rashmi AP's Personal Portfolio Website
  source_url: https://github.com/rashmiap/personal-website-react
  categories:
    - Portfolio
    - Open Source
  built_by: Rashmi AP
  built_by_url: http://rashmiap.me
- title: OpenSourceRepos - Blogs for open source repositories
  main_url: https://opensourcerepos.com
  url: https://opensourcerepos.com
  featured: false
  description: >
    Open Source Repos is a blog site for explaining the architecture, code-walkthrough and key takeways for the GitHub repository. Out main aim to is to help more developers contribute to open source projects.
  source_url: https://github.com/opensourcerepos/blogs
  categories:
    - Open Source
    - Design
    - Design System
    - Blog
  built_by: OpenSourceRepos Team
  built_by_url: https://opensourcerepos.com
- title: Sheelah Brennan - Front-End/UX Engineer
  main_url: https://sheelahb.com
  url: https://sheelahb.com
  featured: false
  description: >
    Sheelah Brennan's web development blog
  categories:
    - Blog
    - Web Development
    - Design
    - Freelance
    - Portfolio
  built_by: Sheelah Brennan
- title: Delinx.Digital - Web and Mobile Development Agency based in Sofia, Bulgaria
  main_url: https://delinx.digital
  url: https://delinx.digital/solutions
  description: >
    Delinx.digital is a software development oriented digital agency based in Sofia, Bulgaria. We develop bespoke software solutions using  WordPress, WooCommerce, Shopify, e-commerce, React.js, Node.js, PHP, Laravel and many other technologies.
  categories:
    - Agency
    - Web Development
    - Design
    - E-commerce
    - WordPress
  featured: false
- title: Cameron Nuckols - Articles, Book Notes, and More
  main_url: https://nucks.co
  url: https://nucks.co
  description: >
    This site hosts all of Cameron Nuckols's writing on entrepreneurship, startups, money, fitness, self-education, and self-improvement.
  categories:
    - Blog
    - Entrepreneurship
    - Business
    - Productivity
    - Technology
    - Marketing
  featured: false
- title: Hayato KAJIYAMA - Portfolio
  main_url: https://hyakt.dev
  url: https://hyakt.dev
  source_url: https://github.com/hyakt/hyakt.github.io
  featured: false
  categories:
    - Portfolio
- title: Skirtcraft - Unisex Skirts with Large Pockets
  main_url: https://skirtcraft.com
  url: https://skirtcraft.com/products
  source_url: https://github.com/jqrn/skirtcraft-web
  description: >
    Skirtcraft sells unisex skirts with large pockets, made in the USA. Site built with TypeScript and styled-components, with Tumblr-sourced blog posts.
  categories:
    - E-commerce
    - Blog
  built_by: Joe Quarion
  built_by_url: https://github.com/jqrn
  featured: false
- title: Vermarc Sport
  main_url: https://www.vermarcsport.com/
  url: https://www.vermarcsport.com/
  description: >
    Vermarc Sport offers a wide range of cycle clothing, cycling jerseys, bib shorts, rain gear and accessories, as well for the summer, the mid-season (autumn / spring) and the winter.
  categories:
    - E-commerce
  built_by: BrikL
  built_by_url: https://github.com/Brikl
- title: Cole Ruche
  main_url: https://coleruche.com
  url: https://coleruche.com
  source_url: https://github.com/kingingcole/myblog
  description: >
    The personal website and blog for Emeruche "Cole" Ikenna, front-end web developer from Nigeria.
  categories:
    - Blog
    - Portfolio
  built_by: Emeruche "Cole" Ikenna
  built_by_url: https://twitter.com/cole_ruche
  featured: false
- title: Abhith Rajan - Coder, Blogger, Biker, Full Stack Developer
  main_url: https://www.abhith.net/
  url: https://www.abhith.net/
  source_url: https://github.com/Abhith/abhith.net
  description: >
    abhith.net is a portfolio website of Abhith Rajan, a full stack developer. Sharing blog posts, recommended videos, developer stories and services with the world through this site.
  categories:
    - Portfolio
    - Blog
    - Programming
    - Open Source
    - Technology
  built_by: Abhith Rajan
  built_by_url: https://github.com/Abhith
  featured: false
- title: Mr & Mrs Wilkinson
  url: https://thewilkinsons.netlify.com/
  main_url: https://thewilkinsons.netlify.com/
  source_url: https://github.com/davemullenjnr/the-wilkinsons
  description: >
    A one-page wedding photography showcase using Gatsby Image and featuring a lovely hero and intro section.
  categories:
    - Photography
  built_by: Dave Mullen Jnr
  built_by_url: https://davemullenjnr.co.uk
  featured: false
- title: Gopesh Gopinath - Full Stack JavaScript Developer
  url: https://www.gopeshgopinath.com
  main_url: https://www.gopeshgopinath.com
  source_url: https://github.com/GopeshMedayil/gopeshgopinath.com
  description: >
    Gopesh Gopinath's Personal Portfolio Website
  categories:
    - Portfolio
    - Open Source
  built_by: Gopesh Gopinath
  built_by_url: https://www.gopeshgopinath.com
  featured: false
- title: Misael Taveras - FrontEnd Developer
  url: https://taverasmisael.com
  main_url: https://taverasmisael.com
  source_url: https://github.com/taverasmisael/taverasmisael
  description: >
    Personal site and blogging about learning FrontEnd web development in spanish.
  categories:
    - Portfolio
    - Open Source
    - Blog
    - JavaScript
    - Web Development
  built_by: Misael Taveras
  built_by_url: https://taverasmisael.com
  featured: false
- title: Le Reacteur
  url: https://www.lereacteur.io/
  main_url: https://www.lereacteur.io/
  description: >
    Le Reacteur is the first coding bootcamp dedicated to web and mobile apps development (iOS/Android). We offer intensive sessions to train students in a short time (10 weeks). Our goal is to pass on to our students in less than 3 months what they would have learned in 2 years. To achieve this ambitious challenge, our training is based on learning JavaScript (Node.js, Express, ReactJS, React Native).
  categories:
    - JavaScript
    - Learning
    - Mobile Development
    - Web Development
  built_by: Farid Safi
  built_by_url: https://twitter.com/FaridSafi
  featured: false
- title: Cinch
  url: https://www.cinch.co.uk
  main_url: https://www.cinch.co.uk
  description: >
    Cinch is a hub for car supermarkets and dealers to show off their stock. The site only lists second-hand cars that are seven years old or younger, with less than 70,000 miles on the clock.
  categories:
    - Entrepreneurship
    - Business
  built_by: Somo
  built_by_url: https://www.somoglobal.com
  featured: false
- title: Recetas El Universo
  description: >-
    Recipes and videos with the best of Ecuadorian cuisine.
    Collectable recipes from Diario El Universo.
  main_url: https://recetas-eu.netlify.com/
  url: https://recetas-eu.netlify.com/
  featured: false
  categories:
    - Blog
    - WordPress
    - Food
  built_by: Ramón Chancay
  built_by_url: https://ramonchancay.me/
- title: Third and Grove
  url: https://www.thirdandgrove.com
  main_url: https://www.thirdandgrove.com
  source_url: https://github.com/thirdandgrove/tagd8_gatsby
  description: >
    A digital agency slaying the mundane one pixel at a time.
  categories:
    - Agency
    - Marketing
    - Open Source
    - Technology
  built_by: Third and Grove
  built_by_url: https://www.thirdandgrove.com
  featured: false
- title: Le Bikini
  url: https://lebikini.com
  main_url: https://lebikini.com
  description: >
    New website for Toulouse's most iconic concert hall.
  categories:
    - Music
  built_by: Antoine Rousseau
  built_by_url: https://antoine.rousseau.im
  featured: false
- title: Jimmy Truong's Portfolio
  url: https://jimmytruong.ca
  main_url: https://jimmytruong.ca
  description: >
    This porfolio is a complication of all projects done during my time at BCIT D3 (Digital Design and Development) program and after graduation.
  categories:
    - Portfolio
    - Web Development
  built_by: Jimmy Truong
  built_by_url: https://jimmytruong.ca
  featured: false
- title: Quick Stop Nicaragua
  main_url: https://quickstopnicaragua.com
  url: https://quickstopnicaragua.com
  description: >
    Convenience Store Website
  categories:
    - Food
  built_by: Gerald Martinez
  built_by_url: https://twitter.com/GeraldM_92
  featured: false
- title: XIEL
  main_url: https://xiel.dev
  url: https://xiel.dev
  source_url: https://github.com/xiel/xiel
  description: >
    I'm a freelance front-end developer from Berlin who creates digital experiences that everyone likes to use.
  categories:
    - Portfolio
    - Blog
  built_by: Felix Leupold
  built_by_url: https://twitter.com/xiel
  featured: false
- title: Nicaragua Best Guides
  main_url: https://www.nicaraguasbestguides.com
  url: https://www.nicaraguasbestguides.com
  description: >
    Full-Service Tour Operator and Destination Management Company (DMC)
  categories:
    - Agency
    - Travel
  built_by: Gerald Martinez
  built_by_url: https://twitter.com/GeraldM_92
  featured: false
- title: Thoughts and Stuff
  main_url: http://thoughtsandstuff.com
  url: http://thoughtsandstuff.com
  source_url: https://github.com/robmarshall/gatsby-tns
  description: >
    A simple easy to read blog. Minimalistic, focusing on content over branding. Includes RSS feed.
  categories:
    - Accessibility
    - Blog
    - WordPress
  built_by: Robert Marshall
  built_by_url: https://robertmarshall.dev
  featured: false
- title: Tracli
  url: https://tracli.rootvan.com/
  main_url: https://tracli.rootvan.com/
  source_url: https://github.com/ridvankaradag/tracli-landing
  description: >
    A command line app that tracks your time
  categories:
    - Productivity
    - Technology
    - Landing Page
  built_by: Ridvan Karadag
  built_by_url: http://www.rootvan.com
  featured: false
- title: spon.io
  url: https://www.spon.io
  main_url: https://www.spon.io
  source_url: https://github.com/magicspon/spon.io
  description: >
    Portfolio for frontend web developer, based in Bristol UK
  categories:
    - Portfolio
  built_by: Dave Stockley
  built_by_url: https://www.spon.io
  featured: false
- title: BBS
  url: https://big-boss-studio.com
  main_url: https://big-boss-studio.com
  description: >
    For 11 years, we help great brands in their digital transformation, offering all our expertise for their needs. Technical consulting, UX, design, technical integration and maintenance.
  categories:
    - Agency
    - JavaScript
    - Web Development
  built_by: BBS
  built_by_url: https://big-boss-studio.com
  featured: false
- title: Appes - Meant to evolve
  main_url: https://appes.co
  url: https://appes.co
  description: >
    Appes is all about apps and evolution. We help companies to build mobile and
    web products.
  categories:
    - Agency
    - Mobile Development
    - Web Development
    - Technology
  built_by: Appes
  built_by_url: https://appes.co
  featured: false
- title: Intern
  url: https://intern.imedadel.me
  main_url: https://intern.imedadel.me
  description: >
    Intern is a job board for getting internships in tech, design, marketing, and more. It's built entirely with Gatsby.
  categories:
    - Directory
    - Technology
  built_by: Imed Adel
  built_by_url: https://imedadel.me
  featured: false
- title: Global Citizen Foundation
  main_url: https://www.globalcitizenfoundation.org
  url: https://www.globalcitizenfoundation.org
  description: >
    In the digital economy, we are Global Citizens and the currency is Personal Data
  categories:
    - Nonprofit
  built_by: The Delta Studio
  built_by_url: https://www.thedelta.io
  featured: false
- title: GatsbyFinds
  main_url: https://gatsbyfinds.netlify.com
  url: https://gatsbyfinds.netlify.com
  description: >
    GatsbyFinds is a website built ontop of Gatsby v2 by providing developers with a showcase of all the latest projects made with the beloved GatsbyJS.
  categories:
    - Portfolio
    - Gallery
  built_by: Bvlktech
  built_by_url: https://twitter.com/bvlktech
  featured: false
- title: AFEX Commodities Exchange
  main_url: https://afexnigeria.com
  url: https://afexnigeria.com
  description: >
    AFEX Nigeria strives to transform Nigerian agriculture by creating more bargaining power to smallholder farmers, access to information, and secure storage.
  categories:
    - Blog
    - Business
    - Finance
    - Food
    - WordPress
  built_by: Mayowa Falade
  built_by_url: http://mayowafalade.com
  featured: false
- title: VIA Data
  main_url: https://viadata.io
  url: https://viadata.io
  description: >
    The future of data management
  categories:
    - Data
  built_by: The Delta Studio
  built_by_url: https://www.thedelta.io
  featured: false
- title: Front End Day Event Website
  main_url: https://frontend-day.com/
  url: https://frontend-day.com/
  description: >
    Performant landing page for a front end workshops recurring event / conference.
  categories:
    - Event
    - Conference
    - Web Development
    - Technology
  built_by: Pagepro
  built_by_url: https://pagepro.co
  featured: false
- title: Mutual
  main_url: https://www.madebymutual.com
  url: https://www.madebymutual.com
  description: >
    Mutual is a web design and development agency. Our new website is powered by Gatsby and Craft CMS.
  categories:
    - Blog
    - Portfolio
    - Agency
    - Design
    - Web Development
  built_by: Mutual
  built_by_url: https://twitter.com/madebymutual
  featured: false
- title: Surge 3
  main_url: https://surge3.com
  url: https://surge3.com/
  description: >
    We’re Surge 3 - a premier web development agency. Our company centers around the principles of quality, speed, and service! We are founded using the latest in web technologies and are dedicated to using those exact tools to help our customers achieve their goals.
  categories:
    - Portfolio
    - Blog
    - Agency
    - Web Development
    - Marketing
  built_by: Dillon Browne
  built_by_url: https://dillonbrowne.com
- title: Adaltas
  main_url: https://www.adaltas.com
  url: https://www.adaltas.com
  description: >
    Adaltas is a team of consultants with a focus on Open Source, Big Data and Cloud Computing based in France, Canada and Morocco.
  categories:
    - Consulting
    - Data
    - Design System
    - Programming
    - Learning
  built_by: Adaltas
  built_by_url: https://www.adaltas.com
- title: Themis Attorneys
  main_url: https://themis-attorneys.com
  url: https://themis-attorneys.com
  description: >
    Themis Attorneys is Chennai based lawyers. Their new complete website is made using Gatsby.
  categories:
    - Agency
    - Consulting
    - Portfolio
    - Law
  built_by: Merbin J Anselm
  built_by_url: https://anselm.in
- title: Runlet
  main_url: https://runlet.app
  url: https://runlet.app
  source_url: https://github.com/runletapp/runlet
  description: >
    Runlet is a cloud-based job manager that offers device synchronization and reliable message delivery in a network of connected devices even after connectivity issues. Available for ARM, Linux, Mac and Windows.
  categories:
    - App
    - Landing Page
    - Productivity
    - Technology
  built_by: Vandré Leal
  built_by_url: https://vandreleal.github.io
  featured: false
- title: tiaan.dev
  main_url: https://tiaan.dev
  url: https://tiaan.dev
  featured: false
  categories:
    - Blog
    - Portfolio
    - Web Development
- title: Praveen Bisht
  main_url: https://www.prvnbist.com/
  url: https://www.prvnbist.com/
  source_url: https://github.com/prvnbist/portfolio
  categories:
    - Portfolio
    - Blog
  built_by: Praveen Bisht
  built_by_url: https://www.prvnbist.com/
  featured: false
- title: Jeff Mills The Outer Limits x NTS Radio
  url: https://www.nts.live/projects/jeff-mills-the-outer-limits/
  main_url: https://www.nts.live/projects/jeff-mills-the-outer-limits/
  source_url: https://github.com/ntslive/the-outer-limits
  description: >
    NTS Radio created a minisite for Jeff Mills' 6 part radio series The Outer Limits, including original music production and imagery curated from the NASA online image archive.
  categories:
    - Music
    - Gallery
    - Science
    - Entertainment
  built_by: NTS Radio
  built_by_url: https://www.nts.live
  featured: false
- title: BALAJIRAO676
  main_url: https://thebalajiraoecommerce.netlify.com/
  url: https://thebalajiraoecommerce.netlify.com/
  featured: false
  categories:
    - Blog
    - E-commerce
    - Web Development
- title: Mentimeter
  url: https://www.mentimeter.com/
  main_url: https://www.mentimeter.com/
  categories:
    - Business
  featured: false
- title: HYFN
  url: https://hyfn.com/
  main_url: https://hyfn.com/
  categories:
    - Business
  featured: false
- title: Mozilla India
  main_url: https://mozillaindia.org/
  url: https://mozillaindia.org/
  categories:
    - Open Source
  featured: false
- title: Primer Labs
  main_url: https://www.primerlabs.io
  url: https://www.primerlabs.io
  featured: false
  categories:
    - Education
    - Learning
- title: AJ on Purr-fect Solutions
  url: https://ajonp.com
  main_url: https://ajonp.com
  description: >
    A Community of developers, creating resources for all to use!
  categories:
    - Education
    - Learning
    - Programming
    - Web Development
    - API
    - Blog
    - SEO
  built_by: AJonP
  built_by_url: http://ajonp.com/authors/alex-patterson
- title: blog.kwst.site
  main_url: https://blog.kwst.site
  url: https://blog.kwst.site
  description: A blog of frontend engineer working in Fukuoka
  source_url: https://github.com/SatoshiKawabata/blog
  featured: false
  categories:
    - Blog
    - Technology
    - Web Development
    - JavaScript
- title: Run Leeds
  main_url: http://www.runleeds.co.uk
  url: http://www.runleeds.co.uk
  description: >
    Community running site based in Leeds,UK. Aiming to support those going through a life crisis.
  categories:
    - Accessibility
    - Blog
    - Community
    - Nonprofit
    - Sports
    - WordPress
  built_by: Robert Marshall
  built_by_url: https://www.robertmarshall.dev
- title: Arvind Kumar
  main_url: https://arvind.io
  url: https://arvind.io
  source_url: https://github.com/EnKrypt/arvind.io
  built_by: Arvind Kumar
  built_by_url: https://arvind.io/
  description: >
    A blog about writing code, making music and studying the skies.
  featured: false
  categories:
    - Blog
    - Music
    - Technology
- title: GlobalMoney
  url: https://global24.ua
  main_url: https://global24.ua
  description: >
    Provide payment solution for SMB, eWallet GlobalMoney
  categories:
    - Business
    - Finance
    - Technology
  built_by: NodeArt
  built_by_url: https://NodeArt.io
- title: Women's and Girls' Emergency Centre
  url: https://www.wagec.org.au/
  main_url: https://www.wagec.org.au/
  description: >
    Specialist homelessness service for women and families escaping domestic violence. Based in Redfern, Sydney, Australia.
  categories:
    - Nonprofit
    - Community
    - E-commerce
  built_by: Little & Big
  built_by_url: https://www.littleandbig.com.au/
  featured: false
- title: Guus van de Wal | Drupal Front-end specialist
  url: https://guusvandewal.nl
  main_url: https://guusvandewal.nl
  description: >
    Decoupled portfolio site for guusvandewal.nl, a Drupal and ReactJS front-end developer and designer.
  categories:
    - Open Source
    - Web Development
    - Design
    - Blog
    - Freelance
  built_by: Guus van de Wal
  featured: false
- title: Pixelize Web Design Gold Coast | Web Design and SEO
  url: https://www.pixelize.com.au/
  main_url: https://www.pixelize.com.au/
  description: >
    Pixelize is a tight knit group of professional web developers, graphic designers, and content creators that work together to create high performing, blazing fast, beautiful websites with a strong focus on SEO.
  categories:
    - Agency
    - Web Development
    - Marketing
    - SEO
    - Design
    - Portfolio
    - Blog
  built_by: Pixelize
  built_by_url: https://www.pixelize.com.au
  featured: false
- title: VS Code GitHub Stats
  url: https://vscode-github-stats.netlify.com
  main_url: https://vscode-github-stats.netlify.com
  source_url: https://github.com/lannonbr/vscode-github-stats/
  description: >
    Statistics Dashboard for VS Code GitHub repository
  categories:
    - Data
  built_by: Benjamin Lannon
  built_by_url: https://lannonbr.com
  featured: false
- title: MetaProjection
  main_url: https://www.metaprojection.ca
  url: https://www.metaprojection.ca
  source_url: https://github.com/rosslh/metaprojection
  description: >
    MetaProjection is a website that aggregates multiple Canadian federal electoral projections in order to provide an overview of how the election is playing out, both federally and by district.
  categories:
    - Government
    - Data
    - Open Source
  built_by: Ross Hill
  built_by_url: https://rosshill.ca
  featured: false
- title: Tamarisc VC
  url: https://www.tamarisc.vc
  main_url: https://www.tamarisc.vc
  description: >
    Tamarisc invests in and helps build companies that improve the human habitat through innovating at the intersection of real estate, health, and technology.
  categories:
    - Business
    - Technology
  built_by: Peter Hironaka
  built_by_url: https://peterhironaka.com
  featured: false
- title: Up Your A11y
  url: https://www.upyoura11y.com/
  main_url: https://www.upyoura11y.com/
  source_url: https://www.upyoura11y.com/
  description: >
    A web accessibility toolkit with a React focus, Up Your A11y is a resource for front-end developers to find useful information on how to make your sites more accessible. The topics covered have a React bias, but the principles in each apply to all web development, so please don't be put off if you don't work with React specifically!
  categories:
    - Accessibility
    - Blog
    - Programming
    - JavaScript
    - User Experience
    - Web Development
  built_by: Suzanne Aitchison
  built_by_url: https://twitter.com/s_aitchison
  featured: false
- title: Roman Kravets
  description: >
    Portfolio of Roman Kravets. Web Developer, HTML & CSS Coder.
  main_url: https://romkravets.netlify.com/
  url: https://romkravets.netlify.com/
  categories:
    - Portfolio
    - Open Source
    - Web Development
    - Blog
  built_by: Roman Kravets
  built_by_url: https://github.com/romkravets/dev-page
  featured: false
- title: Phil Tietjen Portfolio
  url: https://www.philtietjen.dev/
  main_url: https://www.philtietjen.dev/
  source_url: https://github.com/Phizzard/phil-portfolio
  description: >
    Portfolio of Phil Tietjen using Gatsby, TailwindCSS, and Emotion/styled
  categories:
    - Portfolio
    - Open Source
    - Web Development
  built_by: Phil Tietjen
  built_by_url: https://github.com/Phizzard
  featured: false
- title: Gatsby Bomb
  description: >
    A fan made version of the website Giantbomb, fully static and powered by Gatsby JS and the GiantBomb API.
  main_url: https://gatsbybomb.netlify.com
  url: https://gatsbybomb.netlify.com
  categories:
    - App
    - Entertainment
    - Media
    - Video
  built_by: Phil Tietjen
  built_by_url: https://github.com/Phizzard
  featured: false
- title: Divyanshu Maithani
  main_url: https://divyanshu013.dev
  url: https://divyanshu013.dev
  source_url: https://github.com/divyanshu013/blog
  description: >
    Personal blog of Divyanshu Maithani. Life, music, code and things in between...
  categories:
    - Blog
    - JavaScript
    - Open Source
    - Music
    - Programming
    - Technology
    - Web Development
  built_by: Divyanshu Maithani
  built_by_url: https://twitter.com/divyanshu013
- title: TFE Energy
  main_url: https://www.tfe.energy
  url: https://www.tfe.energy
  source_url: https://gitlab.com/marcfehrmedia/2019-07-03-tfe-energy
  description: >
    TFE Energy believes in the future. Their new website is programmed with Gatsby, Scrollmagic, Contentful, Cloudify.
  categories:
    - Technology
    - Consulting
    - Video
    - Business
  built_by: Marc Fehr
  built_by_url: https://www.marcfehr.ch
- title: AtomBuild
  url: https://atombuild.github.io/
  main_url: https://atombuild.github.io/
  source_url: https://github.com/AtomBuild/atombuild.github.io
  description: >
    Landing page for the AtomBuild project, offering a curation of Atom packages associated with the project.
  categories:
    - Directory
    - Landing Page
    - Open Source
    - Programming
    - Technology
  built_by: Kepler Sticka-Jones
  built_by_url: https://keplersj.com/
  featured: false
- title: Josh Pensky
  main_url: https://joshpensky.com
  url: https://joshpensky.com
  description: >
    Josh Pensky is an interactive developer based in Boston. He designs and builds refreshing web experiences, packed to the punch with delightful interactions.
  categories:
    - Portfolio
    - Web Development
    - Design
    - SEO
  built_by: Josh Pensky
  built_by_url: https://github.com/joshpensky
  featured: false
- title: AtomLinter
  url: https://atomlinter.github.io/
  main_url: https://atomlinter.github.io/
  source_url: https://github.com/AtomLinter/atomlinter.github.io
  description: >
    Landing page for the AtomLinter project, offering a curation of Atom packages associated with the project.
  categories:
    - Directory
    - Landing Page
    - Open Source
    - Programming
    - Technology
  built_by: Kepler Sticka-Jones
  built_by_url: https://keplersj.com/
  featured: false
- title: Dashbouquet
  url: https://dashbouquet.com/
  main_url: https://dashbouquet.com/
  categories:
    - Agency
    - Blog
    - Business
    - Mobile Development
    - Portfolio
    - Web Development
  built_by: Dashbouquet team
  featured: false
- title: rathes.me
  url: https://rathes.me/
  main_url: https://rathes.me/
  source_url: https://github.com/rathesDot/rathes.me
  description: >
    The Portfolio Website of Rathes Sachchithananthan
  categories:
    - Blog
    - Portfolio
    - Web Development
  built_by: Rathes Sachchithananthan
  built_by_url: https://rathes.me/
- title: viviGuides - Your travel guides
  url: https://vivitravels.com/en/guides/
  main_url: https://vivitravels.com/en/guides/
  description: >
    viviGuides is viviTravels' blog: here you will find travel tips, useful information about the cities and the best guides for your next vacation.
  categories:
    - Travel
    - Blog
  built_by: Kframe Interactive SA
  built_by_url: https://kframeinteractive.com/
  featured: false
- title: KNC Blog
  main_url: https://nagakonada.com
  url: https://nagakonada.com/
  description: >
    Nagakonada is my blogging and portfolio site where I list my projects, experience, capabilities and the blog mostly talks about technical and personal writings.
  categories:
    - Blog
    - Web Development
    - Portfolio
  built_by: Konada, Naga Chaitanya
  built_by_url: https://github.com/ChaituKNag
  featured: false
- title: Vishal Nakum
  url: https://nakum.tech/
  main_url: https://nakum.tech/
  source_url: https://github.com/vishalnakum011/contentful
  description: >
    Portfolio of Vishal Nakum. Made with Gatsby, Contentful. Deployed on Netlify.
  categories:
    - Portfolio
    - Blog
  built_by: Amol Tangade
  built_by_url: https://amoltangade.me/
- title: Sagar Hani Portfolio
  url: http://sagarhani.in/
  main_url: http://sagarhani.in/
  source_url: https://github.com/sagarhani
  description: >
    Sagar Hani is a Software Developer & an Open Source Enthusiast. He blogs about JavaScript, Open Source and his Life experiences.
  categories:
    - Portfolio
    - Blog
    - Web Development
    - Open Source
    - Technology
    - Programming
    - JavaScript
  built_by: Sagar Hani
  built_by_url: http://sagarhani.in/about
- title: Arturo Alviar's Portfolio
  main_url: https://arturoalviar.com
  url: https://arturoalviar.com
  source_url: https://github.com/arturoalviar/portfolio
  categories:
    - Portfolio
    - Open Source
    - Web Development
  built_by: Arturo Alviar
  built_by_url: https://github.com/arturoalviar
  featured: false
- title: Pearly
  url: https://www.pearlyplan.com
  main_url: https://www.pearlyplan.com
  description: >
    Dental Membership Growth Platform
  categories:
    - Technology
    - Healthcare
    - App
  built_by: Sean Emmer and Jeff Cole
- title: MarceloNM
  url: https://marcelonm.com
  main_url: https://marcelonm.com
  description: >
    Personal landing page and blog for MarceloNM, a frontend developer based in Brazil.
  categories:
    - Blog
    - JavaScript
    - Landing Page
    - Programming
    - Web Development
  built_by: Marcelo Nascimento Menezes
  built_by_url: https://github.com/mrcelo
  featured: false
- title: Open Source Galaxy
  main_url: https://www.opensourcegalaxy.com
  url: https://www.opensourcegalaxy.com
  description: >
    Explore the Open Source Galaxy and help other earthlings by contributing to open source.
  categories:
    - Open Source
    - Programming
    - Web Development
  built_by: Justin Juno
  built_by_url: https://www.justinjuno.dev
  featured: false
- title: enBonnet Blog
  url: https://enbonnet.me/
  main_url: https://enbonnet.me/
  source_url: https://github.com/enbonnet
  description: >
    Hola, este es mi sitio personal, estare escribiendo sobre JavaScript, Frontend y Tecnologia que utilice en mi dia a dia.
  categories:
    - Portfolio
    - Blog
    - Web Development
    - Technology
    - Programming
    - JavaScript
  built_by: Ender Bonnet
  built_by_url: https://enbonnet.me/
- title: Edenspiekermann
  url: https://www.edenspiekermann.com/eu/
  main_url: https://www.edenspiekermann.com/eu/
  description: >
    Hello. We are Edenspiekermann, an independent global creative agency.
  categories:
    - Featured
    - Agency
    - Design
    - Portfolio
  featured: true
- title: IBM Design
  url: https://www.ibm.com/design/
  main_url: https://www.ibm.com/design/
  description: >
    At IBM, our design philosophy is to help guide people so they can do their best work. Our human-centered design practices help us deliver on that goal.
  categories:
    - Featured
    - Design
    - Technology
    - Web Development
  built_by: IBM
  featured: true
- title: We Do Plugins
  url: https://wedoplugins.com
  main_url: https://wedoplugins.com
  description: >
    Free & premium WordPress plugins development studio from Wroclaw, Poland.
  categories:
    - Portfolio
    - Agency
    - Open Source
    - Web Development
  built_by: We Do Plugins
  built_by_url: https://wedoplugins.com
- title: Mevish Aslam, business coach
  url: https://mevishaslam.com/
  main_url: https://mevishaslam.com/
  description: >
    Mevish Aslam helps women build a life they love and coaches women to launch and grow businesses.
  categories:
    - Business
    - Consulting
    - Entrepreneurship
    - Freelance
    - Marketing
    - Portfolio
  built_by: Rou Hun Fan
  built_by_url: https://flowen.me
  featured: false
- title: Principles of wealth
  url: https://principlesofwealth.net
  main_url: https://principlesofwealth.net
  source_url: https://github.com/flowen/principlesofwealth
  description: >
    Principles of wealth. How to get rich without being lucky, a summary of Naval Ravikant's tweets and podcast.`
  categories:
    - Business
    - Consulting
    - Education
    - Entrepreneurship
    - Finance
    - Learning
    - Marketing
    - Media
    - Nonprofit
    - Productivity
    - Science
  built_by: Rou Hun Fan
  built_by_url: https://flowen.me
  featured: false
- title: Problem studio
  url: https://problem.studio
  main_url: https://problem.studio
  description: >
    Problem Studio creates unique and fun web experiences. Our enemy is "boring" if ya know what we mean: overused WordPress templates, the top 10 shopify templates, copy of a copy of a copy of a copy. We love to support design and marketing agencies and help realize their creations into a digital product. `
  categories:
    - Agency
    - Business
    - Consulting
    - Design
    - Education
    - Entrepreneurship
    - Freelance
    - Landing Page
    - Marketing
    - Media
    - Portfolio
    - Productivity
    - Web Development
  built_by: Rou Hun Fan & Sander Visser
  built_by_url: https://flowen.me
- title: North X South
  main_url: https://northxsouth.co
  url: https://northxsouth.co
  description: >
    We work with small businesses and non-profits to develop their brands, build an online identity, create stellar designs, and give a voice to their causes.
  categories:
    - Agency
    - Consulting
    - Business
    - Design
    - Web Development
  built_by: North X South
  built_by_url: https://northxsouth.co
- title: Plenty of Fish
  main_url: https://www.pof.com/
  url: https://pof.com
  description: >
    Plenty of Fish is one of the world's largest dating platforms.
  categories:
    - Community
  featured: true
- title: Bitcoin
  main_url: https://www.bitcoin.com/
  url: https://bitcoin.com
  description: >
    One of the largest crypto-currency platforms in the world.
  categories:
    - Technology
    - Finance
  featured: true
- title: Frame.io
  main_url: https://www.frame.io/
  url: https://frame.io
  description: >
    Frame.io is a cloud-based video collaboration platform that allows its users to easily work on media projects together
  categories:
    - Technology
    - Entertainment
    - Media
  featured: true
- title: Sainsbury’s Homepage
  main_url: https://www.sainsburys.co.uk/
  url: https://www.sainsburys.co.uk
  description: >
    Sainsbury’s is an almost 150 year old supermarket chain in the United Kingdom.
  categories:
    - E-commerce
    - Food
  featured: true
- title: Haxzie, Portfolio and Blog
  url: https://haxzie.com/
  main_url: https://haxzie.com/
  source_url: https://github.com/haxzie/haxzie.com
  description: >
    Haxzie.com is the portfolio and personal blog of Musthaq Ahamad, UX Engineer and Visual Designer
  categories:
    - Blog
    - Portfolio
  built_by: Musthaq Ahamad
  built_by_url: https://haxzie.com
  featured: false
- title: Robin Wieruch's Blog
  url: https://www.robinwieruch.de/
  main_url: https://www.robinwieruch.de/
  categories:
    - Blog
    - Education
  featured: false
- title: Roger Ramos Development Journal
  url: https://rogerramos.me/
  main_url: https://rogerramos.me/
  source_url: https://github.com/rogerramosme/rogerramos.me/
  description: >
    Personal development journal made with Netlify CMS
  categories:
    - Blog
  built_by: Roger Ramos
  built_by_url: https://rogerramos.me/
  featured: false
- title: Global Adviser Alpha
  main_url: https://globaladviseralpha.com
  url: https://globaladviseralpha.com
  description: >
    Lead by David Haintz, Global Adviser Alpha transforms advice business into world class firms.
  categories:
    - Business
    - Blog
    - Finance
  built_by: Handsome Creative
  built_by_url: https://www.hellohandsome.com.au
  featured: false
- title: Alcamine
  url: https://alcamine.com/
  main_url: https://alcamine.com/
  description: >
    Never apply to another job online and receive tons of tech jobs in your inbox everyday — all while keeping your information private.
  categories:
    - Blog
    - Technology
  built_by: Caldera Digital
  built_by_url: https://www.calderadigital.com/
  featured: false
- title: Caldera Digital
  url: https://www.calderadigital.com/
  main_url: https://www.calderadigital.com/
  source_url: https://github.com/caldera-digital/platform
  description: >
    Caldera is a product and application development agency that uses innovative technology to bring your vision, brand, and identity to life through user centered design.
  categories:
    - Blog
    - User Experience
    - Consulting
  built_by: Caldera Digital
  built_by_url: https://www.calderadigital.com/
  featured: false
- title: Keycodes
  url: https://www.keycodes.dev
  main_url: https://www.keycodes.dev
  source_url: https://github.com/justinjunodev/keycodes.dev
  description: >
    A developer resource for getting keyboard key codes.
  categories:
    - Programming
    - Productivity
    - Open Source
    - Web Development
  built_by: Justin Juno
  built_by_url: https://www.justinjuno.dev
  featured: false
- title: Utah Pumpkins
  url: https://www.utahpumpkins.com/
  main_url: https://www.utahpumpkins.com/
  source_url: https://github.com/cadekynaston/utah-pumpkins
  description: >
    An awesome pumpkin gallery built using Gatsby and Contentful.
  categories:
    - Gallery
    - Blog
    - Photography
  built_by: Cade Kynaston
  built_by_url: https://cade.codes
- title: diff001a's blog
  main_url: https://diff001a.netlify.com/
  url: https://diff001a.netlify.com/
  description: >
    This is diff001a's blog which contains blogs related to programming.
  categories:
    - Blog
  built_by: diff001a
- title: Rockwong Blog
  main_url: http://rockwong.com/blog/
  url: http://rockwong.com/blog/
  description: >
    Rockwong is a technical blog containing content related to various web technologies.
  categories:
    - Technology
    - Education
    - Blog
- title: RegexGuide
  main_url: https://regex.guide
  url: https://regex.guide/playground
  source_url: https://github.com/pacdiv/regex.guide
  description: >
    The easiest way to learn regular expressions! The RegexGuide is a playground helping developers to discover regular expressions. Trying it is adopting regular expressions!
  categories:
    - App
    - Education
    - JavaScript
    - Nonprofit
    - Open Source
    - Programming
    - Technology
    - Web Development
  built_by: Loïc J.
  built_by_url: https://growthnotes.dev
- title: re:store
  url: https://www.visitrestore.com
  main_url: https://www.visitrestore.com
  description: >
    This is your chance to discover, connect, and shop beyond your feed and get to know the who, how, and why behind your favorite products.
  categories:
    - Marketing
  built_by: The Couch
  built_by_url: https://thecouch.nyc
  featured: false
- title: MyPrograming Steps
  main_url: https://mysteps.netlify.com/
  url: https://mysteps.netlify.com/
  description: >
    FrontEnd Tutorial Information
  featured: false
  categories:
    - Blog
    - Portfolio
  source_url: https://github.com/IoT-Arduino/Gatsby-MySteps
  built_by: Maruo
  built_by_url: https://twitter.com/DengenT
- title: Brent Runs Marathons
  main_url: https://www.brentrunsmarathons.com/
  url: https://www.brentrunsmarathons.com/
  description: >
    Brent Runs Marathons is about the training and race experience for the Comrades Ultra Marathon
  categories:
    - Blog
  built_by: Brent Ingram
  built_by_url: https://www.brentjingram.com/
  featured: false
- title: Pedro LaTorre
  main_url: https://www.pedrolatorre.com/
  url: https://www.pedrolatorre.com/
  source_url: https://github.com/bingr001/pedro-latorre-site
  description: >
    A really awesome website built for the motivational speaker Pedro LaTorre
  categories:
    - Blog
  built_by: Brent Ingram
  built_by_url: https://www.brentjingram.com/
  featured: false
- title: Veryben
  main_url: https://veryben.com/
  url: https://veryben.com/
  description: >
    be water my friend
  categories:
    - Blog
  built_by: anikijiang
  built_by_url: https://twitter.com/anikijiang
  featured: false
- title: kentarom's portfolio
  main_url: https://kentarom.com/
  url: https://kentarom.com/
  source_url: https://github.com/kentaro-m/portfolio-gatsby
  description: >
    The portfolio of kentarom, frontend developer. This site shows recent activities about him.
  categories:
    - Portfolio
    - Technology
    - Web Development
  built_by: kentarom
  built_by_url: https://twitter.com/_kentaro_m
  featured: false
- title: MotionThat
  main_url: https://motionthat.com.au
  url: https://motionthat.com.au
  description: >
    MotionThat was created to fill a void in Tabletop Product shooting, whereby the need for consistency, repetition and flexibility was required to eliminate the many variables and inaccuracies that slow the filming process down.
  categories:
    - Entertainment
    - Food
    - Media
    - Gallery
  built_by: Handsome Creative
  built_by_url: https://www.hellohandsome.com.au
  featured: false
- title: TEN ALPHAS
  main_url: https://tenalphas.com.au
  url: https://tenalphas.com.au
  description: >
    TEN ALPHAS is a content production company based in Sydney and Wollongong, telling stories through moving image and beautiful design.
  categories:
    - Media
    - Entertainment
    - Video
  built_by: Handsome Creative
  built_by_url: https://www.hellohandsome.com.au
  featured: false
- title: SalesGP
  main_url: https://salesgp.io
  url: https://salesgp.io
  description: >
    SalesGP is a specialist Sales and Operations partner offering expert skill-sets and decades of experience to companies entering the Australia, NZ (ANZ) and South East Asian (SEA) markets.
  categories:
    - Business
    - Marketing
    - Consulting
  built_by: Handsome Creative
  built_by_url: https://www.hellohandsome.com.au
  featured: false
- title: Source Separation Systems
  main_url: https://sourceseparationsystems.com.au
  url: https://sourceseparationsystems.com.au
  description: >
    Innovative waste diversion products, designed to connect Australians to a more sustainable world.
  categories:
    - Business
  built_by: Handsome Creative
  built_by_url: https://www.hellohandsome.com.au
- title: Fuzzy String Matching
  main_url: https://fuzzy-string-matching.netlify.com
  url: https://fuzzy-string-matching.netlify.com
  source_url: https://github.com/jdemieville/fuzzyStringMatching
  description: >
    This site is built to assess the performance of various approximate string matching algorithms aka fuzzy string searching.
  categories:
    - JavaScript
    - Learning
    - Programming
  built_by: Jennifer Demieville
  built_by_url: https://demieville-codes.herokuapp.com/portfolio
  featured: false
- title: Open Techiz
  main_url: https://www.opentechiz.com/
  url: https://www.opentechiz.com/
  featured: false
  description: >
    An agile software development company in Vietnam, providing wide range service from e-commerce development, mobile development, automation testing and cloud deployment with kubernets
  categories:
    - Web Development
    - Mobile Development
    - Technology
  built_by: Open Techiz
  built_by_url: https://www.opentechiz.com/
- title: Leave Me Alone
  url: https://leavemealone.app
  main_url: https://leavemealone.app
  description: >
    Leave Me Alone helps you unsubscribe from unwanted emails easily. It's built with Gatsby v2.
  categories:
    - Landing Page
    - Productivity
  built_by: James Ivings
  built_by_url: https://squarecat.io
  featured: false
- title: Oberion
  main_url: https://oberion.io
  url: https://oberion.io
  description: >
    Oberion analyzes your gaming library and gives you personal recommendations based on what you play
  categories:
    - Entertainment
    - Media
  built_by: Thomas Uta
  built_by_url: https://twitter.com/ThomasJanUta
  featured: false
- title: Yoseph.tech
  main_url: https://www.yoseph.tech
  url: https://www.yoseph.tech/compilers
  source_url: https://github.com/radding/yoseph.tech_gatsby
  description: >
    Yoseph.tech is a personal blog centered around technology and software engineering
  categories:
    - Technology
    - Web Development
    - Open Source
  built_by: Yoseph Radding
  built_by_url: https://github.com/radding
  featured: false
- title: Really Fast Sites
  url: https://reallyfastsites.com
  main_url: https://reallyfastsites.com
  description: >
    Really Fast Sites showcases websites that have a speed score of 85 or higher on Google's Page Speed Insights for both mobile and desktop, along with some of the platforms and technologies those sites use.
  categories:
    - Web Development
    - Programming
  built_by: Peter Brady
  built_by_url: https://www.peterbrady.co.uk
  featured: false
- title: Mieke Frouws
  url: https://www.miekefrouws.nl
  main_url: https://www.miekefrouws.nl
  description: >
    Mieke Frouws is a freelance primary and secondary school theatre teacher based in the Netherlands.
  categories:
    - Freelance
    - Education
  built_by: Laurens Kling
  built_by_url: https://www.goedideemedia.nl
  featured: false
- title: Paul de Vries
  url: https://pauldevries1972.nl
  main_url: https://pauldevries1972.nl
  description: >
    Paul de Vries is founder of #DCDW and Spokesperson for Marktplaats Automotive (eBay) - Making the online automotive better!
  categories:
    - Blog
    - Business
    - Consulting
  built_by: Laurens Kling
  built_by_url: https://www.goedideemedia.nl
  featured: false
- title: The Fabulous Lifestyles 不藏私旅行煮藝
  url: https://thefabulouslifestyles.com/
  main_url: https://thefabulouslifestyles.com/
  description: >
    The Fabulous Lifestyles features content about travel and food. It offers practical travel advice that covers trip planning, logistics, and reviews on destination, resort & hotel...etc. Besides travelling, there are step-by-step homemade gourmet recipes that will appeal to everyone's taste buds.
  categories:
    - Blog
    - Food
    - Travel
  built_by: Kevin C Chen
  built_by_url: https://www.linkedin.com/in/kevincychen/
- title: Salexa - Estetica Venezolana
  url: https://peluqueriavenezolana.cl/
  main_url: https://peluqueriavenezolana.cl/
  source_url: https://github.com/enbonnet/salexa-front
  description: >
    Venezuelan beauty and hairdressing salon in Chile
  categories:
    - Marketing
    - Business
  built_by: Ender Bonnet
  built_by_url: https://enbonnet.me/
- title: Akshay Thakur's Portfolio
  main_url: https://akshaythakur.me
  url: https://akshaythakur.me
  categories:
    - Portfolio
    - Web Development
  built_by: Akshay Thakur
  built_by_url: https://akshaythakur.me
- title: Binaria
  description: >
    Digital product connecting technics & creativity.
  main_url: https://binaria.com/en/
  url: https://binaria.com/en/
  categories:
    - Web Development
    - Agency
    - Technology
    - App
    - Consulting
    - User Experience
  built_by: Binaria
  built_by_url: https://binaria.com/
- title: Quema Labs
  url: https://quemalabs.com/
  main_url: https://quemalabs.com/
  description: >
    WordPress themes for these modern times
  categories:
    - Blog
    - Web Development
    - WordPress
    - Portfolio
  built_by: Nico Andrade
  built_by_url: https://nicoandrade.com/
- title: Century 21 Financial
  url: https://century21financial.co.nz/
  main_url: https://century21financial.co.nz/
  description: Website for Century 21's mortgage broker and insurance broker business in New Zealand.
  categories:
    - Real Estate
    - Finance
    - Business
  built_by: Shannon Smith
  built_by_url: https://www.powerboard.co.nz/clients
  featured: false
- title: Base Backpackers
  url: https://www.stayatbase.com/
  main_url: https://www.stayatbase.com/
  description: Base Backpackers is one of Australasia's biggest youth adventure tourism brands. They are super stoked to have one of the fastest websites in the tourism industry.
  categories:
    - Travel
    - Business
  built_by: Shannon Smith
  built_by_url: https://www.powerboard.co.nz/clients
  featured: false
- title: Wealthsimple
  url: https://www.wealthsimple.com/
  main_url: https://www.wealthsimple.com/en-us/
  description: >
    The simple way to grow your money like the world's most sophisticated investors. Zero-maintenance portfolios, expert advisors and low fees.
  categories:
    - App
    - Business
    - Finance
  featured: false
- title: To Be Created
  description: >
    tbc is a London based styling agency that champions a modernised minimal aesthetic for both personal clients and brands.
  main_url: https://to-be-created.com
  url: https://to-be-created.com
  categories:
    - Web Development
    - Agency
    - Portfolio
    - Freelance
  built_by: Sam Goddard
  built_by_url: https://samgoddard.dev/
- title: Kosmos Platform
  main_url: https://kosmosplatform.com
  url: https://kosmosplatform.com
  description: >
    Explore the Kosmos - A new world is here, where every clinician now has the ability to improve cardiothoracic and abdominal assessment, in just a few minutes.
  categories:
    - Marketing
    - Science
    - Video
    - Landing Page
    - Healthcare
    - Technology
  built_by: Bryce Benson via Turnstyle Studio
  built_by_url: https://github.com/brycebenson
- title: B-Engaged
  url: https://b-engaged.se/
  main_url: https://b-engaged.se/
  description: >
    B-Engaged gives a clear picture of the organization and helps you implement the measures that makes difference for the employees. The results of our employee surveys are easily transformed into concrete improvement measures using AI technology.
  categories:
    - Business
    - Human Resources
  featured: false
- title: Rollbar
  url: https://rollbar.com/
  main_url: https://rollbar.com/
  description: >
    Rollbar automates error monitoring and triaging, so developers can fix errors that matter within minutes, and build software quickly and painlessly.
  categories:
    - Programming
    - Web Development
  featured: false
- title: EQX
  url: https://digitalexperience.equinox.com/
  main_url: https://digitalexperience.equinox.com/
  description: >
    The Equinox app, personalized to unlock your full potential.
  categories:
    - Sports
    - App
  featured: false
- title: WagWalking
  url: https://wagwalking.com/
  main_url: https://wagwalking.com/
  description: >
    Paws on the move
  categories:
    - App
  featured: false
- title: FirstBorn
  url: https://www.firstborn.com/
  main_url: https://www.firstborn.com/
  description: >
    We shape modern brands for a connected future.
  categories:
    - Agency
    - Design
- title: Pix4D
  url: https://www.pix4d.com
  main_url: https://www.pix4d.com
  description: >
    A unique suite of photogrammetry software for drone mapping. Capture images with our app, process on desktop or cloud and create maps and 3D models.
  categories:
    - Business
    - Productivity
    - Technology
  featured: false
- title: Bakken & Bæck
  url: https://bakkenbaeck.com
  main_url: https://bakkenbaeck.com
  description: >
    We’re Bakken & Bæck, a digital studio based in Oslo, Bonn and Amsterdam. Ambitious companies call us when they need an experienced team that can transform interesting ideas into powerful products.
  categories:
    - Agency
    - Design
    - Technology
  featured: false
- title: Figma Config
  url: https://config.figma.com/
  main_url: https://config.figma.com/
  description: A one-day conference where Figma users come together to learn from each other.
  categories:
    - Conference
    - Design
    - Event
    - Community
    - Learning
  built_by: Corey Ward
  built_by_url: http://www.coreyward.me/
  featured: false
- title: Anurag Hazra's Portfolio
  url: https://anuraghazra.github.io/
  main_url: https://anuraghazra.github.io/
  source_url: https://github.com/anuraghazra/anuraghazra.github.io
  description: >
    Anurag Hazra's portfolio & personal blog, Creative FrontEnd web developer from india.
  categories:
    - Portfolio
    - Blog
    - Open Source
    - JavaScript
  built_by: Anurag Hazra
  built_by_url: https://github.com/anuraghazra
- title: VeganWorks
  url: https://veganworks.com/
  main_url: https://veganworks.com/
  description: We make delicious vegan snack boxes.
  categories:
    - Food
- title: codesundar
  url: https://codesundar.com
  main_url: https://codesundar.com
  description: >
    Learn PhoneGap, Ionic, Flutter
  categories:
    - Education
    - Technology
    - Web Development
    - Blog
  built_by: codesundar
  built_by_url: https://codesundar.com
  featured: false
- title: Nordic Microfinance Initiative
  url: https://www.nmimicro.no/
  main_url: https://www.nmimicro.no/
  description: Nordic Microfinance Initiative's (NMI) vision is to contribute to the empowerment of poor people in developing countries and to the creation of jobs and wealth on a sustainable basis.
  featured: false
  categories:
    - Finance
    - Business
  built_by: Othermachines
  built_by_url: https://othermachines.com
- title: Subscribe Pro Documentation
  url: https://docs.subscribepro.com/
  main_url: https://docs.subscribepro.com/
  description: >
    Subscribe Pro is a subscription commerce solution that enables brands to quickly add subscription commerce models such as box, subscribe-and-save, autoship and similar to their existing e-commerce websites.
  categories:
    - Documentation
    - E-commerce
    - API
    - Technology
    - Web Development
  built_by: Subscribe Pro
  built_by_url: https://www.subscribepro.com/
- title: Software.com
  main_url: https://www.software.com
  url: https://www.software.com
  description: Our data platform helps developers learn from their data, increase productivity, and code smarter.
  categories:
    - Data
    - Productivity
    - Programming
  built_by: Brett Stevens, Joshua Cheng, Geoff Stevens
  built_by_url: https://github.com/swdotcom/
  featured: false
- title: WTL Studio Website Builder
  main_url: https://wtlstudio.com/
  url: https://wtlstudio.com/
  description: >
    Cloud-based, SEO focused website builder - helping local businesses and startups reach audiences faster.
  featured: false
  categories:
    - E-commerce
    - SEO
    - Business
- title: ToolsDB
  main_url: https://toolsdb.dev
  url: https://toolsdb.dev
  description: List of tools for better software development.
  featured: false
  categories:
    - Technology
    - Web Development
    - Programming
    - Productivity
- title: Eastman Strings
  url: https://www.eastmanstrings.com
  main_url: https://www.eastmanstrings.com
  description: >
    Site was built using GatsbyJS, Cosmic CMS, and Netlify.
  categories:
    - Business
    - Music
  built_by: Tekhaus
  built_by_url: https://www.tekha.us
  featured: false
- title: Lesley Lai
  main_url: https://lesleylai.info
  url: https://lesleylai.info
  source_url: https://github.com/LesleyLai/blog
  description: >
    lesleylai.info is the personal website of Lesley Lai, where he talks mainly about C++ and Computer Graphics.
  categories:
    - Blog
    - Open Source
    - Portfolio
    - Programming
    - Technology
  built_by: Lesley Lai
  built_by_url: https://github.com/LesleyLai
  featured: false
- title: Whipstitch Webwork
  url: https://www.whipstitchwebwork.com
  main_url: https://www.whipstitchwebwork.com
  description: >
    Websites for smart people.
  categories:
    - Agency
    - Web Development
  built_by: Matthew Russell
  featured: false
- title: Vandré Leal
  main_url: https://vandreleal.github.io
  url: https://vandreleal.github.io
  source_url: https://github.com/vandreleal/vandreleal.github.io
  description: >
    Portfolio of Vandré Leal.
  categories:
    - Portfolio
    - Web Development
  built_by: Vandré Leal
  built_by_url: https://vandreleal.github.io
  featured: false
- title: Tarokenlog
  url: https://taroken.dev/
  main_url: https://taroken.dev/
  description: >
    Blog and Gallery
  categories:
    - Blog
    - Portfolio
    - Web Development
    - Photography
  built_by: Kentaro Koga
  built_by_url: https://twitter.com/kentaro_koga
  featured: false
- title: OwlyPixel Blog
  main_url: https://owlypixel.com
  url: https://owlypixel.com
  description: >
    Notes and tutorials on coding, web development, design and other stuff.
  categories:
    - Web Development
    - Blog
    - Education
  built_by: Owlypixel
  built_by_url: https://twitter.com/owlypixel
  featured: false
- title: talkoverflow
  main_url: https://talkoverflow.com
  url: https://talkoverflow.com
  description: Blog on software engineering built with Gatsby themes and theme-ui
  categories:
    - Blog
    - Web Development
    - Technology
  built_by: Patryk Jeziorowski
  built_by_url: https://twitter.com/pjeziorowski
- title: HISTORYTalks
  main_url: https://www.history-talks.com/
  url: https://www.history-talks.com/
  description: Built using Gatsby, JSS and Contentful
  categories:
    - Conference
    - Media
  built_by: A+E Networks
  built_by_url: https://www.aenetworks.com/
- title: HISTORYCon
  main_url: https://www.historycon.com/
  url: https://www.historycon.com/
  description: Built using Gatsby, JSS and Contentful
  categories:
    - Conference
    - Media
  built_by: A+E Networks
  built_by_url: https://www.aenetworks.com/
- title: Kölliker Immobilien
  url: https://koelliker-immobilien.ch/
  main_url: https://koelliker-immobilien.ch/
  description: >
    Built using Gatsby, Netlify and Contentful
  categories:
    - Real Estate
    - Marketing
  built_by: Matthias Gemperli
  built_by_url: https://matthiasgemperli.ch
- title: Lessmess Agency website
  url: https://lessmess.agency/
  main_url: https://lessmess.agency/
  description: >
    Website of Lessmess Agency
  categories:
    - Agency
    - Web Development
  built_by: Ilya Lesik
  built_by_url: https://github.com/ilyalesik
- title: Ezekiel Ekunola Portfolio
  main_url: http://ezekielekunola.com/
  url: http://ezekielekunola.com/
  description: Built using Gatsby, Styled-Components
  categories:
    - Web Development
    - Portfolio
  built_by: Ezekiel Ekunola
  built_by_url: https://github.com/easybuoy/
  featured: false
- title: Gearbox Development
  main_url: https://gearboxbuilt.com
  url: https://gearboxbuilt.com/?no-load-in
  description: >
    Gearbox is a performance website development & optimization company based out of Canada. Built using Gatsby/WordPress.
  categories:
    - Agency
    - Web Development
    - WordPress
    - Portfolio
    - Programming
    - Technology
    - Business
  built_by: Gearbox Development
  built_by_url: https://gearboxbuilt.com
  featured: false
- title: UXWorks
  main_url: https://uxworks.org
  url: https://uxworks.org
  description: Built with Gatsby, Netlify and Markdown
  categories:
    - Web Development
    - Blog
  built_by: Amrish Kushwaha
  built_by_url: https://github.com/isamrish
  featured: false
- title: Jarod Peachey
  main_url: https://jarodpeachey.netlify.com
  url: https://jarodpeachey.netlify.com
  source_url: https://github.com/jarodpeachey/portfolio
  description: >
    Jarod Peachey is a front-end developer focused on building modern and fast websites for everyone.
  categories:
    - Blog
    - JavaScript
    - Mobile Development
    - Portfolio
  built_by: Jarod Peachey
  built_by_url: https://github.com/jarodpeachey
  featured: false
- title: Thomas Maximini
  main_url: https://www.thomasmaximini.com/
  url: https://www.thomasmaximini.com/
  source_url: https://github.com/tmaximini/maxi.io
  description: >
    Thomas Maximini is a full stack web developer from Germany
  categories:
    - Blog
    - JavaScript
    - Photography
    - Portfolio
    - Web Development
  built_by: Thomas Maximini
  built_by_url: https://github.com/tmaximini
  featured: false
- title: Aretha Iskandar
  main_url: https://arethaiskandar.com/
  url: https://arethaiskandar.com/
  source_url: https://github.com/tmaximini/arethaiskandar.com
  description: >
    Aretha Iskandar is a Jazz and Soul Singer / Songwriter from Paris
  categories:
    - Music
  built_by: Thomas Maximini
  built_by_url: https://github.com/tmaximini
  featured: false
- title: Harshil Shah
  url: https://harshil.net
  main_url: https://harshil.net
  description: >
    Harshil Shah is an iOS engineer from Mumbai, India
  categories:
    - Blog
    - Mobile Development
  built_by: Harshil Shah
  built_by_url: https://twitter.com/_HarshilShah
  featured: false
- title: Code Examples
  url: https://codeexamples.dev/
  main_url: https://codeexamples.dev/
  description: >
    Examples about various programming languages like JavaScript, Python, Rust, Angular, React, Vue.js etc.
  categories:
    - Blog
    - Education
    - Programming
    - Web Development
  built_by: Sai gowtham
  built_by_url: https://twitter.com/saigowthamr
  featured: false
- title: Samir Mujanovic
  main_url: https://www.samirmujanovic.com/
  url: https://www.samirmujanovic.com/
  description: >
    I'm a Frontend Developer with 3 years of experience. I describe myself as a developer who loves coding, open-source and web platform.
  categories:
    - Portfolio
    - Web Development
    - Design
  built_by: Samir Mujanovic
  built_by_url: https://github.com/sameerrM
- title: Yearlyglot - Fluent Every Year
  url: https://www.yearlyglot.com/blog
  main_url: https://www.yearlyglot.com
  description: >
    A popular blog on languages, second language acquisition and polyglottery.
  categories:
    - Blog
    - Education
    - Learning
    - Travel
  built_by: Donovan Nagel
  built_by_url: https://www.donovannagel.com
  featured: false
- title: 8fit.com
  url: https://8fit.com/
  main_url: https://8fit.com/
  description: >
    Get personalized workouts, custom meal plans, and nutrition guidance, right in the palm of your hand. Prioritize progress over perfection with the 8fit app!
  categories:
    - App
    - Food
    - Sports
  featured: false
- title: Dispel - Remote Access for Industrial Control Systems
  url: https://dispel.io
  main_url: https://dispel.io
  description: >
    Dispel provides secure, moving target defense networks through which your teams can remotely access industrial control systems in seconds, replacing static-defense products that take 5 to 15 minutes to work through.
  categories:
    - Business
    - Technology
    - Security
  built_by: Anton Aberg
  built_by_url: https://github.com/aaaberg
  featured: false
- title: Geothermal Heat Pump DIY Project
  url: https://diyheatpump.net/
  main_url: https://diyheatpump.net/
  description: Personal project by Yuriy Logvin that demonstrates how you can switch to heating with electricity at a minimal cost. The goal here is to show that everyone can build a geothermal heat pump and start saving money.
  categories:
    - Blog
    - Education
    - Technology
  built_by: Yuriy Logvin
  built_by_url: https://powerwatcher.net
- title: Catalyst Network - Cryptocurrency
  url: https://www.cryptocatalyst.net/
  main_url: https://www.cryptocatalyst.net/
  source_url: https://github.com/n8tb1t/gatsby-starter-cryptocurrency
  description: >
    An All-in-One solution for Modern Transactions.
  categories:
    - Business
    - Technology
  built_by: n8tb1t
  built_by_url: https://github.com/n8tb1t/
  featured: false
- title: SaoBear's-Blog
  main_url: https://saobear.xyz/
  url: https://saobear.xyz/
  source_url: https://github.com/PiccoloYu/SaoBear-is-Blog
  featured: false
  categories:
    - Blog
    - Web Development
- title: Rumaan Khalander - Portfolio
  url: https://www.rumaan.me/
  main_url: https://www.rumaan.me/
  description: >
    Rumaan Khalander is a Full-Stack Dev from Bengaluru who loves to develop for mobile and web.
  categories:
    - Portfolio
  built_by: rumaan
  built_by_url: https://github.com/rumaan/
  featured: false
- title: DigiGov
  main_url: https://digigov.grnet.gr/
  url: https://digigov.grnet.gr/
  description: >
    DigiGov is an initiative for the Digital Transformation of the Greek Public Sector
  categories:
    - Government
  built_by: GRNET
  built_by_url: https://grnet.gr/
  featured: false
- title: Zeek Interactive
  main_url: https://zeek.com
  url: https://zeek.com
  description: >
    Business site for Zeek Interactive. Using WordPress as a data store via the WPGraphQL plugin.
  categories:
    - Blog
    - Web Development
    - Mobile Development
    - WordPress
    - Agency
    - Business
  built_by: Zeek Interactive
  built_by_url: https://zeek.com
  featured: false
- title: Bare Advertising & Communications
  url: https://bare.ca/
  main_url: https://bare.ca/
  description: >
    Bare is a full-service branding and production agency in Vancouver BC with deep experience in digital/traditional communications and strategy. We specialize in building headless WordPress sites with Gatsby.
  categories:
    - WordPress
    - Agency
    - Business
  built_by: Bare Advertising & Communications
  built_by_url: https://www.bare.ca/
  featured: false
- title: The Decking Superstore
  url: https://www.thedeckingsuperstore.com/
  main_url: https://www.thedeckingsuperstore.com/
  description: >
    One of Northern California's largest outdoor decking and siding providers.
  categories:
    - WordPress
    - Business
  built_by: Bare Advertising & Communications
  built_by_url: https://www.bare.ca/
  featured: false
- title: Precision Cedar Products
  url: https://www.precisioncedar.com/
  main_url: https://www.precisioncedar.com/
  description: >
    Western Red Cedar Distributor in Vancouver Canada.
  categories:
    - WordPress
    - Business
  built_by: Bare Advertising & Communications
  built_by_url: https://www.bare.ca/
  featured: false
- title: Circle Restoration
  url: https://www.circlerestoration.com/
  main_url: https://www.circlerestoration.com/
  description: >
    Restoration Services Provider in Vancouver Canada.
  categories:
    - WordPress
    - Business
  built_by: Bare Advertising & Communications
  built_by_url: https://www.bare.ca/
  featured: false
- title: ALS Rally
  url: https://www.alsrally.com/
  main_url: https://www.alsrally.com/
  description: >
    Non profit fundraiser for ALS Research.
  categories:
    - WordPress
    - Nonprofit
    - Event
  built_by: Bare Advertising & Communications
  built_by_url: https://www.bare.ca/
  featured: false
- title: Vancouver Welsh Men's Choir
  url: https://vancouverchoir.ca/
  main_url: https://vancouverchoir.ca/
  description: >
    Vancouver Welsh Men's Choir website for upcoming shows, ticket purchases and online merchandise.
  categories:
    - WordPress
    - Entertainment
    - Event
    - E-commerce
  built_by: Bare Advertising & Communications
  built_by_url: https://www.bare.ca/
  featured: false
- title: Paul Scanlon - Blog
  main_url: https://paulie.dev/
  url: https://paulie.dev/
  source_url: https://github.com/PaulieScanlon/paulie-dev-2019
  description: >
    I'm a React UI developer / UX Engineer. React, GatsbyJs, JavaScript, TypeScript/Flow, StyledComponents, Storybook, TDD (Jest/Enzyme) and a tiny bit of Node.js.
  categories:
    - Blog
    - Web Development
  built_by: Paul Scanlon
  built_by_url: http://www.pauliescanlon.io
  featured: false
- title: EF Design
  main_url: https://ef.design
  url: https://ef.design
  description: >
    Home of everything creative, digital and brand at EF.
  featured: false
  categories:
    - Marketing
    - Design
  built_by: João Matos (Global Creative Studio - Education First)
- title: Codica
  main_url: https://www.codica.com/
  url: https://www.codica.com/
  description: >
    We help startups and established brands with JAMStack, Progressive Web Apps and Marketplaces development.
  categories:
    - Agency
    - Web Development
  built_by: Codica
  built_by_url: https://www.codica.com/
- title: Bhavani Ravi's Portfolio
  url: https://bhavaniravi.com
  main_url: https://bhavaniravi.com
  description: >
    Showcase of Bhavani Ravi's skillset and blogs
  categories:
    - Blog
    - Portfolio
  built_by: Bhavani Ravi
  built_by_url: https://twitter.com/geeky_bhavani
- title: Kotoriyama
  main_url: https://kotoriyama.com/
  url: https://kotoriyama.com/
  description: >
    Japanese Indie Game Creator.
  featured: false
  categories:
    - App
    - Entertainment
    - Mobile Development
  built_by: Motoyoshi Shiine (Kotoriyama)
- title: PWA Shields
  url: https://www.pwa-shields.com
  main_url: https://www.pwa-shields.com
  source_url: https://github.com/richardtaylordawson/pwa-shields
  description: >
    Personalize your app's README with custom, fun, PWA shields in SVG
  categories:
    - Documentation
    - App
    - API
  built_by: Richard Taylor Dawson
  built_by_url: https://richardtaylordawson.com
- title: Zatsuzen
  url: https://zatsuzen.com
  main_url: https://zatsuzen.com
  description: >
    Web developer's portfolio
  categories:
    - Portfolio
  built_by: Akane
  built_by_url: https://twitter.com/akanewz
  featured: false
- title: Reeemoter
  description: >-
    Join thousands of developers from everywhere and access to job
    offers from hundreds of companies worldwide right
    at your inbox for free.
  main_url: https://reeemoter.com/
  url: https://reeemoter.com/
  featured: false
  categories:
    - Technology
    - Web Development
  built_by: Ramón Chancay
  built_by_url: https://ramonchancay.me/
- title: Ananya Neogi
  main_url: https://ananyaneogi.com
  url: https://ananyaneogi.com
  description: >
    Showcases Ananya's work as a frontend developer and comprises of a collection of written articles on web development, programming and, user experience.
  categories:
    - Portfolio
    - Blog
  built_by: Ananya Neogi
  built_by_url: https://ananyaneogi.com
- title: webman.pro
  main_url: https://webman.pro/
  url: https://webman.pro/
  description: >
    webman.pro is an awesome portfolio and technical blog where
    professional Front End engineer Dmytro Chumak shares his thoughts
    and experience to inspire other developers.
  featured: false
  categories:
    - Blog
    - Web Development
    - JavaScript
  built_by: Dmytro Chumak
  built_by_url: https://github.com/wwwebman
- title: borderless
  url: https://junhobaik.github.io
  main_url: https://junhobaik.github.io
  source_url: https://github.com/junhobaik/junhobaik.github.io/tree/develop
  description: >
    Junho Baik's Development Blog
  categories:
    - Blog
    - Web Development
  built_by: Junho Baik
  built_by_url: https://github.com/junhobaik
  featured: false
- title: React Resume Generator
  main_url: https://nimahkh.github.io/nima_habibkhoda
  url: https://nimahkh.github.io/nima_habibkhoda
  source_url: https://github.com/nimahkh/resume_generator
  description: >
    The resume generator is a project to create your own resume web page easily with Gatsby.
  categories:
    - Portfolio
  built_by: Nima Habibkhoda
  featured: false
- title: Thomas Wang's Blog
  main_url: https://www.thomaswang.io
  url: https://www.thomaswang.io
  description: >-
    Technical blog by Thomas Wang
  built_by: Thomas Wang
  built_by_url: https://github.com/thomaswang
  featured: false
  categories:
    - Blog
    - Web Development
- title: The Rebigulator
  main_url: https://www.rebigulator.org/
  source_url: https://github.com/Me4502/Rebigulator/
  url: https://rebigulator.org/
  description: A quote-based via game powered by Frinkiac
  built_by: Matthew Miller
  built_by_url: https://matthewmiller.dev/
  featured: false
  categories:
    - Open Source
    - Entertainment
    - App
- title: madewithlove
  main_url: https://madewithlove.com
  url: https://madewithlove.com
  description: >-
    We build digital products and create the teams around them. We can help with software engineering, product management, managing technical teams, audits and technical consulting.
  built_by: madewithlove
  built_by_url: https://madewithlove.com
  featured: false
  categories:
    - Web Development
    - Blog
    - Agency
    - Business
- title: Sprucehill
  url: https://sprucehill.ca/
  main_url: https://sprucehill.ca/
  description: >
    Sprucehill is a North Vancouver based custom home builder and renovator.
  categories:
    - WordPress
    - Business
  built_by: Bare Advertising & Communications
  built_by_url: https://www.bare.ca/
  featured: false
- title: Nathaniel Ryan Mathew
  url: https://nathanielmathew.me
  main_url: https://nathanielmathew.me
  source_url: https://github.com/nathanielmathew/MyPortfolio
  description: >
    A personal online Portfolio built using GatsbyJS, that showcases Achievements, Projects and Additional information.
  categories:
    - Portfolio
    - Open Source
    - Blog
  built_by: Nathaniel Ryan Mathew
  built_by_url: https://github.com/nathanielmathew
  featured: false
- title: Kanazawa.js Community Page
  main_url: https://kanazawajs.now.sh/
  url: https://kanazawajs.now.sh/
  source_url: https://github.com/kanazawa-js/community-page
  description: >
    Kanazawa.js is a local community for the JSer around Kanazawa to share knowledge about JavaScript.
  categories:
    - Community
    - Programming
    - Web Development
  built_by: Kanazawa.js
  built_by_url: https://twitter.com/knzw_js
  featured: false
- title: monica*dev
  url: https://www.aboutmonica.com/
  main_url: https://www.aboutmonica.com/
  description: >
    Personal site for Monica Powell, a software engineer who is passionate about making open-source more accessible and building community, online & offline.
  categories:
    - Web Development
    - Blog
    - Programming
    - Portfolio
  built_by: Monica Powell
  built_by_url: https://www.aboutmonica.com/
  featured: false
- title: Shivam Sinha
  url: https://www.helloshivam.com/
  main_url: https://www.helloshivam.com/
  description: >
    Portfolio of Shivam Sinha, Graphic Designer and Creative Coder based in New York.
  categories:
    - Portfolio
  built_by: Shivam Sinha
  built_by_url: https://www.helloshivam.com/
  featured: false
- title: Brianna Sharpe - Writer
  main_url: https://www.briannasharpe.com/
  url: https://www.briannasharpe.com/
  source_url: https://github.com/ehowey/briannasharpe
  description: >
    Brianna Sharpe is an Alberta, Canada based freelance writer and journalist focused on health, LGBTQ2S+, parenting, and the environment.
  categories:
    - Portfolio
    - Media
  built_by: Eric Howey
  built_by_url: https://www.erichowey.dev/
  featured: false
- title: Eric Howey Web Development
  main_url: https://www.erichowey.dev/
  url: https://www.erichowey.dev/
  source_url: https://github.com/ehowey/erichoweydev
  description: >
    Personal website and blog for Eric Howey. I am a freelance web developer based in Alberta, Canada specializing in Gatsby, React, WordPress and Theme-UI.
  categories:
    - Portfolio
    - Web Development
    - Freelance
    - Blog
  built_by: Eric Howey
  built_by_url: https://www.erichowey.dev/
- title: Solfej Chord Search
  url: https://www.solfej.io/chords
  main_url: https://www.solfej.io/chords
  description: >
    Solfej Chord Search helps you master every chord imaginable. It shows you notes, intervals, guitar and piano fingerings for 1000s of chords.
  categories:
    - Education
    - Music
  built_by: Shayan Javadi
  built_by_url: https://www.instagram.com/shawnjavadi/
- title: a+ Saúde
  url: https://www.amaissaude.com.br/sp/
  main_url: https://www.amaissaude.com.br/sp/
  description: >
    An even better experience in using health services.
  categories:
    - Healthcare
    - Marketing
    - Blog
  built_by: Grupo Fleury
  built_by_url: http://www.grupofleury.com.br/
  featured: false
- title: Mallikarjun Katakol Photography
  main_url: https://mallik.in
  url: https://mallik.in
  built_by: Arvind Kumar
  built_by_url: https://arvind.io/
  description: >
    Mallikarjun Katakol is an Advertising, Architecture, Editorial, Fashion and Lifestyle Photographer based in Bangalore, India.
    Shoots Corporate & Business headshots, Portfolios for Models and Actors, Documents Projects for Architects, Fashion & Interior Designers
  featured: false
  categories:
    - Gallery
    - Photography
    - Portfolio
- title: gatsby-animate-blog
  url: https://gatsby-animate-blog.luffyzh.now.sh/
  main_url: https://gatsby-animate-blog.luffyzh.now.sh/home
  source_url: https://github.com/luffyZh/gatsby-animate-blog
  description: >
    A simple && cool blog site starter kit by Gatsby.
  categories:
    - Blog
    - Open Source
    - Web Development
  built_by: luffyZh
  built_by_url: https://github.com/luffyZh
  featured: false
- title: LBI Financial
  main_url: https://lbifinancial.com/
  url: https://lbifinancial.com/
  description: >
    We help individuals and businesses with life insurance, disability, long-term care and annuities.
  categories:
    - Business
    - Consulting
    - Finance
  built_by: Pagepro
  built_by_url: https://pagepro.co
  featured: false
- title: GIS-Netzwerk
  url: https://www.gis-netzwerk.com/
  main_url: https://www.gis-netzwerk.com/
  description: >
    Multilingual (i18n) Blog with different URLs for categories, tags and posts depending on the language.
  categories:
    - Blog
    - Data
    - Technology
  built_by: Max Dietrich
  built_by_url: https://www.gis-netzwerk.com/
  featured: false
- title: Krishna Gopinath
  main_url: https://krishnagopinath.me
  url: https://krishnagopinath.me
  source_url: https://github.com/krishnagopinath/website
  description: >
    Website of Krishna Gopinath, software engineer and budding teacher.
  categories:
    - Portfolio
  built_by: Krishna Gopinath
  built_by_url: https://twitter.com/krishwader
  featured: false
- title: Curology
  main_url: https://curology.com
  url: https://curology.com
  description: >
    Curology's mission is to make effective skincare accessible to everyone. We provide customized prescription skincare for our acne and anti-aging patients.
  categories:
    - Healthcare
    - Community
    - Landing Page
  built_by: Curology
  built_by_url: https://curology.com
- title: labelmake.jp
  main_url: https://labelmake.jp/
  url: https://labelmake.jp/
  description: >
    Web Application of Variable Data Printing and Blog.
  categories:
    - App
    - Data
    - Blog
  built_by: hand-dot
  built_by_url: https://twitter.com/hand_dot
  featured: false
- title: Personal website of Maarten Afink
  main_url: https://www.maarten.im/
  url: https://www.maarten.im/
  source_url: https://github.com/maartenafink/personal-website
  description: >
    Personal website of Maarten Afink, digital product designer.
  categories:
    - Portfolio
    - Open Source
    - Blog
    - Music
    - Design
- title: Adam Bowen
  main_url: https://adamcbowen.com/
  url: https://adamcbowen.com/
  source_url: https://github.com/bowenac/my-website
  description: >
    Personal website for Adam Bowen. I am a freelance web developer based in Tacoma, WA specializing in WordPress, Craft CMS, plus a lot more and recently fell in love with Gatsby.
  categories:
    - Portfolio
    - Web Development
    - Freelance
  built_by: Adam Bowen
  built_by_url: https://adamcbowen.com
  featured: false
- title: tqCoders
  main_url: https://tqcoders.com
  url: https://tqcoders.com
  description: >
    tqCoders is a software development company that focuses on the development of the most advanced websites and mobile apps. We use the most advanced technologies to make websites blazing fast, SEO-friendly and responsive for each screen resolution.
  categories:
    - Web Development
    - Mobile Development
    - SEO
    - Design
    - Programming
    - Technology
    - Business
  built_by: tqCoders
  built_by_url: https://tqcoders.com
  featured: false
- title: ErudiCAT
  main_url: https://www.erudicat.com
  url: https://www.erudicat.com
  description: >
    ErudiCAT is an educational platform created to help PMP certification candidates to prepare for the exam. There are 1k+ sample questions and PMP Exam Simulator. Upon completion, there are statistics and performance chart available. Performance reports are saved in users' accounts and may be used later to review questions. The PMP Exam Simulator has a unique feature of Time Acceleration. It makes the Mock Exam even tougher and makes training even more advanced.
  categories:
    - Education
    - Web Development
    - Learning
  built_by: tqCoders
  built_by_url: https://tqcoders.com
  featured: false
- title: Qri.io Website and Docs
  main_url: https://qri.io
  url: https://qri.io/docs
  source_url: https://github.com/qri-io/website
  description: >
    Website and Documentation for Qri, an open source version control system for datasets
  categories:
    - Open Source
    - Community
    - Data
    - Technology
  built_by: Qri, Inc.
  built_by_url: https://qri.io
  featured: false
- title: Jellypepper
  main_url: https://jellypepper.com/
  url: https://jellypepper.com/
  description: >
    Award-winning creative studio for disrupters. We design and build beautiful brands, apps, websites and videos for startups and tech companies.
  categories:
    - Portfolio
    - Agency
  built_by: Jellypepper
  built_by_url: https://jellypepper.com/
- title: Miyamado Jinja
  main_url: https://www.miyamadojinja.com
  url: https://www.miyamadojinja.com
  source_url: https://github.com/mnishiguchi/miyamadojinja
  description: >
    Miyamado Jinja is a Japanese Shinto Shrine in Yokkaichi, Mie, Japan.
  categories:
    - Nonprofit
    - Travel
  built_by: mnishiguchi
  built_by_url: https://mnishiguchi.com
  featured: false
- title: Hear This Idea
  main_url: https://hearthisidea.com
  url: https://hearthisidea.com/episodes/victoria
  source_url: https://github.com/finmoorhouse/podcast
  description: >
    A podcast showcasing new thinking from top academics.
  categories:
    - Podcast
    - Open Source
  built_by: Fin Moorhouse
  built_by_url: https://finmoorhouse.com
  featured: false
- title: Calisthenics Skills
  main_url: https://www.calisthenicsskills.com
  url: https://www.calisthenicsskills.com
  description: >
    A beautiful fitness progress tracker built on Gatsby.
  categories:
    - Sports
  built_by: Andrico Karoulla
  built_by_url: https://andri.co
  featured: false
- title: AutoloadIT
  main_url: https://autoloadit.com/
  url: https://autoloadit.com/
  description: >
    The world's leading Enterprise Automotive imaging solution
  categories:
    - Business
    - Landing Page
  built_by: Pagepro
  built_by_url: https://pagepro.co
  featured: false
- title: Tools of Golf
  main_url: https://toolsof.golf
  url: https://toolsof.golf/titleist-915-d2-driver
  description: >
    Tools of Golf is a community dedicated to golf nerds and gear heads.
  categories:
    - Sports
    - Data
    - Documentation
  built_by: Peter Hironaka
  built_by_url: https://peterhironaka.com
  featured: false
- title: sung.codes
  main_url: https://sung.codes/
  source_url: https://github.com/dance2die/sung.codes
  url: https://sung.codes/
  description: >
    Blog by Sung M. Kim (a.k.a. dance2die)
  categories:
    - Blog
    - Landing Page
  built_by: Sung M. Kim
  built_by_url: https://github.com/dance2die
  featured: false
- title: Choose Tap
  main_url: https://www.choosetap.com.au/
  url: https://www.choosetap.com.au/
  featured: false
  description: >
    Choose Tap aims to improve the health and wellbeing of communities and the environment by promoting tap water as the best choice of hydration for all Australians.
  built_by: Hardhat
  built_by_url: https://www.hardhat.com.au
  categories:
    - Nonprofit
    - Community
- title: Akash Rajpurohit
  main_url: https://akashwho.codes/
  url: https://akashwho.codes/
  description: >
    Personal portfolio website of Akash Rajpurohit made using Gatsby v2, where I  write short blogs related to software development and share my experiences.
  categories:
    - Portfolio
    - Blog
  built_by: Akash Rajpurohit
  built_by_url: https://github.com/AkashRajpurohit
  featured: false
- title: See Kids Dream
  url: https://seekidsdream.org/
  main_url: https://seekidsdream.org/
  description: >
    A not-for-profit organization dedicated to empower youth with the skills, motivation and confidence.
  categories:
    - Nonprofit
    - Education
    - Learning
  built_by: CapTech Consulting
  built_by_url: https://www.captechconsulting.com/
  featured: false
- title: Locale Central
  url: https://localecentral.io/
  main_url: https://localecentral.io/
  description: >
    Locale Central is a web & mobile data collection app that makes it easy to record accurate data out on the field.
  categories:
    - Technology
  built_by: KiwiSprout
  built_by_url: https://kiwisprout.nz/
  featured: false
- title: Cathy O'Shea
  url: https://cathyoshea.co.nz/
  main_url: https://cathyoshea.co.nz/
  categories:
    - Portfolio
    - Real Estate
  built_by: KiwiSprout
  built_by_url: https://kiwisprout.nz/
  featured: false
- title: DG Recruit
  url: https://dgrecruit.com
  main_url: https://dgrecruit.com
  description: >
    DG Recruit is a NYC recruitment agency
  categories:
    - Agency
    - WordPress
  built_by: Waverly Lab
  built_by_url: https://waverlylab.com
  featured: false
- title: Smile
  url: https://reasontosmile.com
  main_url: https://reasontosmile.com
  description: >
    Smile is an online store for buying CBD products that keep you balanced and happy
  categories:
    - E-commerce
    - WordPress
  built_by: Waverly Lab
  built_by_url: https://waverlylab.com
- title: Bold Oak Design
  url: https://boldoak.design/
  main_url: https://boldoak.design/
  description: >
    A Milwaukee-based web design and development studio.
  categories:
    - Blog
    - Business
    - Freelance
    - Portfolio
    - Programming
    - Technology
    - Web Development
  featured: false
- title: Lydia Rose Eiche
  url: https://lydiaroseeiche.com/
  main_url: https://lydiaroseeiche.com/
  description: >
    Lydia Rose Eiche is a soprano, opera singer, and actress based in Milwaukee.
  categories:
    - Music
    - Portfolio
  built_by: Bold Oak Design
  built_by_url: https://boldoak.design/
  featured: false
- title: Chris Otto
  url: https://chrisotto.dev/
  main_url: https://chrisotto.dev/
  source_url: https://github.com/chrisotto6/chrisottodev
  description: >
    Blog, portfolio and website for Chris Otto.
  categories:
    - Blog
    - JavaScript
    - Landing Page
    - Portfolio
    - Programming
    - Technology
    - Web Development
  built_by: Chris Otto
  built_by_url: https://github.com/chrisotto6
  featured: false
- title: Roboto Studio
  url: https://roboto.studio
  main_url: https://roboto.studio
  description: >
    Faster than a speeding bullet Website Development based in sunny old Nottingham
  categories:
    - Agency
    - Blog
    - Business
    - Design
    - Featured
    - Freelance
    - Web Development
  featured: true
- title: Viraj Chavan | Full Stack Software Engineer
  url: http://virajc.tech
  main_url: http://virajc.tech
  source_url: https://github.com/virajvchavan/portfolio
  description: >
    Portfolio and blog of a full stack software engineer from India
  categories:
    - Portfolio
    - Blog
    - Web Development
  built_by: Viraj V Chavan
  built_by_url: https://twitter.com/VirajVChavan
  featured: false
- title: Nexweave
  url: https://www.nexweave.com
  main_url: https://www.nexweave.com
  description: >
    Nexweave is a SaaS platform built by a team of experienced product, design & technology professionals in India. Nexweave allows brands to create personalized & interactive video experiences at scale. We would love for our site to be featured at the gatsby showcase since we have long been appreciating the flexibility and speed of the sites we have created using the same.
  categories:
    - Video
    - API
    - User Experience
    - Marketing
    - Design
    - Data
    - Technology
    - Media
    - Consulting
  built_by: Kashaf S
  built_by_url: https://www.linkedin.com/in/kashaf-shaikh-925117178
  featured: false
- title: Daniel Balloch
  url: https://danielballoch.com
  main_url: https://danielballoch.com
  source_url: https://github.com/danielballoch/danielballoch
  description: >
    Hey, I'm Daniel and this is my portfolio site. Made with Gatsby, React, GraphQL, Styled Emotion & Netlify. Install & local host instructions: 1. git clone https://github.com/danielballoch/danielballoch.git 2. npm install. 3. gatsby develop. Keep in mind I'm still learning myself, so these may not be best practises. If anyone's curious as to how something works flick me a message or if you have advice for me I'd love to hear it, otherwise happy coding!
  categories:
    - Portfolio
    - Business
    - Design
    - Freelance
    - Web Development
  built_by: Daniel Balloch
  built_by_url: https://danielballoch.com
- title: The Rift Metz
  url: http://theriftmetz.com/
  main_url: http://theriftmetz.com/
  description: >
    The Rift is a gaming bar based in Metz (France).
  categories:
    - Landing Page
    - Entertainment
    - Design
    - Blog
    - Food
  built_by: Hugo Torzuoli
  built_by_url: https://github.com/HZooly
  featured: false
- title: Built with Workers
  url: https://workers.cloudflare.com/built-with/
  main_url: https://workers.cloudflare.com/built-with/
  description: >
    Showcasing websites & projects built with Cloudflare Workers
  categories:
    - Portfolio
    - JavaScript
    - Web Development
  built_by: Workers who work at Cloudflare
  built_by_url: https://github.com/cloudflare/built-with-workers/graphs/contributors
- title: WebAnaya Solutions
  url: https://www.webanaya.com
  main_url: https://www.webanaya.com
  description: >
    Full Stack Web Solutions Provider.
  categories:
    - Agency
    - Web Development
    - API
    - Blog
  built_by: Durgesh Gupta
  built_by_url: https://durgeshgupta.com
  featured: false
- title: Artem Sapegin’s Blog
  description: >
    Blog of a Berlin based coffee first frontend engineer who works at Omio, makes photos and hangs out with his dogs.
  main_url: https://blog.sapegin.me/
  url: https://blog.sapegin.me/
  source_url: https://github.com/sapegin/blog.sapegin.me
  categories:
    - Blog
    - Open Source
    - Web Development
    - JavaScript
    - Programming
    - Technology
  built_by: Artem Sapegin
  built_by_url: https://github.com/sapegin
- title: adam.ai
  url: https://adam.ai/
  main_url: https://adam.ai/
  description: >
    Are you ready to make your meetings more productive? Our intelligent meeting management tool can help!
  categories:
    - Business
    - Landing Page
    - Productivity
    - Technology
  built_by: Hazem Osama
  built_by_url: https://github.com/hazem3500
  featured: false
- title: Indra Kusuma Profile Page
  url: https://indrakusuma.web.id/me/
  main_url: https://indrakusuma.web.id/me/
  description: >
    Hi! I'm Indra Kusuma. I am an optimistic and type of person of learn by doing who have an interest in Software Engineering, specifically about Web Development.
  categories:
    - Landing Page
    - Blog
  built_by: Indra Kusuma
  built_by_url: https://github.com/idindrakusuma/me
  featured: false
- title: Lukas Horak
  main_url: https://lukashorak.com
  url: https://lukashorak.com
  description: >
    Lukas Horak's personal website. Full stack JavaScript Developer, working in React on front end and Node.js on back end.
  categories:
    - Blog
    - Portfolio
    - Web Development
  built_by: Lukas Horak
  built_by_url: https://github.com/lhorak
  featured: false
- title: Alexandra Thomas
  main_url: https://alexandracthomas.com/
  url: https://alexandracthomas.com/
  description: >
    A portfolio site for Alexandra Thomas, a front-end developer with creative super powers based in Charlotte, NC.
  categories:
    - Portfolio
    - Blog
    - Web Development
  featured: false
- title: Storto Productions
  main_url: https://www.storto-productions.com/
  url: https://www.storto-productions.com/about/
  featured: false
  description: >
    A portfolio site for a video production company based out of Phoenix, AZ.
  categories:
    - Video
    - Blog
    - Portfolio
    - Business
  built_by: Alexandra Thomas
  built_by_url: https://alexandracthomas.com/
- title: Zatsuzen Blog
  url: https://blog.zatsuzen.com
  main_url: https://blog.zatsuzen.com
  description: >
    Web developer's tech blog
  categories:
    - Blog
  built_by: Akane
  built_by_url: https://twitter.com/akanewz
- title: Matthew Mesa
  url: https://matthewmesa.com
  main_url: https://matthewmesa.com
  description: >
    Portfolio website for freelance digital specialist Matthew Mesa.
  categories:
    - Portfolio
  built_by: Matthew Mesa
  built_by_url: https://matthewmesa.com
- title: Taskade
  main_url: https://taskade.com
  url: https://taskade.com
  description: >
    Taskade is the unified workspace for distributed teams. Collaborate and organize in real-time to get things done, faster and smarter.
  categories:
    - App
    - Business
    - Productivity
  built_by: Taskade
  built_by_url: https://github.com/taskade
  featured: false
- title: PWD
  url: https://pwd.com.au
  main_url: https://pwd.com.au
  description: >
    PWD is a full service web marketing, design, and development agency in Perth, Western Australia.
  categories:
    - Blog
    - Portfolio
    - WordPress
    - Business
  built_by: Alex Moon
  built_by_url: https://moonmeister.net
  featured: false
- title: ramonak.io
  url: https://ramonak.io/
  main_url: https://ramonak.io/
  source_url: https://github.com/KaterinaLupacheva/ramonak.io
  description: >
    Tech blog and portfolio site of a full stack web developer Katsiaryna (Kate) Lupachova
  categories:
    - Blog
    - Portfolio
  built_by: Katsiaryna Lupachova
  built_by_url: https://ramonak.io/
  featured: false
- title: React JS Developer
  main_url: https://reacter.dev/
  url: https://reacter.dev/
  featured: false
  categories:
    - App
    - Web Development
    - Web Development
    - Agency
  built_by: App Design
  built_by_url: https://appdesign.dev/
- title: Guillermo Gómez-Peña
  url: https://www.guillermogomezpena.com/
  main_url: https://www.guillermogomezpena.com/
  description: >
    Personal website for the work of Guillermo Gómez-Peña: performance artist, writer, activist, radical pedagogue and artistic director of the performance troupe La Pocha Nostra. Recipient of the MacArthur Fellow, USA Artists Fellow, and a winner of the Bessie, Guggenheim, and American Book awards.
  categories:
    - Portfolio
    - Gallery
  built_by: Aveling Ray
  built_by_url: https://avelingray.com/
  featured: false
- title: Clinka
  url: https://www.clinka.com.au/
  main_url: https://www.clinka.com.au/
  description: >
    B2B website for an Australian manufacturer of environmentally friendly construction materials.
  categories:
    - Business
  built_by: Aveling Ray
  built_by_url: https://avelingray.com/
- title: Chris Vogt's Blog
  main_url: https://www.chrisvogt.me
  url: https://www.chrisvogt.me
  source_url: https://github.com/chrisvogt/gatsby-theme-private-sphere
  description: >-
    Personal blog of Chris Vogt, a software developer in San Francisco. Showcases
    my latest activity on Instagram, Goodreads, and Spotify using original widgets.
  categories:
    - Blog
    - Open Source
    - Photography
    - Portfolio
  built_by: Chris Vogt
  built_by_url: https://github.com/chrisvogt
- title: Trolley Travel
  main_url: http://trolleytravel.org/
  url: http://trolleytravel.org/
  description: >
    Travel blog website to give tips and informations for many destinations, built with Novella theme
  categories:
    - Blog
    - Travel
  built_by: Pierre Beard
  built_by_url: https://github.com/PBRT
  featured: false
- title: Playlist Detective
  main_url: https://www.playlistdetective.com/
  url: https://www.playlistdetective.com/
  source_url: https://github.com/bobylito/playlistFinder
  description: >
    Playlist Detective is an attempt to ease music discovery with playlists. Back in the days, people were sharing mixtapes - some songs we knew and others we didn't, therefore expanding our musical horizons.

    Playlists are the same, and playlist detective lets you search for songs or artists you like in order to stumble on your new favorite songs.

    It uses Algolia for the search.
  categories:
    - Media
    - Music
  built_by: Alexandre Valsamou-Stanislawski
  built_by_url: https://www.noima.xyz
- title: ProjectManager.tools
  main_url: https://projectmanager.tools/
  url: https://projectmanager.tools/
  featured: false
  categories:
    - App
    - Web Development
    - Design
    - Agency
  built_by: App Design
  built_by_url: https://appdesign.dev/
- title: 1902 Software
  url: https://1902software.com/
  main_url: https://1902software.com/
  description: >
    We are an IT company that specializes in e-commerce and website development on different platforms such as Magento, WordPress, and Umbraco. We are also known for custom software development, web design and mobile app solutions for iOS and Android.
  categories:
    - E-commerce
    - Web Development
    - Programming
    - Mobile Development
    - WordPress
    - Design
    - Business
    - Agency
  built_by: 1902 Software Development Corporation
  built_by_url: https://1902software.com/
  featured: false
- title: Codeful
  url: https://www.codeful.fi/
  main_url: https://www.codeful.fi/
  categories:
    - Agency
    - Consulting
  featured: false
- title: Noima
  url: https://www.noima.xyz
  main_url: https://www.noima.xyz
  categories:
    - Agency
    - Consulting
    - Blog
  featured: false
  built_by: Alexandre Valsamou-Stanislawski
  built_by_url: https://www.noima.xyz
- title: Talent Point
  url: https://talentpoint.co
  main_url: https://talentpoint.co
  description: >
    Talent Point provide the tools that companies need to scale quickly and effectively, bridging the gap between employer brand, HR, and hiring to build teams from within.
  categories:
    - Business
    - Technology
    - Blog
    - Consulting
    - Human Resources
  built_by: Talent Point
  built_by_url: https://talentpoint.co
  featured: false
- title: Marathon Oil
  main_url: https://www.marathonoil.com/
  url: https://www.marathonoil.com/
  featured: false
  categories:
    - Business
    - Marketing
  built_by: Corey Ward
  built_by_url: http://www.coreyward.me/
- title: Gene
  url: https://www.geneglobal.com/work
  main_url: https://www.geneglobal.com
  description: >
    We’re an experience design agency, focused on the future of health
  categories:
    - Agency
    - Technology
    - Healthcare
    - Consulting
    - User Experience
  featured: false
- title: medignition – healthcare innovations
  url: https://medignition.com/
  main_url: https://medignition.com/
  description: >
    medignition builds digital innovations in healthcare.
  categories:
    - Healthcare
    - Education
    - Technology
    - Design
    - Business
    - Portfolio
    - Entrepreneurship
    - Agency
  built_by: medignition
  built_by_url: https://medignition.com/
- title: Dynobase
  url: https://dynobase.dev/
  main_url: https://dynobase.dev/
  description: >
    Professional GUI Client for DynamoDB.
  categories:
    - Data
    - Programming
    - Web Development
  built_by: Rafal Wilinski
  built_by_url: https://rwilinski.me/
  featured: false
- title: Vaktija.eu
  url: https://vaktija.eu
  main_url: https://vaktija.eu
  description: >
    Vaktija.eu gives information about prayer times in germany. (Built with GatsbyJS. Fast in every way that matters.)
  categories:
    - App
    - Community
    - Nonprofit
    - SEO
    - Web Development
  built_by: Rašid Redžić
  built_by_url: https://rasidre.com/
  featured: false
- title: Creative code daily
  main_url: https://www.bobylito.dev/
  url: https://www.bobylito.dev/
  source_url: https://github.com/bobylito/sketches
  description: >
    Creative code daily (CCD) is a personal project for which I build a new animation made out of code every day.
  categories:
    - Blog
    - Programming
    - Gallery
    - Portfolio
  built_by: Alexandre Valsamou-Stanislawski
  built_by_url: https://www.noima.xyz
- title: Messi vs Ronaldo
  description: >
    The biggest debate in football - but who is the best, Messi or Ronaldo? This website provides all the goals and stats to help you reach your own conclusion.
  main_url: https://www.messivsronaldo.app/
  url: https://www.messivsronaldo.app/
  categories:
    - Sports
    - Data
    - App
  built_by: Stephen Greig
  built_by_url: http://ste.digital/
- title: Em Em Recipes
  url: https://ememrecipes.com
  main_url: https://ememrecipes.com
  description: >
    Finally, a recipe website that gets straight to the point.
  categories:
    - Blog
    - Food
  built_by: Matthew Mesa
  built_by_url: https://matthewmesa.com
- title: Yuuniworks Portfolio / Blog
  main_url: https://www.yuuniworks.com/
  url: https://www.yuuniworks.com/
  source_url: https://github.com/junkboy0315/gatsby-portfolio-blog
  featured: false
  categories:
    - Portfolio
    - Web Development
    - Blog
- title: Jun Chen Portfolio
  url: https://www.junchenjun.me
  main_url: https://www.junchenjun.me
  source_url: https://github.com/junchenjun/junchenjun.me
  description: >
    Get to know Jun.
  categories:
    - Portfolio
    - Blog
    - Web Development
  built_by: Jun Chen
  built_by_url: https://www.junchenjun.me
- title: Xavier Mirabelli-Montan
  url: https://xavie.mirmon.co.uk
  main_url: https://xavie.mirmon.co.uk
  source_url: https://github.com/xaviemirmon/xavier-developer-site
  description: >
    The developer portfolio and blog for Xavier Mirabelli-Montan.  Built using TinaCMS Grande hosted on Gatsby Cloud.
  categories:
    - Blog
    - Portfolio
    - Programming
  featured: false
- title: MPG Calculator
  url: https://www.mpg-calculator.co.uk
  main_url: https://www.mpg-calculator.co.uk
  description: >
    A website which allows you to calculate the MPG of your vehicle.
  categories:
    - SEO
    - Accessibility
    - Blog
  built_by: PJ
  built_by_url: https://pjsachdev.me
- title: Softblues
  main_url: https://softblues.io
  url: https://softblues.io
  description: >
    We optimize your project costs and deliver outstanding results by applying relevant technology. Plus, we create our own effective products for businesses and developers all over the world.
  categories:
    - WordPress
    - Portfolio
    - Agency
  built_by: Softblues
  built_by_url: https://softblues.io
- title: Clipchamp
  main_url: https://clipchamp.com/
  url: https://clipchamp.com/en/
  description: >
    Clipchamp is an online video editor, compressor, and converter. The Clipchamp website and blog are powered by Gatsby, Contentful, and Smartling.
  categories:
    - App
    - Blog
    - Landing Page
    - Marketing
    - Video
  featured: false
- title: Mob HQ
  main_url: https://hq.yt-mob.com/
  url: https://hq.yt-mob.com/
  description: >
    Mob HQ is the Headquarters for the World Cup winning Downhill Mountain Bike Race Team, and also a full-time Ride Center for YT bikes.
  categories:
    - Sports
    - Travel
  built_by: Built by Rebels Ltd.
  built_by_url: https://builtbyrebels.com/
  featured: false
- title: OCIUS
  url: https://www.ocius.com.au/
  main_url: https://www.ocius.com.au/
  source_url: https://github.com/ocius/website
  description: >
    Ocius Technology Ltd (formerly Solar Sailor Holdings Ltd) is an Australian public unlisted company with Research and Development facilities at the University of NSW.
  categories:
    - Business
    - Technology
    - Science
  built_by: Sergey Monin
  built_by_url: https://build-in-saratov.com/
- title: Kosmos & Kaos
  main_url: https://www.kosmosogkaos.is/
  url: https://www.kosmosogkaos.is/
  description: >
    A carefully designed user experience is good business.
  categories:
    - Design
    - Consulting
    - Agency
    - Web Development
    - JavaScript
  built_by: Kosmos & Kaos
  built_by_url: https://www.kosmosogkaos.is/
  featured: false
- title: Design Portfolio of Richard Bruskowski
  main_url: https://bruskowski.design/
  url: https://bruskowski.design/
  description: >
    My freelance design portfolio: Visual design, digital products, interactive prototypes, design systems, brand design. Uses MDX, Styled Components, Framer Motion. Started with Gatsby Starter Emilia by LekoArts.
  categories:
    - Design
    - Portfolio
    - User Experience
    - Freelance
    - Photography
  built_by: Richard Bruskowski
  built_by_url: https://github.com/richardbruskowski
- title: Kelvin DeCosta's Website
  url: https://kelvindecosta.com
  main_url: https://kelvindecosta.com
  categories:
    - Blog
    - Portfolio
  built_by: Kelvin DeCosta
  built_by_url: https://github.com/kelvindecosta
  featured: false
- title: Coronavirus (COVID-19) Tracker
  url: https://coronavirus.traction.one/
  main_url: https://coronavirus.traction.one/
  description: >
    This application shows the near real-time status based on data from JHU CSSE.
  categories:
    - Data
    - Directory
  built_by: Sankarsan Kampa
  built_by_url: https://traction.one
  featured: false
- title: Coronavirus COVID-19 Statistics Worldwide
  url: https://maxmaxinechen.github.io/COVID19-Worldwide-Stats/
  main_url: https://maxmaxinechen.github.io/COVID19-Worldwide-Stats/
  source_url: https://github.com/maxMaxineChen/COVID19-Worldwide-Stats
  description: >
    A Coronavirus COVID-19 global data statistics application built by Gatsby + Material UI + Recharts
  categories:
    - Data
    - Open Source
  built_by: Maxine Chen
  built_by_url: https://github.com/maxMaxineChen
  featured: false
- title: Folding@Home Stats
  url: https://folding.traction.one/team?id=246252
  main_url: https://folding.traction.one
  description: >
    Folding@Home Stats Report for Teams.
  categories:
    - Data
    - Science
    - Directory
  built_by: Sankarsan Kampa
  built_by_url: https://traction.one
  featured: false
- title: COVID-19 Tracking and Projections
  url: https://flattenthecurve.co.nz/
  main_url: https://flattenthecurve.co.nz/
  source_url: https://github.com/carlaiau/flatten-the-curve
  description: >
    Allowing non technical users to compare their country with other situations around the world. We present configurable cumulative graph curves. We compare your countries current status with other countries who have already been at your level and show you where they’ve ended up. Data via JHU. Further functionality added daily.
  categories:
    - Data
    - Open Source
  built_by: Carl Aiau
  built_by_url: https://github.com/carlaiau
  featured: false
- title: Takeout Tracker
  main_url: https://www.takeouttracker.com/
  url: https://www.takeouttracker.com/
  featured: false
  categories:
    - Data
    - Open Source
    - Food
    - Directory
    - Nonprofit
  built_by: Corey Ward
  built_by_url: http://www.coreyward.me/
- title: Illustration Hunt
  main_url: https://illustrationhunt.com/
  url: https://illustrationhunt.com/
  featured: false
  categories:
    - Data
    - Design
    - Entertainment
    - Productivity
    - User Experience
    - Programming
    - Gallery
    - Human Resources
    - Library
  built_by: Gilbish Kosma
  built_by_url: https://www.gil20.me/
- title: Monolit
  url: https://monolit.hr
  main_url: https://monolit.hr
  description: >
    Standard business website with sliders and contact form.
  categories:
    - Business
  built_by: Devnet
  built_by_url: https://devnet.hr
  featured: false
- title: Andrew Zeller
  main_url: https://zeller.io
  source_url: https://github.com/ajzeller/zellerio_gatsby
  url: https://zeller.io
  featured: false
  categories:
    - Portfolio
    - Blog
    - Web Development
  built_by: Andrew Zeller
  built_by_url: https://zeller.io
- title: Crushing WFH
  url: https://crushingwfh.com/
  main_url: https://crushingwfh.com/
  source_url: https://github.com/tiagofsanchez/wfh-tools
  description: >
    A directory of tools to help anyone to work from home in a productive manner
  categories:
    - Directory
    - Open Source
  built_by: Tiago Sanchez
  built_by_url: https://www.tiagofsanchez.com/
  featured: false
- title: Martin Container
  main_url: https://www.container.com/
  url: https://www.container.com/
  featured: false
  categories:
    - Business
  built_by: Vincit California
  built_by_url: https://www.vincit.com/
- title: Urban Armor Gear
  main_url: https://www.urbanarmorgear.com/
  url: https://www.urbanarmorgear.com/
  featured: false
  categories:
    - E-commerce
  built_by: Vincit California
  built_by_url: https://www.vincit.com/
- title: Jason Zheng's Portfolio
  main_url: https://jasonzy.com
  url: https://jasonzy.com
  source_url: https://github.com/bilafish/portfolio-site
  description: >
    Hey there, I'm Jason! I'm a front-end web developer from the sunny island
    of Singapore. This is my first Gatsby site developed using Gatsby and
    Netlify CMS. Feel free to get in touch if you're interested to collaborate
    or engage me on any projects. If you just want to say hello, that's cool
    too.
  featured: false
  categories:
    - Portfolio
    - Web Development
  built_by: Jason Zheng
  built_by_url: https://github.com/bilafish
- title: Fluiditype
  url: https://www.fluiditype.com/
  main_url: https://www.fluiditype.com/
  description: >
    Fluditype is small CSS library focusing on pure typographic fluidity. Recommend to be used for blogs, portfolios, documentation & and simplistic text websites.
  categories:
    - Open Source
    - Design
  built_by: Boris Kirov
  built_by_url: https://www.boriskirov.com
  featured: false
- title: Bonsaiilabs
  main_url: https://bonsaiilabs.com/
  url: https://bonsaiilabs.com/
  description: >
    We are a team of two, creating software for startups and enabling learners with our visualize, break, and solve approach.
  featured: false
  categories:
    - Education
    - Consulting
  built_by: Bonsaiilabs Team
  built_by_url: https://bonsaiilabs.com/team
- title: Tyson
  main_url: https://www.tyson.com
  url: https://www.tyson.com
  featured: false
  categories:
    - Food
    - Marketing
  built_by: Tyson Foods, Inc.
- title: Hillshire Farm
  main_url: https://www.hillshirefarm.com
  url: https://www.hillshirefarm.com
  featured: false
  categories:
    - Food
    - Marketing
  built_by: Tyson Foods, Inc.
- title: Hillshire Snacking
  main_url: https://www.hillshiresnacking.com
  url: https://www.hillshiresnacking.com
  featured: false
  categories:
    - Food
    - Marketing
  built_by: Tyson Foods, Inc.
- title: Jimmy Dean
  main_url: https://www.jimmydean.com
  url: https://www.jimmydean.com
  featured: false
  categories:
    - Food
    - Marketing
  built_by: Tyson Foods, Inc.
- title: Aidells
  main_url: https://www.aidells.com
  url: https://www.aidells.com
  featured: false
  categories:
    - Food
    - Marketing
  built_by: Tyson Foods, Inc.
- title: State Fair
  main_url: https://www.corndogs.com
  url: https://www.corndogs.com
  featured: false
  categories:
    - Food
    - Marketing
  built_by: Tyson Foods, Inc.
- title: Nudges
  main_url: https://www.nudgesdogtreats.com
  url: https://www.nudgesdogtreats.com
  featured: false
  categories:
    - Food
    - Marketing
  built_by: Tyson Foods, Inc.
- title: Tyson Ingredient Solutions
  main_url: https://www.tysoningredientsolutions.com
  url: https://www.tysoningredientsolutions.com
  featured: false
  categories:
    - Food
    - Marketing
  built_by: Tyson Foods, Inc.
- title: Wright Brand
  main_url: https://www.wrightbrand.com
  url: https://www.wrightbrand.com
  featured: false
  categories:
    - Food
    - Marketing
  built_by: Tyson Foods, Inc.
- title: TSUKUTTEMITA LAB
  main_url: https://create.kayac.com/
  url: https://create.kayac.com/
  description: KAYAC private works
  featured: false
  categories:
    - Portfolio
    - Technology
    - Entertainment
  built_by: KAYAC inc.
- title: Brad Garropy
  url: https://bradgarropy.com
  main_url: https://bradgarropy.com
  source_url: https://github.com/bradgarropy/bradgarropy.com
  categories:
    - Blog
    - Education
    - Entertainment
    - JavaScript
    - Open Source
    - Portfolio
    - Programming
    - SEO
    - Technology
    - Web Development
  built_by: Brad Garropy
  built_by_url: https://twitter.com/bradgarropy
- title: mrkaluzny
  main_url: https://mrkaluzny.com
  url: https://mrkaluzny.com
  description: >
    Web designer and web developer specializing in providing services for SME sector.
  featured: false
  categories:
    - Web Development
    - Programming
    - Business
    - Portfolio
    - Freelance
  built_by: Wojciech Kaluzny
- title: The COVID Tracking Project
  url: https://covidtracking.com/
  main_url: https://covidtracking.com/
  source_url: https://github.com/COVID19Tracking/website
  description: >
    The COVID Tracking Project collects and publishes the most complete testing data available for US states and territories.
  categories:
    - Media
    - Healthcare
  built_by: The COVID Tracking Project Web Team
  built_by_url: https://github.com/COVID19Tracking/website/graphs/contributors
- title: The Gauntlet Coverage of COVID-19 in Canada
  url: https://covid19.thegauntlet.ca
  main_url: https://covid19.thegauntlet.ca
  description: >
    Tracking The Spread of Coronavirus in Canada
  categories:
    - Media
    - Education
  built_by: Masoud Karimi
  built_by_url: https://github.com/masoudkarimif
- title: Zestard Technologies
  main_url: https://www.zestard.com
  url: https://www.zestard.com
  description: >
    Zestard Technologies is an eCommerce Specialist company focusing on Magento & Shopify as a core expertise.
  categories:
    - Web Development
    - WordPress
    - Technology
    - Agency
    - E-commerce
  built_by: Zestard Technologies
  built_by_url: https://www.zestard.com
- title: Kostas Vrouvas
  main_url: https://kosvrouvas.com
  url: https://kosvrouvas.com
  featured: false
  categories:
    - Blog
    - Portfolio
  built_by: Kostas Vrouvas
- title: Hanare Cafe in Toshijima, Toba, Japan
  main_url: https://hanarecafe.com
  url: https://hanarecafe.com
  source_url: https://github.com/mnishiguchi/hanarecafe-gatsby
  description: >
    A website for a cafe/bakery located in Toshijima, a beautiful sightseeing spot just a 20-minutes ferry ride from downtown Toba, Japan.
  categories:
    - Food
    - Travel
  built_by: Masatoshi Nishiguchi
  built_by_url: https://mnishiguchi.com
  featured: false
- title: WhileNext
  url: https://whilenext.com
  main_url: https://whilenext.com
  description: >
    A Blog on Software Development
  categories:
    - Blog
    - Learning
    - Programming
    - Web Development
  built_by: Masoud Karimi
  built_by_url: https://github.com/masoudkarimif
- title: Jamify.me
  description: >
    We build websites & PWAs with JAMstack. Delivering faster, more secure web.
  main_url: https://jamify.me
  url: https://jamify.me
  categories:
    - Agency
    - Web Development
  featured: false
- title: Shrey Sachdeva
  url: https://www.shreysachdeva.tech/
  main_url: https://www.shreysachdeva.tech/
  source_url: https://github.com/shrey-sachdeva2000/Shrey-Sachdeva
  description: >
    Personal website for Shrey Sachdeva. An abstract thinker who writes code and designs pixel-perfect user-interfaces with industry experience.
  categories:
    - Portfolio
    - Web Development
  built_by: Shrey Sachdeva
  built_by_url: https://www.shreysachdeva.tech/
- title: The Cares Family
  main_url: https://thecaresfamily.org.uk/home
  url: https://thecaresfamily.org.uk/home
  description: >
    The Cares Family helps people find connection and community in a disconnected age. They relaunched their website in Gatsby during the COVID-19 outbreak of 2020 to help connect neighbours.
  categories:
    - Nonprofit
    - Blog
    - Community
  built_by: Mutual
  built_by_url: https://www.madebymutual.com
- title: "Due to COVID-19: Documenting the Signs of the Pandemic"
  url: https://duetocovid19.com
  main_url: https://duetocovid19.com
  description: >
    A project to document all the signs that have gone up on the storefronts of our cities in response to the coronavirus pandemic.
  categories:
    - Photography
    - Community
  built_by: Andrew Louis
  built_by_url: https://hyfen.net
  featured: false
- title: "Besoegsvenner - Visiting Friends for the Elderly"
  main_url: https://www.xn--besgsvenner-igb.dk
  url: https://www.xn--besgsvenner-igb.dk/ruths-historie
  description: >
    50.000 elderly people in Denmark feel lonely. This project seeks to inform people to become visitor friends ("Besøgsven" in Danish) to help fight loneliness and bring new friendships in to the world.
  categories:
    - Marketing
    - Nonprofit
    - Landing Page
  built_by: Hello Great Works
  built_by_url: https://hellogreatworks.com
- title: Interficie Internet Services
  main_url: https://www.interficie.com
  url: https://www.interficie.com/our-work/
  description: >
    Located in Barcelona, we develop innovative websites, ecommerce solutions and software platforms for global brands, startups and organizations.
  categories:
    - E-commerce
    - Web Development
    - Consulting
    - JavaScript
    - Agency
    - Business
  built_by: Interficie Internet Services
  built_by_url: https://github.com/InterficieIS
- title: SofaScore Corporate
  url: https://corporate.sofascore.com
  main_url: https://corporate.sofascore.com
  description: >
    SofaScore is a leading provider of advanced sports insights and content with global coverage of 20+ sports.
  categories:
    - App
    - Data
    - Sports
    - Technology
  built_by: SofaScore
  built_by_url: https://www.sofascore.com
- title: "#compraaospequenos: buy local during Covid-19"
  url: https://compraaospequenos.pt/
  main_url: https://compraaospequenos.pt/
  source_url: https://github.com/marzeelabs/compraaospequenos
  description: >
    Helping local stores survive and thrive during the Covid-19 crisis (Portugal).
  categories:
    - Community
    - Food
    - Data
    - Directory
  built_by: Marzee Labs
  built_by_url: https://marzeelabs.org
  featured: false
- title: Inventia
  main_url: https://inventia.life/
  url: https://inventia.life/
  description: >
    We have developed unique digital bioprinting technology and unleashed it in a complete platform designed to make complex 3D cell biology simple.
  categories:
    - Business
    - Science
  built_by: Jellypepper
  built_by_url: https://jellypepper.com/
- title: Futrli
  main_url: https://www.futrli.com/
  url: https://www.futrli.com/
  description: >
    Keep and find more cash. Grow your business. Futrli is your artificial intelligence small business accountant.
  categories:
    - Business
    - Finance
  built_by: Jellypepper
  built_by_url: https://jellypepper.com/
- title: Hasura
  url: https://hasura.io
  main_url: https://hasura.io
  description: >
    Hasura is an open source engine that connects to your databases & microservices and auto-generates a production-ready GraphQL backend.
  categories:
    - API
    - Web Development
    - Technology
    - Open Source
  featured: false
- title: Jimdo.com
  description: >
    Jimdo is an international tech company and one of the world's leading providers of online services for small and medium businesses (SMBs). The company empowers entrepreneurs to create their own website or store without coding and to digitize their business ideas.
  main_url: https://www.jimdo.com/
  url: https://www.jimdo.com/
  categories:
    - Marketing
    - Technology
    - E-commerce
    - Web Development
    - Business
  built_by: Jimdo GmbH
- title: Resume on the Web
  main_url: https://amruthpillai.com
  url: https://amruthpillai.com
  source_url: https://github.com/AmruthPillai/ResumeOnTheWeb-Gatsby
  description: >
    Everyone needs their own little spot on the interwebs, and this is mine. Welcome to my resume, on the web!
  categories:
    - Blog
    - Design
    - Freelance
    - Gallery
    - JavaScript
    - Landing Page
    - Mobile Development
    - Open Source
    - Photography
    - Portfolio
    - Technology
    - Web Development
  built_by: Amruth Pillai
  built_by_url: https://amruthpillai.com
  featured: false
- title: Landmarks.ro
  main_url: https://landmarks.ro/
  url: https://landmarks.ro/
  description: >
    Lead generation technology for real estate developers
  categories:
    - Real Estate
    - Marketing
    - Technology
    - Web Development
    - Landing Page
  built_by: Horia Miron
  built_by_url: https://github.com/ancashoria
  featured: false
- title: GeneOS
  url: https://geneos.me/
  main_url: https://geneos.me/
  description: >
    GeneOS is a privacy-preserving data monetization protocol for genetic, activity, and medical data.
  categories:
    - Landing Page
    - Business
  built_by: GeneOS Team
- title: COVID KPI
  url: https://covidkpi.com/
  main_url: https://covidkpi.com/
  description: >
    COVID KPI aggregates COVID-19 data from numerous official sources then displays the Key Performance Indicators.
  categories:
    - Data
    - Media
    - Healthcare
  built_by: Albert Chen
  built_by_url: https://github.com/mralbertchen
- title: Most Recommended Books
  url: http://mostrecommendedbooks.com/
  main_url: http://mostrecommendedbooks.com/
  description: >
    Discover credibly powerful books recommendations by billionaires, icons, and world-class performers.
  categories:
    - Blog
    - Entrepreneurship
    - Books
- title: theAnubhav.com
  main_url: https://theanubhav.com/
  url: https://theanubhav.com/
  categories:
    - Web Development
    - Blog
    - Portfolio
  built_by: Anubhav Srivastava
  built_by_url: https://theanubhav.com
- title: WatchKeeper
  url: https://www.watchkeeperintl.com
  main_url: https://www.watchkeeperintl.com
  description: >
    WatchKeeper helps organisations to manage global security risks such as natural disasters, extreme weather and violent incidents.
  categories:
    - Data
    - Business
    - Technology
    - Consulting
    - Security
  built_by: WatchKeeper Engineering
  built_by_url: https://twitter.com/watchkeeper
  featured: false
- title: Sztuka Programowania
  built_by: Piotr Fedorczyk
  built_by_url: https://piotrf.pl
  categories:
    - Event
    - Learning
    - Web Development
  description: >
    Landing page of a series of web development workshops held in Gdańsk, Poland.
  featured: false
  main_url: https://sztuka-programowania.pl/
  url: https://sztuka-programowania.pl/
- title: Rivers Casino
  built_by: WILDLIFE.LA
  built_by_url: https://www.wildlife.la
  categories:
    - Entertainment
    - Food
    - Blog
    - Travel
  description: >
    Rivers Casino offers the very best in casinos, hotels, restaurants, concerts, and entertainment. Visit us in Des Plaines, IL, Philadelphia, PA, Pittsburgh, PA and Schenectady, NY.
  featured: false
  main_url: https://www.riverscasino.com/desplaines/
  url: https://www.riverscasino.com/desplaines/
- title: Mishal Shah
  built_by: Mishal Shah
  built_by_url: https://mishal23.github.io
  categories:
    - Blog
    - Portfolio
    - Open Source
    - Web Development
  description: >
    Hey, I'm Mishal Shah, a passionate developer with interests in Networks, Databases and Web Security. This website is my personal portfolio and blog with the Fresh theme. I love reading engineering articles, contributing to open-source and interacting with communities. Feel free to get in touch if you have an interesting project that you want to collaborate on.
  featured: false
  main_url: https://mishal23.github.io/
  url: https://mishal23.github.io/
- title: Chris Nager
  main_url: https://chrisnager.com
  url: https://chrisnager.com
  source_url: https://github.com/chrisnager/chrisnager-dot-com
  description: >
    Developer and designer in Brooklyn, NY passionate about performance, accessibility, and systematic design.
  categories:
    - Accessibility
    - Blog
    - Design
    - Portfolio
    - User Experience
    - Web Development
  built_by: Chris Nager
  built_by_url: https://twitter.com/chrisnager
- title: Resistbot
  url: https://resist.bot
  main_url: https://resist.bot
  description: >
    A chatbot that helps you contact your representatives, and be an informed citizen.
  categories:
    - Blog
    - Government
    - Nonprofit
- title: SVG to PNG
  url: https://www.svgtopng.me/
  main_url: https://www.svgtopng.me/
  description: >
    Online SVG to PNG batch converter. Upload and convert your SVG files to PNG with the desired size and background color for free, fast and secure.
  categories:
    - App
    - Technology
    - Productivity
    - Design
    - Web Development
  built_by: Illia Achour
  built_by_url: https://github.com/dummyco
- title: St. Jude Cloud
  url: https://www.stjude.cloud
  main_url: https://www.stjude.cloud
  description: >
    Pediatric cancer data sharing ecosystem by St. Jude Children's Research Hospital.
  categories:
    - Science
    - Technology
    - Nonprofit
    - Data
    - Healthcare
  featured: false
- title: Philip Domingo
  url: https://www.prtdomingo.com
  main_url: https://www.prtdomingo.com
  description: >
    Personal website built on top of GatsbyJS, Ghost, and Azure.
  categories:
    - Technology
    - Blog
  featured: false
- title: Vinicius Dias
  built_by: Vinicius Dias
  built_by_url: https://viniciusdias.works/
  categories:
    - Blog
    - Portfolio
    - Open Source
    - Web Development
  description: >
    Hi, I'm Vinicius Dias, a Front-End developer with focus on performance and UX. This is my personal portfolio developed with Gatsby. I'm always learning different things and I consider myself a very curious guy. I feel that it keeps me motivated and creative to solve problems.
  featured: false
  main_url: https://viniciusdias.works/
  url: https://viniciusdias.works/
- title: Cognifide Tech
  url: https://tech.cognifide.com/
  main_url: https://tech.cognifide.com/
  description: >
    Technology HUB that provides useful and specialized technical knowledge created for fellow engineers by engineers from Cognifide.
  categories:
    - Blog
    - Programming
    - Technology
  built_by: Cognifide
  built_by_url: https://www.cognifide.com/
- title: Chandraveena by S Balachander
  url: https://www.chandraveena.com
  main_url: https://www.chandraveena.com
  description: >
    Chandraveena is a contemporary Indian string instrument designed from the traditional Saraswati Veena.
    S Balachander, an Indian classical musician, is the creator and performing artist of Chandraveena.
    Chandraveena has been designed to support a systematic and contemplative exploration of Indian Ragas.
    It is endowed with a deep sustain and a rich sound allowing the artist to create elaborate musical phrases
    and subtle intonations. Visit the website to listen and learn more!
  categories:
    - Music
    - Portfolio
    - Blog
  built_by: Sadharani Music Works
  built_by_url: https://www.sadharani.com
  featured: false
<<<<<<< HEAD
- title: Anong Network
  main_url: https://anong.network
  url: https://anong.network
  description: >
    An app used to quickly identify a network provider in Philippines 
  categories:
    - App
    - Directory
  built_by: Jan Harold Diaz
  built_by_url: https://janharold.com
  featured: false
- title: PayMongo
  main_url: https://paymongo.com
  url: https://paymongo.com
  description: >
    The official website of PayMongo Philippines
  categories:
    - Marketing
    - Finance
  built_by: PayMongo
  built_by_url: https://paymongo.com
=======
- title: Zona Digital
  url: https://zonadigital.pt
  main_url: https://zonadigital.pt
  description: >
    We work with startups and small businesses building effective strategies through digital platforms. Based in Porto, Portugal.
  categories:
    - Web Development
    - Programming
    - Technology
    - Design
    - Business
  built_by: Zona Digital
  built_by_url: https://zonadigital.pt
  featured: false
- title: Ofri Lifshitz Design
  url: https://www.ofrilifshitz.com
  main_url: https://www.ofrilifshitz.com
  categories:
    - Portfolio
    - Design
  built_by: Raz Lifshitz
  built_by_url: https://www.linkedin.com/in/raz-lifshitz
- title: Runly
  url: https://www.runly.io/
  main_url: https://www.runly.io/
  description: >
    The easiest way to run background jobs with .NET Core. It's more than background jobs —
    it's an all-in-one platform to create great user experiences.
  categories:
    - API
    - App
    - Landing Page
    - Technology
    - Programming
  built_by: Chad Lee
  built_by_url: https://github.com/chadly
>>>>>>> eb7fe8e2
  featured: false<|MERGE_RESOLUTION|>--- conflicted
+++ resolved
@@ -10590,7 +10590,6 @@
   built_by: Sadharani Music Works
   built_by_url: https://www.sadharani.com
   featured: false
-<<<<<<< HEAD
 - title: Anong Network
   main_url: https://anong.network
   url: https://anong.network
@@ -10612,7 +10611,6 @@
     - Finance
   built_by: PayMongo
   built_by_url: https://paymongo.com
-=======
 - title: Zona Digital
   url: https://zonadigital.pt
   main_url: https://zonadigital.pt
@@ -10649,5 +10647,4 @@
     - Programming
   built_by: Chad Lee
   built_by_url: https://github.com/chadly
->>>>>>> eb7fe8e2
   featured: false