--- conflicted
+++ resolved
@@ -7739,7 +7739,6 @@
   built_by: Kepler Sticka-Jones
   built_by_url: https://keplersj.com/
   featured: false
-<<<<<<< HEAD
 - title: Dashbouquet
   url: https://dashbouquet.com/
   main_url: https://dashbouquet.com/
@@ -7753,7 +7752,6 @@
     - Featured
   built_by: Dashbouquet team
   featured: true
-=======
 - title: viviGuides - Your travel guides
   url: https://vivitravels.com/en/guides/
   main_url: https://vivitravels.com/en/guides/
@@ -7764,5 +7762,4 @@
     - Blog
   built_by: Kframe Interactive SA
   built_by_url: https://kframeinteractive.com/
-  featured: false
->>>>>>> a1dffac8
+  featured: false