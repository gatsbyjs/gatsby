- title: ReactJS
  main_url: "https://reactjs.org/"
  url: "https://reactjs.org/"
  source_url: "https://github.com/reactjs/reactjs.org"
  featured: true
  categories:
    - Web Development
    - Featured
- title: Flamingo
  main_url: https://www.shopflamingo.com/
  url: https://www.shopflamingo.com/
  description: >
    Online shop for women's body care and hair removal products.
  categories:
    - eCommerce
    - Featured
  featured: true
- title: IDEO
  url: https://www.ideo.com
  main_url: https://www.ideo.com/
  description: >
    A Global design company committed to creating positive impact.
  categories:
    - Agency
    - Technology
    - Featured
    - Consulting
    - User Experience
  featured: true
- title: Airbnb Engineering & Data Science
  description: >
    Creative engineers and data scientists building a world where you can belong
    anywhere
  main_url: "https://airbnb.io/"
  url: "https://airbnb.io/"
  categories:
    - Blog
    - Gallery
    - Featured
  featured: true
- title: Impossible Foods
  main_url: "https://impossiblefoods.com/"
  url: "https://impossiblefoods.com/"
  categories:
    - Food
    - Featured
  featured: true
- title: Braun
  description: >
    Braun offers high performance hair removal and hair care products, including dryers, straighteners, shavers, and more.
  main_url: "https://ca.braun.com/en-ca"
  url: "https://ca.braun.com/en-ca"
  categories:
    - eCommerce
    - Featured
  featured: true
- title: NYC Pride 2019 | WorldPride NYC | Stonewall50
  main_url: "https://2019-worldpride-stonewall50.nycpride.org/"
  url: "https://2019-worldpride-stonewall50.nycpride.org/"
  featured: true
  description: >-
    Join us in 2019 for NYC Pride, as we welcome WorldPride and mark the 50th
    Anniversary of the Stonewall Uprising and a half-century of LGBTQ+
    liberation.
  categories:
    - Education
    - Marketing
    - Nonprofit
    - Featured
  built_by: Canvas United
  built_by_url: "https://www.canvasunited.com/"
- title: The State of European Tech
  main_url: "https://2017.stateofeuropeantech.com/"
  url: "https://2017.stateofeuropeantech.com/"
  featured: true
  categories:
    - Technology
    - Featured
  built_by: Studio Lovelock
  built_by_url: "http://www.studiolovelock.com/"
- title: Hopper
  main_url: "https://www.hopper.com/"
  url: "https://www.hopper.com/"
  built_by: Narative
  built_by_url: "https://www.narative.co/"
  featured: true
  categories:
    - Technology
    - App
    - Featured
- title: GM Capital One
  description: |
    Introducing the new online experience for your GM Rewards Credit Card
  main_url: "https://gm.capitalone.com/"
  url: "https://gm.capitalone.com/"
  categories:
    - Featured
  featured: true
- title: Theodora Warre
  main_url: "https://theodorawarre.eu"
  url: "https://theodorawarre.eu"
  description: >-
    E-commerce site for jewellery designer Theodora Warre, built using Gatsby + Shopify + Prismic + Matter.js
  categories:
    - eCommerce
    - Marketing
  built_by: Pierre Nel
  built_by_url: "https://pierre.io"
  featured: false
- title: Life Without Barriers | Foster Care
  main_url: "https://www.lwb.org.au/foster-care"
  url: "https://www.lwb.org.au/foster-care"
  featured: true
  description: >-
    We are urgently seeking foster carers all across Australia. Can you open
    your heart and your home to a child in need? There are different types of
    foster care that can suit you. We offer training and 24/7 support.
  categories:
    - Nonprofit
    - Education
    - Documentation
    - Marketing
    - Featured
  built_by: LWB Digital Team
  built_by_url: "https://twitter.com/LWBAustralia"
- title: Figma
  main_url: "https://www.figma.com/"
  url: "https://www.figma.com/"
  featured: true
  categories:
    - Marketing
    - Design
    - Featured
  built_by: Corey Ward
  built_by_url: "http://www.coreyward.me/"
- title: Bejamas - JAM Experts for hire
  main_url: "https://bejamas.io/"
  url: "https://bejamas.io/"
  featured: true
  description: >-
    We help agencies and companies with JAMStack tools. This includes web
    development using Static Site Generators, Headless CMS, CI / CD and CDN
    setup.
  categories:
    - Technology
    - Web Development
    - Agency
    - Marketing
    - Featured
  built_by: Bejamas
  built_by_url: "https://bejamas.io/"
- title: The State of JavaScript
  description: >
    Data from over 20,000 developers, asking them questions on topics ranging
    from frontend frameworks and state management, to build tools and testing
    libraries.
  main_url: "https://stateofjs.com/"
  url: "https://stateofjs.com/"
  source_url: "https://github.com/StateOfJS/StateOfJS"
  categories:
    - Data
    - JavaScript
    - Featured
  built_by: StateOfJS
  built_by_url: "https://github.com/StateOfJS/StateOfJS/graphs/contributors"
  featured: true
- title: DesignSystems.com
  main_url: "https://www.designsystems.com/"
  url: "https://www.designsystems.com/"
  description: |
    A resource for learning, creating and evangelizing design systems.
  categories:
    - Design
    - Blog
    - Technology
    - Featured
  built_by: Corey Ward
  built_by_url: "http://www.coreyward.me/"
  featured: true
- title: Timely
  main_url: "https://timelyapp.com/"
  url: "https://timelyapp.com/"
  description: |
    Fully automatic time tracking. For those who trade in time.
  categories:
    - Productivity
    - Featured
  built_by: Timm Stokke
  built_by_url: "https://timm.stokke.me"
  featured: true
- title: Snap Kit
  main_url: "https://kit.snapchat.com/"
  url: "https://kit.snapchat.com/"
  description: >
    Snap Kit lets developers integrate some of Snapchat’s best features across
    platforms.
  categories:
    - Technology
    - Documentation
    - Featured
  featured: true
- title: SendGrid
  main_url: "https://sendgrid.com/docs/"
  url: "https://sendgrid.com/docs/"
  description: >
    SendGrid delivers your transactional and marketing emails through the
    world's largest cloud-based email delivery platform.
  categories:
    - API
    - Technology
    - Documentation
    - Featured
  featured: true
- title: Kirsten Noelle
  main_url: "https://www.kirstennoelle.com/"
  url: "https://www.kirstennoelle.com/"
  featured: true
  description: >
    Digital portfolio for San Francisco Bay Area photographer Kirsten Noelle Wiemer.
  categories:
    - Photography
    - Portfolio
    - Featured
  built_by: Ryan Wiemer
  built_by_url: "https://www.ryanwiemer.com/"
- title: Cajun Bowfishing
  main_url: "https://cajunbowfishing.com/"
  url: "https://cajunbowfishing.com/"
  featured: false
  categories:
    - eCommerce
    - Sports
  built_by: Escalade Sports
  built_by_url: "https://www.escaladesports.com/"
- title: NEON
  main_url: "http://neonrated.com/"
  url: "http://neonrated.com/"
  featured: false
  categories:
    - Gallery
- title: GraphCMS
  main_url: "https://graphcms.com/"
  url: "https://graphcms.com/"
  featured: false
  categories:
    - Marketing
    - Technology
- title: Bottender Docs
  main_url: "https://bottender.js.org/"
  url: "https://bottender.js.org/"
  source_url: "https://github.com/bottenderjs/bottenderjs.github.io"
  featured: false
  categories:
    - Documentation
    - Web Development
    - Open Source
- title: Ghost Documentation
  main_url: https://docs.ghost.org/
  url: https://docs.ghost.org/
  source_url: "https://github.com/tryghost/docs"
  featured: false
  description: >-
    Ghost is an open source, professional publishing platform built on a modern Node.js technology stack — designed for teams who need power, flexibility and performance.
  categories:
    - Technology
    - Documentation
    - Open Source
  built_by: Ghost Foundation
  built_by_url: https://ghost.org/
- title: Nike - Just Do It
  main_url: "https://justdoit.nike.com/"
  url: "https://justdoit.nike.com/"
  featured: true
  categories:
    - eCommerce
    - Featured
- title: AirBnB Cereal
  main_url: "https://airbnb.design/cereal"
  url: "https://airbnb.design/cereal"
  featured: false
  categories:
    - Marketing
    - Design
- title: Cardiogram
  main_url: "https://cardiogr.am/"
  url: "https://cardiogr.am/"
  featured: false
  categories:
    - Marketing
    - Technology
- title: Hack Club
  main_url: "https://hackclub.com/"
  url: "https://hackclub.com/"
  source_url: "https://github.com/hackclub/site"
  featured: false
  categories:
    - Education
    - Web Development
- title: Matthias Jordan Portfolio
  main_url: "https://iammatthias.com/"
  url: "https://iammatthias.com/"
  source_url: "https://github.com/iammatthias/net"
  description: >-
    Photography portfolio and blog built using Contentful + Netlify + Gatsby V2.
  built_by: Matthias Jordan
  built_by_url: https://github.com/iammatthias
  featured: false
  categories:
    - Photography
    - Portfolio
- title: Investment Calculator
  main_url: "https://investmentcalculator.io/"
  url: "https://investmentcalculator.io/"
  featured: false
  categories:
    - Education
    - Finance
- title: CSS Grid Playground by MozillaDev
  main_url: "https://mozilladevelopers.github.io/playground/"
  url: "https://mozilladevelopers.github.io/playground/"
  source_url: "https://github.com/MozillaDevelopers/playground"
  featured: false
  categories:
    - Education
    - Web Development
- title: Piotr Fedorczyk Portfolio
  built_by: Piotr Fedorczyk
  built_by_url: "https://piotrf.pl"
  categories:
    - Portfolio
    - Web Development
  description: >-
    Portfolio of Piotr Fedorczyk, a digital product designer and full-stack developer specializing in shaping, designing and building news and tools for news.
  featured: false
  main_url: "https://piotrf.pl/"
  url: "https://piotrf.pl/"
- title: unrealcpp
  main_url: "https://unrealcpp.com/"
  url: "https://unrealcpp.com/"
  source_url: "https://github.com/Harrison1/unrealcpp-com"
  featured: false
  categories:
    - Blog
    - Web Development
- title: Andy Slezak
  main_url: "https://www.aslezak.com/"
  url: "https://www.aslezak.com/"
  source_url: "https://github.com/amslezak"
  featured: false
  categories:
    - Web Development
    - Portfolio
- title: Deliveroo.Design
  main_url: "https://www.deliveroo.design/"
  url: "https://www.deliveroo.design/"
  featured: false
  categories:
    - Food
    - Marketing
- title: Dona Rita
  main_url: "https://www.donarita.co.uk/"
  url: "https://www.donarita.co.uk/"
  source_url: "https://github.com/peduarte/dona-rita-website"
  featured: false
  categories:
    - Food
    - Marketing
- title: Fröhlich ∧ Frei
  main_url: "https://www.froehlichundfrei.de/"
  url: "https://www.froehlichundfrei.de/"
  featured: false
  categories:
    - Web Development
    - Blog
    - Open Source
- title: How to GraphQL
  main_url: "https://www.howtographql.com/"
  url: "https://www.howtographql.com/"
  source_url: "https://github.com/howtographql/howtographql"
  featured: false
  categories:
    - Documentation
    - Web Development
    - Open Source
- title: OnCallogy
  main_url: "https://www.oncallogy.com/"
  url: "https://www.oncallogy.com/"
  featured: false
  categories:
    - Marketing
    - Healthcare
- title: Ryan Wiemer's Portfolio
  main_url: "https://www.ryanwiemer.com/"
  url: "https://www.ryanwiemer.com/knw-photography/"
  source_url: "https://github.com/ryanwiemer/rw"
  featured: false
  description: >
    Digital portfolio for Oakland, CA based account manager Ryan Wiemer.
  categories:
    - Portfolio
    - Web Development
    - Design
  built_by: Ryan Wiemer
  built_by_url: "https://www.ryanwiemer.com/"
- title: Ventura Digitalagentur Köln
  main_url: "https://www.ventura-digital.de/"
  url: "https://www.ventura-digital.de/"
  featured: false
  built_by: Ventura Digitalagentur
  categories:
    - Agency
    - Marketing
    - Featured
- title: Azer Koçulu
  main_url: "https://kodfabrik.com/"
  url: "https://kodfabrik.com/photography/"
  featured: false
  categories:
    - Portfolio
    - Photography
    - Web Development
- title: Damir.io
  main_url: "http://damir.io/"
  url: "http://damir.io/"
  source_url: "https://github.com/dvzrd/gatsby-sfiction"
  featured: false
  categories:
    - Blog
- title: Digital Psychology
  main_url: "http://digitalpsychology.io/"
  url: "http://digitalpsychology.io/"
  source_url: "https://github.com/danistefanovic/digitalpsychology.io"
  featured: false
  categories:
    - Education
    - Library
- title: Théâtres Parisiens
  main_url: "http://theatres-parisiens.fr/"
  url: "http://theatres-parisiens.fr/"
  source_url: "https://github.com/phacks/theatres-parisiens"
  featured: false
  categories:
    - Education
    - Entertainment
# - title: William Owen UK Portfolio / Blog
#   main_url: "http://william-owen.co.uk/"
#   url: "http://william-owen.co.uk/"
#   featured: false
#   description: >-
#     Over 20 years experience delivering customer-facing websites, internet-based
#     solutions and creative visual design for a wide range of companies and
#     organisations.
#   categories:
#     - Portfolio
#     - Blog
#   built_by: William Owen
#   built_by_url: "https://twitter.com/twilowen"
- title: A4 纸网
  main_url: "http://www.a4z.cn/"
  url: "http://www.a4z.cn/price"
  source_url: "https://github.com/hiooyUI/hiooyui.github.io"
  featured: false
  categories:
    - eCommerce
- title: Steve Meredith's Portfolio
  main_url: "http://www.stevemeredith.com/"
  url: "http://www.stevemeredith.com/"
  featured: false
  categories:
    - Portfolio
- title: API Platform
  main_url: "https://api-platform.com/"
  url: "https://api-platform.com/"
  source_url: "https://github.com/api-platform/website"
  featured: false
  categories:
    - Documentation
    - Web Development
    - Open Source
    - Library
- title: Artivest
  main_url: "https://artivest.co/"
  url: "https://artivest.co/what-we-do/for-advisors-and-investors/"
  featured: false
  categories:
    - Marketing
    - Blog
    - Documentation
    - Finance
- title: The Audacious Project
  main_url: "https://audaciousproject.org/"
  url: "https://audaciousproject.org/"
  featured: false
  categories:
    - Nonprofit
- title: Dustin Schau's Blog
  main_url: "https://blog.dustinschau.com/"
  url: "https://blog.dustinschau.com/"
  source_url: "https://github.com/dschau/blog"
  featured: false
  categories:
    - Blog
    - Web Development
- title: iContract Blog
  main_url: "https://blog.icontract.co.uk/"
  url: "http://blog.icontract.co.uk/"
  featured: false
  categories:
    - Blog
- title: BRIIM
  main_url: "https://bri.im/"
  url: "https://bri.im/"
  featured: false
  description: >-
    BRIIM is a movement to enable JavaScript enthusiasts and web developers in
    machine learning. Learn about artificial intelligence and data science, two
    fields which are governed by machine learning, in JavaScript. Take it right
    to your browser with WebGL.
  categories:
    - Education
    - Web Development
    - Technology
- title: Calpa's Blog
  main_url: "https://calpa.me/"
  url: "https://calpa.me/"
  source_url: "https://github.com/calpa/blog"
  featured: false
  categories:
    - Blog
    - Web Development
- title: Code Bushi
  main_url: "https://codebushi.com/"
  url: "https://codebushi.com/"
  featured: false
  description: >-
    Web development resources, trends, & techniques to elevate your coding
    journey.
  categories:
    - Web Development
    - Open Source
    - Blog
  built_by: Hunter Chang
  built_by_url: "https://hunterchang.com/"
- title: Daniel Hollcraft
  main_url: "https://danielhollcraft.com/"
  url: "https://danielhollcraft.com/"
  source_url: "https://github.com/danielbh/danielhollcraft.com"
  featured: false
  categories:
    - Web Development
    - Blog
    - Portfolio
- title: Darren Britton's Portfolio
  main_url: "https://darrenbritton.com/"
  url: "https://darrenbritton.com/"
  source_url: "https://github.com/darrenbritton/darrenbritton.github.io"
  featured: false
  categories:
    - Web Development
    - Portfolio
- title: Dave Lindberg Marketing & Design
  url: "https://davelindberg.com/"
  main_url: "https://davelindberg.com/"
  source_url: "https://github.com/Dave-Lindberg/dl-gatsby"
  featured: false
  description: >-
    My work revolves around solving problems for people in business, using
    integrated design and marketing strategies to improve sales, increase brand
    engagement, generate leads and achieve goals.
  categories:
    - Design
    - Marketing
    - Portfolio
- title: Dalbinaco's Website
  main_url: "https://dlbn.co/en/"
  url: "https://dlbn.co/en/"
  source_url: "https://github.com/dalbinaco/dlbn.co"
  featured: false
  categories:
    - Portfolio
    - Web Development
- title: mParticle's Documentation
  main_url: "https://docs.mparticle.com/"
  url: "https://docs.mparticle.com/"
  featured: false
  categories:
    - Web Development
    - Documentation
- title: Doopoll
  main_url: "https://doopoll.co/"
  url: "https://doopoll.co/"
  featured: false
  categories:
    - Marketing
    - Technology
- title: ERC dEX
  main_url: "https://ercdex.com/"
  url: "https://ercdex.com/aqueduct"
  featured: false
  categories:
    - Marketing
- title: Fabian Schultz' Portfolio
  main_url: "https://fabianschultz.com/"
  url: "https://fabianschultz.com/"
  source_url: "https://github.com/fabe/site"
  featured: false
  description: >-
    Hello, I’m Fabian — a product designer and developer based in Potsdam,
    Germany. I’ve been working both as a product designer and frontend developer
    for over 5 years now. I particularly enjoy working with companies that try
    to meet broad and unique user needs.
  categories:
    - Portfolio
    - Web Development
  built_by: Fabian Schultz
  built_by_url: "https://fabianschultz.com/"
- title: CalState House Manager
  description: >
    Home service membership that offers proactive and on-demand maintenance for
    homeowners
  main_url: "https://housemanager.calstate.aaa.com/"
  url: "https://housemanager.calstate.aaa.com/"
  categories:
    - Marketing
- title: The freeCodeCamp Guide
  main_url: "https://guide.freecodecamp.org/"
  url: "https://guide.freecodecamp.org/"
  source_url: "https://github.com/freeCodeCamp/guide"
  featured: false
  categories:
    - Web Development
    - Documentation
- title: High School Hackathons
  main_url: "https://hackathons.hackclub.com/"
  url: "https://hackathons.hackclub.com/"
  source_url: "https://github.com/hackclub/hackathons"
  featured: false
  categories:
    - Education
    - Web Development
- title: Hapticmedia
  main_url: "https://hapticmedia.fr/en/"
  url: "https://hapticmedia.fr/en/"
  featured: false
  categories:
    - Agency
- title: heml.io
  main_url: "https://heml.io/"
  url: "https://heml.io/"
  source_url: "https://github.com/SparkPost/heml.io"
  featured: false
  categories:
    - Documentation
    - Web Development
    - Open Source
- title: Juliette Pretot's Portfolio
  main_url: "https://juliette.sh/"
  url: "https://juliette.sh/"
  featured: false
  categories:
    - Web Development
    - Portfolio
    - Blog
- title: Kris Hedstrom's Portfolio
  main_url: "https://k-create.com/"
  url: "https://k-create.com/portfolio/"
  source_url: "https://github.com/kristofferh/kristoffer"
  featured: false
  description: >-
    Hey. I’m Kris. I’m an interactive designer / developer. I grew up in Umeå,
    in northern Sweden, but I now live in Brooklyn, NY. I am currently enjoying
    a hybrid Art Director + Lead Product Engineer role at a small startup called
    Nomad Health. Before that, I was a Product (Engineering) Manager at Tumblr.
    Before that, I worked at agencies. Before that, I was a baby. I like to
    design things, and then I like to build those things. I occasionally take on
    freelance projects. Feel free to get in touch if you have an interesting
    project that you want to collaborate on. Or if you just want to say hello,
    that’s cool too.
  categories:
    - Portfolio
  built_by: Kris Hedstrom
  built_by_url: "https://k-create.com/"
- title: knpw.rs
  main_url: "https://knpw.rs/"
  url: "https://knpw.rs/"
  source_url: "https://github.com/knpwrs/knpw.rs"
  featured: false
  categories:
    - Blog
    - Web Development
- title: Kostas Bariotis' Blog
  main_url: "https://kostasbariotis.com/"
  url: "https://kostasbariotis.com/"
  source_url: "https://github.com/kbariotis/kostasbariotis.com"
  featured: false
  categories:
    - Blog
    - Portfolio
    - Web Development
- title: LaserTime Clinic
  main_url: "https://lasertime.ru/"
  url: "https://lasertime.ru/"
  source_url: "https://github.com/oleglegun/lasertime"
  featured: false
  categories:
    - Marketing
- title: Jason Lengstorf
  main_url: "https://lengstorf.com"
  url: "https://lengstorf.com"
  source_url: "https://github.com/jlengstorf/lengstorf.com"
  featured: false
  categories:
    - Blog
  built_by: Jason Lengstorf
  built_by_url: "https://github.com/jlengstorf"
- title: Mannequin.io
  main_url: "https://mannequin.io/"
  url: "https://mannequin.io/"
  source_url: "https://github.com/LastCallMedia/Mannequin/tree/master/site"
  featured: false
  categories:
    - Open Source
    - Web Development
    - Documentation
- title: manu.ninja
  main_url: "https://manu.ninja/"
  url: "https://manu.ninja/"
  source_url: "https://github.com/Lorti/manu.ninja"
  featured: false
  description: >-
    manu.ninja is the personal blog of Manuel Wieser, where he talks about
    frontend development, games and digital art
  categories:
    - Blog
    - Technology
    - Web Development
- title: Fabric
  main_url: "https://meetfabric.com/"
  url: "https://meetfabric.com/"
  featured: false
  categories:
    - Marketing
- title: Nexit
  main_url: "https://nexit.sk/"
  url: "https://nexit.sk/references"
  featured: false
  categories:
    - Web Development
- title: Open FDA
  description: >
    Provides APIs and raw download access to a number of high-value, high
    priority and scalable structured datasets, including adverse events, drug
    product labeling, and recall enforcement reports.
  main_url: "https://open.fda.gov/"
  url: "https://open.fda.gov/"
  source_url: "https://github.com/FDA/open.fda.gov"
  featured: false
  categories:
    - Government
    - Open Source
    - Web Development
    - API
    - Data
- title: NYC Planning Labs (New York City Department of City Planning)
  main_url: "https://planninglabs.nyc/"
  url: "https://planninglabs.nyc/about/"
  source_url: "https://github.com/NYCPlanning/"
  featured: false
  description: >-
    We work with New York City's Urban Planners to deliver impactful, modern
    technology tools.
  categories:
    - Open Source
    - Government
- title: Pravdomil
  main_url: "https://pravdomil.com/"
  url: "https://pravdomil.com/"
  source_url: "https://github.com/pravdomil/pravdomil.com"
  featured: false
  description: >-
    I’ve been working both as a product designer and frontend developer for over
    5 years now. I particularly enjoy working with companies that try to meet
    broad and unique user needs.
  categories:
    - Portfolio
- title: Preston Richey Portfolio / Blog
  main_url: "https://prestonrichey.com/"
  url: "https://prestonrichey.com/"
  source_url: "https://github.com/prichey/prestonrichey.com"
  featured: false
  categories:
    - Web Development
    - Portfolio
    - Blog
- title: Landing page of Put.io
  main_url: "https://put.io/"
  url: "https://put.io/"
  featured: false
  categories:
    - eCommerce
    - Technology
- title: The Rick and Morty API
  main_url: "https://rickandmortyapi.com/"
  url: "https://rickandmortyapi.com/"
  built_by: Axel Fuhrmann
  built_by_url: "https://axelfuhrmann.com/"
  featured: false
  categories:
    - Web Development
    - Entertainment
    - Documentation
    - Open Source
    - API
- title: Santa Compañía Creativa
  main_url: "https://santacc.es/"
  url: "https://santacc.es/"
  source_url: "https://github.com/DesarrolloWebSantaCC/santacc-web"
  featured: false
  categories:
    - Agency
- title: Sean Coker's Blog
  main_url: "https://sean.is/"
  url: "https://sean.is/"
  featured: false
  categories:
    - Blog
    - Portfolio
    - Web Development
- title: Several Levels
  main_url: "https://severallevels.io/"
  url: "https://severallevels.io/"
  source_url: "https://github.com/Harrison1/several-levels"
  featured: false
  categories:
    - Agency
    - Web Development
- title: Simply
  main_url: "https://simply.co.za/"
  url: "https://simply.co.za/"
  featured: false
  categories:
    - Marketing
- title: Storybook
  main_url: "https://storybook.js.org/"
  url: "https://storybook.js.org/"
  source_url: "https://github.com/storybooks/storybook"
  featured: false
  categories:
    - Web Development
    - Open Source
- title: Vibert Thio's Portfolio
  main_url: "https://vibertthio.com/portfolio/"
  url: "https://vibertthio.com/portfolio/projects/"
  source_url: "https://github.com/vibertthio/portfolio"
  featured: false
  categories:
    - Portfolio
    - Web Development
- title: VisitGemer
  main_url: "https://visitgemer.sk/"
  url: "https://visitgemer.sk/"
  featured: false
  categories:
    - Marketing
- title: Bricolage.io
  main_url: "https://www.bricolage.io/"
  url: "https://www.bricolage.io/"
  source_url: "https://github.com/KyleAMathews/blog"
  featured: false
  categories:
    - Blog
- title: Charles Pinnix Website
  main_url: "https://www.charlespinnix.com/"
  url: "https://www.charlespinnix.com/"
  featured: false
  description: >-
    I’m a senior frontend engineer with 8 years of experience building websites
    and web applications. I’m interested in leading creative, multidisciplinary
    engineering teams. I’m a creative technologist, merging photography, art,
    and design into engineering and visa versa. I take a pragmatic,
    product-oriented approach to development, allowing me to see the big picture
    and ensuring quality products are completed on time. I have a passion for
    modern frontend JavaScript frameworks such as React and Vue, and I have
    substantial experience on the backend with an interest in Node and
    container based deployment with Docker and AWS.
  categories:
    - Portfolio
    - Web Development
- title: Charlie Harrington's Blog
  main_url: "https://www.charlieharrington.com/"
  url: "https://www.charlieharrington.com/"
  source_url: "https://github.com/whatrocks/blog"
  featured: false
  categories:
    - Blog
    - Web Development
    - Music
- title: Gabriel Adorf's Portfolio
  main_url: "https://www.gabrieladorf.com/"
  url: "https://www.gabrieladorf.com/"
  source_url: "https://github.com/gabdorf/gabriel-adorf-portfolio"
  featured: false
  categories:
    - Portfolio
    - Web Development
- title: greglobinski.com
  main_url: "https://www.greglobinski.com/"
  url: "https://www.greglobinski.com/"
  source_url: "https://github.com/greglobinski/www.greglobinski.com"
  featured: false
  categories:
    - Portfolio
    - Web Development
- title: I am Putra
  main_url: "https://www.iamputra.com/"
  url: "https://www.iamputra.com/"
  featured: false
  categories:
    - Portfolio
    - Web Development
    - Blog
- title: In Sowerby Bridge
  main_url: "https://www.insowerbybridge.co.uk/"
  url: "https://www.insowerbybridge.co.uk/"
  featured: false
  categories:
    - Marketing
    - Government
- title: JavaScript Stuff
  main_url: "https://www.javascriptstuff.com/"
  url: "https://www.javascriptstuff.com/"
  featured: false
  categories:
    - Education
    - Web Development
    - Library
- title: Ledgy
  main_url: "https://www.ledgy.com/"
  url: "https://github.com/morloy/ledgy.com"
  featured: false
  categories:
    - Marketing
    - Finance
- title: Alec Lomas's Portfolio / Blog
  main_url: "https://www.lowmess.com/"
  url: "https://www.lowmess.com/"
  source_url: "https://github.com/lowmess/lowmess"
  featured: false
  categories:
    - Web Development
    - Blog
    - Portfolio
- title: Michele Mazzucco's Portfolio
  main_url: "https://www.michelemazzucco.it/"
  url: "https://www.michelemazzucco.it/"
  source_url: "https://github.com/michelemazzucco/michelemazzucco.it"
  featured: false
  categories:
    - Portfolio
- title: Orbit FM Podcasts
  main_url: "https://www.orbit.fm/"
  url: "https://www.orbit.fm/"
  source_url: "https://github.com/agarrharr/orbit.fm"
  featured: false
  categories:
    - Podcast
- title: Prosecco Springs
  main_url: "https://www.proseccosprings.com/"
  url: "https://www.proseccosprings.com/"
  featured: false
  categories:
    - Food
    - Blog
    - Marketing
- title: Verious
  main_url: "https://www.verious.io/"
  url: "https://www.verious.io/"
  source_url: "https://github.com/cpinnix/verious"
  featured: false
  categories:
    - Web Development
- title: Yisela
  main_url: "https://www.yisela.com/"
  url: "https://www.yisela.com/tetris-against-trauma-gaming-as-therapy/"
  featured: false
  categories:
    - Blog
- title: YouFoundRon.com
  main_url: "https://www.youfoundron.com/"
  url: "https://www.youfoundron.com/"
  source_url: "https://github.com/rongierlach/yfr-dot-com"
  featured: false
  categories:
    - Portfolio
    - Web Development
    - Blog
- title: yerevancoder
  main_url: "https://yerevancoder.com/"
  url: "https://forum.yerevancoder.com/categories"
  source_url: "https://github.com/yerevancoder/yerevancoder.github.io"
  featured: false
  categories:
    - Blog
    - Web Development
- title: Ease
  main_url: "https://www.ease.com/"
  url: "https://www.ease.com/"
  featured: false
  categories:
    - Marketing
    - Healthcare
- title: Policygenius
  main_url: "https://www.policygenius.com/"
  url: "https://www.policygenius.com/"
  featured: false
  categories:
    - Marketing
    - Healthcare
- title: Moteefe
  main_url: "http://www.moteefe.com/"
  url: "http://www.moteefe.com/"
  featured: false
  categories:
    - Marketing
    - Agency
    - Technology
- title: Athelas
  main_url: "http://www.athelas.com/"
  url: "http://www.athelas.com/"
  featured: false
  categories:
    - Marketing
    - Healthcare
- title: Pathwright
  main_url: "http://www.pathwright.com/"
  url: "http://www.pathwright.com/"
  featured: false
  categories:
    - Marketing
    - Education
- title: Lucid
  main_url: "https://www.golucid.co/"
  url: "https://www.golucid.co/"
  featured: false
  categories:
    - Marketing
    - Technology
- title: Bench
  main_url: "http://www.bench.co/"
  url: "http://www.bench.co/"
  featured: false
  categories:
    - Marketing
- title: Union Plus Credit Card
  main_url: "http://www.unionpluscard.com"
  url: "https://unionplus.capitalone.com/"
  featured: false
  categories:
    - Marketing
    - Finance
- title: Gin Lane
  main_url: "http://www.ginlane.com/"
  url: "https://www.ginlane.com/"
  featured: false
  categories:
    - Web Development
    - Agency
- title: Marmelab
  main_url: "https://marmelab.com/en/"
  url: "https://marmelab.com/en/"
  featured: false
  categories:
    - Web Development
    - Agency
- title: Dovetail
  main_url: "https://dovetailapp.com/"
  url: "https://dovetailapp.com/"
  featured: false
  categories:
    - Marketing
    - Technology
- title: Yuuniworks Portfolio / Blog
  main_url: "https://www.yuuniworks.com/"
  url: "https://www.yuuniworks.com/"
  source_url: "https://github.com/junkboy0315/yuuni-web"
  featured: false
  categories:
    - Portfolio
    - Web Development
    - Blog
- title: The Bastion Bot
  main_url: "https://bastionbot.org/"
  url: "https://bastionbot.org/"
  source_url: "https://github.com/TheBastionBot/Bastion-Website"
  description: Give awesome perks to your Discord server!
  featured: false
  categories:
    - Open Source
    - Technology
    - Documentation
    - Community
  built_by: Sankarsan Kampa
  built_by_url: "https://traction.one"
- title: Smakosh
  main_url: "https://smakosh.com/"
  url: "https://smakosh.com/"
  source_url: "https://github.com/smakosh/smakosh.com"
  featured: false
  categories:
    - Portfolio
    - Web Development
# - title: Philipp Czernitzki - Blog/Website
#   main_url: "http://philippczernitzki.me/"
#   url: "http://philippczernitzki.me/"
#   featured: false
#   categories:
#     - Portfolio
#     - Web Development
#     - Blog
- title: WebGazer
  main_url: "https://www.webgazer.io/"
  url: "https://www.webgazer.io/"
  featured: false
  categories:
    - Marketing
    - Web Development
    - Technology
- title: Joe Seifi's Blog
  main_url: "http://seifi.org/"
  url: "http://seifi.org/"
  featured: false
  categories:
    - Portfolio
    - Web Development
    - Blog
- title: LekoArts — Graphic Designer & Front-End Developer
  main_url: "https://www.lekoarts.de"
  url: "https://www.lekoarts.de"
  source_url: "https://github.com/LekoArts/portfolio"
  featured: false
  built_by: LekoArts
  built_by_url: "https://github.com/LekoArts"
  description: >-
    Hi, I'm Lennart — a self-taught and passionate graphic/web designer &
    frontend developer based in Darmstadt, Germany. I love it to realize complex
    projects in a creative manner and face new challenges. Since 6 years I do
    graphic design, my love for frontend development came up 3 years ago. I
    enjoy acquiring new skills and cementing this knowledge by writing blogposts
    and creating tutorials.
  categories:
    - Portfolio
    - Blog
    - Design
    - Web Development
    - Freelance
    - Open Source
- title: 杨二小的博客
  main_url: "https://blog.yangerxiao.com/"
  url: "https://blog.yangerxiao.com/"
  source_url: "https://github.com/zerosoul/blog.yangerxiao.com"
  featured: false
  categories:
    - Blog
    - Portfolio
- title: MOTTO x MOTTO
  main_url: "https://mottox2.com"
  url: "https://mottox2.com"
  source_url: "https://github.com/mottox2/website"
  description: Web developer / UI Designer in Tokyo Japan.
  featured: false
  categories:
    - Blog
    - Portfolio
  built_by: mottox2
  built_by_url: "https://mottox2.com"
- title: Pride of the Meadows
  main_url: "https://www.prideofthemeadows.com/"
  url: "https://www.prideofthemeadows.com/"
  featured: false
  categories:
    - eCommerce
    - Food
    - Blog
- title: Michael Uloth
  main_url: "https://www.michaeluloth.com"
  url: "https://www.michaeluloth.com"
  featured: false
  description: Michael Uloth is a web developer, opera singer, and the creator of Up and Running Tutorials.
  categories:
    - Portfolio
    - Web Development
    - Music
  built_by: Michael Uloth
  built_by_url: "https://www.michaeluloth.com"
- title: Spacetime
  main_url: "https://www.heyspacetime.com/"
  url: "https://www.heyspacetime.com/"
  featured: false
  description: >-
    Spacetime is a Dallas-based digital experience agency specializing in web,
    app, startup, and digital experience creation.
  categories:
    - Marketing
    - Portfolio
    - Agency
  built_by: Spacetime
  built_by_url: "https://www.heyspacetime.com/"
- title: Eric Jinks
  main_url: "https://ericjinks.com/"
  url: "https://ericjinks.com/"
  featured: false
  description: "Software engineer / web developer from the Gold Coast, Australia."
  categories:
    - Portfolio
    - Blog
    - Web Development
    - Technology
  built_by: Eric Jinks
  built_by_url: "https://ericjinks.com/"
- title: GaiAma - We are wildlife
  main_url: "https://www.gaiama.org/"
  url: "https://www.gaiama.org/"
  featured: false
  description: >-
    We founded the GaiAma conservation organization to protect wildlife in Perú
    and to create an example of a permaculture neighborhood, living
    symbiotically with the forest - because reforestation is just the beginning
  categories:
    - Nonprofit
    - Marketing
    - Blog
  source_url: "https://github.com/GaiAma/gaiama.org"
  built_by: GaiAma
  built_by_url: "https://www.gaiama.org/"
- title: Healthcare Logic
  main_url: "https://www.healthcarelogic.com/"
  url: "https://www.healthcarelogic.com/"
  featured: false
  description: >-
    Revolutionary technology that empowers clinical and managerial leaders to
    collaborate with clarity.
  categories:
    - Marketing
    - Healthcare
    - Technology
  built_by: Thrive
  built_by_url: "https://thriveweb.com.au/"
- title: Evergov
  main_url: "https://evergov.com/"
  url: "https://evergov.com/"
  featured: false
  description: Finding local government services made easier.
  categories:
    - Directory
    - Government
    - Technology
  source_url: "https://github.com/WeOpenly/localgov.fyi"
  built_by: Evergov
  built_by_url: "https://evergov.com/about/"
- title: Kata.ai Documentation
  main_url: "https://docs.kata.ai/"
  url: "https://docs.kata.ai/"
  source_url: "https://github.com/kata-ai/kata-platform-docs"
  featured: false
  description: >-
    Documentation website for the Kata Platform, an all-in-one platform for
    building chatbots using AI technologies.
  categories:
    - Documentation
    - Technology
- title: goalgetters
  main_url: "https://goalgetters.space/"
  url: "https://goalgetters.space/"
  featured: false
  description: >-
    goalgetters is a source of inspiration for people who want to change their
    career. We offer articles, success stories and expert interviews on how to
    find a new passion and how to implement change.
  categories:
    - Blog
    - Education
  built_by: "Stephanie Langers (content), Adrian Wenke (development)"
  built_by_url: "https://twitter.com/AdrianWenke"
- title: Zensum
  main_url: "https://zensum.se/"
  url: "https://zensum.se/"
  featured: false
  description: >-
    Borrow money quickly and safely through Zensum. We compare Sweden's leading
    banks and credit institutions. Choose from multiple offers and lower your
    monthly cost. [Translated from Swedish]
  categories:
    - Technology
    - Finance
    - Marketing
  built_by: Bejamas
  built_by_url: "https://bejamas.io/"
- title: StatusHub - Easy to use Hosted Status Page Service
  main_url: "https://statushub.com/"
  url: "https://statushub.com/"
  featured: false
  description: >-
    Set up your very own service status page in minutes with StatusHub. Allow
    customers to subscribe to be updated automatically.
  categories:
    - Technology
    - Marketing
  built_by: Bejamas
  built_by_url: "https://bejamas.io/"
- title: Matthias Kretschmann Portfolio
  main_url: "https://matthiaskretschmann.com/"
  url: "https://matthiaskretschmann.com/"
  source_url: "https://github.com/kremalicious/portfolio"
  featured: false
  description: Portfolio of designer & developer Matthias Kretschmann.
  categories:
    - Portfolio
    - Web Development
  built_by: Matthias Kretschmann
  built_by_url: "https://matthiaskretschmann.com/"
- title: Iron Cove Solutions
  main_url: "https://ironcovesolutions.com/"
  url: "https://ironcovesolutions.com/"
  description: >-
    Iron Cove Solutions is a cloud based consulting firm. We help companies
    deliver a return on cloud usage by applying best practices
  categories:
    - Technology
    - Web Development
  built_by: Iron Cove Solutions
  built_by_url: "https://ironcovesolutions.com/"
  featured: false
- title: Moetez Chaabene Portfolio / Blog
  main_url: "https://moetez.me/"
  url: "https://moetez.me/"
  source_url: "https://github.com/moetezch/moetez.me"
  featured: false
  description: Portfolio of Moetez Chaabene
  categories:
    - Portfolio
    - Web Development
    - Blog
  built_by: Moetez Chaabene
  built_by_url: "https://twitter.com/moetezch"
- title: Nikita
  description: >-
    Automation of system deployments in Node.js for applications and
    infrastructures.
  main_url: "https://nikita.js.org/"
  url: "https://nikita.js.org/"
  source_url: "https://github.com/adaltas/node-nikita"
  categories:
    - Documentation
    - Open Source
    - Technology
  built_by: Adaltas
  built_by_url: "https://www.adaltas.com"
  featured: false
- title: Gourav Sood Blog & Portfolio
  main_url: "https://www.gouravsood.com/"
  url: "https://www.gouravsood.com/"
  featured: false
  categories:
    - Blog
    - Portfolio
  built_by: Gourav Sood
  built_by_url: "https://www.gouravsood.com/"
- title: Jonas Tebbe Portfolio
  description: |
    Hey, I’m Jonas and I create digital products.
  main_url: "https://jonastebbe.com"
  url: "https://jonastebbe.com"
  categories:
    - Portfolio
  built_by: Jonas Tebbe
  built_by_url: "http://twitter.com/jonastebbe"
  featured: false
- title: Parker Sarsfield Portfolio
  description: |
    I'm Parker, a software engineer and sneakerhead.
  main_url: "https://parkersarsfield.com"
  url: "https://parkersarsfield.com"
  categories:
    - Blog
    - Portfolio
  built_by: Parker Sarsfield
  built_by_url: "https://parkersarsfield.com"
- title: Frontend web development with Greg
  description: |
    JavaScript, GatsbyJS, ReactJS, CSS in JS... Let's learn some stuff together.
  main_url: "https://dev.greglobinski.com"
  url: "https://dev.greglobinski.com"
  categories:
    - Blog
    - Web Development
  built_by: Greg Lobinski
  built_by_url: "https://github.com/greglobinski"
- title: Insomnia
  description: |
    Desktop HTTP and GraphQL client for developers
  main_url: "https://insomnia.rest/"
  url: "https://insomnia.rest/"
  categories:
    - Blog
  built_by: Gregory Schier
  built_by_url: "https://schier.co"
  featured: false
- title: Timeline Theme Portfolio
  description: |
    I'm Aman Mittal, a software developer.
  main_url: "https://amanhimself.dev/"
  url: "https://amanhimself.dev/"
  categories:
    - Web Development
    - Portfolio
  built_by: Aman Mittal
  built_by_url: "https://amanhimself.dev/"
- title: Ocean artUp
  description: >
    Science outreach site built using styled-components and Contentful. It
    presents the research project "Ocean artUp" funded by an Advanced Grant of
    the European Research Council to explore the possible benefits of artificial
    uplift of nutrient-rich deep water to the ocean’s sunlit surface layer.
  main_url: "https://ocean-artup.eu"
  url: "https://ocean-artup.eu"
  source_url: "https://github.com/janosh/ocean-artup"
  categories:
    - Science
    - Education
    - Blog
  built_by: Janosh Riebesell
  built_by_url: "https://janosh.io"
  featured: false
- title: Ryan Fitzgerald
  description: |
    Personal portfolio and blog for Ryan Fitzgerald
  main_url: "https://ryanfitzgerald.ca/"
  url: "https://ryanfitzgerald.ca/"
  categories:
    - Web Development
    - Portfolio
  built_by: Ryan Fitzgerald
  built_by_url: "https://github.com/RyanFitzgerald"
  featured: false
- title: Kaizen
  description: |
    Content Marketing, PR & SEO Agency in London
  main_url: "https://www.kaizen.co.uk/"
  url: "https://www.kaizen.co.uk/"
  categories:
    - Agency
    - Blog
    - Design
    - Web Development
    - SEO
  built_by: Bogdan Stanciu
  built_by_url: "https://github.com/b0gd4n"
  featured: false
- title: HackerOne Platform Documentation
  description: |
    HackerOne's Product Documentation Center!
  url: "https://docs.hackerone.com/"
  main_url: "https://docs.hackerone.com/"
  categories:
    - Documentation
    - Security
  featured: false
- title: Mux Video
  description: |
    API to video hosting and streaming
  main_url: "https://mux.com/"
  url: "https://mux.com/"
  categories:
    - Video
    - API
  featured: false
- title: Swapcard
  description: >
    The easiest way for event organizers to instantly connect people, build a
    community of attendees and exhibitors, and increase revenue over time
  main_url: "https://www.swapcard.com/"
  url: "https://www.swapcard.com/"
  categories:
    - Event
    - Community
    - Marketing
  built_by: Swapcard
  built_by_url: "https://www.swapcard.com/"
  featured: false
- title: Kalix
  description: >
    Kalix is perfect for healthcare professionals starting out in private
    practice, to those with an established clinic.
  main_url: "https://www.kalixhealth.com/"
  url: "https://www.kalixhealth.com/"
  categories:
    - Healthcare
  featured: false
- title: Hubba
  description: |
    Buy wholesale products from thousands of independent, verified Brands.
  main_url: "https://join.hubba.com/"
  url: "https://join.hubba.com/"
  categories:
    - eCommerce
  featured: false
- title: HyperPlay
  description: |
    In Asean's 1st Ever LOL Esports X Music Festival
  main_url: "https://hyperplay.leagueoflegends.com/"
  url: "https://hyperplay.leagueoflegends.com/"
  categories:
    - Music
  featured: false
- title: Bad Credit Loans
  description: |
    Get the funds you need, from $250-$5,000
  main_url: "https://www.creditloan.com/"
  url: "https://www.creditloan.com/"
  categories:
    - Finance
  featured: false
- title: Financial Center
  description: >
    Member-owned, not-for-profit, co-operative whose members receive financial
    benefits in the form of lower loan rates, higher savings rates, and lower
    fees than banks.
  main_url: "https://fcfcu.com/"
  url: "https://fcfcu.com/"
  categories:
    - Finance
    - Nonprofit
    - Business
    - Education
  built_by: "https://fcfcu.com/"
  built_by_url: "https://fcfcu.com/"
  featured: false
- title: Office of Institutional Research and Assessment
  description: |
    Good Data, Good Decisions
  main_url: "http://oira.ua.edu/"
  url: "http://oira.ua.edu/"
  categories:
    - Data
  featured: false
- title: The Telegraph Premium
  description: |
    Exclusive stories from award-winning journalists
  main_url: "https://premium.telegraph.co.uk/"
  url: "https://premium.telegraph.co.uk/"
  categories:
    - Media
  featured: false
- title: html2canvas
  description: |
    Screenshots with JavaScript
  main_url: "http://html2canvas.hertzen.com/"
  url: "http://html2canvas.hertzen.com/"
  source_url: "https://github.com/niklasvh/html2canvas/tree/master/www"
  categories:
    - JavaScript
    - Documentation
  built_by: Niklas von Hertzen
  built_by_url: "http://hertzen.com/"
  featured: false
- title: Dato CMS
  description: |
    The API-based CMS your editors will love
  main_url: "https://www.datocms.com/"
  url: "https://www.datocms.com/"
  categories:
    - API
  featured: false
- title: Half Electronics
  description: |
    Personal website
  main_url: "https://www.halfelectronic.com/"
  url: "https://www.halfelectronic.com/"
  categories:
    - Blog
  built_by: Fernando Poumian
  built_by_url: "https://github.com/fpoumian/halfelectronic.com"
  featured: false
- title: Frithir Software Development
  main_url: "https://frithir.com/"
  url: "https://frithir.com/"
  featured: false
  description: "I DRINK COFFEE, WRITE CODE AND IMPROVE MY DEVELOPMENT SKILLS EVERY DAY."
  categories:
    - Design
    - Web Development
  built_by: Frithir
  built_by_url: "https://Frithir.com/"
- title: Unow
  main_url: "https://www.unow.fr/"
  url: "https://www.unow.fr/"
  categories:
    - Education
    - Marketing
  featured: false
- title: Peter Hironaka
  description: |
    Freelance Web Developer based in Los Angeles.
  main_url: "https://peterhironaka.com/"
  url: "https://peterhironaka.com/"
  categories:
    - Portfolio
    - Web Development
  built_by: Peter Hironaka
  built_by_url: "https://github.com/PHironaka"
  featured: false
- title: Michael McQuade
  description: |
    Personal website and blog for Michael McQuade
  main_url: "https://giraffesyo.io"
  url: "https://giraffesyo.io"
  categories:
    - Blog
  built_by: Michael McQuade
  built_by_url: "https://github.com/giraffesyo"
  featured: false
- title: Haacht Brewery
  description: |
    Corporate website for Haacht Brewery. Designed and Developed by Gafas.
  main_url: "https://haacht.com/en/"
  url: "https://haacht.com"
  categories:
    - Marketing
  built_by: Gafas
  built_by_url: "https://gafas.be"
  featured: false
- title: StoutLabs
  description: |
    Portfolio of Daniel Stout, freelance developer in East Tennessee.
  main_url: "https://www.stoutlabs.com/"
  url: "https://www.stoutlabs.com/"
  categories:
    - Web Development
    - Portfolio
  built_by: Daniel Stout
  built_by_url: "https://github.com/stoutlabs"
  featured: false
- title: Chicago Ticket Outcomes By Neighborhood
  description: |
    ProPublica data visualization of traffic ticket court outcomes
  categories:
    - Media
    - Nonprofit
  url: >-
    https://projects.propublica.org/graphics/il/il-city-sticker-tickets-maps/ticket-status/?initialWidth=782
  main_url: >-
    https://projects.propublica.org/graphics/il/il-city-sticker-tickets-maps/ticket-status/?initialWidth=782
  built_by: David Eads
  built_by_url: "https://github.com/eads"
  featured: false
- title: Chicago South Side Traffic Ticketing rates
  description: |
    ProPublica data visualization of traffic ticket rates by community
  main_url: >-
    https://projects.propublica.org/graphics/il/il-city-sticker-tickets-maps/ticket-rate/?initialWidth=782
  url: >-
    https://projects.propublica.org/graphics/il/il-city-sticker-tickets-maps/ticket-rate/?initialWidth=782
  categories:
    - Media
    - Nonprofit
  built_by: David Eads
  built_by_url: "https://github.com/eads"
  featured: false
- title: Otsimo
  description: >
    Otsimo is a special education application for children with autism, down
    syndrome and other developmental disabilities.
  main_url: "https://otsimo.com/en/"
  url: "https://otsimo.com/en/"
  categories:
    - Blog
    - Education
  featured: false
- title: Matt Bagni Portfolio 2018
  description: >
    Mostly the result of playing with Gatsby and learning about react and
    graphql. Using the screenshot plugin to showcase the work done for my
    company in the last 2 years, and a good amount of other experiments.
  main_url: "https://mattbag.github.io"
  url: "https://mattbag.github.io"
  categories:
    - Portfolio
  featured: false
- title: Lisa Ye's Blog
  description: |
    Simple blog/portofolio for a fashion designer. Gatsby_v2 + Netlify cms
  main_url: "https://lisaye.netlify.com/"
  url: "https://lisaye.netlify.com/"
  categories:
    - Blog
    - Portfolio
  featured: false
- title: Artem Sapegin
  description: >
    Little homepage of Artem Sapegin, a frontend developer, passionate
    photographer, coffee drinker and crazy dogs’ owner.
  main_url: "https://sapegin.me/"
  url: "https://sapegin.me/"
  categories:
    - Portfolio
    - Open Source
    - Web Development
  built_by: Artem Sapegin
  built_by_url: "https://github.com/sapegin"
  featured: false
- title: SparkPost Developers
  main_url: "https://developers.sparkpost.com/"
  url: "https://developers.sparkpost.com/"
  source_url: "https://github.com/SparkPost/developers.sparkpost.com"
  categories:
    - Documentation
    - API
  featured: false
- title: Malik Browne Portfolio 2018
  description: >
    The portfolio blog of Malik Browne, a full-stack engineer, foodie, and avid
    blogger/YouTuber.
  main_url: "https://www.malikbrowne.com/about"
  url: "https://www.malikbrowne.com"
  categories:
    - Blog
    - Portfolio
  built_by: Malik Browne
  built_by_url: "https://twitter.com/milkstarz"
  featured: false
- title: Novatics
  description: |
    Digital products that inspire and make a difference
  main_url: "https://www.novatics.com.br"
  url: "https://www.novatics.com.br"
  categories:
    - Portfolio
    - Technology
    - Web Development
  built_by: Novatics
  built_by_url: "https://github.com/Novatics"
  featured: false
- title: Max McKinney
  description: >
    I’m a developer and designer with a focus in web technologies. I build cars
    on the side.
  main_url: "https://maxmckinney.com/"
  url: "https://maxmckinney.com/"
  categories:
    - Portfolio
    - Web Development
    - Design
  built_by: Max McKinney
  featured: false
- title: Stickyard
  description: |
    Make your React component sticky the easy way
  main_url: "https://nihgwu.github.io/stickyard/"
  url: "https://nihgwu.github.io/stickyard/"
  source_url: "https://github.com/nihgwu/stickyard/tree/master/website"
  categories:
    - Web Development
  built_by: Neo Nie
  featured: false
- title: Agata Milik
  description: |
    Website of a Polish psychologist/psychotherapist based in Gdańsk, Poland.
  main_url: "https://agatamilik.pl"
  url: "https://agatamilik.pl"
  categories:
    - Marketing
    - Healthcare
  built_by: Piotr Fedorczyk
  built_by_url: "https://piotrf.pl"
  featured: false
- title: WebPurple
  main_url: "https://www.webpurple.net/"
  url: "https://www.webpurple.net/"
  source_url: "https://github.com/WebPurple/site"
  description: >-
    Site of local (Russia, Ryazan) frontend community. Main purpose is to show
    info about meetups and keep blog.
  categories:
    - Nonprofit
    - Web Development
    - Community
    - Blog
    - Open Source
  built_by: Nikita Kirsanov
  built_by_url: "https://twitter.com/kitos_kirsanov"
  featured: false
- title: Papertrail.io
  description: |
    Inspection Management for the 21st Century
  main_url: "https://www.papertrail.io/"
  url: "https://www.papertrail.io/"
  categories:
    - Marketing
    - Technology
  built_by: Papertrail.io
  built_by_url: "https://www.papertrail.io"
  featured: false
- title: Matt Ferderer
  main_url: "https://mattferderer.com"
  url: "https://mattferderer.com"
  source_url: "https://github.com/mattferderer/gatsbyblog"
  description: >
    {titleofthesite} is a blog built with Gatsby that discusses web related tech
    such as JavaScript, .NET, Blazor & security.
  categories:
    - Blog
    - Web Development
  built_by: Matt Ferderer
  built_by_url: "https://twitter.com/mattferderer"
  featured: false
- title: Sahyadri Open Source Community
  main_url: "https://sosc.org.in"
  url: "https://sosc.org.in"
  source_url: "https://github.com/haxzie/sosc-website"
  description: >
    Official website of Sahyadri Open Source Community for community blog, event
    details and members info.
  categories:
    - Blog
    - Community
    - Open Source
  built_by: Musthaq Ahamad
  built_by_url: "https://github.com/haxzie"
  featured: false
- title: Tech Confessions
  main_url: "https://confessions.tech"
  url: "https://confessions.tech"
  source_url: "https://github.com/JonathanSpeek/tech-confessions"
  description: "A guilt-free place for us to confess our tech sins \U0001F64F\n"
  categories:
    - Community
    - Open Source
  built_by: Jonathan Speek
  built_by_url: "https://speek.design"
  featured: false
- title: Thibault Maekelbergh
  main_url: "https://thibmaek.com"
  url: "https://thibmaek.com"
  source_url: "https://github.com/thibmaek/thibmaek.github.io"
  description: |
    A nice blog about development, Raspberry Pi, plants and probably records.
  categories:
    - Blog
    - Open Source
  built_by: Thibault Maekelbergh
  built_by_url: "https://twitter.com/thibmaek"
  featured: false
- title: LearnReact.design
  main_url: "https://learnreact.design"
  url: "https://learnreact.design"
  description: >
    React Essentials For Designers: A React course tailored for product
    designers, ux designers, ui designers.
  categories:
    - Blog
  built_by: Linton Ye
  built_by_url: "https://twitter.com/lintonye"
- title: Mega House Creative
  main_url: "https://www.megahousecreative.com/"
  url: "https://www.megahousecreative.com/"
  description: >
    Mega House Creative is a digital agency that provides unique goal-oriented
    web marketing solutions.
  categories:
    - Marketing
    - Agency
  built_by: Daniel Robinson
  featured: false
- title: Tobie Marier Robitaille - csc
  main_url: "https://tobiemarierrobitaille.com/"
  url: "https://tobiemarierrobitaille.com/en/"
  description: |
    Portfolio site for director of photography Tobie Marier Robitaille
  categories:
    - Portfolio
    - Gallery
  built_by: Mill3 Studio
  built_by_url: "https://mill3.studio/en/"
  featured: false
- title: Bestvideogame.deals
  main_url: "https://bestvideogame.deals/"
  url: "https://bestvideogame.deals/"
  description: |
    Video game comparison website for the UK, build with GatsbyJS.
  categories:
    - eCommerce
  built_by: Koen Kamphuis
  built_by_url: "https://koenkamphuis.com/"
  featured: false
- title: Mahipat's Portfolio
  main_url: "https://mojaave.com/"
  url: "https://mojaave.com"
  source_url: "https://github.com/mhjadav/mojaave"
  description: >
    mojaave.com is Mahipat's portfolio, I have developed it using Gatsby v2 and
    Bootstrap, To get in touch with people looking for full-stack developer.
  categories:
    - Portfolio
    - Web Development
  built_by: Mahipat Jadav
  built_by_url: "https://mojaave.com/"
  featured: false
- title: Insights
  main_url: "https://justaskusers.com/"
  url: "https://justaskusers.com/"
  description: >
    Insights helps user experience (UX) researchers conduct their research and
    make sense of the findings.
  categories:
    - User Experience
    - Design
  built_by: Just Ask Users
  built_by_url: "https://justaskusers.com/"
  featured: false
- title: Tensiq
  main_url: "https://tensiq.com"
  url: "https://tensiq.com"
  source_url: "https://github.com/Tensiq/tensiq-site"
  description: >
    Tensiq is an e-Residency startup, that provides development in cutting-edge
    technology while delivering secure, resilient, performant solutions.
  categories:
    - Web Development
    - Mobile Development
    - Agency
    - Open Source
  built_by: Jens
  built_by_url: "https://github.com/arrkiin"
  featured: false
- title: Mintfort
  main_url: "https://mintfort.com/"
  url: "https://mintfort.com/"
  source_url: "https://github.com/MintFort/mintfort.com"
  description: >
    Mintfort, the first crypto-friendly bank account. Store and manage assets on
    the blockchain.
  categories:
    - Technology
    - Finance
  built_by: Axel Fuhrmann
  built_by_url: "https://axelfuhrmann.com/"
  featured: false
- title: React Native Explorer
  main_url: "https://react-native-explorer.firebaseapp.com"
  url: "https://react-native-explorer.firebaseapp.com"
  description: |
    Explorer React Native packages and examples effortlessly.
  categories:
    - Education
  featured: false
- title: 500Tech
  main_url: "https://500tech.com/"
  url: "https://500tech.com/"
  featured: false
  categories:
    - Web Development
    - Agency
    - Open Source
- title: eworld
  main_url: "http://eworld.herokuapp.com/"
  url: "http://eworld.herokuapp.com/"
  featured: false
  categories:
    - eCommerce
    - Technology
- title: It's a Date
  description: >
    It's a Date is a dating app that actually involves dating.
  main_url: "https://www.itsadate.app/"
  url: "https://www.itsadate.app/"
  featured: false
  categories:
    - App
    - Blog
- title: Node.js HBase
  description: >
    Asynchronous HBase client for NodeJs using REST.
  main_url: https://hbase.js.org/
  url: https://hbase.js.org/
  source_url: "https://github.com/adaltas/node-hbase"
  categories:
    - Documentation
    - Open Source
    - Technology
  built_by: David Worms
  built_by_url: http://www.adaltas.com
  featured: false
- title: Peter Kroyer - Web Design / Web Development
  main_url: https://www.peterkroyer.at/en/
  url: https://www.peterkroyer.at/en/
  description: >
    Freelance web designer / web developer based in Vienna, Austria (Wien, Österreich).
  categories:
    - Agency
    - Web Development
    - Design
    - Portfolio
    - Freelance
  built_by: Peter Kroyer
  built_by_url: https://www.peterkroyer.at/
  featured: false
- title: Geddski
  main_url: https://gedd.ski
  url: https://gedd.ski
  description: >
    frontend mastery blog - level up your UI game.
  categories:
    - Web Development
    - Education
    - Productivity
    - User Experience
  built_by: Dave Geddes
  built_by_url: https://twitter.com/geddski
  featured: false
- title: Rung
  main_url: "https://rung.com.br/"
  url: "https://rung.com.br/"
  description: >
    Rung alerts you about the exceptionalities of your personal and professional life.
  categories:
    - API
    - Technology
    - Travel
  featured: false
- title: Mokkapps
  main_url: "https://www.mokkapps.de/"
  url: "https://www.mokkapps.de/"
  source_url: "https://github.com/mokkapps/website"
  description: >
    Portfolio website from Michael Hoffmann. Passionate software developer with focus on web-based technologies.
  categories:
    - Blog
    - Portfolio
    - Web Development
    - Mobile Development
  featured: false
- title: Premier Octet
  main_url: "https://www.premieroctet.com/"
  url: "https://www.premieroctet.com/"
  description: >
    Premier Octet is a React-based agency
  categories:
    - Agency
    - Web Development
    - Mobile Development
  featured: false
- title: Thorium
  main_url: "https://www.thoriumsim.com/"
  url: "https://www.thoriumsim.com/"
  source_url: "https://github.com/thorium-sim/thoriumsim.com"
  description: >
    Thorium - Open-source Starship Simulator Controls for Live Action Role Play
  built_by: Alex Anderson
  built_by_url: https://twitter.com/ralex1993
  categories:
    - Blog
    - Portfolio
    - Documentation
    - Marketing
    - Education
    - Entertainment
    - Open Source
    - Web Development
  featured: false
- title: Cameron Maske
  main_url: "https://www.cameronmaske.com/"
  url: "https://www.cameronmaske.com/courses/introduction-to-pytest/"
  source_url: "https://github.com/cameronmaske/cameronmaske.com-v2"
  description: >
    The homepage of Cameron Maske, a freelance full-stack developer, who is currently working on a free pytest video course
  categories:
    - Education
    - Video
    - Portfolio
    - Freelance
  featured: false
- title: Studenten bilden Schüler
  description: >
    Studenten bilden Schüler e.V. is a German student-run nonprofit initiative that aims to
    contribute to more equal educational opportunities by providing free tutoring to refugees
    and children from underprivileged families. The site is built on Gatsby v2, styled-components
    and Contentful. It supports Google Analytics, fluid typography and Algolia search.
  main_url: "https://studenten-bilden-schueler.de"
  url: "https://studenten-bilden-schueler.de"
  source_url: "https://github.com/StudentenBildenSchueler/homepage"
  categories:
    - Education
    - Nonprofit
    - Blog
  built_by: Janosh Riebesell
  built_by_url: "https://janosh.io"
  featured: false
- title: Mike's Remote List
  main_url: "https://www.mikesremotelist.com"
  url: "https://www.mikesremotelist.com"
  description: >
    A list of remote jobs, updated throughout the day. Built on Gatsby v1 and powered by Contentful, Google Sheets, string and sticky tape.
  categories:
    - Marketing
  featured: false
- title: Madvoid
  main_url: "https://madvoid.com/"
  url: "https://madvoid.com/screenshot/"
  featured: false
  description: >
    Madvoid is a team of expert developers dedicated to creating simple, clear, usable and blazing fast web and mobile apps.
    We are coders that help companies and agencies to create social & interactive experiences.
    This includes full-stack development using React, WebGL, Static Site Generators, Ruby On Rails, Phoenix, GraphQL, Chatbots, CI / CD, Docker and more!
  categories:
    - Portfolio
    - Technology
    - Web Development
    - Agency
    - Marketing
  built_by: Jean-Paul Bonnetouche
  built_by_url: https://twitter.com/_jpb
- title: MOMNOTEBOOK.COM
  description: >
    Sharing knowledge and experiences that make childhood and motherhood rich, vibrant and healthy.
  main_url: "https://momnotebook.com/"
  url: "https://momnotebook.com/"
  featured: false
  built_by: Aleksander Hansson
  built_by_url: https://www.linkedin.com/in/aleksanderhansson/
  categories:
    - Blog
- title: Pirate Studios
  description: >
    Reinventing music studios with 24/7 self service rehearsal, DJ & production rooms available around the world.
  main_url: "https://www.piratestudios.co"
  url: "https://www.piratestudios.co"
  featured: false
  built_by: The Pirate Studios team
  built_by_url: https://github.com/piratestudios/
  categories:
    - Music
- title: Aurora EOS
  main_url: "https://www.auroraeos.com/"
  url: "https://www.auroraeos.com/"
  featured: false
  categories:
    - Finance
    - Marketing
    - Blog
  built_by: Corey Ward
  built_by_url: "http://www.coreyward.me/"
- title: MadeComfy
  main_url: "https://madecomfy.com.au/"
  url: "https://madecomfy.com.au/"
  description: >
    Short term rental management startup, using Contentful + Gatsby + CicleCI
  featured: false
  categories:
    - Travel
  built_by: Lucas Vilela
  built_by_url: "https://madecomfy.com.au/"
- title: Tiger Facility Services
  description: >
    Tiger Facility Services combines facility management expertise with state of the art software to offer a sustainable and customer oriented cleaning and facility service.
  main_url: https://www.tigerfacilityservices.com/de-en/
  url: https://www.tigerfacilityservices.com/de-en/
  featured: false
  categories:
    - Marketing
- title: "Luciano Mammino's blog"
  description: >
    Tech & programming blog of Luciano Mammino a.k.a. "loige", Full-Stack Web Developer and International Speaker
  main_url: https://loige.co
  url: https://loige.co
  featured: false
  categories:
    - Blog
    - Web Development
  built_by: Luciano Mammino
  built_by_url: https://loige.co
- title: Wire • Secure collaboration platform
  description: >
    Corporate website of Wire, an open source, end-to-end encrypted collaboration platform
  main_url: "https://wire.com"
  url: "https://wire.com"
  featured: false
  categories:
    - Open Source
    - Productivity
    - Technology
    - Blog
    - App
  built_by: Wire team
  built_by_url: "https://github.com/orgs/wireapp/people"
- title: J. Patrick Raftery
  main_url: "https://www.jpatrickraftery.com"
  url: "https://www.jpatrickraftery.com"
  description: J. Patrick Raftery is an opera singer and voice teacher based in Vancouver, BC.
  categories:
    - Portfolio
    - Music
  built_by: Michael Uloth
  built_by_url: "https://www.michaeluloth.com"
  featured: false
- title: Aria Umezawa
  main_url: "https://www.ariaumezawa.com"
  url: "https://www.ariaumezawa.com"
  description: Aria Umezawa is a director, producer, and writer currently based in San Francisco. Site designed by Stephen Bell.
  categories:
    - Portfolio
    - Music
    - Entertainment
  built_by: Michael Uloth
  built_by_url: "https://www.michaeluloth.com"
  featured: false
- title: Pomegranate Opera
  main_url: "https://www.pomegranateopera.com"
  url: "https://www.pomegranateopera.com"
  description: Pomegranate Opera is a lesbian opera written by Amanda Hale & Kye Marshall. Site designed by Stephen Bell.
  categories:
    - Gallery
    - Music
  built_by: Michael Uloth
  built_by_url: "https://www.michaeluloth.com"
  featured: false
- title: Daniel Cabena
  main_url: "https://www.danielcabena.com"
  url: "https://www.danielcabena.com"
  description: Daniel Cabena is a Canadian countertenor highly regarded in both Canada and Europe for prize-winning performances ranging from baroque to contemporary repertoire. Site designed by Stephen Bell.
  categories:
    - Portfolio
    - Music
  built_by: Michael Uloth
  built_by_url: "https://www.michaeluloth.com"
  featured: false
- title: Artist.Center
  main_url: "https://artistcenter.netlify.com"
  url: "https://artistcenter.netlify.com"
  description: The marketing page for Artist.Center, a soon-to-launch platform designed to connect opera singers to opera companies. Site designed by Stephen Bell.
  categories:
    - Music
  built_by: Michael Uloth
  built_by_url: "https://www.michaeluloth.com"
  featured: false
- title: DG Volo & Company
  main_url: "https://www.dgvolo.com"
  url: "https://www.dgvolo.com"
  description: DG Volo & Company is a Toronto-based investment consultancy. Site designed by Stephen Bell.
  categories:
    - Finance
  built_by: Michael Uloth
  built_by_url: "https://www.michaeluloth.com"
  featured: false
- title: Shawna Lucey
  main_url: "https://www.shawnalucey.com"
  url: "https://www.shawnalucey.com"
  description: Shawna Lucey is an American theater and opera director based in New York City. Site designed by Stephen Bell.
  categories:
    - Portfolio
    - Music
    - Entertainment
  built_by: Michael Uloth
  built_by_url: "https://www.michaeluloth.com"
  featured: false
- title: Leyan Lo
  main_url: https://www.leyanlo.com
  url: https://www.leyanlo.com
  description: >
    Leyan Lo’s personal website
  categories:
    - Portfolio
  built_by: Leyan Lo
  built_by_url: https://www.leyanlo.com
  featured: false
- title: Hawaii National Bank
  url: https://hawaiinational.bank
  main_url: https://hawaiinational.bank
  description: Hawaii National Bank's highly personalized service has helped loyal customers & locally owned businesses achieve their financial dreams for over 50 years.
  categories:
    - Finance
  built_by: Wall-to-Wall Studios
  built_by_url: https://walltowall.com
  featured: false
- title: Coletiv
  url: https://coletiv.com
  main_url: https://coletiv.com
  description: Coletiv teams up with companies of all sizes to design, develop & launch digital products for iOS, Android & the Web.
  categories:
    - Technology
    - Agency
    - Web Development
  built_by: Coletiv
  built_by_url: https://coletiv.com
  featured: false
- title: janosh.io
  description: >
    Personal blog and portfolio of Janosh Riebesell. The site is built with Gatsby v2 and designed
    entirely with styled-components v4. Much of the layout was achieved with CSS grid. It supports
    Google Analytics, fluid typography and Algolia search.
  main_url: "https://janosh.io"
  url: "https://janosh.io"
  source_url: "https://github.com/janosh/janosh.io"
  categories:
    - Portfolio
    - Blog
    - Science
    - Photography
    - Travel
  built_by: Janosh Riebesell
  built_by_url: "https://janosh.io"
  featured: false
- title: Gatsby Manor
  description: >
    We build themes for gatsby. We have themes for all projects including personal,
    portfolio, ecommerce, landing pages and more. We also run an in-house
    web dev and design studio. If you cannot find what you want, we can build it for you!
    Email us at gatsbymanor@gmail.com with questions.
  main_url: "https://www.gatsbymanor.com"
  url: "https://www.gatsbymanor.com"
  source_url: "https://github.com/gatsbymanor"
  categories:
    - Web Development
    - Agency
    - Technology
    - Freelance
  built_by: Steven Natera
  built_by_url: "https://stevennatera.com"
- title: Ema Suriano's Portfolio
  main_url: https://emasuriano.com/
  url: https://emasuriano.com/
  source_url: https://github.com/EmaSuriano/emasuriano.github.io
  description: >
    Ema Suriano's portfolio to display information about him, his projects and what he's writing about.
  categories:
    - Portfolio
    - Technology
    - Web Development
  built_by: Ema Suriano
  built_by_url: https://emasuriano.com/
  featured: false
- title: Luan Orlandi
  main_url: https://luanorlandi.github.io
  url: https://luanorlandi.github.io
  source_url: https://github.com/luanorlandi/luanorlandi.github.io
  description: >
    Luan Orlandi's personal website. Brazilian web developer, enthusiast in React and Gatsby.
  categories:
    - Blog
    - Portfolio
    - Web Development
  built_by: Luan Orlandi
  built_by_url: https://github.com/luanorlandi
- title: Mobius Labs
  main_url: https://mobius.ml
  url: https://mobius.ml
  description: >
    Mobius Labs landing page, a Start-up working on Computer Vision
  categories:
    - Landing Page
    - Marketing
    - Technology
  built_by: sktt
  built_by_url: https://github.com/sktt
- title: EZAgrar
  main_url: https://www.ezagrar.at/en/
  url: https://www.ezagrar.at/en/
  description: >
    EZAgrar.at is the homepage of the biggest agricultural machinery dealership in Austria. In total 8 pages will be built for this client reusing a lot of components between them.
  categories:
    - eCommerce
    - Marketing
  built_by: MangoART
  built_by_url: https://www.mangoart.at
  featured: false
- title: OAsome blog
  main_url: https://oasome.blog/
  url: https://oasome.blog/
  source_url: https://github.com/oorestisime/oasome
  description: >
    Paris-based Cypriot adventurers. A and O. Lovers of life and travel. Want to get a glimpse of the OAsome world?
  categories:
    - Blog
    - Photography
    - Travel
  built_by: Orestis Ioannou
  featured: false
- title: Brittany Chiang
  main_url: https://brittanychiang.com/
  url: https://brittanychiang.com/
  source_url: https://github.com/bchiang7/v4
  description: >
    Personal website and portfolio of Brittany Chiang built with Gatsby v2
  categories:
    - Portfolio
  built_by: Brittany Chiang
  built_by_url: https://github.com/bchiang7
  featured: false
- title: Fitekran
  description: >
    One of the most visited Turkish blogs about health, sports and healthy lifestyle, that has been rebuilt with Gatsby v2 using WordPress.
  main_url: "https://www.fitekran.com"
  url: "https://www.fitekran.com"
  categories:
    - Science
    - Healthcare
    - Blog
  built_by: Burak Tokak
  built_by_url: "https://www.buraktokak.com"
- title: Serverless
  main_url: https://serverless.com
  url: https://serverless.com
  source_url: https://github.com/serverless/site
  description: >
    Serverless.com – Build web, mobile and IoT applications with serverless architectures using AWS Lambda, Azure Functions, Google CloudFunctions & more!
  categories:
    - Technology
    - Web Development
  built_by: Codebrahma
  built_by_url: https://codebrahma.com
  featured: false
- title: Dive Bell
  main_url: https://divebell.band/
  url: https://divebell.band/
  description: >
    Simple site for a band to list shows dates and videos (499 on lighthouse)
  categories:
    - Music
  built_by: Matt Bagni
  built_by_url: https://mattbag.github.io
  featured: false
- title: Mayer Media Co.
  main_url: https://mayermediaco.com/
  url: https://mayermediaco.com/
  description: >
    Freelance Web Development and Digital Marketing
  categories:
    - Web Development
    - Marketing
    - Blog
  source_url: https://github.com/MayerMediaCo/MayerMediaCo2.0
  built_by: Danny Mayer
  built_by_url: https://twitter.com/mayermediaco
  featured: false
- title: Jan Czizikow Portfolio
  main_url: https://www.janczizikow.com/
  url: https://www.janczizikow.com/
  source_url: https://github.com/janczizikow/janczizikow-portfolio
  description: >
    Simple personal portfolio site built with Gatsby
  categories:
    - Portfolio
    - Freelance
    - Web Development
  built_by: Jan Czizikow
  built_by_url: https://github.com/janczizikow
- title: Carbon Design Systems
  main_url: http://www.carbondesignsystem.com/
  url: http://www.carbondesignsystem.com/
  description: >
    The Carbon Design System is integrating the new IBM Design Ethos and Language. It represents a completely fresh approach to the design of all things at IBM.
  categories:
    - Design System
    - Documentation
  built_by: IBM
  built_by_url: https://www.ibm.com/
  featured: false
- title: Mozilla Mixed Reality
  main_url: https://mixedreality.mozilla.org/
  url: https://mixedreality.mozilla.org/
  description: >
    Virtual Reality for the free and open Web.
  categories:
    - Open Source
  built_by: Mozilla
  built_by_url: https://www.mozilla.org/
  featured: false
- title: Uniform Hudl Design System
  main_url: http://uniform.hudl.com/
  url: http://uniform.hudl.com/
  description: >
    A single design system to ensure every interface feels like Hudl. From the colors we use to the size of our buttons and what those buttons say, Uniform has you covered. Check the guidelines, copy the code and get to building.
  categories:
    - Design System
    - Open Source
    - Design
  built_by: Hudl
  built_by_url: https://www.hudl.com/
- title: Subtle UI
  main_url: "https://subtle-ui.netlify.com/"
  url: "https://subtle-ui.netlify.com/"
  source_url: "https://github.com/ryanwiemer/subtle-ui"
  description: >
    A collection of clever yet understated user interactions found on the web.
  categories:
    - Web Development
    - Open Source
    - User Experience
  built_by: Ryan Wiemer
  built_by_url: "https://www.ryanwiemer.com/"
  featured: false
- title: developer.bitcoin.com
  main_url: "https://developer.bitcoin.com/"
  url: "https://developer.bitcoin.com/"
  description: >
    Bitbox based bitcoin.com developer platform and resources.
  categories:
    - Finance
  featured: false
- title: Barmej
  main_url: "https://app.barmej.com/"
  url: "https://app.barmej.com/"
  description: >
    An interactive platform to learn different programming languages in Arabic for FREE
  categories:
    - Education
    - Programming
    - Learning
  built_by: Obytes
  built_by_url: "https://www.obytes.com/"
  featured: false
- title: Vote Save America
  main_url: "https://votesaveamerica.com"
  url: "https://votesaveamerica.com"
  description: >
    Be a voter. Save America.
  categories:
    - Education
    - Government
  featured: false
  built_by: Jeremy E. Miller
  built_by_url: "https://jeremyemiller.com/"
- title: Emergence
  main_url: https://emcap.com/
  url: https://emcap.com/
  description: >
    Emergence is a top enterprise cloud venture capital firm. We fund early stage ventures focusing on enterprise & SaaS applications. Emergence is one of the top VC firms in Silicon Valley.
  categories:
    - Marketing
    - Blog
  built_by: Upstatement
  built_by_url: https://www.upstatement.com/
  featured: false
- title: FPVtips
  main_url: https://fpvtips.com
  url: https://fpvtips.com
  source_url: https://github.com/jumpalottahigh/fpvtips
  description: >
    FPVtips is all about bringing racing drone pilots closer together, and getting more people into the hobby!
  categories:
    - Community
    - Education
  built_by: Georgi Yanev
  built_by_url: https://twitter.com/jumpalottahigh
  featured: false
- title: Georgi Yanev
  main_url: https://blog.georgi-yanev.com/
  url: https://blog.georgi-yanev.com/
  source_url: https://github.com/jumpalottahigh/blog.georgi-yanev.com
  description: >
    I write articles about FPV quads (building and flying), web development, smart home automation, life-long learning and other topics from my personal experience.
  categories:
    - Blog
  built_by: Georgi Yanev
  built_by_url: https://twitter.com/jumpalottahigh
  featured: false
- title: Bear Archery
  main_url: "https://beararchery.com/"
  url: "https://beararchery.com/"
  categories:
    - eCommerce
    - Sports
  built_by: Escalade Sports
  built_by_url: "https://www.escaladesports.com/"
  featured: false
- title: "attn:"
  main_url: "https://www.attn.com/"
  url: "https://www.attn.com/"
  categories:
    - Media
    - Entertainment
  built_by: "attn:"
  built_by_url: "https://www.attn.com/"
  featured: false
- title: Mirror Conf
  description: >
    Mirror Conf is a conference designed to empower designers and frontend developers who have a thirst for knowledge and want to broaden their horizons.
  main_url: "https://www.mirrorconf.com/"
  url: "https://www.mirrorconf.com/"
  categories:
    - Conference
    - Design
    - Web Development
  featured: false
- title: Startarium
  main_url: https://www.startarium.ro
  url: https://www.startarium.ro
  description: >
    Free entrepreneurship educational portal with more than 20000 users, hundreds of resources, crowdfunding, mentoring and investor pitching events facilitated.
  categories:
    - Education
    - Nonprofit
    - Entrepreneurship
  built_by: Cezar Neaga
  built_by_url: https://twitter.com/cezarneaga
  featured: false
- title: Microlink
  main_url: https://microlink.io/
  url: https://microlink.io/
  description: >
    Extract structured data from any website.
  categories:
    - Web Development
    - API
  built_by: Kiko Beats
  built_by_url: https://kikobeats.com/
  featured: false
- title: Markets.com
  main_url: "https://www.markets.com/"
  url: "https://www.markets.com/"
  featured: false
  categories:
    - Finance
- title: Kevin Legrand
  url: "https://k-legrand.com"
  main_url: "https://k-legrand.com"
  source_url: "https://github.com/Manoz/k-legrand.com"
  description: >
    Personal website and blog built with love with Gatsby v2
  categories:
    - Blog
    - Portfolio
    - Web Development
  built_by: Kevin Legrand
  built_by_url: https://k-legrand.com
  featured: false
- title: David James Portfolio
  main_url: https://dfjames.com/
  url: https://dfjames.com/
  source_url: https://github.com/daviddeejjames/dfjames-gatsby
  description: >
    Portfolio Site using GatsbyJS and headless WordPress
  categories:
    - WordPress
    - Portfolio
    - Blog
  built_by: David James
  built_by_url: https://twitter.com/daviddeejjames
- title: Hypertext Candy
  url: https://www.hypertextcandy.com/
  main_url: https://www.hypertextcandy.com/
  description: >
    Blog about web development. Laravel, Vue.js, etc.
  categories:
    - Blog
    - Web Development
  built_by: Masahiro Harada
  built_by_url: https://twitter.com/_Masahiro_H_
  featured: false
- title: "Maxence Poutord's blog"
  description: >
    Tech & programming blog of Maxence Poutord, Software Engineer, Serial Traveler and Public Speaker
  main_url: https://www.maxpou.fr
  url: https://www.maxpou.fr
  featured: false
  categories:
    - Blog
    - Web Development
  built_by: Maxence Poutord
  built_by_url: https://www.maxpou.fr
- title: "The Noted Project"
  url: https://thenotedproject.org
  main_url: https://thenotedproject.org
  source_url: https://github.com/ianbusko/the-noted-project
  description: >
    Website to showcase the ethnomusicology research for The Noted Project.
  categories:
    - Portfolio
    - Education
    - Gallery
  built_by: Ian Busko
  built_by_url: https://github.com/ianbusko
  featured: false
- title: Got Milk
  main_url: "https://www.gotmilk.com/"
  url: "https://www.gotmilk.com/"
  featured: false
  categories:
    - Food
- title: People For Bikes
  url: "https://2017.peopleforbikes.org/"
  main_url: "https://2017.peopleforbikes.org/"
  categories:
    - Community
    - Sports
    - Gallery
    - Nonprofit
  built_by: PeopleForBikes
  built_by_url: "https://peopleforbikes.org/about-us/who-we-are/staff/"
  featured: false
- title: Wide Eye
  description: >
    Creative agency specializing in interactive design, web development, and digital communications.
  url: https://wideeye.co/
  main_url: https://wideeye.co/
  categories:
    - Design
    - Web Development
  built_by: Wide Eye
  built_by_url: https://wideeye.co/about-us/
  featured: false
- title: CodeSandbox
  description: >
    CodeSandbox is an online editor that helps you create web applications, from prototype to deployment.
  url: https://codesandbox.io/
  main_url: https://codesandbox.io/
  categories:
    - Web Development
  featured: false
- title: Marvel
  description: >
    The all-in-one platform powering design.
  url: https://marvelapp.com/
  main_url: https://marvelapp.com/
  categories:
    - Design
  featured: false
- title: Designcode.io
  description: >
    Learn to design and code React apps.
  url: https://designcode.io
  main_url: https://designcode.io
  categories:
    - Learning
  featured: false
- title: Happy Design
  description: >
    The Brand and Product Team Behind Happy Money
  url: https://design.happymoney.com/
  main_url: https://design.happymoney.com/
  categories:
    - Design
    - Finance
- title: Weihnachtsmarkt.ms
  description: >
    Explore the christmas market in Münster (Westf).
  url: https://weihnachtsmarkt.ms/
  main_url: https://weihnachtsmarkt.ms/
  source_url: https://github.com/codeformuenster/weihnachtsmarkt
  categories:
    - Gallery
    - Food
  built_by: "Code for Münster during #MSHACK18"
  featured: false
- title: Code Championship
  description: >
    Competitive coding competitions for students from 3rd to 8th grade. Code is Sport.
  url: https://www.codechampionship.com
  main_url: https://www.codechampionship.com
  categories:
    - Learning
    - Education
    - Sports
  built_by: Abamath LLC
  built_by_url: https://www.abamath.com
  featured: false
- title: Wieden+Kennedy
  description: >
    Wieden+Kennedy is an independent, global creative company.
  categories:
    - Technology
    - Web Development
    - Agency
    - Marketing
  url: https://www.wk.com
  main_url: https://www.wk.com
  built_by: Wieden Kennedy
  built_by_url: https://www.wk.com/about/
  featured: false
- title: Testing JavaScript
  description: >
    This course will teach you the fundamentals of testing your JavaScript applications using eslint, Flow, Jest, and Cypress.
  url: https://testingjavascript.com/
  main_url: https://testingjavascript.com/
  categories:
    - Learning
    - Education
    - JavaScript
  built_by: Kent C. Dodds
  built_by_url: https://kentcdodds.com/
  featured: false
- title: Use Hooks
  description: >
    One new React Hook recipe every day.
  url: https://usehooks.com/
  main_url: https://usehooks.com/
  categories:
    - Learning
  built_by: Gabe Ragland
  built_by_url: https://twitter.com/gabe_ragland
  featured: false
- title: Ambassador
  url: https://www.getambassador.io
  main_url: https://www.getambassador.io
  description: >
    Open source, Kubernetes-native API Gateway for microservices built on Envoy.
  categories:
    - Open Source
    - Documentation
    - Technology
  built_by: Datawire
  built_by_url: https://www.datawire.io
  featured: false
- title: Clubhouse
  main_url: https://clubhouse.io
  url: https://clubhouse.io
  description: >
    The intuitive and powerful project management platform loved by software teams of all sizes. Built with Gatsby v2 and Prismic
  categories:
    - Technology
    - Blog
    - Productivity
    - Community
    - Design
    - Open Source
  built_by: Ueno.
  built_by_url: https://ueno.co
  featured: false
- title: Asian Art Collection
  url: http://artmuseum.princeton.edu/asian-art/
  main_url: http://artmuseum.princeton.edu/asian-art/
  description: >
    Princeton University has a branch dealing with state of art.They have showcased ore than 6,000 works of Asian art are presented alongside ongoing curatorial and scholarly research
  categories:
    - Marketing
  featured: false
- title: QHacks
  url: https://qhacks.io
  main_url: https://qhacks.io
  source_url: https://github.com/qhacks/qhacks-website
  description: >
    QHacks is Queen’s University’s annual hackathon! QHacks was founded in 2016 with a mission to advocate and incubate the tech community at Queen’s University and throughout Canada.
  categories:
    - Education
    - Technology
    - Podcast
  featured: false
- title: Tyler McGinnis
  url: https://tylermcginnis.com/
  main_url: https://tylermcginnis.com/
  description: >
    The linear, course based approach to learning web technologies.
  categories:
    - Education
    - Technology
    - Podcast
    - Web Development
  featured: false
- title: a11y with Lindsey
  url: https://www.a11ywithlindsey.com/
  main_url: https://www.a11ywithlindsey.com/
  source_url: https://github.com/lkopacz/a11y-with-lindsey
  description: >
    To help developers navigate accessibility jargon, write better code, and to empower them to make their Internet, Everyone's Internet.
  categories:
    - Education
    - Blog
    - Technology
  built_by: Lindsey Kopacz
  built_by_url: https://twitter.com/littlekope0903
  featured: false
- title: DEKEMA
  url: https://www.dekema.com/
  main_url: https://www.dekema.com/
  description: >
    Worldclass crafting: Furnace, fervor, fulfillment. Delivering highest demand for future craftsmanship. Built using Gatsby v2 and Prismic.
  categories:
    - Healthcare
    - Science
    - Technology
  built_by: Crisp Studio
  built_by_url: https://crisp.studio
  featured: false
- title: Ramón Chancay
  description: >-
    Front-end / Back-end Developer in Guayaquil Ecuador.
    Currently at Everymundo, previously at El Universo.
    I enjoy teaching and sharing what I know.
    I give professional advice to developers and companies.
    My wife and my children are everything in my life.
  main_url: "https://ramonchancay.me/"
  url: "https://ramonchancay.me/"
  source_url: "https://github.com/devrchancay/personal-site"
  featured: false
  categories:
    - Blog
    - Technology
    - Web Development
  built_by: Ramón Chancay
  built_by_url: "https://ramonchancay.me/"
- title: BELLHOPS
  main_url: https://www.getbellhops.com/
  url: https://www.getbellhops.com/
  description: >-
    Whether you’re moving someplace new or just want to complete a few projects around your current home, BellHops can arrange the moving services you need—at simple, straightforward rates.
  categories:
    - Business
  built_by: Bellhops, Inc.
  built_by_url: https://www.getbellhops.com/
  featured: false
- title: Acclimate Consulting
  main_url: https://www.acclimate.io/
  url: https://www.acclimate.io/
  description: >-
    Acclimate is a consulting firm that puts organizations back in control with data-driven strategies and full-stack applications.
  categories:
    - Technology
    - Consulting
  built_by: Andrew Wilson
  built_by_url: https://github.com/andwilson
  featured: false
- title: Flyright
  url: https://flyright.co/
  main_url: https://flyright.co/
  description: >-
    Flyright curates everything you need for international travel in one tidy place 💜
  categories:
    - Technology
    - App
  built_by: Ty Hopp
  built_by_url: https://github.com/tyhopp
  featured: false
- title: Vets Who Code
  url: https://vetswhocode.io/
  main_url: https://vetswhocode.io/
  description: >-
    VetsWhoCode is a non-profit organization dedicated to training military veterans & giving them the skills they need transition into tech careers.
  categories:
    - Technology
    - Nonprofit
  featured: false
- title: Patreon Blog
  url: https://blog.patreon.com/
  main_url: https://blog.patreon.com/
  description: >-
    Official blog of Patreon.com
  categories:
    - Blog
  featured: false
- title: Full Beaker
  url: https://fullbeaker.com/
  main_url: https://fullbeaker.com/
  description: >-
    Full Beaker provides independent advice online about careers and home ownership, and connect anyone who asks with companies that can help them.
  categories:
    - Consulting
  featured: false
- title: Citywide Holdup
  url: https://citywideholdup.org/
  main_url: https://citywideholdup.org/
  source_url: https://github.com/killakam3084/citywide-site
  description: >-
    Citywide Holdup is an annual fundraising event held around early November in the city of Austin, TX hosted by the Texas Wranglers benefitting Easter Seals of Central Texas, a non-profit organization that provides exceptional services, education, outreach and advocacy so that people with disabilities can live, learn, work and play in our communities.
  categories:
    - Nonprofit
    - Event
  built_by: Cameron Rison
  built_by_url: https://github.com/killakam3084
  featured: false
- title: Dawn Labs
  url: https://dawnlabs.io
  main_url: https://dawnlabs.io
  description: >-
    Thoughtful products for inspired teams. With a holistic approach to engineering and design, we partner with startups and enterprises to build for the digital era.
  categories:
    - Technology
    - Agency
    - Web Development
  featured: false
- title: COOP by Ryder
  url: https://coop.com/
  main_url: https://coop.com/
  description: >
    COOP is a platform that connects fleet managers that have idle vehicles to businesses that are looking to rent vehicles. COOP simplifies the process and paperwork required to safely share vehicles between business owners.
  categories:
    - Marketing
  built_by: Crispin Porter Bogusky
  built_by_url: http://www.cpbgroup.com/
  featured: false
- title: Domino's Paving for Pizza
  url: https://www.pavingforpizza.com/
  main_url: https://www.pavingforpizza.com/
  description: >
    Nominate your town for a chance to have your rough drive home from Domino's fixed to pizza perfection.
  categories:
    - Marketing
  built_by: Crispin Porter Bogusky
  built_by_url: http://www.cpbgroup.com/
  featured: false
- title: Propapanda
  url: https://propapanda.eu/
  main_url: https://propapanda.eu/
  description: >
    Is a creative production house based in Tallinn, Estonia. We produce music videos, commercials, films and campaigns – from scratch to finish.
  categories:
    - Video
    - Portfolio
    - Agency
    - Media
  built_by: Henry Kehlmann
  built_by_url: https://github.com/madhenry/
  featured: false
- title: JAMstack.paris
  url: https://jamstack.paris/
  main_url: https://jamstack.paris/
  source_url: https://github.com/JAMstack-paris/jamstack.paris
  description: >
    JAMstack-focused, bi-monthly meetup in Paris
  categories:
    - Web Development
  built_by: Matthieu Auger & Nicolas Goutay
  built_by_url: https://github.com/JAMstack-paris
  featured: false
- title: DexWallet - The only Wallet you need by Dexlab
  main_url: "https://www.dexwallet.io/"
  url: "https://www.dexwallet.io/"
  source_url: "https://github.com/dexlab-io/DexWallet-website"
  featured: false
  description: >-
    DexWallet is a secure, multi-chain, mobile wallet with an upcoming one-click exchange for mobile.
  categories:
    - App
    - Open Source
  built_by: DexLab
  built_by_url: "https://github.com/dexlab-io"
- title: Kings Valley Paving
  url: https://kingsvalleypaving.com
  main_url: https://kingsvalleypaving.com
  description: >
    Kings Valley Paving is an asphalt, paving and concrete company serving the commercial, residential and industrial sectors in the Greater Toronto Area. Site designed by Stephen Bell.
  categories:
    - Marketing
  built_by: Michael Uloth
  built_by_url: https://www.michaeluloth.com
  featured: false
- title: Peter Barrett
  url: https://www.peterbarrett.ca
  main_url: https://www.peterbarrett.ca
  description: >
    Peter Barrett is a Canadian baritone from Newfoundland and Labrador who performs opera and concert repertoire in Canada, the U.S. and around the world. Site designed by Stephen Bell.
  categories:
    - Portfolio
    - Music
  built_by: Michael Uloth
  built_by_url: https://www.michaeluloth.com
  featured: false
- title: NARCAN
  main_url: https://www.narcan.com
  url: https://www.narcan.com
  description: >
    NARCAN Nasal Spray is the first and only FDA-approved nasal form of naloxone for the emergency treatment of a known or suspected opioid overdose.
  categories:
    - Healthcare
  built_by: NARCAN
  built_by_url: https://www.narcan.com
  featured: false
- title: Ritual
  main_url: https://ritual.com
  url: https://ritual.com
  description: >
    Ritual started with a simple question, what exactly is in women's multivitamins? This is the story of what happened when our founder Kat started searching for answers — the story of Ritual.
  categories:
    - Healthcare
  built_by: Ritual
  built_by_url: https://ritual.com
  featured: false
- title: Truebill
  main_url: https://www.truebill.com
  url: https://www.truebill.com
  description: >
    Truebill empowers you to take control of your money.
  categories:
    - Finance
  built_by: Truebill
  built_by_url: https://www.truebill.com
  featured: false
- title: Smartling
  main_url: https://www.smartling.com
  url: https://www.smartling.com
  description: >
    Smartling enables you to automate, manage, and professionally translate content so that you can do more with less.
  categories:
    - Marketing
  built_by: Smartling
  built_by_url: https://www.smartling.com
  featured: false
- title: Clear
  main_url: https://www.clearme.com
  url: https://www.clearme.com
  description: >
    At clear, we’re working toward a future where you are your ID, enabling you to lead an unstoppable life.
  categories:
    - Security
  built_by: Clear
  built_by_url: https://www.clearme.com
  featured: false
- title: VS Code Rocks
  main_url: "https://vscode.rocks"
  url: "https://vscode.rocks"
  source_url: "https://github.com/lannonbr/vscode-rocks"
  featured: false
  description: >
    VS Code Rocks is a place for weekly news on the newest features and updates to Visual Studio Code as well as trending extensions and neat tricks to continually improve your VS Code skills.
  categories:
    - Open Source
    - Blog
    - Web Development
  built_by: Benjamin Lannon
  built_by_url: "https://github.com/lannonbr"
- title: Particle
  main_url: "https://www.particle.io"
  url: "https://www.particle.io"
  featured: false
  description: Particle is a fully-integrated IoT platform that offers everything you need to deploy an IoT product.
  categories:
    - Marketing
- title: freeCodeCamp curriculum
  main_url: "https://learn.freecodecamp.org"
  url: "https://learn.freecodecamp.org"
  featured: false
  description: Learn to code with free online courses, programming projects, and interview preparation for developer jobs.
  categories:
    - Web Development
    - Learning
- title: Tandem
  main_url: "https://www.tandem.co.uk"
  url: "https://www.tandem.co.uk"
  description: >
    We're on a mission to free you of money misery. Our app, card and savings account are designed to help you spend less time worrying about money and more time enjoying life.
  categories:
    - Finance
    - App
  built_by: Tandem
  built_by_url: https://github.com/tandembank
  featured: false
- title: Monbanquet.fr
  main_url: "https://monbanquet.fr"
  url: "https://monbanquet.fr"
  description: >
    Give your corporate events the food and quality it deserves, thanks to the know-how of the best local artisans.
  categories:
    - eCommerce
    - Food
    - Event
  built_by: Monbanquet.fr
  built_by_url: https://github.com/monbanquet
  featured: false
- title: The Leaky Cauldron Blog
  url: https://theleakycauldronblog.com
  main_url: https://theleakycauldronblog.com
  source_url: https://github.com/v4iv/theleakycauldronblog
  description: >
    A Brew of Awesomeness with a Pinch of Magic...
  categories:
    - Blog
  built_by: Vaibhav Sharma
  built_by_url: https://github.com/v4iv
  featured: false
- title: Wild Drop Surf Camp
  main_url: "https://wilddropsurfcamp.com"
  url: "https://wilddropsurfcamp.com"
  description: >
    Welcome to Portugal's best kept secret and be amazed with our nature. Here you can explore, surf, taste the world's best gastronomy and wine, feel the North Canyon's power with the biggest waves in the world and so many other amazing things. Find us, discover yourself!
  categories:
    - Travel
  built_by: Samuel Fialho
  built_by_url: https://samuelfialho.com
  featured: false
- title: JoinUp HR chatbot
  url: https://www.joinup.io
  main_url: https://www.joinup.io
  description: Custom HR chatbot for better candidate experience
  categories:
    - App
    - Technology
  featured: false
- title: JDCastro Web Design & Development
  main_url: https://jacobdcastro.com
  url: https://jacobdcastro.com
  source_url: https://github.com/jacobdcastro/personal-site
  featured: false
  description: >
    A small business site for freelance web designer and developer Jacob D. Castro. Includes professional blog, contact forms, and soon-to-come portfolio of sites for clients. Need a new website or an extra developer to share the workload? Feel free to check out the website!
  categories:
    - Blog
    - Portfolio
    - Business
    - Freelance
  built_by: Jacob D. Castro
  built_by_url: https://twitter.com/jacobdcastro
- title: Gatsby Tutorials
  main_url: https://www.gatsbytutorials.com
  url: https://www.gatsbytutorials.com
  source_url: https://github.com/ooloth/gatsby-tutorials
  featured: false
  description: >
    Gatsby Tutorials is a community-updated list of video, audio and written tutorials to help you learn GatsbyJS.
  categories:
    - Web Development
    - Education
    - Open Source
  built_by: Michael Uloth
  built_by_url: "https://www.michaeluloth.com"
- title: Up & Running Tutorials
  main_url: https://www.upandrunningtutorials.com
  url: https://www.upandrunningtutorials.com
  featured: false
  description: >
    Free coding tutorials for web developers. Get your web development career up and running by learning to build better, faster websites.
  categories:
    - Web Development
    - Education
  built_by: Michael Uloth
  built_by_url: "https://www.michaeluloth.com"
- title: Grooovinger
  url: https://www.grooovinger.com
  main_url: https://www.grooovinger.com
  description: >
    Martin Grubinger, a web developer from Austria
  categories:
    - Portfolio
    - Web Development
  built_by: Martin Grubinger
  built_by_url: https://www.grooovinger.com
  featured: false
- title: LXDX - the Crypto Derivatives Exchange
  main_url: https://www.lxdx.co/
  url: https://www.lxdx.co/
  description: >
    LXDX is the world's fastest crypto exchange. Our mission is to bring innovative financial products to retail crypto investors, providing access to the same speed and scalability that institutional investors already depend on us to deliver each and every day.
  categories:
    - Marketing
    - Finance
  built_by: Corey Ward
  built_by_url: http://www.coreyward.me/
  featured: false
- title: Kyle McDonald
  url: https://kylemcd.com
  main_url: https://kylemcd.com
  source_url: https://github.com/kylemcd/personal-site-react
  description: >
    Personal site + blog for Kyle McDonald
  categories:
    - Blog
  built_by: Kyle McDonald
  built_by_url: https://kylemcd.com
  featured: false
- title: VSCode Power User Course
  main_url: https://VSCode.pro
  url: https://VSCode.pro
  description: >
    After 10 years with Sublime, I switched to VSCode. Love it. Spent 1000+ hours building a premium video course to help you switch today. 200+ power user tips & tricks turn you into a VSCode.pro
  categories:
    - Education
    - Learning
    - eCommerce
    - Marketing
    - Technology
    - Web Development
  built_by: Ahmad Awais
  built_by_url: https://twitter.com/MrAhmadAwais/
  featured: false
- title: Thijs Koerselman Portfolio
  main_url: https://www.vauxlab.com
  url: https://www.vauxlab.com
  featured: false
  description: >
    Portfolio of Thijs Koerselman. A freelance software engineer, full-stack web developer and sound designer.
  categories:
    - Portfolio
    - Business
    - Freelance
    - Technology
    - Web Development
    - Music
- title: Ad Hoc Homework
  main_url: https://homework.adhoc.team
  url: https://homework.adhoc.team
  description: >
    Ad Hoc builds government digital services that are fast, efficient, and usable by everyone. Ad Hoc Homework is a collection of coding and design challenges for candidates applying to our open positions.
  categories:
    - Web Development
    - Government
    - Healthcare
    - Programming
  built_by_url: https://adhoc.team
  featured: false
- title: Birra Napoli
  main_url: http://www.birranapoli.it
  url: http://www.birranapoli.it
  built_by: Ribrain
  built_by_url: https://www.ribrainstudio.com
  featured: false
  description: >
    Birra Napoli official site
  categories:
    - Landing Page
    - Business
    - Food
- title: Satispay
  url: https://www.satispay.com
  main_url: https://www.satispay.com
  categories:
    - Business
    - Finance
    - Technology
  built_by: Satispay
  built_by_url: https://www.satispay.com
  featured: false
- title: The Movie Database - Gatsby
  url: https://tmdb.lekoarts.de
  main_url: https://tmdb.lekoarts.de
  source_url: https://github.com/LekoArts/gatsby-source-tmdb-example
  categories:
    - Open Source
    - Entertainment
    - Gallery
  featured: false
  built_by: LekoArts
  built_by_url: "https://github.com/LekoArts"
  description: >
    Source from The Movie Database (TMDb) API (v3) in Gatsby. This example is built with react-spring, React hooks and react-tabs and showcases the gatsby-source-tmdb plugin. It also has some client-only paths and uses gatsby-image.
- title: LANDR - Creative Tools for Musicians
  url: https://www.landr.com/
  main_url: https://www.landr.com/en/
  categories:
    - Music
    - Technology
    - Business
    - Entrepreneurship
    - Freelance
    - Marketing
    - Media
  featured: false
  built_by: LANDR
  built_by_url: https://twitter.com/landr_music
  description: >
    Marketing website built for LANDR. LANDR is a web application that provides tools for musicians to master their music (using artificial intelligence), collaborate with other musicians, and distribute their music to multiple platforms.
- title: ClinicJS
  url: https://clinicjs.org/
  main_url: https://clinicjs.org/
  categories:
    - Technology
    - Documentation
  featured: false
  built_by: NearForm
  built_by_url: "https://www.nearform.com/"
  description: >
    Tools to help diagnose and pinpoint Node.js performance issues.
- title: KOBIT
  main_url: "https://kobit.in"
  url: "https://kobit.in"
  description: Automated Google Analytics Report with everything you need and more
  featured: false
  categories:
    - Marketing
    - Blog
  built_by: mottox2
  built_by_url: "https://mottox2.com"
- title: Aleksander Hansson
  main_url: https://ahansson.com
  url: https://ahansson.com
  featured: false
  description: >
    Portfolio website for Aleksander Hansson
  categories:
    - Portfolio
    - Business
    - Freelance
    - Technology
    - Web Development
    - Consulting
  built_by: Aleksander Hansson
  built_by_url: https://www.linkedin.com/in/aleksanderhansson/
- title: Surfing Nosara
  main_url: "https://www.surfingnosara.com"
  url: "https://www.surfingnosara.com"
  description: Real estate, vacation, and surf report hub for Nosara, Costa Rica
  featured: false
  categories:
    - Business
    - Blog
    - Gallery
    - Marketing
  built_by: Desarol
  built_by_url: "https://www.desarol.com"
- title: Crispin Porter Bogusky
  url: https://cpbgroup.com/
  main_url: https://cpbgroup.com/
  description: >
    We solve the world’s toughest communications problems with the most quantifiably potent creative assets.
  categories:
    - Agency
    - Design
    - Marketing
  built_by: Crispin Porter Bogusky
  built_by_url: https://cpbgroup.com/
  featured: false
- title: graphene-python
  url: https://graphene-python.org
  main_url: https://graphene-python.org
  description: Graphene is a collaboratively funded project.Graphene-Python is a library for building GraphQL APIs in Python easily.
  categories:
    - Library
    - API
    - Documentation
  featured: false
- title: Engel & Völkers Ibiza Holiday Rentals
  main_url: "https://www.ev-ibiza.com/"
  url: "https://www.ev-ibiza.com/"
  featured: false
  built_by: Ventura Digitalagentur
  description: >
    Engel & Völkers, one of the most successful real estate agencies in the world, offers luxury holiday villas to rent in Ibiza.
  categories:
    - Travel
- title: Sylvain Hamann's personal website
  url: "https://shamann.fr"
  main_url: "https://shamann.fr"
  source_url: "https://github.com/sylvhama/shamann-gatsby/"
  description: >
    Sylvain Hamann, web developer from France
  categories:
    - Portfolio
    - Web Development
  built_by: Sylvain Hamann
  built_by_url: "https://twitter.com/sylvhama"
  featured: false
- title: Luca Crea's portfolio
  main_url: https://lcrea.github.io
  url: https://lcrea.github.io
  description: >
    Portfolio and personal website of Luca Crea, an Italian software engineer.
  categories:
    - Portfolio
  built_by: Luca Crea
  built_by_url: https://github.com/lcrea
  featured: false
- title: Escalade Sports
  main_url: "https://www.escaladesports.com/"
  url: "https://www.escaladesports.com/"
  categories:
    - eCommerce
    - Sports
  built_by: Escalade Sports
  built_by_url: "https://www.escaladesports.com/"
  featured: false
- title: Exposify
  main_url: "https://www.exposify.de/"
  url: "https://www.exposify.de/"
  description: >
    This is our German website built with Gatsby 2.0, Emotion and styled-system.
    Exposify is a proptech startup and builds technology for real estate businesses.
    We provide our customers with an elegant agent software in combination
    with beautifully designed and fast websites.
  categories:
    - Web Development
    - Real Estate
    - Agency
    - Marketing
  built_by: Exposify
  built_by_url: "https://www.exposify.de/"
  featured: false
- title: Steak Point
  main_url: https://www.steakpoint.at/
  url: https://www.steakpoint.at/
  description: >
    Steak Restaurant in Vienna, Austria (Wien, Österreich).
  categories:
    - Food
  built_by: Peter Kroyer
  built_by_url: https://www.peterkroyer.at/
  featured: false
- title: Takumon blog
  main_url: "https://takumon.com"
  url: "https://takumon.com"
  source_url: "https://github.com/Takumon/blog"
  description: Java Engineer's tech blog.
  featured: false
  categories:
    - Blog
  built_by: Takumon
  built_by_url: "https://twitter.com/inouetakumon"
- title: DayThirty
  main_url: "https://daythirty.com"
  url: "https://daythirty.com"
  description: DayThirty - ideas for the new year.
  featured: false
  categories:
    - Marketing
  built_by: Jack Oliver
  built_by_url: "https://twitter.com/mrjackolai"
- title: TheAgencyProject
  main_url: "https://theagencyproject.co"
  url: "https://theagencyproject.co"
  description: Agency model, without agency overhead.
  categories:
    - Agency
  built_by: JV-LA
  built_by_url: https://jv-la.com
- title: Karen Hou's portfolio
  main_url: https://www.karenhou.com/
  url: https://www.karenhou.com/
  categories:
    - Portfolio
  built_by: Karen H. Developer
  built_by_url: https://github.com/karenhou
  featured: false
- title: Jean Luc Ponty
  main_url: "https://ponty.com"
  url: "https://ponty.com"
  description: Official site for Jean Luc Ponty, French virtuoso violinist and jazz composer.
  featured: false
  categories:
    - Music
    - Entertainment
  built_by: Othermachines
  built_by_url: "https://othermachines.com"
- title: Rosewood Family Advisors
  main_url: "https://www.rfallp.com/"
  url: "https://www.rfallp.com/"
  description: Rosewood Family Advisors LLP (Palo Alto) provides a diverse range of family office services customized for ultra high net worth individuals.
  featured: false
  categories:
    - Finance
    - Business
  built_by: Othermachines
  built_by_url: "https://othermachines.com"
- title: Cole Walker's Portfolio
  main_url: "https://www.walkermakes.com"
  url: "https://www.walkermakes.com"
  source_url: "https://github.com/ColeWalker/portfolio"
  description: The portfolio of web developer Cole Walker, built with the help of Gatsby v2, React-Spring, and SASS.
  featured: false
  categories:
    - Portfolio
    - Web Development
  built_by: Cole Walker
  built_by_url: "https://www.walkermakes.com"
- title: Standing By Company
  main_url: "https://standingby.company"
  url: "https://standingby.company"
  description: A brand experience design company led by Scott Mackenzie and Trent Barton.
  featured: false
  categories:
    - Design
    - Web Development
  built_by: Standing By Company
  built_by_url: "https://standingby.company"
- title: Ashley Thouret
  main_url: "https://www.ashleythouret.com"
  url: "https://www.ashleythouret.com"
  description: Official website of Canadian soprano Ashley Thouret. Site designed by Stephen Bell.
  categories:
    - Portfolio
    - Music
  built_by: Michael Uloth
  built_by_url: "https://www.michaeluloth.com"
  featured: false
- title: The AZOOR Society
  main_url: "https://www.theazoorsociety.org"
  url: "https://www.theazoorsociety.org"
  description: The AZOOR Society is a UK-based charity committed to promoting awareness of Acute Zonal Occult Outer Retinopathy and assisting further research. Site designed by Stephen Bell.
  categories:
    - Community
    - Nonprofit
  built_by: Michael Uloth
  built_by_url: "https://www.michaeluloth.com"
  featured: false
- title: Gábor Fűzy pianist
  main_url: "https://pianobar.hu"
  url: "https://pianobar.hu"
  description: Gábor Fűzy pianist's official website built with Gatsby v2.
  categories:
    - Music
  built_by: Zoltán Bedi
  built_by_url: "https://github.com/B3zo0"
  featured: false
- title: Logicwind
  main_url: "https://logicwind.com"
  url: "https://logicwind.com"
  description: Website of Logicwind - JavaScript experts, Technology development agency & consulting.
  featured: false
  categories:
    - Portfolio
    - Agency
    - Web Development
    - Consulting
  built_by: Logicwind
  built_by_url: "https://www.logicwind.com"
- title: ContactBook.app
  main_url: "https://contactbook.app"
  url: "https://contactbook.app"
  description: Seamlessly share Contacts with G Suite team members
  featured: false
  categories:
    - Landing Page
    - Blog
  built_by: Logicwind
  built_by_url: "https://www.logicwind.com"
- title: Waterscapes
  main_url: "https://waterscap.es"
  url: "https://waterscap.es/lake-monteynard/"
  source_url: "https://github.com/gaelbillon/Waterscapes-Gatsby-site"
  description: Waterscap.es is a directory of bodies of water (creeks, ponds, waterfalls, lakes, etc) with information about each place such as how to get there, hike time, activities and photos and a map displayed with the Mapbox GL SJ npm package. It was developed with the goal of learning Gatsby. This website is based on the gatsby-contentful-starter and uses Contentful as CMS. It is hosted on Netlify. Hooks are setup with Bitbucket and Contentful to trigger a new build upon code or content changes. The data on Waterscap.es is a mix of original content and informations from the internets gathered and put together.
  categories:
    - Directory
    - Photography
    - Travel
  built_by: Gaël Billon
  built_by_url: "https://gaelbillon.com"
  featured: false
- title: Packrs
  url: "https://www.packrs.co/"
  main_url: "https://www.packrs.co/"
  description: >
    Packrs is a local delivery platform, one spot for all your daily requirements. On a single tap get everything you need at your doorstep.
  categories:
    - Marketing
    - Landing Page
    - Entrepreneurship
  built_by: Vipin Kumar Rawat
  built_by_url: "https://github.com/aesthytik"
  featured: false
- title: HyakuninIsshu
  main_url: "https://hyakuninanki.net"
  url: "https://hyakuninanki.net"
  source_url: "https://github.com/rei-m/web_hyakuninisshu"
  description: >
    HyakuninIsshu is a traditional Japanese card game.
  categories:
    - Education
    - Gallery
    - Entertainment
  built_by: Rei Matsushita
  built_by_url: "https://github.com/rei-m/"
  featured: false
- title: WQU Partners
  main_url: "https://partners.wqu.org/"
  url: "https://partners.wqu.org/"
  featured: false
  categories:
    - Marketing
    - Education
    - Landing Page
  built_by: Corey Ward
  built_by_url: "http://www.coreyward.me/"
- title: Federico Giacone
  url: "https://federico.giac.one/"
  main_url: "https://federico.giac.one"
  source_url: "https://github.com/leopuleo/federico.giac.one"
  description: >
    Digital portfolio for Italian Architect Federico Giacone.
  categories:
    - Portfolio
    - Gallery
  built_by: Leonardo Giacone
  built_by_url: "https://github.com/leopuleo"
  featured: false
- title: Station
  url: "https://getstation.com/"
  main_url: "https://getstation.com/"
  description: Station is the first smart browser for busy people. A single place for all of your web applications.
  categories:
    - Technology
    - Web Development
    - Productivity
  featured: false
- title: Vyron Vasileiadis
  url: "https://fedonman.com/"
  main_url: "https://fedonman.com"
  source_url: "https://github.com/fedonman/fedonman-website"
  description: Personal space of Vyron Vasileiadis aka fedonman, a Web & IoT Developer, Educator and Entrepreneur based in Athens, Greece.
  categories:
    - Portfolio
    - Technology
    - Web Development
    - Education
  built_by: Vyron Vasileiadis
  built_by_url: "https://github.com/fedonman"
- title: Fabien Champigny
  url: "https://www.champigny.name/"
  main_url: "https://www.champigny.name/"
  built_by_url: "https://www.champigny.name/"
  description: Fabien Champigny's personal blog. Entrepreneur, hacker and loves street photo.
  categories:
    - Blog
    - Gallery
    - Photography
    - Productivity
    - Entrepreneurship
  featured: false
- title: Alex Xie - Portfolio
  url: https://alexieyizhe.me/
  main_url: https://alexieyizhe.me/
  source_url: https://github.com/alexieyizhe/alexieyizhe.github.io
  description: >
    Personal website of Alex Yizhe Xie, a University of Waterloo Computer Science student and coding enthusiast.
  categories:
    - Blog
    - Portfolio
    - Web Development
  featured: false
- title: Equithon
  url: https://equithon.org/
  main_url: https://equithon.org/
  source_url: https://github.com/equithon/site-main/
  built_by: Alex Xie
  built_by_url: https://alexieyizhe.me/
  description: >
    Equithon is the largest social innovation hackathon in Waterloo, Canada. It was founded in 2016 to tackle social equity issues and create change.
  categories:
    - Education
    - Event
    - Learning
    - Open Source
    - Nonprofit
    - Technology
  featured: false
- title: Dale Blackburn - Portfolio
  url: https://dakebl.co.uk/
  main_url: https://dakebl.co.uk/
  source_url: https://github.com/dakebl/dakebl.co.uk
  description: >
    Dale Blackburn's personal website and blog.
  categories:
    - Blog
    - Portfolio
    - Web Development
  featured: false
- title: Portfolio of Anthony Wiktor
  url: https://www.anthonydesigner.com/
  main_url: https://www.anthonydesigner.com/
  description: >
    Anthony Wiktor is a Webby Award-Winning Creative Director and Digital Designer twice named Hot 100 by WebDesigner Magazine. Anthony has over a decade of award-winning experience in design and has worked on projects across a diverse set of industries — from entertainment to consumer products to hospitality to technology. Anthony is a frequent lecturer at USC’s Annenberg School for Communication & Journalism and serves on the board of AIGA Los Angeles.
  categories:
    - Portfolio
    - Marketing
  built_by: Maciej Leszczyński
  built_by_url: http://twitter.com/_maciej
  featured: false
- title: Frame.io Workflow Guide
  main_url: https://workflow.frame.io
  url: https://workflow.frame.io
  description: >
    The web’s most comprehensive post-production resource, written by pro filmmakers, for pro filmmakers. Always expanding, always free.
  categories:
    - Education
  built_by: Frame.io
  built_by_url: https://frame.io
  featured: false
- title: MarcySutton.com
  main_url: https://marcysutton.com
  url: https://marcysutton.com
  description: >
    The personal website of web developer and accessibility advocate Marcy Sutton.
  categories:
    - Blog
    - Accessibility
    - Video
    - Photography
  built_by: Marcy Sutton
  built_by_url: https://marcysutton.com
  featured: true
- title: Kepinski.me
  main_url: https://kepinski.me
  url: https://kepinski.me
  description: >
    The personal site of Antoni Kepinski, Node.js Developer.
  categories:
    - Portfolio
    - Open Source
  built_by: Antoni Kepinski
  built_by_url: https://kepinski.me
  featured: false
- title: WPGraphQL Docs
  main_url: https://docs.wpgraphql.com
  url: https://docs.wpgraphql.com
  description: >
    Documentation for WPGraphQL, a free open-source WordPress plugin that provides an extendable GraphQL schema and API for any WordPress site.
  categories:
    - API
    - Documentation
    - Technology
    - Web Development
    - WordPress
  built_by: WPGraphQL
  built_by_url: https://wpgraphql.com
  featured: false
- title: Shine Lawyers
  main_url: https://www.shine.com.au
  url: https://www.shine.com.au
  description: >
    Shine Lawyers is an Australian legal services website built with Gatsby v2, Elasticsearch, Isso, and Geolocation services.
  categories:
    - Business
    - Blog
- title: Parallel Polis Kosice
  url: https://www.paralelnapoliskosice.sk/
  main_url: https://www.paralelnapoliskosice.sk/
  source_url: https://github.com/ParalelnaPolisKE/paralelnapoliskosice.sk
  description: >
    Parallel Polis is a collective of people who want to live in a more opened world. We look for possibilities and technologies (Bitcoin, the blockchain, reputation systems and decentralized technologies in general) that open new ways, make processes easier and remove unnecessary barriers. We want to create an environment that aims at education, discovering and creating better systems for everybody who is interested in freedom and independence.
  categories:
    - Blog
    - Education
    - Technology
  built_by: Roman Vesely
  built_by_url: https://romanvesely.
  featured: false
- title: Unda Solutions
  url: https://unda.com.au
  main_url: https://unda.com.au
  description: >
    A custom web application development company in Perth, WA
  categories:
    - Business
    - Freelance
    - Web Development
    - Technology
  featured: false
- title: BIGBrave
  main_url: https://bigbrave.digital
  url: https://bigbrave.digital
  description: >
    BIGBrave is a strategic design firm. We partner with our clients, big and small, to design & create human-centered brands, products, services and systems that are simple, beautiful and easy to use.
  categories:
    - Agency
    - Web Development
    - Marketing
    - Technology
    - WordPress
  built_by: Francois Brill
  built_by_url: https://bigbrave.digital
  featured: false
- title: KegTracker
  main_url: https://www.kegtracker.co.za
  url: https://www.kegtracker.co.za
  description: >
    Keg Tracker is part of the Beverage Insights family and its sole aim is to provide you with the right data about your kegs to make better decisions. In today’s business landscape having the right information at your finger tips is crucial to the agility of your business.
  categories:
    - Food
    - Business
    - Technology
  built_by: Francois Brill
  built_by_url: https://bigbrave.digital
  featured: false
- title: Mike Nichols
  url: https://www.mikenichols.me
  main_url: https://www.mikenichols.me
  description: >
    Portfolio site of Mike Nichols, a UX designer and product development lead.
  categories:
    - Portfolio
    - Technology
    - Web Development
  built_by: Mike Nichols
  featured: false
- title: Steve Haid
  url: https://www.stevehaid.com
  main_url: https://www.stevehaid.com
  description: >
    Steve Haid is a real estate agent and Professional Financial Planner (PFP) who has been helping clients achieve their investment goals since 2006. Site designed by Stephen Bell.
  categories:
    - Marketing
    - Real Estate
  built_by: Michael Uloth
  built_by_url: "https://www.michaeluloth.com"
- title: Incremental - Loyalty, Rewards and Incentive Programs
  main_url: https://www.incremental.com.au
  url: https://www.incremental.com.au
  description: >
    Sydney-based digital agency specialising in loyalty, rewards and incentive programs. WordPress backend; Cloudinary, YouTube and Hubspot form integration; query data displayed as animated SVG graphs; video background in the header.
  categories:
    - Agency
    - Portfolio
    - WordPress
  built_by: Incremental
  built_by_url: https://www.incremental.com.au
  featured: false
- title: Technica11y
  main_url: https://www.technica11y.org
  url: https://www.technica11y.org
  description: >
    Discussing challenges in technical accessibility.
  categories:
    - Accessibility
    - Education
    - Video
  built_by: Tenon.io
  built_by_url: https://tenon.io
  featured: false
- title: Tenon-UI Documentation
  main_url: https://www.tenon-ui.info
  url: https://www.tenon-ui.info
  description: >
    Documentation site for Tenon-UI: Tenon.io's accessible components library.
  categories:
    - Accessibility
    - Documentation
    - Library
    - Web Development
  built_by: Tenon.io
  built_by_url: https://tenon.io
  featured: false
- title: Matthew Secrist
  main_url: https://www.matthewsecrist.net
  url: https://www.matthewsecrist.net
  source_url: https://github.com/matthewsecrist/v3
  description: >
    Matthew Secrist's personal portfolio using Gatsby, Prismic and Styled-Components.
  categories:
    - Portfolio
    - Technology
    - Web Development
  built_by: Matthew Secrist
  built_by_url: https://www.matthewsecrist.net
  featured: false
- title: Node.js Dev
  main_url: https://nodejs.dev
  url: https://nodejs.dev
  source_url: https://github.com/nodejs/nodejs.dev
  description: >
    Node.js Foundation Website.
  categories:
    - Documentation
    - Web Development
  built_by: Node.js Website Redesign Working Group
  built_by_url: https://github.com/nodejs/website-redesign
  featured: false
- title: Sheffielders
  main_url: https://sheffielders.org
  url: https://sheffielders.org
  source_url: https://github.com/davemullenjnr/sheffielders
  description: >
    A collective of businesses, creatives, and projects based in Sheffield, UK.
  categories:
    - Directory
  built_by: Dave Mullen Jnr
  built_by_url: https://davemullenjnr.co.uk
  featured: false
- title: Stealth Labs
  url: https://stealthlabs.io
  main_url: https://stealthlabs.io
  description: >
    We design and develop for the web, mobile and desktop
  categories:
    - Portfolio
    - Web Development
  built_by: Edvins Antonovs
  built_by_url: https://edvins.io
  featured: false
- title: Constanzia Yurashko
  main_url: https://www.constanziayurashko.com
  url: https://www.constanziayurashko.com
  description: >
    Exclusive women's ready-to-wear fashion by designer Constanzia Yurashko.
  categories:
    - Portfolio
  built_by: Maxim Andries
  featured: false
- title: Algolia
  url: https://algolia.com
  main_url: https://algolia.com
  description: >
    Algolia helps businesses across industries quickly create relevant, scalable, and lightning fast search and discovery experiences.
  categories:
    - Web Development
    - Technology
    - Open Source
    - Featured
  built_by: Algolia
  featured: true
- title: GVD Renovations
  url: https://www.gvdrenovationsinc.com/
  main_url: https://www.gvdrenovationsinc.com/
  description: >
    GVD Renovations is a home improvement contractor with a well known reputation as a professional, quality contractor in California.
  categories:
    - Business
  built_by: David Krasniy
  built_by_url: http://dkrasniy.com
  featured: false
- title: Styled System
  url: https://styled-system.com/
  main_url: https://styled-system.com/
  source_url: https://github.com/styled-system/styled-system/tree/master/docs
  description: >
    Style props for rapid UI development.
  categories:
    - Design System
  built_by: Brent Jackson
  built_by_url: https://jxnblk.com/
- title: Timehacker
  url: https://timehacker.app
  main_url: https://timehacker.app
  description: >
    Procrastination killer, automatic time tracking app to skyrocket your productivity
  categories:
    - Productivity
    - App
    - Technology
    - Marketing
    - Landing Page
  built_by: timehackers
  featured: false
- title: Little & Big
  main_url: "https://www.littleandbig.com.au/"
  url: "https://www.littleandbig.com.au/"
  description: >
    Little & Big exists with the aim to create Websites, Apps, E-commerce stores
    that are consistently unique and thoughtfully crafted, every time.
  categories:
    - Agency
    - Design
    - Web Development
    - Portfolio
  built_by: Little & Big
  built_by_url: "https://www.littleandbig.com.au/"
  featured: false
- title: Cat Knows
  main_url: "https://catnose99.com/"
  url: "https://catnose99.com/"
  description: >
    Personal blog built with Gatsby v2.
  categories:
    - Blog
    - Web Development
  built_by: CatNose
  built_by_url: "https://twitter.com/catnose99"
  featured: false
- title: just some dev
  url: https://www.iamdeveloper.com
  main_url: https://www.iamdeveloper.com
  source_url: https://github.com/nickytonline/www.iamdeveloper.com
  description: >
    Just some software developer writing things ✏️
  categories:
    - Blog
  built_by: Nick Taylor
  built_by_url: https://www.iamdeveloper.com
  featured: false
- title: Keziah Moselle Blog
  url: https://blog.keziahmoselle.fr/
  main_url: https://blog.keziahmoselle.fr/
  source_url: https://github.com/KeziahMoselle/blog.keziahmoselle.fr
  description: >
    ✍️ A place to share my thoughts.
  categories:
    - Blog
  built_by: Keziah Moselle
  built_by_url: https://keziahmoselle.fr/
- title: xfuture's blog
  url: https://www.xfuture-blog.com/
  main_url: https://www.xfuture-blog.com/
  source_url: https://github.com/xFuture603/xfuture-blog
  description: >
    A blog about Devops, Web development, and my insights as a systems engineer.
  categories:
    - Blog
  built_by: Daniel Uhlmann
  built_by_url: https://www.xfuture-blog.com/
- title: Mayne's Blog
  main_url: "https://gine.me/"
  url: "https://gine.me/page/1"
  source_url: "https://github.com/mayneyao/gine-blog"
  featured: false
  categories:
    - Blog
    - Web Development
- title: Bakedbird
  url: https://bakedbird.com
  main_url: https://bakedbird.com
  description: >
    Eleftherios Psitopoulos - A frontend developer from Greece ☕
  categories:
    - Portfolio
    - Blog
  built_by: Eleftherios Psitopoulos
  built_by_url: https://bakedbird.com
- title: Benjamin Lannon
  url: https://lannonbr.com
  main_url: https://lannonbr.com
  source_url: https://github.com/lannonbr/Portfolio-gatsby
  description: >
    Personal portfolio of Benjamin Lannon
  categories:
    - Portfolio
    - Web Development
  built_by: Benjamin Lannon
  built_by_url: https://lannonbr.com
  featured: false
- title: Aravind Balla
  url: https://aravindballa.com
  main_url: https://aravindballa.com
  source_url: https://github.com/aravindballa/website2017
  description: >
    Personal portfolio of Aravind Balla
  categories:
    - Portfolio
    - Blog
    - Web Development
  built_by: Aravind Balla
  built_by_url: https://aravindballa.com
- title: Kaleb McKelvey
  url: https://kalebmckelvey.com
  main_url: https://kalebmckelvey.com
  source_url: https://github.com/avatar-kaleb/kalebmckelvey-site
  description: >
    Personal portfolio of Kaleb McKelvey!
  categories:
    - Blog
    - Portfolio
  built_by: Kaleb McKelvey
  built_by_url: https://kalebmckelvey.com
  featured: false
- title: Michal Czaplinski
  url: https://czaplinski.io
  main_url: https://czaplinski.io
  source_url: https://github.com/michalczaplinski/michalczaplinski.github.io
  description: >
    Michal Czaplinski is a full-stack developer 🚀
  categories:
    - Portfolio
    - Web Development
  built_by: Michal Czaplinski mmczaplinski@gmail.com
  built_by_url: https://czaplinski.io
  featured: false
- title: Interactive Investor (ii)
  url: https://www.ii.co.uk
  main_url: https://www.ii.co.uk
  description: >
    Hybrid (static/dynamic) Gatsby web app for ii's free research, news and analysis, discussion and product marketing site.
  categories:
    - Business
    - Finance
    - Technology
  built_by: Interactive Investor (ii)
  built_by_url: https://www.ii.co.uk
  featured: false
- title: Weingut Goeschl
  url: https://www.weingut-goeschl.at/
  main_url: https://www.weingut-goeschl.at/
  description: >
    Weingut Goeschl is a family winery located in Gols, Burgenland in Austria (Österreich)
  categories:
    - eCommerce
    - Business
  built_by: Peter Kroyer
  built_by_url: https://www.peterkroyer.at/
  featured: false
- title: Hash Tech Guru
  url: https://hashtech.guru
  main_url: https://hashtech.guru
  description: >
    Software Development Training School and Tech Blog
  categories:
    - Blog
    - Education
  built_by: Htet Wai Yan Soe
  built_by_url: https://github.com/johnreginald
- title: AquaGruppen Vattenfilter
  url: https://aquagruppen.se
  main_url: https://aquagruppen.se/
  description: >
    Water filter and water treatment products in Sweden
  categories:
    - Business
    - Technology
  built_by: Johan Eliasson
  built_by_url: https://github.com/elitan
  featured: false
- title: Josef Aidt
  url: https://josefaidt.dev
  main_url: https://josefaidt.dev
  source_url: https://github.com/josefaidt/josefaidt.github.io
  description: >
    Personal website, blog, portfolio for Josef Aidt
  categories:
    - Portfolio
    - Blog
    - Web Development
  built_by: Josef Aidt
  built_by_url: https://twitter.com/garlicbred
- title: How To egghead
  main_url: https://howtoegghead.com/
  url: https://howtoegghead.com/
  source_url: https://github.com/eggheadio/how-to-egghead
  featured: false
  built_by: egghead.io
  built_by_url: https://egghead.io
  description: >
    How to become an egghead instructor or reviewer
  categories:
    - Documentation
    - Education
- title: Sherpalo Ventures
  main_url: "https://www.sherpalo.com/"
  url: "https://www.sherpalo.com/"
  featured: false
  categories:
    - Finance
    - Business
    - Technology
  built_by: Othermachines
  built_by_url: "https://othermachines.com"
- title: WrapCode
  url: https://www.wrapcode.com
  main_url: https://www.wrapcode.com
  description: >
    A full stack blog on Microsoft Azure, JavaScript, DevOps, AI and Bots.
  categories:
    - Blog
    - Technology
    - Web Development
  built_by: Rahul P
  built_by_url: https://twitter.com/_rahulpp
  featured: false
- title: Kirankumar Ambati's Portfolio
  url: https://www.kirankumarambati.me
  main_url: https://www.kirankumarambati.me
  description: >
    Personal website, blog, portfolio of Kirankumar Ambati
  categories:
    - Blog
    - Portfolio
    - Web Development
  built_by: Kirankumar Ambati
  built_by_url: https://github.com/kirankumarambati
  featured: false
- title: Mixkit by Envato
  url: https://mixkit.co
  main_url: https://mixkit.co
  description: >
    Extraordinary free HD videos
  categories:
    - Video
    - Design
    - Gallery
    - Video
  built_by: Envato
  built_by_url: https://github.com/envato
  featured: false
- title: Rou Hun Fan's portfolio
  main_url: https://flowen.me
  url: https://flowen.me
  source_url: https://github.com/flowen/flowen.me/tree/master/2019/v3
  description: >
    Portfolio of creative developer Rou Hun Fan. Built with Gatsby v2 &amp; Greensock drawSVG.
  categories:
    - Portfolio
  built_by: Rou Hun Fan Developer
  built_by_url: https://flowen.me
  featured: false
- title: chadly.net
  url: https://www.chadly.net
  main_url: https://www.chadly.net
  source_url: https://github.com/chadly/chadly.net
  description: >
    Personal tech blog by Chad Lee.
  categories:
    - Blog
    - Technology
    - Web Development
  built_by: Chad Lee
  built_by_url: https://github.com/chadly
  featured: false
- title: CivicSource
  url: https://www.civicsource.com
  main_url: https://www.civicsource.com
  description: >
    Online auction site to purchase tax-distressed properties from local taxing authorities.
  categories:
    - Real Estate
    - Government
  featured: false
- title: SpotYou
  main_url: "https://spotyou.joshglazer.com"
  url: "https://spotyou.joshglazer.com"
  source_url: "https://github.com/joshglazer/spotyou"
  description: >
    SpotYou allows you to watch your favorite music videos on Youtube based on your Spotify Preferences
  categories:
    - Entertainment
    - Music
  built_by: Josh Glazer
  built_by_url: https://linkedin.com/in/joshglazer/
  featured: false
- title: Hesam Kaveh's blog
  description: >
    A blog with great seo that using gatsby-source-wordpress to fetch posts from backend
  main_url: "https://hesamkaveh.com/"
  url: "https://hesamkaveh.com/"
  source_url: "https://github.com/hesamkaveh/sansi"
  featured: false
  categories:
    - Blog
    - WordPress
- title: Oliver Gomes Portfolio
  main_url: https://oliver-gomes.github.io/v4/
  url: https://oliver-gomes.github.io/v4/
  description: >
    As an artist and a web designer/developer, I wanted to find a way to present these two portfolios in a way that made sense.  I felt with new found power of speed, Gatsby helped keep my creativity intact with amazing response and versatility. I felt my butter smooth transition felt much better in user perspective and super happy with the power of Gatsby.
  categories:
    - Portfolio
    - Web Development
    - Blog
  built_by: Oliver Gomes
  built_by_url: https://github.com/oliver-gomes
  featured: false
- title: Patrik Szewczyk
  url: https://www.szewczyk.cz/
  main_url: https://www.szewczyk.cz/
  description: >
    Patrik Szewczyk – JavaScript, TypeScript, React, Node.js developer, Redux, Reason
  categories:
    - Portfolio
  built_by: Patrik Szewczyk
  built_by_url: https://linkedin.com/in/thepatriczek/
  featured: false
- title: Patrik Arvidsson's portfolio
  url: https://www.patrikarvidsson.com
  main_url: https://www.patrikarvidsson.com
  source_url: https://github.com/patrikarvidsson/portfolio-gatsby-contentful
  description: >
    Personal portfolio site of Swedish interaction designer Patrik Arvidsson. Built with Gatsby, Tailwind CSS, Emotion JS and Contentful.
  categories:
    - Blog
    - Design
    - Portfolio
    - Web Development
    - Technology
  built_by: Patrik Arvidsson
  built_by_url: https://www.patrikarvidsson.com
  featured: false
- title: Jacob Cofman's Blog
  description: >
    Personal blog / portfolio about Jacob Cofman.
  main_url: "https://jcofman.de/"
  url: "https://jcofman.de/"
  source_url: "https://github.com/JCofman/jc-website"
  featured: false
  categories:
    - Blog
    - Portfolio
- title: re-geo
  description: >
    re-geo is react based geo cities style component.
  main_url: "https://re-geo.netlify.com/"
  url: "https://re-geo.netlify.com/"
  source_url: "https://github.com/sadnessOjisan/re-geo-lp"
  categories:
    - Open Source
  built_by: sadnessOjisan
  built_by_url: https://twitter.com/sadnessOjisan
  featured: false
- title: Luis Cestou Portfolio
  description: >
    Portfolio of graphic + interactive designer Luis Cestou.
  main_url: "https://luiscestou.com"
  url: "https://luiscestou.com"
  source_url: "https://github.com/lcestou/luiscestou.com"
  built_by: Luis Cestou contact@luiscestou.com
  built_by_url: https://luiscestou.com
  featured: false
  categories:
    - Portfolio
    - Web Development
- title: Data Hackers
  url: https://datahackers.com.br/
  main_url: https://datahackers.com.br/
  description: >
    Official website for the biggest portuguese-speaking data science community. Makes use of several data sources such as podcasts from Anchor, messages from Slack, newsletters from MailChimp and blog posts from Medium. The unique visual design also had its hurdles and was quite fun to develop!
  categories:
    - Blog
    - Education
    - Podcast
    - Technology
  built_by: Kaordica
  built_by_url: https://kaordica.design
  featured: false
- title: TROMAQ
  url: https://www.tromaq.com/
  main_url: https://www.tromaq.com/
  description: >
    TROMAQ executes earthmoving services and rents heavy machinery for construction work. Even with the lack of good photography, their new site managed to pass a solid and trustworthy feeling to visitors during testing and they're already seeing the improvement in brand awareness, being the sole player with a modern website in their industry.
  categories:
    - Marketing
  built_by: Kaordica
  built_by_url: https://kaordica.design
  featured: false
- title: Novida Consulting
  url: https://www.novidaconsultoria.com.br
  main_url: https://www.novidaconsultoria.com.br
  description: >
    Novida’s goal was to position itself as a solid, exclusive and trustworthy brand for families looking for a safe financial future… We created a narrative and visual design that highlight their exclusivity.
  categories:
    - Marketing
  built_by: Kaordica
  built_by_url: https://kaordica.design
  featured: false
- title: We Are Clarks
  url: "https://www.weareclarks.com"
  main_url: "https://www.weareclarks.com"
  source_url: "https://github.com/abeaclark/weareclarks"
  description: >
    A family travel blog.
  categories:
    - Blog
    - Travel
  built_by: Abe Clark
  built_by_url: https://www.linkedin.com/in/abrahamclark/
  featured: false
- title: Guillaume Briday's Blog
  main_url: "https://guillaumebriday.fr/"
  url: "https://guillaumebriday.fr/"
  source_url: "https://github.com/guillaumebriday/guillaumebriday.fr"
  description: >
    My personal blog built with Gatsby and Tailwind CSS.
  categories:
    - Blog
    - Web Development
    - Technology
  built_by: Guillaume Briday
  built_by_url: https://guillaumebriday.fr/
  featured: false
- title: SEOmonitor
  main_url: "https://www.seomonitor.com"
  url: "https://www.seomonitor.com"
  description: >
    SEOmonitor is a suite of SEO tools dedicated to agencies.
  categories:
    - Blog
    - Portfolio
    - Agency
  built_by: Bejamas
  built_by_url: https://bejamas.io/
  featured: false
- title: Jean Regisser's Portfolio
  main_url: "https://jeanregisser.com/"
  url: "https://jeanregisser.com/"
  source_url: "https://github.com/jeanregisser/jeanregisser.com"
  featured: false
  description: >
    Portfolio of software engineer Jean Regisser.
  categories:
    - Portfolio
    - Mobile Development
  built_by: Jean Regisser
  built_by_url: "https://jeanregisser.com/"
- title: Axcept - Visual Screenshot Testing
  url: https://axcept.io
  main_url: https://axcept.io
  description: >
    Visual Testing for everyone
  categories:
    - Documentation
    - Web Development
  built_by: d:code:it
  built_by_url: https://dcodeit.com
  featured: false
- title: Chase Ohlson
  url: https://chaseohlson.com
  main_url: https://chaseohlson.com
  description: >
    Portfolio of frontend engineer & web developer Chase Ohlson.
  categories:
    - Portfolio
    - Web Development
  built_by: Chase Ohlson
  built_by_url: https://chaseohlson.com
  featured: false
- title: Zach Schnackel
  url: https://zslabs.com
  main_url: https://zslabs.com
  source_url: "https://github.com/zslabs/zslabs.com"
  description: >
    Portfolio site for UI/Motion Developer, Zach Schnackel.
  categories:
    - Portfolio
    - Web Development
  built_by: Zach Schnackel
  built_by_url: "https://zslabs.com"
- title: Gremlin
  url: https://www.gremlin.com
  main_url: https://www.gremlin.com
  description: >
    Gremlin's Failure as a Service finds weaknesses in your system before they cause problems.
  categories:
    - Marketing
- title: Headless.page
  main_url: https://headless.page/
  url: https://headless.page/
  description: >
    Headless.page is a directory of eCommerce sites featuring headless architecture, PWA features and / or the latest JavaScript technology.
  categories:
    - Directory
    - eCommerce
  built_by: Pilon
  built_by_url: https://pilon.io/
  featured: false
- title: Ouracademy
  main_url: https://our-academy.org/
  url: https://our-academy.org/
  source_url: "https://github.com/ouracademy/website"
  description: >
    Ouracademy is an organization that promoves the education in software development through blog posts & videos smiley.
  categories:
    - Open Source
    - Blog
    - Education
  built_by: Ouracademy
  built_by_url: https://github.com/ouracademy
  featured: false
- title: Tenon.io
  main_url: https://tenon.io
  url: https://tenon.io
  description: >
    Tenon.io is an accessibility tooling, services and consulting company.
  categories:
    - API
    - Accessibility
    - Business
    - Consulting
    - Technology
  built_by: Tenon.io
  built_by_url: https://tenon.io
  featured: false
- title: Projectival
  url: https://www.projectival.de/
  main_url: https://www.projectival.de/
  description: >
    Freelancer Online Marketing & Web Development in Cologne, Germany
  categories:
    - Freelance
    - Marketing
    - Web Development
    - Blog
    - Consulting
    - SEO
    - Business
  built_by: Sascha Klapetz
  built_by_url: https://www.projectival.de/
  featured: false
- title: Hetzner Online Community
  main_url: https://community.hetzner.com
  url: https://community.hetzner.com
  description: >
    Hetzner Online Community provides a free collection of high-quality tutorials, which are based on free and open source software, on a variety of topics such as development, system administration, and other web technology.
  categories:
    - Web Development
    - Technology
    - Programming
    - Open Source
    - Community
  built_by: Hetzner Online GmbH
  built_by_url: https://www.hetzner.com/
  featured: false
- title: AGYNAMIX
  url: https://www.agynamix.de/
  main_url: https://www.agynamix.de/
  source_url: https://github.com/tuhlmann/agynamix.de
  description: >
    Full Stack Java, Scala, Clojure, TypeScript, React Developer in Thalheim, Germany
  categories:
    - Freelance
    - Web Development
    - Programming
    - Blog
    - Consulting
    - Portfolio
    - Business
  built_by: Torsten Uhlmann
  built_by_url: https://www.agynamix.de/
  featured: false
- title: syracuse.io
  url: https://syracuse.io
  main_url: https://syracuse.io
  source_url: https://github.com/syracuseio/syracuseio/
  description: >
    Landing page for Syracuse NY Software Development Meetup Groups
  categories:
    - Community
  built_by: Benjamin Lannon
  built_by_url: https://lannonbr.com
- title: Render Documentation
  main_url: https://render.com/docs
  url: https://render.com/docs
  description: >
    Render is the easiest place to host your sites and apps. We use Gatsby for everything on https://render.com, including our documentation. The site is deployed on Render as well! We also have a guide to deploying Gatsby apps on Render: https://render.com/docs/deploy-gatsby.
  categories:
    - Web Development
    - Programming
    - Documentation
    - Technology
  built_by: Render Developers
  built_by_url: https://render.com
  featured: false
- title: prima
  url: https://www.prima.co
  main_url: https://www.prima.co
  description: >
    Discover industry-defining wellness content and trusted organic hemp CBD products safely supporting wellness, stress, mood, skin health, and balance.
  categories:
    - Blog
    - eCommerce
    - Education
  built_by: The Couch
  built_by_url: https://thecouch.nyc
- title: Gatsby Guides
  url: https://gatsbyguides.com/
  main_url: https://gatsbyguides.com/
  description: >
    Free tutorial course about using Gatsby with a CMS.
  categories:
    - Education
    - Documentation
    - Web Development
  built_by: Osio Labs
  built_by_url: https://osiolabs.com/
  featured: false
- title: Architude
  url: https://architudedesign.com
  main_url: https://architudedesign.com
  description: >
    筑冶 Architude International Design Consultants
  categories:
    - Design
    - Landing Page
    - Gallery
  built_by: Neo Nie
  built_by_url: https://github.com/nihgwu
  featured: false
- title: Arctica
  url: https://arctica.io
  main_url: https://arctica.io
  description: >
    Arctica specialises in purpose-built web sites and progressive web applications with user optimal experiences, tailored to meet the objectives of your business.
  categories:
    - Portfolio
    - Agency
    - Design
    - Web Development
  built_by: Arctica
  built_by_url: https://arctica.io
  featured: false
- title: Shard Ventures
  url: https://shard.vc
  main_url: https://shard.vc
  description: >
    Shard is building new online companies from scratch, partnering with other like-minded founders to start and invest in technology companies.
  categories:
    - Finance
    - Technology
    - Portfolio
  built_by: Arctica
  built_by_url: https://arctica.io
  featured: false
- title: David Brookes
  url: https://davidbrookes.me
  main_url: https://davidbrookes.me
  description: >
    Specialising in crafting stylish, high performance websites and applications that get results, using the latest cutting edge web development technologies.
  categories:
    - Portfolio
    - Freelance
    - Web Development
  built_by: Arctica
  built_by_url: https://arctica.io
  featured: false
- title: Dennis Morello
  url: https://morello.dev
  main_url: https://morello.dev
  source_url: https://gitlab.com/dennismorello/dev-blog
  description: >
    morello.dev is a development and techology blog written by Dennis Morello.
  categories:
    - Blog
    - Education
    - Web Development
    - Open Source
    - Technology
  built_by: Dennis Morello
  built_by_url: https://twitter.com/dennismorello
  featured: false
- title: BaseTable
  url: https://autodesk.github.io/react-base-table/
  main_url: https://autodesk.github.io/react-base-table/
  source_url: https://github.com/Autodesk/react-base-table
  description: >
    BaseTable is a react table component to display large data set with high performance and flexibility.
  categories:
    - Web Development
    - Documentation
    - Open Source
  built_by: Neo Nie
  built_by_url: https://github.com/nihgwu
  featured: false
- title: herper.io
  url: https://herper.io
  main_url: https://herper.io
  description: >
    Portfolio website for Jacob Herper - a Front End Web Developer with a passion for all things digital. I have more than 10 years experience working in web development.
  categories:
    - Portfolio
    - Web Development
    - Freelance
    - Design
    - SEO
  built_by: Jacob Herper
  built_by_url: https://github.com/jakeherp
  featured: false
- title: Artem Sapegin Photography
  description: >
    Photography portfolio and blog of Artem Sapegin, an award-losing photographer living in Berlin, Germany. Landscapes, cityscapes and dogs.
  main_url: "https://morning.photos/"
  url: "https://morning.photos/"
  source_url: "https://github.com/sapegin/morning.photos"
  categories:
    - Portfolio
    - Photography
  built_by: Artem Sapegin
  built_by_url: "https://github.com/sapegin"
- title: Pattyrn
  main_url: https://pattyrn.com
  url: https://pattyrn.com
  # optional: short paragraph describing the content and/or purpose of the site that will appear in the modal detail view and permalink views for your site
  description: >
    Pattyrn uses advanced machine learning AI to analyze the platform’s your teams use, making it easy to solve performance problems, reduce bottlenecks, and monitor culture health to optimize your ROI and help boost performance without causing burn out.
  categories:
    - Marketing
    - Technology
  built_by: Pattyrn
  built_by_url: https://twitter.com/Pattyrn4
  featured: false
- title: Intranet Italia Day
  main_url: https://www.intranetitaliaday.it/en
  url: https://www.intranetitaliaday.it/en
  description: >
    The Italian event dedicated to the digital workplace that focuses on planning, governance and company intranet management
  categories:
    - Event
    - Conference
  built_by: Ariadne Digital
  built_by_url: https://www.ariadnedigital.it
  featured: false
- title: Textually Stylo
  main_url: https://www.textually.net
  url: https://www.textually.net
  description: >
    Stylo Markdown writing App marketing/documentation website by Textually Inc.
  categories:
    - Marketing
    - Technology
    - Blog
    - Documentation
  built_by: Sébastien Hamel
  built_by_url: https://www.textually.net
  featured: false
- title: OneDeck
  main_url: https://www.onedeck.co
  url: https://www.onedeck.co
  description: >
    OneDeck is a simple yet powerful tool for creating and sharing your one-page investment summary in under 10 minutes.
  categories:
    - Finance
    - Technology
  built_by: William Neill
  built_by_url: https://twitter.com/williamneill
  featured: false
- title: Assortment
  main_url: https://assortment.io
  url: https://assortment.io
  description: >
    Assortment aims to provide detailed tutorials (and more) for developers of all skill levels within the Web Development Industry. Attempting to cut out the fluff and arm you with the facts.
  categories:
    - Blog
    - Web Development
  built_by: Luke Whitehouse
  built_by_url: https://twitter.com/_lukewh
  featured: false
- title: Mission42
  main_url: https://mission42.zauberware.com
  url: https://mission42.zauberware.com
  description: >
    A landing page for the mobile app Mission42. Mission42 wants to help you learn new skills.
  categories:
    - App
    - Learning
    - Education
    - Landing Page
  built_by: Philipp Siegmund, zauberware
  built_by_url: https://www.zauberware.com
- title: Altstadtdomizil Idstein
  main_url: http://www.altstadtdomizil-idstein.de/
  url: http://www.altstadtdomizil-idstein.de/
  description: >
    A landing page for a holiday apartment in Idstein, Germany.
  categories:
    - Landing Page
    - Travel
    - Real Estate
  built_by: Simon Franzen, zauberware
  built_by_url: https://www.zauberware.com
- title: Gerald Martinez Dev
  main_url: https://gmartinez.dev/
  url: https://gmartinez.dev/
  source_url: https://github.com/nephlin7/gmartinez.dev
  description: >
    Personal web site for show my skills and my works.
  categories:
    - Web Development
    - Portfolio
  built_by: Gerald Martinez
  built_by_url: https://twitter.com/GeraldM_92
  featured: false
- title: Becreatives
  main_url: "https://becreatives.com"
  url: "https://becreatives.com"
  featured: false
  description: >
    Digital software house. Enlights ideas. Think smart execute harder.
  categories:
    - Technology
    - Web Development
    - Agency
    - Marketing
  built_by: Becreatives
  built_by_url: "https://becreatives.com"
- title: Paul Clifton Photography
  main_url: https://paulcliftonphotography.com
  url: https://paulcliftonphotography.com
  featured: false
  description: >
    A full migration from WordPress to GatsbyJS and DatoCMS. Includes custom cropping on images as viewport changes size and also an infinity scroll that doesn't preload all of the results.
  categories:
    - Blog
    - Portfolio
    - Gallery
    - Photography
  built_by: Little Wolf Studio
  built_by_url: https://littlewolfstudio.co.uk
- title: Atte Juvonen - Blog
  url: https://www.attejuvonen.fi/
  main_url: https://www.attejuvonen.fi/
  source_url: https://github.com/baobabKoodaa/blog
  description: >
    Tech-oriented personal blog covering topics like AI, data, voting, game theory, infosec and software development.
  categories:
    - Blog
    - Data
    - JavaScript
    - Programming
    - Science
    - Security
    - Technology
    - Web Development
  featured: false
- title: Kibuk Construction
  url: https://kibukconstruction.com/
  main_url: https://kibukconstruction.com/
  description: >
    Kibuk Construction is a fully licensed and insured contractor specializing in Siding, Decks, Windows & Doors!
  categories:
    - Business
  built_by: David Krasniy
  built_by_url: http://dkrasniy.com
- title: RedCarpetUp
  main_url: https://www.redcarpetup.com
  url: https://www.redcarpetup.com/
  description: >
    RedCarpetUp's home page for a predominantly mobile-only customer base in India with major constraints on bandwidth availability
  categories:
    - Finance
  built_by: RedCarpet Dev Team
  built_by_url: https://www.redcarpetup.com
  featured: false
- title: talita traveler
  url: https://talitatraveler.com/
  main_url: https://talitatraveler.com/
  source_url: https://github.com/afuh/talitatraveler
  description: >
    Talita Traveler's personal blog.
  categories:
    - Blog
  built_by: Axel Fuhrmann
  built_by_url: https://axelfuhrmann.com/
  featured: false
- title: Pastelería el Progreso
  url: https://pasteleriaelprogreso.com/
  main_url: https://pasteleriaelprogreso.com/
  source_url: https://github.com/afuh/elprogreso
  description: >
    Famous bakery in Buenos Aires.
  categories:
    - Food
    - Gallery
  built_by: Axel Fuhrmann
  built_by_url: https://axelfuhrmann.com/
  featured: false
- title: Maitrik's Portfolio
  url: https://www.maitrikpatel.com/
  main_url: https://www.maitrikpatel.com/
  source_url: https://github.com/maitrikjpatel/portfolio
  description: >
    Portfolio of a Front-End Developer / UX Designer who designs and develops pixel perfect user interface, experiences and web applications.
  categories:
    - Portfolio
    - Blog
    - Design
    - Web Development
  built_by: Maitrik Patel
  built_by_url: https://www.maitrikpatel.com/
  featured: false
- title: PicPick
  url: https://picpick.app/
  main_url: https://picpick.app/
  description: >
    All-in-one Graphic Design Tool, Screen Capture Software, Image Editor, Color Picker, Pixel Ruler and More
  categories:
    - Productivity
    - App
    - Technology
  built_by: NGWIN
  built_by_url: https://picpick.app/
  featured: false
- title: Ste O'Neill
  main_url: https://www.steoneill.dev
  url: https://www.steoneill.dev
  description: >
    MVP of a portfolio site for a full stack UK based developer.
  categories:
    - Blog
    - Portfolio
  built_by: Ste O'Neill
  built_by_url: https://steoneill.dev
  featured: false
- title: Filipe Santos Correa's Portfolio
  description: >
    Filipe's Personal About Me / Portfolio.
  main_url: "https://filipesantoscorrea.com/"
  url: "https://filipesantoscorrea.com/"
  source_url: "https://github.com/Safi1012/filipesantoscorrea.com"
  featured: false
  categories:
    - Portfolio
- title: Progressive Massachusetts Legislator Scorecard
  main_url: https://scorecard.progressivemass.com
  url: https://scorecard.progressivemass.com
  featured: false
  source_url: https://github.com/progressivemass/legislator-scorecard
  description: >
    Learn about MA state legislators' voting records through a progressive lens
  categories:
    - Government
    - Education
  built_by: Alex Holachek
  built_by_url: "https://alex.holachek.com/"
- title: Jeff Wolff – Portfolio
  main_url: https://www.jeffwolff.net
  url: https://www.jeffwolff.net
  featured: false
  description: >
    A guy from San Diego who makes websites.
  categories:
    - Blog
    - Portfolio
    - Web Development
- title: Jp Valery – Portfolio
  main_url: https://jpvalery.photo
  url: https://jpvalery.photo
  featured: false
  description: >
    Self-taught photographer documenting spaces and people
  categories:
    - Portfolio
    - Photography
- title: Pantene
  main_url: https://pantene.com
  url: https://pantene.com
  featured: false
  description: >
    Pantene is a Swiss-created American brand of hair care products owned by Procter & Gamble
  categories:
    - Business
- title: Prevue
  main_url: https://www.prevue.io
  url: https://www.prevue.io
  featured: false
  description: >
    All in One Prototyping Tool For Vue Developers
  categories:
    - Open Source
    - Web Development
- title: Gold Medal Flour
  main_url: https://www.goldmedalflour.com
  url: https://www.goldmedalflour.com
  description: >
    Gold Medal Four is a brand of flour products owned by General Mills. The new site was built using Gatsby v2 with data sources from WordPress and an internal recipe API, and features multifaceted recipe filtering and a modified version of Gatsby Image to support art direction images.
  categories:
    - Food
  built_by: General Mills Branded Sites Dev Team
  built_by_url: https://www.generalmills.com
  featured: false
- title: Fifth Gait Technologies
  main_url: https://5thgait.com
  url: https://5thgait.com
  featured: false
  description: >
    Fifth Gait is a small business in the defense and space industry that is run and owned by physicists and engineers that have worked together for decades. The site was built using Gatsby V2.
  categories:
    - Government
    - Science
    - Technology
  built_by: Jonathan Z. Fisher
  built_by_url: "https://jonzfisher.com"
- title: Sal's Pals
  main_url: https://www.sals-pals.net
  url: https://www.sals-pals.net
  featured: false
  description: >
    Sal's Pals is a professional dog walking and pet sitting service based in Westfield, NJ. New site built with gatsby v2.
  categories:
    - Business
- title: Zuyet Awarmatrip
  main_url: https://www.zuyetawarmatrip.com
  url: https://www.zuyetawarmatrip.com
  featured: false
  description: >
    Zuyet Awarmatrip is a subsidiary identity within the personal ecosystem of Zuyet Awarmatik, focusing on travel and photography.
  categories:
    - Travel
    - Photography
  built_by: Zuyet Awarmatik
- title: manuvel.be
  url: https://www.manuvel.be
  main_url: https://www.manuvel.be
  source_url: https://github.com/riencoertjens/manuvelsite
  description: >
    Cycling themed café coming this april in Sint Niklaas, Belgium. One page with funky css-grid and gatsby-image trickery!
  categories:
    - Food
  built_by: WEBhart
  built_by_url: https://www.web-hart.com
  featured: false
- title: WEBhart
  url: https://www.web-hart.com
  main_url: https://www.web-hart.com
  description: >
    Hi, I'm Rien (pronounced Reen) from Belgium but based in Girona, Spain. I'm an autodidact, committed to learning until the end of time.
  categories:
    - Portfolio
    - Design
    - Web Development
    - Freelance
  built_by: WEBhart
  built_by_url: https://www.web-hart.com
  featured: false
- title: nicdougall.com
  url: https://nicdougall.netlify.com/
  main_url: https://nicdougall.netlify.com/
  source_url: https://github.com/riencoertjens/nicdougall.com
  description: >
    Athlete website with Netlify CMS for blog content.
  categories:
    - Blog
  built_by: WEBhart
  built_by_url: https://www.web-hart.com
  featured: false
- title: het Groeiatelier
  url: https://www.hetgroeiatelier.be/
  main_url: https://www.hetgroeiatelier.be/
  description: >
    Workspace for talent development and logopedics. One page site with basic info and small calendar CMS.
  categories:
    - Marketing
  built_by: WEBhart
  built_by_url: https://www.web-hart.com
  featured: false
- title: Lebuin D'Haese
  url: https://www.lebuindhaese.be/
  main_url: https://www.lebuindhaese.be/
  description: >
    Artist portfolio website. Powered by a super simple Netlify CMS to easily add blog posts or new art pieces.
  categories:
    - Portfolio
    - Blog
  built_by: WEBhart
  built_by_url: https://www.web-hart.com
  featured: false
- title: Iefke Molenstra
  url: https://www.iefke.be/
  main_url: https://www.iefke.be/
  description: >
    Artist portfolio website. Powered by a super simple Netlify CMS to easily add blog posts or new art pieces.
  categories:
    - Portfolio
    - Blog
  built_by: WEBhart
  built_by_url: https://www.web-hart.com
  featured: false
- title: The Broomwagon
  url: https://www.thebroomwagongirona.com/
  main_url: https://www.thebroomwagongirona.com/
  description: >
    foodtruck style coffee by pro cyclist Robert Gesink. The site has a webshop with merchandise and coffee beans.
  categories:
    - eCommerce
  built_by: WEBhart
  built_by_url: https://www.web-hart.com
- title: Pella Windows and Doors
  main_url: https://www.pella.com
  url: https://www.pella.com
  featured: false
  description: >
    The Pella Corporation is a privately held window and door manufacturing
  categories:
    - Business
- title: tinney.dev
  url: https://tinney.dev
  main_url: https://tinney.dev
  source_url: https://github.com/cdtinney/tinney.dev
  description: >
    Personal portfolio/blog of Colin Tinney
  categories:
    - Blog
    - Portfolio
    - Open Source
  built_by: Colin Tinney
  built_by_url: https://tinney.dev
  featured: false
- title: Monkeywrench Books
  main_url: https://monkeywrenchbooks.org
  url: https://monkeywrenchbooks.org
  description: >
    Monkeywrench Books is an all-volunteer, collectively-run bookstore and event space in Austin, TX
  categories:
    - Business
    - Community
    - Education
  built_by: Monkeywrench Books
  built_by_url: https://monkeywrenchbooks.org
- title: DeepMay.io
  main_url: https://deepmay.io
  url: https://deepmay.io
  description: >
    DeepMay is an experimental new tech bootcamp in the mountains of North Carolina.
  categories:
    - Event
    - Community
    - Technology
    - Marketing
  built_by: DeepMay
  built_by_url: https://twitter.com/deepmay_io
  featured: false
- title: Liferay.Design
  main_url: https://liferay.design
  url: https://liferay.design
  source_url: https://github.com/liferay-design/liferay.design
  description: >
    Liferay.Design is home to some of the freshest open-source designers who love to share articles and other resources for the Design Community.
  categories:
    - Blog
    - Community
    - Design
    - Marketing
    - Open Source
    - Technology
    - User Experience
  built_by: Liferay Designers
  built_by_url: https://twitter.com/liferaydesign
  featured: false
- title: Front End Remote Jobs
  main_url: https://frontendremotejobs.com
  url: https://frontendremotejobs.com
  source_url: https://github.com/benjamingrobertson/remotefrontend
  description: >
    Front End Remote Jobs features fully remote jobs for front end developers.
  categories:
    - WordPress
    - Web Development
  built_by: Ben Robertson
  built_by_url: https://benrobertson.io
  featured: false
- title: Penrose Grand Del Mar
  main_url: https://penroseatthegrand.com
  url: https://penroseatthegrand.com
  description: >
    Penrose Grand Del Mar is a luxury housing project coming soon.
  categories:
    - Real Estate
    - Design
  built_by: Chase Ohlson
  built_by_url: https://chaseohlson.com
- title: JustGraphQL
  url: https://www.justgraphql.com/
  main_url: https://www.justgraphql.com/
  source_url: https://github.com/Novvum/justgraphql
  description: >
    JustGraphQL helps developers quickly search and filter through GraphQL resources, tools, and articles.
  categories:
    - Open Source
    - Web Development
    - Technology
  built_by: Novvum
  built_by_url: https://www.novvum.io/
  featured: false
- title: Peter Macinkovic Personal Blog
  url: https://peter.macinkovic.id.au/
  main_url: https://peter.macinkovic.id.au/
  source_url: https://github.com/inkovic/peter-macinkovic-static-site
  description: >
    Personal Website and Blog of eCommerce SEO Specilaist and Digital Marketer Peter Macinkovic.
  categories:
    - SEO
    - Marketing
    - Blog
  featured: false
- title: NH Hydraulikzylinder
  main_url: https://nh-hydraulikzylinder.com
  url: https://nh-hydraulikzylinder.com
  description: >
    High quality & high performance hydraulic cylinders manufactured in Austria based on the clients requirements
  categories:
    - Business
  built_by: MangoART
  built_by_url: https://www.mangoart.at
  featured: false
- title: Frauennetzwerk Linz-Land
  main_url: https://frauennetzwerk-linzland.net
  url: https://frauennetzwerk-linzland.net
  description: >
    Homepage for the local women's association providing support to people in need offline and online (Livechat integration)
  categories:
    - Nonprofit
  built_by: MangoART
  built_by_url: https://www.mangoart.at
  featured: false
- title: Mein Traktor
  main_url: http://www.mein-traktor.at/
  url: http://www.mein-traktor.at/
  description: >
    Homepage of a the main importer of SAME and Lamborghini Tractors in Austria with customer support area
  categories:
    - Business
    - App
  built_by: MangoART
  built_by_url: https://www.mangoart.at
  featured: false
- title: Lamborghini Traktoren
  main_url: https://lamborghini-traktor.at
  url: https://lamborghini-traktor.at
  description: >
    Lamborghini Tractors - Landing page for the brand in Austria
  categories:
    - Business
  built_by: MangoART
  built_by_url: https://www.mangoart.at
  featured: false
- title: Holly Lodge Community Centre - Highgate, London
  main_url: https://www.hlcchl.org/
  url: https://www.hlcchl.org/
  source_url: https://github.com/eugelogic/hlcchl-gatsby
  description: >
    The Holly Lodge Community Centre - Highgate, London has a shiny new website built with Gatsby v2 that makes important contributions towards a faster, more secure and environmentally friendly web for everyone.
  categories:
    - Community
    - Event
    - Nonprofit
  built_by: Eugene Molari Developer
  built_by_url: https://twitter.com/EugeneMolari
  featured: false
- title: blackcater's blog
  url: https://www.blackcater.win
  main_url: https://www.blackcater.win
  source_url: https://github.com/blackcater/blog
  description: >
    Blog like Medium, for person and team.
  categories:
    - Blog
    - Web Development
  built_by: blackcater
  built_by_url: https://github.com/blackcater
  featured: false
- title: Kenneth Kwakye-Gyamfi Portfolio Site
  url: https://www.kwakye-gyamfi.com
  main_url: https://www.kwakye-gyamfi.com
  source_url: https://github.com/cr05s19xx/cross-site
  description: >
    Personal portfolio site for Kenneth Kwakye-Gyamfi, a mobile and web full stack applications developer currently based in Accra, Ghana.
  categories:
    - SEO
    - Web Development
    - Open Source
    - Portfolio
  featured: false
- title: Gareth Weaver
  url: https://www.garethweaver.com/
  main_url: https://www.garethweaver.com/
  source_url: https://github.com/garethweaver/public-site-react
  description: >
    A personal portofolio of a London based frontend developer built with Gatsby 2, Redux and Sass
  categories:
    - Portfolio
    - Web Development
  built_by: Gareth Weaver
  built_by_url: https://twitter.com/garethdweaver
  featured: false
- title: Mailjet
  url: https://dev.mailjet.com/
  main_url: https://dev.mailjet.com/
  description: >
    Mailjet is an easy-to-use all-in-one e-mail platform.
  categories:
    - API
    - Documentation
  featured: false
- title: Peintagone
  url: https://www.peintagone.be/
  main_url: https://www.peintagone.be/
  description: >
    Peintagone is a superior quality paint brand with Belgian tones.
  categories:
    - Portfolio
    - Gallery
  built_by: Sebastien Crepin
  built_by_url: https://github.com/opeah
  featured: false
- title: Let's Do Dish!
  url: https://letsdodish.com
  main_url: https://letsdodish.com
  description: >
    A new recipe site for people who enjoy cooking great food in their home kitchen. Find some great meal ideas! Let's do dish!
  categories:
    - Blog
    - Food
  built_by: Connerra
  featured: false
- title: AWS Amplify Community
  url: https://amplify.aws/community/
  main_url: https://amplify.aws/community/
  source_url: https://github.com/aws-amplify/community
  description: >
    Amplify Community is a hub for developers building fullstack serverless applications with Amplify to easily access content (such as events, blog posts, videos, sample projects, and tutorials) created by other members of the Amplify community.
  categories:
    - Blog
    - Directory
    - Education
    - Technology
  built_by: Nikhil Swaminathan
  built_by_url: https://github.com/swaminator
  featured: false
- title: Cal State Monterey Bay
  url: https://csumb.edu
  main_url: https://csumb.edu
  source_url: https://github.com/csumb/csumb-gatsby
  description: >
    A website for the entire campus of California State University, Monterey Bay.
  categories:
    - Education
    - Government
  built_by: CSUMB Web Team
  built_by_url: https://csumb.edu/web/team
  featured: false
- title: BestPricingPages.com
  url: https://bestpricingpages.com
  main_url: https://bestpricingpages.com
  source_url: https://github.com/jpvalery/pricingpages/
  description: >
    A repository of the best pricing pages by the best companies. Built in less than a week.
    Inspired by RGE and since pricingpages.xyz no longer exists, I felt such a resource was missing and could be helpful to many people.
  categories:
    - Business
    - Community
    - Entrepreneurship
    - Open Source
    - Technology
  built_by: Jp Valery
  built_by_url: https://jpvalery.me
  featured: false
- title: Lendo Austria
  url: https://lendo.at
  main_url: https://lendo.at
  description: >
    A Comparison site for best private loan offer from banks in Austria.
  categories:
    - Business
    - Finance
  built_by: Lendo developers
  featured: false
- title: Visual Cloud FX
  url: https://visualcloudfx.com
  main_url: https://visualcloudfx.com
  source_url: https://github.com/jjcav84/visualcloudfx
  description: >
    Basic static site built with MDBootstrap, React, and Gatsby
  categories:
    - Consulting
    - Portfolio
  built_by: Jacob Cavazos
  built_by_url: https://jacobcavazos.com
- title: Matthew Miller (Me4502)
  url: https://matthewmiller.dev
  main_url: https://matthewmiller.dev
  description: >
    The personal site, blog and portfolio of Matthew Miller (Me4502)
  categories:
    - Blog
    - Programming
    - Technology
    - Portfolio
  built_by: Matthew Miller
  featured: false
- title: Årets Kontor
  url: https://aretskontor.newst.se
  main_url: https://aretskontor.newst.se
  description: >
    A swedish competition for "office of the year" in sweden with a focus on design. Built with MDBootstrap and Gatsby.
  categories:
    - Real Estate
    - Marketing
  built_by: Victor Björklund
  built_by_url: https://victorbjorklund.com
  featured: false
- title: Kyma
  url: https://kyma-project.io
  main_url: https://kyma-project.io
  source_url: https://github.com/kyma-project/website
  description: >
    This website holds overview, blog and documentation for Kyma open source project that is a Kubernates based application extensibility framework.
  categories:
    - Documentation
    - Blog
    - Technology
    - Open Source
  built_by: Kyma developers
  built_by_url: https://twitter.com/kymaproject
  featured: false
- title: Verso
  main_url: https://verso.digital
  url: https://verso.digital
  description: >
    Verso is a creative technology studio based in Singapore. Site built with Gatsby and Netlify.
  categories:
    - Agency
    - Consulting
    - Design
    - Technology
  built_by: Verso
  built_by_url: https://verso.digital
  featured: false
- title: Camilo Holguin
  url: https://camiloholguin.me
  main_url: https://camiloholguin.me
  source_url: https://github.com/camiloholguin/gatsby-portfolio
  description: >
    Portfolio site using GatsbyJS and WordPress REST API.
  categories:
    - WordPress
    - Portfolio
    - Web Development
  built_by: Camilo Holguin
  built_by_url: https://camiloholguin.me
  featured: false
- title: Bennett Hardwick
  url: https://bennetthardwick.com
  main_url: https://bennetthardwick.com
  description: >
    The personal website and blog of Bennett Hardwick, an Australian software developer and human being.
  categories:
    - Blog
    - Programming
    - Technology
  source_url: https://github.com/bennetthardwick/website
  built_by: Bennett Hardwick
  built_by_url: https://bennetthardwick.com
  featured: false
- title: Sindhuka
  url: https://sindhuka.org/
  main_url: https://sindhuka.org/
  description: >
    Official website of the Sindhuka initiative, a sustainable farmers' network in Nepal.
  categories:
    - Business
    - Community
    - Government
    - Marketing
  source_url: https://github.com/Polcius/sindhuka-serif
  built_by: Pol Milian
  built_by_url: https://github.com/Polcius/
  featured: false
- title: ERS HCL Open Source Portal
  url: https://ers-hcl.github.io/
  main_url: https://ers-hcl.github.io/
  description: >
    Official site for ERS-HCL GitHub organizational site. This is a hybrid app with static and dynamic content, providing a details of the open source projects, initiatives, innovation ideas within ERS-HCL. It pulls data from various data sources including GitHub APIs, MDX based blog posts, excel files. It also hosts an ideas app that is based on Firebase.
  categories:
    - Open Source
    - Blog
    - Technology
    - Web Development
    - Community
    - Documentation
  source_url: https://github.com/ERS-HCL/gatsby-ershcl-app
  built_by: Tarun Kumar Sukhu
  built_by_url: https://github.com/tsukhu
- title: Sandbox
  url: https://www.sandboxneu.com/
  main_url: https://www.sandboxneu.com/
  source_url: https://github.com/sandboxneu/sandboxneu.com
  description: >
    Official website of Sandbox, a Northeastern University student group that builds software for researchers.
  categories:
    - Marketing
  built_by: Sandbox at Northeastern
  built_by_url: https://github.com/sandboxneu/
  featured: false
- title: Accessible App
  main_url: https://accessible-app.com
  url: https://accessible-app.com
  source_url: https://github.com/accessible-app/accessible-app_com
  description: >
    Learn how to build inclusive web applications and Single Page Apps in modern JavaScript frameworks. This project collects strategies, links, patterns and plugins for React, Vue and Angular.
  categories:
    - Accessibility
    - Web Development
    - JavaScript
  built_by: Marcus Herrmann
  built_by_url: https://marcus.io
  featured: false
- title: PygmalionPolymorph
  url: https://pygmalionpolymorph.com
  main_url: https://pygmalionpolymorph.com
  source_url: https://github.com/PygmalionPolymorph/portfolio
  description: >
    Portfolio of artist, musician and developer PygmalionPolymorph.
  categories:
    - Portfolio
    - Gallery
    - Music
    - Photography
    - Web Development
  built_by: PygmalionPolymorph
  built_by_url: https://pygmalionpolymorph.com
  featured: false
- title: Gonzalo Nuñez Photographer
  main_url: https://www.gonzalonunez.com
  url: https://www.gonzalonunez.com
  description: >
    Website for Cancun based destination wedding photographer Gonzalo Nuñez. Site built with GatsbyJS, WordPress API and Netlify.
  categories:
    - Photography
    - Portfolio
    - WordPress
  built_by: Miguel Mayo
  built_by_url: https://www.miguelmayo.com
  featured: false
- title: Element 84
  main_url: https://www.element84.com
  url: https://www.element84.com
  description: >
    A software development firm that designs and builds ambitious software products engineered for high scalability.
  categories:
    - Agency
    - Blog
    - Consulting
    - Portfolio
    - Programming
    - Science
    - Technology
    - Web Development
- title: Measures for Justice
  main_url: https://www.measuresforjustice.org
  url: https://www.measuresforjustice.org
  description: >
    Measures for Justice gathers criminal justice data at the county level and makes it available on a free public Data Portal. Site rebuilt from scratch with GatsbyJS.
  categories:
    - Nonprofit
    - Marketing
  featured: false
- title: Raconteur Agency
  main_url: https://www.raconteur.net/agency
  url: https://www.raconteur.net/agency
  description: >
    Raconteur Agency is a London-based content marketing agency for B2B brands. We have rebuilt their site with Gatsby v2 using their existing WordPress backend as the data source. By switching from WordPress to GatsbyJS we have achieved a 200%+ improvement in page load times and went from a Lighthouse performance score of 49 to 100.
  categories:
    - Agency
    - Marketing
    - WordPress
  built_by: Jacob Herper
  built_by_url: https://herper.io
  featured: false
- title: GreenOrbit
  main_url: https://greenorbit.com/
  url: https://greenorbit.com/
  description: >
    Cloud-based intranet software. Get your people going with everything you need, built in.
  categories:
    - Business
    - App
    - Productivity
    - Technology
  built_by: Effective Digital
  built_by_url: https://effective.digital/
- title: Purple11
  main_url: https://purple11.com/
  url: https://purple11.com/
  description: >
    Purple11 is a site for photography and photo retouching tips and tricks.
  categories:
    - Blog
    - Photography
  built_by: Sébastien Noël
  built_by_url: https://blkfuel.com/
  featured: false
- title: PerfReviews
  main_url: https://perf.reviews/
  url: https://perf.reviews/
  source_url: https://github.com/PerfReviews/PerfReviews
  description: >
    The best content about web performance in spanish language.
  categories:
    - Web Development
  built_by: Joan León & José M. Pérez
  built_by_url: https://perf.reviews/nosotros/
  featured: false
- title: Un Backend - Blog
  main_url: https://www.unbackend.pro/
  url: https://www.unbackend.pro/
  description: >
    The personal website and blog of Camilo Ramírez, a backend developer :).
  categories:
    - Blog
    - Programming
    - Technology
  source_url: https://github.com/camilortte/camilortte.github.com
  built_by: Camilo Ramírez
  built_by_url: https://www.unbackend.pro/about
  featured: false
- title: Hitesh Vaghasiya
  main_url: https://hiteshvaghasiya.com/
  url: https://hiteshvaghasiya.com/
  description: >
    This is Hitesh Vaghasiya's blog. This blog is help you an E-Commerce like Magento, Shopify, and BigCommece.
  categories:
    - Blog
    - Programming
    - Technology
    - Web Development
  built_by: Hitesh Vaghasiya
  built_by_url: https://hiteshvaghasiya.com/
  featured: false
- title: Aditus
  main_url: https://www.aditus.io
  url: https://www.aditus.io
  description: >
    Aditus is the accessibility tool for your team. We help teams build accessible websites and products.
  categories:
    - Accessibility
    - Education
  built_by: Aditus
  built_by_url: https://www.aditus.io
  featured: false
- title: Ultra Config
  main_url: https://ultraconfig.com.au/
  url: https://ultraconfig.com.au/ultra-config-generator/
  description: >
    Ultra Config Generator is a software application for Network Engineers to efficiently manage their network infrastructure.
  categories:
    - Blog
    - Technology
  built_by: Ultra Config
  built_by_url: https://ultraconfig.com.au/
  featured: false
- title: Malice
  main_url: https://malice.fr/
  url: https://malice.fr/
  description: >
    Malice is a cyber-training  platform for learning, validating and improving security related skills through simulated scenarios and challenges.
  categories:
    - Security
    - Technology
  built_by: Sysdream
  built_by_url: https://sysdream.com/
  featured: false
- title: Nash
  main_url: https://nash.io/
  url: https://nash.io/
  description: >
    Nash is a decentralized platform for trading, payment and other financial services. Our goal is to bring distributed finance to everyone by making blockchain technology fast and easy to use. We employ an off-chain engine to match trades rapidly, but never take control of customers’ assets. Our intuitive interface offers easy access to a range of trading, payment and investment functions.
  categories:
    - Portfolio
    - Security
    - Technology
  built_by: Andrej Gajdos
  built_by_url: https://andrejgajdos.com/
  featured: false
- title: Axel Fuhrmann
  url: https://axelfuhrmann.com
  main_url: https://axelfuhrmann.com
  source_url: https://github.com/afuh/axelfuhrmann.com
  description: >
    Personal portfolio.
  categories:
    - Portfolio
    - Freelance
    - Web Development
  featured: false
- title: Alaina Viau
  url: https://www.alainaviau.com
  main_url: https://www.alainaviau.com
  description: >
    Official website of Canadian opera director, creator, and producer Alaina Viau. Site designed by Stephen Bell.
  categories:
    - Portfolio
    - Music
  built_by: Michael Uloth
  built_by_url: "https://www.michaeluloth.com"
- title: Alison Moritz
  url: https://www.alisonmoritz.com
  main_url: https://www.alisonmoritz.com
  description: >
    Official website of American stage director Alison Moritz. Site designed by Stephen Bell.
  categories:
    - Portfolio
    - Music
  built_by: Michael Uloth
  built_by_url: "https://www.michaeluloth.com"
- title: Luke Secomb Digital
  url: https://lukesecomb.digital
  main_url: https://lukesecomb.digital
  source_url: https://github.com/lukethacoder/luke-secomb-simple
  description: >
    A simple portfolio site built using TypeScript, Markdown and React Spring.
  categories:
    - Portfolio
    - Web Development
  built_by: Luke Secomb
  built_by_url: https://lukesecomb.digital
  featured: false
- title: We are Brew
  url: https://www.wearebrew.co.uk
  main_url: https://www.wearebrew.co.uk
  description: >
    Official website for Brew, a Birmingham based Digital Marketing Agency.
  categories:
    - Portfolio
    - Web Development
    - Agency
    - Marketing
  built_by: Brew Digital
  built_by_url: https://www.wearebrew.co.uk
- title: Global City Data
  main_url: https://globalcitydata.com
  url: https://globalcitydata.com
  source_url: https://github.com/globalcitydata/globalcitydata
  description: >
    Global City Data is an open, easily browsable platform to showcase peer-reviewed urban datasets and models created by different research groups.
  categories:
    - Education
    - Open Source
  built_by: Rafi Barash
  built_by_url: https://rafibarash.com
  featured: false
- title: Submittable
  url: https://www.submittable.com
  main_url: https://www.submittable.com
  description: >
    Submissions made simple. Submittalbe is a cloud-based submissions manager that lets you accept, review, and make decisions on any kind of digital content.
  categories:
    - Technology
    - Marketing
  built_by: Genevieve Crow
  built_by_url: https://github.com/g-crow
- title: Appmantle
  main_url: https://appmantle.com
  url: https://appmantle.com
  description: >
    Appmantle is a new way of creating apps. A complete modern app that you build yourself quickly & easily, without programming knowledge.
  categories:
    - App
    - Marketing
    - Landing Page
    - Mobile Development
    - Technology
  built_by: Appmantle
  built_by_url: https://appmantle.com
  featured: false
- title: Acto
  main_url: https://www.acto.dk/
  url: https://www.acto.dk/
  description: >
    Tomorrows solutions - today. Acto is an innovative software engineering company, providing your business with high-quality, scalable and maintainable software solutions, to make your business shine.
  categories:
    - Agency
    - Technology
    - Web Development
    - Mobile Development
  built_by: Acto
  built_by_url: https://www.acto.dk/
- title: Gatsby GitHub Stats
  url: https://gatsby-github-stats.netlify.com
  main_url: https://gatsby-github-stats.netlify.com
  source_url: https://github.com/lannonbr/gatsby-github-stats/
  description: >
    Statistics Dashboard for Gatsby GitHub repository
  categories:
    - Data
  built_by: Benjamin Lannon
  built_by_url: https://lannonbr.com
  featured: false
- title: Graphic Intuitions
  url: https://www.graphicintuitions.com/
  main_url: https://www.graphicintuitions.com/
  description: >
    Digital marketing agency located in Morris, Manitoba.
  categories:
    - Agency
    - Web Development
    - Marketing
  featured: false
- title: Smooper
  url: https://www.smooper.com/
  main_url: https://www.smooper.com/
  description: >
    We connect you with digital marketing experts for 1 on 1 consultation sessions
  categories:
    - Marketing
    - Directory
  featured: false
- title: Lesley Barber
  url: https://www.lesleybarber.com/
  main_url: https://www.lesleybarber.com/
  description: >
    Official website of Canadian film composer Lesley Barber.
  categories:
    - Portfolio
    - Music
  built_by: Michael Uloth
  built_by_url: https://www.michaeluloth.com
- title: Timeline of Terror
  main_url: https://timelineofterror.org/
  url: https://timelineofterror.org/
  source_url: https://github.com/Symbitic/timeline-of-terror
  description: >
    Complete guide to the events of September 11, 2001.
  categories:
    - Directory
    - Government
  built_by: Alex Shaw
  built_by_url: https://github.com/Symbitic/
  featured: false
- title: Pill Club
  url: https://thepillclub.com
  main_url: https://thepillclub.com
  description: >
    Zero Copay With Insurance + Free Shipping + Bonus Gifts + Online Delivery – Birth Control Delivery and Prescription
  categories:
    - Marketing
    - Healthcare
  built_by: Pill Club
  built_by_url: https://thepillclub.com
- title: myweekinjs
  url: https://www.myweekinjs.com/
  main_url: https://www.myweekinjs.com/
  source_url: https://github.com/myweekinjs/public-website
  description: >
    Challenge to create and/or learn something new in JavaScript each week.
  categories:
    - Blog
  built_by: Adriaan Janse van Rensburg
  built_by_url: https://github.com/HurricaneInteractive/
  featured: false
- title: The Edit Suite
  main_url: https://www.theeditsuite.com.au/
  url: https://www.theeditsuite.com.au/
  source_url: https://thriveweb.com.au/portfolio/the-edit-suite/
  description: >-
    The Edit Suite is an award winning video production and photography company based out of our Mermaid Beach studio on the Gold Coast of Australia but we also have the ability to work mobile from any location.
  categories:
    - Photography
    - Marketing
  built_by: Thrive Team - Gold Coast
  built_by_url: https://thriveweb.com.au/
  featured: false
- title: CarineRoitfeld
  main_url: https://www.carineroitfeld.com/
  url: https://www.carineroitfeld.com/
  description: >
    Online shop for Carine Roitfeld parfume
  categories:
    - eCommerce
  built_by: Ask Phill
  built_by_url: https://askphill.com
- title: EngineHub.org
  url: https://enginehub.org
  main_url: https://enginehub.org
  source_url: https://github.com/EngineHub/enginehub-website
  description: >
    The landing pages for EngineHub, the organisation behind WorldEdit, WorldGuard, CraftBook, and more
  categories:
    - Landing Page
    - Technology
    - Open Source
  built_by: Matthew Miller
  built_by_url: https://matthewmiller.dev
- title: Goulburn Physiotherapy
  url: https://www.goulburnphysiotherapy.com.au/
  main_url: https://www.goulburnphysiotherapy.com.au/
  description: >
    Goulburn Physiotherapy is a leader in injury prevention, individual and community health, and workplace health solutions across Central Victoria.
  categories:
    - Blog
    - Healthcare
  built_by: KiwiSprout
  built_by_url: https://kiwisprout.nz/
  featured: false
- title: TomTom Traffic Index
  main_url: https://www.tomtom.com/en_gb/traffic-index/
  url: https://www.tomtom.com/en_gb/traffic-index/
  description: >
    The TomTom Traffic Index provides drivers, city planners, auto manufacturers and policy makers with unbiased statistics and information about congestion levels in 403 cities across 56 countries on 6 continents.
  categories:
    - Travel
    - Data
  built_by: TomTom
  built_by_url: https://tomtom.com
  featured: false
- title: PrintAWorld | A 3D Printing and Fabrication Company
  main_url: https://prtwd.com/
  url: https://prtwd.com/
  description: >
    PrintAWorld is a NYC based fabrication and manufacturing company that specializes in 3D printing, 3D scanning, CAD Design,
    laser cutting, and rapid prototyping. We help artists, agencies and engineers turn their ideas into its physical form.
  categories:
    - Business
  featured: false
- title: Asjas
  main_url: https://asjas.co.za
  url: https://asjas.co.za/blog
  source_url: https://github.com/Asjas/Personal-Webpage
  description: >
    This is a website built with Gatsby v2 that uses Netlify CMS and Gatsby-MDX as a blog (incl. portfolio page).
  categories:
    - Web Development
    - Blog
    - Portfolio
  built_by: A-J Roos
  built_by_url: https://twitter.com/_asjas
  featured: false
- title: Glug-Infinite
  main_url: https://gluginfinite.github.io
  url: https://gluginfinite.github.io
  source_url: https://github.com/crstnmac/glug
  description: >
    This is a website built with Gatsby v2 that is deployed on GitHub using GitHub Pages and Netlify.
  categories:
    - Web Development
    - Blog
    - Portfolio
    - Agency
  built_by: Criston Macarenhas
  built_by_url: https://github.com/crstnmac
  featured: false
- title: The State of CSS Survey
  main_url: https://stateofcss.com/
  url: https://stateofcss.com/
  source_url: https://github.com/StateOfJS/state-of-css-2019
  description: >
    Annual CSS survey, brother of The State of JS Survey.
  categories:
    - Web Development
  built_by: Sacha Greif & Contribs
  built_by_url: https://github.com/StateOfJS
  featured: false
- title: Bytom Blockchain
  url: https://bytom.io/
  main_url: https://bytom.io/
  source_url: https://github.com/bytomlabs/bytom.io
  description: >
    Embrace the New Era of Bytom Blockchain
  categories:
    - Finance
    - Open Source
    - Technology
  built_by: Bytom Foundation
  built_by_url: https://bytom.io/
  featured: false
- title: Oerol Festival
  url: https://www.oerol.nl/nl/
  main_url: https://www.oerol.nl/en/
  description: >
    Oerol is a cultural festival on the island of Terschelling in the Netherlands that is held annually in June.
    The ten-day festival is focused on live, public theatre as well as music and visual arts.
  categories:
    - Event
    - Entertainment
  built_by: Oberon
  built_by_url: https://oberon.nl/
  featured: false
- title: Libra
  main_url: "https://libra.org/"
  url: "https://libra.org/"
  description: Libra's mission is to enable a simple global currency and financial infrastructure that empowers billions of people.
  featured: false
  categories:
    - Open Source
    - Technology
    - Finance
- title: Riffy Blog
  main_url: https://blog.rayriffy.com/
  url: https://blog.rayriffy.com/
  source_url: https://github.com/rayriffy/rayriffy-blog
  description: >
    Riffy Blog is async based beautiful highly maintainable site built by using Gatsby v2 with SEO optimized.
  categories:
    - Web Development
    - Blog
    - Open Source
    - Technology
    - Music
    - SEO
  built_by: Phumrapee Limpianchop
  built_by_url: https://rayriffy.com/
  featured: false
- title: The Coffee Collective
  url: https://coffeecollective.dk
  main_url: https://coffeecollective.dk
  description: >
    The Coffee Collective website is a JAM-stack based, multilingual, multi currency website/shop selling coffee, related products and subscriptions.
  categories:
    - eCommerce
    - Food
  built_by: Remotely (Anders Hallundbæk)
  built_by_url: https://remotely.dk
  featured: false
- title: Leadership Development International
  url: https://ldi.global
  main_url: https://ldi.global
  description: >
    A DatoCMS-backed site for an education and training company based in the US, China and the UAE.
  categories:
    - Education
    - Nonprofit
  built_by: Grant Holle
  built_by_url: https://grantholle.com
  featured: false
- title: Canvas 1839
  main_url: "https://www.canvas1839.com/"
  url: "https://www.canvas1839.com/"
  description: >-
    Online store for Canvas 1839 products, including pharmacological-grade CBD oil and relief cream.
  categories:
    - eCommerce
    - Marketing
  built_by: Corey Ward
  built_by_url: "http://www.coreyward.me/"
- title: Sparkle Stories
  main_url: "https://app.sparklestories.com/"
  url: "https://app.sparklestories.com/"
  description: >-
    Sparkle Stories is a streaming audio platform for children with over 1,200 original audio stories.
  categories:
    - App
    - Education
  built_by: Corey Ward
  built_by_url: "http://www.coreyward.me/"
- title: nehalist.io
  main_url: https://nehalist.io
  url: https://nehalist.io
  source_url: https://github.com/nehalist/nehalist.io
  description: >
    nehalist.io is a blog about software development, technology and all that kind of geeky stuff.
  categories:
    - Blog
    - Web Development
    - Open Source
  built_by: Kevin Hirczy
  built_by_url: https://nehalist.io
  featured: false
- title: March and Ash
  main_url: https://marchandash.com/
  url: https://marchandash.com/
  description: >-
    March and Ash is a customer-focused, licensed cannabis dispensary located in Mission Valley.
  categories:
    - eCommerce
    - Business
    - Blog
  built_by: Blueyellow
  built_by_url: https://blueyellow.io/
  featured: false
- title: T Two Industries
  description: >
    T Two Industries is a manufacturing company specializing in building custom truck decks, truck bodies, and trailers.
  main_url: https://www.ttwo.ca
  url: https://www.ttwo.ca
  categories:
    - Business
  built_by: https://www.t2.ca
  built_by_url: https://www.t2.ca
  featured: false
- title: Cali's Finest Landscaping
  url: https://www.calisfinestlandscaping.com/
  main_url: https://www.calisfinestlandscaping.com/
  description: >
    A team of hard-working, quality-obsessed landscaping professionals looking to take dreams and transform them into reality.
  categories:
    - Business
  built_by: David Krasniy
  built_by_url: http://dkrasniy.com
  featured: false
- title: Vazco
  url: https://www.vazco.eu
  main_url: https://www.vazco.eu
  description: >
    Vazco works for clients from all around the world in future-proof technologies and help them build better products.
  categories:
    - Agency
    - Web Development
    - Blog
    - Business
    - Technology
  built_by: Vazco
  built_by_url: https://www.vazco.eu
  featured: false
- title: Major League Eating
  main_url: https://majorleagueeating.com
  url: https://majorleagueeating.com
  description: >
    Major League Eating is the professional competitive eating organization that runs the Nathan’s Famous Coney Island Hot Dog eating contest on July 4th, among other eating events.
  categories:
    - Entertainment
    - Sports
  built_by: Carmen Cincotti
  built_by_url: https://github.com/ccincotti3
  featured: false
- title: APIs You Won't Hate
  url: https://apisyouwonthate.com/blog
  main_url: https://apisyouwonthate.com
  source_url: http://github.com/apisyouwonthate/apisyouwonthate.com
  description: >
    API development is a topic very close to our hearts. APIs You Won't Hate is a team and community dedicated to learning, writing, sharing ideas and bettering understanding of API practices. Together we can erradicate APIs we hate.
  categories:
    - Blog
    - Education
    - eCommerce
    - API
    - Community
    - Learning
    - Open Source
    - Technology
    - Web Development
  built_by: Mike Bifulco
  built_by_url: https://github.com/mbifulco
  featured: false
- title: Sankarsan Kampa
  main_url: "https://traction.one"
  url: "https://traction.one"
  description: Full time programmer, part time gamer, exploring the details of programmable systems and how to stretch their capabilities.
  featured: false
  categories:
    - Portfolio
    - Freelance
- title: AwesomeDocs
  main_url: "https://awesomedocs.traction.one/"
  url: "https://awesomedocs.traction.one/install"
  source_url: "https://github.com/AwesomeDocs/website"
  description: An awesome documentation website generator!
  featured: false
  categories:
    - Open Source
    - Web Development
    - Technology
    - Documentation
  built_by: Sankarsan Kampa
  built_by_url: "https://traction.one"
- title: Prism Programming Language
  main_url: "https://prism.traction.one/"
  url: "https://prism.traction.one/"
  source_url: "https://github.com/PrismLang/website"
  description: Interpreted, high-level, programming language.
  featured: false
  categories:
    - Programming
    - Open Source
    - Technology
    - Documentation
  built_by: Sankarsan Kampa
  built_by_url: "https://traction.one"
- title: Arnondora
  main_url: "https://arnondora.in.th/"
  url: "https://arnondora.in.th/"
  source_url: "https://github.com/arnondora/arnondoraBlog"
  description: Arnondora is a personal blog by Arnon Puitrakul
  categories:
    - Blog
    - Programming
    - Technology
  built_by: Arnon Puitrakul
  built_by_url: "https://arnondora.in.th/"
  featured: false
- title: KingsDesign
  url: "https://www.kingsdesign.com.au/"
  main_url: "https://www.kingsdesign.com.au/"
  description: KingsDesign is a Hobart based web design and development company. KingsDesign creates, designs, measures and improves web based solutions for businesses and organisations across Australia.
  categories:
    - Agency
    - Technology
    - Portfolio
    - Consulting
    - User Experience
  built_by: KingsDesign
  built_by_url: "https://www.kingsdesign.com.au"
- title: EasyFloh | Easy Flows for all
  url: "https://www.easyfloh.com"
  main_url: "https://www.easyfloh.com"
  description: >
    EasyFloh is for creating simple flows for your organisation. An organisation
    can design own flows with own stages.
  categories:
    - Business
    - Landing Page
  built_by: Vikram Aroskar
  built_by_url: "https://medium.com/@vikramaroskar"
  featured: false
- title: Home Alarm Report
  url: https://homealarmreport.com/
  main_url: https://homealarmreport.com/
  description: >
    Home Alarm Report is dedicated to helping consumers make informed decisions
    about home security solutions. The site was easily migrated from a legacy WordPress
    installation and the dev team chose Gatsby for its site speed and SEO capabilities.
  categories:
    - Blog
    - Business
    - SEO
    - Technology
  built_by: Centerfield Media
  built_by_url: https://www.centerfield.com
- title: Just | FX for treasurers
  url: "https://www.gojust.com"
  main_url: "https://www.gojust.com"
  description: >
    Just provides a single centralized view of FX for corporate treasurers. See interbank market prices, and access transaction cost analysis.
  categories:
    - Finance
    - Technology
  built_by: Bejamas
  built_by_url: "https://bejamas.io/"
  featured: false
- title: Bureau for Good | Nonprofit branding, web and print communications
  url: "https://www.bureauforgood.com"
  main_url: "https://www.bureauforgood.com"
  description: >
    Bureau for Good helps nonprofits explain why they matter across digital & print media. Bureau for Good crafts purpose-driven identities, websites & print materials for changemakers.
  categories:
    - Nonprofit
    - Agency
    - Design
  built_by: Bejamas
  built_by_url: "https://bejamas.io/"
  featured: false
- title: Atelier Cartier Blumen
  url: "https://www.ateliercartier.ch"
  main_url: "https://www.ateliercartier.ch"
  description: >
    Im schönen Kreis 6 in Zürich kreiert Nicole Cartier Blumenkompositionen anhand Charaktereigenschaften oder Geschichten zur Person an. Für wen ist Dein Blumenstrauss gedacht? Einzigartige Floristik Blumensträusse, Blumenabos, Events, Shootings. Site designed by https://www.stolfo.co
  categories:
    - eCommerce
    - Design
  built_by: Bejamas
  built_by_url: "https://bejamas.io/"
  featured: false
- title: Veronym – Cloud Security Service Provider
  url: "https://www.veronym.com"
  main_url: "https://www.veronym.com"
  description: >
    Veronym is securing your digital transformation. A comprehensive Internet security solution for business. Stay safe no matter how, where and when you connect.
  categories:
    - Security
    - Technology
    - Business
  built_by: Bejamas
  built_by_url: "https://bejamas.io/"
  featured: false
- title: Devahoy
  url: "https://devahoy.com/"
  main_url: "https://devahoy.com/"
  description: >
    Devahoy is a personal blog written in Thai about software development.
  categories:
    - Blog
    - Programming
  built_by: Chai Phonbopit
  built_by_url: "https://github.com/phonbopit"
  featured: false
- title: Venus Lover
  url: https://venuslover.com
  main_url: https://venuslover.com
  description: >
    Venus Lover is a mobile app for iOS and Android so you can read your daily horoscope and have your natal chart, including the interpretation of the ascendant, planets, houses and aspects.
  categories:
    - App
    - Consulting
    - Education
    - Landing Page
- title: Write/Speak/Code
  url: https://www.writespeakcode.com/
  main_url: https://www.writespeakcode.com/
  description: >
    Write/Speak/Code is a non-profit on a mission to promote the visibility and leadership of technologists with marginalized genders through peer-led professional development.
  categories:
    - Community
    - Nonprofit
    - Open Source
    - Conference
  built_by: Nicola B.
  built_by_url: https://www.linkedin.com/in/nicola-b/
  featured: false
- title: Daniel Spajic
  url: https://danieljs.tech/
  main_url: https://danieljs.tech/
  source_url: https://github.com/dspacejs/portfolio
  description: >
    Passionate front-end developer with a deep, yet diverse skillset.
  categories:
    - Portfolio
    - Programming
    - Freelance
  built_by: Daniel Spajic
  featured: false
- title: Cosmotory
  url: https://cosmotory.netlify.com/
  main_url: https://cosmotory.netlify.com/
  description: >
    This is the educational blog containing various courses,learning materials from various authors from all over the world.
  categories:
    - Blog
    - Community
    - Nonprofit
    - Open Source
    - Education
  built_by: Hanishraj B Rao.
  built_by_url: https://hanishrao.netlify.com/
  featured: false
- title: Armorblox | Security Powered by Understanding
  url: https://www.armorblox.com
  main_url: https://www.armorblox.com
  description: >
    Armorblox is a venture-backed stealth cybersecurity startup, on a mission to build a game-changing enterprise security platform.
  categories:
    - Security
    - Technology
    - Business
  built_by: Bejamas
  built_by_url: https://bejamas.io
  featured: false
- title: Mojo
  url: https://www.mojo.is
  main_url: https://www.mojo.is/
  description: >
    We help companies create beautiful digital experiences
  categories:
    - Agency
    - Technology
    - Consulting
    - User Experience
    - Web Development
  featured: false
- title: Marcel Hauri
  url: https://marcelhauri.ch/
  main_url: https://marcelhauri.ch/
  description: >
    Marcel Hauri is an award-winning Magento developer and e-commerce specialist.
  categories:
    - Portfolio
    - Blog
    - Programming
    - Community
    - Open Source
    - eCommerce
  built_by: Marcel Hauri
  built_by_url: https://marcelhauri.ch
  featured: false
- title: Projektmanagementblog
  url: https://www.projektmanagementblog.de
  main_url: https://www.projektmanagementblog.de/
  source_url: https://github.com/StephanWeinhold/pmblog
  description: >
    Thoughts about modern project management. Built with Gatsby and Tachyons, based on Advanced Starter.
  categories:
    - Blog
  built_by: Stephan Weinhold
  built_by_url: https://stephanweinhold.com/
  featured: false
- title: Anthony Boyd Graphics
  url: https://www.anthonyboyd.graphics/
  main_url: https://www.anthonyboyd.graphics/
  description: >
    Free Graphic Design Resources by Anthony Boyd
  categories:
    - Portfolio
  built_by: Anthony Boyd
  built_by_url: https://www.anthonyboyd.com/
  featured: false
- title: Relocation Hero
  url: https://relocationhero.com
  main_url: https://relocationhero.com
  description: >
    Blog with FAQs related to Germany relocation. Built with Gatsby.
  categories:
    - Blog
    - Consulting
    - Community
  featured: false
- title: Zoe Rodriguez
  url: https://zoerodrgz.com
  main_url: https://zoerodrgz.com
  description: >
    Portfolio for Los Angeles-based designer Zoe Rodriguez. Built with Gatsby.
  categories:
    - Portfolio
    - Design
  built_by: Chase Ohlson
  built_by_url: https://chaseohlson.com
  featured: false
- title: TriActive USA
  url: https://triactiveusa.com
  main_url: https://triactiveusa.com
  description: >
    Website and blog for TriActive USA. Built with Gatsby.
  categories:
    - Landing Page
    - Business
  built_by: Chase Ohlson
  built_by_url: https://chaseohlson.com
- title: LaunchDarkly
  url: https://launchdarkly.com/
  main_url: https://launchdarkly.com/
  description: >
    LaunchDarkly is the feature management platform that software teams use to build better software, faster.
  categories:
    - Technology
    - Marketing
  built_by: LaunchDarkly
  built_by_url: https://launchdarkly.com/
  featured: false
- title: Arpit Goyal
  url: https://arpitgoyal.com
  main_url: https://arpitgoyal.com
  source_url: https://github.com/92arpitgoyal/ag-blog
  description: >
    Blog and portfolio website of a Front-end Developer turned Product Manager.
  categories:
    - Blog
    - Portfolio
    - Technology
    - User Experience
  built_by: Arpit Goyal
  built_by_url: https://twitter.com/_arpitgoyal
  featured: false
- title: Portfolio of Cole Townsend
  url: https://twnsnd.co
  main_url: https://twnsnd.co
  description: Portfolio of Cole Townsend, Product Designer
  categories:
    - Portfolio
    - User Experience
    - Web Development
    - Design
  built_by: Cole Townsend
  built_by_url: https://twitter.com/twnsndco
- title: Jana Desomer
  url: https://www.janadesomer.be/
  main_url: https://www.janadesomer.be/
  description: >
    I'm Jana, a digital product designer with coding skills, based in Belgium
  categories:
    - Portfolio
  built_by: Jana Desomer Designer/Developer
  built_by_url: https://www.janadesomer.be/
  featured: false
- title: Carbon8 Regenerative Agriculture
  url: https://www.carbon8.org.au/
  main_url: https://www.carbon8.org.au/
  description: >
    Carbon8 is a Not for Profit charity that supports Aussie farmers to transition to regenerative agriculture practices and rebuild the carbon (organic matter) in their soil from 1% to 8%.
  categories:
    - Nonprofit
    - eCommerce
  built_by: Little & Big
  built_by_url: "https://www.littleandbig.com.au/"
  featured: false
- title: Reactgo blog
  url: https://reactgo.com/
  main_url: https://reactgo.com/
  description: >
    It provides tutorials & articles about modern open source web technologies such as react,vuejs and gatsby.
  categories:
    - Blog
    - Education
    - Programming
    - Web Development
  built_by: Sai gowtham
  built_by_url: "https://twitter.com/saigowthamr"
  featured: false
- title: City Springs
  url: https://citysprings.com/
  main_url: https://citysprings.com/
  description: >
    Sandy Springs is a city built on creative thinking and determination. They captured a bold vision for a unified platform to bring together new and existing information systems. To get there, the Sandy Springs communications team partnered with Mediacurrent on a new Drupal 8 decoupled platform architecture with a Gatsbyjs front end to power both the City Springs website and its digital signage network. Now, the Sandy Springs team can create content once and publish it everywhere.
  categories:
    - Community
    - Government
  built_by: Mediacurrent
  built_by_url: https://www.mediacurrent.com
  featured: false
- title: Behalf
  url: https://www.behalf.no/
  main_url: https://www.behalf.no/
  description: >
    Behalf is Norwegian based digital design agency.
  categories:
    - Agency
    - Portfolio
    - Business
    - Consulting
    - Design
    - Design System
    - Marketing
    - Web Development
    - User Experience
  built_by: Behalf
  built_by_url: https://www.behalf.no/
  featured: false
- title: Saxenhammer & Co.
  url: https://saxenhammer-co.com/
  main_url: https://saxenhammer-co.com/
  description: >
    Saxenhammer & Co. is a leading boutique investment bank in Continental Europe. The firm’s strong track record is comprised of the execution of 200 successful transactions across all major industries.
  categories:
    - Consulting
    - Finance
    - Business
  built_by: Axel Fuhrmann
  built_by_url: https://axelfuhrmann.com/
  featured: false
- title: UltronEle
  url: http://ultronele.com
  main_url: https://runbytech.github.io/ueofcweb/
  source_url: https://github.com/runbytech/ueofcweb
  description: >
    UltronEle is a light, fast, simple yet interesting serverless e-learning CMS based on GatsbyJS. It aims to provide a easy-use product for tutors, teachers, instructors from all kinks of fields with near-zero efforts to setup their own authoring tool and content publish website.
  categories:
    - Education
    - Consulting
    - Landing Page
    - Web Development
    - Open Source
    - Learning
  built_by: RunbyTech
  built_by_url: http://runbytech.co
  featured: false
- title: Nick Selvaggio
  url: https://nickgs.com/
  main_url: https://nickgs.com/
  description: >
    The personal website of Nick Selvaggio. Long Island based web developer, teacher, and technologist.
  categories:
    - Consulting
    - Programming
    - Web Development
  featured: false
- title: Free & Open Source Gatsby Themes by LekoArts
  main_url: "https://themes.lekoarts.de"
  url: "https://themes.lekoarts.de"
  source_url: "https://github.com/LekoArts/gatsby-themes/tree/master/www"
  built_by: LekoArts
  built_by_url: "https://github.com/LekoArts"
  description: >-
    Get high-quality and customizable Gatsby themes to quickly bootstrap your website! Choose from many professionally created and impressive designs with a wide variety of features and customization options. Use Gatsby Themes to take your project to the next level and let you and your customers take advantage of the many benefits Gatsby has to offer.
  categories:
    - Open Source
    - Directory
    - Marketing
    - Landing Page
  featured: false
- title: Lars Roettig
  url: https://larsroettig.dev/
  main_url: https://larsroettig.dev/
  description: >
    Lars Roettig is a Magento Maintainer and e-commerce specialist. On his Blog, he writes Software Architecture and Magento Development.
  categories:
    - Portfolio
    - Blog
    - Programming
    - Community
    - Open Source
    - eCommerce
  built_by: Lars Roettig
  built_by_url: https://larsroettig.dev/
  featured: false
- title: Cade Kynaston
  url: https://cade.codes
  main_url: https://cade.codes
  source_url: https://github.com/cadekynaston/gatsby-portfolio
  description: >
    Cade Kynaston's Portfolio
  categories:
    - Portfolio
  built_by: Cade Kynaston
  built_by_url: https://github.com/cadekynaston
  featured: false
- title: Growable Meetups
  url: https://www.growable.io/
  main_url: https://www.growable.io/
  description: >
    Growable - Events to Accelerate your career in Tech. Made with <3 with Gatsby, React & Netlify by Talent Point in London.
  categories:
    - Event
    - Technology
    - Education
    - Community
    - Conference
  built_by: Talent Point
  built_by_url: https://github.com/talent-point/
  featured: false
- title: Fantastic Metropolis
  main_url: https://fantasticmetropolis.com
  url: https://fantasticmetropolis.com
  description: >
    Fantastic Metropolis ran between 2001 and 2006, highlighting the potential of literary science fiction and fantasy.
  categories:
    - Entertainment
  built_by: Luis Rodrigues
  built_by_url: https://goblindegook.com
  featured: false
- title: Simon Koelewijn
  main_url: https://simonkoelewijn.nl
  url: https://simonkoelewijn.nl
  description: >
    Personal blog of Simon Koelewijn, where he blogs about UX, analytics and web development (in Dutch). Made awesome and fast by using Gatsby 2.x (naturally) and gratefully using Netlify and Netlify CMS.
  categories:
    - Freelance
    - Blog
    - Web Development
    - User Experience
  built_by: Simon Koelewijn
  built_by_url: https://simonkoelewijn.nl
  featured: false
- title: Raconteur Careers
  main_url: https://careers.raconteur.net
  url: https://careers.raconteur.net
  description: >
    Raconteur is a London-based publishing house and content marketing agency. We have built this careers portal Gatsby v2 with TypeScript, Styled-Components, React-Spring and Contentful.
  categories:
    - Media
    - Marketing
    - Landing Page
  built_by: Jacob Herper
  built_by_url: https://herper.io
  featured: false
- title: Frankly Steve
  url: https://www.franklysteve.com/
  main_url: https://www.franklysteve.com/
  description: >
    Wedding photography with all the hugs, tears, kisses, smiles, laughter, banter, kids up trees, friends in hedges.
  categories:
    - Photography
    - Portfolio
  built_by: Little & Big
  built_by_url: "https://www.littleandbig.com.au/"
  featured: false
- title: Eventos orellana
  description: >-
    We are a company dedicated to providing personalized and professional advice
    for the elaboration and coordination of social and business events.
  main_url: "https://eventosorellana.com/"
  url: "https://eventosorellana.com/"
  featured: false
  categories:
    - Gallery
  built_by: Ramón Chancay
  built_by_url: "https://ramonchancay.me/"
- title: DIA Supermercados
  main_url: https://dia.com.br
  url: https://dia.com.br
  description: >-
    Brazilian retailer subsidiary, with more than 1,100 stores in Brazil, focusing on low prices and exclusive DIA Products.
  categories:
    - Business
  built_by: CloudDog
  built_by_url: https://clouddog.com.br
  featured: false
- title: AntdSite
  main_url: https://antdsite.yvescoding.org
  url: https://antdsite.yvescoding.org
  description: >-
    A static docs generator based on Ant Design and GatsbyJs.
  categories:
    - Documentation
  built_by: Yves Wang
  built_by_url: https://antdsite.yvescoding.org
- title: Fourpost
  url: https://www.fourpost.com
  main_url: https://www.fourpost.com
  description: >
    Fourpost is a shopping destination for today’s family that combines the best brands and experiences under one roof.
  categories:
    - Marketing
  built_by: Fourpost
  built_by_url: https://github.com/fourpost
  featured: false
- title: ReactStudy Blog
  url: https://elated-lewin-51cf0d.netlify.com
  main_url: https://elated-lewin-51cf0d.netlify.com
  description: >
    Belong to your own blog by gatsby
  categories:
    - Blog
  built_by: 97thjingba
  built_by_url: https://github.com/97thjingba
  featured: false
- title: George
  main_url: https://kind-mestorf-5a2bc0.netlify.com
  url: https://kind-mestorf-5a2bc0.netlify.com
  description: >
    shiny new web built with Gatsby
  categories:
    - Blog
    - Portfolio
    - Gallery
    - Landing Page
    - Design
    - Web Development
    - Open Source
    - Science
  built_by: George Davituri
  featured: false

- title: CEO amp
  main_url: https://www.ceoamp.com
  url: https://www.ceoamp.com
  description: >
    CEO amp is an executive training programme to amplify a CEO's voice in the media. This site was built with Gatsby v2, Styled-Components, TypeScript and React Spring.
  categories:
    - Consulting
    - Entrepreneurship
    - Marketing
    - Landing Page
  built_by: Jacob Herper
  built_by_url: https://herper.io
  featured: false
- title: QuantumBlack
  main_url: https://www.quantumblack.com/
  url: https://www.quantumblack.com/
  description: >
    We help companies use data to make distinctive, sustainable and significant improvements to their performance.
  categories:
    - Technology
    - Consulting
    - Data
    - Design
  built_by: Richard Westenra
  built_by_url: https://www.richardwestenra.com/
  featured: false
- title: Coffeeshop Creative
  url: https://www.coffeeshopcreative.ca
  main_url: https://www.coffeeshopcreative.ca
  description: >
    Marketing site for a Toronto web design and videography studio.
  categories:
    - Marketing
    - Agency
    - Design
    - Video
    - Web Development
  built_by: Michael Uloth
  built_by_url: https://www.michaeluloth.com
  featured: false
- title: Daily Hacker News
  url: https://dailyhn.com
  main_url: https://dailyhn.com
  description: >
    Daily Hacker News presents the top five stories from Hacker News daily.
  categories:
    - Entertainment
    - Design
    - Web Development
    - Technology
    - Science
  built_by: Joeri Smits
  built_by_url: https://joeri.dev
  featured: false
- title: Grüne Dresden
  main_url: https://ltw19dresden.de
  url: https://ltw19dresden.de
  description: >
    This site was built for the Green Party in Germany (Bündnis 90/Die Grünen) for their local election in Dresden, Saxony. The site was built with Gatsby v2 and Styled-Components.
  categories:
    - Government
    - Nonprofit
  built_by: Jacob Herper
  built_by_url: https://herper.io
- title: Gratsy
  url: https://gratsy.com/
  main_url: https://gratsy.com/
  description: >
    Gratsy: Feedback To Give Back
  categories:
    - Agency
    - Marketing
    - Landing Page
  built_by: Whalar
  built_by_url: https://whalar.com/
  featured: false
- title: deepThreads
  main_url: https://deepthreads.com
  url: https://deepthreads.com/
  description: >
    deepThreads is a shiny new website built with Gatsby v2.  We make art using deep learning along with print on demand providers to create some cool stuff!
  categories:
    - eCommerce
  built_by: Kyle Kitlinski
  built_by_url: http://github.com/k-kit
  featured: false
- title: Smoopit
  main_url: https://smoopit.com
  url: https://smoopit.com/
  description: >
    Smoopit helps you schedule meetings without the extra effort of checking your availability or back-and-forth emails.
  categories:
    - Business
    - Productivity
  built_by: Chandra Bhushan
  built_by_url: https://github.com/chandu2304
  featured: false
- title: Mill3 Studio
  main_url: https://mill3.studio/en/
  url: https://mill3.studio/en/
  description: >
    Our agency specializes in the analysis, strategy and development of digital products.
  categories:
    - Agency
    - Portfolio
  built_by: Mill3
  built_by_url: https://mill3.studio/en/
  featured: false
- title: Zellement
  main_url: https://www.zellement.com
  url: https://www.zellement.com
  description: >
    Online portfolio of Dan Farrow from Nottingham, UK.
  categories:
    - Portfolio
  built_by: Zellement
  built_by_url: https://www.zellement.com
  featured: false
- title: Fullstack HQ
  url: https://fullstackhq.com/
  main_url: https://fullstackhq.com/
  description: >
    Get immediate access to a battle-tested team of designers and developers on a pay-as-you-go monthly subscription.
  categories:
    - Agency
    - Consulting
    - Freelance
    - Marketing
    - Portfolio
    - Web Development
    - App
    - Business
    - Design
    - JavaScript
    - Technology
    - User Experience
    - Web Development
    - eCommerce
    - WordPress
  built_by: Fullstack HQ
  built_by_url: https://fullstackhq.com/
  featured: false
- title: Cantas
  main_url: https://www.cantas.co.jp
  url: https://www.cantas.co.jp
  description: >
    Cantas is digital marketing company in Japan.
  categories:
    - Business
    - Agency
  built_by: Cantas
  built_by_url: https://www.cantas.co.jp
  featured: false
- title: Sheringham Shantymen
  main_url: https://www.shantymen.com/
  url: https://www.shantymen.com/
  description: >
    The Sheringham Shantymen are a sea shanty singing group that raise money for the RNLI in the UK.
  categories:
    - Music
    - Community
    - Entertainment
    - Nonprofit
  built_by: Zellement
  built_by_url: https://www.zellement.com/
  featured: false
- title: WP Spark
  main_url: https://wpspark.io/
  url: https://wpspark.io/
  description: >
    Create blazing fast website with WordPress and our Gatsby themes.
  categories:
    - Agency
    - Community
    - Blog
    - WordPress
  built_by: wpspark
  built_by_url: https://wpspark.io/
- title: Ronald Langeveld
  description: >
    Ronald Langeveld's blog and Web Development portfolio website.
  main_url: "https://www.ronaldlangeveld.com"
  url: "https://www.ronaldlangeveld.com"
  categories:
    - Blog
    - Web Development
    - Freelance
    - Portfolio
    - Consulting
  featured: false
- title: Golfonaut
  description: >
    Golfonaut - Golf application for Apple Watch
  main_url: https://golfonaut.io
  url: https://golfonaut.io
  categories:
    - App
    - Sports
  featured: false
- title: Anton Sten - UX Lead/Design
  url: https://www.antonsten.com
  main_url: https://www.antonsten.com
  description: Anton Sten leads UX for design-driven companies.
  categories:
    - User Experience
    - Blog
    - Freelance
    - Portfolio
    - Consulting
    - Agency
    - Design
  featured: false
- title: Rashmi AP - Front-end Developer
  main_url: http://rashmiap.me
  url: http://rashmiap.me
  featured: false
  description: >
    Rashmi AP's Personal Portfolio Website
  source_url: https://github.com/rashmiap/personal-website-react
  categories:
    - Portfolio
    - Open Source
  built_by: Rashmi AP
  built_by_url: http://rashmiap.me
- title: OpenSourceRepos - Blogs for open source repositories
  main_url: https://opensourcerepos.com
  url: https://opensourcerepos.com
  featured: false
  description: >
    Open Source Repos is a blog site for explaining the architecture, code-walkthrough and key takeways for the GitHub repository. Out main aim to is to help more developers contribute to open source projects.
  source_url: https://github.com/opensourcerepos/blogs
  categories:
    - Open Source
    - Design
    - Design System
    - Blog
  built_by: OpenSourceRepos Team
  built_by_url: https://opensourcerepos.com
- title: Sheelah Brennan - Front-End/UX Engineer
  main_url: https://sheelahb.com
  url: https://sheelahb.com
  featured: false
  description: >
    Sheelah Brennan's web development blog
  categories:
    - Blog
    - Web Development
    - Design
    - Freelance
    - Portfolio
  built_by: Sheelah Brennan
- title: Delinx.Digital - Web and Mobile Development Agency based in Sofia, Bulgaria
  main_url: https://delinx.digital
  url: https://delinx.digital/solutions
  description: >
    Delinx.digital is a software development oriented digital agency based in Sofia, Bulgaria. We develop bespoke software solutions using  WordPress, WooCommerce, Shopify, eCommerce, React.js, Node.js, PHP, Laravel and many other technologies.
  categories:
    - Agency
    - Web Development
    - Design
    - eCommerce
    - WordPress
  featured: false
- title: Cameron Nuckols - Articles, Book Notes, and More
  main_url: https://nucks.co
  url: https://nucks.co
  description: >
    This site hosts all of Cameron Nuckols's writing on entrepreneurship, startups, money, fitness, self-education, and self-improvement.
  categories:
    - Blog
    - Entrepreneurship
    - Business
    - Productivity
    - Technology
    - Marketing
  featured: false
- title: Hayato KAJIYAMA - Portfolio
  main_url: "https://hyakt.dev"
  url: "https://hyakt.dev"
  source_url: "https://github.com/hyakt/hyakt.github.io"
  featured: false
  categories:
    - Portfolio
- title: Skirtcraft - Unisex Skirts with Large Pockets
  main_url: https://skirtcraft.com
  url: https://skirtcraft.com/products
  source_url: https://github.com/jqrn/skirtcraft-web
  description: >
    Skirtcraft sells unisex skirts with large pockets, made in the USA. Site built with TypeScript and styled-components, with Tumblr-sourced blog posts.
  categories:
    - eCommerce
    - Blog
  built_by: Joe Quarion
  built_by_url: https://github.com/jqrn
  featured: false
- title: Vermarc Sport
  main_url: https://www.vermarcsport.com/
  url: https://www.vermarcsport.com/
  description: >
    Vermarc Sport offers a wide range of cycle clothing, cycling jerseys, bib shorts, rain gear and accessories, as well for the summer, the mid-season (autumn / spring) and the winter.
  categories:
    - eCommerce
  built_by: BrikL
  built_by_url: https://github.com/Brikl
- title: Cole Ruche
  main_url: https://coleruche.com
  url: https://coleruche.com
  source_url: https://github.com/kingingcole/myblog
  description: >
    The personal website and blog for Emeruche "Cole" Ikenna, front-end web developer from Nigeria.
  categories:
    - Blog
    - Portfolio
  built_by: Emeruche "Cole" Ikenna
  built_by_url: https://twitter.com/cole_ruche
  featured: false
- title: Abhith Rajan - Coder, Blogger, Biker, Full Stack Developer
  main_url: https://www.abhith.net/
  url: https://www.abhith.net/
  source_url: https://github.com/Abhith/abhith.net
  description: >
    abhith.net is a portfolio website of Abhith Rajan, a full stack developer. Sharing blog posts, recommended videos, developer stories and services with the world through this site.
  categories:
    - Portfolio
    - Blog
    - Programming
    - Open Source
    - Technology
  built_by: Abhith Rajan
  built_by_url: https://github.com/Abhith
  featured: false
- title: Mr & Mrs Wilkinson
  url: https://thewilkinsons.netlify.com/
  main_url: https://thewilkinsons.netlify.com/
  source_url: https://github.com/davemullenjnr/the-wilkinsons
  description: >
    A one-page wedding photography showcase using Gatsby Image and featuring a lovely hero and intro section.
  categories:
    - Photography
  built_by: Dave Mullen Jnr
  built_by_url: https://davemullenjnr.co.uk
  featured: false
- title: Gopesh Gopinath - Full Stack JavaScript Developer
  url: https://www.gopeshgopinath.com
  main_url: https://www.gopeshgopinath.com
  source_url: https://github.com/GopeshMedayil/gopeshgopinath.com
  description: >
    Gopesh Gopinath's Personal Portfolio Website
  categories:
    - Portfolio
    - Open Source
  built_by: Gopesh Gopinath
  built_by_url: https://www.gopeshgopinath.com
  featured: false
- title: Misael Taveras - FrontEnd Developer
  url: https://taverasmisael.com
  main_url: https://taverasmisael.com
  source_url: https://github.com/taverasmisael/taverasmisael
  description: >
    Personal site and bloging about learning FrontEnd web development in spanish.
  categories:
    - Portfolio
    - Open Source
    - Blog
    - JavaScript
    - Web Development
  built_by: Misael Taveras
  built_by_url: https://taverasmisael.com
  featured: false
- title: Le Reacteur
  url: https://www.lereacteur.io/
  main_url: https://www.lereacteur.io/
  description: >
    Le Reacteur is the first coding bootcamp dedicated to web and mobile apps development (iOS/Android). We offer intensive sessions to train students in a short time (10 weeks). Our goal is to pass on to our students in less than 3 months what they would have learned in 2 years. To achieve this ambitious challenge, our training is based on learning JavaScript (Node.js, Express, ReactJS, React Native).
  categories:
    - JavaScript
    - Learning
    - Mobile Development
    - Web Development
  built_by: Farid Safi
  built_by_url: https://twitter.com/FaridSafi
  featured: false
- title: Cinch
  url: https://www.cinch.co.uk
  main_url: https://www.cinch.co.uk
  description: >
    Cinch is a hub for car supermarkets and dealers to show off their stock. The site only lists second-hand cars that are seven years old or younger, with less than 70,000 miles on the clock.
  categories:
    - Entrepreneurship
    - Business
  built_by: Somo
  built_by_url: https://www.somoglobal.com
  featured: false
- title: Recetas El Universo
  description: >-
    Recipes and videos with the best of Ecuadorian cuisine.
    Collectable recipes from Diario El Universo.
  main_url: "https://recetas-eu.netlify.com/"
  url: "https://recetas-eu.netlify.com/"
  featured: false
  categories:
    - Blog
    - WordPress
    - Food
  built_by: Ramón Chancay
  built_by_url: "https://ramonchancay.me/"
- title: NuBrakes
  url: https://nubrakes.com/
  main_url: https://nubrakes.com/
  description: >
    NuBrakes is the mobile brake repair company that comes to you! We perform brake pad, caliper, and rotor replacement at your office, apartment or home!
  categories:
    - Business
    - Entrepreneurship
  featured: false
- title: Third and Grove
  url: https://www.thirdandgrove.com
  main_url: https://www.thirdandgrove.com
  source_url: https://github.com/thirdandgrove/tagd8_gatsby
  description: >
    A digital agency slaying the mundane one pixel at a time.
  categories:
    - Agency
    - Marketing
    - Open Source
    - Technology
  built_by: Third and Grove
  built_by_url: https://www.thirdandgrove.com
  featured: false
- title: Le Bikini
  url: https://lebikini.com
  main_url: https://lebikini.com
  description: >
    New website for Toulouse's most iconic concert hall.
  categories:
    - Music
  built_by: Antoine Rousseau
  built_by_url: https://antoine.rousseau.im
  featured: false
- title: Jimmy Truong's Portfolio
  url: https://jimmytruong.ca
  main_url: https://jimmytruong.ca
  description: >
    This porfolio is a complication of all projects done during my time at BCIT D3 (Digital Design and Development) program and after graduation.
  categories:
    - Portfolio
    - Web Development
  built_by: Jimmy Truong
  built_by_url: https://jimmytruong.ca
  featured: false
- title: Quick Stop Nicaragua
  main_url: https://quickstopnicaragua.com
  url: https://quickstopnicaragua.com
  description: >
    Convenience Store Website
  categories:
    - Food
  built_by: Gerald Martinez
  built_by_url: https://twitter.com/GeraldM_92
  featured: false
- title: XIEL
  main_url: https://xiel.dev
  url: https://xiel.dev
  source_url: https://github.com/xiel/xiel
  description: >
    I'm a freelance front-end developer from Berlin who creates digital experiences that everyone likes to use.
  categories:
    - Portfolio
    - Blog
  built_by: Felix Leupold
  built_by_url: https://twitter.com/xiel
  featured: false
- title: Nicaragua Best Guides
  main_url: https://www.nicaraguasbestguides.com
  url: https://www.nicaraguasbestguides.com
  description: >
    Full-Service Tour Operator and Destination Management Company (DMC)
  categories:
    - Agency
    - Travel
  built_by: Gerald Martinez
  built_by_url: https://twitter.com/GeraldM_92
  featured: false
- title: Thoughts and Stuff
  main_url: http://thoughtsandstuff.com
  url: http://thoughtsandstuff.com
  source_url: https://github.com/robmarshall/gatsby-tns
  description: >
    A simple easy to read blog. Minimalistic, focusing on content over branding. Includes RSS feed.
  categories:
    - Accessibility
    - Blog
    - WordPress
  built_by: Robert Marshall
  built_by_url: https://robertmarshall.dev
  featured: false
- title: Tracli
  url: https://tracli.rootvan.com/
  main_url: https://tracli.rootvan.com/
  source_url: https://github.com/ridvankaradag/tracli-landing
  description: >
    A command line app that tracks your time
  categories:
    - Productivity
    - Technology
    - Landing Page
  built_by: Ridvan Karadag
  built_by_url: http://www.rootvan.com
  featured: false
- title: Fifteen Seconds Istanbul
  url: https://fifteenseconds.istanbul/
  main_url: https://fifteenseconds.istanbul/
  description: >
    Landing page of FifteenSeconds Istanbul Event
  categories:
    - Event
    - Conference
    - Business
    - Landing Page
  built_by: İbrahim Telman
  built_by_url: https://github.com/ibrahimtelman/
  featured: false
- title: spon.io
  url: https://www.spon.io
  main_url: https://www.spon.io
  source_url: https://github.com/magicspon/spon.io
  description: >
    Portfolio for frontend web developer, based in Bristol UK
  categories:
    - Portfolio
  built_by: Dave Stockley
  built_by_url: https://www.spon.io
  featured: false
- title: BBS
  url: https://big-boss-studio.com
  main_url: https://big-boss-studio.com
  description: >
    For 11 years, we help great brands in their digital transformation, offering all our expertise for their needs. Technical consulting, UX, design, technical integration and maintenance.
  categories:
    - Agency
    - JavaScript
    - Web Development
  built_by: BBS
  built_by_url: https://big-boss-studio.com
  featured: false
- title: Appes - Meant to evolve
  main_url: https://appes.co
  url: https://appes.co
  description: >
    Appes is all about apps and evolution. We help companies to build mobile and
    web products.
  categories:
    - Agency
    - Mobile Development
    - Web Development
    - Technology
  built_by: Appes
  built_by_url: https://appes.co
  featured: false
- title: Intern
  url: https://intern.imedadel.me
  main_url: https://intern.imedadel.me
  description: >
    Intern is a job board for getting internships in tech, design, marketing, and more. It's built entirely with Gatsby.
  categories:
    - Directory
    - Technology
  built_by: Imed Adel
  built_by_url: https://imedadel.me
  featured: false
- title: Global Citizen Foundation
  main_url: https://www.globalcitizenfoundation.org
  url: https://www.globalcitizenfoundation.org
  description: >
    In the digital economy, we are Global Citizens and the currency is Personal Data
  categories:
    - Nonprofit
  built_by: The Delta Studio
  built_by_url: https://www.thedelta.io
  featured: false
- title: GatsbyFinds
  main_url: https://gatsbyfinds.netlify.com
  url: https://gatsbyfinds.netlify.com
  source_url: https://github.com/bvlktech/GatsbyFinds
  description: >
    GatsbyFinds is a website built ontop of Gatsby v2 by providing developers with a showcase of all the lastest projects made with the beloved GatsbyJS.
  categories:
    - Portfolio
    - Gallery
  built_by: Bvlktech
  built_by_url: https://twitter.com/bvlktech
  featured: false
- title: AFEX Commodities Exchange
  main_url: https://afexnigeria.com
  url: https://afexnigeria.com
  description: >
    AFEX Nigeria strives to transform Nigerian agriculture by creating more bargaining power to smallholder farmers, access to information, and secure storage.
  categories:
    - Blog
    - Business
    - Finance
    - Food
    - WordPress
  built_by: Mayowa Falade
  built_by_url: http://mayowafalade.com
  featured: false
- title: VIA Data
  main_url: https://viadata.io
  url: https://viadata.io
  description: >
    The future of data management
  categories:
    - Data
  built_by: The Delta Studio
  built_by_url: https://www.thedelta.io
  featured: false
- title: Front End Day Event Website
  main_url: https://frontend-day.com/
  url: https://frontend-day.com/
  description: >
    Performant landing page for a front end workshops recurring event / conference.
  categories:
    - Event
    - Conference
    - Web Development
    - Technology
  built_by: Pagepro
  built_by_url: https://pagepro.co
  featured: false
- title: Mutual
  main_url: https://www.madebymutual.com
  url: https://www.madebymutual.com
  description: >
    Mutual is a web design and development agency. Our new website is powered by Gatsby and Craft CMS.
  categories:
    - Blog
    - Portfolio
    - Agency
    - Design
    - Web Development
  built_by: Mutual
  built_by_url: https://twitter.com/madebymutual
  featured: false
- title: Surge 3
  main_url: https://surge3.com
  url: https://surge3.com/
  description: >
    We’re Surge 3 - a premier web development agency. Our company centers around the principles of quality, speed, and service! We are founded using the latest in web technologies and are dedicated to using those exact tools to help our customers achieve their goals.
  categories:
    - Portfolio
    - Blog
    - Agency
    - Web Development
    - Marketing
  built_by: Dillon Browne
  built_by_url: https://dillonbrowne.com
- title: Adaltas
  main_url: https://www.adaltas.com
  url: https://www.adaltas.com
  description: >
    Adaltas is a team of consultants with a focus on Open Source, Big Data and Cloud Computing based in France, Canada and Morocco.
  categories:
    - Consulting
    - Data
    - Design System
    - Programming
    - Learning
  built_by: Adaltas
  built_by_url: https://www.adaltas.com
- title: Themis Attorneys
  main_url: https://themis-attorneys.com
  url: https://themis-attorneys.com
  description: >
    Themis Attorneys is Chennai based lawyers. Their new complete website is made using Gatsby.
  categories:
    - Agency
    - Consulting
    - Portfolio
    - Law
  built_by: Merbin J Anselm
  built_by_url: https://anselm.in
- title: Saint New York
  url: https://www.saintnewyork.com
  main_url: https://www.saintnewyork.com
  description: >
    A powerful fresh-scent formula made with clean ingredients.
  categories:
    - eCommerce
    - Business
  built_by: Peter Hironaka
  built_by_url: https://peterhironaka.com
- title: Runlet
  main_url: https://runlet.app
  url: https://runlet.app
  source_url: https://github.com/runletapp/runlet
  description: >
    Runlet is a cloud-based job manager that offers device synchronization and reliable message delivery in a network of connected devices even after connectivity issues. Available for ARM, Linux, Mac and Windows.
  categories:
    - App
    - Landing Page
    - Productivity
    - Technology
  built_by: Vandre Leal
  built_by_url: https://vandreleal.github.io
  featured: false
- title: tiaan.dev
  main_url: https://tiaan.dev
  url: https://tiaan.dev
  featured: false
  categories:
    - Blog
    - Portfolio
    - Web Development
- title: Praveen Bisht
  main_url: https://www.prvnbist.com/
  url: https://www.prvnbist.com/
  source_url: https://github.com/prvnbist/portfolio
  categories:
    - Portfolio
    - Blog
  built_by: Praveen Bisht
  built_by_url: https://www.prvnbist.com/
  featured: false
- title: Jeff Mills The Outer Limits x NTS Radio
  url: https://www.nts.live/projects/jeff-mills-the-outer-limits/
  main_url: https://www.nts.live/projects/jeff-mills-the-outer-limits/
  source_url: https://github.com/ntslive/the-outer-limits
  description: >
    NTS Radio created a minisite for Jeff Mills' 6 part radio series The Outer Limits, including original music production and imagery curated from the NASA online image archive.
  categories:
    - Music
    - Gallery
    - Science
    - Entertainment
  built_by: NTS Radio
  built_by_url: https://www.nts.live
  featured: false
- title: BALAJIRAO676
  main_url: https://thebalajiraoecommerce.netlify.com/
  url: https://thebalajiraoecommerce.netlify.com/
  featured: false
  categories:
    - Blog
    - eCommerce
    - Web Development
- title: Mentimeter
  url: https://www.mentimeter.com/
  main_url: https://www.mentimeter.com/
  categories:
    - Business
  featured: false
- title: HYFN
  url: https://hyfn.com/
  main_url: https://hyfn.com/
  categories:
    - Business
  featured: false
- title: Mozilla India
  main_url: https://mozillaindia.org/
  url: https://mozillaindia.org/
  categories:
    - Open Source
  featured: false
- title: Primer Labs
  main_url: https://www.primerlabs.io
  url: https://www.primerlabs.io
  featured: false
  categories:
    - Education
    - Learning
<<<<<<< HEAD
- title: blog.kwst.site
  main_url: https://blog.kwst.site
  url: https://blog.kwst.site
  description: A blog of frontend engineer working in Fukuoka
  source_url: https://github.com/SatoshiKawabata/blog
  featured: false
  categories:
    - Blog
    - Technology
    - Web Development
    - JavaScript
=======
- title: Run Leeds
  main_url: http://www.runleeds.co.uk
  url: http://www.runleeds.co.uk
  description: >
    Community running site based in Leeds,UK. Aiming to support those going through a life crisis.
  categories:
    - Accessibility
    - Blog
    - Community
    - Nonprofit
    - Sports
    - WordPress
  built_by: Robert Marshall
  built_by_url: https://www.robertmarshall.dev
- title: Arvind Kumar
  main_url: https://arvind.io
  url: https://arvind.io
  source_url: https://github.com/EnKrypt/arvind.io
  built_by: Arvind Kumar
  built_by_url: "https://arvind.io/"
  description: >
    A blog about writing code, making music and studying the skies.
  featured: false
  categories:
    - Blog
    - Music
    - Technology
- title: GlobalMoney
  url: https://global24.ua
  main_url: https://global24.ua
  description: >
    Provide payment solution for SMB, eWallet GlobalMoney
  categories:
    - Business
    - Finance
    - Technology
  built_by: NodeArt
  built_by_url: https://NodeArt.io
- title: Women's and Girls' Emergency Centre
  url: https://www.wagec.org.au/
  main_url: https://www.wagec.org.au/
  description: >
    Specialist homelessness service for women and families escaping domestic violence. Based in Redfern, Sydney, Australia.
  categories:
    - Nonprofit
    - Community
  built_by: Little & Big
  built_by_url: "https://www.littleandbig.com.au/"
  featured: false
- title: Guus van de Wal | Drupal Front-end specialist
  url: https://guusvandewal.nl
  main_url: https://guusvandewal.nl
  description: >
    Decoupled portfolio site for guusvandewal.nl, a Drupal and ReactJS front-end developer and designer.
  categories:
    - Open Source
    - Web Development
    - Design
    - Blog
    - Freelance
  built_by: Guus van de Wal
  featured: false
- title: Pixelize Web Design Gold Coast | Web Design and SEO
  url: https://www.pixelize.com.au/
  main_url: https://www.pixelize.com.au/
  description: >
    Pixelize is a tight knit group of professional web developers, graphic designers, and content creators that work together to create high performing, blazing fast, beautiful websites with a strong focus on SEO.
  categories:
    - Agency
    - Web Development
    - Marketing
    - SEO
    - Design
    - Portfolio
    - Blog
  built_by: Pixelize
  built_by_url: https://www.pixelize.com.au
  featured: false
- title: VS Code GitHub Stats
  url: https://vscode-github-stats.netlify.com
  main_url: https://vscode-github-stats.netlify.com
  source_url: https://github.com/lannonbr/vscode-github-stats/
  description: >
    Statistics Dashboard for VS Code GitHub repository
  categories:
    - Data
  built_by: Benjamin Lannon
  built_by_url: https://lannonbr.com
  featured: false
- title: MetaProjection
  main_url: https://www.metaprojection.ca
  url: https://www.metaprojection.ca
  source_url: https://github.com/rosslh/metaprojection
  description: >
    MetaProjection is a website that aggregates multiple Canadian federal electoral projections in order to provide an overview of how the election is playing out, both federally and by district.
  categories:
    - Government
    - Data
    - Open Source
  built_by: Ross Hill
  built_by_url: https://rosshill.ca
  featured: false
- title: Tamarisc VC
  url: https://www.tamarisc.vc
  main_url: https://www.tamarisc.vc
  description: >
    Tamarisc invests in and helps build companies that improve the human habitat through innovating at the intersection of real estate, health, and technology.
  categories:
    - Business
    - Technology
  built_by: Peter Hironaka
  built_by_url: "https://peterhironaka.com"
  featured: false
- title: Roman Kravets
  description: >
    Portfolio of Roman Kravets. Web Developer, HTML & CSS Coder.
  main_url: "https://romkravets.netlify.com/"
  url: "https://romkravets.netlify.com/"
  categories:
    - Portfolio
    - Open Source
    - Web Development
    - Blog
  built_by: Roman Kravets
  built_by_url: "https://github.com/romkravets/dev-page"
  featured: false
- title: Phil Tietjen Portfolio
  url: https://www.philtietjen.dev/
  main_url: https://www.philtietjen.dev/
  source_url: https://github.com/Phizzard/phil-portfolio
  description: >
    Portfolio of Phil Tietjen using Gatsby, TailwindCSS, and Emotion/styled
  categories:
    - Portfolio
    - Open Source
    - Web Development
  built_by: Phil Tietjen
  built_by_url: https://github.com/Phizzard
  featured: false
- title: Gatsby Bomb
  description: >
    A fan made version of the website Giantbomb, fully static and powered by Gatsby JS and the GiantBomb API.
  main_url: "https://gatsbybomb.netlify.com"
  url: "https://gatsbybomb.netlify.com"
  categories:
    - App
    - Entertainment
    - Media
    - Video
  built_by: Phil Tietjen
  built_by_url: "https://github.com/Phizzard"
  featured: false
- title: AtomLinter
  url: https://atomlinter.github.io/
  main_url: https://atomlinter.github.io/
  source_url: https://github.com/AtomLinter/atomlinter.github.io
  description: >
    Landing page for the AtomLinter project, offering a curation of Atom packages associated with the project.
  categories:
    - Directory
    - Landing Page
    - Open Source
    - Programming
    - Technology
  built_by: Kepler Sticka-Jones
  built_by_url: https://keplersj.com/
  featured: false
>>>>>>> bacc959f
<|MERGE_RESOLUTION|>--- conflicted
+++ resolved
@@ -7518,7 +7518,6 @@
   categories:
     - Education
     - Learning
-<<<<<<< HEAD
 - title: blog.kwst.site
   main_url: https://blog.kwst.site
   url: https://blog.kwst.site
@@ -7530,7 +7529,6 @@
     - Technology
     - Web Development
     - JavaScript
-=======
 - title: Run Leeds
   main_url: http://www.runleeds.co.uk
   url: http://www.runleeds.co.uk
@@ -7697,5 +7695,4 @@
     - Technology
   built_by: Kepler Sticka-Jones
   built_by_url: https://keplersj.com/
-  featured: false
->>>>>>> bacc959f
+  featured: false