- title: ReactJS
  main_url: "https://reactjs.org/"
  url: "https://reactjs.org/"
  source_url: "https://github.com/reactjs/reactjs.org"
  featured: true
  categories:
    - Web Development
    - Featured
- title: Flamingo
  main_url: https://www.shopflamingo.com/
  url: https://www.shopflamingo.com/
  description: >
    Online shop for women's body care and hair removal products.
  categories:
    - eCommerce
    - Featured
  featured: true
- title: IDEO
  url: https://www.ideo.com
  main_url: https://www.ideo.com/
  description: >
    A Global design company committed to creating positive impact.
  categories:
    - Agency
    - Technology
    - Featured
    - Consulting
    - User Experience
  featured: true
- title: Airbnb Engineering & Data Science
  description: >
    Creative engineers and data scientists building a world where you can belong
    anywhere
  main_url: "https://airbnb.io/"
  url: "https://airbnb.io/"
  categories:
    - Blog
    - Gallery
    - Featured
  featured: true
- title: Impossible Foods
  main_url: "https://impossiblefoods.com/"
  url: "https://impossiblefoods.com/"
  categories:
    - Food
    - Featured
  featured: true
- title: Braun
  description: >
    Braun offers high performance hair removal and hair care products, including dryers, straighteners, shavers, and more.
  main_url: "https://ca.braun.com/en-ca"
  url: "https://ca.braun.com/en-ca"
  categories:
    - eCommerce
    - Featured
  featured: true
- title: NYC Pride 2019 | WorldPride NYC | Stonewall50
  main_url: "https://2019-worldpride-stonewall50.nycpride.org/"
  url: "https://2019-worldpride-stonewall50.nycpride.org/"
  featured: true
  description: >-
    Join us in 2019 for NYC Pride, as we welcome WorldPride and mark the 50th
    Anniversary of the Stonewall Uprising and a half-century of LGBTQ+
    liberation.
  categories:
    - Education
    - Marketing
    - Nonprofit
    - Featured
  built_by: Canvas United
  built_by_url: "https://www.canvasunited.com/"
- title: The State of European Tech
  main_url: "https://2017.stateofeuropeantech.com/"
  url: "https://2017.stateofeuropeantech.com/"
  featured: true
  categories:
    - Technology
    - Featured
  built_by: Studio Lovelock
  built_by_url: "http://www.studiolovelock.com/"
- title: Hopper
  main_url: "https://www.hopper.com/"
  url: "https://www.hopper.com/"
  built_by: Narative
  built_by_url: "https://www.narative.co/"
  featured: true
  categories:
    - Technology
    - App
    - Featured
- title: GM Capital One
  description: |
    Introducing the new online experience for your GM Rewards Credit Card
  main_url: "https://gm.capitalone.com/"
  url: "https://gm.capitalone.com/"
  categories:
    - Featured
  featured: true
- title: Life Without Barriers | Foster Care
  main_url: "https://www.lwb.org.au/foster-care"
  url: "https://www.lwb.org.au/foster-care"
  featured: true
  description: >-
    We are urgently seeking foster carers all across Australia. Can you open
    your heart and your home to a child in need? There are different types of
    foster care that can suit you. We offer training and 24/7 support.
  categories:
    - Nonprofit
    - Education
    - Documentation
    - Marketing
    - Featured
  built_by: LWB Digital Team
  built_by_url: "https://twitter.com/LWBAustralia"
- title: Figma
  main_url: "https://www.figma.com/"
  url: "https://www.figma.com/"
  featured: true
  categories:
    - Marketing
    - Design
    - Featured
  built_by: Corey Ward
  built_by_url: "http://www.coreyward.me/"
- title: Bejamas - JAM Experts for hire
  main_url: "https://bejamas.io/"
  url: "https://bejamas.io/"
  featured: true
  description: >-
    We help agencies and companies with JAMStack tools. This includes web
    development using Static Site Generators, Headless CMS, CI / CD and CDN
    setup.
  categories:
    - Technology
    - Web Development
    - Agency
    - Marketing
    - Featured
  built_by: Bejamas
  built_by_url: "https://bejamas.io/"
- title: The State of JavaScript
  description: >
    Data from over 20,000 developers, asking them questions on topics ranging
    from frontend frameworks and state management, to build tools and testing
    libraries.
  main_url: "https://stateofjs.com/"
  url: "https://stateofjs.com/"
  source_url: "https://github.com/StateOfJS/StateOfJS"
  categories:
    - Data
    - JavaScript
    - Featured
  built_by: StateOfJS
  built_by_url: "https://github.com/StateOfJS/StateOfJS/graphs/contributors"
  featured: true
- title: DesignSystems.com
  main_url: "https://www.designsystems.com/"
  url: "https://www.designsystems.com/"
  description: |
    A resource for learning, creating and evangelizing design systems.
  categories:
    - Design
    - Blog
    - Technology
    - Featured
  built_by: Corey Ward
  built_by_url: "http://www.coreyward.me/"
  featured: true
- title: Timely
  main_url: "https://timelyapp.com/"
  url: "https://timelyapp.com/"
  description: |
    Fully automatic time tracking. For those who trade in time.
  categories:
    - Productivity
    - Featured
  built_by: Timm Stokke
  built_by_url: "https://timm.stokke.me"
  featured: true
- title: Snap Kit
  main_url: "https://kit.snapchat.com/"
  url: "https://kit.snapchat.com/"
  description: >
    Snap Kit lets developers integrate some of Snapchat’s best features across
    platforms.
  categories:
    - Technology
    - Documentation
    - Featured
  featured: true
- title: SendGrid
  main_url: "https://sendgrid.com/docs/"
  url: "https://sendgrid.com/docs/"
  description: >
    SendGrid delivers your transactional and marketing emails through the
    world's largest cloud-based email delivery platform.
  categories:
    - API
    - Technology
    - Documentation
    - Featured
  featured: true
- title: Kirsten Noelle
  main_url: "https://www.kirstennoelle.com/"
  url: "https://www.kirstennoelle.com/"
  featured: true
  description: >
    Digital portfolio for San Francisco Bay Area photographer Kirsten Noelle Wiemer.
  categories:
    - Photography
    - Portfolio
    - Featured
  built_by: Ryan Wiemer
  built_by_url: "https://www.ryanwiemer.com/"
- title: Cajun Bowfishing
  main_url: "https://cajunbowfishing.com/"
  url: "https://cajunbowfishing.com/"
  featured: false
  categories:
    - eCommerce
    - Sports
  built_by: Escalade Sports
  built_by_url: "https://www.escaladesports.com/"
- title: NEON
  main_url: "http://neonrated.com/"
  url: "http://neonrated.com/"
  featured: false
  categories:
    - Gallery
- title: GraphCMS
  main_url: "https://graphcms.com/"
  url: "https://graphcms.com/"
  featured: false
  categories:
    - Marketing
    - Technology
- title: Bottender Docs
  main_url: "https://bottender.js.org/"
  url: "https://bottender.js.org/"
  source_url: "https://github.com/bottenderjs/bottenderjs.github.io"
  featured: false
  categories:
    - Documentation
    - Web Development
    - Open Source
- title: Ghost Documentation
  main_url: https://docs.ghost.org/
  url: https://docs.ghost.org/
  source_url: "https://github.com/tryghost/docs"
  featured: false
  description: >-
    Ghost is an open source, professional publishing platform built on a modern Node.js technology stack — designed for teams who need power, flexibility and performance.
  categories:
    - Technology
    - Documentation
    - Open Source
  built_by: Ghost Foundation
  built_by_url: https://ghost.org/
- title: Nike - Just Do It
  main_url: "https://justdoit.nike.com/"
  url: "https://justdoit.nike.com/"
  featured: true
  categories:
    - eCommerce
    - Featured
- title: AirBnB Cereal
  main_url: "https://airbnb.design/cereal"
  url: "https://airbnb.design/cereal"
  featured: false
  categories:
    - Marketing
    - Design
- title: Cardiogram
  main_url: "https://cardiogr.am/"
  url: "https://cardiogr.am/"
  featured: false
  categories:
    - Marketing
    - Technology
- title: Hack Club
  main_url: "https://hackclub.com/"
  url: "https://hackclub.com/"
  source_url: "https://github.com/hackclub/site"
  featured: false
  categories:
    - Education
    - Web Development
- title: Matthias Jordan Portfolio
  main_url: "https://iammatthias.com/"
  url: "https://iammatthias.com/"
  source_url: "https://github.com/iammatthias/net"
  description: >-
    Photography portfolio and blog built using Contentful + Netlify + Gatsby V2.
  built_by: Matthias Jordan
  built_by_url: https://github.com/iammatthias
  featured: false
  categories:
    - Photography
    - Portfolio
- title: Investment Calculator
  main_url: "https://investmentcalculator.io/"
  url: "https://investmentcalculator.io/"
  featured: false
  categories:
    - Education
    - Finance
- title: CSS Grid Playground by MozillaDev
  main_url: "https://mozilladevelopers.github.io/playground/"
  url: "https://mozilladevelopers.github.io/playground/"
  source_url: "https://github.com/MozillaDevelopers/playground"
  featured: false
  categories:
    - Education
    - Web Development
- title: Piotr Fedorczyk Portfolio
  built_by: Piotr Fedorczyk
  built_by_url: "https://piotrf.pl"
  categories:
    - Portfolio
    - Web Development
  description: >-
    Portfolio of Piotr Fedorczyk, a digital product designer and full-stack developer specializing in shaping, designing and building news and tools for news.
  featured: false
  main_url: "https://piotrf.pl/"
  url: "https://piotrf.pl/"
- title: unrealcpp
  main_url: "https://unrealcpp.com/"
  url: "https://unrealcpp.com/"
  source_url: "https://github.com/Harrison1/unrealcpp-com"
  featured: false
  categories:
    - Blog
    - Web Development
- title: Andy Slezak
  main_url: "https://www.aslezak.com/"
  url: "https://www.aslezak.com/"
  source_url: "https://github.com/amslezak"
  featured: false
  categories:
    - Web Development
    - Portfolio
- title: Deliveroo.Design
  main_url: "https://www.deliveroo.design/"
  url: "https://www.deliveroo.design/"
  featured: false
  categories:
    - Food
    - Marketing
- title: Dona Rita
  main_url: "https://www.donarita.co.uk/"
  url: "https://www.donarita.co.uk/"
  source_url: "https://github.com/peduarte/dona-rita-website"
  featured: false
  categories:
    - Food
    - Marketing
- title: Fröhlich ∧ Frei
  main_url: "https://www.froehlichundfrei.de/"
  url: "https://www.froehlichundfrei.de/"
  featured: false
  categories:
    - Web Development
    - Blog
    - Open Source
- title: How to GraphQL
  main_url: "https://www.howtographql.com/"
  url: "https://www.howtographql.com/"
  source_url: "https://github.com/howtographql/howtographql"
  featured: false
  categories:
    - Documentation
    - Web Development
    - Open Source
- title: OnCallogy
  main_url: "https://www.oncallogy.com/"
  url: "https://www.oncallogy.com/"
  featured: false
  categories:
    - Marketing
    - Healthcare
- title: Ryan Wiemer's Portfolio
  main_url: "https://www.ryanwiemer.com/"
  url: "https://www.ryanwiemer.com/knw-photography/"
  source_url: "https://github.com/ryanwiemer/rw"
  featured: false
  description: >
    Digital portfolio for Oakland, CA based account manager Ryan Wiemer.
  categories:
    - Portfolio
    - Web Development
    - Design
  built_by: Ryan Wiemer
  built_by_url: "https://www.ryanwiemer.com/"
- title: Ventura Digitalagentur Köln
  main_url: "https://www.ventura-digital.de/"
  url: "https://www.ventura-digital.de/"
  featured: false
  built_by: Ventura Digitalagentur
  categories:
    - Agency
    - Marketing
    - Featured
- title: Azer Koçulu
  main_url: "https://kodfabrik.com/"
  url: "https://kodfabrik.com/photography/"
  featured: false
  categories:
    - Portfolio
    - Photography
    - Web Development
- title: Damir.io
  main_url: "http://damir.io/"
  url: "http://damir.io/"
  source_url: "https://github.com/dvzrd/gatsby-sfiction"
  featured: false
  categories:
    - Blog
- title: Digital Psychology
  main_url: "http://digitalpsychology.io/"
  url: "http://digitalpsychology.io/"
  source_url: "https://github.com/danistefanovic/digitalpsychology.io"
  featured: false
  categories:
    - Education
    - Library
- title: Théâtres Parisiens
  main_url: "http://theatres-parisiens.fr/"
  url: "http://theatres-parisiens.fr/"
  source_url: "https://github.com/phacks/theatres-parisiens"
  featured: false
  categories:
    - Education
    - Entertainment
# - title: William Owen UK Portfolio / Blog
#   main_url: "http://william-owen.co.uk/"
#   url: "http://william-owen.co.uk/"
#   featured: false
#   description: >-
#     Over 20 years experience delivering customer-facing websites, internet-based
#     solutions and creative visual design for a wide range of companies and
#     organisations.
#   categories:
#     - Portfolio
#     - Blog
#   built_by: William Owen
#   built_by_url: "https://twitter.com/twilowen"
- title: A4 纸网
  main_url: "http://www.a4z.cn/"
  url: "http://www.a4z.cn/price"
  source_url: "https://github.com/hiooyUI/hiooyui.github.io"
  featured: false
  categories:
    - eCommerce
- title: Steve Meredith's Portfolio
  main_url: "http://www.stevemeredith.com/"
  url: "http://www.stevemeredith.com/"
  featured: false
  categories:
    - Portfolio
- title: API Platform
  main_url: "https://api-platform.com/"
  url: "https://api-platform.com/"
  source_url: "https://github.com/api-platform/website"
  featured: false
  categories:
    - Documentation
    - Web Development
    - Open Source
    - Library
- title: Artivest
  main_url: "https://artivest.co/"
  url: "https://artivest.co/what-we-do/for-advisors-and-investors/"
  featured: false
  categories:
    - Marketing
    - Blog
    - Documentation
    - Finance
- title: The Audacious Project
  main_url: "https://audaciousproject.org/"
  url: "https://audaciousproject.org/"
  featured: false
  categories:
    - Nonprofit
- title: Dustin Schau's Blog
  main_url: "https://blog.dustinschau.com/"
  url: "https://blog.dustinschau.com/"
  source_url: "https://github.com/dschau/blog"
  featured: false
  categories:
    - Blog
    - Web Development
- title: iContract Blog
  main_url: "https://blog.icontract.co.uk/"
  url: "http://blog.icontract.co.uk/"
  featured: false
  categories:
    - Blog
- title: BRIIM
  main_url: "https://bri.im/"
  url: "https://bri.im/"
  featured: false
  description: >-
    BRIIM is a movement to enable JavaScript enthusiasts and web developers in
    machine learning. Learn about artificial intelligence and data science, two
    fields which are governed by machine learning, in JavaScript. Take it right
    to your browser with WebGL.
  categories:
    - Education
    - Web Development
    - Technology
- title: Calpa's Blog
  main_url: "https://calpa.me/"
  url: "https://calpa.me/"
  source_url: "https://github.com/calpa/blog"
  featured: false
  categories:
    - Blog
    - Web Development
- title: Code Bushi
  main_url: "https://codebushi.com/"
  url: "https://codebushi.com/"
  featured: false
  description: >-
    Web development resources, trends, & techniques to elevate your coding
    journey.
  categories:
    - Web Development
    - Open Source
    - Blog
  built_by: Hunter Chang
  built_by_url: "https://hunterchang.com/"
- title: Daniel Hollcraft
  main_url: "https://danielhollcraft.com/"
  url: "https://danielhollcraft.com/"
  source_url: "https://github.com/danielbh/danielhollcraft.com"
  featured: false
  categories:
    - Web Development
    - Blog
    - Portfolio
- title: Darren Britton's Portfolio
  main_url: "https://darrenbritton.com/"
  url: "https://darrenbritton.com/"
  source_url: "https://github.com/darrenbritton/darrenbritton.github.io"
  featured: false
  categories:
    - Web Development
    - Portfolio
- title: Dave Lindberg Marketing & Design
  url: "https://davelindberg.com/"
  main_url: "https://davelindberg.com/"
  source_url: "https://github.com/Dave-Lindberg/dl-gatsby"
  featured: false
  description: >-
    My work revolves around solving problems for people in business, using
    integrated design and marketing strategies to improve sales, increase brand
    engagement, generate leads and achieve goals.
  categories:
    - Design
    - Marketing
    - Portfolio
- title: Dalbinaco's Website
  main_url: "https://dlbn.co/en/"
  url: "https://dlbn.co/en/"
  source_url: "https://github.com/dalbinaco/dlbn.co"
  featured: false
  categories:
    - Portfolio
    - Web Development
- title: mParticle's Documentation
  main_url: "https://docs.mparticle.com/"
  url: "https://docs.mparticle.com/"
  featured: false
  categories:
    - Web Development
    - Documentation
- title: Doopoll
  main_url: "https://doopoll.co/"
  url: "https://doopoll.co/"
  featured: false
  categories:
    - Marketing
    - Technology
- title: ERC dEX
  main_url: "https://ercdex.com/"
  url: "https://ercdex.com/aqueduct"
  featured: false
  categories:
    - Marketing
- title: Fabian Schultz' Portfolio
  main_url: "https://fabianschultz.com/"
  url: "https://fabianschultz.com/"
  source_url: "https://github.com/fabe/site"
  featured: false
  description: >-
    Hello, I’m Fabian — a product designer and developer based in Potsdam,
    Germany. I’ve been working both as a product designer and frontend developer
    for over 5 years now. I particularly enjoy working with companies that try
    to meet broad and unique user needs.
  categories:
    - Portfolio
    - Web Development
  built_by: Fabian Schultz
  built_by_url: "https://fabianschultz.com/"
- title: CalState House Manager
  description: >
    Home service membership that offers proactive and on-demand maintenance for
    homeowners
  main_url: "https://housemanager.calstate.aaa.com/"
  url: "https://housemanager.calstate.aaa.com/"
  categories:
    - Marketing
- title: The freeCodeCamp Guide
  main_url: "https://guide.freecodecamp.org/"
  url: "https://guide.freecodecamp.org/"
  source_url: "https://github.com/freeCodeCamp/guide"
  featured: false
  categories:
    - Web Development
    - Documentation
- title: High School Hackathons
  main_url: "https://hackathons.hackclub.com/"
  url: "https://hackathons.hackclub.com/"
  source_url: "https://github.com/hackclub/hackathons"
  featured: false
  categories:
    - Education
    - Web Development
- title: Hapticmedia
  main_url: "https://hapticmedia.fr/en/"
  url: "https://hapticmedia.fr/en/"
  featured: false
  categories:
    - Agency
- title: heml.io
  main_url: "https://heml.io/"
  url: "https://heml.io/"
  source_url: "https://github.com/SparkPost/heml.io"
  featured: false
  categories:
    - Documentation
    - Web Development
    - Open Source
- title: Juliette Pretot's Portfolio
  main_url: "https://juliette.sh/"
  url: "https://juliette.sh/"
  featured: false
  categories:
    - Web Development
    - Portfolio
    - Blog
- title: Kris Hedstrom's Portfolio
  main_url: "https://k-create.com/"
  url: "https://k-create.com/portfolio/"
  source_url: "https://github.com/kristofferh/kristoffer"
  featured: false
  description: >-
    Hey. I’m Kris. I’m an interactive designer / developer. I grew up in Umeå,
    in northern Sweden, but I now live in Brooklyn, NY. I am currently enjoying
    a hybrid Art Director + Lead Product Engineer role at a small startup called
    Nomad Health. Before that, I was a Product (Engineering) Manager at Tumblr.
    Before that, I worked at agencies. Before that, I was a baby. I like to
    design things, and then I like to build those things. I occasionally take on
    freelance projects. Feel free to get in touch if you have an interesting
    project that you want to collaborate on. Or if you just want to say hello,
    that’s cool too.
  categories:
    - Portfolio
  built_by: Kris Hedstrom
  built_by_url: "https://k-create.com/"
- title: knpw.rs
  main_url: "https://knpw.rs/"
  url: "https://knpw.rs/"
  source_url: "https://github.com/knpwrs/knpw.rs"
  featured: false
  categories:
    - Blog
    - Web Development
- title: Kostas Bariotis' Blog
  main_url: "https://kostasbariotis.com/"
  url: "https://kostasbariotis.com/"
  source_url: "https://github.com/kbariotis/kostasbariotis.com"
  featured: false
  categories:
    - Blog
    - Portfolio
    - Web Development
- title: LaserTime Clinic
  main_url: "https://lasertime.ru/"
  url: "https://lasertime.ru/"
  source_url: "https://github.com/oleglegun/lasertime"
  featured: false
  categories:
    - Marketing
- title: Jason Lengstorf
  main_url: "https://lengstorf.com"
  url: "https://lengstorf.com"
  source_url: "https://github.com/jlengstorf/lengstorf.com"
  featured: false
  categories:
    - Blog
  built_by: Jason Lengstorf
  built_by_url: "https://github.com/jlengstorf"
- title: Mannequin.io
  main_url: "https://mannequin.io/"
  url: "https://mannequin.io/"
  source_url: "https://github.com/LastCallMedia/Mannequin/tree/master/site"
  featured: false
  categories:
    - Open Source
    - Web Development
    - Documentation
- title: manu.ninja
  main_url: "https://manu.ninja/"
  url: "https://manu.ninja/"
  source_url: "https://github.com/Lorti/manu.ninja"
  featured: false
  description: >-
    manu.ninja is the personal blog of Manuel Wieser, where he talks about
    frontend development, games and digital art
  categories:
    - Blog
    - Technology
    - Web Development
- title: Fabric
  main_url: "https://meetfabric.com/"
  url: "https://meetfabric.com/"
  featured: false
  categories:
    - Marketing
- title: Nexit
  main_url: "https://nexit.sk/"
  url: "https://nexit.sk/references"
  featured: false
  categories:
    - Web Development
- title: Open FDA
  description: >
    Provides APIs and raw download access to a number of high-value, high
    priority and scalable structured datasets, including adverse events, drug
    product labeling, and recall enforcement reports.
  main_url: "https://open.fda.gov/"
  url: "https://open.fda.gov/"
  source_url: "https://github.com/FDA/open.fda.gov"
  featured: false
  categories:
    - Government
    - Open Source
    - Web Development
    - API
    - Data
- title: NYC Planning Labs (New York City Department of City Planning)
  main_url: "https://planninglabs.nyc/"
  url: "https://planninglabs.nyc/about/"
  source_url: "https://github.com/NYCPlanning/"
  featured: false
  description: >-
    We work with New York City's Urban Planners to deliver impactful, modern
    technology tools.
  categories:
    - Open Source
    - Government
- title: Pravdomil
  main_url: "https://pravdomil.com/"
  url: "https://pravdomil.com/"
  source_url: "https://github.com/pravdomil/pravdomil.com"
  featured: false
  description: >-
    I’ve been working both as a product designer and frontend developer for over
    5 years now. I particularly enjoy working with companies that try to meet
    broad and unique user needs.
  categories:
    - Portfolio
- title: Preston Richey Portfolio / Blog
  main_url: "https://prestonrichey.com/"
  url: "https://prestonrichey.com/"
  source_url: "https://github.com/prichey/prestonrichey.com"
  featured: false
  categories:
    - Web Development
    - Portfolio
    - Blog
- title: Landing page of Put.io
  main_url: "https://put.io/"
  url: "https://put.io/"
  featured: false
  categories:
    - eCommerce
    - Technology
- title: The Rick and Morty API
  main_url: "https://rickandmortyapi.com/"
  url: "https://rickandmortyapi.com/"
  built_by: Axel Fuhrmann
  built_by_url: "https://axelfuhrmann.com/"
  featured: false
  categories:
    - Web Development
    - Entertainment
    - Documentation
    - Open Source
    - API
- title: Santa Compañía Creativa
  main_url: "https://santacc.es/"
  url: "https://santacc.es/"
  source_url: "https://github.com/DesarrolloWebSantaCC/santacc-web"
  featured: false
  categories:
    - Agency
- title: Sean Coker's Blog
  main_url: "https://sean.is/"
  url: "https://sean.is/"
  featured: false
  categories:
    - Blog
    - Portfolio
    - Web Development
- title: Several Levels
  main_url: "https://severallevels.io/"
  url: "https://severallevels.io/"
  source_url: "https://github.com/Harrison1/several-levels"
  featured: false
  categories:
    - Agency
    - Web Development
- title: Simply
  main_url: "https://simply.co.za/"
  url: "https://simply.co.za/"
  featured: false
  categories:
    - Marketing
- title: Storybook
  main_url: "https://storybook.js.org/"
  url: "https://storybook.js.org/"
  source_url: "https://github.com/storybooks/storybook"
  featured: false
  categories:
    - Web Development
    - Open Source
- title: Vibert Thio's Portfolio
  main_url: "https://vibertthio.com/portfolio/"
  url: "https://vibertthio.com/portfolio/projects/"
  source_url: "https://github.com/vibertthio/portfolio"
  featured: false
  categories:
    - Portfolio
    - Web Development
- title: VisitGemer
  main_url: "https://visitgemer.sk/"
  url: "https://visitgemer.sk/"
  featured: false
  categories:
    - Marketing
- title: Bricolage.io
  main_url: "https://www.bricolage.io/"
  url: "https://www.bricolage.io/"
  source_url: "https://github.com/KyleAMathews/blog"
  featured: false
  categories:
    - Blog
- title: Charles Pinnix Website
  main_url: "https://www.charlespinnix.com/"
  url: "https://www.charlespinnix.com/"
  featured: false
  description: >-
    I’m a senior frontend engineer with 8 years of experience building websites
    and web applications. I’m interested in leading creative, multidisciplinary
    engineering teams. I’m a creative technologist, merging photography, art,
    and design into engineering and visa versa. I take a pragmatic,
    product-oriented approach to development, allowing me to see the big picture
    and ensuring quality products are completed on time. I have a passion for
    modern frontend JavaScript frameworks such as React and Vue, and I have
    substantial experience on the backend with an interest in Node and
    container based deployment with Docker and AWS.
  categories:
    - Portfolio
    - Web Development
- title: Charlie Harrington's Blog
  main_url: "https://www.charlieharrington.com/"
  url: "https://www.charlieharrington.com/"
  source_url: "https://github.com/whatrocks/blog"
  featured: false
  categories:
    - Blog
    - Web Development
    - Music
- title: Gabriel Adorf's Portfolio
  main_url: "https://www.gabrieladorf.com/"
  url: "https://www.gabrieladorf.com/"
  source_url: "https://github.com/gabdorf/gabriel-adorf-portfolio"
  featured: false
  categories:
    - Portfolio
    - Web Development
- title: greglobinski.com
  main_url: "https://www.greglobinski.com/"
  url: "https://www.greglobinski.com/"
  source_url: "https://github.com/greglobinski/www.greglobinski.com"
  featured: false
  categories:
    - Portfolio
    - Web Development
- title: I am Putra
  main_url: "https://www.iamputra.com/"
  url: "https://www.iamputra.com/"
  featured: false
  categories:
    - Portfolio
    - Web Development
    - Blog
- title: In Sowerby Bridge
  main_url: "https://www.insowerbybridge.co.uk/"
  url: "https://www.insowerbybridge.co.uk/"
  featured: false
  categories:
    - Marketing
    - Government
- title: JavaScript Stuff
  main_url: "https://www.javascriptstuff.com/"
  url: "https://www.javascriptstuff.com/"
  featured: false
  categories:
    - Education
    - Web Development
    - Library
- title: Ledgy
  main_url: "https://www.ledgy.com/"
  url: "https://github.com/morloy/ledgy.com"
  featured: false
  categories:
    - Marketing
    - Finance
- title: Alec Lomas's Portfolio / Blog
  main_url: "https://www.lowmess.com/"
  url: "https://www.lowmess.com/"
  source_url: "https://github.com/lowmess/lowmess"
  featured: false
  categories:
    - Web Development
    - Blog
    - Portfolio
- title: Michele Mazzucco's Portfolio
  main_url: "https://www.michelemazzucco.it/"
  url: "https://www.michelemazzucco.it/"
  source_url: "https://github.com/michelemazzucco/michelemazzucco.it"
  featured: false
  categories:
    - Portfolio
- title: Orbit FM Podcasts
  main_url: "https://www.orbit.fm/"
  url: "https://www.orbit.fm/"
  source_url: "https://github.com/agarrharr/orbit.fm"
  featured: false
  categories:
    - Podcast
- title: Prosecco Springs
  main_url: "https://www.proseccosprings.com/"
  url: "https://www.proseccosprings.com/"
  featured: false
  categories:
    - Food
    - Blog
    - Marketing
- title: Verious
  main_url: "https://www.verious.io/"
  url: "https://www.verious.io/"
  source_url: "https://github.com/cpinnix/verious"
  featured: false
  categories:
    - Web Development
- title: Yisela
  main_url: "https://www.yisela.com/"
  url: "https://www.yisela.com/tetris-against-trauma-gaming-as-therapy/"
  featured: false
  categories:
    - Blog
- title: YouFoundRon.com
  main_url: "https://www.youfoundron.com/"
  url: "https://www.youfoundron.com/"
  source_url: "https://github.com/rongierlach/yfr-dot-com"
  featured: false
  categories:
    - Portfolio
    - Web Development
    - Blog
- title: yerevancoder
  main_url: "https://yerevancoder.com/"
  url: "https://forum.yerevancoder.com/categories"
  source_url: "https://github.com/yerevancoder/yerevancoder.github.io"
  featured: false
  categories:
    - Blog
    - Web Development
- title: Ease
  main_url: "https://www.ease.com/"
  url: "https://www.ease.com/"
  featured: false
  categories:
    - Marketing
    - Healthcare
- title: Policygenius
  main_url: "https://www.policygenius.com/"
  url: "https://www.policygenius.com/"
  featured: false
  categories:
    - Marketing
    - Healthcare
- title: Moteefe
  main_url: "http://www.moteefe.com/"
  url: "http://www.moteefe.com/"
  featured: false
  categories:
    - Marketing
    - Agency
    - Technology
- title: Athelas
  main_url: "http://www.athelas.com/"
  url: "http://www.athelas.com/"
  featured: false
  categories:
    - Marketing
    - Healthcare
- title: Pathwright
  main_url: "http://www.pathwright.com/"
  url: "http://www.pathwright.com/"
  featured: false
  categories:
    - Marketing
    - Education
- title: Lucid
  main_url: "https://www.golucid.co/"
  url: "https://www.golucid.co/"
  featured: false
  categories:
    - Marketing
    - Technology
- title: Bench
  main_url: "http://www.bench.co/"
  url: "http://www.bench.co/"
  featured: false
  categories:
    - Marketing
- title: Union Plus Credit Card
  main_url: "http://www.unionpluscard.com"
  url: "https://unionplus.capitalone.com/"
  featured: false
  categories:
    - Marketing
    - Finance
- title: Gin Lane
  main_url: "http://www.ginlane.com/"
  url: "https://www.ginlane.com/"
  featured: false
  categories:
    - Web Development
    - Agency
- title: Marmelab
  main_url: "https://marmelab.com/en/"
  url: "https://marmelab.com/en/"
  featured: false
  categories:
    - Web Development
    - Agency
- title: Dovetail
  main_url: "https://dovetailapp.com/"
  url: "https://dovetailapp.com/"
  featured: false
  categories:
    - Marketing
    - Technology
- title: Yuuniworks Portfolio / Blog
  main_url: "https://www.yuuniworks.com/"
  url: "https://www.yuuniworks.com/"
  source_url: "https://github.com/junkboy0315/yuuni-web"
  featured: false
  categories:
    - Portfolio
    - Web Development
    - Blog
- title: The Bastion Bot
  main_url: "https://bastionbot.org/"
  url: "https://bastionbot.org/"
  source_url: "https://github.com/TheBastionBot/Bastion-Website"
  description: Give awesome perks to your Discord server!
  featured: false
  categories:
    - Open Source
    - Technology
    - Documentation
    - Community
  built_by: Sankarsan Kampa
  built_by_url: "https://sankarsankampa.com"
- title: Smakosh
  main_url: "https://smakosh.com/"
  url: "https://smakosh.com/"
  source_url: "https://github.com/smakosh/smakosh.com"
  featured: false
  categories:
    - Portfolio
    - Web Development
# - title: Philipp Czernitzki - Blog/Website
#   main_url: "http://philippczernitzki.me/"
#   url: "http://philippczernitzki.me/"
#   featured: false
#   categories:
#     - Portfolio
#     - Web Development
#     - Blog
- title: WebGazer
  main_url: "https://www.webgazer.io/"
  url: "https://www.webgazer.io/"
  featured: false
  categories:
    - Marketing
    - Web Development
    - Technology
- title: Joe Seifi's Blog
  main_url: "http://seifi.org/"
  url: "http://seifi.org/"
  featured: false
  categories:
    - Portfolio
    - Web Development
    - Blog
- title: LekoArts — Graphic Designer & Front-End Developer
  main_url: "https://www.lekoarts.de"
  url: "https://www.lekoarts.de"
  source_url: "https://github.com/LekoArts/portfolio"
  featured: false
  built_by: LekoArts
  built_by_url: "https://github.com/LekoArts"
  description: >-
    Hi, I'm Lennart — a self-taught and passionate graphic/web designer &
    frontend developer based in Darmstadt, Germany. I love it to realize complex
    projects in a creative manner and face new challenges. Since 6 years I do
    graphic design, my love for frontend development came up 3 years ago. I
    enjoy acquiring new skills and cementing this knowledge by writing blogposts
    and creating tutorials.
  categories:
    - Portfolio
    - Blog
    - Design
    - Web Development
    - Freelance
    - Open Source
- title: 杨二小的博客
  main_url: "https://blog.yangerxiao.com/"
  url: "https://blog.yangerxiao.com/"
  source_url: "https://github.com/zerosoul/blog.yangerxiao.com"
  featured: false
  categories:
    - Blog
    - Portfolio
- title: MOTTO x MOTTO
  main_url: "https://mottox2.com"
  url: "https://mottox2.com"
  source_url: "https://github.com/mottox2/website"
  description: Web developer / UI Designer in Tokyo Japan.
  featured: false
  categories:
    - Blog
    - Portfolio
  built_by: mottox2
  built_by_url: "https://mottox2.com"
- title: Pride of the Meadows
  main_url: "https://www.prideofthemeadows.com/"
  url: "https://www.prideofthemeadows.com/"
  featured: false
  categories:
    - eCommerce
    - Food
    - Blog
- title: Michael Uloth
  main_url: "https://www.michaeluloth.com"
  url: "https://www.michaeluloth.com"
  featured: false
  description: Michael Uloth is a web developer, opera singer, and the creator of Up and Running Tutorials.
  categories:
    - Portfolio
    - Web Development
    - Music
  built_by: Michael Uloth
  built_by_url: "https://www.michaeluloth.com"
- title: Spacetime
  main_url: "https://www.heyspacetime.com/"
  url: "https://www.heyspacetime.com/"
  featured: false
  description: >-
    Spacetime is a Dallas-based digital experience agency specializing in web,
    app, startup, and digital experience creation.
  categories:
    - Marketing
    - Portfolio
    - Agency
  built_by: Spacetime
  built_by_url: "https://www.heyspacetime.com/"
- title: Eric Jinks
  main_url: "https://ericjinks.com/"
  url: "https://ericjinks.com/"
  featured: false
  description: "Software engineer / web developer from the Gold Coast, Australia."
  categories:
    - Portfolio
    - Blog
    - Web Development
    - Technology
  built_by: Eric Jinks
  built_by_url: "https://ericjinks.com/"
- title: GaiAma - We are wildlife
  main_url: "https://www.gaiama.org/"
  url: "https://www.gaiama.org/"
  featured: false
  description: >-
    We founded the GaiAma conservation organization to protect wildlife in Perú
    and to create an example of a permaculture neighborhood, living
    symbiotically with the forest - because reforestation is just the beginning
  categories:
    - Nonprofit
    - Marketing
    - Blog
  source_url: "https://github.com/GaiAma/gaiama.org"
  built_by: GaiAma
  built_by_url: "https://www.gaiama.org/"
- title: Healthcare Logic
  main_url: "https://www.healthcarelogic.com/"
  url: "https://www.healthcarelogic.com/"
  featured: false
  description: >-
    Revolutionary technology that empowers clinical and managerial leaders to
    collaborate with clarity.
  categories:
    - Marketing
    - Healthcare
    - Technology
  built_by: Thrive
  built_by_url: "https://thriveweb.com.au/"
- title: Evergov
  main_url: "https://evergov.com/"
  url: "https://evergov.com/"
  featured: false
  description: Finding local government services made easier.
  categories:
    - Directory
    - Government
    - Technology
  source_url: "https://github.com/WeOpenly/localgov.fyi"
  built_by: Evergov
  built_by_url: "https://evergov.com/about/"
- title: Kata.ai Documentation
  main_url: "https://docs.kata.ai/"
  url: "https://docs.kata.ai/"
  source_url: "https://github.com/kata-ai/kata-platform-docs"
  featured: false
  description: >-
    Documentation website for the Kata Platform, an all-in-one platform for
    building chatbots using AI technologies.
  categories:
    - Documentation
    - Technology
- title: goalgetters
  main_url: "https://goalgetters.space/"
  url: "https://goalgetters.space/"
  featured: false
  description: >-
    goalgetters is a source of inspiration for people who want to change their
    career. We offer articles, success stories and expert interviews on how to
    find a new passion and how to implement change.
  categories:
    - Blog
    - Education
  built_by: "Stephanie Langers (content), Adrian Wenke (development)"
  built_by_url: "https://twitter.com/AdrianWenke"
- title: Zensum
  main_url: "https://zensum.se/"
  url: "https://zensum.se/"
  featured: false
  description: >-
    Borrow money quickly and safely through Zensum. We compare Sweden's leading
    banks and credit institutions. Choose from multiple offers and lower your
    monthly cost. [Translated from Swedish]
  categories:
    - Technology
    - Finance
    - Marketing
  built_by: Bejamas
  built_by_url: "https://bejamas.io/"
- title: StatusHub - Easy to use Hosted Status Page Service
  main_url: "https://statushub.com/"
  url: "https://statushub.com/"
  featured: false
  description: >-
    Set up your very own service status page in minutes with StatusHub. Allow
    customers to subscribe to be updated automatically.
  categories:
    - Technology
    - Marketing
  built_by: Bejamas
  built_by_url: "https://bejamas.io/"
- title: Matthias Kretschmann Portfolio
  main_url: "https://matthiaskretschmann.com/"
  url: "https://matthiaskretschmann.com/"
  source_url: "https://github.com/kremalicious/portfolio"
  featured: false
  description: Portfolio of designer & developer Matthias Kretschmann.
  categories:
    - Portfolio
    - Web Development
  built_by: Matthias Kretschmann
  built_by_url: "https://matthiaskretschmann.com/"
- title: Iron Cove Solutions
  main_url: "https://ironcovesolutions.com/"
  url: "https://ironcovesolutions.com/"
  description: >-
    Iron Cove Solutions is a cloud based consulting firm. We help companies
    deliver a return on cloud usage by applying best practices
  categories:
    - Technology
    - Web Development
  built_by: Iron Cove Solutions
  built_by_url: "https://ironcovesolutions.com/"
  featured: false
- title: Moetez Chaabene Portfolio / Blog
  main_url: "https://moetez.me/"
  url: "https://moetez.me/"
  source_url: "https://github.com/moetezch/moetez.me"
  featured: false
  description: Portfolio of Moetez Chaabene
  categories:
    - Portfolio
    - Web Development
    - Blog
  built_by: Moetez Chaabene
  built_by_url: "https://twitter.com/moetezch"
- title: Nikita
  description: >-
    Automation of system deployments in Node.js for applications and
    infrastructures.
  main_url: "https://nikita.js.org/"
  url: "https://nikita.js.org/"
  source_url: "https://github.com/adaltas/node-nikita"
  categories:
    - Documentation
    - Open Source
    - Technology
  built_by: David Worms
  built_by_url: "http://www.adaltas.com"
  featured: false
- title: Gourav Sood Blog & Portfolio
  main_url: "https://www.gouravsood.com/"
  url: "https://www.gouravsood.com/"
  featured: false
  categories:
    - Blog
    - Portfolio
  built_by: Gourav Sood
  built_by_url: "https://www.gouravsood.com/"
- title: Jonas Tebbe Portfolio
  description: |
    Hey, I’m Jonas and I create digital products.
  main_url: "https://jonastebbe.com"
  url: "https://jonastebbe.com"
  categories:
    - Portfolio
  built_by: Jonas Tebbe
  built_by_url: "http://twitter.com/jonastebbe"
  featured: false
- title: Parker Sarsfield Portfolio
  description: |
    I'm Parker, a software engineer and sneakerhead.
  main_url: "https://parkersarsfield.com"
  url: "https://parkersarsfield.com"
  categories:
    - Blog
    - Portfolio
  built_by: Parker Sarsfield
  built_by_url: "https://parkersarsfield.com"
- title: Frontend web development with Greg
  description: |
    JavaScript, GatsbyJS, ReactJS, CSS in JS... Let's learn some stuff together.
  main_url: "https://dev.greglobinski.com"
  url: "https://dev.greglobinski.com"
  categories:
    - Blog
    - Web Development
  built_by: Greg Lobinski
  built_by_url: "https://github.com/greglobinski"
- title: Insomnia
  description: |
    Desktop HTTP and GraphQL client for developers
  main_url: "https://insomnia.rest/"
  url: "https://insomnia.rest/"
  categories:
    - Blog
  built_by: Gregory Schier
  built_by_url: "https://schier.co"
  featured: false
- title: Timeline Theme Portfolio
  description: |
    I'm Aman Mittal, a software developer.
  main_url: "https://amanhimself.dev/"
  url: "https://amanhimself.dev/"
  categories:
    - Web Development
    - Portfolio
  built_by: Aman Mittal
  built_by_url: "https://amanhimself.dev/"
- title: Ocean artUp
  description: >
    Science outreach site built using styled-components and Contentful. It
    presents the research project "Ocean artUp" funded by an Advanced Grant of
    the European Research Council to explore the possible benefits of artificial
    uplift of nutrient-rich deep water to the ocean’s sunlit surface layer.
  main_url: "https://ocean-artup.eu"
  url: "https://ocean-artup.eu"
  source_url: "https://github.com/janosh/ocean-artup"
  categories:
    - Science
    - Education
    - Blog
  built_by: Janosh Riebesell
  built_by_url: "https://janosh.io"
  featured: false
- title: Ryan Fitzgerald
  description: |
    Personal portfolio and blog for Ryan Fitzgerald
  main_url: "https://ryanfitzgerald.ca/"
  url: "https://ryanfitzgerald.ca/"
  categories:
    - Web Development
    - Portfolio
  built_by: Ryan Fitzgerald
  built_by_url: "https://github.com/RyanFitzgerald"
  featured: false
- title: Kaizen
  description: |
    Content Marketing, PR & SEO Agency in London
  main_url: "https://www.kaizen.co.uk/"
  url: "https://www.kaizen.co.uk/"
  categories:
    - Agency
    - Blog
    - Design
    - Web Development
    - SEO
  built_by: Bogdan Stanciu
  built_by_url: "https://github.com/b0gd4n"
  featured: false
- title: HackerOne Platform Documentation
  description: |
    HackerOne's Product Documentation Center!
  url: "https://docs.hackerone.com/"
  main_url: "https://docs.hackerone.com/"
  categories:
    - Documentation
    - Security
  featured: false
- title: Mux Video
  description: |
    API to video hosting and streaming
  main_url: "https://mux.com/"
  url: "https://mux.com/"
  categories:
    - Video
    - API
  featured: false
- title: Swapcard
  description: >
    The easiest way for event organizers to instantly connect people, build a
    community of attendees and exhibitors, and increase revenue over time
  main_url: "https://www.swapcard.com/"
  url: "https://www.swapcard.com/"
  categories:
    - Event
    - Community
    - Marketing
  built_by: Swapcard
  built_by_url: "https://www.swapcard.com/"
  featured: false
- title: Kalix
  description: >
    Kalix is perfect for healthcare professionals starting out in private
    practice, to those with an established clinic.
  main_url: "https://www.kalixhealth.com/"
  url: "https://www.kalixhealth.com/"
  categories:
    - Healthcare
  featured: false
- title: Hubba
  description: |
    Buy wholesale products from thousands of independent, verified Brands.
  main_url: "https://join.hubba.com/"
  url: "https://join.hubba.com/"
  categories:
    - eCommerce
  featured: false
- title: HyperPlay
  description: |
    In Asean's 1st Ever LOL Esports X Music Festival
  main_url: "https://hyperplay.leagueoflegends.com/"
  url: "https://hyperplay.leagueoflegends.com/"
  categories:
    - Music
  featured: false
- title: Bad Credit Loans
  description: |
    Get the funds you need, from $250-$5,000
  main_url: "https://www.creditloan.com/"
  url: "https://www.creditloan.com/"
  categories:
    - Finance
  featured: false
- title: Financial Center
  description: >
    Member-owned, not-for-profit, co-operative whose members receive financial
    benefits in the form of lower loan rates, higher savings rates, and lower
    fees than banks.
  main_url: "https://fcfcu.com/"
  url: "https://fcfcu.com/"
  categories:
    - Finance
    - Nonprofit
    - Business
    - Education
  built_by: "https://fcfcu.com/"
  built_by_url: "https://fcfcu.com/"
  featured: false
- title: Office of Institutional Research and Assessment
  description: |
    Good Data, Good Decisions
  main_url: "http://oira.ua.edu/"
  url: "http://oira.ua.edu/"
  categories:
    - Data
  featured: false
- title: The Telegraph Premium
  description: |
    Exclusive stories from award-winning journalists
  main_url: "https://premium.telegraph.co.uk/"
  url: "https://premium.telegraph.co.uk/"
  categories:
    - Media
  featured: false
- title: html2canvas
  description: |
    Screenshots with JavaScript
  main_url: "http://html2canvas.hertzen.com/"
  url: "http://html2canvas.hertzen.com/"
  source_url: "https://github.com/niklasvh/html2canvas/tree/master/www"
  categories:
    - JavaScript
    - Documentation
  built_by: Niklas von Hertzen
  built_by_url: "http://hertzen.com/"
  featured: false
- title: Dato CMS
  description: |
    The API-based CMS your editors will love
  main_url: "https://www.datocms.com/"
  url: "https://www.datocms.com/"
  categories:
    - API
  featured: false
- title: Half Electronics
  description: |
    Personal website
  main_url: "https://www.halfelectronic.com/"
  url: "https://www.halfelectronic.com/"
  categories:
    - Blog
  built_by: Fernando Poumian
  built_by_url: "https://github.com/fpoumian/halfelectronic.com"
  featured: false
- title: Frithir Software Development
  main_url: "https://frithir.com/"
  url: "https://frithir.com/"
  featured: false
  description: "I DRINK COFFEE, WRITE CODE AND IMPROVE MY DEVELOPMENT SKILLS EVERY DAY."
  categories:
    - Design
    - Web Development
  built_by: Frithir
  built_by_url: "https://Frithir.com/"
- title: Unow
  main_url: "https://www.unow.fr/"
  url: "https://www.unow.fr/"
  categories:
    - Education
    - Marketing
  featured: false
- title: Peter Hironaka
  description: |
    Freelance Web Developer based in Los Angeles.
  main_url: "https://peterhironaka.com/"
  url: "https://peterhironaka.com/"
  categories:
    - Portfolio
    - Web Development
  built_by: Peter Hironaka
  built_by_url: "https://github.com/PHironaka"
  featured: false
- title: Michael McQuade
  description: |
    Personal website and blog for Michael McQuade
  main_url: "https://giraffesyo.io"
  url: "https://giraffesyo.io"
  categories:
    - Blog
  built_by: Michael McQuade
  built_by_url: "https://github.com/giraffesyo"
  featured: false
- title: Haacht Brewery
  description: |
    Corporate website for Haacht Brewery. Designed and Developed by Gafas.
  main_url: "https://haacht.com/en/"
  url: "https://haacht.com"
  categories:
    - Marketing
  built_by: Gafas
  built_by_url: "https://gafas.be"
  featured: false
- title: StoutLabs
  description: |
    Portfolio of Daniel Stout, freelance developer in East Tennessee.
  main_url: "https://www.stoutlabs.com/"
  url: "https://www.stoutlabs.com/"
  categories:
    - Web Development
    - Portfolio
  built_by: Daniel Stout
  built_by_url: "https://github.com/stoutlabs"
  featured: false
- title: Chicago Ticket Outcomes By Neighborhood
  description: |
    ProPublica data visualization of traffic ticket court outcomes
  categories:
    - Media
    - Nonprofit
  url: >-
    https://projects.propublica.org/graphics/il/il-city-sticker-tickets-maps/ticket-status/?initialWidth=782
  main_url: >-
    https://projects.propublica.org/graphics/il/il-city-sticker-tickets-maps/ticket-status/?initialWidth=782
  built_by: David Eads
  built_by_url: "https://github.com/eads"
  featured: false
- title: Chicago South Side Traffic Ticketing rates
  description: |
    ProPublica data visualization of traffic ticket rates by community
  main_url: >-
    https://projects.propublica.org/graphics/il/il-city-sticker-tickets-maps/ticket-rate/?initialWidth=782
  url: >-
    https://projects.propublica.org/graphics/il/il-city-sticker-tickets-maps/ticket-rate/?initialWidth=782
  categories:
    - Media
    - Nonprofit
  built_by: David Eads
  built_by_url: "https://github.com/eads"
  featured: false
- title: Otsimo
  description: >
    Otsimo is a special education application for children with autism, down
    syndrome and other developmental disabilities.
  main_url: "https://otsimo.com/en/"
  url: "https://otsimo.com/en/"
  categories:
    - Blog
    - Education
  featured: false
- title: Matt Bagni Portfolio 2018
  description: >
    Mostly the result of playing with Gatsby and learning about react and
    graphql. Using the screenshot plugin to showcase the work done for my
    company in the last 2 years, and a good amount of other experiments.
  main_url: "https://mattbag.github.io"
  url: "https://mattbag.github.io"
  categories:
    - Portfolio
  featured: false
- title: Lisa Ye's Blog
  description: |
    Simple blog/portofolio for a fashion designer. Gatsby_v2 + Netlify cms
  main_url: "https://lisaye.netlify.com/"
  url: "https://lisaye.netlify.com/"
  categories:
    - Blog
    - Portfolio
  featured: false
- title: Artem Sapegin
  description: >
    Little homepage of Artem Sapegin, a frontend developer, passionate
    photographer, coffee drinker and crazy dogs’ owner.
  main_url: "https://sapegin.me/"
  url: "https://sapegin.me/"
  categories:
    - Portfolio
    - Open Source
    - Web Development
  built_by: Artem Sapegin
  built_by_url: "https://github.com/sapegin"
  featured: false
- title: SparkPost Developers
  main_url: "https://developers.sparkpost.com/"
  url: "https://developers.sparkpost.com/"
  source_url: "https://github.com/SparkPost/developers.sparkpost.com"
  categories:
    - Documentation
    - API
  featured: false
- title: Malik Browne Portfolio 2018
  description: >
    The portfolio blog of Malik Browne, a full-stack engineer, foodie, and avid
    blogger/YouTuber.
  main_url: "https://www.malikbrowne.com/about"
  url: "https://www.malikbrowne.com"
  categories:
    - Blog
    - Portfolio
  built_by: Malik Browne
  built_by_url: "https://twitter.com/milkstarz"
  featured: false
- title: Novatics
  description: |
    Digital products that inspire and make a difference
  main_url: "https://www.novatics.com.br"
  url: "https://www.novatics.com.br"
  categories:
    - Portfolio
    - Technology
    - Web Development
  built_by: Novatics
  built_by_url: "https://github.com/Novatics"
  featured: false
- title: Max McKinney
  description: >
    I’m a developer and designer with a focus in web technologies. I build cars
    on the side.
  main_url: "https://maxmckinney.com/"
  url: "https://maxmckinney.com/"
  categories:
    - Portfolio
    - Web Development
    - Design
  built_by: Max McKinney
  featured: false
- title: Stickyard
  description: |
    Make your React component sticky the easy way
  main_url: "https://nihgwu.github.io/stickyard/"
  url: "https://nihgwu.github.io/stickyard/"
  source_url: "https://github.com/nihgwu/stickyard/tree/master/website"
  categories:
    - Web Development
  built_by: Neo Nie
  featured: false
- title: Agata Milik
  description: |
    Website of a Polish psychologist/psychotherapist based in Gdańsk, Poland.
  main_url: "https://agatamilik.pl"
  url: "https://agatamilik.pl"
  categories:
    - Marketing
    - Healthcare
  built_by: Piotr Fedorczyk
  built_by_url: "https://piotrf.pl"
  featured: false
- title: WebPurple
  main_url: "https://www.webpurple.net/"
  url: "https://www.webpurple.net/"
  source_url: "https://github.com/WebPurple/site"
  description: >-
    Site of local (Russia, Ryazan) frontend community. Main purpose is to show
    info about meetups and keep blog.
  categories:
    - Nonprofit
    - Web Development
    - Community
    - Blog
    - Open Source
  built_by: Nikita Kirsanov
  built_by_url: "https://twitter.com/kitos_kirsanov"
  featured: false
- title: Papertrail.io
  description: |
    Inspection Management for the 21st Century
  main_url: "https://www.papertrail.io/"
  url: "https://www.papertrail.io/"
  categories:
    - Marketing
    - Technology
  built_by: Papertrail.io
  built_by_url: "https://www.papertrail.io"
  featured: false
- title: Matt Ferderer
  main_url: "https://mattferderer.com"
  url: "https://mattferderer.com"
  source_url: "https://github.com/mattferderer/gatsbyblog"
  description: >
    {titleofthesite} is a blog built with Gatsby that discusses web related tech
    such as JavaScript, .NET, Blazor & security.
  categories:
    - Blog
    - Web Development
  built_by: Matt Ferderer
  built_by_url: "https://twitter.com/mattferderer"
  featured: false
- title: Sahyadri Open Source Community
  main_url: "https://sosc.org.in"
  url: "https://sosc.org.in"
  source_url: "https://github.com/haxzie/sosc-website"
  description: >
    Official website of Sahyadri Open Source Community for community blog, event
    details and members info.
  categories:
    - Blog
    - Community
    - Open Source
  built_by: Musthaq Ahamad
  built_by_url: "https://github.com/haxzie"
  featured: false
- title: Tech Confessions
  main_url: "https://confessions.tech"
  url: "https://confessions.tech"
  source_url: "https://github.com/JonathanSpeek/tech-confessions"
  description: "A guilt-free place for us to confess our tech sins \U0001F64F\n"
  categories:
    - Community
    - Open Source
  built_by: Jonathan Speek
  built_by_url: "https://speek.design"
  featured: false
- title: Thibault Maekelbergh
  main_url: "https://thibmaek.com"
  url: "https://thibmaek.com"
  source_url: "https://github.com/thibmaek/thibmaek.github.io"
  description: |
    A nice blog about development, Raspberry Pi, plants and probably records.
  categories:
    - Blog
    - Open Source
  built_by: Thibault Maekelbergh
  built_by_url: "https://twitter.com/thibmaek"
  featured: false
- title: LearnReact.design
  main_url: "https://learnreact.design"
  url: "https://learnreact.design"
  description: >
    React Essentials For Designers: A React course tailored for product
    designers, ux designers, ui designers.
  categories:
    - Blog
  built_by: Linton Ye
  built_by_url: "https://twitter.com/lintonye"
- title: Mega House Creative
  main_url: "https://www.megahousecreative.com/"
  url: "https://www.megahousecreative.com/"
  description: >
    Mega House Creative is a digital agency that provides unique goal-oriented
    web marketing solutions.
  categories:
    - Marketing
    - Agency
  built_by: Daniel Robinson
  featured: false
- title: Tobie Marier Robitaille - csc
  main_url: "https://tobiemarierrobitaille.com/"
  url: "https://tobiemarierrobitaille.com/en/"
  description: |
    Portfolio site for director of photography Tobie Marier Robitaille
  categories:
    - Portfolio
    - Gallery
  built_by: Mill3 Studio
  built_by_url: "https://mill3.studio/en/"
  featured: false
- title: Bestvideogame.deals
  main_url: "https://bestvideogame.deals/"
  url: "https://bestvideogame.deals/"
  description: |
    Video game comparison website for the UK, build with GatsbyJS.
  categories:
    - eCommerce
  built_by: Koen Kamphuis
  built_by_url: "https://koenkamphuis.com/"
  featured: false
- title: Mahipat's Portfolio
  main_url: "https://mojaave.com/"
  url: "https://mojaave.com"
  source_url: "https://github.com/mhjadav/mojaave"
  description: >
    mojaave.com is Mahipat's portfolio, I have developed it using Gatsby v2 and
    Bootstrap, To get in touch with people looking for full-stack developer.
  categories:
    - Portfolio
    - Web Development
  built_by: Mahipat Jadav
  built_by_url: "https://mojaave.com/"
  featured: false
- title: Insights
  main_url: "https://justaskusers.com/"
  url: "https://justaskusers.com/"
  description: >
    Insights helps user experience (UX) researchers conduct their research and
    make sense of the findings.
  categories:
    - User Experience
    - Design
  built_by: Just Ask Users
  built_by_url: "https://justaskusers.com/"
  featured: false
- title: Tensiq
  main_url: "https://tensiq.com"
  url: "https://tensiq.com"
  source_url: "https://github.com/Tensiq/tensiq-site"
  description: >
    Tensiq is an e-Residency startup, that provides development in cutting-edge
    technology while delivering secure, resilient, performant solutions.
  categories:
    - Web Development
    - Mobile Development
    - Agency
    - Open Source
  built_by: Jens
  built_by_url: "https://github.com/arrkiin"
  featured: false
- title: Mintfort
  main_url: "https://mintfort.com/"
  url: "https://mintfort.com/"
  source_url: "https://github.com/MintFort/mintfort.com"
  description: >
    Mintfort, the first crypto-friendly bank account. Store and manage assets on
    the blockchain.
  categories:
    - Technology
    - Finance
  built_by: Axel Fuhrmann
  built_by_url: "https://axelfuhrmann.com/"
  featured: false
- title: React Native Explorer
  main_url: "https://react-native-explorer.firebaseapp.com"
  url: "https://react-native-explorer.firebaseapp.com"
  description: |
    Explorer React Native packages and examples effortlessly.
  categories:
    - Education
  featured: false
- title: 500Tech
  main_url: "https://500tech.com/"
  url: "https://500tech.com/"
  featured: false
  categories:
    - Web Development
    - Agency
    - Open Source
- title: eworld
  main_url: "http://eworld.herokuapp.com/"
  url: "http://eworld.herokuapp.com/"
  featured: false
  categories:
    - eCommerce
    - Technology
- title: It's a Date
  description: >
    It's a Date is a dating app that actually involves dating.
  main_url: "https://www.itsadate.app/"
  url: "https://www.itsadate.app/"
  featured: false
  categories:
    - App
    - Blog
- title: Node.js HBase
  description: >
    Asynchronous HBase client for NodeJs using REST.
  main_url: https://hbase.js.org/
  url: https://hbase.js.org/
  source_url: "https://github.com/adaltas/node-hbase"
  categories:
    - Documentation
    - Open Source
    - Technology
  built_by: David Worms
  built_by_url: http://www.adaltas.com
  featured: false
- title: Peter Kroyer - Web Design / Web Development
  main_url: https://www.peterkroyer.at/en/
  url: https://www.peterkroyer.at/en/
  description: >
    Freelance web designer / web developer based in Vienna, Austria (Wien, Österreich).
  categories:
    - Agency
    - Web Development
    - Design
    - Portfolio
    - Freelance
  built_by: Peter Kroyer
  built_by_url: https://www.peterkroyer.at/
  featured: false
- title: Geddski
  main_url: https://gedd.ski
  url: https://gedd.ski
  description: >
    frontend mastery blog - level up your UI game.
  categories:
    - Web Development
    - Education
    - Productivity
    - User Experience
  built_by: Dave Geddes
  built_by_url: https://twitter.com/geddski
  featured: false
- title: Rung
  main_url: "https://rung.com.br/"
  url: "https://rung.com.br/"
  description: >
    Rung alerts you about the exceptionalities of your personal and professional life.
  categories:
    - API
    - Technology
    - Travel
  featured: false
- title: Mokkapps
  main_url: "https://www.mokkapps.de/"
  url: "https://www.mokkapps.de/"
  source_url: "https://github.com/mokkapps/website"
  description: >
    Portfolio website from Michael Hoffmann. Passionate software developer with focus on web-based technologies.
  categories:
    - Blog
    - Portfolio
    - Web Development
    - Mobile Development
  featured: false
- title: Premier Octet
  main_url: "https://www.premieroctet.com/"
  url: "https://www.premieroctet.com/"
  description: >
    Premier Octet is a React-based agency
  categories:
    - Agency
    - Web Development
    - Mobile Development
  featured: false
- title: Thorium
  main_url: "https://www.thoriumsim.com/"
  url: "https://www.thoriumsim.com/"
  source_url: "https://github.com/thorium-sim/thoriumsim.com"
  description: >
    Thorium - Open-source Starship Simulator Controls for Live Action Role Play
  built_by: Alex Anderson
  built_by_url: https://twitter.com/ralex1993
  categories:
    - Blog
    - Portfolio
    - Documentation
    - Marketing
    - Education
    - Entertainment
    - Open Source
    - Web Development
  featured: false
- title: Cameron Maske
  main_url: "https://www.cameronmaske.com/"
  url: "https://www.cameronmaske.com/courses/introduction-to-pytest/"
  source_url: "https://github.com/cameronmaske/cameronmaske.com-v2"
  description: >
    The homepage of Cameron Maske, a freelance full-stack developer, who is currently working on a free pytest video course
  categories:
    - Education
    - Video
    - Portfolio
    - Freelance
  featured: false
- title: Studenten bilden Schüler
  description: >
    Studenten bilden Schüler e.V. is a German student-run nonprofit initiative that aims to
    contribute to more equal educational opportunities by providing free tutoring to refugees
    and children from underprivileged families. The site is built on Gatsby v2, styled-components
    and Contentful. It supports Google Analytics, fluid typography and Algolia search.
  main_url: "https://studenten-bilden-schueler.de"
  url: "https://studenten-bilden-schueler.de"
  source_url: "https://github.com/StudentenBildenSchueler/homepage"
  categories:
    - Education
    - Nonprofit
    - Blog
  built_by: Janosh Riebesell
  built_by_url: "https://janosh.io"
  featured: false
- title: Mike's Remote List
  main_url: "https://www.mikesremotelist.com"
  url: "https://www.mikesremotelist.com"
  description: >
    A list of remote jobs, updated throughout the day. Built on Gatsby v1 and powered by Contentful, Google Sheets, string and sticky tape.
  categories:
    - Marketing
  featured: false
- title: Madvoid
  main_url: "https://madvoid.com/"
  url: "https://madvoid.com/screenshot/"
  featured: false
  description: >
    Madvoid is a team of expert developers dedicated to creating simple, clear, usable and blazing fast web and mobile apps.
    We are coders that help companies and agencies to create social & interactive experiences.
    This includes full-stack development using React, WebGL, Static Site Generators, Ruby On Rails, Phoenix, GraphQL, Chatbots, CI / CD, Docker and more!
  categories:
    - Portfolio
    - Technology
    - Web Development
    - Agency
    - Marketing
  built_by: Jean-Paul Bonnetouche
  built_by_url: https://twitter.com/_jpb
- title: MOMNOTEBOOK.COM
  description: >
    Sharing knowledge and experiences that make childhood and motherhood rich, vibrant and healthy.
  main_url: "https://momnotebook.com/"
  url: "https://momnotebook.com/"
  featured: false
  built_by: Aleksander Hansson
  built_by_url: https://www.linkedin.com/in/aleksanderhansson/
  categories:
    - Blog
- title: Pirate Studios
  description: >
    Reinventing music studios with 24/7 self service rehearsal, DJ & production rooms available around the world.
  main_url: "https://www.piratestudios.co"
  url: "https://www.piratestudios.co"
  featured: false
  built_by: The Pirate Studios team
  built_by_url: https://github.com/piratestudios/
  categories:
    - Music
- title: Aurora EOS
  main_url: "https://www.auroraeos.com/"
  url: "https://www.auroraeos.com/"
  featured: false
  categories:
    - Finance
    - Marketing
    - Blog
  built_by: Corey Ward
  built_by_url: "http://www.coreyward.me/"
- title: MadeComfy
  main_url: "https://madecomfy.com.au/"
  url: "https://madecomfy.com.au/"
  description: >
    Short term rental management startup, using Contentful + Gatsby + CicleCI
  featured: false
  categories:
    - Travel
  built_by: Lucas Vilela
  built_by_url: "https://madecomfy.com.au/"
- title: Tiger Facility Services
  description: >
    Tiger Facility Services combines facility management expertise with state of the art software to offer a sustainable and customer oriented cleaning and facility service.
  main_url: https://www.tigerfacilityservices.com/de-en/
  url: https://www.tigerfacilityservices.com/de-en/
  featured: false
  categories:
    - Marketing
- title: "Luciano Mammino's blog"
  description: >
    Tech & programming blog of Luciano Mammino a.k.a. "loige", Full-Stack Web Developer and International Speaker
  main_url: https://loige.co
  url: https://loige.co
  featured: false
  categories:
    - Blog
    - Web Development
  built_by: Luciano Mammino
  built_by_url: https://loige.co
- title: Wire • Secure collaboration platform
  description: >
    Corporate website of Wire, an open source, end-to-end encrypted collaboration platform
  main_url: "https://wire.com"
  url: "https://wire.com"
  featured: false
  categories:
    - Open Source
    - Productivity
    - Technology
    - Blog
    - App
  built_by: Wire team
  built_by_url: "https://github.com/orgs/wireapp/people"
- title: J. Patrick Raftery
  main_url: "https://www.jpatrickraftery.com"
  url: "https://www.jpatrickraftery.com"
  description: J. Patrick Raftery is an opera singer and voice teacher based in Vancouver, BC.
  categories:
    - Portfolio
    - Music
  built_by: Michael Uloth
  built_by_url: "https://www.michaeluloth.com"
  featured: false
- title: Aria Umezawa
  main_url: "https://www.ariaumezawa.com"
  url: "https://www.ariaumezawa.com"
  description: Aria Umezawa is a director, producer, and writer currently based in San Francisco. Site designed by Stephen Bell.
  categories:
    - Portfolio
    - Music
    - Entertainment
  built_by: Michael Uloth
  built_by_url: "https://www.michaeluloth.com"
  featured: false
- title: Pomegranate Opera
  main_url: "https://www.pomegranateopera.com"
  url: "https://www.pomegranateopera.com"
  description: Pomegranate Opera is a lesbian opera written by Amanda Hale & Kye Marshall. Site designed by Stephen Bell.
  categories:
    - Gallery
    - Music
  built_by: Michael Uloth
  built_by_url: "https://www.michaeluloth.com"
  featured: false
- title: Daniel Cabena
  main_url: "https://www.danielcabena.com"
  url: "https://www.danielcabena.com"
  description: Daniel Cabena is a Canadian countertenor highly regarded in both Canada and Europe for prize-winning performances ranging from baroque to contemporary repertoire. Site designed by Stephen Bell.
  categories:
    - Portfolio
    - Music
  built_by: Michael Uloth
  built_by_url: "https://www.michaeluloth.com"
  featured: false
- title: Artist.Center
  main_url: "https://artistcenter.netlify.com"
  url: "https://artistcenter.netlify.com"
  description: The marketing page for Artist.Center, a soon-to-launch platform designed to connect opera singers to opera companies. Site designed by Stephen Bell.
  categories:
    - Music
  built_by: Michael Uloth
  built_by_url: "https://www.michaeluloth.com"
  featured: false
- title: DG Volo & Company
  main_url: "https://www.dgvolo.com"
  url: "https://www.dgvolo.com"
  description: DG Volo & Company is a Toronto-based investment consultancy. Site designed by Stephen Bell.
  categories:
    - Finance
  built_by: Michael Uloth
  built_by_url: "https://www.michaeluloth.com"
  featured: false
- title: Shawna Lucey
  main_url: "https://www.shawnalucey.com"
  url: "https://www.shawnalucey.com"
  description: Shawna Lucey is an American theater and opera director based in New York City. Site designed by Stephen Bell.
  categories:
    - Portfolio
    - Music
    - Entertainment
  built_by: Michael Uloth
  built_by_url: "https://www.michaeluloth.com"
  featured: false
- title: Leyan Lo
  main_url: https://www.leyanlo.com
  url: https://www.leyanlo.com
  description: >
    Leyan Lo’s personal website
  categories:
    - Portfolio
  built_by: Leyan Lo
  built_by_url: https://www.leyanlo.com
  featured: false
- title: Hawaii National Bank
  url: https://hawaiinational.bank
  main_url: https://hawaiinational.bank
  description: Hawaii National Bank's highly personalized service has helped loyal customers & locally owned businesses achieve their financial dreams for over 50 years.
  categories:
    - Finance
  built_by: Wall-to-Wall Studios
  built_by_url: https://walltowall.com
  featured: false
- title: Coletiv
  url: https://coletiv.com
  main_url: https://coletiv.com
  description: Coletiv teams up with companies of all sizes to design, develop & launch digital products for iOS, Android & the Web.
  categories:
    - Technology
    - Agency
    - Web Development
  built_by: Coletiv
  built_by_url: https://coletiv.com
  featured: false
- title: janosh.io
  description: >
    Personal blog and portfolio of Janosh Riebesell. The site is built with Gatsby v2 and designed
    entirely with styled-components v4. Much of the layout was achieved with CSS grid. It supports
    Google Analytics, fluid typography and Algolia search.
  main_url: "https://janosh.io"
  url: "https://janosh.io"
  source_url: "https://github.com/janosh/janosh.io"
  categories:
    - Portfolio
    - Blog
    - Science
    - Photography
    - Travel
  built_by: Janosh Riebesell
  built_by_url: "https://janosh.io"
  featured: false
- title: Gatsby Manor
  description: >
    We build themes for gatsby. We have themes for all projects including personal,
    portfolio, ecommerce, landing pages and more. We also run an in-house
    web dev and design studio. If you cannot find what you want, we can build it for you!
    Email us at gatsbymanor@gmail.com with questions.
  main_url: "https://www.gatsbymanor.com"
  url: "https://www.gatsbymanor.com"
  source_url: "https://github.com/gatsbymanor"
  categories:
    - Web Development
    - Agency
    - Technology
    - Freelance
  built_by: Steven Natera
  built_by_url: "https://stevennatera.com"
- title: Ema Suriano's Portfolio
  main_url: https://emasuriano.com/
  url: https://emasuriano.com/
  source_url: https://github.com/EmaSuriano/emasuriano.github.io
  description: >
    Ema Suriano's portfolio to display information about him, his projects and what he's writing about.
  categories:
    - Portfolio
    - Technology
    - Web Development
  built_by: Ema Suriano
  built_by_url: https://emasuriano.com/
  featured: false
- title: Luan Orlandi
  main_url: https://luanorlandi.github.io
  url: https://luanorlandi.github.io
  source_url: https://github.com/luanorlandi/luanorlandi.github.io
  description: >
    Luan Orlandi's personal website. Brazilian web developer, enthusiast in React and Gatsby.
  categories:
    - Blog
    - Portfolio
    - Web Development
  built_by: Luan Orlandi
  built_by_url: https://github.com/luanorlandi
- title: Mobius Labs
  main_url: https://mobius.ml
  url: https://mobius.ml
  description: >
    Mobius Labs landing page, a Start-up working on Computer Vision
  categories:
    - Landing Page
    - Marketing
    - Technology
  built_by: sktt
  built_by_url: https://github.com/sktt
- title: EZAgrar
  main_url: https://www.ezagrar.at/en/
  url: https://www.ezagrar.at/en/
  description: >
    EZAgrar.at is the homepage of the biggest agricultural machinery dealership in Austria. In total 8 pages will be built for this client reusing a lot of components between them.
  categories:
    - eCommerce
    - Marketing
  built_by: MangoART
  built_by_url: https://www.mangoart.at
  featured: false
- title: OAsome blog
  main_url: https://oasome.blog/
  url: https://oasome.blog/
  source_url: https://github.com/oorestisime/oasome
  description: >
    Paris-based Cypriot adventurers. A and O. Lovers of life and travel. Want to get a glimpse of the OAsome world?
  categories:
    - Blog
    - Photography
    - Travel
  built_by: Orestis Ioannou
  featured: false
- title: Brittany Chiang
  main_url: https://brittanychiang.com/
  url: https://brittanychiang.com/
  source_url: https://github.com/bchiang7/v4
  description: >
    Personal website and portfolio of Brittany Chiang built with Gatsby v2
  categories:
    - Portfolio
  built_by: Brittany Chiang
  built_by_url: https://github.com/bchiang7
  featured: false
- title: Fitekran
  description: >
    One of the most visited Turkish blogs about health, sports and healthy lifestyle, that has been rebuilt with Gatsby v2 using Wordpress.
  main_url: "https://www.fitekran.com"
  url: "https://www.fitekran.com"
  categories:
    - Science
    - Healthcare
    - Blog
  built_by: Burak Tokak
  built_by_url: "https://www.buraktokak.com"
- title: Serverless
  main_url: https://serverless.com
  url: https://serverless.com
  source_url: https://github.com/serverless/site
  description: >
    Serverless.com – Build web, mobile and IoT applications with serverless architectures using AWS Lambda, Azure Functions, Google CloudFunctions & more!
  categories:
    - Technology
    - Web Development
  built_by: Codebrahma
  built_by_url: https://codebrahma.com
  featured: false
- title: Dive Bell
  main_url: https://divebell.band/
  url: https://divebell.band/
  description: >
    Simple site for a band to list shows dates and videos (499 on lighthouse)
  categories:
    - Music
  built_by: Matt Bagni
  built_by_url: https://mattbag.github.io
  featured: false
- title: Mayer Media Co.
  main_url: https://mayermediaco.com/
  url: https://mayermediaco.com/
  description: >
    Freelance Web Development and Digital Marketing
  categories:
    - Web Development
    - Marketing
    - Blog
  source_url: https://github.com/MayerMediaCo/MayerMediaCo2.0
  built_by: Danny Mayer
  built_by_url: https://twitter.com/mayermediaco
  featured: false
- title: Jan Czizikow Portfolio
  main_url: https://www.janczizikow.com/
  url: https://www.janczizikow.com/
  source_url: https://github.com/janczizikow/janczizikow-portfolio
  description: >
    Simple personal portfolio site built with Gatsby
  categories:
    - Portfolio
    - Freelance
    - Web Development
  built_by: Jan Czizikow
  built_by_url: https://github.com/janczizikow
- title: Carbon Design Systems
  main_url: http://www.carbondesignsystem.com/
  url: http://www.carbondesignsystem.com/
  description: >
    The Carbon Design System is integrating the new IBM Design Ethos and Language. It represents a completely fresh approach to the design of all things at IBM.
  categories:
    - Design System
    - Documentation
  built_by: IBM
  built_by_url: https://www.ibm.com/
  featured: false
- title: Mozilla Mixed Reality
  main_url: https://mixedreality.mozilla.org/
  url: https://mixedreality.mozilla.org/
  description: >
    Virtual Reality for the free and open Web.
  categories:
    - Open Source
  built_by: Mozilla
  built_by_url: https://www.mozilla.org/
  featured: false
- title: Uniform Hudl Design System
  main_url: http://uniform.hudl.com/
  url: http://uniform.hudl.com/
  description: >
    A single design system to ensure every interface feels like Hudl. From the colors we use to the size of our buttons and what those buttons say, Uniform has you covered. Check the guidelines, copy the code and get to building.
  categories:
    - Design System
    - Open Source
    - Design
  built_by: Hudl
  built_by_url: https://www.hudl.com/
- title: Subtle UI
  main_url: "https://subtle-ui.netlify.com/"
  url: "https://subtle-ui.netlify.com/"
  source_url: "https://github.com/ryanwiemer/subtle-ui"
  description: >
    A collection of clever yet understated user interactions found on the web.
  categories:
    - Web Development
    - Open Source
    - User Experience
  built_by: Ryan Wiemer
  built_by_url: "https://www.ryanwiemer.com/"
  featured: false
- title: developer.bitcoin.com
  main_url: "https://developer.bitcoin.com/"
  url: "https://developer.bitcoin.com/"
  description: >
    Bitbox based bitcoin.com developer platform and resources.
  categories:
    - Finance
  featured: false
- title: Barmej
  main_url: "https://app.barmej.com/"
  url: "https://app.barmej.com/"
  description: >
    An interactive platform to learn different programming languages in Arabic for FREE
  categories:
    - Education
    - Programming
    - Learning
  built_by: Obytes
  built_by_url: "https://www.obytes.com/"
  featured: false
- title: Vote Save America
  main_url: "https://votesaveamerica.com"
  url: "https://votesaveamerica.com"
  description: >
    Be a voter. Save America.
  categories:
    - Education
    - Government
  featured: false
  built_by: Jeremy E. Miller
  built_by_url: "https://jeremyemiller.com/"
- title: Emergence
  main_url: https://emcap.com/
  url: https://emcap.com/
  description: >
    Emergence is a top enterprise cloud venture capital firm. We fund early stage ventures focusing on enterprise & SaaS applications. Emergence is one of the top VC firms in Silicon Valley.
  categories:
    - Marketing
    - Blog
  built_by: Upstatement
  built_by_url: https://www.upstatement.com/
  featured: false
- title: FPVtips
  main_url: https://fpvtips.com
  url: https://fpvtips.com
  source_url: https://github.com/jumpalottahigh/fpvtips
  description: >
    FPVtips is all about bringing racing drone pilots closer together, and getting more people into the hobby!
  categories:
    - Community
    - Education
  built_by: Georgi Yanev
  built_by_url: https://twitter.com/jumpalottahigh
  featured: false
- title: Georgi Yanev
  main_url: https://blog.georgi-yanev.com/
  url: https://blog.georgi-yanev.com/
  source_url: https://github.com/jumpalottahigh/blog.georgi-yanev.com
  description: >
    I write articles about FPV quads (building and flying), web development, smart home automation, life-long learning and other topics from my personal experience.
  categories:
    - Blog
  built_by: Georgi Yanev
  built_by_url: https://twitter.com/jumpalottahigh
  featured: false
- title: Bear Archery
  main_url: "https://beararchery.com/"
  url: "https://beararchery.com/"
  categories:
    - eCommerce
    - Sports
  built_by: Escalade Sports
  built_by_url: "https://www.escaladesports.com/"
  featured: false
- title: "attn:"
  main_url: "https://www.attn.com/"
  url: "https://www.attn.com/"
  categories:
    - Media
    - Entertainment
  built_by: "attn:"
  built_by_url: "https://www.attn.com/"
  featured: false
- title: Mirror Conf
  description: >
    Mirror Conf is a conference designed to empower designers and frontend developers who have a thirst for knowledge and want to broaden their horizons.
  main_url: "https://www.mirrorconf.com/"
  url: "https://www.mirrorconf.com/"
  categories:
    - Conference
    - Design
    - Web Development
  featured: false
- title: Startarium
  main_url: https://www.startarium.ro
  url: https://www.startarium.ro
  description: >
    Free entrepreneurship educational portal with more than 20000 users, hundreds of resources, crowdfunding, mentoring and investor pitching events facilitated.
  categories:
    - Education
    - Nonprofit
    - Entrepreneurship
  built_by: Cezar Neaga
  built_by_url: https://twitter.com/cezarneaga
  featured: false
- title: Microlink
  main_url: https://microlink.io/
  url: https://microlink.io/
  description: >
    Extract structured data from any website.
  categories:
    - Web Development
    - API
  built_by: Kiko Beats
  built_by_url: https://kikobeats.com/
  featured: false
- title: Markets.com
  main_url: "https://www.markets.com/"
  url: "https://www.markets.com/"
  featured: false
  categories:
    - Finance
- title: Kevin Legrand
  url: "https://k-legrand.com"
  main_url: "https://k-legrand.com"
  source_url: "https://github.com/Manoz/k-legrand.com"
  description: >
    Personal website and blog built with love with Gatsby v2
  categories:
    - Blog
    - Portfolio
    - Web Development
  built_by: Kevin Legrand
  built_by_url: https://k-legrand.com
  featured: false
- title: David James Portfolio
  main_url: https://dfjames.com/
  url: https://dfjames.com/
  source_url: https://github.com/daviddeejjames/dfjames-gatsby
  description: >
    Portfolio Site using GatsbyJS and headless WordPress
  categories:
    - WordPress
    - Portfolio
    - Blog
  built_by: David James
  built_by_url: https://twitter.com/daviddeejjames
- title: Hypertext Candy
  url: https://www.hypertextcandy.com/
  main_url: https://www.hypertextcandy.com/
  description: >
    Blog about web development. Laravel, Vue.js, etc.
  categories:
    - Blog
    - Web Development
  built_by: Masahiro Harada
  built_by_url: https://twitter.com/_Masahiro_H_
  featured: false
- title: "Maxence Poutord's blog"
  description: >
    Tech & programming blog of Maxence Poutord, Software Engineer, Serial Traveler and Public Speaker
  main_url: https://www.maxpou.fr
  url: https://www.maxpou.fr
  featured: false
  categories:
    - Blog
    - Web Development
  built_by: Maxence Poutord
  built_by_url: https://www.maxpou.fr
- title: "The Noted Project"
  url: https://thenotedproject.org
  main_url: https://thenotedproject.org
  source_url: https://github.com/ianbusko/the-noted-project
  description: >
    Website to showcase the ethnomusicology research for The Noted Project.
  categories:
    - Portfolio
    - Education
    - Gallery
  built_by: Ian Busko
  built_by_url: https://github.com/ianbusko
  featured: false
- title: Got Milk
  main_url: "https://www.gotmilk.com/"
  url: "https://www.gotmilk.com/"
  featured: false
  categories:
    - Food
- title: People For Bikes
  url: "https://2017.peopleforbikes.org/"
  main_url: "https://2017.peopleforbikes.org/"
  categories:
    - Community
    - Sports
    - Gallery
    - Nonprofit
  built_by: PeopleForBikes
  built_by_url: "https://peopleforbikes.org/about-us/who-we-are/staff/"
  featured: false
- title: Wide Eye
  description: >
    Creative agency specializing in interactive design, web development, and digital communications.
  url: https://wideeye.co/
  main_url: https://wideeye.co/
  categories:
    - Design
    - Web Development
  built_by: Wide Eye
  built_by_url: https://wideeye.co/about-us/
  featured: false
- title: CodeSandbox
  description: >
    CodeSandbox is an online editor that helps you create web applications, from prototype to deployment.
  url: https://codesandbox.io/
  main_url: https://codesandbox.io/
  categories:
    - Web Development
  featured: false
- title: Marvel
  description: >
    The all-in-one platform powering design.
  url: https://marvelapp.com/
  main_url: https://marvelapp.com/
  categories:
    - Design
  featured: false
- title: Designcode.io
  description: >
    Learn to design and code React apps.
  url: https://designcode.io
  main_url: https://designcode.io
  categories:
    - Learning
  featured: false
- title: Happy Design
  description: >
    The Brand and Product Team Behind Happy Money
  url: https://design.happymoney.com/
  main_url: https://design.happymoney.com/
  categories:
    - Design
    - Finance
- title: Weihnachtsmarkt.ms
  description: >
    Explore the christmas market in Münster (Westf).
  url: https://weihnachtsmarkt.ms/
  main_url: https://weihnachtsmarkt.ms/
  source_url: https://github.com/codeformuenster/weihnachtsmarkt
  categories:
    - Gallery
    - Food
  built_by: "Code for Münster during #MSHACK18"
  featured: false
- title: Code Championship
  description: >
    Competitive coding competitions for students from 3rd to 8th grade. Code is Sport.
  url: https://www.codechampionship.com
  main_url: https://www.codechampionship.com
  categories:
    - Learning
    - Education
    - Sports
  built_by: Abamath LLC
  built_by_url: https://www.abamath.com
  featured: false
- title: Wieden+Kennedy
  description: >
    Wieden+Kennedy is an independent, global creative company.
  categories:
    - Technology
    - Web Development
    - Agency
    - Marketing
  url: https://www.wk.com
  main_url: https://www.wk.com
  built_by: Wieden Kennedy
  built_by_url: https://www.wk.com/about/
  featured: false
- title: Testing JavaScript
  description: >
    This course will teach you the fundamentals of testing your JavaScript applications using eslint, Flow, Jest, and Cypress.
  url: https://testingjavascript.com/
  main_url: https://testingjavascript.com/
  categories:
    - Learning
    - Education
    - JavaScript
  built_by: Kent C. Dodds
  built_by_url: https://kentcdodds.com/
  featured: false
- title: Use Hooks
  description: >
    One new React Hook recipe every day.
  url: https://usehooks.com/
  main_url: https://usehooks.com/
  categories:
    - Learning
  built_by: Gabe Ragland
  built_by_url: https://twitter.com/gabe_ragland
  featured: false
- title: Ambassador
  url: https://www.getambassador.io
  main_url: https://www.getambassador.io
  description: >
    Open source, Kubernetes-native API Gateway for microservices built on Envoy.
  categories:
    - Open Source
    - Documentation
    - Technology
  built_by: Datawire
  built_by_url: https://www.datawire.io
  featured: false
- title: Clubhouse
  main_url: https://clubhouse.io
  url: https://clubhouse.io
  description: >
    The intuitive and powerful project management platform loved by software teams of all sizes. Built with Gatsby v2 and Prismic
  categories:
    - Technology
    - Blog
    - Productivity
    - Community
    - Design
    - Open Source
  built_by: Ueno.
  built_by_url: https://ueno.co
  featured: false
- title: Asian Art Collection
  url: http://artmuseum.princeton.edu/asian-art/
  main_url: http://artmuseum.princeton.edu/asian-art/
  description: >
    Princeton University has a branch dealing with state of art.They have showcased ore than 6,000 works of Asian art are presented alongside ongoing curatorial and scholarly research
  categories:
    - Marketing
  featured: false
- title: QHacks
  url: https://qhacks.io
  main_url: https://qhacks.io
  source_url: https://github.com/qhacks/qhacks-website
  description: >
    QHacks is Queen’s University’s annual hackathon! QHacks was founded in 2016 with a mission to advocate and incubate the tech community at Queen’s University and throughout Canada.
  categories:
    - Education
    - Technology
    - Podcast
  featured: false
- title: Tyler McGinnis
  url: https://tylermcginnis.com/
  main_url: https://tylermcginnis.com/
  description: >
    The linear, course based approach to learning web technologies.
  categories:
    - Education
    - Technology
    - Podcast
    - Web Development
  featured: false
- title: a11y with Lindsey
  url: https://www.a11ywithlindsey.com/
  main_url: https://www.a11ywithlindsey.com/
  source_url: https://github.com/lkopacz/a11y-with-lindsey
  description: >
    To help developers navigate accessibility jargon, write better code, and to empower them to make their Internet, Everyone's Internet.
  categories:
    - Education
    - Blog
    - Technology
  built_by: Lindsey Kopacz
  built_by_url: https://twitter.com/littlekope0903
  featured: false
- title: DEKEMA
  url: https://www.dekema.com/
  main_url: https://www.dekema.com/
  description: >
    Worldclass crafting: Furnace, fervor, fulfillment. Delivering highest demand for future craftsmanship. Built using Gatsby v2 and Prismic.
  categories:
    - Healthcare
    - Science
    - Technology
  built_by: Crisp Studio
  built_by_url: https://crisp.studio
  featured: false
- title: Ramón Chancay
  description: >-
    Front-end / Back-end Developer in Guayaquil Ecuador.
    Currently at Everymundo, previously at El Universo.
    I enjoy teaching and sharing what I know.
    I give professional advice to developers and companies.
    My wife and my children are everything in my life.
  main_url: "https://ramonchancay.me/"
  url: "https://ramonchancay.me/"
  source_url: "https://github.com/devrchancay/personal-site"
  featured: false
  categories:
    - Blog
    - Technology
    - Web Development
  built_by: Ramón Chancay
  built_by_url: "https://ramonchancay.me/"
- title: BELLHOPS
  main_url: https://www.getbellhops.com/
  url: https://www.getbellhops.com/
  description: >-
    Whether you’re moving someplace new or just want to complete a few projects around your current home, BellHops can arrange the moving services you need—at simple, straightforward rates.
  categories:
    - Business
  built_by: Bellhops, Inc.
  built_by_url: https://www.getbellhops.com/
  featured: false
- title: Acclimate Consulting
  main_url: https://www.acclimate.io/
  url: https://www.acclimate.io/
  description: >-
    Acclimate is a consulting firm that puts organizations back in control with data-driven strategies and full-stack applications.
  categories:
    - Technology
    - Consulting
  built_by: Andrew Wilson
  built_by_url: https://github.com/andwilson
  featured: false
- title: Flyright
  url: https://flyright.co/
  main_url: https://flyright.co/
  description: >-
    Flyright curates everything you need for international travel in one tidy place 💜
  categories:
    - Technology
    - App
  built_by: Ty Hopp
  built_by_url: https://github.com/tyhopp
  featured: false
- title: Vets Who Code
  url: https://vetswhocode.io/
  main_url: https://vetswhocode.io/
  description: >-
    VetsWhoCode is a non-profit organization dedicated to training military veterans & giving them the skills they need transition into tech careers.
  categories:
    - Technology
    - Nonprofit
  featured: false
- title: Patreon Blog
  url: https://blog.patreon.com/
  main_url: https://blog.patreon.com/
  description: >-
    Official blog of Patreon.com
  categories:
    - Blog
  featured: false
- title: Full Beaker
  url: https://fullbeaker.com/
  main_url: https://fullbeaker.com/
  description: >-
    Full Beaker provides independent advice online about careers and home ownership, and connect anyone who asks with companies that can help them.
  categories:
    - Consulting
  featured: false
- title: Citywide Holdup
  url: https://citywideholdup.org/
  main_url: https://citywideholdup.org/
  source_url: https://github.com/killakam3084/citywide-site
  description: >-
    Citywide Holdup is an annual fundraising event held around early November in the city of Austin, TX hosted by the Texas Wranglers benefitting Easter Seals of Central Texas, a non-profit organization that provides exceptional services, education, outreach and advocacy so that people with disabilities can live, learn, work and play in our communities.
  categories:
    - Nonprofit
    - Event
  built_by: Cameron Rison
  built_by_url: https://github.com/killakam3084
  featured: false
- title: Dawn Labs
  url: https://dawnlabs.io
  main_url: https://dawnlabs.io
  description: >-
    Thoughtful products for inspired teams. With a holistic approach to engineering and design, we partner with startups and enterprises to build for the digital era.
  categories:
    - Technology
    - Agency
    - Web Development
  featured: false
- title: COOP by Ryder
  url: https://coop.com/
  main_url: https://coop.com/
  description: >
    COOP is a platform that connects fleet managers that have idle vehicles to businesses that are looking to rent vehicles. COOP simplifies the process and paperwork required to safely share vehicles between business owners.
  categories:
    - Marketing
  built_by: Crispin Porter Bogusky
  built_by_url: http://www.cpbgroup.com/
  featured: false
- title: Domino's Paving for Pizza
  url: https://www.pavingforpizza.com/
  main_url: https://www.pavingforpizza.com/
  description: >
    Nominate your town for a chance to have your rough drive home from Domino's fixed to pizza perfection.
  categories:
    - Marketing
  built_by: Crispin Porter Bogusky
  built_by_url: http://www.cpbgroup.com/
  featured: false
- title: Propapanda
  url: https://propapanda.eu/
  main_url: https://propapanda.eu/
  description: >
    Is a creative production house based in Tallinn, Estonia. We produce music videos, commercials, films and campaigns – from scratch to finish.
  categories:
    - Video
    - Portfolio
    - Agency
    - Media
  built_by: Henry Kehlmann
  built_by_url: https://github.com/madhenry/
  featured: false
- title: JAMstack.paris
  url: https://jamstack.paris/
  main_url: https://jamstack.paris/
  source_url: https://github.com/JAMstack-paris/jamstack.paris
  description: >
    JAMstack-focused, bi-monthly meetup in Paris
  categories:
    - Web Development
  built_by: Matthieu Auger & Nicolas Goutay
  built_by_url: https://github.com/JAMstack-paris
  featured: false
- title: DexWallet - The only Wallet you need by Dexlab
  main_url: "https://www.dexwallet.io/"
  url: "https://www.dexwallet.io/"
  source_url: "https://github.com/dexlab-io/DexWallet-website"
  featured: false
  description: >-
    DexWallet is a secure, multi-chain, mobile wallet with an upcoming one-click exchange for mobile.
  categories:
    - App
    - Open Source
  built_by: DexLab
  built_by_url: "https://github.com/dexlab-io"
- title: Kings Valley Paving
  url: https://kingsvalleypaving.com
  main_url: https://kingsvalleypaving.com
  description: >
    Kings Valley Paving is an asphalt, paving and concrete company serving the commercial, residential and industrial sectors in the Greater Toronto Area. Site designed by Stephen Bell.
  categories:
    - Marketing
  built_by: Michael Uloth
  built_by_url: https://www.michaeluloth.com
  featured: false
- title: Peter Barrett
  url: https://www.peterbarrett.ca
  main_url: https://www.peterbarrett.ca
  description: >
    Peter Barrett is a Canadian baritone from Newfoundland and Labrador who performs opera and concert repertoire in Canada, the U.S. and around the world. Site designed by Stephen Bell.
  categories:
    - Portfolio
    - Music
  built_by: Michael Uloth
  built_by_url: https://www.michaeluloth.com
  featured: false
- title: NARCAN
  main_url: https://www.narcan.com
  url: https://www.narcan.com
  description: >
    NARCAN Nasal Spray is the first and only FDA-approved nasal form of naloxone for the emergency treatment of a known or suspected opioid overdose.
  categories:
    - Healthcare
  built_by: NARCAN
  built_by_url: https://www.narcan.com
  featured: false
- title: Ritual
  main_url: https://ritual.com
  url: https://ritual.com
  description: >
    Ritual started with a simple question, what exactly is in women's multivitamins? This is the story of what happened when our founder Kat started searching for answers — the story of Ritual.
  categories:
    - Healthcare
  built_by: Ritual
  built_by_url: https://ritual.com
  featured: false
- title: Truebill
  main_url: https://www.truebill.com
  url: https://www.truebill.com
  description: >
    Truebill empowers you to take control of your money.
  categories:
    - Finance
  built_by: Truebill
  built_by_url: https://www.truebill.com
  featured: false
- title: Smartling
  main_url: https://www.smartling.com
  url: https://www.smartling.com
  description: >
    Smartling enables you to automate, manage, and professionally translate content so that you can do more with less.
  categories:
    - Marketing
  built_by: Smartling
  built_by_url: https://www.smartling.com
  featured: false
- title: Clear
  main_url: https://www.clearme.com
  url: https://www.clearme.com
  description: >
    At clear, we’re working toward a future where you are your ID, enabling you to lead an unstoppable life.
  categories:
    - Security
  built_by: Clear
  built_by_url: https://www.clearme.com
  featured: false
- title: VS Code Rocks
  main_url: "https://vscode.rocks"
  url: "https://vscode.rocks"
  source_url: "https://github.com/lannonbr/vscode-rocks"
  featured: false
  description: >
    VS Code Rocks is a place for weekly news on the newest features and updates to Visual Studio Code as well as trending extensions and neat tricks to continually improve your VS Code skills.
  categories:
    - Open Source
    - Blog
    - Web Development
  built_by: Benjamin Lannon
  built_by_url: "https://github.com/lannonbr"
- title: Particle
  main_url: "https://www.particle.io"
  url: "https://www.particle.io"
  featured: false
  description: Particle is a fully-integrated IoT platform that offers everything you need to deploy an IoT product.
  categories:
    - Marketing
- title: freeCodeCamp curriculum
  main_url: "https://learn.freecodecamp.org"
  url: "https://learn.freecodecamp.org"
  featured: false
  description: Learn to code with free online courses, programming projects, and interview preparation for developer jobs.
  categories:
    - Web Development
    - Learning
- title: Tandem
  main_url: "https://www.tandem.co.uk"
  url: "https://www.tandem.co.uk"
  description: >
    We're on a mission to free you of money misery. Our app, card and savings account are designed to help you spend less time worrying about money and more time enjoying life.
  categories:
    - Finance
    - App
  built_by: Tandem
  built_by_url: https://github.com/tandembank
  featured: false
- title: Monbanquet.fr
  main_url: "https://monbanquet.fr"
  url: "https://monbanquet.fr"
  description: >
    Give your corporate events the food and quality it deserves, thanks to the know-how of the best local artisans.
  categories:
    - eCommerce
    - Food
    - Event
  built_by: Monbanquet.fr
  built_by_url: https://github.com/monbanquet
  featured: false
- title: The Leaky Cauldron Blog
  url: https://theleakycauldronblog.com
  main_url: https://theleakycauldronblog.com
  source_url: https://github.com/v4iv/theleakycauldronblog
  description: >
    A Brew of Awesomeness with a Pinch of Magic...
  categories:
    - Blog
  built_by: Vaibhav Sharma
  built_by_url: https://github.com/v4iv
  featured: false
- title: Wild Drop Surf Camp
  main_url: "https://wilddropsurfcamp.com"
  url: "https://wilddropsurfcamp.com"
  description: >
    Welcome to Portugal's best kept secret and be amazed with our nature. Here you can explore, surf, taste the world's best gastronomy and wine, feel the North Canyon's power with the biggest waves in the world and so many other amazing things. Find us, discover yourself!
  categories:
    - Travel
  built_by: Samuel Fialho
  built_by_url: https://samuelfialho.com
  featured: false
- title: JoinUp HR chatbot
  url: https://www.joinup.io
  main_url: https://www.joinup.io
  description: Custom HR chatbot for better candidate experience
  categories:
    - App
    - Technology
  featured: false
- title: JDCastro Web Design & Development
  main_url: https://jacobdcastro.com
  url: https://jacobdcastro.com
  source_url: https://github.com/jacobdcastro/personal-site
  featured: false
  description: >
    A small business site for freelance web designer and developer Jacob D. Castro. Includes professional blog, contact forms, and soon-to-come portfolio of sites for clients. Need a new website or an extra developer to share the workload? Feel free to check out the website!
  categories:
    - Blog
    - Portfolio
    - Business
    - Freelance
  built_by: Jacob D. Castro
  built_by_url: https://twitter.com/jacobdcastro
- title: Gatsby Tutorials
  main_url: https://www.gatsbytutorials.com
  url: https://www.gatsbytutorials.com
  source_url: https://github.com/ooloth/gatsby-tutorials
  featured: false
  description: >
    Gatsby Tutorials is a community-updated list of video, audio and written tutorials to help you learn GatsbyJS.
  categories:
    - Web Development
    - Education
    - Open Source
  built_by: Michael Uloth
  built_by_url: "https://www.michaeluloth.com"
- title: Up & Running Tutorials
  main_url: https://www.upandrunningtutorials.com
  url: https://www.upandrunningtutorials.com
  featured: false
  description: >
    Free coding tutorials for web developers. Get your web development career up and running by learning to build better, faster websites.
  categories:
    - Web Development
    - Education
  built_by: Michael Uloth
  built_by_url: "https://www.michaeluloth.com"
- title: Grooovinger
  url: https://www.grooovinger.com
  main_url: https://www.grooovinger.com
  description: >
    Martin Grubinger, a web developer from Austria
  categories:
    - Portfolio
    - Web Development
  built_by: Martin Grubinger
  built_by_url: https://www.grooovinger.com
  featured: false
- title: LXDX - the Crypto Derivatives Exchange
  main_url: https://www.lxdx.co/
  url: https://www.lxdx.co/
  description: >
    LXDX is the world's fastest crypto exchange. Our mission is to bring innovative financial products to retail crypto investors, providing access to the same speed and scalability that institutional investors already depend on us to deliver each and every day.
  categories:
    - Marketing
    - Finance
  built_by: Corey Ward
  built_by_url: http://www.coreyward.me/
  featured: false
- title: Kyle McDonald
  url: https://kylemcd.com
  main_url: https://kylemcd.com
  source_url: https://github.com/kylemcd/personal-site-react
  description: >
    Personal site + blog for Kyle McDonald
  categories:
    - Blog
  built_by: Kyle McDonald
  built_by_url: https://kylemcd.com
  featured: false
- title: VSCode Power User Course
  main_url: https://VSCode.pro
  url: https://VSCode.pro
  description: >
    After 10 years with Sublime, I switched to VSCode. Love it. Spent 1000+ hours building a premium video course to help you switch today. 200+ power user tips & tricks turn you into a VSCode.pro
  categories:
    - Education
    - Learning
    - eCommerce
    - Marketing
    - Technology
    - Web Development
  built_by: Ahmad Awais
  built_by_url: https://twitter.com/MrAhmadAwais/
  featured: false
- title: Thijs Koerselman Portfolio
  main_url: https://www.vauxlab.com
  url: https://www.vauxlab.com
  featured: false
  description: >
    Portfolio of Thijs Koerselman. A freelance software engineer, full-stack web developer and sound designer.
  categories:
    - Portfolio
    - Business
    - Freelance
    - Technology
    - Web Development
    - Music
- title: Ad Hoc Homework
  main_url: https://homework.adhoc.team
  url: https://homework.adhoc.team
  description: >
    Ad Hoc builds government digital services that are fast, efficient, and usable by everyone. Ad Hoc Homework is a collection of coding and design challenges for candidates applying to our open positions.
  categories:
    - Web Development
    - Government
    - Healthcare
    - Programming
  built_by_url: https://adhoc.team
  featured: false
- title: Birra Napoli
  main_url: http://www.birranapoli.it
  url: http://www.birranapoli.it
  built_by: Ribrain
  built_by_url: https://www.ribrainstudio.com
  featured: false
  description: >
    Birra Napoli official site
  categories:
    - Landing Page
    - Business
    - Food
- title: Satispay
  url: https://www.satispay.com
  main_url: https://www.satispay.com
  categories:
    - Business
    - Finance
    - Technology
  built_by: Satispay
  built_by_url: https://www.satispay.com
  featured: false
- title: The Movie Database - Gatsby
  url: https://tmdb.lekoarts.de
  main_url: https://tmdb.lekoarts.de
  source_url: https://github.com/LekoArts/gatsby-source-tmdb-example
  categories:
    - Open Source
    - Entertainment
    - Gallery
  featured: false
  built_by: LekoArts
  built_by_url: "https://github.com/LekoArts"
  description: >
    Source from The Movie Database (TMDb) API (v3) in Gatsby. This example is built with react-spring, React hooks and react-tabs and showcases the gatsby-source-tmdb plugin. It also has some client-only paths and uses gatsby-image.
- title: LANDR - Creative Tools for Musicians
  url: https://www.landr.com/
  main_url: https://www.landr.com/en/
  categories:
    - Music
    - Technology
    - Business
    - Entrepreneurship
    - Freelance
    - Marketing
    - Media
  featured: false
  built_by: LANDR
  built_by_url: https://twitter.com/landr_music
  description: >
    Marketing website built for LANDR. LANDR is a web application that provides tools for musicians to master their music (using artificial intelligence), collaborate with other musicians, and distribute their music to multiple platforms.
- title: ClinicJS
  url: https://clinicjs.org/
  main_url: https://clinicjs.org/
  categories:
    - Technology
    - Documentation
  featured: false
  built_by: NearForm
  built_by_url: "https://www.nearform.com/"
  description: >
    Tools to help diagnose and pinpoint Node.js performance issues.
- title: KOBIT
  main_url: "https://kobit.in"
  url: "https://kobit.in"
  description: Automated Google Analytics Report with everything you need and more
  featured: false
  categories:
    - Marketing
    - Blog
  built_by: mottox2
  built_by_url: "https://mottox2.com"
- title: Aleksander Hansson
  main_url: https://ahansson.com
  url: https://ahansson.com
  featured: false
  description: >
    Portfolio website for Aleksander Hansson
  categories:
    - Portfolio
    - Business
    - Freelance
    - Technology
    - Web Development
    - Consulting
  built_by: Aleksander Hansson
  built_by_url: https://www.linkedin.com/in/aleksanderhansson/
- title: Surfing Nosara
  main_url: "https://www.surfingnosara.com"
  url: "https://www.surfingnosara.com"
  description: Real estate, vacation, and surf report hub for Nosara, Costa Rica
  featured: false
  categories:
    - Business
    - Blog
    - Gallery
    - Marketing
  built_by: Desarol
  built_by_url: "https://www.desarol.com"
- title: Crispin Porter Bogusky
  url: https://cpbgroup.com/
  main_url: https://cpbgroup.com/
  description: >
    We solve the world’s toughest communications problems with the most quantifiably potent creative assets.
  categories:
    - Agency
    - Design
    - Marketing
  built_by: Crispin Porter Bogusky
  built_by_url: https://cpbgroup.com/
  featured: false
- title: graphene-python
  url: https://graphene-python.org
  main_url: https://graphene-python.org
  description: Graphene is a collaboratively funded project.Graphene-Python is a library for building GraphQL APIs in Python easily.
  categories:
    - Library
    - API
    - Documentation
  featured: false
- title: Engel & Völkers Ibiza Holiday Rentals
  main_url: "https://www.ev-ibiza.com/"
  url: "https://www.ev-ibiza.com/"
  featured: false
  built_by: Ventura Digitalagentur
  description: >
    Engel & Völkers, one of the most successful real estate agencies in the world, offers luxury holiday villas to rent in Ibiza.
  categories:
    - Travel
- title: Sylvain Hamann's personal website
  url: "https://shamann.fr"
  main_url: "https://shamann.fr"
  source_url: "https://github.com/sylvhama/shamann-gatsby/"
  description: >
    Sylvain Hamann, web developer from France
  categories:
    - Portfolio
    - Web Development
  built_by: Sylvain Hamann
  built_by_url: "https://twitter.com/sylvhama"
  featured: false
- title: Luca Crea's portfolio
  main_url: https://lcrea.github.io
  url: https://lcrea.github.io
  description: >
    Portfolio and personal website of Luca Crea, an Italian software engineer.
  categories:
    - Portfolio
  built_by: Luca Crea
  built_by_url: https://github.com/lcrea
  featured: false
- title: Escalade Sports
  main_url: "https://www.escaladesports.com/"
  url: "https://www.escaladesports.com/"
  categories:
    - eCommerce
    - Sports
  built_by: Escalade Sports
  built_by_url: "https://www.escaladesports.com/"
  featured: false
- title: Exposify
  main_url: "https://www.exposify.de/"
  url: "https://www.exposify.de/"
  description: >
    This is our German website built with Gatsby 2.0, Emotion and styled-system.
    Exposify is a proptech startup and builds technology for real estate businesses.
    We provide our customers with an elegant agent software in combination
    with beautifully designed and fast websites.
  categories:
    - Web Development
    - Real Estate
    - Agency
    - Marketing
  built_by: Exposify
  built_by_url: "https://www.exposify.de/"
  featured: false
- title: Steak Point
  main_url: https://www.steakpoint.at/
  url: https://www.steakpoint.at/
  description: >
    Steak Restaurant in Vienna, Austria (Wien, Österreich).
  categories:
    - Food
  built_by: Peter Kroyer
  built_by_url: https://www.peterkroyer.at/
  featured: false
- title: Takumon blog
  main_url: "https://takumon.com"
  url: "https://takumon.com"
  source_url: "https://github.com/Takumon/blog"
  description: Java Engineer's tech blog.
  featured: false
  categories:
    - Blog
  built_by: Takumon
  built_by_url: "https://twitter.com/inouetakumon"
- title: DayThirty
  main_url: "https://daythirty.com"
  url: "https://daythirty.com"
  description: DayThirty - ideas for the new year.
  featured: false
  categories:
    - Marketing
  built_by: Jack Oliver
  built_by_url: "https://twitter.com/mrjackolai"
- title: TheAgencyProject
  main_url: "https://theagencyproject.co"
  url: "https://theagencyproject.co"
  description: Agency model, without agency overhead.
  categories:
    - Agency
  built_by: JV-LA
  built_by_url: https://jv-la.com
- title: Karen Hou's portfolio
  main_url: https://www.karenhou.com/
  url: https://www.karenhou.com/
  categories:
    - Portfolio
  built_by: Karen H. Developer
  built_by_url: https://github.com/karenhou
  featured: false
- title: Jean Luc Ponty
  main_url: "https://ponty.com"
  url: "https://ponty.com"
  description: Official site for Jean Luc Ponty, French virtuoso violinist and jazz composer.
  featured: false
  categories:
    - Music
    - Entertainment
  built_by: Othermachines
  built_by_url: "https://othermachines.com"
- title: Rosewood Family Advisors
  main_url: "https://www.rfallp.com/"
  url: "https://www.rfallp.com/"
  description: Rosewood Family Advisors LLP (Palo Alto) provides a diverse range of family office services customized for ultra high net worth individuals.
  featured: false
  categories:
    - Finance
    - Business
  built_by: Othermachines
  built_by_url: "https://othermachines.com"
- title: Cole Walker's Portfolio
  main_url: "https://www.walkermakes.com"
  url: "https://www.walkermakes.com"
  source_url: "https://github.com/ColeWalker/portfolio"
  description: The portfolio of web developer Cole Walker, built with the help of Gatsby v2, React-Spring, and SASS.
  featured: false
  categories:
    - Portfolio
    - Web Development
  built_by: Cole Walker
  built_by_url: "https://www.walkermakes.com"
- title: Standing By Company
  main_url: "https://standingby.company"
  url: "https://standingby.company"
  description: A brand experience design company led by Scott Mackenzie and Trent Barton.
  featured: false
  categories:
    - Design
    - Web Development
  built_by: Standing By Company
  built_by_url: "https://standingby.company"
- title: Ashley Thouret
  main_url: "https://www.ashleythouret.com"
  url: "https://www.ashleythouret.com"
  description: Official website of Canadian soprano Ashley Thouret. Site designed by Stephen Bell.
  categories:
    - Portfolio
    - Music
  built_by: Michael Uloth
  built_by_url: "https://www.michaeluloth.com"
  featured: false
- title: The AZOOR Society
  main_url: "https://www.theazoorsociety.org"
  url: "https://www.theazoorsociety.org"
  description: The AZOOR Society is a UK-based charity committed to promoting awareness of Acute Zonal Occult Outer Retinopathy and assisting further research. Site designed by Stephen Bell.
  categories:
    - Community
    - Nonprofit
  built_by: Michael Uloth
  built_by_url: "https://www.michaeluloth.com"
  featured: false
- title: Gábor Fűzy pianist
  main_url: "https://pianobar.hu"
  url: "https://pianobar.hu"
  description: Gábor Fűzy pianist's official website built with Gatsby v2.
  categories:
    - Music
  built_by: Zoltán Bedi
  built_by_url: "https://github.com/B3zo0"
  featured: false
- title: Logicwind
  main_url: "https://logicwind.com"
  url: "https://logicwind.com"
  description: Website of Logicwind - JavaScript experts, Technology development agency & consulting.
  featured: false
  categories:
    - Portfolio
    - Agency
    - Web Development
    - Consulting
  built_by: Logicwind
  built_by_url: "https://www.logicwind.com"
- title: ContactBook.app
  main_url: "https://contactbook.app"
  url: "https://contactbook.app"
  description: Seamlessly share Contacts with G Suite team members
  featured: false
  categories:
    - Landing Page
    - Blog
  built_by: Logicwind
  built_by_url: "https://www.logicwind.com"
- title: Waterscapes
  main_url: "https://waterscap.es"
  url: "https://waterscap.es/lake-monteynard/"
  source_url: "https://github.com/gaelbillon/Waterscapes-Gatsby-site"
  description: Waterscap.es is a directory of bodies of water (creeks, ponds, waterfalls, lakes, etc) with information about each place such as how to get there, hike time, activities and photos and a map displayed with the Mapbox GL SJ npm package. It was developed with the goal of learning Gatsby. This website is based on the gatsby-contentful-starter and uses Contentful as CMS. It is hosted on Netlify. Hooks are setup with Bitbucket and Contentful to trigger a new build upon code or content changes. The data on Waterscap.es is a mix of original content and informations from the internets gathered and put together.
  categories:
    - Directory
    - Photography
    - Travel
  built_by: Gaël Billon
  built_by_url: "https://gaelbillon.com"
  featured: false
- title: Packrs
  url: "https://www.packrs.co/"
  main_url: "https://www.packrs.co/"
  description: >
    Packrs is a local delivery platform, one spot for all your daily requirements. On a single tap get everything you need at your doorstep.
  categories:
    - Marketing
    - Landing Page
    - Entrepreneurship
  built_by: Vipin Kumar Rawat
  built_by_url: "https://github.com/aesthytik"
  featured: false
- title: HyakuninIsshu
  main_url: "https://hyakuninanki.net"
  url: "https://hyakuninanki.net"
  source_url: "https://github.com/rei-m/web_hyakuninisshu"
  description: >
    HyakuninIsshu is a traditional Japanese card game.
  categories:
    - Education
    - Gallery
    - Entertainment
  built_by: Rei Matsushita
  built_by_url: "https://github.com/rei-m/"
  featured: false
- title: WQU Partners
  main_url: "https://partners.wqu.org/"
  url: "https://partners.wqu.org/"
  featured: false
  categories:
    - Marketing
    - Education
    - Landing Page
  built_by: Corey Ward
  built_by_url: "http://www.coreyward.me/"
- title: Federico Giacone
  url: "https://federico.giac.one/"
  main_url: "https://federico.giac.one"
  source_url: "https://github.com/leopuleo/federico.giac.one"
  description: >
    Digital portfolio for Italian Architect Federico Giacone.
  categories:
    - Portfolio
    - Gallery
  built_by: Leonardo Giacone
  built_by_url: "https://github.com/leopuleo"
  featured: false
- title: Station
  url: "https://getstation.com/"
  main_url: "https://getstation.com/"
  description: Station is the first smart browser for busy people. A single place for all of your web applications.
  categories:
    - Technology
    - Web Development
    - Productivity
  featured: false
- title: Vyron Vasileiadis
  url: "https://fedonman.com/"
  main_url: "https://fedonman.com"
  source_url: "https://github.com/fedonman/fedonman-website"
  description: Personal space of Vyron Vasileiadis aka fedonman, a Web & IoT Developer, Educator and Entrepreneur based in Athens, Greece.
  categories:
    - Portfolio
    - Technology
    - Web Development
    - Education
  built_by: Vyron Vasileiadis
  built_by_url: "https://github.com/fedonman"
- title: Fabien Champigny
  url: "https://www.champigny.name/"
  main_url: "https://www.champigny.name/"
  built_by_url: "https://www.champigny.name/"
  description: Fabien Champigny's personal blog. Entrepreneur, hacker and loves street photo.
  categories:
    - Blog
    - Gallery
    - Photography
    - Productivity
    - Entrepreneurship
  featured: false
- title: Alex Xie - Portfolio
  url: https://alexieyizhe.me/
  main_url: https://alexieyizhe.me/
  source_url: https://github.com/alexieyizhe/alexieyizhe.github.io
  description: >
    Personal website of Alex Yizhe Xie, a University of Waterloo Computer Science student and coding enthusiast.
  categories:
    - Blog
    - Portfolio
    - Web Development
  featured: false
- title: Equithon
  url: https://equithon.org/
  main_url: https://equithon.org/
  source_url: https://github.com/equithon/site-main/
  built_by: Alex Xie
  built_by_url: https://alexieyizhe.me/
  description: >
    Equithon is the largest social innovation hackathon in Waterloo, Canada. It was founded in 2016 to tackle social equity issues and create change.
  categories:
    - Education
    - Event
    - Learning
    - Open Source
    - Nonprofit
    - Technology
  featured: false
- title: Dale Blackburn - Portfolio
  url: https://dakebl.co.uk/
  main_url: https://dakebl.co.uk/
  source_url: https://github.com/dakebl/dakebl.co.uk
  description: >
    Dale Blackburn's personal website and blog.
  categories:
    - Blog
    - Portfolio
    - Web Development
  featured: false
- title: Portfolio of Anthony Wiktor
  url: https://www.anthonydesigner.com/
  main_url: https://www.anthonydesigner.com/
  description: >
    Anthony Wiktor is a Webby Award-Winning Creative Director and Digital Designer twice named Hot 100 by WebDesigner Magazine. Anthony has over a decade of award-winning experience in design and has worked on projects across a diverse set of industries — from entertainment to consumer products to hospitality to technology. Anthony is a frequent lecturer at USC’s Annenberg School for Communication & Journalism and serves on the board of AIGA Los Angeles.
  categories:
    - Portfolio
    - Marketing
  built_by: Maciej Leszczyński
  built_by_url: http://twitter.com/_maciej
  featured: false
- title: Frame.io Workflow Guide
  main_url: https://workflow.frame.io
  url: https://workflow.frame.io
  description: >
    The web’s most comprehensive post-production resource, written by pro filmmakers, for pro filmmakers. Always expanding, always free.
  categories:
    - Education
  built_by: Frame.io
  built_by_url: https://frame.io
  featured: false
- title: MarcySutton.com
  main_url: https://marcysutton.com
  url: https://marcysutton.com
  description: >
    The personal website of web developer and accessibility advocate Marcy Sutton.
  categories:
    - Blog
    - Accessibility
    - Video
    - Photography
  built_by: Marcy Sutton
  built_by_url: https://marcysutton.com
  featured: true
- title: Kepinski.me
  main_url: https://kepinski.me
  url: https://kepinski.me
  description: >
    The personal site of Antoni Kepinski, Node.js Developer.
  categories:
    - Portfolio
    - Open Source
  built_by: Antoni Kepinski
  built_by_url: https://kepinski.me
  featured: false
- title: WPGraphQL Docs
  main_url: https://docs.wpgraphql.com
  url: https://docs.wpgraphql.com
  description: >
    Documentation for WPGraphQL, a free open-source WordPress plugin that provides an extendable GraphQL schema and API for any WordPress site.
  categories:
    - API
    - Documentation
    - Technology
    - Web Development
    - WordPress
  built_by: WPGraphQL
  built_by_url: https://wpgraphql.com
  featured: false
- title: Shine Lawyers
  main_url: https://www.shine.com.au
  url: https://www.shine.com.au
  description: >
    Shine Lawyers is an Australian legal services website built with Gatsby v2, Elasticsearch, Isso, and Geolocation services.
  categories:
    - Business
    - Blog
- title: Parallel Polis Kosice
  url: https://www.paralelnapoliskosice.sk/
  main_url: https://www.paralelnapoliskosice.sk/
  source_url: https://github.com/ParalelnaPolisKE/paralelnapoliskosice.sk
  description: >
    Parallel Polis is a collective of people who want to live in a more opened world. We look for possibilities and technologies (Bitcoin, the blockchain, reputation systems and decentralized technologies in general) that open new ways, make processes easier and remove unnecessary barriers. We want to create an environment that aims at education, discovering and creating better systems for everybody who is interested in freedom and independence.
  categories:
    - Blog
    - Education
    - Technology
  built_by: Roman Vesely
  built_by_url: https://romanvesely.
  featured: false
- title: Unda Solutions
  url: https://unda.com.au
  main_url: https://unda.com.au
  description: >
    A custom web application development company in Perth, WA
  categories:
    - Business
    - Freelance
    - Web Development
    - Technology
  featured: false
- title: BIGBrave
  main_url: https://bigbrave.digital
  url: https://bigbrave.digital
  description: >
    BIGBrave is a strategic design firm. We partner with our clients, big and small, to design & create human-centered brands, products, services and systems that are simple, beautiful and easy to use.
  categories:
    - Agency
    - Web Development
    - Marketing
    - Technology
    - WordPress
  built_by: Francois Brill
  built_by_url: https://bigbrave.digital
  featured: false
- title: KegTracker
  main_url: https://www.kegtracker.co.za
  url: https://www.kegtracker.co.za
  description: >
    Keg Tracker is part of the Beverage Insights family and its sole aim is to provide you with the right data about your kegs to make better decisions. In today’s business landscape having the right information at your finger tips is crucial to the agility of your business.
  categories:
    - Food
    - Business
    - Technology
  built_by: Francois Brill
  built_by_url: https://bigbrave.digital
  featured: false
- title: Mike Nichols
  url: https://www.mikenichols.me
  main_url: https://www.mikenichols.me
  description: >
    Portfolio site of Mike Nichols, a UX designer and product development lead.
  categories:
    - Portfolio
    - Technology
    - Web Development
  built_by: Mike Nichols
  featured: false
- title: Steve Haid
  url: https://www.stevehaid.com
  main_url: https://www.stevehaid.com
  description: >
    Steve Haid is a real estate agent and Professional Financial Planner (PFP) who has been helping clients achieve their investment goals since 2006. Site designed by Stephen Bell.
  categories:
    - Marketing
    - Real Estate
  built_by: Michael Uloth
  built_by_url: "https://www.michaeluloth.com"
- title: Incremental - Loyalty, Rewards and Incentive Programs
  main_url: https://www.incremental.com.au
  url: https://www.incremental.com.au
  description: >
    Sydney-based digital agency specialising in loyalty, rewards and incentive programs. WordPress backend; Cloudinary, YouTube and Hubspot form integration; query data displayed as animated SVG graphs; video background in the header.
  categories:
    - Agency
    - Portfolio
    - WordPress
  built_by: Incremental
  built_by_url: https://www.incremental.com.au
  featured: false
- title: Technica11y
  main_url: https://www.technica11y.org
  url: https://www.technica11y.org
  description: >
    Discussing challenges in technical accessibility.
  categories:
    - Accessibility
    - Education
    - Video
  built_by: Tenon.io
  built_by_url: https://tenon.io
  featured: false
- title: Tenon-UI Documentation
  main_url: https://www.tenon-ui.info
  url: https://www.tenon-ui.info
  description: >
    Documentation site for Tenon-UI: Tenon.io's accessible components library.
  categories:
    - Accessibility
    - Documentation
    - Library
    - Web Development
  built_by: Tenon.io
  built_by_url: https://tenon.io
  featured: false
- title: Matthew Secrist
  main_url: https://www.matthewsecrist.net
  url: https://www.matthewsecrist.net
  source_url: https://github.com/matthewsecrist/v3
  description: >
    Matthew Secrist's personal portfolio using Gatsby, Prismic and Styled-Components.
  categories:
    - Portfolio
    - Technology
    - Web Development
  built_by: Matthew Secrist
  built_by_url: https://www.matthewsecrist.net
  featured: false
- title: Node.js Dev
  main_url: https://nodejs.dev
  url: https://nodejs.dev
  source_url: https://github.com/nodejs/nodejs.dev
  description: >
    Node.js Foundation Website.
  categories:
    - Documentation
    - Web Development
  built_by: Node.js Website Redesign Working Group
  built_by_url: https://github.com/nodejs/website-redesign
  featured: false
- title: Sheffielders
  main_url: https://sheffielders.org
  url: https://sheffielders.org
  source_url: https://github.com/davemullenjnr/sheffielders
  description: >
    A collective of businesses, creatives, and projects based in Sheffield, UK.
  categories:
    - Directory
  built_by: Dave Mullen Jnr
  built_by_url: https://davemullenjnr.co.uk
  featured: false
- title: Stealth Labs
  url: https://stealthlabs.io
  main_url: https://stealthlabs.io
  description: >
    We design and develop for the web, mobile and desktop
  categories:
    - Portfolio
    - Web Development
  built_by: Edvins Antonovs
  built_by_url: https://edvins.io
  featured: false
- title: Constanzia Yurashko
  main_url: https://www.constanziayurashko.com
  url: https://www.constanziayurashko.com
  description: >
    Exclusive women's ready-to-wear fashion by designer Constanzia Yurashko.
  categories:
    - Portfolio
  built_by: Maxim Andries
  featured: false
- title: The Tenon.io blog
  main_url: https://blog.tenon.io/
  url: https://blog.tenon.io/
  description: >
    The Tenon.io blog features articles on accessibility written by some of the industry's leading lights and includes news, guidance, and education.
  categories:
    - Accessibility
    - Blog
    - Education
  built_by: Tenon.io
  built_by_url: https://tenon.io
  featured: false
- title: Algolia
  url: https://algolia.com
  main_url: https://algolia.com
  description: >
    Algolia helps businesses across industries quickly create relevant, scalable, and lightning fast search and discovery experiences.
  categories:
    - Web Development
    - Technology
    - Open Source
    - Featured
  built_by: Algolia
  featured: true
- title: GVD Renovations
  url: https://www.gvdrenovationsinc.com/
  main_url: https://www.gvdrenovationsinc.com/
  description: >
    GVD Renovations is a home improvement contractor with a well known reputation as a professional, quality contractor in California.
  categories:
    - Business
  built_by: David Krasniy
  built_by_url: http://dkrasniy.com
  featured: false
- title: Styled System
  url: https://styled-system.com/
  main_url: https://styled-system.com/
  source_url: https://github.com/styled-system/styled-system/tree/master/docs
  description: >
    Style props for rapid UI development.
  categories:
    - Design System
  built_by: Brent Jackson
  built_by_url: https://jxnblk.com/
- title: Timehacker
  url: https://timehacker.app
  main_url: https://timehacker.app
  description: >
    Procrastination killer, automatic time tracking app to skyrocket your productivity
  categories:
    - Productivity
    - App
    - Technology
    - Marketing
    - Landing Page
  built_by: timehackers
  featured: false
- title: Little & Big
  main_url: "https://www.littleandbig.com.au/"
  url: "https://www.littleandbig.com.au/"
  description: >
    Little & Big exists with the aim to create Websites, Apps, E-commerce stores
    that are consistently unique and thoughtfully crafted, every time.
  categories:
    - Agency
    - Design
    - Web Development
    - Portfolio
  built_by: Little & Big
  built_by_url: "https://www.littleandbig.com.au/"
  featured: false
- title: Cat Knows
  main_url: "https://catnose99.com/"
  url: "https://catnose99.com/"
  description: >
    Personal blog built with Gatsby v2.
  categories:
    - Blog
    - Web Development
  built_by: CatNose
  built_by_url: "https://twitter.com/catnose99"
  featured: false
- title: just some dev
  url: https://www.iamdeveloper.com
  main_url: https://www.iamdeveloper.com
  source_url: https://github.com/nickytonline/www.iamdeveloper.com
  description: >
    Just some software developer writing things ✏️
  categories:
    - Blog
  built_by: Nick Taylor
  built_by_url: https://www.iamdeveloper.com
  featured: false
- title: Keziah Moselle Blog
  url: https://blog.keziahmoselle.fr/
  main_url: https://blog.keziahmoselle.fr/
  source_url: https://github.com/KeziahMoselle/blog.keziahmoselle.fr
  description: >
    ✍️ A place to share my thoughts.
  categories:
    - Blog
  built_by: Keziah Moselle
  built_by_url: https://keziahmoselle.fr/
- title: xfuture's blog
  url: https://www.xfuture-blog.com/
  main_url: https://www.xfuture-blog.com/
  source_url: https://github.com/xFuture603/xfuture-blog
  description: >
    A blog about Devops, Web development, and my insights as a systems engineer.
  categories:
    - Blog
  built_by: Daniel Uhlmann
  built_by_url: https://www.xfuture-blog.com/
- title: Mayne's Blog
  main_url: "https://gine.me/"
  url: "https://gine.me/page/1"
  source_url: "https://github.com/mayneyao/gine-blog"
  featured: false
  categories:
    - Blog
    - Web Development
- title: Bakedbird
  url: https://bakedbird.com
  main_url: https://bakedbird.com
  description: >
    Eleftherios Psitopoulos - A frontend developer from Greece ☕
  categories:
    - Portfolio
    - Blog
  built_by: Eleftherios Psitopoulos
  built_by_url: https://bakedbird.com
- title: Benjamin Lannon
  url: https://lannonbr.com
  main_url: https://lannonbr.com
  source_url: https://github.com/lannonbr/Portfolio-gatsby
  description: >
    Personal portfolio of Benjamin Lannon
  categories:
    - Portfolio
    - Web Development
  built_by: Benjamin Lannon
  built_by_url: https://lannonbr.com
  featured: false
- title: Aravind Balla
  url: https://aravindballa.com
  main_url: https://aravindballa.com
  source_url: https://github.com/aravindballa/website2017
  description: >
    Personal portfolio of Aravind Balla
  categories:
    - Portfolio
    - Blog
    - Web Development
  built_by: Aravind Balla
  built_by_url: https://aravindballa.com
- title: Kaleb McKelvey
  url: https://kalebmckelvey.com
  main_url: https://kalebmckelvey.com
  source_url: https://github.com/avatar-kaleb/kalebmckelvey-site
  description: >
    Personal portfolio of Kaleb McKelvey!
  categories:
    - Blog
    - Portfolio
  built_by: Kaleb McKelvey
  built_by_url: https://kalebmckelvey.com
  featured: false
- title: Michal Czaplinski
  url: https://czaplinski.io
  main_url: https://czaplinski.io
  source_url: https://github.com/michalczaplinski/michalczaplinski.github.io
  description: >
    Michal Czaplinski is a full-stack developer 🚀
  categories:
    - Portfolio
    - Web Development
  built_by: Michal Czaplinski mmczaplinski@gmail.com
  built_by_url: https://czaplinski.io
  featured: false
- title: Interactive Investor (ii)
  url: https://www.ii.co.uk
  main_url: https://www.ii.co.uk
  description: >
    Hybrid (static/dynamic) Gatsby web app for ii's free research, news and analysis, discussion and product marketing site.
  categories:
    - Business
    - Finance
    - Technology
  built_by: Interactive Investor (ii)
  built_by_url: https://www.ii.co.uk
  featured: false
- title: Weingut Goeschl
  url: https://www.weingut-goeschl.at/
  main_url: https://www.weingut-goeschl.at/
  description: >
    Weingut Goeschl is a family winery located in Gols, Burgenland in Austria (Österreich)
  categories:
    - eCommerce
    - Business
  built_by: Peter Kroyer
  built_by_url: https://www.peterkroyer.at/
  featured: false
- title: Hash Tech Guru
  url: https://hashtech.guru
  main_url: https://hashtech.guru
  description: >
    Software Development Training School and Tech Blog
  categories:
    - Blog
    - Education
  built_by: Htet Wai Yan Soe
  built_by_url: https://github.com/johnreginald
- title: AquaGruppen Vattenfilter
  url: https://aquagruppen.se
  main_url: https://aquagruppen.se/
  description: >
    Water filter and water treatment products in Sweden
  categories:
    - Business
    - Technology
  built_by: Johan Eliasson
  built_by_url: https://github.com/elitan
  featured: false
- title: Josef Aidt
  url: https://josefaidt.dev
  main_url: https://josefaidt.dev
  source_url: https://github.com/josefaidt/josefaidt.github.io
  description: >
    Personal website, blog, portfolio for Josef Aidt
  categories:
    - Portfolio
    - Blog
    - Web Development
  built_by: Josef Aidt
  built_by_url: https://twitter.com/garlicbred
- title: How To egghead
  main_url: https://howtoegghead.com/
  url: https://howtoegghead.com/
  source_url: https://github.com/eggheadio/how-to-egghead
  featured: false
  built_by: egghead.io
  built_by_url: https://egghead.io
  description: >
    How to become an egghead instructor or reviewer
  categories:
    - Documentation
    - Education
- title: Sherpalo Ventures
  main_url: "https://www.sherpalo.com/"
  url: "https://www.sherpalo.com/"
  featured: false
  categories:
    - Finance
    - Business
    - Technology
  built_by: Othermachines
  built_by_url: "https://othermachines.com"
- title: WrapCode
  url: https://www.wrapcode.com
  main_url: https://www.wrapcode.com
  description: >
    A full stack blog on Microsoft Azure, JavaScript, DevOps, AI and Bots.
  categories:
    - Blog
    - Technology
    - Web Development
  built_by: Rahul P
  built_by_url: https://twitter.com/_rahulpp
  featured: false
- title: Kirankumar Ambati's Portfolio
  url: https://www.kirankumarambati.me
  main_url: https://www.kirankumarambati.me
  description: >
    Personal website, blog, portfolio of Kirankumar Ambati
  categories:
    - Blog
    - Portfolio
    - Web Development
  built_by: Kirankumar Ambati
  built_by_url: https://github.com/kirankumarambati
  featured: false
- title: Mixkit by Envato
  url: https://mixkit.co
  main_url: https://mixkit.co
  description: >
    Extraordinary free HD videos
  categories:
    - Video
    - Design
    - Gallery
    - Video
  built_by: Envato
  built_by_url: https://github.com/envato
  featured: false
- title: Rou Hun Fan's portfolio
  main_url: https://flowen.me
  url: https://flowen.me
  source_url: https://github.com/flowen/flowen.me/tree/master/2019/v3
  description: >
    Portfolio of creative developer Rou Hun Fan. Built with Gatsby v2 &amp; Greensock drawSVG.
  categories:
    - Portfolio
  built_by: Rou Hun Fan Developer
  built_by_url: https://flowen.me
  featured: false
- title: chadly.net
  url: https://www.chadly.net
  main_url: https://www.chadly.net
  source_url: https://github.com/chadly/chadly.net
  description: >
    Personal tech blog by Chad Lee.
  categories:
    - Blog
    - Technology
    - Web Development
  built_by: Chad Lee
  built_by_url: https://github.com/chadly
  featured: false
- title: CivicSource
  url: https://www.civicsource.com
  main_url: https://www.civicsource.com
  description: >
    Online auction site to purchase tax-distressed properties from local taxing authorities.
  categories:
    - Real Estate
    - Government
  featured: false
- title: SpotYou
  main_url: "https://spotyou.joshglazer.com"
  url: "https://spotyou.joshglazer.com"
  source_url: "https://github.com/joshglazer/spotyou"
  description: >
    SpotYou allows you to watch your favorite music videos on Youtube based on your Spotify Preferences
  categories:
    - Entertainment
    - Music
  built_by: Josh Glazer
  built_by_url: https://linkedin.com/in/joshglazer/
  featured: false
- title: Hesam Kaveh's blog
  description: >
    A blog with great seo that using gatsby-source-wordpress to fetch posts from backend
  main_url: "https://hesamkaveh.com/"
  url: "https://hesamkaveh.com/"
  source_url: "https://github.com/hesamkaveh/sansi"
  featured: false
  categories:
    - Blog
    - WordPress
- title: Oliver Gomes Portfolio
  main_url: https://oliver-gomes.github.io/v4/
  url: https://oliver-gomes.github.io/v4/
  description: >
    As an artist and a web designer/developer, I wanted to find a way to present these two portfolios in a way that made sense.  I felt with new found power of speed, Gatsby helped keep my creativity intact with amazing response and versatility. I felt my butter smooth transition felt much better in user perspective and super happy with the power of Gatsby.
  categories:
    - Portfolio
    - Web Development
    - Blog
  built_by: Oliver Gomes
  built_by_url: https://github.com/oliver-gomes
  featured: false
- title: Patrik Szewczyk
  url: https://www.szewczyk.cz/
  main_url: https://www.szewczyk.cz/
  description: >
    Patrik Szewczyk – JavaScript, TypeScript, React, Node.js developer, Redux, Reason
  categories:
    - Portfolio
  built_by: Patrik Szewczyk
  built_by_url: https://linkedin.com/in/thepatriczek/
  featured: false
- title: Patrik Arvidsson's portfolio
  url: https://www.patrikarvidsson.com
  main_url: https://www.patrikarvidsson.com
  source_url: https://github.com/patrikarvidsson/portfolio-gatsby-contentful
  description: >
    Personal portfolio site of Swedish interaction designer Patrik Arvidsson. Built with Gatsby, Tailwind CSS, Emotion JS and Contentful.
  categories:
    - Blog
    - Design
    - Portfolio
    - Web Development
    - Technology
  built_by: Patrik Arvidsson
  built_by_url: https://www.patrikarvidsson.com
  featured: false
- title: Jacob Cofman's Blog
  description: >
    Personal blog / portfolio about Jacob Cofman.
  main_url: "https://jcofman.de/"
  url: "https://jcofman.de/"
  source_url: "https://github.com/JCofman/jc-website"
  featured: false
  categories:
    - Blog
    - Portfolio
- title: re-geo
  description: >
    re-geo is react based geo cities style component.
  main_url: "https://re-geo.netlify.com/"
  url: "https://re-geo.netlify.com/"
  source_url: "https://github.com/sadnessOjisan/re-geo-lp"
  categories:
    - Open Source
  built_by: sadnessOjisan
  built_by_url: https://twitter.com/sadnessOjisan
  featured: false
- title: Luis Cestou Portfolio
  description: >
    Portfolio of graphic + interactive designer Luis Cestou.
  main_url: "https://luiscestou.com"
  url: "https://luiscestou.com"
  source_url: "https://github.com/lcestou/luiscestou.com"
  built_by: Luis Cestou contact@luiscestou.com
  built_by_url: https://luiscestou.com
  featured: false
  categories:
    - Portfolio
    - Web Development
- title: Data Hackers
  url: https://datahackers.com.br/
  main_url: https://datahackers.com.br/
  description: >
    Official website for the biggest portuguese-speaking data science community. Makes use of several data sources such as podcasts from Anchor, messages from Slack, newsletters from MailChimp and blog posts from Medium. The unique visual design also had its hurdles and was quite fun to develop!
  categories:
    - Blog
    - Education
    - Podcast
    - Technology
  built_by: Kaordica
  built_by_url: https://kaordica.design
  featured: false
- title: TROMAQ
  url: https://www.tromaq.com/
  main_url: https://www.tromaq.com/
  description: >
    TROMAQ executes earthmoving services and rents heavy machinery for construction work. Even with the lack of good photography, their new site managed to pass a solid and trustworthy feeling to visitors during testing and they're already seeing the improvement in brand awareness, being the sole player with a modern website in their industry.
  categories:
    - Marketing
  built_by: Kaordica
  built_by_url: https://kaordica.design
  featured: false
- title: Novida Consulting
  url: https://www.novidaconsultoria.com.br
  main_url: https://www.novidaconsultoria.com.br
  description: >
    Novida’s goal was to position itself as a solid, exclusive and trustworthy brand for families looking for a safe financial future… We created a narrative and visual design that highlight their exclusivity.
  categories:
    - Marketing
  built_by: Kaordica
  built_by_url: https://kaordica.design
  featured: false
- title: We Are Clarks
  url: "https://www.weareclarks.com"
  main_url: "https://www.weareclarks.com"
  source_url: "https://github.com/abeaclark/weareclarks"
  description: >
    A family travel blog.
  categories:
    - Blog
    - Travel
  built_by: Abe Clark
  built_by_url: https://www.linkedin.com/in/abrahamclark/
  featured: false
- title: Guillaume Briday's Blog
  main_url: "https://guillaumebriday.fr/"
  url: "https://guillaumebriday.fr/"
  source_url: "https://github.com/guillaumebriday/guillaumebriday.fr"
  description: >
    My personal blog built with Gatsby and Tailwind CSS.
  categories:
    - Blog
    - Web Development
    - Technology
  built_by: Guillaume Briday
  built_by_url: https://guillaumebriday.fr/
  featured: false
- title: SEOmonitor
  main_url: "https://www.seomonitor.com"
  url: "https://www.seomonitor.com"
  description: >
    SEOmonitor is a suite of SEO tools dedicated to agencies.
  categories:
    - Blog
    - Portfolio
    - Agency
  built_by: Bejamas
  built_by_url: https://bejamas.io/
  featured: false
- title: Jean Regisser's Portfolio
  main_url: "https://jeanregisser.com/"
  url: "https://jeanregisser.com/"
  source_url: "https://github.com/jeanregisser/jeanregisser.com"
  featured: false
  description: >
    Portfolio of software engineer Jean Regisser.
  categories:
    - Portfolio
    - Mobile Development
  built_by: Jean Regisser
  built_by_url: "https://jeanregisser.com/"
- title: Axcept - Visual Screenshot Testing
  url: https://axcept.io
  main_url: https://axcept.io
  description: >
    Visual Testing for everyone
  categories:
    - Documentation
    - Web Development
  built_by: d:code:it
  built_by_url: https://dcodeit.com
  featured: false
- title: Chase Ohlson
  url: https://chaseohlson.com
  main_url: https://chaseohlson.com
  description: >
    Portfolio of frontend engineer & web developer Chase Ohlson.
  categories:
    - Portfolio
    - Web Development
  built_by: Chase Ohlson
  built_by_url: https://chaseohlson.com
  featured: false
- title: Zach Schnackel
  url: https://zslabs.com
  main_url: https://zslabs.com
  source_url: "https://github.com/zslabs/zslabs.com"
  description: >
    Portfolio site for UI/Motion Developer, Zach Schnackel.
  categories:
    - Portfolio
    - Web Development
  built_by: Zach Schnackel
  built_by_url: "https://zslabs.com"
- title: Gremlin
  url: https://www.gremlin.com
  main_url: https://www.gremlin.com
  description: >
    Gremlin's Failure as a Service finds weaknesses in your system before they cause problems.
  categories:
    - Marketing
- title: Headless.page
  main_url: https://headless.page/
  url: https://headless.page/
  description: >
    Headless.page is a directory of eCommerce sites featuring headless architecture, PWA features and / or the latest JavaScript technology.
  categories:
    - Directory
    - eCommerce
  built_by: Pilon
  built_by_url: https://pilon.io/
  featured: false
- title: Ouracademy
  main_url: https://our-academy.org/
  url: https://our-academy.org/
  source_url: "https://github.com/ouracademy/website"
  description: >
    Ouracademy is an organization that promoves the education in software development through blog posts & videos smiley.
  categories:
    - Open Source
    - Blog
    - Education
  built_by: Ouracademy
  built_by_url: https://github.com/ouracademy
  featured: false
- title: Tenon.io
  main_url: https://tenon.io
  url: https://tenon.io
  description: >
    Tenon.io is an accessibility tooling, services and consulting company.
  categories:
    - API
    - Accessibility
    - Business
    - Consulting
    - Technology
  built_by: Tenon.io
  built_by_url: https://tenon.io
  featured: false
- title: Projectival
  url: https://www.projectival.de/
  main_url: https://www.projectival.de/
  description: >
    Freelancer Online Marketing & Web Development in Cologne, Germany
  categories:
    - Freelance
    - Marketing
    - Web Development
    - Blog
    - Consulting
    - SEO
    - Business
  built_by: Sascha Klapetz
  built_by_url: https://www.projectival.de/
  featured: false
- title: Hetzner Online Community
  main_url: https://community.hetzner.com
  url: https://community.hetzner.com
  description: >
    Hetzner Online Community provides a free collection of high-quality tutorials, which are based on free and open source software, on a variety of topics such as development, system administration, and other web technology.
  categories:
    - Web Development
    - Technology
    - Programming
    - Open Source
    - Community
  built_by: Hetzner Online GmbH
  built_by_url: https://www.hetzner.com/
  featured: false
- title: AGYNAMIX
  url: https://www.agynamix.de/
  main_url: https://www.agynamix.de/
  source_url: https://github.com/tuhlmann/agynamix.de
  description: >
    Full Stack Java, Scala, Clojure, TypeScript, React Developer in Thalheim, Germany
  categories:
    - Freelance
    - Web Development
    - Programming
    - Blog
    - Consulting
    - Portfolio
    - Business
  built_by: Torsten Uhlmann
  built_by_url: https://www.agynamix.de/
  featured: false
- title: syracuse.io
  url: https://syracuse.io
  main_url: https://syracuse.io
  source_url: https://github.com/syracuseio/syracuseio/
  description: >
    Landing page for Syracuse NY Software Development Meetup Groups
  categories:
    - Community
  built_by: Benjamin Lannon
  built_by_url: https://lannonbr.com
- title: Render Documentation
  main_url: https://render.com/docs
  url: https://render.com/docs
  description: >
    Render is the easiest place to host your sites and apps. We use Gatsby for everything on https://render.com, including our documentation. The site is deployed on Render as well! We also have a guide to deploying Gatsby apps on Render: https://render.com/docs/deploy-gatsby.
  categories:
    - Web Development
    - Programming
    - Documentation
    - Technology
  built_by: Render Developers
  built_by_url: https://render.com
  featured: false
- title: prima
  url: https://www.prima.co
  main_url: https://www.prima.co
  description: >
    Discover industry-defining wellness content and trusted organic hemp CBD products safely supporting wellness, stress, mood, skin health, and balance.
  categories:
    - Blog
    - eCommerce
    - Education
  built_by: The Couch
  built_by_url: https://thecouch.nyc
- title: Gatsby Guides
  url: https://gatsbyguides.com/
  main_url: https://gatsbyguides.com/
  description: >
    Free tutorial course about using Gatsby with a CMS.
  categories:
    - Education
    - Documentation
    - Web Development
  built_by: Osio Labs
  built_by_url: https://osiolabs.com/
  featured: false
- title: Architude
  url: https://architudedesign.com
  main_url: https://architudedesign.com
  description: >
    筑冶 Architude International Design Consultants
  categories:
    - Design
    - Landing Page
    - Gallery
  built_by: Neo Nie
  built_by_url: https://github.com/nihgwu
  featured: false
- title: Arctica
  url: https://arctica.io
  main_url: https://arctica.io
  description: >
    Arctica specialises in purpose-built web sites and progressive web applications with user optimal experiences, tailored to meet the objectives of your business.
  categories:
    - Portfolio
    - Agency
    - Design
    - Web Development
  built_by: Arctica
  built_by_url: https://arctica.io
  featured: false
- title: Shard Ventures
  url: https://shard.vc
  main_url: https://shard.vc
  description: >
    Shard is building new online companies from scratch, partnering with other like-minded founders to start and invest in technology companies.
  categories:
    - Finance
    - Technology
    - Portfolio
  built_by: Arctica
  built_by_url: https://arctica.io
  featured: false
- title: David Brookes
  url: https://davidbrookes.me
  main_url: https://davidbrookes.me
  description: >
    Specialising in crafting stylish, high performance websites and applications that get results, using the latest cutting edge web development technologies.
  categories:
    - Portfolio
    - Freelance
    - Web Development
  built_by: Arctica
  built_by_url: https://arctica.io
  featured: false
- title: Dennis Morello
  url: https://morello.dev
  main_url: https://morello.dev
  source_url: https://gitlab.com/dennismorello/dev-blog
  description: >
    morello.dev is a development and techology blog written by Dennis Morello.
  categories:
    - Blog
    - Education
    - Web Development
    - Open Source
    - Technology
  built_by: Dennis Morello
  built_by_url: https://twitter.com/dennismorello
  featured: false
- title: BaseTable
  url: https://autodesk.github.io/react-base-table/
  main_url: https://autodesk.github.io/react-base-table/
  source_url: https://github.com/Autodesk/react-base-table
  description: >
    BaseTable is a react table component to display large data set with high performance and flexibility.
  categories:
    - Web Development
    - Documentation
    - Open Source
  built_by: Neo Nie
  built_by_url: https://github.com/nihgwu
  featured: false
- title: herper.io
  url: https://herper.io
  main_url: https://herper.io
  description: >
    Portfolio website for Jacob Herper - a Front End Web Developer with a passion for all things digital. I have more than 10 years experience working in web development.
  categories:
    - Portfolio
    - Web Development
    - Freelance
    - Design
    - SEO
  built_by: Jacob Herper
  built_by_url: https://github.com/jakeherp
  featured: false
- title: Artem Sapegin Photography
  description: >
    Photography portfolio and blog of Artem Sapegin, an award-losing photographer living in Berlin, Germany. Landscapes, cityscapes and dogs.
  main_url: "https://morning.photos/"
  url: "https://morning.photos/"
  source_url: "https://github.com/sapegin/morning.photos"
  categories:
    - Portfolio
    - Photography
  built_by: Artem Sapegin
  built_by_url: "https://github.com/sapegin"
- title: Pattyrn
  main_url: https://pattyrn.com
  url: https://pattyrn.com
  # optional: short paragraph describing the content and/or purpose of the site that will appear in the modal detail view and permalink views for your site
  description: >
    Pattyrn uses advanced machine learning AI to analyze the platform’s your teams use, making it easy to solve performance problems, reduce bottlenecks, and monitor culture health to optimize your ROI and help boost performance without causing burn out.
  categories:
    - Marketing
    - Technology
  built_by: Pattyrn
  built_by_url: https://twitter.com/Pattyrn4
  featured: false
- title: Intranet Italia Day
  main_url: https://www.intranetitaliaday.it/en
  url: https://www.intranetitaliaday.it/en
  description: >
    The Italian event dedicated to the digital workplace that focuses on planning, governance and company intranet management
  categories:
    - Event
    - Conference
  built_by: Ariadne Digital
  built_by_url: https://www.ariadnedigital.it
  featured: false
- title: Textually Stylo
  main_url: https://www.textually.net
  url: https://www.textually.net
  description: >
    Stylo Markdown writing App marketing/documentation website by Textually Inc.
  categories:
    - Marketing
    - Technology
    - Blog
    - Documentation
  built_by: Sébastien Hamel
  built_by_url: https://www.textually.net
  featured: false
- title: OneDeck
  main_url: https://www.onedeck.co
  url: https://www.onedeck.co
  description: >
    OneDeck is a simple yet powerful tool for creating and sharing your one-page investment summary in under 10 minutes.
  categories:
    - Finance
    - Technology
  built_by: William Neill
  built_by_url: https://twitter.com/williamneill
  featured: false
- title: Assortment
  main_url: https://assortment.io
  url: https://assortment.io
  description: >
    Assortment aims to provide detailed tutorials (and more) for developers of all skill levels within the Web Development Industry. Attempting to cut out the fluff and arm you with the facts.
  categories:
    - Blog
    - Web Development
  built_by: Luke Whitehouse
  built_by_url: https://twitter.com/_lukewh
  featured: false
- title: Mission42
  main_url: https://mission42.zauberware.com
  url: https://mission42.zauberware.com
  description: >
    A landing page for the mobile app Mission42. Mission42 wants to help you learn new skills.
  categories:
    - App
    - Learning
    - Education
    - Landing Page
  built_by: Philipp Siegmund, zauberware
  built_by_url: https://www.zauberware.com
- title: Altstadtdomizil Idstein
  main_url: http://www.altstadtdomizil-idstein.de/
  url: http://www.altstadtdomizil-idstein.de/
  description: >
    A landing page for a holiday apartment in Idstein, Germany.
  categories:
    - Landing Page
    - Travel
    - Real Estate
  built_by: Simon Franzen, zauberware
  built_by_url: https://www.zauberware.com
- title: Gerald Martinez Dev
  main_url: https://gmartinez.dev/
  url: https://gmartinez.dev/
  source_url: https://github.com/nephlin7/gmartinez.dev
  description: >
    Personal web site for show my skills and my works.
  categories:
    - Web Development
    - Portfolio
  built_by: Gerald Martinez
  built_by_url: https://twitter.com/GeraldM_92
  featured: false
- title: Becreatives
  main_url: "https://becreatives.com"
  url: "https://becreatives.com"
  featured: false
  description: >
    Digital software house. Enlights ideas. Think smart execute harder.
  categories:
    - Technology
    - Web Development
    - Agency
    - Marketing
  built_by: Becreatives
  built_by_url: "https://becreatives.com"
- title: Paul Clifton Photography
  main_url: https://paulcliftonphotography.com
  url: https://paulcliftonphotography.com
  featured: false
  description: >
    A full migration from WordPress to GatsbyJS and DatoCMS. Includes custom cropping on images as viewport changes size and also an infinity scroll that doesn't preload all of the results.
  categories:
    - Blog
    - Portfolio
    - Gallery
    - Photography
  built_by: Little Wolf Studio
  built_by_url: https://littlewolfstudio.co.uk
- title: Atte Juvonen - Blog
  url: https://www.attejuvonen.fi/
  main_url: https://www.attejuvonen.fi/
  source_url: https://github.com/baobabKoodaa/blog
  description: >
    Tech-oriented personal blog covering topics like AI, data, voting, game theory, infosec and software development.
  categories:
    - Blog
    - Data
    - JavaScript
    - Programming
    - Science
    - Security
    - Technology
    - Web Development
  featured: false
- title: Kibuk Construction
  url: https://kibukconstruction.com/
  main_url: https://kibukconstruction.com/
  description: >
    Kibuk Construction is a fully licensed and insured contractor specializing in Siding, Decks, Windows & Doors!
  categories:
    - Business
  built_by: David Krasniy
  built_by_url: http://dkrasniy.com
- title: RedCarpetUp
  main_url: https://www.redcarpetup.com
  url: https://www.redcarpetup.com/
  description: >
    RedCarpetUp's home page for a predominantly mobile-only customer base in India with major constraints on bandwidth availability
  categories:
    - Finance
  built_by: RedCarpet Dev Team
  built_by_url: https://www.redcarpetup.com
  featured: false
- title: talita traveler
  url: https://talitatraveler.com/
  main_url: https://talitatraveler.com/
  source_url: https://github.com/afuh/talitatraveler
  description: >
    Talita Traveler's personal blog.
  categories:
    - Blog
  built_by: Axel Fuhrmann
  built_by_url: https://axelfuhrmann.com/
  featured: false
- title: Pastelería el Progreso
  url: https://pasteleriaelprogreso.com/
  main_url: https://pasteleriaelprogreso.com/
  source_url: https://github.com/afuh/elprogreso
  description: >
    Famous bakery in Buenos Aires.
  categories:
    - Food
    - Gallery
  built_by: Axel Fuhrmann
  built_by_url: https://axelfuhrmann.com/
  featured: false
- title: Maitrik's Portfolio
  url: https://www.maitrikpatel.com/
  main_url: https://www.maitrikpatel.com/
  source_url: https://github.com/maitrikjpatel/portfolio
  description: >
    Portfolio of a Front-End Developer / UX Designer who designs and develops pixel perfect user interface, experiences and web applications.
  categories:
    - Portfolio
    - Blog
    - Design
    - Web Development
  built_by: Maitrik Patel
  built_by_url: https://www.maitrikpatel.com/
  featured: false
- title: PicPick
  url: https://picpick.app/
  main_url: https://picpick.app/
  description: >
    All-in-one Graphic Design Tool, Screen Capture Software, Image Editor, Color Picker, Pixel Ruler and More
  categories:
    - Productivity
    - App
    - Technology
  built_by: NGWIN
  built_by_url: https://picpick.app/
  featured: false
- title: Ste O'Neill
  main_url: https://www.steoneill.dev
  url: https://www.steoneill.dev
  description: >
    MVP of a portfolio site for a full stack UK based developer.
  categories:
    - Blog
    - Portfolio
  built_by: Ste O'Neill
  built_by_url: https://steoneill.dev
  featured: false
- title: Filipe Santos Correa's Portfolio
  description: >
    Filipe's Personal About Me / Portfolio.
  main_url: "https://filipesantoscorrea.com/"
  url: "https://filipesantoscorrea.com/"
  source_url: "https://github.com/Safi1012/filipesantoscorrea.com"
  featured: false
  categories:
    - Portfolio
- title: Progressive Massachusetts Legislator Scorecard
  main_url: https://scorecard.progressivemass.com
  url: https://scorecard.progressivemass.com
  featured: false
  source_url: https://github.com/progressivemass/legislator-scorecard
  description: >
    Learn about MA state legislators' voting records through a progressive lens
  categories:
    - Government
    - Education
  built_by: Alex Holachek
  built_by_url: "https://alex.holachek.com/"
- title: Jeff Wolff – Portfolio
  main_url: https://www.jeffwolff.net
  url: https://www.jeffwolff.net
  featured: false
  description: >
    A guy from San Diego who makes websites.
  categories:
    - Blog
    - Portfolio
    - Web Development
- title: Jp Valery – Portfolio
  main_url: https://jpvalery.photo
  url: https://jpvalery.photo
  featured: false
  description: >
    Self-taught photographer documenting spaces and people
  categories:
    - Portfolio
    - Photography
- title: Pantene
  main_url: https://pantene.com
  url: https://pantene.com
  featured: false
  description: >
    Pantene is a Swiss-created American brand of hair care products owned by Procter & Gamble
  categories:
    - Business
- title: Prevue
  main_url: https://www.prevue.io
  url: https://www.prevue.io
  featured: false
  description: >
    All in One Prototyping Tool For Vue Developers
  categories:
    - Open Source
    - Web Development
- title: Gold Medal Flour
  main_url: https://www.goldmedalflour.com
  url: https://www.goldmedalflour.com
  description: >
    Gold Medal Four is a brand of flour products owned by General Mills. The new site was built using Gatsby v2 with data sources from Wordpress and an internal recipe API, and features multifaceted recipe filtering and a modified version of Gatsby Image to support art direction images.
  categories:
    - Food
  built_by: General Mills Branded Sites Dev Team
  built_by_url: https://www.generalmills.com
  featured: false
- title: Fifth Gait Technologies
  main_url: https://5thgait.com
  url: https://5thgait.com
  featured: false
  description: >
    Fifth Gait is a small business in the defense and space industry that is run and owned by physicists and engineers that have worked together for decades. The site was built using Gatsby V2.
  categories:
    - Government
    - Science
    - Technology
  built_by: Jonathan Z. Fisher
  built_by_url: "https://jonzfisher.com"
- title: Sal's Pals
  main_url: https://www.sals-pals.net
  url: https://www.sals-pals.net
  featured: false
  description: >
    Sal's Pals is a professional dog walking and pet sitting service based in Westfield, NJ. New site built with gatsby v2.
  categories:
    - Business
- title: Zuyet Awarmatrip
  main_url: https://www.zuyetawarmatrip.com
  url: https://www.zuyetawarmatrip.com
  featured: false
  description: >
    Zuyet Awarmatrip is a subsidiary identity within the personal ecosystem of Zuyet Awarmatik, focusing on travel and photography.
  categories:
    - Travel
    - Photography
  built_by: Zuyet Awarmatik
- title: manuvel.be
  url: https://www.manuvel.be
  main_url: https://www.manuvel.be
  source_url: https://github.com/riencoertjens/manuvelsite
  description: >
    Cycling themed café coming this april in Sint Niklaas, Belgium. One page with funky css-grid and gatsby-image trickery!
  categories:
    - Food
  built_by: WEBhart
  built_by_url: https://www.web-hart.com
  featured: false
- title: WEBhart
  url: https://www.web-hart.com
  main_url: https://www.web-hart.com
  description: >
    Hi, I'm Rien (pronounced Reen) from Belgium but based in Girona, Spain. I'm an autodidact, committed to learning until the end of time.
  categories:
    - Portfolio
    - Design
    - Web Development
    - Freelance
  built_by: WEBhart
  built_by_url: https://www.web-hart.com
  featured: false
- title: nicdougall.com
  url: https://nicdougall.netlify.com/
  main_url: https://nicdougall.netlify.com/
  source_url: https://github.com/riencoertjens/nicdougall.com
  description: >
    Athlete website with Netlify CMS for blog content.
  categories:
    - Blog
  built_by: WEBhart
  built_by_url: https://www.web-hart.com
  featured: false
- title: het Groeiatelier
  url: https://www.hetgroeiatelier.be/
  main_url: https://www.hetgroeiatelier.be/
  description: >
    Workspace for talent development and logopedics. One page site with basic info and small calendar CMS.
  categories:
    - Marketing
  built_by: WEBhart
  built_by_url: https://www.web-hart.com
  featured: false
- title: Lebuin D'Haese
  url: https://www.lebuindhaese.be/
  main_url: https://www.lebuindhaese.be/
  description: >
    Artist portfolio website. Powered by a super simple Netlify CMS to easily add blog posts or new art pieces.
  categories:
    - Portfolio
    - Blog
  built_by: WEBhart
  built_by_url: https://www.web-hart.com
  featured: false
- title: Iefke Molenstra
  url: https://www.iefke.be/
  main_url: https://www.iefke.be/
  description: >
    Artist portfolio website. Powered by a super simple Netlify CMS to easily add blog posts or new art pieces.
  categories:
    - Portfolio
    - Blog
  built_by: WEBhart
  built_by_url: https://www.web-hart.com
  featured: false
- title: The Broomwagon
  url: https://www.thebroomwagongirona.com/
  main_url: https://www.thebroomwagongirona.com/
  description: >
    foodtruck style coffee by pro cyclist Robert Gesink. The site has a webshop with merchandise and coffee beans.
  categories:
    - eCommerce
  built_by: WEBhart
  built_by_url: https://www.web-hart.com
- title: Pella Windows and Doors
  main_url: https://www.pella.com
  url: https://www.pella.com
  featured: false
  description: >
    The Pella Corporation is a privately held window and door manufacturing
  categories:
    - Business
- title: tinney.dev
  url: https://tinney.dev
  main_url: https://tinney.dev
  source_url: https://github.com/cdtinney/tinney.dev
  description: >
    Personal portfolio/blog of Colin Tinney
  categories:
    - Blog
    - Portfolio
    - Open Source
  built_by: Colin Tinney
  built_by_url: https://tinney.dev
  featured: false
- title: Monkeywrench Books
  main_url: https://monkeywrenchbooks.org
  url: https://monkeywrenchbooks.org
  description: >
    Monkeywrench Books is an all-volunteer, collectively-run bookstore and event space in Austin, TX
  categories:
    - Business
    - Community
    - Education
  built_by: Monkeywrench Books
  built_by_url: https://monkeywrenchbooks.org
- title: DeepMay.io
  main_url: https://deepmay.io
  url: https://deepmay.io
  description: >
    DeepMay is an experimental new tech bootcamp in the mountains of North Carolina.
  categories:
    - Event
    - Community
    - Technology
    - Marketing
  built_by: DeepMay
  built_by_url: https://twitter.com/deepmay_io
  featured: false
- title: Liferay.Design
  main_url: https://liferay.design
  url: https://liferay.design
  source_url: https://github.com/liferay-design/liferay.design
  description: >
    Liferay.Design is home to some of the freshest open-source designers who love to share articles and other resources for the Design Community.
  categories:
    - Blog
    - Community
    - Design
    - Marketing
    - Open Source
    - Technology
    - User Experience
  built_by: Liferay Designers
  built_by_url: https://twitter.com/liferaydesign
  featured: false
- title: Front End Remote Jobs
  main_url: https://frontendremotejobs.com
  url: https://frontendremotejobs.com
  source_url: https://github.com/benjamingrobertson/remotefrontend
  description: >
    Front End Remote Jobs features fully remote jobs for front end developers.
  categories:
    - WordPress
    - Web Development
  built_by: Ben Robertson
  built_by_url: https://benrobertson.io
  featured: false
- title: Penrose Grand Del Mar
  main_url: https://penroseatthegrand.com
  url: https://penroseatthegrand.com
  description: >
    Penrose Grand Del Mar is a luxury housing project coming soon.
  categories:
    - Real Estate
    - Design
  built_by: Chase Ohlson
  built_by_url: https://chaseohlson.com
- title: JustGraphQL
  url: https://www.justgraphql.com/
  main_url: https://www.justgraphql.com/
  source_url: https://github.com/Novvum/justgraphql
  description: >
    JustGraphQL helps developers quickly search and filter through GraphQL resources, tools, and articles.
  categories:
    - Open Source
    - Web Development
    - Technology
  built_by: Novvum
  built_by_url: https://www.novvum.io/
  featured: false
- title: Peter Macinkovic Personal Blog
  url: https://peter.macinkovic.id.au/
  main_url: https://peter.macinkovic.id.au/
  source_url: https://github.com/inkovic/peter-macinkovic-static-site
  description: >
    Personal Website and Blog of eCommerce SEO Specilaist and Digital Marketer Peter Macinkovic.
  categories:
    - SEO
    - Marketing
    - Blog
  featured: false
- title: NH Hydraulikzylinder
  main_url: https://nh-hydraulikzylinder.com
  url: https://nh-hydraulikzylinder.com
  description: >
    High quality & high performance hydraulic cylinders manufactured in Austria based on the clients requirements
  categories:
    - Business
  built_by: MangoART
  built_by_url: https://www.mangoart.at
  featured: false
- title: Frauennetzwerk Linz-Land
  main_url: https://frauennetzwerk-linzland.net
  url: https://frauennetzwerk-linzland.net
  description: >
    Homepage for the local women's association providing support to people in need offline and online (Livechat integration)
  categories:
    - Nonprofit
  built_by: MangoART
  built_by_url: https://www.mangoart.at
  featured: false
- title: Mein Traktor
  main_url: http://www.mein-traktor.at/
  url: http://www.mein-traktor.at/
  description: >
    Homepage of a the main importer of SAME and Lamborghini Tractors in Austria with customer support area
  categories:
    - Business
    - App
  built_by: MangoART
  built_by_url: https://www.mangoart.at
  featured: false
- title: Lamborghini Traktoren
  main_url: https://lamborghini-traktor.at
  url: https://lamborghini-traktor.at
  description: >
    Lamborghini Tractors - Landing page for the brand in Austria
  categories:
    - Business
  built_by: MangoART
  built_by_url: https://www.mangoart.at
  featured: false
- title: Holly Lodge Community Centre - Highgate, London
  main_url: https://www.hlcchl.org/
  url: https://www.hlcchl.org/
  source_url: https://github.com/eugelogic/hlcchl-gatsby
  description: >
    The Holly Lodge Community Centre - Highgate, London has a shiny new website built with Gatsby v2 that makes important contributions towards a faster, more secure and environmentally friendly web for everyone.
  categories:
    - Community
    - Event
    - Nonprofit
  built_by: Eugene Molari Developer
  built_by_url: https://twitter.com/EugeneMolari
  featured: false
- title: blackcater's blog
  url: https://www.blackcater.win
  main_url: https://www.blackcater.win
  source_url: https://github.com/blackcater/blog
  description: >
    Blog like Medium, for person and team.
  categories:
    - Blog
    - Web Development
  built_by: blackcater
  built_by_url: https://github.com/blackcater
  featured: false
- title: Kenneth Kwakye-Gyamfi Portfolio Site
  url: https://www.kwakye-gyamfi.com
  main_url: https://www.kwakye-gyamfi.com
  source_url: https://github.com/cr05s19xx/cross-site
  description: >
    Personal portfolio site for Kenneth Kwakye-Gyamfi, a mobile and web full stack applications developer currently based in Accra, Ghana.
  categories:
    - SEO
    - Web Development
    - Open Source
    - Portfolio
  featured: false
- title: Gareth Weaver
  url: https://www.garethweaver.com/
  main_url: https://www.garethweaver.com/
  source_url: https://github.com/garethweaver/public-site-react
  description: >
    A personal portofolio of a London based frontend developer built with Gatsby 2, Redux and Sass
  categories:
    - Portfolio
    - Web Development
  built_by: Gareth Weaver
  built_by_url: https://twitter.com/garethdweaver
  featured: false
- title: Mailjet
  url: https://dev.mailjet.com/
  main_url: https://dev.mailjet.com/
  description: >
    Mailjet is an easy-to-use all-in-one e-mail platform.
  categories:
    - API
    - Documentation
  featured: false
- title: Peintagone
  url: https://www.peintagone.be/
  main_url: https://www.peintagone.be/
  description: >
    Peintagone is a superior quality paint brand with Belgian tones.
  categories:
    - Portfolio
    - Gallery
  built_by: Sebastien Crepin
  built_by_url: https://github.com/opeah
  featured: false
- title: Let's Do Dish!
  url: https://letsdodish.com
  main_url: https://letsdodish.com
  description: >
    A new recipe site for people who enjoy cooking great food in their home kitchen. Find some great meal ideas! Let's do dish!
  categories:
    - Blog
    - Food
  built_by: Connerra
  featured: false
- title: AWS Amplify Community
  url: https://amplify.aws/community/
  main_url: https://amplify.aws/community/
  source_url: https://github.com/aws-amplify/community
  description: >
    Amplify Community is a hub for developers building fullstack serverless applications with Amplify to easily access content (such as events, blog posts, videos, sample projects, and tutorials) created by other members of the Amplify community.
  categories:
    - Blog
    - Directory
    - Education
    - Technology
  built_by: Nikhil Swaminathan
  built_by_url: https://github.com/swaminator
  featured: false
- title: Cal State Monterey Bay
  url: https://csumb.edu
  main_url: https://csumb.edu
  source_url: https://github.com/csumb/csumb-gatsby
  description: >
    A website for the entire campus of California State University, Monterey Bay.
  categories:
    - Education
    - Government
  built_by: CSUMB Web Team
  built_by_url: https://csumb.edu/web/team
  featured: false
- title: BestPricingPages.com
  url: https://bestpricingpages.com
  main_url: https://bestpricingpages.com
  source_url: https://github.com/jpvalery/pricingpages/
  description: >
    A repository of the best pricing pages by the best companies. Built in less than a week.
    Inspired by RGE and since pricingpages.xyz no longer exists, I felt such a resource was missing and could be helpful to many people.
  categories:
    - Business
    - Community
    - Entrepreneurship
    - Open Source
    - Technology
  built_by: Jp Valery
  built_by_url: https://jpvalery.me
  featured: false
- title: Lendo Austria
  url: https://lendo.at
  main_url: https://lendo.at
  description: >
    A Comparison site for best private loan offer from banks in Austria.
  categories:
    - Business
    - Finance
  built_by: Lendo developers
  featured: false
- title: Visual Cloud FX
  url: https://visualcloudfx.com
  main_url: https://visualcloudfx.com
  source_url: https://github.com/jjcav84/visualcloudfx
  description: >
    Basic static site built with MDBootstrap, React, and Gatsby
  categories:
    - Consulting
    - Portfolio
  built_by: Jacob Cavazos
  built_by_url: https://jacobcavazos.com
- title: Matthew Miller (Me4502)
  url: https://matthewmiller.dev
  main_url: https://matthewmiller.dev
  description: >
    The personal site, blog and portfolio of Matthew Miller (Me4502)
  categories:
    - Blog
    - Programming
    - Technology
    - Portfolio
  built_by: Matthew Miller
  featured: false
- title: Årets Kontor
  url: https://aretskontor.newst.se
  main_url: https://aretskontor.newst.se
  description: >
    A swedish competition for "office of the year" in sweden with a focus on design. Built with MDBootstrap and Gatsby.
  categories:
    - Real Estate
    - Marketing
  built_by: Victor Björklund
  built_by_url: https://victorbjorklund.com
  featured: false
- title: Kyma
  url: https://kyma-project.io
  main_url: https://kyma-project.io
  source_url: https://github.com/kyma-project/website
  description: >
    This website holds overview, blog and documentation for Kyma open source project that is a Kubernates based application extensibility framework.
  categories:
    - Documentation
    - Blog
    - Technology
    - Open Source
  built_by: Kyma developers
  built_by_url: https://twitter.com/kymaproject
  featured: false
- title: Verso
  main_url: https://verso.digital
  url: https://verso.digital
  description: >
    Verso is a creative technology studio based in Singapore. Site built with Gatsby and Netlify.
  categories:
    - Agency
    - Consulting
    - Design
    - Technology
  built_by: Verso
  built_by_url: https://verso.digital
  featured: false
- title: Camilo Holguin
  url: https://camiloholguin.me
  main_url: https://camiloholguin.me
  source_url: https://github.com/camiloholguin/gatsby-portfolio
  description: >
    Portfolio site using GatsbyJS and Wordpress REST API.
  categories:
    - WordPress
    - Portfolio
    - Web Development
  built_by: Camilo Holguin
  built_by_url: https://camiloholguin.me
  featured: false
- title: Bennett Hardwick
  url: https://bennetthardwick.com
  main_url: https://bennetthardwick.com
  description: >
    The personal website and blog of Bennett Hardwick, an Australian software developer and human being.
  categories:
    - Blog
    - Programming
    - Technology
  source_url: https://github.com/bennetthardwick/website
  built_by: Bennett Hardwick
  built_by_url: https://bennetthardwick.com
  featured: false
- title: Sindhuka
  url: https://sindhuka.org/
  main_url: https://sindhuka.org/
  description: >
    Official website of the Sindhuka initiative, a sustainable farmers' network in Nepal.
  categories:
    - Business
    - Community
    - Government
    - Marketing
  source_url: https://github.com/Polcius/sindhuka-serif
  built_by: Pol Milian
  built_by_url: https://github.com/Polcius/
  featured: false
- title: ERS HCL Open Source Portal
  url: https://ers-hcl.github.io/
  main_url: https://ers-hcl.github.io/
  description: >
    Official site for ERS-HCL GitHub organizational site. This is a hybrid app with static and dynamic content, providing a details of the open source projects, initiatives, innovation ideas within ERS-HCL. It pulls data from various data sources including GitHub APIs, MDX based blog posts, excel files. It also hosts an ideas app that is based on Firebase.
  categories:
    - Open Source
    - Blog
    - Technology
    - Web Development
    - Community
    - Documentation
  source_url: https://github.com/ERS-HCL/gatsby-ershcl-app
  built_by: Tarun Kumar Sukhu
  built_by_url: https://github.com/tsukhu
- title: Sandbox
  url: https://www.sandboxneu.com/
  main_url: https://www.sandboxneu.com/
  source_url: https://github.com/sandboxneu/sandboxneu.com
  description: >
    Official website of Sandbox, a Northeastern University student group that builds software for researchers.
  categories:
    - Marketing
  built_by: Sandbox at Northeastern
  built_by_url: https://github.com/sandboxneu/
  featured: false
- title: Accessible App
  main_url: https://accessible-app.com
  url: https://accessible-app.com
  source_url: https://github.com/accessible-app/accessible-app_com
  description: >
    Learn how to build inclusive web applications and Single Page Apps in modern JavaScript frameworks. This project collects strategies, links, patterns and plugins for React, Vue and Angular.
  categories:
    - Accessibility
    - Web Development
    - JavaScript
  built_by: Marcus Herrmann
  built_by_url: https://marcus.io
  featured: false
- title: PygmalionPolymorph
  url: https://pygmalionpolymorph.com
  main_url: https://pygmalionpolymorph.com
  source_url: https://github.com/PygmalionPolymorph/portfolio
  description: >
    Portfolio of artist, musician and developer PygmalionPolymorph.
  categories:
    - Portfolio
    - Gallery
    - Music
    - Photography
    - Web Development
  built_by: PygmalionPolymorph
  built_by_url: https://pygmalionpolymorph.com
  featured: false
- title: Gonzalo Nuñez Photographer
  main_url: https://www.gonzalonunez.com
  url: https://www.gonzalonunez.com
  description: >
    Website for Cancun based destination wedding photographer Gonzalo Nuñez. Site built with GatsbyJS, WordPress API and Netlify.
  categories:
    - Photography
    - Portfolio
    - WordPress
  built_by: Miguel Mayo
  built_by_url: https://www.miguelmayo.com
  featured: false
- title: Element 84
  main_url: https://www.element84.com
  url: https://www.element84.com
  description: >
    A software development firm that designs and builds ambitious software products engineered for high scalability.
  categories:
    - Agency
    - Blog
    - Consulting
    - Portfolio
    - Programming
    - Science
    - Technology
    - Web Development
- title: Measures for Justice
  main_url: https://www.measuresforjustice.org
  url: https://www.measuresforjustice.org
  description: >
    Measures for Justice gathers criminal justice data at the county level and makes it available on a free public Data Portal. Site rebuilt from scratch with GatsbyJS.
  categories:
    - Nonprofit
    - Marketing
  featured: false
- title: Raconteur Agency
  main_url: https://www.raconteur.net/agency
  url: https://www.raconteur.net/agency
  description: >
    Raconteur Agency is a London-based content marketing agency for B2B brands. We have rebuilt their site with Gatsby v2 using their existing WordPress backend as the data source. By switching from WordPress to GatsbyJS we have achieved a 200%+ improvement in page load times and went from a Lighthouse performance score of 49 to 100.
  categories:
    - Agency
    - Marketing
    - WordPress
  built_by: Jacob Herper
  built_by_url: https://herper.io
  featured: false
- title: GreenOrbit
  main_url: https://greenorbit.com/
  url: https://greenorbit.com/
  description: >
    Cloud-based intranet software. Get your people going with everything you need, built in.
  categories:
    - Business
    - App
    - Productivity
    - Technology
  built_by: Effective Digital
  built_by_url: https://effective.digital/
- title: Purple11
  main_url: https://purple11.com/
  url: https://purple11.com/
  description: >
    Purple11 is a site for photography and photo retouching tips and tricks.
  categories:
    - Blog
    - Photography
  built_by: Sébastien Noël
  built_by_url: https://blkfuel.com/
  featured: false
- title: PerfReviews
  main_url: https://perf.reviews/
  url: https://perf.reviews/
  source_url: https://github.com/PerfReviews/PerfReviews
  description: >
    The best content about web performance in spanish language.
  categories:
    - Web Development
  built_by: Joan León & José M. Pérez
  built_by_url: https://perf.reviews/nosotros/
  featured: false
- title: Un Backend - Blog
  main_url: https://www.unbackend.pro/
  url: https://www.unbackend.pro/
  description: >
    The personal website and blog of Camilo Ramírez, a backend developer :).
  categories:
    - Blog
    - Programming
    - Technology
  source_url: https://github.com/camilortte/camilortte.github.com
  built_by: Camilo Ramírez
  built_by_url: https://www.unbackend.pro/about
  featured: false
- title: Hitesh Vaghasiya
  main_url: https://hiteshvaghasiya.com/
  url: https://hiteshvaghasiya.com/
  description: >
    This is Hitesh Vaghasiya's blog. This blog is help you an E-Commerce like Magento, Shopify, and BigCommece.
  categories:
    - Blog
    - Programming
    - Technology
    - Web Development
  built_by: Hitesh Vaghasiya
  built_by_url: https://hiteshvaghasiya.com/
  featured: false
- title: Aditus
  main_url: https://www.aditus.io
  url: https://www.aditus.io
  description: >
    Aditus is the accessibility tool for your team. We help teams build accessible websites and products.
  categories:
    - Accessibility
    - Education
  built_by: Aditus
  built_by_url: https://www.aditus.io
  featured: false
- title: Ultra Config
  main_url: https://ultraconfig.com.au/
  url: https://ultraconfig.com.au/ultra-config-generator/
  description: >
    Ultra Config Generator is a software application for Network Engineers to efficiently manage their network infrastructure.
  categories:
    - Blog
    - Technology
  built_by: Ultra Config
  built_by_url: https://ultraconfig.com.au/
  featured: false
- title: Malice
  main_url: https://malice.fr/
  url: https://malice.fr/
  description: >
    Malice is a cyber-training  platform for learning, validating and improving security related skills through simulated scenarios and challenges.
  categories:
    - Security
    - Technology
  built_by: Sysdream
  built_by_url: https://sysdream.com/
  featured: false
- title: Nash
  main_url: https://nash.io/
  url: https://nash.io/
  description: >
    Nash is a decentralized platform for trading, payment and other financial services. Our goal is to bring distributed finance to everyone by making blockchain technology fast and easy to use. We employ an off-chain engine to match trades rapidly, but never take control of customers’ assets. Our intuitive interface offers easy access to a range of trading, payment and investment functions.
  categories:
    - Portfolio
    - Security
    - Technology
  built_by: Andrej Gajdos
  built_by_url: https://andrejgajdos.com/
  featured: false
- title: Axel Fuhrmann
  url: https://axelfuhrmann.com
  main_url: https://axelfuhrmann.com
  source_url: https://github.com/afuh/axelfuhrmann.com
  description: >
    Personal portfolio.
  categories:
    - Portfolio
    - Freelance
    - Web Development
  featured: false
- title: Alaina Viau
  url: https://www.alainaviau.com
  main_url: https://www.alainaviau.com
  description: >
    Official website of Canadian opera director, creator, and producer Alaina Viau. Site designed by Stephen Bell.
  categories:
    - Portfolio
    - Music
  built_by: Michael Uloth
  built_by_url: "https://www.michaeluloth.com"
- title: Alison Moritz
  url: https://www.alisonmoritz.com
  main_url: https://www.alisonmoritz.com
  description: >
    Official website of American stage director Alison Moritz. Site designed by Stephen Bell.
  categories:
    - Portfolio
    - Music
  built_by: Michael Uloth
  built_by_url: "https://www.michaeluloth.com"
- title: Luke Secomb Digital
  url: https://lukesecomb.digital
  main_url: https://lukesecomb.digital
  source_url: https://github.com/lukethacoder/luke-secomb-simple
  description: >
    A simple portfolio site built using TypeScript, Markdown and React Spring.
  categories:
    - Portfolio
    - Web Development
  built_by: Luke Secomb
  built_by_url: https://lukesecomb.digital
  featured: false
- title: We are Brew
  url: https://www.wearebrew.co.uk
  main_url: https://www.wearebrew.co.uk
  description: >
    Official website for Brew, a Birmingham based Digital Marketing Agency.
  categories:
    - Portfolio
    - Web Development
    - Agency
    - Marketing
  built_by: Brew Digital
  built_by_url: https://www.wearebrew.co.uk
- title: Global City Data
  main_url: https://globalcitydata.com
  url: https://globalcitydata.com
  source_url: https://github.com/globalcitydata/globalcitydata
  description: >
    Global City Data is an open, easily browsable platform to showcase peer-reviewed urban datasets and models created by different research groups.
  categories:
    - Education
    - Open Source
  built_by: Rafi Barash
  built_by_url: https://rafibarash.com
  featured: false
- title: Submittable
  url: https://www.submittable.com
  main_url: https://www.submittable.com
  description: >
    Submissions made simple. Submittalbe is a cloud-based submissions manager that lets you accept, review, and make decisions on any kind of digital content.
  categories:
    - Technology
    - Marketing
  built_by: Genevieve Crow
  built_by_url: https://github.com/g-crow
- title: Appmantle
  main_url: https://appmantle.com
  url: https://appmantle.com
  description: >
    Appmantle is a new way of creating apps. A complete modern app that you build yourself quickly & easily, without programming knowledge.
  categories:
    - App
    - Marketing
    - Landing Page
    - Mobile Development
    - Technology
  built_by: Appmantle
  built_by_url: https://appmantle.com
  featured: false
- title: Acto
  main_url: https://www.acto.dk/
  url: https://www.acto.dk/
  description: >
    Tomorrows solutions - today. Acto is an innovative software engineering company, providing your business with high-quality, scalable and maintainable software solutions, to make your business shine.
  categories:
    - Agency
    - Technology
    - Web Development
    - Mobile Development
  built_by: Acto
  built_by_url: https://www.acto.dk/
- title: Gatsby GitHub Stats
  url: https://gatsby-github-stats.netlify.com
  main_url: https://gatsby-github-stats.netlify.com
  source_url: https://github.com/lannonbr/gatsby-github-stats/
  description: >
    Statistics Dashboard for Gatsby GitHub repository
  categories:
    - Data
  built_by: Benjamin Lannon
  built_by_url: https://lannonbr.com
  featured: false
- title: Graphic Intuitions
  url: https://www.graphicintuitions.com/
  main_url: https://www.graphicintuitions.com/
  description: >
    Digital marketing agency located in Morris, Manitoba.
  categories:
    - Agency
    - Web Development
    - Marketing
  featured: false
- title: Smooper
  url: https://www.smooper.com/
  main_url: https://www.smooper.com/
  description: >
    We connect you with digital marketing experts for 1 on 1 consultation sessions
  categories:
    - Marketing
    - Directory
  featured: false
- title: Lesley Barber
  url: https://www.lesleybarber.com/
  main_url: https://www.lesleybarber.com/
  description: >
    Official website of Canadian film composer Lesley Barber.
  categories:
    - Portfolio
    - Music
  built_by: Michael Uloth
  built_by_url: https://www.michaeluloth.com
- title: Timeline of Terror
  main_url: https://timelineofterror.org/
  url: https://timelineofterror.org/
  source_url: https://github.com/Symbitic/timeline-of-terror
  description: >
    Complete guide to the events of September 11, 2001.
  categories:
    - Directory
    - Government
  built_by: Alex Shaw
  built_by_url: https://github.com/Symbitic/
  featured: false
- title: Pill Club
  url: https://thepillclub.com
  main_url: https://thepillclub.com
  description: >
    Zero Copay With Insurance + Free Shipping + Bonus Gifts + Online Delivery – Birth Control Delivery and Prescription
  categories:
    - Marketing
    - Healthcare
  built_by: Pill Club
  built_by_url: https://thepillclub.com
- title: myweekinjs
  url: https://www.myweekinjs.com/
  main_url: https://www.myweekinjs.com/
  source_url: https://github.com/myweekinjs/public-website
  description: >
    Challenge to create and/or learn something new in JavaScript each week.
  categories:
    - Blog
  built_by: Adriaan Janse van Rensburg
  built_by_url: https://github.com/HurricaneInteractive/
  featured: false
- title: The Edit Suite
  main_url: https://www.theeditsuite.com.au/
  url: https://www.theeditsuite.com.au/
  source_url: https://thriveweb.com.au/portfolio/the-edit-suite/
  description: >-
    The Edit Suite is an award winning video production and photography company based out of our Mermaid Beach studio on the Gold Coast of Australia but we also have the ability to work mobile from any location.
  categories:
    - Photography
    - Marketing
  built_by: Thrive Team - Gold Coast
  built_by_url: https://thriveweb.com.au/
  featured: false
- title: CarineRoitfeld
  main_url: https://www.carineroitfeld.com/
  url: https://www.carineroitfeld.com/
  description: >
    Online shop for Carine Roitfeld parfume
  categories:
    - eCommerce
  built_by: Ask Phill
  built_by_url: https://askphill.com
- title: EngineHub.org
  url: https://enginehub.org
  main_url: https://enginehub.org
  source_url: https://github.com/EngineHub/enginehub-website
  description: >
    The landing pages for EngineHub, the organisation behind WorldEdit, WorldGuard, CraftBook, and more
  categories:
    - Landing Page
    - Technology
    - Open Source
  built_by: Matthew Miller
  built_by_url: https://matthewmiller.dev
- title: Goulburn Physiotherapy
  url: https://www.goulburnphysiotherapy.com.au/
  main_url: https://www.goulburnphysiotherapy.com.au/
  description: >
    Goulburn Physiotherapy is a leader in injury prevention, individual and community health, and workplace health solutions across Central Victoria.
  categories:
    - Blog
    - Healthcare
  built_by: KiwiSprout
  built_by_url: https://kiwisprout.nz/
  featured: false
- title: TomTom Traffic Index
  main_url: https://www.tomtom.com/en_gb/traffic-index/
  url: https://www.tomtom.com/en_gb/traffic-index/
  description: >
    The TomTom Traffic Index provides drivers, city planners, auto manufacturers and policy makers with unbiased statistics and information about congestion levels in 403 cities across 56 countries on 6 continents.
  categories:
    - Travel
    - Data
  built_by: TomTom
  built_by_url: https://tomtom.com
  featured: false
- title: PrintAWorld | A 3D Printing and Fabrication Company
  main_url: https://prtwd.com/
  url: https://prtwd.com/
  description: >
    PrintAWorld is a NYC based fabrication and manufacturing company that specializes in 3D printing, 3D scanning, CAD Design,
    laser cutting, and rapid prototyping. We help artists, agencies and engineers turn their ideas into its physical form.
  categories:
    - Business
  featured: false
- title: Asjas
  main_url: https://asjas.co.za
  url: https://asjas.co.za/blog
  source_url: https://github.com/Asjas/Personal-Webpage
  description: >
    This is a website built with Gatsby v2 that uses Netlify CMS and Gatsby-MDX as a blog (incl. portfolio page).
  categories:
    - Web Development
    - Blog
    - Portfolio
  built_by: A-J Roos
  built_by_url: https://twitter.com/_asjas
  featured: false
- title: Glug-Infinite
  main_url: https://gluginfinite.github.io
  url: https://gluginfinite.github.io
  source_url: https://github.com/crstnmac/glug
  description: >
    This is a website built with Gatsby v2 that is deployed on GitHub using GitHub Pages and Netlify.
  categories:
    - Web Development
    - Blog
    - Portfolio
    - Agency
  built_by: Criston Macarenhas
  built_by_url: https://github.com/crstnmac
  featured: false
- title: The State of CSS Survey
  main_url: https://stateofcss.com/
  url: https://stateofcss.com/
  source_url: https://github.com/StateOfJS/state-of-css-2019
  description: >
    Annual CSS survey, brother of The State of JS Survey.
  categories:
    - Web Development
  built_by: Sacha Greif & Contribs
  built_by_url: https://github.com/StateOfJS
  featured: false
- title: Bytom Blockchain
  url: https://bytom.io/
  main_url: https://bytom.io/
  source_url: https://github.com/bytomlabs/bytom.io
  description: >
    Embrace the New Era of Bytom Blockchain
  categories:
    - Finance
    - Open Source
    - Technology
  built_by: Bytom Foundation
  built_by_url: https://bytom.io/
  featured: false
- title: Oerol Festival
  url: https://www.oerol.nl/nl/
  main_url: https://www.oerol.nl/en/
  description: >
    Oerol is a cultural festival on the island of Terschelling in the Netherlands that is held annually in June.
    The ten-day festival is focused on live, public theatre as well as music and visual arts.
  categories:
    - Event
    - Entertainment
  built_by: Oberon
  built_by_url: https://oberon.nl/
  featured: false
- title: Libra
  main_url: "https://libra.org/"
  url: "https://libra.org/"
  description: Libra's mission is to enable a simple global currency and financial infrastructure that empowers billions of people.
  featured: false
  categories:
    - Open Source
    - Technology
    - Finance
- title: Riffy Blog
  main_url: https://blog.rayriffy.com/
  url: https://blog.rayriffy.com/
  source_url: https://github.com/rayriffy/rayriffy-blog
  description: >
    Riffy Blog is async based beautiful highly maintainable site built by using Gatsby v2 with SEO optimized.
  categories:
    - Web Development
    - Blog
    - Open Source
    - Technology
    - Music
    - SEO
  built_by: Phumrapee Limpianchop
  built_by_url: https://rayriffy.com/
  featured: false
- title: The Coffee Collective
  url: https://coffeecollective.dk
  main_url: https://coffeecollective.dk
  description: >
    The Coffee Collective website is a JAM-stack based, multilingual, multi currency website/shop selling coffee, related products and subscriptions.
  categories:
    - eCommerce
    - Food
  built_by: Remotely (Anders Hallundbæk)
  built_by_url: https://remotely.dk
  featured: false
- title: Leadership Development International
  url: https://ldi.global
  main_url: https://ldi.global
  description: >
    A DatoCMS-backed site for an education and training company based in the US, China and the UAE.
  categories:
    - Education
    - Nonprofit
  built_by: Grant Holle
  built_by_url: https://grantholle.com
  featured: false
- title: Canvas 1839
  main_url: "https://www.canvas1839.com/"
  url: "https://www.canvas1839.com/"
  description: >-
    Online store for Canvas 1839 products, including pharmacological-grade CBD oil and relief cream.
  categories:
    - eCommerce
    - Marketing
  built_by: Corey Ward
  built_by_url: "http://www.coreyward.me/"
- title: Sparkle Stories
  main_url: "https://app.sparklestories.com/"
  url: "https://app.sparklestories.com/"
  description: >-
    Sparkle Stories is a streaming audio platform for children with over 1,200 original audio stories.
  categories:
    - App
    - Education
  built_by: Corey Ward
  built_by_url: "http://www.coreyward.me/"
- title: nehalist.io
  main_url: https://nehalist.io
  url: https://nehalist.io
  source_url: https://github.com/nehalist/nehalist.io
  description: >
    nehalist.io is a blog about software development, technology and all that kind of geeky stuff.
  categories:
    - Blog
    - Web Development
    - Open Source
  built_by: Kevin Hirczy
  built_by_url: https://nehalist.io
  featured: false
- title: March and Ash
  main_url: https://marchandash.com/
  url: https://marchandash.com/
  description: >-
    March and Ash is a customer-focused, licensed cannabis dispensary located in Mission Valley.
  categories:
    - eCommerce
    - Business
    - Blog
  built_by: Blueyellow
  built_by_url: https://blueyellow.io/
  featured: false
- title: T Two Industries
  description: >
    T Two Industries is a manufacturing company specializing in building custom truck decks, truck bodies, and trailers.
  main_url: https://www.ttwo.ca
  url: https://www.ttwo.ca
  categories:
    - Business
  built_by: https://www.t2.ca
  built_by_url: https://www.t2.ca
  featured: false
- title: Cali's Finest Landscaping
  url: https://www.calisfinestlandscaping.com/
  main_url: https://www.calisfinestlandscaping.com/
  description: >
    A team of hard-working, quality-obsessed landscaping professionals looking to take dreams and transform them into reality.
  categories:
    - Business
  built_by: David Krasniy
  built_by_url: http://dkrasniy.com
  featured: false
- title: Vazco
  url: https://www.vazco.eu
  main_url: https://www.vazco.eu
  description: >
    Vazco works for clients from all around the world in future-proof technologies and help them build better products.
  categories:
    - Agency
    - Web Development
    - Blog
    - Business
    - Technology
  built_by: Vazco
  built_by_url: https://www.vazco.eu
  featured: false
- title: Major League Eating
  main_url: https://majorleagueeating.com
  url: https://majorleagueeating.com
  description: >
    Major League Eating is the professional competitive eating organization that runs the Nathan’s Famous Coney Island Hot Dog eating contest on July 4th, among other eating events.
  categories:
    - Entertainment
    - Sports
  built_by: Carmen Cincotti
  built_by_url: https://github.com/ccincotti3
  featured: false
- title: APIs You Won't Hate
  url: https://apisyouwonthate.com/blog
  main_url: https://apisyouwonthate.com
  source_url: http://github.com/apisyouwonthate/apisyouwonthate.com
  description: >
    API development is a topic very close to our hearts. APIs You Won't Hate is a team and community dedicated to learning, writing, sharing ideas and bettering understanding of API practices. Together we can erradicate APIs we hate.
  categories:
    - Blog
    - Education
    - eCommerce
    - API
    - Community
    - Learning
    - Open Source
    - Technology
    - Web Development
  built_by: Mike Bifulco
  built_by_url: https://github.com/mbifulco
  featured: false
- title: Sankarsan Kampa
  main_url: "https://traction.one"
  url: "https://traction.one"
  description: Full time programmer, part time gamer, exploring the details of programmable systems and how to stretch their capabilities.
  featured: false
  categories:
    - Portfolio
    - Freelance
- title: AwesomeDocs
  main_url: "https://awesomedocs.traction.one/"
  url: "https://awesomedocs.traction.one/install"
  source_url: "https://github.com/AwesomeDocs/website"
  description: An awesome documentation website generator!
  featured: false
  categories:
    - Open Source
    - Web Development
    - Technology
    - Documentation
  built_by: Sankarsan Kampa
  built_by_url: "https://traction.one"
- title: Prism Programming Language
  main_url: "https://prism.traction.one/"
  url: "https://prism.traction.one/"
  source_url: "https://github.com/PrismLang/website"
  description: Interpreted, high-level, programming language.
  featured: false
  categories:
    - Programming
    - Open Source
    - Technology
    - Documentation
  built_by: Sankarsan Kampa
  built_by_url: "https://traction.one"
- title: Arnondora
  main_url: "https://arnondora.in.th/"
  url: "https://arnondora.in.th/"
  source_url: "https://github.com/arnondora/arnondoraBlog"
  description: Arnondora is a personal blog by Arnon Puitrakul
  categories:
    - Blog
    - Programming
    - Technology
  built_by: Arnon Puitrakul
  built_by_url: "https://arnondora.in.th/"
  featured: false
- title: KingsDesign
  url: "https://www.kingsdesign.com.au/"
  main_url: "https://www.kingsdesign.com.au/"
  description: KingsDesign is a Hobart based web design and development company. KingsDesign creates, designs, measures and improves web based solutions for businesses and organisations across Australia.
  categories:
    - Agency
    - Technology
    - Portfolio
    - Consulting
    - User Experience
  built_by: KingsDesign
  built_by_url: "https://www.kingsdesign.com.au"
- title: EasyFloh | Easy Flows for all
  url: "https://www.easyfloh.com"
  main_url: "https://www.easyfloh.com"
  description: >
    EasyFloh is for creating simple flows for your organisation. An organisation
    can design own flows with own stages.
  categories:
    - Business
    - Landing Page
  built_by: Vikram Aroskar
  built_by_url: "https://medium.com/@vikramaroskar"
  featured: false
- title: Home Alarm Report
  url: https://homealarmreport.com/
  main_url: https://homealarmreport.com/
  description: >
    Home Alarm Report is dedicated to helping consumers make informed decisions
    about home security solutions. The site was easily migrated from a legacy WordPress
    installation and the dev team chose Gatsby for its site speed and SEO capabilities.
  categories:
    - Blog
    - Business
    - SEO
    - Technology
  built_by: Centerfield Media
  built_by_url: https://www.centerfield.com
- title: Just | FX for treasurers
  url: "https://www.gojust.com"
  main_url: "https://www.gojust.com"
  description: >
    Just provides a single centralized view of FX for corporate treasurers. See interbank market prices, and access transaction cost analysis.
  categories:
    - Finance
    - Technology
  built_by: Bejamas
  built_by_url: "https://bejamas.io/"
  featured: false
- title: Bureau for Good | Nonprofit branding, web and print communications
  url: "https://www.bureauforgood.com"
  main_url: "https://www.bureauforgood.com"
  description: >
    Bureau for Good helps nonprofits explain why they matter across digital & print media. Bureau for Good crafts purpose-driven identities, websites & print materials for changemakers.
  categories:
    - Nonprofit
    - Agency
    - Design
  built_by: Bejamas
  built_by_url: "https://bejamas.io/"
  featured: false
- title: Atelier Cartier Blumen
  url: "https://www.ateliercartier.ch"
  main_url: "https://www.ateliercartier.ch"
  description: >
    Im schönen Kreis 6 in Zürich kreiert Nicole Cartier Blumenkompositionen anhand Charaktereigenschaften oder Geschichten zur Person an. Für wen ist Dein Blumenstrauss gedacht? Einzigartige Floristik Blumensträusse, Blumenabos, Events, Shootings. Site designed by https://www.stolfo.co
  categories:
    - eCommerce
    - Design
  built_by: Bejamas
  built_by_url: "https://bejamas.io/"
  featured: false
- title: Veronym – Cloud Security Service Provider
  url: "https://www.veronym.com"
  main_url: "https://www.veronym.com"
  description: >
    Veronym is securing your digital transformation. A comprehensive Internet security solution for business. Stay safe no matter how, where and when you connect.
  categories:
    - Security
    - Technology
    - Business
  built_by: Bejamas
  built_by_url: "https://bejamas.io/"
  featured: false
- title: Devahoy
  url: "https://devahoy.com/"
  main_url: "https://devahoy.com/"
  description: >
    Devahoy is a personal blog written in Thai about software development.
  categories:
    - Blog
    - Programming
  built_by: Chai Phonbopit
  built_by_url: "https://github.com/phonbopit"
  featured: false
- title: Venus Lover
  url: https://venuslover.com
  main_url: https://venuslover.com
  description: >
    Venus Lover is a mobile app for iOS and Android so you can read your daily horoscope and have your natal chart, including the interpretation of the ascendant, planets, houses and aspects.
  categories:
    - App
    - Consulting
    - Education
    - Landing Page
- title: Write/Speak/Code
  url: https://www.writespeakcode.com/
  main_url: https://www.writespeakcode.com/
  description: >
    Write/Speak/Code is a non-profit on a mission to promote the visibility and leadership of technologists with marginalized genders through peer-led professional development.
  categories:
    - Community
    - Nonprofit
    - Open Source
    - Conference
  built_by: Nicola B.
  built_by_url: https://www.linkedin.com/in/nicola-b/
  featured: false
- title: Daniel Spajic
  url: https://danieljs.tech/
  main_url: https://danieljs.tech/
  source_url: https://github.com/dspacejs/portfolio
  description: >
    Passionate front-end developer with a deep, yet diverse skillset.
  categories:
    - Portfolio
    - Programming
    - Freelance
  built_by: Daniel Spajic
  featured: false
- title: Cosmotory
  url: https://cosmotory.netlify.com/
  main_url: https://cosmotory.netlify.com/
  description: >
    This is the educational blog containing various courses,learning materials from various authors from all over the world.
  categories:
    - Blog
    - Community
    - Nonprofit
    - Open Source
    - Education
  built_by: Hanishraj B Rao.
  built_by_url: https://hanishrao.netlify.com/
  featured: false
- title: Armorblox | Security Powered by Understanding
  url: https://www.armorblox.com
  main_url: https://www.armorblox.com
  description: >
    Armorblox is a venture-backed stealth cybersecurity startup, on a mission to build a game-changing enterprise security platform.
  categories:
    - Security
    - Technology
    - Business
  built_by: Bejamas
  built_by_url: https://bejamas.io
  featured: false
- title: Mojo
  url: https://www.mojo.is
  main_url: https://www.mojo.is/
  description: >
    We help companies create beautiful digital experiences
  categories:
    - Agency
    - Technology
    - Consulting
    - User Experience
    - Web Development
  featured: false
- title: Marcel Hauri
  url: https://marcelhauri.ch/
  main_url: https://marcelhauri.ch/
  description: >
    Marcel Hauri is an award-winning Magento developer and e-commerce specialist.
  categories:
    - Portfolio
    - Blog
    - Programming
    - Community
    - Open Source
    - eCommerce
  built_by: Marcel Hauri
  built_by_url: https://marcelhauri.ch
  featured: false
- title: Projektmanagementblog
  url: https://www.projektmanagementblog.de
  main_url: https://www.projektmanagementblog.de/
  source_url: https://github.com/StephanWeinhold/pmblog
  description: >
    Thoughts about modern project management. Built with Gatsby and Tachyons, based on Advanced Starter.
  categories:
    - Blog
  built_by: Stephan Weinhold
  built_by_url: https://stephanweinhold.com/
  featured: false
- title: Anthony Boyd Graphics
  url: https://www.anthonyboyd.graphics/
  main_url: https://www.anthonyboyd.graphics/
  description: >
    Free Graphic Design Resources by Anthony Boyd
  categories:
    - Portfolio
  built_by: Anthony Boyd
  built_by_url: https://www.anthonyboyd.com/
  featured: false
- title: Relocation Hero
  url: https://relocationhero.com
  main_url: https://relocationhero.com
  description: >
    Blog with FAQs related to Germany relocation. Built with Gatsby.
  categories:
    - Blog
    - Consulting
    - Community
  featured: false
- title: Zoe Rodriguez
  url: https://zoerodrgz.com
  main_url: https://zoerodrgz.com
  description: >
    Portfolio for Los Angeles-based designer Zoe Rodriguez. Built with Gatsby.
  categories:
    - Portfolio
    - Design
  built_by: Chase Ohlson
  built_by_url: https://chaseohlson.com
  featured: false
- title: TriActive USA
  url: https://triactiveusa.com
  main_url: https://triactiveusa.com
  description: >
    Website and blog for TriActive USA. Built with Gatsby.
  categories:
    - Landing Page
    - Business
  built_by: Chase Ohlson
  built_by_url: https://chaseohlson.com
- title: LaunchDarkly
  url: https://launchdarkly.com/
  main_url: https://launchdarkly.com/
  description: >
    LaunchDarkly is the feature management platform that software teams use to build better software, faster.
  categories:
    - Technology
    - Marketing
  built_by: LaunchDarkly
  built_by_url: https://launchdarkly.com/
  featured: false
- title: Arpit Goyal
  url: https://arpitgoyal.com
  main_url: https://arpitgoyal.com
  source_url: https://github.com/92arpitgoyal/ag-blog
  description: >
    Blog and portfolio website of a Front-end Developer turned Product Manager.
  categories:
    - Blog
    - Portfolio
    - Technology
    - User Experience
  built_by: Arpit Goyal
  built_by_url: https://twitter.com/_arpitgoyal
  featured: false
- title: Portfolio of Cole Townsend
  url: https://twnsnd.co
  main_url: https://twnsnd.co
  description: Portfolio of Cole Townsend, Product Designer
  categories:
    - Portfolio
    - User Experience
    - Web Development
    - Design
  built_by: Cole Townsend
  built_by_url: https://twitter.com/twnsndco
- title: Jana Desomer
  url: https://www.janadesomer.be/
  main_url: https://www.janadesomer.be/
  description: >
    I'm Jana, a digital product designer with coding skills, based in Belgium
  categories:
    - Portfolio
  built_by: Jana Desomer Designer/Developer
  built_by_url: https://www.janadesomer.be/
  featured: false
- title: Carbon8 Regenerative Agriculture
  url: https://www.carbon8.org.au/
  main_url: https://www.carbon8.org.au/
  description: >
    Carbon8 is a Not for Profit charity that supports Aussie farmers to transition to regenerative agriculture practices and rebuild the carbon (organic matter) in their soil from 1% to 8%.
  categories:
    - Nonprofit
    - eCommerce
  built_by: Little & Big
  built_by_url: "https://www.littleandbig.com.au/"
  featured: false
- title: Reactgo blog
  url: https://reactgo.com/
  main_url: https://reactgo.com/
  description: >
    It provides tutorials & articles about modern open source web technologies such as react,vuejs and gatsby.
  categories:
    - Blog
    - Education
    - Programming
    - Web Development
  built_by: Sai gowtham
  built_by_url: "https://twitter.com/saigowthamr"
  featured: false
- title: City Springs
  url: https://citysprings.com/
  main_url: https://citysprings.com/
  description: >
    Sandy Springs is a city built on creative thinking and determination. They captured a bold vision for a unified platform to bring together new and existing information systems. To get there, the Sandy Springs communications team partnered with Mediacurrent on a new Drupal 8 decoupled platform architecture with a Gatsbyjs front end to power both the City Springs website and its digital signage network. Now, the Sandy Springs team can create content once and publish it everywhere.
  categories:
    - Community
    - Government
  built_by: Mediacurrent
  built_by_url: https://www.mediacurrent.com
  featured: false
- title: Behalf
  url: https://www.behalf.no/
  main_url: https://www.behalf.no/
  description: >
    Behalf is Norwegian based digital design agency.
  categories:
    - Agency
    - Portfolio
    - Business
    - Consulting
    - Design
    - Design System
    - Marketing
    - Web Development
    - User Experience
  built_by: Behalf
  built_by_url: https://www.behalf.no/
  featured: false
- title: Saxenhammer & Co.
  url: https://saxenhammer-co.com/
  main_url: https://saxenhammer-co.com/
  description: >
    Saxenhammer & Co. is a leading boutique investment bank in Continental Europe. The firm’s strong track record is comprised of the execution of 200 successful transactions across all major industries.
  categories:
    - Consulting
    - Finance
    - Business
  built_by: Axel Fuhrmann
  built_by_url: https://axelfuhrmann.com/
  featured: false
- title: UltronEle
  url: http://ultronele.com
  main_url: https://runbytech.github.io/ueofcweb/
  source_url: https://github.com/runbytech/ueofcweb
  description: >
    UltronEle is a light, fast, simple yet interesting serverless e-learning CMS based on GatsbyJS. It aims to provide a easy-use product for tutors, teachers, instructors from all kinks of fields with near-zero efforts to setup their own authoring tool and content publish website.
  categories:
    - Education
    - Consulting
    - Landing Page
    - Web Development
    - Open Source
    - Learning
  built_by: RunbyTech
  built_by_url: http://runbytech.co
  featured: false
- title: Nick Selvaggio
  url: https://nickgs.com/
  main_url: https://nickgs.com/
  description: >
    The personal website of Nick Selvaggio. Long Island based web developer, teacher, and technologist.
  categories:
    - Consulting
    - Programming
    - Web Development
  featured: false
- title: Free & Open Source Gatsby Themes by LekoArts
  main_url: "https://themes.lekoarts.de"
  url: "https://themes.lekoarts.de"
  source_url: "https://github.com/LekoArts/gatsby-themes/tree/master/www"
  built_by: LekoArts
  built_by_url: "https://github.com/LekoArts"
  description: >-
    Get high-quality and customizable Gatsby themes to quickly bootstrap your website! Choose from many professionally created and impressive designs with a wide variety of features and customization options. Use Gatsby Themes to take your project to the next level and let you and your customers take advantage of the many benefits Gatsby has to offer.
  categories:
    - Open Source
    - Directory
    - Marketing
    - Landing Page
  featured: false
- title: Lars Roettig
  url: https://larsroettig.dev/
  main_url: https://larsroettig.dev/
  description: >
    Lars Roettig is a Magento Maintainer and e-commerce specialist. On his Blog, he writes Software Architecture and Magento Development.
  categories:
    - Portfolio
    - Blog
    - Programming
    - Community
    - Open Source
    - eCommerce
  built_by: Lars Roettig
  built_by_url: https://larsroettig.dev/
  featured: false
- title: Cade Kynaston
  url: https://cade.codes
  main_url: https://cade.codes
  source_url: https://github.com/cadekynaston/gatsby-portfolio
  description: >
    Cade Kynaston's Portfolio
  categories:
    - Portfolio
  built_by: Cade Kynaston
  built_by_url: https://github.com/cadekynaston
  featured: false
- title: Growable Meetups
  url: https://www.growable.io/
  main_url: https://www.growable.io/
  description: >
    Growable - Events to Accelerate your career in Tech. Made with <3 with Gatsby, React & Netlify by Talent Point in London.
  categories:
    - Event
    - Technology
    - Education
    - Community
    - Conference
  built_by: Talent Point
  built_by_url: https://github.com/talent-point/
  featured: false
- title: Fantastic Metropolis
  main_url: https://fantasticmetropolis.com
  url: https://fantasticmetropolis.com
  description: >
    Fantastic Metropolis ran between 2001 and 2006, highlighting the potential of literary science fiction and fantasy.
  categories:
    - Entertainment
  built_by: Luis Rodrigues
  built_by_url: https://goblindegook.com
  featured: false
- title: Simon Koelewijn
  main_url: https://simonkoelewijn.nl
  url: https://simonkoelewijn.nl
  description: >
    Personal blog of Simon Koelewijn, where he blogs about UX, analytics and web development (in Dutch). Made awesome and fast by using Gatsby 2.x (naturally) and gratefully using Netlify and Netlify CMS.
  categories:
    - Freelance
    - Blog
    - Web Development
    - User Experience
  built_by: Simon Koelewijn
  built_by_url: https://simonkoelewijn.nl
  featured: false
- title: Raconteur Careers
  main_url: https://careers.raconteur.net
  url: https://careers.raconteur.net
  description: >
    Raconteur is a London-based publishing house and content marketing agency. We have built this careers portal Gatsby v2 with TypeScript, Styled-Components, React-Spring and Contentful.
  categories:
    - Media
    - Marketing
    - Landing Page
  built_by: Jacob Herper
  built_by_url: https://herper.io
  featured: false
- title: Frankly Steve
  url: https://www.franklysteve.com/
  main_url: https://www.franklysteve.com/
  description: >
    Wedding photography with all the hugs, tears, kisses, smiles, laughter, banter, kids up trees, friends in hedges.
  categories:
    - Photography
    - Portfolio
  built_by: Little & Big
  built_by_url: "https://www.littleandbig.com.au/"
  featured: false
- title: Eventos orellana
  description: >-
    We are a company dedicated to providing personalized and professional advice
    for the elaboration and coordination of social and business events.
  main_url: "https://eventosorellana.com/"
  url: "https://eventosorellana.com/"
  featured: false
  categories:
    - Gallery
  built_by: Ramón Chancay
  built_by_url: "https://ramonchancay.me/"
- title: DIA Supermercados
  main_url: https://dia.com.br
  url: https://dia.com.br
  description: >-
    Brazilian retailer subsidiary, with more than 1,100 stores in Brazil, focusing on low prices and exclusive DIA Products.
  categories:
    - Business
  built_by: CloudDog
  built_by_url: https://clouddog.com.br
  featured: false
- title: AntdSite
  main_url: https://antdsite.yvescoding.org
  url: https://antdsite.yvescoding.org
  description: >-
    A static docs generator based on Ant Design and GatsbyJs.
  categories:
    - Documentation
  built_by: Yves Wang
  built_by_url: https://antdsite.yvescoding.org
- title: Fourpost
  url: https://www.fourpost.com
  main_url: https://www.fourpost.com
  description: >
    Fourpost is a shopping destination for today’s family that combines the best brands and experiences under one roof.
  categories:
    - Marketing
  built_by: Fourpost
  built_by_url: https://github.com/fourpost
  featured: false
- title: ReactStudy Blog
  url: https://elated-lewin-51cf0d.netlify.com
  main_url: https://elated-lewin-51cf0d.netlify.com
  description: >
    Belong to your own blog by gatsby
  categories:
    - Blog
  built_by: 97thjingba
  built_by_url: https://github.com/97thjingba
  featured: false
- title: George
  main_url: https://kind-mestorf-5a2bc0.netlify.com
  url: https://kind-mestorf-5a2bc0.netlify.com
  description: >
    shiny new web built with Gatsby
  categories:
    - Blog
    - Portfolio
    - Gallery
    - Landing Page
    - Design
    - Web Development
    - Open Source
    - Science
  built_by: George Davituri
  featured: false

- title: CEO amp
  main_url: https://www.ceoamp.com
  url: https://www.ceoamp.com
  description: >
    CEO amp is an executive training programme to amplify a CEO's voice in the media. This site was built with Gatsby v2, Styled-Components, TypeScript and React Spring.
  categories:
    - Consulting
    - Entrepreneurship
    - Marketing
    - Landing Page
  built_by: Jacob Herper
  built_by_url: https://herper.io
  featured: false
- title: QuantumBlack
  main_url: https://www.quantumblack.com/
  url: https://www.quantumblack.com/
  description: >
    We help companies use data to make distinctive, sustainable and significant improvements to their performance.
  categories:
    - Technology
    - Consulting
    - Data
    - Design
  built_by: Richard Westenra
  built_by_url: https://www.richardwestenra.com/
  featured: false
- title: Coffeeshop Creative
  url: https://www.coffeeshopcreative.ca
  main_url: https://www.coffeeshopcreative.ca
  description: >
    Marketing site for a Toronto web design and videography studio.
  categories:
    - Marketing
    - Agency
    - Design
    - Video
    - Web Development
  built_by: Michael Uloth
  built_by_url: https://www.michaeluloth.com
  featured: false
- title: Daily Hacker News
  url: https://dailyhn.com
  main_url: https://dailyhn.com
  description: >
    Daily Hacker News presents the top five stories from Hacker News daily.
  categories:
    - Entertainment
    - Design
    - Web Development
    - Technology
    - Science
  built_by: Joeri Smits
  built_by_url: https://joeri.dev
  featured: false
- title: Grüne Dresden
  main_url: https://ltw19dresden.de
  url: https://ltw19dresden.de
  description: >
    This site was built for the Green Party in Germany (Bündnis 90/Die Grünen) for their local election in Dresden, Saxony. The site was built with Gatsby v2 and Styled-Components.
  categories:
    - Government
    - Nonprofit
  built_by: Jacob Herper
  built_by_url: https://herper.io
- title: Gratsy
  url: https://gratsy.com/
  main_url: https://gratsy.com/
  description: >
    Gratsy: Feedback To Give Back
  categories:
    - Agency
    - Marketing
    - Landing Page
  built_by: Whalar
  built_by_url: https://whalar.com/
  featured: false
- title: deepThreads
  main_url: https://deepthreads.com
  url: https://deepthreads.com/
  description: >
    deepThreads is a shiny new website built with Gatsby v2.  We make art using deep learning along with print on demand providers to create some cool stuff!
  categories:
    - eCommerce
  built_by: Kyle Kitlinski
  built_by_url: http://github.com/k-kit
  featured: false
- title: Smoopit
  main_url: https://smoopit.com
  url: https://smoopit.com/
  description: >
    Smoopit helps you schedule meetings without the extra effort of checking your availability or back-and-forth emails.
  categories:
    - Business
    - Productivity
  built_by: Chandra Bhushan
  built_by_url: https://github.com/chandu2304
  featured: false
- title: Mill3 Studio
  main_url: https://mill3.studio/en/
  url: https://mill3.studio/en/
  description: >
    Our agency specializes in the analysis, strategy and development of digital products.
  categories:
    - Agency
    - Portfolio
  built_by: Mill3
  built_by_url: https://mill3.studio/en/
  featured: false
- title: Zellement
  main_url: https://www.zellement.com
  url: https://www.zellement.com
  description: >
    Online portfolio of Dan Farrow from Nottingham, UK.
  categories:
    - Portfolio
  built_by: Zellement
  built_by_url: https://www.zellement.com
  featured: false
- title: Fullstack HQ
  url: https://fullstackhq.com/
  main_url: https://fullstackhq.com/
  description: >
    Get immediate access to a battle-tested team of designers and developers on a pay-as-you-go monthly subscription.
  categories:
    - Agency
    - Consulting
    - Freelance
    - Marketing
    - Portfolio
    - Web Development
    - App
    - Business
    - Design
    - JavaScript
    - Technology
    - User Experience
    - Web Development
    - eCommerce
    - WordPress
  built_by: Fullstack HQ
  built_by_url: https://fullstackhq.com/
  featured: false
- title: Cantas
  main_url: https://www.cantas.co.jp
  url: https://www.cantas.co.jp
  description: >
    Cantas is digital marketing company in Japan.
  categories:
    - Business
    - Agency
  built_by: Cantas
  built_by_url: https://www.cantas.co.jp
  featured: false
- title: Sheringham Shantymen
  main_url: https://www.shantymen.com/
  url: https://www.shantymen.com/
  description: >
    The Sheringham Shantymen are a sea shanty singing group that raise money for the RNLI in the UK.
  categories:
    - Music
    - Community
    - Entertainment
    - Nonprofit
  built_by: Zellement
  built_by_url: https://www.zellement.com/
  featured: false
- title: WP Spark
  main_url: https://wpspark.io/
  url: https://wpspark.io/
  description: >
    Create blazing fast website with WordPress and our Gatsby themes.
  categories:
    - Agency
    - Community
    - Blog
    - WordPress
  built_by: wpspark
  built_by_url: https://wpspark.io/
- title: Ronald Langeveld
  description: >
    Ronald Langeveld's blog and Web Development portfolio website.
  main_url: "https://www.ronaldlangeveld.com"
  url: "https://www.ronaldlangeveld.com"
  categories:
    - Blog
    - Web Development
    - Freelance
    - Portfolio
    - Consulting
  featured: false
- title: Golfonaut
  description: >
    Golfonaut - Golf application for Apple Watch
  main_url: https://golfonaut.io
  url: https://golfonaut.io
  categories:
    - App
    - Sports
  featured: false
- title: Anton Sten - UX Lead/Design
  url: https://www.antonsten.com
  main_url: https://www.antonsten.com
  description: Anton Sten leads UX for design-driven companies.
  categories:
    - User Experience
    - Blog
    - Freelance
    - Portfolio
    - Consulting
    - Agency
    - Design
  featured: false
- title: Rashmi AP - Front-end Developer
  main_url: http://rashmiap.me
  url: http://rashmiap.me
  featured: false
  description: >
    Rashmi AP's Personal Portfolio Website
  source_url: https://github.com/rashmiap/personal-website-react
  categories:
    - Portfolio
    - Open Source
  built_by: Rashmi AP
  built_by_url: http://rashmiap.me
- title: OpenSourceRepos - Blogs for open source repositories
  main_url: https://opensourcerepos.com
  url: https://opensourcerepos.com
  featured: false
  description: >
    Open Source Repos is a blog site for explaining the architecture, code-walkthrough and key takeways for the github repository. Out main aim to is to help more developers contribute to open source projects.
  source_url: https://github.com/opensourcerepos/blogs
  categories:
    - Open Source
    - Design
    - Design System
    - Blog
  built_by: OpenSourceRepos Team
  built_by_url: https://opensourcerepos.com
- title: Sheelah Brennan - Front-End/UX Engineer
  main_url: https://sheelahb.com
  url: https://sheelahb.com
  featured: false
  description: >
    Sheelah Brennan's web development blog
  categories:
    - Blog
    - Web Development
    - Design
    - Freelance
    - Portfolio
  built_by: Sheelah Brennan
- title: Delinx.Digital - Web and Mobile Development Agency based in Sofia, Bulgaria
  main_url: https://delinx.digital
  url: https://delinx.digital/solutions
  description: >
    Delinx.digital is a software development oriented digital agency based in Sofia, Bulgaria. We develop bespoke software solutions using  WordPress, WooCommerce, Shopify, eCommerce, React.js, Node.js, PHP, Laravel and many other technologies.
  categories:
    - Agency
    - Web Development
    - Design
    - eCommerce
    - WordPress
  featured: false
- title: Cameron Nuckols - Articles, Book Notes, and More
  main_url: https://nucks.co
  url: https://nucks.co
  description: >
    This site hosts all of Cameron Nuckols's writing on entrepreneurship, startups, money, fitness, self-education, and self-improvement.
  categories:
    - Blog
    - Entrepreneurship
    - Business
    - Productivity
    - Technology
    - Marketing
  featured: false
- title: Hayato KAJIYAMA - Portfolio
  main_url: "https://hyakt.dev"
  url: "https://hyakt.dev"
  source_url: "https://github.com/hyakt/hyakt.github.io"
  featured: false
  categories:
    - Portfolio
- title: Skirtcraft - Unisex Skirts with Large Pockets
  main_url: https://skirtcraft.com
  url: https://skirtcraft.com/products
  source_url: https://github.com/jqrn/skirtcraft-web
  description: >
    Skirtcraft sells unisex skirts with large pockets, made in the USA. Site built with TypeScript and styled-components, with Tumblr-sourced blog posts.
  categories:
    - eCommerce
    - Blog
  built_by: Joe Quarion
  built_by_url: https://github.com/jqrn
  featured: false
- title: Vermarc Sport
  main_url: https://www.vermarcsport.com/
  url: https://www.vermarcsport.com/
  description: >
    Vermarc Sport offers a wide range of cycle clothing, cycling jerseys, bib shorts, rain gear and accessories, as well for the summer, the mid-season (autumn / spring) and the winter.
  categories:
    - eCommerce
  built_by: BrikL
  built_by_url: https://github.com/Brikl
- title: Cole Ruche
  main_url: https://coleruche.com
  url: https://coleruche.com
  source_url: https://github.com/kingingcole/myblog
  description: >
    The personal website and blog for Emeruche "Cole" Ikenna, front-end web developer from Nigeria.
  categories:
    - Blog
    - Portfolio
  built_by: Emeruche "Cole" Ikenna
  built_by_url: https://twitter.com/cole_ruche
  featured: false
- title: Abhith Rajan - Coder, Blogger, Biker, Full Stack Developer
  main_url: https://www.abhith.net/
  url: https://www.abhith.net/
  source_url: https://github.com/Abhith/abhith.net
  description: >
    abhith.net is a portfolio website of Abhith Rajan, a full stack developer. Sharing blog posts, recommended videos, developer stories and services with the world through this site.
  categories:
    - Portfolio
    - Blog
    - Programming
    - Open Source
    - Technology
  built_by: Abhith Rajan
  built_by_url: https://github.com/Abhith
  featured: false
- title: Mr & Mrs Wilkinson
  url: https://thewilkinsons.netlify.com/
  main_url: https://thewilkinsons.netlify.com/
  source_url: https://github.com/davemullenjnr/the-wilkinsons
  description: >
    A one-page wedding photography showcase using Gatsby Image and featuring a lovely hero and intro section.
  categories:
    - Photography
  built_by: Dave Mullen Jnr
  built_by_url: https://davemullenjnr.co.uk
  featured: false
- title: Gopesh Gopinath - Full Stack JavaScript Developer
  url: https://www.gopeshgopinath.com
  main_url: https://www.gopeshgopinath.com
  source_url: https://github.com/GopeshMedayil/gopeshgopinath.com
  description: >
    Gopesh Gopinath's Personal Portfolio Website
  categories:
    - Portfolio
    - Open Source
  built_by: Gopesh Gopinath
  built_by_url: https://www.gopeshgopinath.com
  featured: false
- title: Misael Taveras - FrontEnd Developer
  url: https://taverasmisael.com
  main_url: https://taverasmisael.com
  source_url: https://github.com/taverasmisael/taverasmisael
  description: >
    Personal site and bloging about learning FrontEnd web development in spanish.
  categories:
    - Portfolio
    - Open Source
    - Blog
    - JavaScript
    - Web Development
  built_by: Misael Taveras
  built_by_url: https://taverasmisael.com
  featured: false
- title: Le Reacteur
  url: https://www.lereacteur.io/
  main_url: https://www.lereacteur.io/
  description: >
    Le Reacteur is the first coding bootcamp dedicated to web and mobile apps development (iOS/Android). We offer intensive sessions to train students in a short time (10 weeks). Our goal is to pass on to our students in less than 3 months what they would have learned in 2 years. To achieve this ambitious challenge, our training is based on learning JavaScript (Node.js, Express, ReactJS, React Native).
  categories:
    - JavaScript
    - Learning
    - Mobile Development
    - Web Development
  built_by: Farid Safi
  built_by_url: https://twitter.com/FaridSafi
  featured: false
- title: Cinch
  url: https://www.cinch.co.uk
  main_url: https://www.cinch.co.uk
  description: >
    Cinch is a hub for car supermarkets and dealers to show off their stock. The site only lists second-hand cars that are seven years old or younger, with less than 70,000 miles on the clock.
  categories:
    - Entrepreneurship
    - Business
  built_by: Somo
  built_by_url: https://www.somoglobal.com
  featured: false
- title: Recetas El Universo
  description: >-
    Recipes and videos with the best of Ecuadorian cuisine.
    Collectable recipes from Diario El Universo.
  main_url: "https://recetas-eu.netlify.com/"
  url: "https://recetas-eu.netlify.com/"
  featured: false
  categories:
    - Blog
    - WordPress
    - Food
  built_by: Ramón Chancay
  built_by_url: "https://ramonchancay.me/"
- title: NuBrakes
  url: https://nubrakes.com/
  main_url: https://nubrakes.com/
  description: >
    NuBrakes is the mobile brake repair company that comes to you! We perform brake pad, caliper, and rotor replacement at your office, apartment or home!
  categories:
    - Business
    - Entrepreneurship
  featured: false
- title: Third and Grove
  url: https://www.thirdandgrove.com
  main_url: https://www.thirdandgrove.com
  source_url: https://github.com/thirdandgrove/tagd8_gatsby
  description: >
    A digital agency slaying the mundane one pixel at a time.
  categories:
    - Agency
    - Marketing
    - Open Source
    - Technology
  built_by: Third and Grove
  built_by_url: https://www.thirdandgrove.com
  featured: false
- title: Le Bikini
  url: https://lebikini.com
  main_url: https://lebikini.com
  description: >
    New website for Toulouse's most iconic concert hall.
  categories:
    - Music
  built_by: Antoine Rousseau
  built_by_url: https://antoine.rousseau.im
  featured: false
- title: Jimmy Truong's Portfolio
  url: https://jimmytruong.ca
  main_url: https://jimmytruong.ca
  description: >
    This porfolio is a complication of all projects done during my time at BCIT D3 (Digital Design and Development) program and after graduation.
  categories:
    - Portfolio
    - Web Development
  built_by: Jimmy Truong
  built_by_url: https://jimmytruong.ca
  featured: false
- title: Quick Stop Nicaragua
  main_url: https://quickstopnicaragua.com
  url: https://quickstopnicaragua.com
  description: >
    Convenience Store Website
  categories:
    - Food
  built_by: Gerald Martinez
  built_by_url: https://twitter.com/GeraldM_92
  featured: false
- title: XIEL
  main_url: https://xiel.dev
  url: https://xiel.dev
  source_url: https://github.com/xiel/xiel
  description: >
    I'm a freelance front-end developer from Berlin who creates digital experiences that everyone likes to use.
  categories:
    - Portfolio
    - Blog
  built_by: Felix Leupold
  built_by_url: https://twitter.com/xiel
  featured: false
- title: Nicaragua Best Guides
  main_url: https://www.nicaraguasbestguides.com
  url: https://www.nicaraguasbestguides.com
  description: >
    Full-Service Tour Operator and Destination Management Company (DMC)
  categories:
    - Agency
    - Travel
  built_by: Gerald Martinez
  built_by_url: https://twitter.com/GeraldM_92
  featured: false
- title: Thoughts and Stuff
  main_url: http://thoughtsandstuff.com
  url: http://thoughtsandstuff.com
  source_url: https://github.com/robmarshall/gatsby-tns
  description: >
    A simple easy to read blog. Minimalistic, focusing on content over branding. Includes RSS feed.
  categories:
    - Accessibility
    - Blog
    - WordPress
  built_by: Robert Marshall
  built_by_url: https://robertmarshall.dev
  featured: false
- title: Tracli
  url: https://tracli.rootvan.com/
  main_url: https://tracli.rootvan.com/
  source_url: https://github.com/ridvankaradag/tracli-landing
  description: >
    A command line app that tracks your time
  categories:
    - Productivity
    - Technology
    - Landing Page
  built_by: Ridvan Karadag
  built_by_url: http://www.rootvan.com
  featured: false
- title: Fifteen Seconds Istanbul
  url: https://fifteenseconds.istanbul/
  main_url: https://fifteenseconds.istanbul/
  description: >
    Landing page of FifteenSeconds Istanbul Event
  categories:
    - Event
    - Conference
    - Business
    - Landing Page
  built_by: İbrahim Telman
  built_by_url: https://github.com/ibrahimtelman/
  featured: false
- title: spon.io
  url: https://www.spon.io
  main_url: https://www.spon.io
  source_url: https://github.com/magicspon/spon.io
  description: >
    Portfolio for frontend web developer, based in Bristol UK
  categories:
    - Portfolio
  built_by: Dave Stockley
  built_by_url: https://www.spon.io
  featured: false
- title: BBS
  url: https://big-boss-studio.com
  main_url: https://big-boss-studio.com
  description: >
    For 11 years, we help great brands in their digital transformation, offering all our expertise for their needs. Technical consulting, UX, design, technical integration and maintenance.
  categories:
    - Agency
    - JavaScript
    - Web Development
  built_by: BBS
  built_by_url: https://big-boss-studio.com
  featured: false
- title: Appes - Meant to evolve
  main_url: https://appes.co
  url: https://appes.co
  description: >
    Appes is all about apps and evolution. We help companies to build mobile and
    web products.
  categories:
    - Agency
    - Mobile Development
    - Web Development
    - Technology
  built_by: Appes
  built_by_url: https://appes.co
  featured: false
- title: Intern
  url: https://intern.imedadel.me
  main_url: https://intern.imedadel.me
  description: >
    Intern is a job board for getting internships in tech, design, marketing, and more. It's built entirely with Gatsby.
  categories:
    - Directory
    - Technology
  built_by: Imed Adel
  built_by_url: https://imedadel.me
  featured: false
- title: Global Citizen Foundation
  main_url: https://www.globalcitizenfoundation.org
  url: https://www.globalcitizenfoundation.org
  description: >
    In the digital economy, we are Global Citizens and the currency is Personal Data
  categories:
    - Nonprofit
  built_by: The Delta Studio
  built_by_url: https://www.thedelta.io
  featured: false
<<<<<<< HEAD
- title: GatsbyFinds
  main_url: https://gatsbyfinds.netlify.com
  url: https://gatsbyfinds.netlify.com
  source_url: https://github.com/bvlktech/GatsbyFinds
  description: >
    GatsbyFinds is a website built ontop of Gatsby v2 by providing developers with a showcase of all the lastest projects made with the beloved GatsbyJS.
  categories:
    - Portfolio
    - Gallery
  built_by: Bvlktech
  built_by_url: https://twitter.com/bvlktech
=======
- title: AFEX Commodities Exchange
  main_url: https://afexnigeria.com
  url: https://afexnigeria.com
  description: >
    AFEX Nigeria strives to transform Nigerian agriculture by creating more bargaining power to smallholder farmers, access to information, and secure storage.
  categories:
    - Blog
    - Business
    - Finance
    - Food
    - WordPress
  built_by: Mayowa Falade
  built_by_url: http://mayowafalade.com
  featured: false
- title: VIA Data
  main_url: https://viadata.io
  url: https://viadata.io
  description: >
    The future of data management
  categories:
    - Data
  built_by: The Delta Studio
  built_by_url: https://www.thedelta.io
>>>>>>> be26f4ed
  featured: false<|MERGE_RESOLUTION|>--- conflicted
+++ resolved
@@ -7329,7 +7329,6 @@
   built_by: The Delta Studio
   built_by_url: https://www.thedelta.io
   featured: false
-<<<<<<< HEAD
 - title: GatsbyFinds
   main_url: https://gatsbyfinds.netlify.com
   url: https://gatsbyfinds.netlify.com
@@ -7341,7 +7340,7 @@
     - Gallery
   built_by: Bvlktech
   built_by_url: https://twitter.com/bvlktech
-=======
+  featured: false
 - title: AFEX Commodities Exchange
   main_url: https://afexnigeria.com
   url: https://afexnigeria.com
@@ -7365,5 +7364,4 @@
     - Data
   built_by: The Delta Studio
   built_by_url: https://www.thedelta.io
->>>>>>> be26f4ed
   featured: false