- title: ReactJS
  main_url: "https://reactjs.org/"
  url: "https://reactjs.org/"
  source_url: "https://github.com/reactjs/reactjs.org"
  featured: true
  categories:
    - Web Development
    - Featured
- title: Stitch Fix
  main_url: "https://www.stitchfix.com/"
  url: "https://www.stitchfix.com/"
  description: >
    Stitch Fix is an online styling service that delivers a truly personalized
    shopping experience.
  categories:
    - eCommerce
    - Fashion
    - Featured
  featured: true
- title: Flamingo
  main_url: https://www.shopflamingo.com/
  url: https://www.shopflamingo.com/
  description: >
    Online shop for women's body care and hair removal products.
  categories:
    - eCommerce
    - Beauty
    - Featured
  featured: true
- title: Airbnb Engineering & Data Science
  description: >
    Creative engineers and data scientists building a world where you can belong
    anywhere
  main_url: "https://airbnb.io/"
  url: "https://airbnb.io/"
  categories:
    - Blog
    - Gallery
    - Featured
  featured: true
- title: Impossible Foods
  main_url: "https://impossiblefoods.com/"
  url: "https://impossiblefoods.com/"
  categories:
    - Food
    - Featured
  featured: true
- title: Braun
  description: >
    Braun offers high performance hair removal and hair care products, including dryers, straighteners, shavers, and more.
  main_url: "https://ca.braun.com/en-ca"
  url: "https://ca.braun.com/en-ca"
  categories:
    - eCommerce
    - Featured
  featured: true
- title: NYC Pride 2019 | WorldPride NYC | Stonewall50
  main_url: "https://2019-worldpride-stonewall50.nycpride.org/"
  url: "https://2019-worldpride-stonewall50.nycpride.org/"
  featured: true
  description: >-
    Join us in 2019 for NYC Pride, as we welcome WorldPride and mark the 50th
    Anniversary of the Stonewall Uprising and a half-century of LGBTQ+
    liberation.
  categories:
    - Education
    - Marketing
    - Nonprofit
    - Featured
  built_by: Canvas United
  built_by_url: "https://www.canvasunited.com/"
- title: The State of European Tech
  main_url: "https://2017.stateofeuropeantech.com/"
  url: "https://2017.stateofeuropeantech.com/"
  featured: true
  categories:
    - Technology
    - Featured
  built_by: Studio Lovelock
  built_by_url: "http://www.studiolovelock.com/"
- title: Hopper
  main_url: "https://www.hopper.com/"
  url: "https://www.hopper.com/"
  built_by: Narative
  built_by_url: "https://www.narative.co/"
  featured: true
  categories:
    - Technology
    - App
    - Featured
- title: GM Capital One
  description: |
    Introducing the new online experience for your GM Rewards Credit Card
  main_url: "https://gm.capitalone.com/"
  url: "https://gm.capitalone.com/"
  categories:
    - Credit Card
    - Featured
  featured: true
- title: Life Without Barriers | Foster Care
  main_url: "https://www.lwb.org.au/foster-care"
  url: "https://www.lwb.org.au/foster-care"
  featured: true
  description: >-
    We are urgently seeking foster carers all across Australia. Can you open
    your heart and your home to a child in need? There are different types of
    foster care that can suit you. We offer training and 24/7 support.
  categories:
    - Nonprofit
    - Education
    - Documentation
    - Marketing
    - Featured
  built_by: LWB Digital Team
  built_by_url: "https://twitter.com/LWBAustralia"
- title: Figma
  main_url: "https://www.figma.com/"
  url: "https://www.figma.com/"
  featured: true
  categories:
    - Marketing
    - Design
    - Featured
  built_by: Corey Ward
  built_by_url: "http://www.coreyward.me/"
- title: Bejamas - JAM Experts for hire
  main_url: "https://bejamas.io/"
  url: "https://bejamas.io/"
  featured: true
  description: >-
    We help agencies and companies with JAMStack tools. This includes web
    development using Static Site Generators, Headless CMS, CI / CD and CDN
    setup.
  categories:
    - Technology
    - Web Development
    - Agency
    - Marketing
    - Featured
  built_by: Bejamas
  built_by_url: "https://bejamas.io/"
- title: The State of JavaScript
  description: >
    Data from over 20,000 developers, asking them questions on topics ranging
    from front-end frameworks and state management, to build tools and testing
    libraries.
  main_url: "https://stateofjs.com/"
  url: "https://stateofjs.com/"
  source_url: "https://github.com/StateOfJS/StateOfJS"
  categories:
    - Data
    - JavaScript
    - Featured
  built_by: StateOfJS
  built_by_url: "https://github.com/StateOfJS/StateOfJS/graphs/contributors"
  featured: true
- title: DesignSystems.com
  main_url: "https://www.designsystems.com/"
  url: "https://www.designsystems.com/"
  description: |
    A resource for learning, creating and evangelizing design systems.
  categories:
    - Design
    - Blog
    - Technology
    - Featured
  built_by: Corey Ward
  built_by_url: "http://www.coreyward.me/"
  featured: true
- title: Timely
  main_url: "https://timelyapp.com/"
  url: "https://timelyapp.com/"
  description: |
    Fully automatic time tracking. For those who trade in time.
  categories:
    - Productivity
    - Featured
  built_by: Timm Stokke
  built_by_url: "https://timm.stokke.me"
  featured: true
- title: Snap Kit
  main_url: "https://kit.snapchat.com/"
  url: "https://kit.snapchat.com/"
  description: >
    Snap Kit lets developers integrate some of Snapchat’s best features across
    platforms.
  categories:
    - Technology
    - Documentation
    - Featured
  featured: true
- title: SendGrid
  main_url: "https://sendgrid.com/docs/"
  url: "https://sendgrid.com/docs/"
  description: >
    SendGrid delivers your transactional and marketing emails through the
    world's largest cloud-based email delivery platform.
  categories:
    - API
    - Technology
    - Documentation
    - Featured
  featured: true
- title: KNW Photography
  main_url: "https://www.knw.io/"
  url: "https://www.knw.io/galleries/"
  featured: true
  description: >
    Digital portfolio for San Francisco Bay Area photographer Kirsten Wiemer.
  categories:
    - Photography
    - Portfolio
    - Featured
  built_by: Ryan Wiemer
  built_by_url: "https://www.ryanwiemer.com/"
- title: Cajun Bowfishing
  main_url: "https://cajunbowfishing.com/"
  url: "https://cajunbowfishing.com/"
  featured: false
  categories:
    - eCommerce
    - Sports
  built_by: Escalade Sports
  built_by_url: "https://www.escaladesports.com/"
- title: NEON
  main_url: "http://neonrated.com/"
  url: "http://neonrated.com/"
  featured: false
  categories:
    - Gallery
    - Cinema
- title: Slite
  main_url: "https://slite.com/"
  url: "https://slite.com/"
  featured: false
  categories:
    - Marketing
    - Technology
- title: GraphCMS
  main_url: "https://graphcms.com/"
  url: "https://graphcms.com/"
  featured: false
  categories:
    - Marketing
    - Technology
- title: Bottender Docs
  main_url: "https://bottender.js.org/"
  url: "https://bottender.js.org/"
  source_url: "https://github.com/bottenderjs/bottenderjs.github.io"
  featured: false
  categories:
    - Documentation
    - Web Development
    - Open Source
- title: Nike - Just Do It
  main_url: "https://justdoit.nike.com/"
  url: "https://justdoit.nike.com/"
  featured: true
  categories:
    - eCommerce
    - Featured
- title: AirBnB Cereal
  main_url: "https://airbnb.design/cereal"
  url: "https://airbnb.design/cereal"
  featured: false
  categories:
    - Marketing
    - Design
- title: Cardiogram
  main_url: "https://cardiogr.am/"
  url: "https://cardiogr.am/"
  featured: false
  categories:
    - Marketing
    - Technology
- title: Etcetera Design
  main_url: "https://etcetera.design/"
  url: "https://etcetera.design/"
  source_url: "https://github.com/etceteradesign/website"
  featured: false
  categories:
    - Portfolio
- title: Hack Club
  main_url: "https://hackclub.com/"
  url: "https://hackclub.com/"
  source_url: "https://github.com/hackclub/site"
  featured: false
  categories:
    - Education
    - Web Development
- title: Matthias Jordan Portfolio
  main_url: "https://iammatthias.com/"
  url: "https://iammatthias.com/"
  source_url: "https://github.com/iammatthias/net"
  description: >-
    Photography portfolio and blog built using Contentful + Netlify + Gatsby V2.
  built_by: Matthias Jordan
  built_by_url: https://github.com/iammatthias
  featured: false
  categories:
    - Photography
    - Portfolio
- title: Investment Calculator
  main_url: "https://investmentcalculator.io/"
  url: "https://investmentcalculator.io/"
  featured: false
  categories:
    - Education
    - Finance
- title: CSS Grid Playground by MozillaDev
  main_url: "https://mozilladevelopers.github.io/playground/"
  url: "https://mozilladevelopers.github.io/playground/"
  source_url: "https://github.com/MozillaDevelopers/playground"
  featured: false
  categories:
    - Education
    - Web Development
- title: Piotr Fedorczyk Portfolio
  built_by: Piotr Fedorczyk
  built_by_url: "https://piotrf.pl"
  categories:
    - Portfolio
    - Web Development
  description: >-
    Portfolio of Piotr Fedorczyk, a digital product designer and full-stack developer specializing in shaping, designing and building news and tools for news.
  featured: false
  main_url: "https://piotrf.pl/"
  url: "https://piotrf.pl/"
- title: unrealcpp
  main_url: "https://unrealcpp.com/"
  url: "https://unrealcpp.com/"
  source_url: "https://github.com/Harrison1/unrealcpp-com"
  featured: false
  categories:
    - Blog
    - Web Development
- title: Andy Slezak
  main_url: "https://www.aslezak.com/"
  url: "https://www.aslezak.com/"
  source_url: "https://github.com/amslezak"
  featured: false
  categories:
    - Web Development
    - Portfolio
- title: Deliveroo.Design
  main_url: "https://www.deliveroo.design/"
  url: "https://www.deliveroo.design/"
  featured: false
  categories:
    - Food
    - Marketing
- title: Dona Rita
  main_url: "https://www.donarita.co.uk/"
  url: "https://www.donarita.co.uk/"
  source_url: "https://github.com/peduarte/dona-rita-website"
  featured: false
  categories:
    - Food
    - Marketing
- title: Fröhlich ∧ Frei
  main_url: "https://www.froehlichundfrei.de/"
  url: "https://www.froehlichundfrei.de/"
  featured: false
  categories:
    - Web Development
    - Blog
    - Open Source
- title: How to GraphQL
  main_url: "https://www.howtographql.com/"
  url: "https://www.howtographql.com/"
  source_url: "https://github.com/howtographql/howtographql"
  featured: false
  categories:
    - Documentation
    - Web Development
    - Open Source
- title: OnCallogy
  main_url: "https://www.oncallogy.com/"
  url: "https://www.oncallogy.com/"
  featured: false
  categories:
    - Marketing
    - Healthcare
- title: Ryan Wiemer's Portfolio
  main_url: "https://www.ryanwiemer.com/"
  url: "https://www.ryanwiemer.com/knw-photography/"
  source_url: "https://github.com/ryanwiemer/rw"
  featured: false
  description: >
    Digital portfolio for Oakland, CA based account manager Ryan Wiemer.
  categories:
    - Portfolio
    - Web Development
    - Design
  built_by: Ryan Wiemer
  built_by_url: "https://www.ryanwiemer.com/"
- title: Ventura Digitalagentur Köln
  main_url: "https://www.ventura-digital.de/"
  url: "https://www.ventura-digital.de/"
  featured: false
  built_by: Ventura Digitalagentur
  categories:
    - Agency
    - Marketing
    - Featured
- title: Azer Koçulu
  main_url: "http://azer.bike/"
  url: "http://azer.bike/photography"
  featured: false
  categories:
    - Portfolio
    - Photography
    - Web Development
- title: Damir.io
  main_url: "http://damir.io/"
  url: "http://damir.io/"
  source_url: "https://github.com/dvzrd/gatsby-sfiction"
  featured: false
  categories:
    - Fiction
- title: Digital Psychology
  main_url: "http://digitalpsychology.io/"
  url: "http://digitalpsychology.io/"
  source_url: "https://github.com/danistefanovic/digitalpsychology.io"
  featured: false
  categories:
    - Education
    - Library
- title: GRANDstack
  main_url: "http://grandstack.io/"
  url: "http://grandstack.io/"
  featured: false
  categories:
    - Open Source
    - Web Development
- title: Théâtres Parisiens
  main_url: "http://theatres-parisiens.fr/"
  url: "http://theatres-parisiens.fr/"
  source_url: "https://github.com/phacks/theatres-parisiens"
  featured: false
  categories:
    - Education
    - Entertainment
- title: William Owen UK Portfolio / Blog
  main_url: "http://william-owen.co.uk/"
  url: "http://william-owen.co.uk/"
  featured: false
  description: >-
    Over 20 years experience delivering customer-facing websites, internet-based
    solutions and creative visual design for a wide range of companies and
    organisations.
  categories:
    - Portfolio
    - Blog
  built_by: William Owen
  built_by_url: "https://twitter.com/twilowen"
- title: A4 纸网
  main_url: "http://www.a4z.cn/"
  url: "http://www.a4z.cn/price"
  source_url: "https://github.com/hiooyUI/hiooyui.github.io"
  featured: false
  categories:
    - eCommerce
- title: Steve Meredith's Portfolio
  main_url: "http://www.stevemeredith.com/"
  url: "http://www.stevemeredith.com/"
  featured: false
  categories:
    - Portfolio
- title: API Platform
  main_url: "https://api-platform.com/"
  url: "https://api-platform.com/"
  source_url: "https://github.com/api-platform/website"
  featured: false
  categories:
    - Documentation
    - Web Development
    - Open Source
    - Library
- title: Artivest
  main_url: "https://artivest.co/"
  url: "https://artivest.co/what-we-do/for-advisors-and-investors/"
  featured: false
  categories:
    - Marketing
    - Blog
    - Documentation
    - Finance
- title: The Audacious Project
  main_url: "https://audaciousproject.org/"
  url: "https://audaciousproject.org/"
  featured: false
  categories:
    - Nonprofit
- title: Dustin Schau's Blog
  main_url: "https://blog.dustinschau.com/"
  url: "https://blog.dustinschau.com/"
  source_url: "https://github.com/dschau/blog"
  featured: false
  categories:
    - Blog
    - Web Development
- title: FloydHub's Blog
  main_url: "https://blog.floydhub.com/"
  url: "https://blog.floydhub.com/"
  featured: false
  categories:
    - Technology
    - Blog
- title: iContract Blog
  main_url: "https://blog.icontract.co.uk/"
  url: "http://blog.icontract.co.uk/"
  featured: false
  categories:
    - Blog
- title: BRIIM
  main_url: "https://bri.im/"
  url: "https://bri.im/"
  featured: false
  description: >-
    BRIIM is a movement to enable JavaScript enthusiasts and web developers in
    machine learning. Learn about artificial intelligence and data science, two
    fields which are governed by machine learning, in JavaScript. Take it right
    to your browser with WebGL.
  categories:
    - Education
    - Web Development
    - Technology
- title: Caddy Smells Like Trees
  main_url: "https://caddysmellsliketrees.ru"
  url: "https://caddysmellsliketrees.ru/en"
  source_url: "https://github.com/podabed/caddysmellsliketrees.github.io"
  description: >-
    We play soul-searching songs for every day. They are merging in our forests
    in such a way that it is difficult to separate them from each other, and
    between them bellow bold deer poems.
  categories:
    - Music
    - Gallery
  built_by: Dmitrij Podabed, Alexander Nikitin
  built_by_url: https://podabed.org
  featured: false
- title: Calpa's Blog
  main_url: "https://calpa.me/"
  url: "https://calpa.me/"
  source_url: "https://github.com/calpa/blog"
  featured: false
  categories:
    - Blog
    - Web Development
- title: Chocolate Free
  main_url: "https://chocolate-free.com/"
  url: "https://chocolate-free.com/"
  source_url: "https://github.com/Khaledgarbaya/chocolate-free-website"
  featured: false
  description: "A full time foodie \U0001F60D a forever Parisian \"patisserie\" lover and \U0001F382 \U0001F369 \U0001F370 \U0001F36A explorer and finally an under construction #foodblogger #foodblog"
  categories:
    - Blog
    - Food
- title: Code Bushi
  main_url: "https://codebushi.com/"
  url: "https://codebushi.com/"
  featured: false
  description: >-
    Web development resources, trends, & techniques to elevate your coding
    journey.
  categories:
    - Web Development
    - Open Source
    - Blog
  built_by: Hunter Chang
  built_by_url: "https://hunterchang.com/"
- title: Daniel Hollcraft
  main_url: "https://danielhollcraft.com/"
  url: "https://danielhollcraft.com/"
  source_url: "https://github.com/danielbh/danielhollcraft.com"
  featured: false
  categories:
    - Web Development
    - Blog
    - Portfolio
- title: Darren Britton's Portfolio
  main_url: "https://darrenbritton.com/"
  url: "https://darrenbritton.com/"
  source_url: "https://github.com/darrenbritton/darrenbritton.github.io"
  featured: false
  categories:
    - Web Development
    - Portfolio
- title: Dave Lindberg Marketing & Design
  url: "https://davelindberg.com/"
  main_url: "https://davelindberg.com/"
  source_url: "https://github.com/Dave-Lindberg/dl-gatsby"
  featured: false
  description: >-
    My work revolves around solving problems for people in business, using
    integrated design and marketing strategies to improve sales, increase brand
    engagement, generate leads and achieve goals.
  categories:
    - Design
    - Featured
    - Marketing
    - SEO
    - Portfolio
- title: Design Systems Weekly
  main_url: "https://designsystems.email/"
  url: "https://designsystems.email/"
  featured: false
  categories:
    - Education
    - Web Development
- title: Dalbinaco's Website
  main_url: "https://dlbn.co/en/"
  url: "https://dlbn.co/en/"
  source_url: "https://github.com/dalbinaco/dlbn.co"
  featured: false
  categories:
    - Portfolio
    - Web Development
- title: mParticle's Documentation
  main_url: "https://docs.mparticle.com/"
  url: "https://docs.mparticle.com/"
  featured: false
  categories:
    - Web Development
    - Documentation
- title: Doopoll
  main_url: "https://doopoll.co/"
  url: "https://doopoll.co/"
  featured: false
  categories:
    - Marketing
    - Technology
- title: ERC dEX
  main_url: "https://ercdex.com/"
  url: "https://ercdex.com/aqueduct"
  featured: false
  categories:
    - Marketing
- title: Fabian Schultz' Portfolio
  main_url: "https://fabianschultz.com/"
  url: "https://fabianschultz.com/"
  source_url: "https://github.com/fabe/site"
  featured: false
  description: >-
    Hello, I’m Fabian — a product designer and developer based in Potsdam,
    Germany. I’ve been working both as a product designer and frontend developer
    for over 5 years now. I particularly enjoy working with companies that try
    to meet broad and unique user needs.
  categories:
    - Portfolio
    - Web Development
  built_by: Fabian Schultz
  built_by_url: "https://fabianschultz.com/"
- title: Formidable
  main_url: "https://formidable.com/"
  url: "https://formidable.com/"
  featured: false
  categories:
    - Web Development
    - Agency
    - Open Source
- title: CalState House Manager
  description: >
    Home service membership that offers proactive and on-demand maintenance for
    homeowners
  main_url: "https://housemanager.calstate.aaa.com/"
  url: "https://housemanager.calstate.aaa.com/"
  categories:
    - Insurance
- title: The freeCodeCamp Guide
  main_url: "https://guide.freecodecamp.org/"
  url: "https://guide.freecodecamp.org/"
  source_url: "https://github.com/freeCodeCamp/guide"
  featured: false
  categories:
    - Web Development
    - Documentation
- title: High School Hackathons
  main_url: "https://hackathons.hackclub.com/"
  url: "https://hackathons.hackclub.com/"
  source_url: "https://github.com/hackclub/hackathons"
  featured: false
  categories:
    - Education
    - Web Development
- title: Hapticmedia
  main_url: "https://hapticmedia.fr/en/"
  url: "https://hapticmedia.fr/en/"
  featured: false
  categories:
    - Agency
- title: heml.io
  main_url: "https://heml.io/"
  url: "https://heml.io/"
  source_url: "https://github.com/SparkPost/heml.io"
  featured: false
  categories:
    - Documentation
    - Web Development
    - Open Source
- title: Juliette Pretot's Portfolio
  main_url: "https://juliette.sh/"
  url: "https://juliette.sh/"
  featured: false
  categories:
    - Web Development
    - Portfolio
    - Blog
- title: Kris Hedstrom's Portfolio
  main_url: "https://k-create.com/"
  url: "https://k-create.com/portfolio/"
  source_url: "https://github.com/kristofferh/kristoffer"
  featured: false
  description: >-
    Hey. I’m Kris. I’m an interactive designer / developer. I grew up in Umeå,
    in northern Sweden, but I now live in Brooklyn, NY. I am currently enjoying
    a hybrid Art Director + Lead Product Engineer role at a small startup called
    Nomad Health. Before that, I was a Product (Engineering) Manager at Tumblr.
    Before that, I worked at agencies. Before that, I was a baby. I like to
    design things, and then I like to build those things. I occasionally take on
    freelance projects. Feel free to get in touch if you have an interesting
    project that you want to collaborate on. Or if you just want to say hello,
    that’s cool too.
  categories:
    - Portfolio
  built_by: Kris Hedstrom
  built_by_url: "https://k-create.com/"
- title: knpw.rs
  main_url: "https://knpw.rs/"
  url: "https://knpw.rs/"
  source_url: "https://github.com/knpwrs/knpw.rs"
  featured: false
  categories:
    - Blog
    - Web Development
- title: Kostas Bariotis' Blog
  main_url: "https://kostasbariotis.com/"
  url: "https://kostasbariotis.com/"
  source_url: "https://github.com/kbariotis/kostasbariotis.com"
  featured: false
  categories:
    - Blog
    - Portfolio
    - Web Development
- title: LaserTime Clinic
  main_url: "https://lasertime.ru/"
  url: "https://lasertime.ru/"
  source_url: "https://github.com/oleglegun/lasertime"
  featured: false
  categories:
    - Marketing
- title: Jason Lengstorf
  main_url: "https://lengstorf.com"
  url: "https://lengstorf.com"
  source_url: "https://github.com/jlengstorf/lengstorf.com"
  featured: false
  categories:
    - Blog
  built_by: Jason Lengstorf
  built_by_url: "https://github.com/jlengstorf"
- title: Mannequin.io
  main_url: "https://mannequin.io/"
  url: "https://mannequin.io/"
  source_url: "https://github.com/LastCallMedia/Mannequin/tree/master/site"
  featured: false
  categories:
    - Open Source
    - Web Development
    - Documentation
- title: manu.ninja
  main_url: "https://manu.ninja/"
  url: "https://manu.ninja/"
  source_url: "https://github.com/Lorti/manu.ninja"
  featured: false
  description: >-
    manu.ninja is the personal blog of Manuel Wieser, where he talks about
    front-end development, games and digital art
  categories:
    - Blog
    - Technology
    - Web Development
- title: Fabric
  main_url: "https://meetfabric.com/"
  url: "https://meetfabric.com/"
  featured: false
  categories:
    - Marketing
    - Insurance
- title: Nexit
  main_url: "https://nexit.sk/"
  url: "https://nexit.sk/references"
  featured: false
  categories:
    - Web Development
- title: Nortcast
  main_url: "https://nortcast.com/"
  url: "https://nortcast.com/"
  featured: false
  categories:
    - Technology
    - Entertainment
    - Podcast
- title: Open FDA
  description: >
    Provides APIs and raw download access to a number of high-value, high
    priority and scalable structured datasets, including adverse events, drug
    product labeling, and recall enforcement reports.
  main_url: "https://open.fda.gov/"
  url: "https://open.fda.gov/"
  source_url: "https://github.com/FDA/open.fda.gov"
  featured: false
  categories:
    - Government
    - Open Source
    - Web Development
    - API
    - Data
- title: NYC Planning Labs (New York City Department of City Planning)
  main_url: "https://planninglabs.nyc/"
  url: "https://planninglabs.nyc/about/"
  source_url: "https://github.com/NYCPlanning/"
  featured: false
  description: >-
    We work with New York City's Urban Planners to deliver impactful, modern
    technology tools.
  categories:
    - Open Source
    - Government
- title: Pravdomil
  main_url: "https://pravdomil.com/"
  url: "https://pravdomil.com/"
  source_url: "https://github.com/pravdomil/pravdomil.com"
  featured: false
  description: >-
    I’ve been working both as a product designer and frontend developer for over
    5 years now. I particularly enjoy working with companies that try to meet
    broad and unique user needs.
  categories:
    - Portfolio
- title: Preston Richey Portfolio / Blog
  main_url: "https://prestonrichey.com/"
  url: "https://prestonrichey.com/"
  source_url: "https://github.com/prichey/prestonrichey.com"
  featured: false
  categories:
    - Web Development
    - Portfolio
    - Blog
- title: Landing page of Put.io
  main_url: "https://put.io/"
  url: "https://put.io/"
  featured: false
  categories:
    - eCommerce
    - Technology
- title: The Rick and Morty API
  main_url: "https://rickandmortyapi.com/"
  url: "https://rickandmortyapi.com/"
  built_by: Axel Fuhrmann
  built_by_url: "https://axelfuhrmann.com/"
  featured: false
  categories:
    - Web Development
    - Entertainment
    - Documentation
    - Open Source
    - API
- title: Santa Compañía Creativa
  main_url: "https://santacc.es/"
  url: "https://santacc.es/"
  source_url: "https://github.com/DesarrolloWebSantaCC/santacc-web"
  featured: false
  categories:
    - Agency
- title: Sean Coker's Blog
  main_url: "https://sean.is/"
  url: "https://sean.is/"
  featured: false
  categories:
    - Blog
    - Portfolio
    - Web Development
- title: Segment's Blog
  main_url: "https://segment.com/blog/"
  url: "https://segment.com/blog/"
  featured: false
  categories:
    - Web Development
    - Blog
- title: Several Levels
  main_url: "https://severallevels.io/"
  url: "https://severallevels.io/"
  source_url: "https://github.com/Harrison1/several-levels"
  featured: false
  categories:
    - Agency
    - Web Development
- title: Simply
  main_url: "https://simply.co.za/"
  url: "https://simply.co.za/"
  featured: false
  categories:
    - Marketing
    - Insurance
- title: Storybook
  main_url: "https://storybook.js.org/"
  url: "https://storybook.js.org/"
  source_url: "https://github.com/storybooks/storybook"
  featured: false
  categories:
    - Web Development
    - Open Source
- title: Vibert Thio's Portfolio
  main_url: "https://vibertthio.com/portfolio/"
  url: "https://vibertthio.com/portfolio/projects/"
  source_url: "https://github.com/vibertthio/portfolio"
  featured: false
  categories:
    - Portfolio
    - Web Development
- title: VisitGemer
  main_url: "https://visitgemer.sk/"
  url: "https://visitgemer.sk/"
  featured: false
  categories:
    - Marketing
- title: Beach Hut Poole
  main_url: "https://www.beachhutpoole.co.uk/"
  url: "https://www.beachhutpoole.co.uk/"
  featured: false
  categories:
    - Travel
    - Marketing
- title: Bricolage.io
  main_url: "https://www.bricolage.io/"
  url: "https://www.bricolage.io/"
  source_url: "https://github.com/KyleAMathews/blog"
  featured: false
  categories:
    - Blog
- title: Charles Pinnix Website
  main_url: "https://www.charlespinnix.com/"
  url: "https://www.charlespinnix.com/"
  featured: false
  description: >-
    I’m a senior front end engineer with 8 years of experience building websites
    and web applications. I’m interested in leading creative, multidisciplinary
    engineering teams. I’m a creative technologist, merging photography, art,
    and design into engineering and visa versa. I take a pragmatic,
    product-oriented approach to development, allowing me to see the big picture
    and ensuring quality products are completed on time. I have a passion for
    modern front end JavaScript frameworks such as React and Vue, and I have
    substantial experience on the back end with an interest in Node and
    container based deployment with Docker and AWS.
  categories:
    - Portfolio
    - Web Development
- title: Charlie Harrington's Blog
  main_url: "https://www.charlieharrington.com/"
  url: "https://www.charlieharrington.com/"
  source_url: "https://github.com/whatrocks/blog"
  featured: false
  categories:
    - Blog
    - Web Development
    - Music
- title: Developer Ecosystem
  main_url: "https://www.developerecosystem.com/"
  url: "https://www.developerecosystem.com/"
  featured: false
  categories:
    - Blog
    - Web Development
- title: Gabriel Adorf's Portfolio
  main_url: "https://www.gabrieladorf.com/"
  url: "https://www.gabrieladorf.com/"
  source_url: "https://github.com/gabdorf/gabriel-adorf-portfolio"
  featured: false
  categories:
    - Portfolio
    - Web Development
- title: greglobinski.com
  main_url: "https://www.greglobinski.com/"
  url: "https://www.greglobinski.com/"
  source_url: "https://github.com/greglobinski/www.greglobinski.com"
  featured: false
  categories:
    - Portfolio
    - Web Development
- title: I am Putra
  main_url: "https://www.iamputra.com/"
  url: "https://www.iamputra.com/"
  featured: false
  categories:
    - Portfolio
    - Web Development
    - Blog
- title: In Sowerby Bridge
  main_url: "https://www.insowerbybridge.co.uk/"
  url: "https://www.insowerbybridge.co.uk/"
  featured: false
  categories:
    - Marketing
    - Government
- title: JavaScript Stuff
  main_url: "https://www.javascriptstuff.com/"
  url: "https://www.javascriptstuff.com/"
  featured: false
  categories:
    - Education
    - Web Development
    - Library
- title: Ledgy
  main_url: "https://www.ledgy.com/"
  url: "https://github.com/morloy/ledgy.com"
  featured: false
  categories:
    - Marketing
    - Finance
- title: Alec Lomas's Portfolio / Blog
  main_url: "https://www.lowmess.com/"
  url: "https://www.lowmess.com/"
  source_url: "https://github.com/lowmess/lowmess"
  featured: false
  categories:
    - Web Development
    - Blog
    - Portfolio
- title: Michele Mazzucco's Portfolio
  main_url: "https://www.michelemazzucco.it/"
  url: "https://www.michelemazzucco.it/"
  source_url: "https://github.com/michelemazzucco/michelemazzucco.it"
  featured: false
  categories:
    - Portfolio
- title: Orbit FM Podcasts
  main_url: "https://www.orbit.fm/"
  url: "https://www.orbit.fm/"
  source_url: "https://github.com/agarrharr/orbit.fm"
  featured: false
  categories:
    - Podcast
- title: Prosecco Springs
  main_url: "https://www.proseccosprings.com/"
  url: "https://www.proseccosprings.com/"
  featured: false
  categories:
    - Food
    - Blog
    - Marketing
- title: Verious
  main_url: "https://www.verious.io/"
  url: "https://www.verious.io/"
  source_url: "https://github.com/cpinnix/verious"
  featured: false
  categories:
    - Web Development
- title: Whittle School
  main_url: "https://www.whittleschool.org/en/"
  url: "https://www.whittleschool.org/en/"
  featured: false
  categories:
    - Education
- title: Yisela
  main_url: "https://www.yisela.com/"
  url: "https://www.yisela.com/tetris-against-trauma-gaming-as-therapy/"
  featured: false
  categories:
    - Blog
- title: YouFoundRon.com
  main_url: "https://www.youfoundron.com/"
  url: "https://www.youfoundron.com/"
  source_url: "https://github.com/rongierlach/yfr-dot-com"
  featured: false
  categories:
    - Portfolio
    - Web Development
    - Blog
- title: yerevancoder
  main_url: "https://yerevancoder.com/"
  url: "https://forum.yerevancoder.com/categories"
  source_url: "https://github.com/yerevancoder/yerevancoder.github.io"
  featured: false
  categories:
    - Blog
    - Web Development
- title: EaseCentral
  main_url: "https://www.easecentral.com/"
  url: "https://www.easecentral.com/"
  featured: false
  categories:
    - Marketing
    - Healthcare
- title: Policygenius
  main_url: "https://www.policygenius.com/"
  url: "https://www.policygenius.com/"
  featured: false
  categories:
    - Marketing
    - Healthcare
- title: Moteefe
  main_url: "http://www.moteefe.com/"
  url: "http://www.moteefe.com/"
  featured: false
  categories:
    - Marketing
    - Agency
    - Technology
- title: Athelas
  main_url: "http://www.athelas.com/"
  url: "http://www.athelas.com/"
  featured: false
  categories:
    - Marketing
    - Healthcare
- title: Pathwright
  main_url: "http://www.pathwright.com/"
  url: "http://www.pathwright.com/"
  featured: false
  categories:
    - Marketing
    - Education
- title: pi-top
  main_url: "http://www.pi-top.com/"
  url: "http://www.pi-top.com/"
  featured: false
  categories:
    - Marketing
    - Web Development
    - Technology
    - eCommerce
- title: Troops
  main_url: "http://www.troops.ai/"
  url: "http://www.troops.ai/"
  featured: false
  categories:
    - Marketing
    - Technology
- title: ClearBrain
  main_url: "https://clearbrain.com/"
  url: "https://clearbrain.com/"
  featured: false
  categories:
    - Marketing
    - Technology
- title: Lucid
  main_url: "https://www.golucid.co/"
  url: "https://www.golucid.co/"
  featured: false
  categories:
    - Marketing
    - Technology
- title: Bench
  main_url: "http://www.bench.co/"
  url: "http://www.bench.co/"
  featured: false
  categories:
    - Marketing
- title: Union Plus Credit Card
  main_url: "http://www.unionpluscard.com"
  url: "https://unionplus.capitalone.com/"
  featured: false
  categories:
    - Marketing
    - Finance
- title: Gin Lane
  main_url: "http://www.ginlane.com/"
  url: "https://www.ginlane.com/"
  featured: false
  categories:
    - Web Development
    - Agency
- title: Marmelab
  main_url: "https://marmelab.com/en/"
  url: "https://marmelab.com/en/"
  featured: false
  categories:
    - Web Development
    - Agency
- title: Fusion Media Group
  main_url: "http://thefmg.com/"
  url: "http://thefmg.com/"
  featured: false
  categories:
    - Entertainment
    - News
- title: Cool Hunting
  main_url: "http://www.coolhunting.com/"
  url: "http://www.coolhunting.com/"
  featured: false
  categories:
    - Magazine
- title: Dovetail
  main_url: "https://dovetailapp.com/"
  url: "https://dovetailapp.com/"
  featured: false
  categories:
    - Marketing
    - Technology
- title: GraphQL College
  main_url: "https://www.graphql.college/"
  url: "https://www.graphql.college/"
  source_url: "https://github.com/GraphQLCollege/graphql-college"
  featured: false
  categories:
    - Web Development
    - Education
- title: F1 Vision
  main_url: "https://www.f1vision.com/"
  url: "https://www.f1vision.com/"
  featured: false
  categories:
    - Marketing
    - Entertainment
    - Technology
    - eCommerce
- title: Yuuniworks Portfolio / Blog
  main_url: "https://www.yuuniworks.com/"
  url: "https://www.yuuniworks.com/"
  source_url: "https://github.com/junkboy0315/yuuni-web"
  featured: false
  categories:
    - Portfolio
    - Web Development
    - Blog
- title: The Bastion Bot
  main_url: "https://bastionbot.org/"
  url: "https://bastionbot.org/"
  source_url: "https://github.com/TheBastionBot/Bastion-Website"
  description: Give awesome perks to your Discord server!
  featured: false
  categories:
    - Open Source
    - Technology
    - Documentation
    - Bot
    - Community
  built_by: Sankarsan Kampa
  built_by_url: "https://sankarsankampa.com"
- title: Smakosh
  main_url: "https://smakosh.com/"
  url: "https://smakosh.com/"
  source_url: "https://github.com/smakosh/smakosh.com"
  featured: false
  categories:
    - Portfolio
    - Web Development
- title: Philipp Czernitzki - Blog/Website
  main_url: "http://philippczernitzki.me/"
  url: "http://philippczernitzki.me/"
  featured: false
  categories:
    - Portfolio
    - Web Development
    - Blog
- title: WebGazer
  main_url: "https://www.webgazer.io/"
  url: "https://www.webgazer.io/"
  featured: false
  categories:
    - Marketing
    - Web Development
    - Technology
- title: Joe Seifi's Blog
  main_url: "http://seifi.org/"
  url: "http://seifi.org/"
  featured: false
  categories:
    - Portfolio
    - Web Development
    - Blog

- title: LekoArts
  main_url: "https://www.lekoarts.de"
  url: "https://www.lekoarts.de"
  source_url: "https://github.com/LeKoArts/portfolio"
  featured: false
  built_by: LekoArts
  built_by_url: "https://github.com/LeKoArts"
  description: >-
    Hi, I'm Lennart — a self-taught and passionate graphic/web designer &
    frontend developer based in Darmstadt, Germany. I love it to realize complex
    projects in a creative manner and face new challenges. Since 6 years I do
    graphic design, my love for frontend development came up 3 years ago. I
    enjoy acquiring new skills and cementing this knowledge by writing blogposts
    and creating tutorials.
  categories:
    - Portfolio
    - Blog
    - Design
    - Web Development
    - Freelance
- title: 杨二小的博客
  main_url: "https://blog.yangerxiao.com/"
  url: "https://blog.yangerxiao.com/"
  source_url: "https://github.com/zerosoul/blog.yangerxiao.com"
  featured: false
  categories:
    - Blog
    - Portfolio
- title: MOTTO x MOTTO
  main_url: "https://mottox2.com"
  url: "https://mottox2.com"
  source_url: "https://github.com/mottox2/website"
  description: Web developer / UI Desinger in Tokyo Japan.
  featured: false
  categories:
    - Blog
    - Portfolio
  built_by: mottox2
  built_by_url: "https://mottox2.com"
- title: Pride of the Meadows
  main_url: "https://www.prideofthemeadows.com/"
  url: "https://www.prideofthemeadows.com/"
  featured: false
  categories:
    - eCommerce
    - Food
    - Blog
- title: Michael Uloth
  main_url: "https://www.michaeluloth.com"
  url: "https://www.michaeluloth.com"
  featured: false
  description: Michael Uloth is an opera singer and web developer based in Toronto.
  categories:
    - Portfolio
    - Music
    - Web Development
  built_by: Michael Uloth
  built_by_url: "https://www.michaeluloth.com"
- title: Spacetime
  main_url: "https://www.heyspacetime.com/"
  url: "https://www.heyspacetime.com/"
  featured: false
  description: >-
    Spacetime is a Dallas-based digital experience agency specializing in web,
    app, startup, and digital experience creation.
  categories:
    - Marketing
    - Portfolio
    - Agency
    - Featured
  built_by: Spacetime
  built_by_url: "https://www.heyspacetime.com/"
- title: Eric Jinks
  main_url: "https://ericjinks.com/"
  url: "https://ericjinks.com/"
  featured: false
  description: "Software engineer / web developer from the Gold Coast, Australia."
  categories:
    - Portfolio
    - Blog
    - Web Development
    - Technology
  built_by: Eric Jinks
  built_by_url: "https://ericjinks.com/"
- title: GaiAma - We are wildlife
  main_url: "https://www.gaiama.org/"
  url: "https://www.gaiama.org/"
  featured: false
  description: >-
    We founded the GaiAma conservation organization to protect wildlife in Perú
    and to create an example of a permaculture neighborhood, living
    symbiotically with the forest - because reforestation is just the beginning
  categories:
    - Nonprofit
    - Marketing
    - Blog
  source_url: "https://github.com/GaiAma/gaiama.org"
  built_by: GaiAma
  built_by_url: "https://www.gaiama.org/"
- title: Healthcare Logic
  main_url: "https://www.healthcarelogic.com/"
  url: "https://www.healthcarelogic.com/"
  featured: false
  description: >-
    Revolutionary technology that empowers clinical and managerial leaders to
    collaborate with clarity.
  categories:
    - Marketing
    - Healthcare
    - Technology
  built_by: Thrive
  built_by_url: "https://thriveweb.com.au/"
- title: Localgov.fyi
  main_url: "https://localgov.fyi/"
  url: "https://localgov.fyi/"
  featured: false
  description: Finding local government services made easier.
  categories:
    - Directory
    - Government
    - Technology
  source_url: "https://github.com/WeOpenly/localgov.fyi"
  built_by: Openly
  built_by_url: "https://weopenly.com/"
- title: Kata.ai Documentation
  main_url: "https://docs.kata.ai/"
  url: "https://docs.kata.ai/"
  source_url: "https://github.com/kata-ai/kata-platform-docs"
  featured: false
  description: >-
    Documentation website for the Kata Platform, an all-in-one platform for
    building chatbots using AI technologies.
  categories:
    - Documentation
    - Technology
- title: goalgetters
  main_url: "https://goalgetters.space/"
  url: "https://goalgetters.space/"
  featured: false
  description: >-
    goalgetters is a source of inspiration for people who want to change their
    career. We offer articles, success stories and expert interviews on how to
    find a new passion and how to implement change.
  categories:
    - Blog
    - Education
    - Personal Development
  built_by: "Stephanie Langers (content), Adrian Wenke (development)"
  built_by_url: "https://twitter.com/AdrianWenke"
- title: Zensum
  main_url: "https://zensum.se/"
  url: "https://zensum.se/"
  featured: false
  description: >-
    Borrow money quickly and safely through Zensum. We compare Sweden's leading
    banks and credit institutions. Choose from multiple offers and lower your
    monthly cost. [Translated from Swedish]
  categories:
    - Technology
    - Finance
    - Marketing
  built_by: Bejamas.io
  built_by_url: "https://bejamas.io/"
- title: StatusHub - Easy to use Hosted Status Page Service
  main_url: "https://statushub.com/"
  url: "https://statushub.com/"
  featured: false
  description: >-
    Set up your very own service status page in minutes with StatusHub. Allow
    customers to subscribe to be updated automatically.
  categories:
    - Technology
    - Marketing
  built_by: Bejamas.io
  built_by_url: "https://bejamas.io/"
- title: Matthias Kretschmann Portfolio
  main_url: "https://matthiaskretschmann.com/"
  url: "https://matthiaskretschmann.com/"
  source_url: "https://github.com/kremalicious/portfolio"
  featured: false
  description: Portfolio of designer & developer Matthias Kretschmann.
  categories:
    - Portfolio
    - Web Development
  built_by: Matthias Kretschmann
  built_by_url: "https://matthiaskretschmann.com/"
- title: Iron Cove Solutions
  main_url: "https://ironcovesolutions.com/"
  url: "https://ironcovesolutions.com/"
  description: >-
    Iron Cove Solutions is a cloud based consulting firm. We help companies
    deliver a return on cloud usage by applying best practices
  categories:
    - Technology
    - Web Development
  built_by: Iron Cove Solutions
  built_by_url: "https://ironcovesolutions.com/"
  featured: false
- title: Eventos orellana
  description: >-
    Somos una empresa dedicada a brindar asesoría personalizada y profesional
    para la elaboración y coordinación de eventos sociales y empresariales.
  main_url: "https://eventosorellana.com/"
  url: "https://eventosorellana.com/"
  featured: false
  categories:
    - Gallery
  built_by: Codedebug
  built_by_url: "https://codedebug.co/"
- title: Moetez Chaabene Portfolio / Blog
  main_url: "https://moetez.me/"
  url: "https://moetez.me/"
  source_url: "https://github.com/moetezch/moetez.me"
  featured: false
  description: Portfolio of Moetez Chaabene
  categories:
    - Portfolio
    - Web Development
    - Blog
  built_by: Moetez Chaabene
  built_by_url: "https://twitter.com/moetezch"
- title: Nikita
  description: >-
    Automation of system deployments in Node.js for applications and
    infrastructures.
  main_url: "https://nikita.js.org/"
  url: "https://nikita.js.org/"
  source_url: "https://github.com/adaltas/node-nikita"
  categories:
    - Documentation
    - Open Source
    - Technology
  built_by: David Worms
  built_by_url: "http://www.adaltas.com"
  featured: false
- title: Gourav Sood Blog & Portfolio
  main_url: "https://www.gouravsood.com/"
  url: "https://www.gouravsood.com/"
  featured: false
  categories:
    - Blog
    - Portfolio
  built_by: Gourav Sood
  built_by_url: "https://www.gouravsood.com/"
- title: Jonas Tebbe Portfolio
  description: |
    Hey, I’m Jonas and I create digital products.
  main_url: "https://jonastebbe.com"
  url: "https://jonastebbe.com"
  categories:
    - Portfolio
  built_by: Jonas Tebbe
  built_by_url: "http://twitter.com/jonastebbe"
  featured: false
- title: Parker Sarsfield Portfolio
  description: |
    I'm Parker, a software engineer and sneakerhead.
  main_url: "https://parkersarsfield.com"
  url: "https://parkersarsfield.com"
  categories:
    - Blog
    - Portfolio
  built_by: Parker Sarsfield
  built_by_url: "https://parkersarsfield.com"
- title: Front-end web development with Greg
  description: |
    JavaScript, GatsbyJS, ReactJS, CSS in JS... Let's learn some stuff together.
  main_url: "https://dev.greglobinski.com"
  url: "https://dev.greglobinski.com"
  categories:
    - Blog
    - Web Development
  built_by: Greg Lobinski
  built_by_url: "https://github.com/greglobinski"
- title: Insomnia
  description: |
    Desktop HTTP and GraphQL client for developers
  main_url: "https://insomnia.rest/"
  url: "https://insomnia.rest/"
  categories:
    - Blog
  built_by: Gregory Schier
  built_by_url: "https://schier.co"
  featured: false
- title: Timeline Theme Portfolio
  description: |
    I'm Aman Mittal, a software developer.
  main_url: "http://www.amanhimself.me/"
  url: "http://www.amanhimself.me/"
  categories:
    - Web Development
    - Portfolio
  built_by: Aman Mittal
  built_by_url: "http://www.amanhimself.me/"
- title: Ocean artUp
  description: >
    Science outreach site built using styled-components and Contentful. It
    presents the research project "Ocean artUp" funded by an Advanced Grant of
    the European Research Council to explore the possible benefits of artificial
    uplift of nutrient-rich deep water to the ocean’s sunlit surface layer.
  main_url: "https://ocean-artup.eu"
  url: "https://ocean-artup.eu"
  source_url: "https://github.com/janosh/ocean-artup"
  categories:
    - Science
    - Education
    - Blog
  built_by: Janosh Riebesell
  built_by_url: "https://janosh.io"
  featured: false
- title: Ryan Fitzgerald
  description: |
    Personal portfolio and blog for Ryan Fitzgerald
  main_url: "https://ryanfitzgerald.ca/"
  url: "https://ryanfitzgerald.ca/"
  categories:
    - Web Development
    - Portfolio
  built_by: Ryan Fitzgerald
  built_by_url: "https://github.com/RyanFitzgerald"
  featured: false
- title: Kaizen
  description: |
    Content Marketing, PR & SEO Agency in London
  main_url: "https://www.kaizen.co.uk/"
  url: "https://www.kaizen.co.uk/"
  categories:
    - Agency
    - Blog
    - Design
    - Web Development
    - SEO
  built_by: Bogdan Stanciu
  built_by_url: "https://github.com/b0gd4n"
  featured: false
- title: HackerOne Platform Documentation
  description: |
    HackerOne's Product Documentation Center!
  url: "https://docs.hackerone.com/"
  main_url: "https://docs.hackerone.com/"
  categories:
    - Documentation
    - Security
  featured: false
- title: Patreon Partners
  description: |
    Resources and products to help you do more with Patreon.
  url: "https://partners.patreon.com/"
  main_url: "https://partners.patreon.com/"
  categories:
    - Directory
  featured: false
- title: Bureau Of Meteorology (beta)
  description: |
    Help shape the future of Bureau services
  url: "https://beta.bom.gov.au/"
  main_url: "https://beta.bom.gov.au/"
  categories:
    - Meteorology
  featured: false
- title: Curbside
  description: |
    Connecting Stores with Mobile Customers
  main_url: "https://curbside.com/"
  url: "https://curbside.com/"
  categories:
    - Mobile Commerce
  featured: false
- title: Mux Video
  description: |
    API to video hosting and streaming
  main_url: "https://mux.com/"
  url: "https://mux.com/"
  categories:
    - Video
    - Hosting
    - Streaming
    - API
  featured: false
- title: Swapcard
  description: >
    The easiest way for event organizers to instantly connect people, build a
    community of attendees and exhibitors, and increase revenue over time
  main_url: "https://www.swapcard.com/"
  url: "https://www.swapcard.com/"
  categories:
    - Event
    - Community
    - Personal Training
    - Marketing
  built_by: Swapcard
  built_by_url: "https://www.swapcard.com/"
  featured: false
- title: Kalix
  description: >
    Kalix is perfect for healthcare professionals starting out in private
    practice, to those with an established clinic.
  main_url: "https://www.kalixhealth.com/"
  url: "https://www.kalixhealth.com/"
  categories:
    - Healthcare
  featured: false
- title: Hubba
  description: |
    Buy wholesale products from thousands of independent, verified Brands.
  main_url: "https://join.hubba.com/"
  url: "https://join.hubba.com/"
  categories:
    - eCommerce
  featured: false
- title: HyperPlay
  description: |
    In Asean's 1st Ever LOL Esports X Music Festival
  main_url: "https://hyperplay.leagueoflegends.com/"
  url: "https://hyperplay.leagueoflegends.com/"
  categories:
    - Video Games
    - Music
  featured: false
- title: Bad Credit Loans
  description: |
    Get the funds you need, from $250-$5,000
  main_url: "https://www.creditloan.com/"
  url: "https://www.creditloan.com/"
  categories:
    - Loans
    - Credits
  featured: false
- title: Financial Center
  description: >
    Member-owned, not-for-profit, co-operative whose members receive financial
    benefits in the form of lower loan rates, higher savings rates, and lower
    fees than banks.
  main_url: "https://fcfcu.com/"
  url: "https://fcfcu.com/"
  categories:
    - Loans
    - Finance
    - Nonprofit
    - Banking
    - Business
    - Education
  built_by: "https://fcfcu.com/"
  built_by_url: "https://fcfcu.com/"
  featured: false
- title: Office of Institutional Research and Assessment
  description: |
    Good Data, Good Decisions
  main_url: "http://oira.ua.edu/"
  url: "http://oira.ua.edu/"
  categories:
    - Data
  featured: false
- title: Trintellix
  description: |
    It may help make a difference for your depression (MDD).
  main_url: "https://us.trintellix.com/"
  url: "https://us.trintellix.com/"
  categories:
    - Health & Wellness
  featured: false
- title: The Telegraph Premium
  description: |
    Exclusive stories from award-winning journalists
  main_url: "https://premium.telegraph.co.uk/"
  url: "https://premium.telegraph.co.uk/"
  categories:
    - Newspaper
  featured: false
- title: html2canvas
  description: |
    Screenshots with JavaScript
  main_url: "http://html2canvas.hertzen.com/"
  url: "http://html2canvas.hertzen.com/"
  source_url: "https://github.com/niklasvh/html2canvas/tree/master/www"
  categories:
    - JavaScript
    - Documentation
  built_by: Niklas von Hertzen
  built_by_url: "http://hertzen.com/"
  featured: false
- title: Dato CMS
  description: |
    The API-based CMS your editors will love
  main_url: "https://www.datocms.com/"
  url: "https://www.datocms.com/"
  categories:
    - CMS
    - API
  featured: false
- title: Half Electronics
  description: |
    Personal website
  main_url: "https://www.halfelectronic.com/"
  url: "https://www.halfelectronic.com/"
  categories:
    - Blog
    - Electronics
  built_by: Fernando Poumian
  built_by_url: "https://github.com/fpoumian/halfelectronic.com"
  featured: false
- title: Frithir Software Development
  main_url: "https://frithir.com/"
  url: "https://frithir.com/"
  featured: false
  description: "I DRINK COFFEE, WRITE CODE AND IMPROVE MY DEVELOPMENT SKILLS EVERY DAY."
  categories:
    - Design
    - Web Development
  built_by: Frithir
  built_by_url: "https://Frithir.com/"
- title: Unow
  main_url: "https://www.unow.fr/"
  url: "https://www.unow.fr/"
  categories:
    - Education
    - Marketing
  featured: false
- title: Peter Hironaka
  description: |
    Freelance Web Developer based in Los Angeles.
  main_url: "https://peterhironaka.com/"
  url: "https://peterhironaka.com/"
  categories:
    - Portfolio
    - Web Development
  built_by: Peter Hironaka
  built_by_url: "https://github.com/PHironaka"
  featured: false
- title: Michael McQuade
  description: |
    Personal website and blog for Michael McQuade
  main_url: "https://giraffesyo.io"
  url: "https://giraffesyo.io"
  categories:
    - Blog
  built_by: Michael McQuade
  built_by_url: "https://github.com/giraffesyo"
  featured: false
- title: Haacht Brewery
  description: |
    Corporate website for Haacht Brewery. Designed and Developed by Gafas.
  main_url: "https://haacht.com/en/"
  url: "https://haacht.com"
  categories:
    - Brewery
  built_by: Gafas
  built_by_url: "https://gafas.be"
  featured: false
- title: StoutLabs
  description: |
    Portfolio of Daniel Stout, freelance developer in East Tennessee.
  main_url: "https://www.stoutlabs.com/"
  url: "https://www.stoutlabs.com/"
  categories:
    - Web Development
    - Portfolio
  built_by: Daniel Stout
  built_by_url: "https://github.com/stoutlabs"
  featured: false
- title: Chicago Ticket Outcomes By Neighborhood
  description: |
    ProPublica data visualization of traffic ticket court outcomes
  categories:
    - News
    - Nonprofit
    - Visualization
  url: >-
    https://projects.propublica.org/graphics/il/il-city-sticker-tickets-maps/ticket-status/?initialWidth=782
  main_url: >-
    https://projects.propublica.org/graphics/il/il-city-sticker-tickets-maps/ticket-status/?initialWidth=782
  built_by: David Eads
  built_by_url: "https://github.com/eads"
  featured: false
- title: Chicago South Side Traffic Ticketing rates
  description: |
    ProPublica data visualization of traffic ticket rates by community
  main_url: >-
    https://projects.propublica.org/graphics/il/il-city-sticker-tickets-maps/ticket-rate/?initialWidth=782
  url: >-
    https://projects.propublica.org/graphics/il/il-city-sticker-tickets-maps/ticket-rate/?initialWidth=782
  categories:
    - News
    - Nonprofit
    - Visualization
  built_by: David Eads
  built_by_url: "https://github.com/eads"
  featured: false
- title: Otsimo
  description: >
    Otsimo is a special education application for children with autism, down
    syndrome and other developmental disabilities.
  main_url: "https://otsimo.com/en/"
  url: "https://otsimo.com/en/"
  categories:
    - Blog
    - Education
  featured: false
- title: Matt Bagni Portfolio 2018
  description: >
    Mostly the result of playing with Gatsby and learning about react and
    graphql. Using the screenshot plugin to showcase the work done for my
    company in the last 2 years, and a good amount of other experiments.
  main_url: "https://mattbag.github.io"
  url: "https://mattbag.github.io"
  categories:
    - Portfolio
  featured: false
- title: Lisa Ye's Blog
  description: |
    Simple blog/portofolio for a fashion designer. Gatsby_v2 + Netlify cms
  main_url: "https://lisaye.netlify.com/"
  url: "https://lisaye.netlify.com/"
  categories:
    - Blog
    - Portfolio
    - Fashion
  featured: false
- title: Lifestone Church
  main_url: "https://www.lifestonechurch.net/"
  url: "https://www.lifestonechurch.net/"
  source_url: "https://github.com/lifestonechurch/lifestonechurch.net"
  featured: false
  categories:
    - Marketing
    - Nonprofit
- title: Artem Sapegin
  description: >
    Little homepage of Artem Sapegin, a frontend developer, passionate
    photographer, coffee drinker and crazy dogs’ owner.
  main_url: "https://sapegin.me/"
  url: "https://sapegin.me/"
  categories:
    - Portfolio
    - Open Source
    - Web Development
  built_by: Artem Sapegin
  built_by_url: "https://github.com/sapegin"
  featured: false
- title: SparkPost Developers
  main_url: "https://developers.sparkpost.com/"
  url: "https://developers.sparkpost.com/"
  source_url: "https://github.com/SparkPost/developers.sparkpost.com"
  categories:
    - Documentation
    - API
  featured: false
- title: Malik Browne Portfolio 2018
  description: >
    The portfolio blog of Malik Browne, a full stack engineer, foodie, and avid
    blogger/YouTuber.
  main_url: "https://www.malikbrowne.com/about"
  url: "https://www.malikbrowne.com"
  categories:
    - Blog
    - Portfolio
  built_by: Malik Browne
  built_by_url: "https://twitter.com/milkstarz"
  featured: false
- title: Novatics
  description: |
    Digital products that inspire and make a difference
  main_url: "https://www.novatics.com.br"
  url: "https://www.novatics.com.br"
  categories:
    - Portfolio
    - Technology
    - Web Development
  built_by: Novatics
  built_by_url: "https://github.com/Novatics"
  featured: false
- title: I migliori by Vivigratis
  description: >
    Product review website
  main_url: "https://imigliori.vivigratis.com/"
  url: "https://imigliori.vivigratis.com/"
  categories:
    - Blog
    - Travel
    - Technology
    - Health & Wellness
    - Fashion
  built_by: Kframe Interactive SA
  built_by_url: http://kframeinteractive.com
  featured: false
- title: Max McKinney
  description: >
    I’m a developer and designer with a focus in web technologies. I build cars
    on the side.
  main_url: "https://maxmckinney.com/"
  url: "https://maxmckinney.com/"
  categories:
    - Portfolio
    - Web Development
    - Design
  built_by: Max McKinney
  featured: false
- title: Stickyard
  description: |
    Make your React component sticky the easy way
  main_url: "https://nihgwu.github.io/stickyard/"
  url: "https://nihgwu.github.io/stickyard/"
  source_url: "https://github.com/nihgwu/stickyard/tree/master/website"
  categories:
    - Web Development
  built_by: Neo Nie
  featured: false
- title: Agata Milik
  description: |
    Website of a Polish psychologist/psychotherapist based in Gdańsk, Poland.
  main_url: "https://agatamilik.pl"
  url: "https://agatamilik.pl"
  categories:
    - Marketing
    - Healthcare
  built_by: Piotr Fedorczyk
  built_by_url: "https://piotrf.pl"
  featured: false
- title: WebPurple
  main_url: "https://www.webpurple.net/"
  url: "https://www.webpurple.net/"
  source_url: "https://github.com/WebPurple/site"
  description: >-
    Site of local (Russia, Ryazan) frontend community. Main purpose is to show
    info about meetups and keep blog.
  categories:
    - Nonprofit
    - Web Development
    - Community
    - Blog
    - Open Source
  built_by: Nikita Kirsanov
  built_by_url: "https://twitter.com/kitos_kirsanov"
  featured: false
- title: Papertrail.io
  description: |
    Inspection Management for the 21st Century
  main_url: "https://www.papertrail.io/"
  url: "https://www.papertrail.io/"
  categories:
    - Marketing
    - Technology
  built_by: Papertrail.io
  built_by_url: "https://www.papertrail.io"
  featured: false
- title: Matt Ferderer
  main_url: "https://mattferderer.com"
  url: "https://mattferderer.com"
  source_url: "https://github.com/mattferderer/gatsbyblog"
  description: >
    {titleofthesite} is a blog built with Gatsby that discusses web related tech
    such as JavaScript, .NET, Blazor & security.
  categories:
    - Blog
    - Web Development
  built_by: Matt Ferderer
  built_by_url: "https://twitter.com/mattferderer"
  featured: false
- title: Sahyadri Open Source Community
  main_url: "https://sosc.org.in"
  url: "https://sosc.org.in"
  source_url: "https://github.com/haxzie/sosc-website"
  description: >
    Official website of Sahyadri Open Source Community for community blog, event
    details and members info.
  categories:
    - Blog
    - Community
    - Open Source
  built_by: Musthaq Ahamad
  built_by_url: "https://github.com/haxzie"
  featured: false
- title: Tech Confessions
  main_url: "https://confessions.tech"
  url: "https://confessions.tech"
  source_url: "https://github.com/JonathanSpeek/tech-confessions"
  description: "A guilt-free place for us to confess our tech sins \U0001F64F\n"
  categories:
    - Community
    - Open Source
  built_by: Jonathan Speek
  built_by_url: "https://speek.design"
  featured: false
- title: Thibault Maekelbergh
  main_url: "https://thibmaek.com"
  url: "https://thibmaek.com"
  source_url: "https://github.com/thibmaek/thibmaek.github.io"
  description: |
    A nice blog about development, Raspberry Pi, plants and probably records.
  categories:
    - Blog
    - Open Source
  built_by: Thibault Maekelbergh
  built_by_url: "https://twitter.com/thibmaek"
  featured: false
- title: LearnReact.design
  main_url: "https://learnreact.design"
  url: "https://learnreact.design"
  description: >
    React Essentials For Designers: A React course tailored for product
    designers, ux designers, ui designers.
  categories:
    - Blog
  built_by: Linton Ye
  built_by_url: "https://twitter.com/lintonye"
- title: Devol’s Dance
  main_url: "https://www.devolsdance.com/"
  url: "https://www.devolsdance.com/"
  description: >
    Devol’s Dance is an invite-only, one-day event celebrating industrial
    robotics, AI, and automation.
  categories:
    - Marketing
    - Technology
  built_by: Corey Ward
  built_by_url: "http://www.coreyward.me/"
  featured: false
- title: Mega House Creative
  main_url: "https://www.megahousecreative.com/"
  url: "https://www.megahousecreative.com/"
  description: >
    Mega House Creative is a digital agency that provides unique goal-oriented
    web marketing solutions.
  categories:
    - Marketing
    - Agency
  built_by: Daniel Robinson
  featured: false
- title: Tobie Marier Robitaille - csc
  main_url: "https://tobiemarierrobitaille.com/"
  url: "https://tobiemarierrobitaille.com/en/"
  description: |
    Portfolio site for director of photography Tobie Marier Robitaille
  categories:
    - Portfolio
    - Gallery
  built_by: Mill3 Studio
  built_by_url: "https://mill3.studio/en/"
  featured: false
- title: Bestvideogame.deals
  main_url: "https://bestvideogame.deals/"
  url: "https://bestvideogame.deals/"
  description: |
    Video game comparison website for the UK, build with GatsbyJS.
  categories:
    - eCommerce
    - Video Games
  built_by: Koen Kamphuis
  built_by_url: "https://koenkamphuis.com/"
  featured: false
- title: Mahipat's Portfolio
  main_url: "https://mojaave.com/"
  url: "https://mojaave.com"
  source_url: "https://github.com/mhjadav/mojaave"
  description: >
    mojaave.com is Mahipat's portfolio, I have developed it using Gatsby v2 and
    Bootstrap, To get in touch with people looking for full stack developer.
  categories:
    - Portfolio
    - Web Development
  built_by: Mahipat Jadav
  built_by_url: "https://mojaave.com/"
  featured: false
- title: Cmsbased
  main_url: "https://www.cmsbased.net"
  url: "https://www.cmsbased.net"
  description: >
    Cmsbased is providing automation tools and design resources for Web Hosting
    and IT services industry.
  categories:
    - Technology
    - Design
  featured: false
- title: Traffic Design Biennale 2018
  main_url: "https://trafficdesign.pl"
  url: "http://trafficdesign.pl/pl/ficzery/2018-biennale/"
  description: |
    Mini site for 2018 edition of Traffic Design’s Biennale
  categories:
    - Nonprofit
    - Gallery
  built_by: Piotr Fedorczyk
  built_by_url: "https://piotrf.pl"
  featured: false
- title: Insights
  main_url: "https://justaskusers.com/"
  url: "https://justaskusers.com/"
  description: >
    Insights helps user experience (UX) researchers conduct their research and
    make sense of the findings.
  categories:
    - User Experience
    - Design
  built_by: Just Ask Users
  built_by_url: "https://justaskusers.com/"
  featured: false
- title: Tensiq
  main_url: "https://tensiq.com"
  url: "https://tensiq.com"
  source_url: "https://github.com/Tensiq/tensiq-site"
  description: >
    Tensiq is an e-Residency startup, that provides development in cutting-edge
    technology while delivering secure, resilient, performant solutions.
  categories:
    - Game Development
    - Web Development
    - Mobile Development
    - Agency
    - Open Source
  built_by: Jens
  built_by_url: "https://github.com/arrkiin"
  featured: false
- title: Mintfort
  main_url: "https://mintfort.com/"
  url: "https://mintfort.com/"
  source_url: "https://github.com/MintFort/mintfort.com"
  description: >
    Mintfort, the first crypto-friendly bank account. Store and manage assets on
    the blockchain.
  categories:
    - Technology
    - Bank
  built_by: Axel Fuhrmann
  built_by_url: "https://axelfuhrmann.com/"
  featured: false
- title: React Native Explorer
  main_url: "https://react-native-explorer.firebaseapp.com"
  url: "https://react-native-explorer.firebaseapp.com"
  description: |
    Explorer React Native packages and examples effortlessly.
  categories:
    - React Native
  featured: false
- title: 500Tech
  main_url: "https://500tech.com/"
  url: "https://500tech.com/"
  featured: false
  categories:
    - Web Development
    - Agency
    - Open Source
- title: eworld
  main_url: "http://eworld.herokuapp.com/"
  url: "http://eworld.herokuapp.com/"
  featured: false
  categories:
    - eCommerce
    - Technology
- title: It's a Date
  description: >
    It's a Date is a dating app that actually involves dating.
  main_url: "https://www.itsadate.app/"
  url: "https://www.itsadate.app/"
  featured: false
  categories:
    - App
    - Blog
- title: Node.js HBase
  description: >
    Asynchronous HBase client for NodeJs using REST.
  main_url: https://hbase.js.org/
  url: https://hbase.js.org/
  source_url: "https://github.com/adaltas/node-hbase"
  categories:
    - Documentation
    - Open Source
    - Technology
  built_by: David Worms
  built_by_url: http://www.adaltas.com
  featured: false
- title: Peter Kroyer - Web Design / Web Development
  main_url: https://www.peterkroyer.at/en/
  url: https://www.peterkroyer.at/en/
  description: >
    Freelance web designer / web developer based in Vienna, Austria.
  categories:
    - Agency
    - Web Development
    - Design
    - Portfolio
  built_by: Peter Kroyer
  built_by_url: https://www.peterkroyer.at/
  featured: false
- title: Geddski
  main_url: https://gedd.ski
  url: https://gedd.ski
  description: >
    Frontend mastery blog - level up your UI game.
  categories:
    - Web Development
    - Education
    - Productivity
    - User Experience
  built_by: Dave Geddes
  built_by_url: https://twitter.com/geddski
  featured: false
- title: Rung
  main_url: "https://rung.com.br/"
  url: "https://rung.com.br/"
  description: >
    Rung alerts you about the exceptionalities of your personal and professional life.
  categories:
    - API
    - Technology
    - Travel
    - Bot
  featured: false
- title: Mokkapps
  main_url: "https://www.mokkapps.de/"
  url: "https://www.mokkapps.de/"
  source_url: "https://github.com/mokkapps/website"
  description: >
    Portfolio website from Michael Hoffmann. Passionate software developer with focus on web-based technologies.
  categories:
    - Blog
    - Portfolio
    - Web Development
    - Mobile Development
  featured: false
- title: Premier Octet
  main_url: "https://www.premieroctet.com/"
  url: "https://www.premieroctet.com/"
  description: >
    Premier Octet is a React-based agency
  categories:
    - Agency
    - Web Development
    - Mobile Development
    - React Native
  featured: false
- title: Thorium
  main_url: "https://www.thoriumsim.com/"
  url: "https://www.thoriumsim.com/"
  source_url: "https://github.com/thorium-sim/thoriumsim.com"
  description: >
    Thorium - Open-source Starship Simulator Controls for Live Action Role Play
  built_by: Alex Anderson
  built_by_url: https://twitter.com/ralex1993
  categories:
    - Blog
    - Portfolio
    - Documentation
    - Marketing
    - Education
    - Entertainment
    - Open Source
    - Web Development
  featured: false
- title: Cameron Maske
  main_url: "https://www.cameronmaske.com/"
  url: "https://www.cameronmaske.com/courses/introduction-to-pytest/"
  source_url: "https://github.com/cameronmaske/cameronmaske.com-v2"
  description: >
    The homepage of Cameron Maske, a freelance full stack developer, who is currently working on a free pytest video course
  categories:
    - Education
    - Video
    - Portfolio
    - Freelance
  featured: false
- title: Studenten bilden Schüler
  description: >
    Studenten bilden Schüler e.V. is a German student-run nonprofit initiative that aims to
    contribute to more equal educational opportunities by providing free tutoring to refugees
    and children from underprivileged families. The site is built on Gatsby v2, styled-components
    and Contentful. It supports Google Analytics, fluid typography and Algolia search.
  main_url: "https://studenten-bilden-schueler.de"
  url: "https://studenten-bilden-schueler.de"
  source_url: "https://github.com/StudentenBildenSchueler/homepage"
  categories:
    - Education
    - Nonprofit
    - Blog
  built_by: Janosh Riebesell
  built_by_url: "https://janosh.io"
  featured: false
- title: Joseph Chambers
  main_url: "https://joseph.michael-chambers.com/"
  url: "https://joseph.michael-chambers.com/"
  description: >
    The homepage of Joseph Chambers, a freelance full stack developer, who is currently looking for work.
  categories:
    - Portfolio
    - Freelance
    - Web Development
  built_by: Joseph Chambers
  built_by_url: https://twitter.com/imcodingideas
  featured: false
- title: Mike's Remote List
  main_url: "https://www.mikesremotelist.com"
  url: "https://www.mikesremotelist.com"
  description: >
    A list of remote jobs, updated throughout the day. Built on Gatsby v1 and powered by Contentful, Google Sheets, string and sticky tape.
  categories:
    - Job Board
  featured: false
- title: Madvoid
  main_url: "https://madvoid.com/"
  url: "https://madvoid.com/screenshot/"
  featured: false
  description: >
    Madvoid is a team of expert developers dedicated to creating simple, clear, usable and blazing fast web and mobile apps.
    We are coders that help companies and agencies to create social & interactive experiences.
    This includes full stack development using React, WebGL, Static Site Generators, Ruby On Rails, Phoenix, GraphQL, Chatbots, CI / CD, Docker and more!
  categories:
    - Portfolio
    - Technology
    - Web Development
    - Agency
    - Marketing
  built_by: Jean-Paul Bonnetouche
  built_by_url: https://twitter.com/_jpb
- title: MOMNOTEBOOK.COM
  description: >
    Sharing knowledge and experiences that make childhood and motherhood rich, vibrant and healthy.
  main_url: "https://momnotebook.com/"
  url: "https://momnotebook.com/"
  featured: false
  built_by: Aleksander Hansson
  built_by_url: https://www.linkedin.com/in/aleksanderhansson/
  categories:
    - Blog
- title: Pirate Studios
  description: >
    Reinventing music studios with 24/7 self service rehearsal, DJ & production rooms available around the world.
  main_url: "https://www.piratestudios.co"
  url: "https://www.piratestudios.co"
  featured: false
  built_by: The Pirate Studios team
  built_by_url: https://github.com/piratestudios/
  categories:
    - Music
- title: Aurora EOS
  main_url: "https://www.auroraeos.com/"
  url: "https://www.auroraeos.com/"
  featured: false
  categories:
    - Blockchain
    - Marketing
    - Blog
  built_by: Corey Ward
  built_by_url: "http://www.coreyward.me/"
- title: MadeComfy
  main_url: "https://madecomfy.com.au/"
  url: "https://madecomfy.com.au/"
  description: >
    Short term rental management startup, using Contentful + Gatsby + CicleCI
  featured: false
  categories:
    - Travel
  built_by: Lucas Vilela
  built_by_url: "https://madecomfy.com.au/"
- title: How To Book Cheap Flights
  description: >
    A travel blog built with Gatsby and adopting the AMP technology.
  main_url: "https://howtobookcheapflights.com"
  url: "https://howtobookcheapflights.com"
  source_url: "https://github.com/flaviolivolsi/howtobookcheapflights"
  featured: false
  categories:
    - Travel
    - Blog
  built_by: Flavio Li Volsi
  built_by_url: "http://github.com/flaviolivolsi"
- title: Tiger Facility Services
  description: >
    Tiger Facility Services combines facility management expertise with state of the art software to offer a sustainable and customer oriented cleaning and facility service.
  main_url: https://www.tigerfacilityservices.com/de-en/
  url: https://www.tigerfacilityservices.com/de-en/
  featured: false
  categories:
    - B2B Services
- title: "Luciano Mammino's blog"
  description: >
    Tech & programming blog of Luciano Mammino a.k.a. "loige", Fullstack Web Developer and International Speaker
  main_url: https://loige.co
  url: https://loige.co
  featured: false
  categories:
    - Blog
    - Web Development
  built_by: Luciano Mammino
  built_by_url: https://loige.co
- title: Wire • Secure collaboration platform
  description: >
    Corporate website of Wire, an open source, end-to-end encrypted collaboration platform
  main_url: "https://wire.com"
  url: "https://wire.com"
  featured: false
  categories:
    - Open Source
    - Productivity
    - Technology
    - Blog
    - App
  built_by: Wire team
  built_by_url: "https://github.com/orgs/wireapp/people"
- title: J. Patrick Raftery
  main_url: "https://www.jpatrickraftery.com"
  url: "https://www.jpatrickraftery.com"
  description: J. Patrick Raftery is an opera singer and voice teacher based in Vancouver, BC.
  categories:
    - Portfolio
    - Music
  built_by: Michael Uloth
  built_by_url: "https://www.michaeluloth.com"
  featured: false
- title: Aria Umezawa
  main_url: "https://www.ariaumezawa.com"
  url: "https://www.ariaumezawa.com"
  description: Aria Umezawa is a director, producer, and writer currently based in San Francisco.
  categories:
    - Portfolio
    - Music
    - Entertainment
  built_by: Michael Uloth
  built_by_url: "https://www.michaeluloth.com"
  featured: false
- title: Pomegranate Opera
  main_url: "https://www.pomegranateopera.com"
  url: "https://www.pomegranateopera.com"
  description: Pomegranate Opera is a lesbian opera written by Amanda Hale & Kye Marshall.
  categories:
    - Gallery
    - Music
  built_by: Michael Uloth
  built_by_url: "https://www.michaeluloth.com"
  featured: false
- title: Daniel Cabena
  main_url: "https://www.danielcabena.com"
  url: "https://www.danielcabena.com"
  description: Daniel Cabena is a Canadian countertenor highly regarded in both Canada and Europe for prize-winning performances ranging from baroque to contemporary repertoire.
  categories:
    - Portfolio
    - Music
  built_by: Michael Uloth
  built_by_url: "https://www.michaeluloth.com"
  featured: false
- title: Artist.Center
  main_url: "https://artistcenter.netlify.com"
  url: "https://artistcenter.netlify.com"
  description: The marketing page for Artist.Center, a soon-to-launch platform designed to connect opera singers to opera companies.
  categories:
    - Music
  built_by: Michael Uloth
  built_by_url: "https://www.michaeluloth.com"
  featured: false
- title: DG Volo & Company
  main_url: "https://www.dgvolo.com"
  url: "https://www.dgvolo.com"
  description: DG Volo & Company is a Toronto-based investment consultancy.
  categories:
    - Finance
  built_by: Michael Uloth
  built_by_url: "https://www.michaeluloth.com"
  featured: false
- title: Shawna Lucey
  main_url: "https://www.shawnalucey.com"
  url: "https://www.shawnalucey.com"
  description: Shawna Lucey is an American theater and opera director based in New York City.
  categories:
    - Portfolio
    - Music
    - Entertainment
  built_by: Michael Uloth
  built_by_url: "https://www.michaeluloth.com"
  featured: false
- title: Leyan Lo
  main_url: https://www.leyanlo.com
  url: https://www.leyanlo.com
  description: >
    Leyan Lo’s personal website
  categories:
    - Portfolio
  built_by: Leyan Lo
  built_by_url: https://www.leyanlo.com
  featured: false
- title: Hawaii National Bank
  url: https://hawaiinational.bank
  main_url: https://hawaiinational.bank
  description: Hawaii National Bank's highly personalized service has helped loyal customers & locally owned businesses achieve their financial dreams for over 50 years.
  categories:
    - Bank
  built_by: Wall-to-Wall Studios
  built_by_url: https://walltowall.com
  featured: false
- title: Coletiv
  url: https://coletiv.com
  main_url: https://coletiv.com
  description: Coletiv teams up with companies of all sizes to design, develop & launch digital products for iOS, Android & the Web.
  categories:
    - Technology
    - Agency
    - Web Development
  built_by: Coletiv
  built_by_url: https://coletiv.com
  featured: false
- title: janosh.io
  description: >
    Personal blog and portfolio of Janosh Riebesell. The site is built with Gatsby v2 and designed
    entirely with styled-components v4. Much of the layout was achieved with CSS grid. It supports
    Google Analytics, fluid typography and Algolia search.
  main_url: "https://janosh.io"
  url: "https://janosh.io"
  source_url: "https://github.com/janosh/janosh.io"
  categories:
    - Portfolio
    - Blog
    - Science
    - Photography
    - Travel
  built_by: Janosh Riebesell
  built_by_url: "https://janosh.io"
  featured: false
- title: Gatsby Manor
  description: >
    We build themes for gatsby. We have themes for all projects including personal,
    portfolio, ecommerce, landing pages and more. We also run an in-house
    web dev and design studio. If you cannot find what you want, we can build it for you!
    Email us at gatsbymanor@gmail.com with questions.
  main_url: "https://www.gatsbymanor.com"
  url: "https://www.gatsbymanor.com"
  source_url: "https://github.com/gatsbymanor"
  categories:
    - Web Development
    - Themes
    - Agency
    - Technology
    - Freelance
  built_by: Steven Natera
  built_by_url: "https://stevennatera.com"
- title: Ema Suriano's Portfolio
  main_url: https://emasuriano.com/
  url: https://emasuriano.com/
  source_url: https://github.com/EmaSuriano/emasuriano.github.io
  description: >
    Ema Suriano's portfolio to display information about him, his projects and what he's writing about.
  categories:
    - Portfolio
    - Technology
    - Web Development
  built_by: Ema Suriano
  built_by_url: https://emasuriano.com/
  featured: false
- title: Luan Orlandi
  main_url: https://luanorlandi.github.io
  url: https://luanorlandi.github.io
  source_url: https://github.com/luanorlandi/luanorlandi.github.io
  description: >
    Luan Orlandi's personal website. Brazilian web developer, enthusiast in React and Gatsby.
  categories:
    - Blog
    - Portfolio
    - Web Development
  built_by: Luan Orlandi
  built_by_url: https://github.com/luanorlandi
- title: Mobius Labs
  main_url: https://mobius.ml
  url: https://mobius.ml
  description: >
    Mobius Labs landing page, a Start-up working on Computer Vision
  categories:
    - Landing page
    - Marketing
    - Technology
    - AI
  built_by: sktt
  built_by_url: https://github.com/sktt
- title: EZAgrar
  main_url: https://www.ezagrar.at/en/
  url: https://www.ezagrar.at/en/
  description: >
    EZAgrar.at is the homepage of the biggest agricultural machinery dealership in Austria. In total 8 pages will be built for this client reusing a lot of components between them.
  categories:
    - eCommerce
    - Marketing
    - Multilingual
  built_by: MangoART
  built_by_url: https://www.mangoart.at
  featured: false
- title: OAsome blog
  main_url: https://oasome.blog/
  url: https://oasome.blog/
  source_url: https://github.com/oorestisime/oasome
  description: >
    Paris-based Cypriot adventurers. A and O. Lovers of life and travel. Want to get a glimpse of the OAsome world?
  categories:
    - Blog
    - Photography
    - Travel
  built_by: Orestis Ioannou
  featured: false
- title: Brittany Chiang
  main_url: https://brittanychiang.com/
  url: https://brittanychiang.com/
  source_url: https://github.com/bchiang7/v4
  description: >
    Personal website and portfolio of Brittany Chiang built with Gatsby v2
  categories:
    - Portfolio
  built_by: Brittany Chiang
  built_by_url: https://github.com/bchiang7
  featured: false
- title: Fitekran
  description: >
    One of the most visited Turkish blog about health, sports and healthy lifestyle, that has been rebuilt with Gatsby v2 using Wordpress.
  main_url: "https://www.fitekran.com"
  url: "https://www.fitekran.com"
  categories:
    - Science
    - Healthcare
    - Blog
  built_by: Burak Tokak
  built_by_url: "https://www.buraktokak.com"
- title: Serverless
  main_url: https://serverless.com
  url: https://serverless.com
  source_url: https://github.com/serverless/site
  description: >
    Serverless.com – Build web, mobile and IoT applications with serverless architectures using AWS Lambda, Azure Functions, Google CloudFunctions & more!
  categories:
    - Technology
    - Web Development
  built_by: Codebrahma
  built_by_url: https://codebrahma.com
  featured: false
- title: Dive Bell
  main_url: https://divebell.band/
  url: https://divebell.band/
  description: >
    Simple site for a band to list shows dates and videos (499 on lighthouse)
  categories:
    - Music
  built_by: Matt Bagni
  built_by_url: https://mattbag.github.io
  featured: false
- title: Mayer Media Co.
  main_url: https://mayermediaco.com/
  url: https://mayermediaco.com/
  description: >
    Freelance Web Development and Digital Marketing
  categories:
    - Web Development
    - Marketing
    - Blog
  source_url: https://github.com/MayerMediaCo/MayerMediaCo2.0
  built_by: Danny Mayer
  built_by_url: https://twitter.com/mayermediaco
  featured: false
- title: Jan Czizikow Portfolio
  main_url: https://www.janczizikow.com/
  url: https://www.janczizikow.com/
  source_url: https://github.com/janczizikow/janczizikow-portfolio
  description: >
    Simple personal portfolio site built with Gatsby
  categories:
    - Portfolio
    - Freelance
    - Web Development
  built_by: Jan Czizikow
  built_by_url: https://github.com/janczizikow
- title: Carbon Design Systems
  main_url: http://www.carbondesignsystem.com/
  url: http://www.carbondesignsystem.com/
  description: >
    The Carbon Design System is integrating the new IBM Design Ethos and Language. It represents a completely fresh approach to the design of all things at IBM.
  categories:
    - Design System
    - Documentation
  built_by: IBM
  built_by_url: https://www.ibm.com/
  featured: false
- title: Retirement Community
  main_url: https://retirementcommunity.fastcompany.com/
  url: https://retirementcommunity.fastcompany.com/
  description: >
    Bye Bye Funny Business, Pete Holmes and Jamie Lee enter retirement
  categories:
    - Entertainment
    - Retirement
    - Education
  built_by: FastCompany
  built_by_url: https://www.fastcompany.com/
  featured: false
- title: McDonald's Design System
  main_url: https://design.mcdonalds.com/
  url: https://design.mcdonalds.com/
  description: >
    McDonald's Design System
  categories:
    - Design
    - Design System
  built_by: McDonald's
  built_by_url: https://www.mcdonalds.com/us/en-us.html
  featured: false
- title: Mozilla Mixed Reality
  main_url: https://mixedreality.mozilla.org/
  url: https://mixedreality.mozilla.org/
  description: >
    Virtual Reality for the free and open Web.
  categories:
    - Virtual Reality
    - Open Source
  built_by: Mozilla
  built_by_url: https://www.mozilla.org/
  featured: false
- title: Uniform Hudl Design System
  main_url: http://uniform.hudl.com/
  url: http://uniform.hudl.com/
  description: >
    A single design system to ensure every interface feels like Hudl. From the colors we use to the size of our buttons and what those buttons say, Uniform has you covered. Check the guidelines, copy the code and get to building.
  categories:
    - Design System
    - Open Source
    - Design
  built_by: Hudl
  built_by_url: https://www.hudl.com/
- title: Subtle UI
  main_url: "https://subtle-ui.netlify.com/"
  url: "https://subtle-ui.netlify.com/"
  source_url: "https://github.com/ryanwiemer/subtle-ui"
  description: >
    A collection of clever yet understated user interactions found on the web.
  categories:
    - Web Development
    - Open Source
    - User Experience
  built_by: Ryan Wiemer
  built_by_url: "https://www.ryanwiemer.com/"
  featured: false
- title: developer.bitcoin.com
  main_url: "https://www.bitcoin.com/"
  url: "https://developer.bitcoin.com/"
  description: >
    Bitbox based bitcoin.com developer platform and resources.
  categories:
    - Blockchain
  featured: false
- title: Barmej
  main_url: "https://app.barmej.com/"
  url: "https://app.barmej.com/"
  description: >
    An interactive platform to learn different programming languages in Arabic for FREE
  categories:
    - Education
    - Programming
    - Learning
  built_by: Obytes
  built_by_url: "https://www.obytes.com/"
  featured: false
- title: Vote Save America
  main_url: "https://votesaveamerica.com"
  url: "https://votesaveamerica.com"
  description: >
    Be a voter. Save America.
  categories:
    - Education
    - Government
  featured: false
  built_by: Jeremy E. Miller
  built_by_url: "https://jeremyemiller.com/"
- title: Emergence
  main_url: https://emcap.com/
  url: https://emcap.com/
  description: >
    Emergence is a top enterprise cloud venture capital firm. We fund early stage ventures focusing on enterprise & SaaS applications. Emergence is one of the top VC firms in Silicon Valley.
  categories:
    - Marketing
    - Blog
  built_by: Upstatement
  built_by_url: https://www.upstatement.com/
  featured: false
- title: FPVtips
  main_url: https://fpvtips.com
  url: https://fpvtips.com
  source_url: https://github.com/jumpalottahigh/fpvtips
  description: >
    FPVtips is all about bringing racing drone pilots closer together, and getting more people into the hobby!
  categories:
    - Community
    - Education
    - Drones
  built_by: Georgi Yanev
  built_by_url: https://twitter.com/jumpalottahigh
  featured: false
- title: Georgi Yanev
  main_url: https://blog.georgi-yanev.com/
  url: https://blog.georgi-yanev.com/
  source_url: https://github.com/jumpalottahigh/blog.georgi-yanev.com
  description: >
    I write articles about FPV quads (building and flying), web development, smart home automation, life-long learning and other topics from my personal experience.
  categories:
    - Blog
    - Electronics
    - Drones
  built_by: Georgi Yanev
  built_by_url: https://twitter.com/jumpalottahigh
  featured: false
- title: Bear Archery
  main_url: "https://beararchery.com/"
  url: "https://beararchery.com/"
  categories:
    - eCommerce
    - Sports
  built_by: Escalade Sports
  built_by_url: "https://www.escaladesports.com/"
  featured: false
- title: "attn:"
  main_url: "https://www.attn.com/"
  url: "https://www.attn.com/"
  categories:
    - Media
    - Entertainment
  built_by: "attn:"
  built_by_url: "https://www.attn.com/"
  featured: false
- title: Mirror Conf
  description: >
    Mirror Conf is a conference designed to empower designers and front-end developers who have a thirst for knowledge and want to broaden their horizons.
  main_url: "https://www.mirrorconf.com/"
  url: "https://www.mirrorconf.com/"
  categories:
    - Conference
    - Design
    - Frontend
  featured: false
- title: Startarium
  main_url: https://www.startarium.ro
  url: https://www.startarium.ro
  description: >
    Free entrepreneurship educational portal with more than 20000 users, hundreds of resources, crowdfunding, mentoring and investor pitching events facilitated.
  categories:
    - Education
    - Crowdfunding
    - Nonprofit
    - Entrepreneurship
  built_by: Cezar Neaga
  built_by_url: https://twitter.com/cezarneaga
  featured: false
- title: Microlink
  main_url: https://microlink.io/
  url: https://microlink.io/
  description: >
    Extract structured data from any website.
  categories:
    - Web Development
    - API
    - SDK
  built_by: Kiko Beats
  built_by_url: https://kikobeats.com/
  featured: false
- title: Markets.com
  main_url: "https://www.markets.com/"
  url: "https://www.markets.com/"
  featured: false
  categories:
    - Finance
- title: Kevin Legrand
  url: "https://k-legrand.com"
  main_url: "https://k-legrand.com"
  source_url: "https://github.com/Manoz/k-legrand.com"
  description: >
    Personal website and blog built with love with Gatsby v2
  categories:
    - Blog
    - Portfolio
    - Web Development
  built_by: Kevin Legrand
  built_by_url: https://k-legrand.com
  featured: false
- title: David James Portfolio
  main_url: https://dfjames.com/
  url: https://dfjames.com/
  source_url: https://github.com/daviddeejjames/dfjames-gatsby
  description: >
    Portfolio Site using GatsbyJS and headless WordPress
  categories:
    - WordPress
    - Portfolio
    - Blog
  built_by: David James
  built_by_url: https://twitter.com/daviddeejjames
- title: Hypertext Candy
  url: https://www.hypertextcandy.com/
  main_url: https://www.hypertextcandy.com/
  description: >
    Blog about web development. Laravel, Vue.js, etc.
  categories:
    - Blog
    - Web Development
  built_by: Masahiro Harada
  built_by_url: https://twitter.com/_Masahiro_H_
  featured: false
- title: "Maxence Poutord's blog"
  description: >
    Tech & programming blog of Maxence Poutord, Software Engineer, Serial Traveler and Public Speaker
  main_url: https://www.maxpou.fr
  url: https://www.maxpou.fr
  featured: false
  categories:
    - Blog
    - Web Development
  built_by: Maxence Poutord
  built_by_url: https://www.maxpou.fr
- title: "Dante Calderón"
  description: >
    Personal Website and Blog of Dante Calderón
  main_url: https://dantecalderon.com/
  url: https://dantecalderon.com/
  source_url: https://github.com/dantehemerson/dantecalderon.com
  featured: false
  categories:
    - Blog
    - Portfolio
    - Web Development
    - Open Source
    - Technology
    - Education
  built_by: Dante Calderón
  built_by_url: https://github.com/dantehemerson
- title: "The Noted Project"
  url: https://thenotedproject.org
  main_url: https://thenotedproject.org
  source_url: https://github.com/ianbusko/the-noted-project
  description: >
    Website to showcase the ethnomusicology research for The Noted Project.
  categories:
    - Portfolio
    - Education
    - Gallery
  built_by: Ian Busko
  built_by_url: https://github.com/ianbusko
  featured: false
- title: "LANDR"
  url: https://www.landr.com/
  main_url: https://www.landr.com/
  description: >
    LANDR is the place to create, master and sell your music.
  categories:
    - AI
    - Business
    - Entrepreneurship
    - Freelance
    - Marketing
    - Media
    - Music
  built_by: LANDR
  built_by_url: https://twitter.com/landr_music
  featured: false
- title: Got Milk
  main_url: "https://www.gotmilk.com/"
  url: "https://www.gotmilk.com/"
  featured: false
  categories:
    - Food
    - Miscellaneous
- title: People For Bikes
  url: "https://2017.peopleforbikes.org/"
  main_url: "https://2017.peopleforbikes.org/"
  categories:
    - Community
    - Sport
    - Gallery
    - Nonprofit
  built_by: PeopleForBikes
  built_by_url: "https://peopleforbikes.org/about-us/who-we-are/staff/"
  featured: false
- title: Wide Eye
  description: >
    Creative agency specializing in interactive design, web development, and digital communications.
  url: https://wideeye.co/
  main_url: https://wideeye.co/
  categories:
    - Design
    - Web Development
  built_by: Wide Eye
  built_by_url: https://wideeye.co/about-us/
  featured: false
- title: Guster
  description: >
    American alternative rock band from Boston, Massachusetts.
  url: http://guster.com/
  main_url: http://guster.com/
  categories:
    - Music
  featured: false
- title: CodeSandbox
  description: >
    CodeSandbox is an online editor that helps you create web applications, from prototype to deployment.
  url: https://codesandbox.io/
  main_url: https://codesandbox.io/
  categories:
    - Web Development
  featured: false
- title: Marvel
  description: >
    The all-in-one platform powering design.
  url: https://marvelapp.com/
  main_url: https://marvelapp.com/
  categories:
    - Design
  featured: false
- title: Designcode.io
  description: >
    Learn to design and code React apps.
  url: https://designcode.io
  main_url: https://designcode.io
  categories:
    - Learning
  featured: false
- title: Happy Design
  description: >
    The Brand and Product Team Behind Happy Money
  url: https://design.happymoney.com/
  main_url: https://design.happymoney.com/
  categories:
    - Design
    - Finance
- title: Weihnachtsmarkt.ms
  description: >
    Explore the christmas market in Münster (Westf).
  url: https://weihnachtsmarkt.ms/
  main_url: https://weihnachtsmarkt.ms/
  source_url: https://github.com/codeformuenster/weihnachtsmarkt
  categories:
    - Gallery
    - Food
  built_by: "Code for Münster during #MSHACK18"
  featured: false
- title: Code Championship
  description: >
    Competitive coding competitions for students from 3rd to 8th grade. Code is Sport.
  url: https://www.codechampionship.com
  main_url: https://www.codechampionship.com
  categories:
    - Learning
    - Education
    - Sport
  built_by: Abamath LLC
  built_by_url: https://www.abamath.com
  featured: false
- title: Wieden+Kennedy
  description: >
    Wieden+Kennedy is an independent, global creative company.
  categories:
    - Technology
    - Web Development
    - Agency
    - Marketing
  url: https://www.wk.com
  main_url: https://www.wk.com
  built_by: Wieden Kennedy
  built_by_url: https://www.wk.com/about/
  featured: false
- title: Testing JavaScript
  description: >
    This course will teach you the fundamentals of testing your JavaScript applications using eslint, Flow, Jest, and Cypress.
  url: https://testingjavascript.com/
  main_url: https://testingjavascript.com/
  categories:
    - Learning
    - Education
    - Testing
    - JavaScript
  built_by: Kent C. Dodds
  built_by_url: https://kentcdodds.com/
  featured: false
- title: Use Hooks
  description: >
    One new React Hook recipe every day.
  url: https://usehooks.com/
  main_url: https://usehooks.com/
  categories:
    - Learning
    - Tips
    - React
  built_by: Gabe Ragland
  built_by_url: https://twitter.com/gabe_ragland
  featured: false
- title: Ambassador
  url: https://www.getambassador.io
  main_url: https://www.getambassador.io
  description: >
    Open source, Kubernetes-native API Gateway for microservices built on Envoy.
  categories:
    - Open Source
    - Documentation
    - Technology
  built_by: Datawire
  built_by_url: https://www.datawire.io
  featured: false
- title: Clubhouse
  main_url: https://clubhouse.io
  url: https://clubhouse.io
  description: >
    The intuitive and powerful project management platform loved by software teams of all sizes. Built with Gatsby v2 and Prismic
  categories:
    - Technology
    - Project Management
    - Blog
    - Productivity
    - B2B Services
    - Community
    - Design
    - Open Source
  built_by: Ueno.
  built_by_url: https://ueno.co
  featured: false
- title: Asian Art Collection
  url: http://artmuseum.princeton.edu/asian-art/
  main_url: http://artmuseum.princeton.edu/asian-art/
  description: >
    Princeton University has a branch dealing with state of art.They have showcased ore than 6,000 works of Asian art are presented alongside ongoing curatorial and scholarly research
  categories:
    - Art
    - History
    - Models
  featured: false
- title: QHacks
  url: https://qhacks.io
  main_url: https://qhacks.io
  source_url: https://github.com/qhacks/qhacks-website
  description: >
    QHacks is Queen’s University’s annual hackathon! QHacks was founded in 2016 with a mission to advocate and incubate the tech community at Queen’s University and throughout Canada.
  categories:
    - Hackathon
    - Education
    - Technology
    - Podcast
  featured: false
- title: Tyler McGinnis
  url: https://tylermcginnis.com/
  main_url: https://tylermcginnis.com/
  description: >
    The linear, course based approach to learning web technologies.
  categories:
    - Education
    - Technology
    - Podcast
    - Web Development
  featured: false
- title: a11y with Lindsey
  url: https://www.a11ywithlindsey.com/
  main_url: https://www.a11ywithlindsey.com/
  source_url: https://github.com/lkopacz/a11y-with-lindsey
  description: >
    To help developers navigate accessibility jargon, write better code, and to empower them to make their Internet, Everyone's Internet.
  categories:
    - Education
    - Blog
    - Technology
  built_by: Lindsey Kopacz
  built_by_url: https://twitter.com/littlekope0903
  featured: false
- title: DEKEMA
  url: https://www.dekema.com/
  main_url: https://www.dekema.com/
  description: >
    Worldclass crafting: Furnace, fervor, fullfilment. Delivering highest demand for future craftsmanship. Built using Gatsby v2 and Prismic.
  categories:
    - Healthcare
    - Science
    - Technology
  built_by: Crisp Studio
  built_by_url: https://crisp.studio
  featured: false
- title: FOX Circus
  main_url: "https://www.foxcircus.it/"
  url: "https://www.foxcircus.it/"
  categories:
    - Event
    - Conference
    - Entertainment
  built_by: Kframe Interactive SA
  built_by_url: http://kframeinteractive.com
  featured: false
- title: Ramón Chancay
  description: >-
    Front-end / Back-end Developer in Guayaquil Ecuador.
    Currently at Everymundo, previously at El Universo.
    I enjoy teaching and sharing what I know.
    I give professional advice to developers and companies.
    My wife and my children are everything in my life.
  main_url: "https://ramonchancay.me/"
  url: "https://ramonchancay.me/"
  source_url: "https://github.com/devrchancay/personal-site"
  featured: false
  categories:
    - Blog
    - Technology
    - Web Development
  built_by: Codedebug
  built_by_url: "https://codedebug.co/"
- title: Ghost Documentation
  main_url: https://docs.ghost.org/
  url: https://docs.ghost.org/
  description: >-
    Ghost is an open source, professional publishing platform built on a modern Node.js technology stack — designed for teams who need power, flexibility and performance.
  categories:
    - Publishing
    - Documentation
  built_by: Ghost Foundation
  built_by_url: https://ghost.org/
  featured: false
- title: BELLHOPS
  main_url: https://www.getbellhops.com/
  url: https://www.getbellhops.com/
  description: >-
    Whether you’re moving someplace new or just want to complete a few projects around your current home, BellHops can arrange the moving services you need—at simple, straightforward rates.
  categories:
    - Business
  built_by: Bellhops, Inc.
  built_by_url: https://www.getbellhops.com/
  featured: false
- title: Acclimate Consulting
  main_url: https://www.acclimate.io/
  url: https://www.acclimate.io/
  description: >-
    Acclimate is a consulting firm that puts organizations back in control with data-driven strategies and full-stack applications.
  categories:
    - AI
    - Technology
    - Consulting
  built_by: Andrew Wilson
  built_by_url: https://github.com/andwilson
  featured: false
- title: Flyright
  url: https://flyright.co/
  main_url: https://flyright.co/
  description: >-
    Flyright curates everything you need for international travel in one tidy place 💜
  categories:
    - Technology
    - App
  built_by: Ty Hopp
  built_by_url: https://github.com/tyhopp
  featured: false
- title: Vets Who Code
  url: https://vetswhocode.io/
  main_url: https://vetswhocode.io/
  description: >-
    VetsWhoCode is a non-profit organization dedicated to training military veterans & giving them the skills they need transition into tech careers.
  categories:
    - Technology
    - Nonprofit
  featured: false
- title: Patreon Blog
  url: https://blog.patreon.com/
  main_url: https://blog.patreon.com/
  description: >-
    Official blog of Patreon.com
  categories:
    - Blog
  featured: false
- title: Full Beaker
  url: https://fullbeaker.com/
  main_url: https://fullbeaker.com/
  description: >-
    Full Beaker provides independent advice online about careers and home ownership, and connect anyone who asks with companies that can help them.
  categories:
    - Consulting
  featured: false
- title: Citywide Holdup
  url: https://citywideholdup.org/
  main_url: https://citywideholdup.org/
  source_url: https://github.com/killakam3084/citywide-site
  description: >-
    Citywide Holdup is an annual fundraising event held around early November in the city of Austin, TX hosted by the Texas Wranglers benefitting Easter Seals of Central Texas, a non-profit organization that provides exceptional services, education, outreach and advocacy so that people with disabilities can live, learn, work and play in our communities.
  categories:
    - Fundraising
    - Nonprofit
    - Event
  built_by: Cameron Rison
  built_by_url: https://github.com/killakam3084
  featured: false
- title: Dawn Labs
  url: https://dawnlabs.io
  main_url: https://dawnlabs.io
  description: >-
    Thoughtful products for inspired teams. With a holistic approach to engineering and design, we partner with startups and enterprises to build for the digital era.
  categories:
    - Technology
    - Agency
    - Web Development
  featured: false
- title: COOP by Ryder
  url: https://coop.com/
  main_url: https://coop.com/
  description: >
    COOP is a platform that connects fleet managers that have idle vehicles to businesses that are looking to rent vehicles. COOP simplifies the process and paperwork required to safely share vehicles between business owners.
  categories:
    - Marketing
    - Asset Sharing
  built_by: Crispin Porter Bogusky
  built_by_url: http://www.cpbgroup.com/
  featured: false
- title: Domino's Paving for Pizza
  url: https://www.pavingforpizza.com/
  main_url: https://www.pavingforpizza.com/
  description: >
    Nominate your town for a chance to have your rough drive home from Domino's fixed to pizza perfection.
  categories:
    - Marketing
  built_by: Crispin Porter Bogusky
  built_by_url: http://www.cpbgroup.com/
  featured: false
- title: Propapanda
  url: https://propapanda.eu/
  main_url: https://propapanda.eu/
  description: >
    Is a creative production house based in Tallinn, Estonia. We produce music videos, commercials, films and campaigns – from scratch to finish.
  categories:
    - Cinema
    - Video
    - Portfolio
    - Agency
    - Media
  built_by: Henry Kehlmann
  built_by_url: https://github.com/madhenry/
  featured: false
<<<<<<< HEAD
- title: DexWallet - The only Wallet you need by Dexlab
  main_url: "https://www.dexwallet.io/"
  url: "https://www.dexwallet.io/"
  source_url: "https://github.com/dexlab-io/DexWallet-website"
  featured: false
  description: >-
    DexWallet is a secure, multi-chain, mobile wallet with an upcoming one-click exchange for mobile.
  categories:
    - Blockchain
    - App
    - Open Source
    - React Native
  built_by: DexLab
  built_by_url: "https://github.com/dexlab-io"
=======
- title: JAMstack.paris
  url: https://jamstack.paris/
  main_url: https://jamstack.paris/
  source_url: https://github.com/JAMstack-paris/jamstack.paris
  description: >
    JAMstack-focused, bi-monthly meetup in Paris
  categories:
    - Web Development
  built_by: Matthieu Auger & Nicolas Goutay
  built_by_url: https://github.com/JAMstack-paris
  featured: false
>>>>>>> ef9d18e5
<|MERGE_RESOLUTION|>--- conflicted
+++ resolved
@@ -3391,7 +3391,17 @@
   built_by: Henry Kehlmann
   built_by_url: https://github.com/madhenry/
   featured: false
-<<<<<<< HEAD
+- title: JAMstack.paris
+  url: https://jamstack.paris/
+  main_url: https://jamstack.paris/
+  source_url: https://github.com/JAMstack-paris/jamstack.paris
+  description: >
+    JAMstack-focused, bi-monthly meetup in Paris
+  categories:
+    - Web Development
+  built_by: Matthieu Auger & Nicolas Goutay
+  built_by_url: https://github.com/JAMstack-paris
+  featured: false
 - title: DexWallet - The only Wallet you need by Dexlab
   main_url: "https://www.dexwallet.io/"
   url: "https://www.dexwallet.io/"
@@ -3405,17 +3415,4 @@
     - Open Source
     - React Native
   built_by: DexLab
-  built_by_url: "https://github.com/dexlab-io"
-=======
-- title: JAMstack.paris
-  url: https://jamstack.paris/
-  main_url: https://jamstack.paris/
-  source_url: https://github.com/JAMstack-paris/jamstack.paris
-  description: >
-    JAMstack-focused, bi-monthly meetup in Paris
-  categories:
-    - Web Development
-  built_by: Matthieu Auger & Nicolas Goutay
-  built_by_url: https://github.com/JAMstack-paris
-  featured: false
->>>>>>> ef9d18e5
+  built_by_url: "https://github.com/dexlab-io"