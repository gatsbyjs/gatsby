- title: ReactJS
  main_url: 'https://reactjs.org/'
  url: 'https://reactjs.org/'
  source_url: 'https://github.com/reactjs/reactjs.org'
  featured: true
  categories:
    - Web Dev
    - Featured
- title: NEON
  main_url: 'http://neonrated.com/'
  url: 'http://neonrated.com/'
  featured: true
  categories:
    - Gallery
    - Cinema
    - Featured
- title: The State of European Tech
  main_url: 'https://2017.stateofeuropeantech.com/'
  url: 'https://2017.stateofeuropeantech.com/'
  featured: true
  categories:
    - Featured
    - Technology
  plugins: 'gatsby-plugin-react-helmet, gatsby-plugin-react-next'
  built_by: Studio Lovelock
  built_by_url: 'http://www.studiolovelock.com/'
- title: Slite
  main_url: 'https://slite.com/'
  url: 'https://slite.com/'
  featured: true
  categories:
    - Landing
    - Marketing
    - Technology
    - Featured
- title: GraphCMS
  main_url: 'https://graphcms.com/'
  url: 'https://graphcms.com/'
  featured: true
  categories:
    - Landing
    - Marketing
    - Technology
- title: Bottender Docs
  main_url: 'https://bottender.js.org/'
  url: 'https://bottender.js.org/'
  source_url: 'https://github.com/bottenderjs/bottenderjs.github.io'
  featured: true
  categories:
    - Documentation
    - Web Dev
    - Open Source
    - Featured
- title: Cardiogram
  main_url: 'https://cardiogr.am/'
  url: 'https://cardiogr.am/'
  featured: true
  categories:
    - Marketing
    - Technology
    - Featured
- title: Etcetera Design
  main_url: 'https://etcetera.design/'
  url: 'https://etcetera.design/'
  source_url: 'https://github.com/etceteradesign/website'
  featured: true
  categories:
    - Portfolio
    - Creative
    - Featured
- title: Hack Club
  main_url: 'https://hackclub.com/'
  url: 'https://hackclub.com/'
  source_url: 'https://github.com/hackclub/site'
  featured: true
  categories:
    - Education
    - Web Dev
    - Featured
- title: Matthias Jordan Portfolio
  main_url: 'https://iammatthias.com/'
  url: 'https://iammatthias.com/'
  source_url: 'https://github.com/iammatthias/net'
  featured: true
  categories:
    - Photography
    - Portfolio
    - Featured
- title: Investment Calculator
  main_url: 'https://investmentcalculator.io/'
  url: 'https://investmentcalculator.io/'
  featured: true
  categories:
    - Education
    - Featured
    - Finance
- title: CSS Grid Playground by MozillaDev
  main_url: 'https://mozilladevelopers.github.io/playground/'
  url: 'https://mozilladevelopers.github.io/playground/'
  source_url: 'https://github.com/MozillaDevelopers/playground'
  featured: true
  categories:
    - Education
    - Web Dev
    - Featured
- title: Piotr Fedorczyk Portfolio
  main_url: 'https://piotrf.pl/'
  url: 'https://piotrf.pl/'
  featured: true
  categories:
    - Portfolio
    - Creative
    - Web Dev
    - Featured
- title: unrealcpp
  main_url: 'https://unrealcpp.com/'
  url: 'https://unrealcpp.com/'
  source_url: 'https://github.com/Harrison1/unrealcpp-com'
  featured: true
  categories:
    - Blog
    - Web Dev
    - Featured
- title: Andy Slezak
  main_url: 'https://www.aslezak.com/'
  url: 'https://www.aslezak.com/'
  source_url: 'https://github.com/amslezak'
  featured: true
  categories:
    - Web Dev
    - Portfolio
    - Featured
- title: Deliveroo.Design
  main_url: 'https://www.deliveroo.design/'
  url: 'https://www.deliveroo.design/'
  featured: true
  categories:
    - Food
    - Marketing
    - Featured
- title: Dona Rita
  main_url: 'https://www.donarita.co.uk/'
  url: 'https://www.donarita.co.uk/'
  source_url: 'https://github.com/peduarte/dona-rita-website'
  featured: true
  categories:
    - Food
    - Marketing
    - Featured
- title: Fröhlich ∧ Frei
  main_url: 'https://www.froehlichundfrei.de/'
  url: 'https://www.froehlichundfrei.de/'
  featured: true
  categories:
    - Web Dev
    - Blog
    - Open Source
- title: How to GraphQL
  main_url: 'https://www.howtographql.com/'
  url: 'https://www.howtographql.com/'
  source_url: 'https://github.com/howtographql/howtographql'
  featured: true
  categories:
    - Documentation
    - Web Dev
    - Open Source
    - Featured
- title: OnCallogy
  main_url: 'https://www.oncallogy.com/'
  url: 'https://www.oncallogy.com/'
  featured: true
  categories:
    - Landing
    - Marketing
    - Featured
    - Healthcare
- title: Ryan Wiemer's Portfolio
  main_url: 'https://www.ryanwiemer.com/'
  url: 'https://www.ryanwiemer.com/knw-photography/'
  source_url: 'https://github.com/ryanwiemer/rw'
  featured: true
  categories:
    - Portfolio
    - Web Dev
    - Featured
- title: Ventura Digitalagentur Köln
  main_url: 'https://www.ventura-digital.de/'
  url: 'https://www.ventura-digital.de/'
  featured: true
  categories:
    - Agency
    - Marketing
    - Featured
- title: Azer Koçulu
  main_url: 'http://azer.bike/'
  url: 'http://azer.bike/photography'
  featured: false
  categories:
    - Portfolio
    - Photography
    - Web Dev
- title: Damir.io
  main_url: 'http://damir.io/'
  url: 'http://damir.io/'
  source_url: 'https://github.com/dvzrd/gatsby-sfiction'
  featured: false
  categories:
    - Creative
- title: Digital Psychology
  main_url: 'http://digitalpsychology.io/'
  url: 'http://digitalpsychology.io/'
  source_url: 'https://github.com/danistefanovic/digitalpsychology.io'
  featured: false
  categories:
    - Education
    - Library
- title: GRANDstack
  main_url: 'http://grandstack.io/'
  url: 'http://grandstack.io/'
  featured: false
  categories:
    - Open Source
    - Web Dev
- title: Théâtres Parisiens
  main_url: 'http://theatres-parisiens.fr/'
  url: 'http://theatres-parisiens.fr/'
  source_url: 'https://github.com/phacks/theatres-parisiens'
  featured: false
  categories:
    - Education
    - Entertainment
- title: William Owen UK Portfolio / Blog
  main_url: 'http://william-owen.co.uk/'
  url: 'http://william-owen.co.uk/'
  featured: false
  description: >-
    Over 20 years experience delivering customer-facing websites, internet-based
    solutions and creative visual design for a wide range of companies and
    organisations.
  categories:
    - Portfolio
    - Blog
  built_by: William Owen
  built_by_url: 'https://twitter.com/twilowen'
- title: A4 纸网
  main_url: 'http://www.a4z.cn/'
  url: 'http://www.a4z.cn/price'
  source_url: 'https://github.com/hiooyUI/hiooyui.github.io'
  featured: false
  categories:
    - Retail
- title: Steve Meredith's Portfolio
  main_url: 'http://www.stevemeredith.com/'
  url: 'http://www.stevemeredith.com/'
  featured: false
  categories:
    - Portfolio
- title: Sourcegraph
  main_url: 'https://about.sourcegraph.com/'
  url: 'https://about.sourcegraph.com/'
  featured: false
  categories:
    - Web Dev
- title: API Platform
  main_url: 'https://api-platform.com/'
  url: 'https://api-platform.com/'
  source_url: 'https://github.com/api-platform/website'
  featured: false
  categories:
    - Documentation
    - Web Dev
    - Open Source
    - Library
- title: Artivest
  main_url: 'https://artivest.co/'
  url: 'https://artivest.co/what-we-do/for-advisors-and-investors/'
  featured: false
  categories:
    - Marketing
    - Blog
    - Documentation
    - Finance
- title: The Audacious Project
  main_url: 'https://audaciousproject.org/'
  url: 'https://audaciousproject.org/'
  featured: false
  categories:
    - Nonprofit
- title: Dustin Schau's Blog
  main_url: 'https://blog.dustinschau.com/'
  url: 'https://blog.dustinschau.com/'
  source_url: 'https://github.com/dschau/blog'
  featured: false
  categories:
    - Blog
    - Web Dev
- title: FloydHub's Blog
  main_url: 'https://blog.floydhub.com/'
  url: 'https://blog.floydhub.com/'
  featured: false
  categories:
    - Technology
    - Blog
- title: iContract Blog
  main_url: 'https://blog.icontract.co.uk/'
  url: 'http://blog.icontract.co.uk/'
  featured: false
  categories:
    - Blog
- title: BRIIM
  main_url: 'https://bri.im/'
  url: 'https://bri.im/'
  featured: false
  description: >-
    BRIIM is a movement to enable JavaScript enthusiasts and web developers in
    machine learning. Learn about artificial intelligence and data science, two
    fields which are governed by machine learning, in JavaScript. Take it right
    to your browser with WebGL.
  categories:
    - Education
    - Web Dev
    - Technology
- title: Caddy Smells Like Trees
  main_url: 'https://caddysmellsliketrees.ru/'
  url: 'https://caddysmellsliketrees.ru/'
  source_url: 'https://github.com/podabed/caddysmellsliketrees.github.io'
  featured: false
  description: >-
    We play soul-searching songs for every day. They are merging in our forests
    in such a way that it is difficult to separate them from each other, and
    between them bellow bold deer poems.
  categories:
    - Music
- title: Calpa's Blog
  main_url: 'https://calpa.me/'
  url: 'https://calpa.me/'
  source_url: 'https://github.com/calpa/blog'
  featured: false
  categories:
    - Blog
    - Web Dev
- title: Chocolate Free
  main_url: 'https://chocolate-free.com/'
  url: 'https://chocolate-free.com/'
  source_url: 'https://github.com/Khaledgarbaya/chocolate-free-website'
  featured: false
  description: "A full time foodie \U0001F60D a forever Parisian \"patisserie\" lover and \U0001F382 \U0001F369 \U0001F370 \U0001F36A explorer and finally an under construction #foodblogger #foodblog"
  categories:
    - Blog
    - Food
- title: Code Bushi
  main_url: 'https://codebushi.com/'
  url: 'https://codebushi.com/'
  featured: false
  description: >-
    Web development resources, trends, & techniques to elevate your coding journey.
  categories:
    - Web Dev
    - Open Source
    - Blog
  built_by: Hunter Chang
  built_by_url: 'https://hunterchang.com/'
- title: Daniel Hollcraft
  main_url: 'https://danielhollcraft.com/'
  url: 'https://danielhollcraft.com/'
  source_url: 'https://github.com/danielbh/danielhollcraft.com'
  featured: false
  categories:
    - Web Dev
    - Blog
    - Portfolio
- title: Darren Britton's Portfolio
  main_url: 'https://darrenbritton.com/'
  url: 'https://darrenbritton.com/'
  source_url: 'https://github.com/darrenbritton/darrenbritton.github.io'
  featured: false
  categories:
    - Web Dev
    - Portfolio
- title: Dave Lindberg Marketing & Design
  url: 'https://davelindberg.com/'
  main_url: 'https://davelindberg.com/'
  source_url: 'https://github.com/Dave-Lindberg/dl-gatsby'
  featured: false
  description: >-
    My work revolves around solving problems for people in business, using integrated design and marketing strategies to improve sales, increase brand engagement, generate leads and achieve goals.
  categories:
    - Creative
    - Design
    - Featured
    - Marketing
    - SEO
    - Portfolio
- title: Design Systems Weekly
  main_url: 'https://designsystems.email/'
  url: 'https://designsystems.email/'
  featured: false
  categories:
    - Education
    - Web Dev
- title: Dalbinaco's Website
  main_url: 'https://dlbn.co/en/'
  url: 'https://dlbn.co/en/'
  source_url: 'https://github.com/dalbinaco/dlbn.co'
  featured: false
  categories:
    - Portfolio
    - Web Dev
- title: mParticle's Documentation
  main_url: 'https://docs.mparticle.com/'
  url: 'https://docs.mparticle.com/'
  featured: false
  categories:
    - Web Dev
    - Documentation
- title: Doopoll
  main_url: 'https://doopoll.co/'
  url: 'https://doopoll.co/'
  featured: false
  categories:
    - Landing
    - Marketing
    - Technology
- title: ERC dEX
  main_url: 'https://ercdex.com/'
  url: 'https://ercdex.com/aqueduct'
  featured: false
  categories:
    - Marketing
- title: Fabian Schultz' Portfolio
  main_url: 'https://fabianschultz.com/'
  url: 'https://fabianschultz.com/'
  source_url: 'https://github.com/fabe/site'
  featured: false
  description: >-
    Hello, I’m Fabian — a product designer and developer based in Potsdam,
    Germany. I’ve been working both as a product designer and frontend developer
    for over 5 years now. I particularly enjoy working with companies that try
    to meet broad and unique user needs.
  categories:
    - Portfolio
    - Web Dev
- title: Formidable
  main_url: 'https://formidable.com/'
  url: 'https://formidable.com/'
  featured: true
  categories:
    - Web Dev
    - Agency
    - Open Source
    - Featured
- title: Gatsby Manor
  main_url: 'https://gatsbymanor.com/'
  url: 'https://gatsbymanor.com/themes'
  featured: false
  categories:
    - Web Dev
- title: The freeCodeCamp Guide
  main_url: 'https://guide.freecodecamp.org/'
  url: 'https://guide.freecodecamp.org/'
  source_url: 'https://github.com/freeCodeCamp/guide'
  featured: false
  categories:
    - Web Dev
    - Documentation
- title: High School Hackathons
  main_url: 'https://hackathons.hackclub.com/'
  url: 'https://hackathons.hackclub.com/'
  source_url: 'https://github.com/hackclub/hackathons'
  featured: false
  categories:
    - Education
    - Web Dev
- title: Hapticmedia
  main_url: 'https://hapticmedia.fr/en/'
  url: 'https://hapticmedia.fr/en/'
  featured: false
  categories:
    - Agency
    - Creative
- title: heml.io
  main_url: 'https://heml.io/'
  url: 'https://heml.io/'
  source_url: 'https://github.com/SparkPost/heml.io'
  featured: false
  categories:
    - Documentation
    - Web Dev
    - Open Source
- title: Juliette Pretot's Portfolio
  main_url: 'https://juliette.sh/'
  url: 'https://juliette.sh/'
  featured: false
  categories:
    - Web Dev
    - Portfolio
    - Blog
- title: Kris Hedstrom's Portfolio
  main_url: 'https://k-create.com/'
  url: 'https://k-create.com/portfolio/'
  source_url: 'https://github.com/kristofferh/kristoffer'
  featured: false
  description: >-
    Hey. I’m Kris. I’m an interactive designer / developer. I grew up in Umeå,
    in northern Sweden, but I now live in Brooklyn, NY. I am currently enjoying
    a hybrid Art Director + Lead Product Engineer role at a small startup called
    Nomad Health. Before that, I was a Product (Engineering) Manager at Tumblr.
    Before that, I worked at agencies. Before that, I was a baby. I like to
    design things, and then I like to build those things. I occasionally take on
    freelance projects. Feel free to get in touch if you have an interesting
    project that you want to collaborate on. Or if you just want to say hello,
    that’s cool too.
  categories:
    - Creative
    - Portfolio
- title: knpw.rs
  main_url: 'https://knpw.rs/'
  url: 'https://knpw.rs/'
  source_url: 'https://github.com/knpwrs/knpw.rs'
  featured: false
  categories:
    - Blog
    - Web Dev
- title: Kostas Bariotis' Blog
  main_url: 'https://kostasbariotis.com/'
  url: 'https://kostasbariotis.com/'
  source_url: 'https://github.com/kbariotis/kostasbariotis.com'
  featured: false
  categories:
    - Blog
    - Portfolio
    - Web Dev
- title: LaserTime Clinic
  main_url: 'https://lasertime.ru/'
  url: 'https://lasertime.ru/'
  source_url: 'https://github.com/oleglegun/lasertime'
  featured: false
  categories:
    - Marketing
- title: Jason Lengstorf
  main_url: 'https://lengstorf.com'
  url: 'https://lengstorf.com'
  source_url: 'https://github.com/jlengstorf/lengstorf.com'
  featured: false
  date_added: Apr 10
  gatsby_version: V1
  categories:
    - Blog
    - Personal
  built_by: Jason Lengstorf
  built_by_url: 'https://github.com/jlengstorf'
- title: Mannequin.io
  main_url: 'https://mannequin.io/'
  url: 'https://mannequin.io/'
  source_url: 'https://github.com/LastCallMedia/Mannequin/tree/master/site'
  featured: false
  categories:
    - Open Source
    - Web Dev
    - Documentation
- title: manu.ninja
  main_url: 'https://manu.ninja/'
  url: 'https://manu.ninja/'
  source_url: 'https://github.com/Lorti/manu.ninja'
  featured: false
  description: >-
    manu.ninja is the personal blog of Manuel Wieser, where he talks about
    front-end development, games and digital art
  categories:
    - Blog
    - Technology
    - Web Dev
- title: Fabric
  main_url: 'https://meetfabric.com/'
  url: 'https://meetfabric.com/'
  featured: true
  categories:
    - Corporate
    - Marketing
    - Featured
    - Insurance
- title: Nexit
  main_url: 'https://nexit.sk/'
  url: 'https://nexit.sk/references'
  featured: false
  categories:
    - Web Dev
- title: Nortcast
  main_url: 'https://nortcast.com/'
  url: 'https://nortcast.com/'
  featured: false
  categories:
    - Technology
    - Entertainment
    - Podcast
- title: openFDA
  main_url: 'https://open.fda.gov/'
  url: 'https://open.fda.gov/'
  source_url: 'https://github.com/FDA/open.fda.gov'
  featured: false
  categories:
    - Government
    - Open Source
    - Web Dev
- title: NYC Planning Labs (New York City Department of City Planning)
  main_url: 'https://planninglabs.nyc/'
  url: 'https://planninglabs.nyc/about/'
  source_url: 'https://github.com/NYCPlanning/'
  featured: false
  description: >-
    We work with New York City's Urban Planners to deliver impactful, modern
    technology tools.
  categories:
    - Open Source
    - Government
- title: Pravdomil
  main_url: 'https://pravdomil.com/'
  url: 'https://pravdomil.com/'
  source_url: 'https://github.com/pravdomil/pravdomil.com'
  featured: false
  description: >-
    I’ve been working both as a product designer and frontend developer for over
    5 years now. I particularly enjoy working with companies that try to meet
    broad and unique user needs.
  categories:
    - Portfolio
    - Personal
- title: Preston Richey Portfolio / Blog
  main_url: 'https://prestonrichey.com/'
  url: 'https://prestonrichey.com/'
  source_url: 'https://github.com/prichey/prestonrichey.com'
  featured: false
  categories:
    - Web Dev
    - Portfolio
    - Blog
- title: Landing page of Put.io
  main_url: 'https://put.io/'
  url: 'https://put.io/'
  featured: false
  categories:
    - eCommerce
    - Technology
- title: The Rick and Morty API
  main_url: 'https://rickandmortyapi.com/'
  url: 'https://rickandmortyapi.com/'
  built_by: Axel Fuhrmann
  built_by_url: https://axelfuhrmann.com/
  featured: false
  categories:
    - Web Dev
    - Entertainment
    - Documentation
    - Open Source
    - API
- title: Santa Compañía Creativa
  main_url: 'https://santacc.es/'
  url: 'https://santacc.es/'
  source_url: 'https://github.com/DesarrolloWebSantaCC/santacc-web'
  featured: false
  categories:
    - Agency
    - Creative
- title: Sean Coker's Blog
  main_url: 'https://sean.is/'
  url: 'https://sean.is/'
  featured: false
  categories:
    - Blog
    - Portfolio
    - Web Dev
- title: Segment's Blog
  main_url: 'https://segment.com/blog/'
  url: 'https://segment.com/blog/'
  featured: false
  categories:
    - Web Dev
    - Blog
- title: Several Levels
  main_url: 'https://severallevels.io/'
  url: 'https://severallevels.io/'
  source_url: 'https://github.com/Harrison1/several-levels'
  featured: false
  categories:
    - Agency
    - Web Dev
- title: Simply
  main_url: 'https://simply.co.za/'
  url: 'https://simply.co.za/'
  featured: false
  categories:
    - Corporate
    - Marketing
    - Insurance
- title: Storybook
  main_url: 'https://storybook.js.org/'
  url: 'https://storybook.js.org/'
  source_url: 'https://github.com/storybooks/storybook'
  featured: false
  categories:
    - Web Dev
    - Open Source
- title: Vibert Thio's Portfolio
  main_url: 'https://vibertthio.com/portfolio/'
  url: 'https://vibertthio.com/portfolio/projects/'
  source_url: 'https://github.com/vibertthio/portfolio'
  featured: false
  categories:
    - Portfolio
    - Web Dev
    - Creative
- title: VisitGemer
  main_url: 'https://visitgemer.sk/'
  url: 'https://visitgemer.sk/'
  featured: false
  categories:
    - Marketing
- title: Beach Hut Poole
  main_url: 'https://www.beachhutpoole.co.uk/'
  url: 'https://www.beachhutpoole.co.uk/'
  featured: false
  categories:
    - Travel
    - Marketing
- title: Bricolage.io
  main_url: 'https://www.bricolage.io/'
  url: 'https://www.bricolage.io/'
  source_url: 'https://github.com/KyleAMathews/blog'
  featured: false
  categories:
    - Blog
- title: Charles Pinnix Website
  main_url: 'https://www.charlespinnix.com/'
  url: 'https://www.charlespinnix.com/'
  featured: false
  description: >-
    I’m a senior front end engineer with 8 years of experience building websites
    and web applications. I’m interested in leading creative, multidisciplinary
    engineering teams. I’m a creative technologist, merging photography, art,
    and design into engineering and visa versa. I take a pragmatic,
    product-oriented approach to development, allowing me to see the big picture
    and ensuring quality products are completed on time. I have a passion for
    modern front end JavaScript frameworks such as React and Vue, and I have
    substantial experience on the back end with an interest in Node and
    container based deployment with Docker and AWS.
  categories:
    - Portfolio
    - Web Dev
- title: Charlie Harrington's Blog
  main_url: 'https://www.charlieharrington.com/'
  url: 'https://www.charlieharrington.com/'
  source_url: 'https://github.com/whatrocks/blog'
  featured: false
  categories:
    - Blog
    - Web Dev
    - Music
- title: Developer Ecosystem
  main_url: 'https://www.developerecosystem.com/'
  url: 'https://www.developerecosystem.com/'
  featured: false
  categories:
    - Blog
    - Web Dev
- title: Gabriel Adorf's Portfolio
  main_url: 'https://www.gabrieladorf.com/'
  url: 'https://www.gabrieladorf.com/'
  source_url: 'https://github.com/gabdorf/gabriel-adorf-portfolio'
  featured: false
  categories:
    - Portfolio
    - Web Dev
- title: greglobinski.com
  main_url: 'https://www.greglobinski.com/'
  url: 'https://www.greglobinski.com/'
  source_url: 'https://github.com/greglobinski/www.greglobinski.com'
  featured: false
  categories:
    - Portfolio
    - Web Dev
- title: I am Putra
  main_url: 'https://www.iamputra.com/'
  url: 'https://www.iamputra.com/'
  featured: false
  categories:
    - Portfolio
    - Web Dev
    - Blog
- title: In Sowerby Bridge
  main_url: 'https://www.insowerbybridge.co.uk/'
  url: 'https://www.insowerbybridge.co.uk/'
  featured: false
  categories:
    - Marketing
    - Government
- title: JavaScript Stuff
  main_url: 'https://www.javascriptstuff.com/'
  url: 'https://www.javascriptstuff.com/'
  featured: false
  categories:
    - Education
    - Web Dev
    - Library
- title: KNW Photography
  main_url: 'https://www.knw.io/'
  url: 'https://www.knw.io/galleries/'
  source_url: 'https://github.com/ryanwiemer/knw'
  featured: false
  description: >-
    Hi there! I’m Kirsten and I’m currently living in Oakland with my husband
    and fluffy pup Birch. I’ve always been an excessive photo taker and decided
    to turn my love for taking photos into a career.
  categories:
    - Photography
    - Portfolio
- title: Ledgy
  main_url: 'https://www.ledgy.com/'
  url: 'https://github.com/morloy/ledgy.com'
  featured: false
  categories:
    - Marketing
    - Finance
- title: Alec Lomas's Portfolio / Blog
  main_url: 'https://www.lowmess.com/'
  url: 'https://www.lowmess.com/'
  source_url: 'https://github.com/lowmess/lowmess'
  featured: false
  categories:
    - Web Dev
    - Blog
    - Portfolio
- title: Michele Mazzucco's Portfolio
  main_url: 'https://www.michelemazzucco.it/'
  url: 'https://www.michelemazzucco.it/'
  source_url: 'https://github.com/michelemazzucco/michelemazzucco.it'
  featured: false
  categories:
    - Creative
    - Portfolio
- title: Orbit FM Podcasts
  main_url: 'https://www.orbit.fm/'
  url: 'https://www.orbit.fm/'
  source_url: 'https://github.com/agarrharr/orbit.fm'
  featured: false
  categories:
    - Podcast
- title: Prosecco Springs
  main_url: 'https://www.proseccosprings.com/'
  url: 'https://www.proseccosprings.com/'
  featured: false
  categories:
    - Food
    - Blog
    - Marketing
- title: Verious
  main_url: 'https://www.verious.io/'
  url: 'https://www.verious.io/'
  source_url: 'https://github.com/cpinnix/verious'
  featured: false
  categories:
    - Web Dev
- title: Whittle School
  main_url: 'https://www.whittleschool.org/en/'
  url: 'https://www.whittleschool.org/en/'
  featured: false
  categories:
    - Education
- title: Yisela
  main_url: 'https://www.yisela.com/'
  url: 'https://www.yisela.com/tetris-against-trauma-gaming-as-therapy/'
  featured: false
  categories:
    - Blog
- title: YouFoundRon.com
  main_url: 'https://www.youfoundron.com/'
  url: 'https://www.youfoundron.com/'
  source_url: 'https://github.com/rongierlach/yfr-dot-com'
  featured: false
  categories:
    - Portfolio
    - Web Dev
    - Blog
- title: yerevancoder
  main_url: 'https://yerevancoder.com/'
  url: 'https://forum.yerevancoder.com/categories'
  source_url: 'https://github.com/yerevancoder/yerevancoder.github.io'
  featured: false
  categories:
    - Blog
    - Web Dev
- title: EaseCentral
  main_url: 'https://www.easecentral.com/'
  url: 'https://www.easecentral.com/'
  featured: false
  categories:
    - Marketing
    - Healthcare
- title: Policygenius
  main_url: 'https://www.policygenius.com/'
  url: 'https://www.policygenius.com/'
  featured: false
  categories:
    - Marketing
    - Healthcare
- title: Moteefe
  main_url: 'http://www.moteefe.com/'
  url: 'http://www.moteefe.com/'
  featured: false
  categories:
    - Marketing
    - Agency
    - Technology
- title: Athelas
  main_url: 'http://www.athelas.com/'
  url: 'http://www.athelas.com/'
  featured: true
  categories:
    - Marketing
    - Healthcare
    - Featured
- title: Pathwright
  main_url: 'http://www.pathwright.com/'
  url: 'http://www.pathwright.com/'
  featured: false
  categories:
    - Marketing
    - Education
- title: pi-top
  main_url: 'http://www.pi-top.com/'
  url: 'http://www.pi-top.com/'
  featured: false
  categories:
    - Marketing
    - Web Dev
    - Technology
    - eCommerce
- title: Troops
  main_url: 'http://www.troops.ai/'
  url: 'http://www.troops.ai/'
  featured: false
  categories:
    - Marketing
    - Technology
- title: ClearBrain
  main_url: 'https://clearbrain.com/'
  url: 'https://clearbrain.com/'
  featured: false
  categories:
    - Marketing
    - Technology
- title: Lucid
  main_url: 'https://www.golucid.co/'
  url: 'https://www.golucid.co/'
  featured: true
  categories:
    - Marketing
    - Technology
    - Featured
- title: Bench
  main_url: 'http://www.bench.co/'
  url: 'http://www.bench.co/'
  featured: false
  categories:
    - Marketing
- title: Union Plus Credit Card
  main_url: 'http://www.unionpluscard.com'
  url: 'https://unionplus.capitalone.com/'
  featured: false
  categories:
    - Marketing
    - Finance
- title: Gin Lane
  main_url: 'http://www.ginlane.com/'
  url: 'https://www.ginlane.com/'
  featured: false
  categories:
    - Web Dev
    - Creative
    - Agency
- title: Marmelab
  main_url: 'https://marmelab.com/en/'
  url: 'https://marmelab.com/en/'
  featured: false
  categories:
    - Web Dev
    - Agency
- title: Fusion Media Group
  main_url: 'http://thefmg.com/'
  url: 'http://thefmg.com/'
  featured: true
  categories:
    - Creative
    - Entertainment
    - News
    - Featured
- title: Cool Hunting
  main_url: 'http://www.coolhunting.com/'
  url: 'http://www.coolhunting.com/'
  featured: false
  categories:
    - Magazine
- title: Dovetail
  main_url: 'https://dovetailapp.com/'
  url: 'https://dovetailapp.com/'
  featured: false
  categories:
    - Marketing
    - Technology
- title: GraphQL College
  main_url: 'https://www.graphql.college/'
  url: 'https://www.graphql.college/'
  source_url: 'https://github.com/GraphQLCollege/graphql-college'
  featured: false
  categories:
    - Web Dev
    - Education
- title: F1 Vision
  main_url: 'https://www.f1vision.com/'
  url: 'https://www.f1vision.com/'
  featured: false
  categories:
    - Marketing
    - Entertainment
    - Technology
    - eCommerce
- title: Yuuniworks Portfolio / Blog
  main_url: 'https://www.yuuniworks.com/'
  url: 'https://www.yuuniworks.com/'
  source_url: 'https://github.com/junkboy0315/yuuni-web'
  featured: false
  categories:
    - Portfolio
    - Web Dev
    - Blog
- title: The Bastion Bot
  main_url: 'https://bastionbot.org/'
  url: 'https://bastionbot.org/'
  source_url: 'https://github.com/TheBastionBot/Bastion-Website'
  description: 'Give awesome perks to your Discord server!'
  featured: false
  categories:
    - Open Source
    - Technology
    - Documentation
    - Bot
    - Community
    - Services
    - Software
    - Tool
  built_by: Sankarsan Kampa
  built_by_url: https://sankarsankampa.com
- title: upGizmo
  main_url: 'https://www.upgizmo.com/'
  url: 'https://www.upgizmo.com/'
  featured: false
  categories:
    - News
    - Technology
- title: Smakosh
  main_url: 'https://smakosh.com/'
  url: 'https://smakosh.com/'
  source_url: 'https://github.com/smakosh/smakosh.com'
  featured: false
  categories:
    - Portfolio
    - Web Dev
    - Creative
- title: Philipp Czernitzki - Blog/Website
  main_url: 'http://philippczernitzki.me/'
  url: 'http://philippczernitzki.me/'
  featured: false
  categories:
    - Portfolio
    - Web Dev
    - Blog
- title: WebGazer
  main_url: 'https://www.webgazer.io/'
  url: 'https://www.webgazer.io/'
  featured: false
  categories:
    - Marketing
    - Web Dev
    - Technology
- title: Joe Seifi's Blog
  main_url: 'http://seifi.org/'
  url: 'http://seifi.org/'
  featured: false
  categories:
    - Portfolio
    - Web Dev
    - Blog
- title: Bartosz Dominiak Blog/Portfolio
  main_url: 'http://bartoszdominiak.com/'
  url: 'http://bartoszdominiak.com/'
  source_url: 'https://github.com/bartdominiak/blog'
  featured: false
  categories:
    - Portfolio
    - Web Dev
    - Blog
- title: HBTU MUN 2018 (source)
  featured: false
- title: Jamie Henson's Blog (source)
  featured: false
- title: Ruben's Blog (source)
  featured: false
- title: Thao Am Private Enterprise
  featured: false
- title: Bakadono
  featured: false
- title: Travellers.cafe
  featured: false
- title: Oliver Benns' Portfolio (source)
  featured: false
- title: angeloocana.com (source)
  featured: false
- title: Overlap.show (source)
  featured: false
- title: smartive Company Website
  featured: false
- title: Haboba Find Jobs at Phu Quoc Island
  featured: false
- title: Song Wang’s website (source)
  featured: false
- title: Magicly's blog (source)
  featured: false
- title: Phu Quoc Works
  featured: false
- title: Kabir Goel's website (source)
  featured: false
- title: David James' Portfolio (source)
  featured: false
- title: Tic Tac Toe AI (source)
  featured: false
- title: Random Screencast
  featured: false
- title: Phu Quoc Tea & Coffee Store
  featured: false
- title: Steven Natera's blog
  featured: false
- title: LekoArts
  main_url: 'https://www.lekoarts.de'
  url: 'https://www.lekoarts.de'
  source_url: 'https://github.com/LeKoArts/portfolio'
  featured: false
  built_by: LekoArts
  built_by_url: 'https://github.com/LeKoArts'
  description: >-
    Hi, I'm Lennart — a self-taught and passionate graphic/web designer & frontend developer based in Darmstadt, Germany. I love it to realize complex projects in a creative manner and face new challenges. Since 6 years I do graphic design, my love for frontend development came up 3 years ago. I enjoy acquiring new skills and cementing this knowledge by writing blogposts and creating tutorials.
  categories:
    - Portfolio
    - Blog
- title: Georgi Yanev (source)
  featured: false
- title: Hallingdata
  featured: false
- title: '@swyx (source)'
  featured: false
- title: 伊撒尔の窝
  featured: false
- title: 杨二小的博客
  main_url: 'https://blog.yangerxiao.com/'
  url: 'https://blog.yangerxiao.com/'
  source_url: 'https://github.com/zerosoul/blog.yangerxiao.com'
  featured: false
  categories:
    - Blog
    - Portfolio
- title: mottox2 blog
  main_url: 'https://mottox2.com'
  url: 'https://mottox2.com'
  featured: false
  categories:
    - Blog
    - Portfolio
- title: Pride of the Meadows
  main_url: 'https://www.prideofthemeadows.com/'
  url: 'https://www.prideofthemeadows.com/'
  featured: false
  categories:
    - Retail
    - Food
    - Blog
- title: Michael Uloth
  main_url: 'https://www.michaeluloth.com'
  url: 'https://www.michaeluloth.com'
  featured: false
  description: >-
    Michael Uloth is an opera singer and web developer based in Toronto.
  categories:
    - Portfolio
    - Music
    - Web Dev
  built_by: Michael Uloth
  built_by_url: 'https://www.michaeluloth.com'
- title: NYC Pride 2019 | WorldPride NYC | Stonewall50
  main_url: 'https://2019-worldpride-stonewall50.nycpride.org/'
  url: 'https://2019-worldpride-stonewall50.nycpride.org/'
  featured: false
  description: >-
    Join us in 2019 for NYC Pride, as we welcome WorldPride and mark the 50th Anniversary of the Stonewall Uprising and a half-century of LGBTQ+ liberation.
  categories:
    - Education
    - Marketing
    - Nonprofit
  built_by: Canvas United
  built_by_url: 'https://www.canvasunited.com/'
- title: Spacetime
  main_url: 'https://www.heyspacetime.com/'
  url: 'https://www.heyspacetime.com/'
  featured: false
  description: >-
    Spacetime is a Dallas-based digital experience agency specializing in web, app, startup, and digital experience creation.
  categories:
    - Marketing
    - Portfolio
    - Agency
    - Creative
    - Featured
  built_by: Spacetime
  built_by_url: 'https://www.heyspacetime.com/'
- title: Eric Jinks
  main_url: 'https://ericjinks.com/'
  url: 'https://ericjinks.com/'
  featured: false
  description: >-
    Software engineer / web developer from the Gold Coast, Australia.
  categories:
    - Portfolio
    - Blog
    - Web Dev
    - Technology
  built_by: Eric Jinks
  built_by_url: 'https://ericjinks.com/'
- title: GaiAma - We are wildlife
  main_url: 'https://www.gaiama.org/'
  url: 'https://www.gaiama.org/'
  featured: false
  description: >-
    We founded the GaiAma conservation organization to protect wildlife in Perú and to create an example of a permaculture neighborhood, living symbiotically with the forest - because reforestation is just the beginning
  categories:
    - Nonprofit
    - Marketing
    - Blog
  source_url: https://github.com/GaiAma/gaiama.org
  built_by: GaiAma
  built_by_url: 'https://www.gaiama.org/'
- title: Healthcare Logic
  main_url: 'https://www.healthcarelogic.com/'
  url: 'https://www.healthcarelogic.com/'
  featured: false
  description: >-
    Revolutionary technology that empowers clinical and managerial leaders to collaborate with clarity.
  categories:
    - Marketing
    - Healthcare
    - Technology
  built_by: Thrive
  built_by_url: 'https://thriveweb.com.au/'
- title: Localgov.fyi
  main_url: 'https://localgov.fyi/'
  url: 'https://localgov.fyi/'
  featured: false
  description: >-
     Finding local government services made easier.
  categories:
    - Directory
    - Government
    - Technology
  source_url: https://github.com/WeOpenly/localgov.fyi
  built_by: Openly
  built_by_url: 'https://weopenly.com/'
- title: Kata.ai Documentation
  main_url: 'https://docs.kata.ai/'
  url: 'https://docs.kata.ai/'
  source_url: https://github.com/kata-ai/kata-platform-docs
  featured: false
  description: >-
    Documentation website for the Kata Platform, an all-in-one platform for
    building chatbots using AI technologies.
  categories:
    - Documentation
    - Technology
- title: goalgetters
  main_url: 'https://goalgetters.space/'
  url: 'https://goalgetters.space/'
  featured: false
  description: >-
    goalgetters is a source of inspiration for people who want to change their career.
    We offer articles, success stories and expert interviews on how to find a new passion and how to implement change.
  categories:
    - Blog
    - Education
    - Careers
    - Personal Development
  built_by: Stephanie Langers (content), Adrian Wenke (development)
  built_by_url: 'https://twitter.com/AdrianWenke'
- title: Life Without Barriers | Foster Care
  main_url: 'https://www.lwb.org.au/foster-care'
  url: 'https://www.lwb.org.au/foster-care'
  featured: false
  description: >-
    We are urgently seeking foster carers all across Australia. Can you open your heart and your home to a child in need?
    There are different types of foster care that can suit you. We offer training and 24/7 support.
  categories:
    - Charity
    - Nonprofit
    - Education
    - Documentation
    - Marketing
  built_by: LWB Digital Team
  built_by_url: 'https://twitter.com/LWBAustralia'
- title: Bejamas - JAM Experts for hire
  main_url: 'https://bejamas.io/'
  url: 'https://bejamas.io/'
  featured: false
  description: >-
    We help agencies and companies with JAMStack tools. This includes web development using Static Site Generators, Headless CMS, CI / CD and CDN setup.
  categories:
    - Technology
    - Web Dev
    - Agency
    - Creative
    - Marketing
  built_by: Bejamas.io
  built_by_url: 'https://bejamas.io/'
- title: Zensum
  main_url: 'https://zensum.se/'
  url: 'https://zensum.se/'
  featured: false
  description: >-
    Borrow money quickly and safely through Zensum. We compare Sweden's leading banks and credit institutions. Choose from multiple offers and lower your monthly cost. [Translated from Swedish]
  categories:
    - Technology
    - Finance
    - Corporate
    - Marketing
  built_by: Bejamas.io
  built_by_url: 'https://bejamas.io/'
- title: StatusHub - Easy to use Hosted Status Page Service
  main_url: 'https://statushub.com/'
  url: 'https://statushub.com/'
  featured: false
  description: >-
    Set up your very own service status page in minutes with StatusHub. Allow customers to subscribe to be updated automatically.
  categories:
    - Technology
    - Marketing
  built_by: Bejamas.io
  built_by_url: 'https://bejamas.io/'
- title: Matthias Kretschmann Portfolio
  main_url: 'https://matthiaskretschmann.com/'
  url: 'https://matthiaskretschmann.com/'
  source_url: 'https://github.com/kremalicious/portfolio'
  featured: false
  description: >-
    Portfolio of designer & developer Matthias Kretschmann.
  categories:
    - Portfolio
    - Web Dev
    - Creative
  built_by: Matthias Kretschmann
  built_by_url: 'https://matthiaskretschmann.com/'
- title: Cajun Bowfishing
  main_url: 'https://cajunbowfishing.com/'
  url: 'https://cajunbowfishing.com/'
  featured: false
  categories:
    - eCommerce
    - Sports
  built_by: Escalade Sports
  built_by_url: 'http://escaladesports.com/'
- title: Iron Cove Solutions
  main_url: 'https://ironcovesolutions.com/'
  url: 'https://ironcovesolutions.com/'
  description: >-
    Iron Cove Solutions is a cloud based consulting firm. We help companies deliver a return on cloud usage by applying best practices
  categories:
    - Technology
    - Web Dev
  built_by: Iron Cove Solutions
  built_by_url: 'https://ironcovesolutions.com/'
  featured: false
- title: Eventos orellana
  description: >-
    Somos una empresa dedicada a brindar asesoría personalizada
    y profesional para la elaboración y coordinación de eventos
    sociales y empresariales.
  main_url: 'https://eventosorellana.com/'
  url: 'https://eventosorellana.com/'
  featured: false
  categories:
    - Gallery
  built_by: Codedebug
  built_by_url: 'https://codedebug.co/'
- title: Moetez Chaabene Portfolio / Blog
  main_url: 'https://moetez.me/'
  url: 'https://moetez.me/'
  source_url: 'https://github.com/moetezch/moetez.me'
  featured: false
  description: >-
    Portfolio of Moetez Chaabene
  categories:
    - Portfolio
    - Web Dev
    - Blog
  built_by: Moetez Chaabene
  built_by_url: 'https://twitter.com/moetezch'
- title: Nikita
  description: >-
    Automation of system deployments in Node.js for applications and infrastructures.
  main_url: https://nikita.js.org/
  url: https://nikita.js.org/
  source_url: 'https://github.com/adaltas/node-nikita'
  categories:
    - Documentation
    - Open Source
    - Technology
  built_by: David Worms
  built_by_url: http://www.adaltas.com
  featured: false
- title: Gourav Sood Blog & Portfolio
  main_url: 'https://www.gouravsood.com/'
  url: 'https://www.gouravsood.com/'
  featured: false
  categories:
    - Blog
    - Portfolio
    - Salesforce
  built_by: Gourav Sood
  built_by_url: 'https://www.gouravsood.com/'
- title: Figma
  main_url: 'https://www.figma.com/'
  url: 'https://www.figma.com/'
  featured: false
  categories:
    - Marketing
    - Design
  built_by: Corey Ward
  built_by_url: http://www.coreyward.me/
- title: Jonas Tebbe Portfolio
  description: >
    Hey, I’m Jonas and I create digital products.
  main_url: https://jonastebbe.com
  url: https://jonastebbe.com
  categories:
    - Portfolio
  built_by: Jonas Tebbe
  built_by_url: http://twitter.com/jonastebbe
  featured: false
- title: Parker Sarsfield Portfolio
  description: >
    I'm Parker, a software engineer and sneakerhead.
  main_url: https://parkersarsfield.com
  url: https://parkersarsfield.com
  categories:
    - Blog
    - Portfolio
  built_by: Parker Sarsfield
  built_by_url: https://parkersarsfield.com
- title: Front-end web development with Greg
  description: >
    JavaScript, GatsbyJS, ReactJS, CSS in JS... Let's learn some stuff together.
  main_url: https://dev.greglobinski.com
  url: https://dev.greglobinski.com
  categories:
    - Blog
    - Web Dev
  built_by: Greg Lobinski
  built_by_url: https://github.com/greglobinski
- title: Insomnia
  description: >
    Desktop HTTP and GraphQL client for developers
  main_url: https://insomnia.rest/
  url: https://insomnia.rest/
  categories:
    - Landing
    - Blog
  built_by: Gregory Schier
  built_by_url: https://schier.co
  featured: false
- title: Timeline Theme Portfolio
  description: >
    I'm Aman Mittal, a software developer.
  main_url: http://www.amanhimself.me/
  url: http://www.amanhimself.me/
  categories:
    - Landing
    - Web Dev
    - Portfolio
  built_by: Aman Mittal
  built_by_url: http://www.amanhimself.me/
- title: Ocean artUp
  description: >
    Science outreach site built using styled-components and Contentful.
    It presents the research project "Ocean artUp" funded by an Advanced
    Grant of the European Research Council to explore the possible
    benefits of artificial uplift of nutrient-rich deep water to the
    ocean’s sunlit surface layer.
  main_url: https://ocean-artup.eu
  url: https://ocean-artup.eu
  source_url: https://github.com/janosh/ocean-artup
  categories:
    - Science
    - Research
    - Education
    - Blog
  built_by: Janosh Riebesell
  built_by_url: https://janosh.io
  featured: false
- title: Ryan Fitzgerald
  description: >
    Personal portfolio and blog for Ryan Fitzgerald
  main_url: https://ryanfitzgerald.ca/
  url: https://ryanfitzgerald.ca/
  categories:
    - Web Dev
    - Portfolio
  built_by: Ryan Fitzgerald
  built_by_url: https://github.com/RyanFitzgerald
  featured: false
- title: Kaizen
  description: >
    Content Marketing, PR & SEO Agency in London
  main_url: https://www.kaizen.co.uk/
  url: https://www.kaizen.co.uk/
  categories:
    - Agency
    - Blog
    - Creative
    - Design
    - Web Dev
    - SEO
  built_by: Bogdan Stanciu
  built_by_url: https://github.com/b0gd4n
  featured: false
- title: HackerOne Platform Documentation
  description: >
    HackerOne's Product Documentation Center!
  url: https://docs.hackerone.com/
  main_url: https://docs.hackerone.com/
  categories:
    - Documentation
    - Security
  featured: false
- title: Patreon Partners
  description: >
    Resources and products to help you do more with Patreon.
  url: https://partners.patreon.com/
  main_url: https://partners.patreon.com/
  categories:
    - Resources
    - Directory
  featured: false
- title: Bureau Of Meteorology (beta)
  description: >
    Help shape the future of Bureau services
  url: https://beta.bom.gov.au/
  main_url: https://beta.bom.gov.au/
  categories:
    - Meteorology
    - Research
    - Services
  featured: false
- title: Curbside
  description: >
    Connecting Stores with Mobile Customers
  main_url: https://curbside.com/
  url: https://curbside.com/
  categories:
    - Mobile Commerce
    - Software
  featured: false
- title: Mux Video
  description: >
    API to video hosting and streaming
  main_url: https://mux.com/
  url: https://mux.com/
  categories:
    - Video
    - Hosting
    - Streaming
    - API
  featured: false
- title: Swapcard
  description: >
    The easiest way for event organizers to instantly connect people, build a community of attendees and exhibitors, and increase revenue over time
  main_url: https://www.swapcard.com/
  url: https://www.swapcard.com/
  categories:
    - Event
    - Community
    - Services
  featured: false
- title: Kalix
  description: >
    Kalix is perfect for healthcare professionals starting out in private practice, to those with an established clinic.
  main_url: https://www.kalixhealth.com/
  url: https://www.kalixhealth.com/
  categories:
    - Scheduling
    - Documentation
    - Messaging
    - Billing
    - Services
  featured: false
- title: Hubba
  description: >
    Buy wholesale products from thousands of independent, verified Brands.
  main_url: https://join.hubba.com/
  url: https://join.hubba.com/
  categories:
    - eCommerce
    - Retail
  featured: false
- title: Airbnb Engineering & Data Science
  description: >
    Creative engineers and data scientists building a world where you can belong anywhere
  main_url: https://airbnb.io/
  url: https://airbnb.io/
  categories:
    - Blog
    - Gallery
    - Projects
  featured: false
- title: HyperPlay
  description: >
    In Asean's 1st Ever LOL Esports X Music Festival
  main_url: https://hyperplay.leagueoflegends.com/
  url: https://hyperplay.leagueoflegends.com/
  categories:
    - Landing
  featured: false
- title: Bad Credit Loans
  description: >
    Get the funds you need, from $250-$5,000
  main_url: https://www.creditloan.com/
  url: https://www.creditloan.com/
  categories:
    - Loans
    - Credits
  featured: false
- title: Financial Center
  description: >
     Member-owned, not-for-profit, co-operative whose members receive financial benefits in the form of lower loan rates, higher savings rates, and lower fees than banks.
  main_url: https://fcfcu.com/
  url: https://fcfcu.com/
  categories:
    - Loans
    - Credits
    - Online Banking
    - Nonprofit
  featured: false
- title: Open FDA
  description: >
     Provides APIs and raw download access to a number of high-value, high priority and scalable structured datasets, including adverse events, drug product labeling, and recall enforcement reports.
  main_url: https://open.fda.gov/
  url: https://open.fda.gov/
  categories:
    - API
    - Datasets
    - Reports
  featured: false
- title: Office of Institutional Research and Assessment
  description: >
     Good Data, Good Decisions
  main_url: http://oira.ua.edu/
  url: http://oira.ua.edu/
  categories:
    - Research
    - Data
  featured: false
- title: GM Capital One
  description: >
     Introducing the new online experience for your GM Rewards Credit Card
  main_url: https://gm.capitalone.com/
  url: https://gm.capitalone.com/
  categories:
    - Rewards
    - Credit Card
  featured: false
- title: House Manager
  description: >
     Home service membership that offers proactive and on-demand maintenance for homeowners
  main_url: https://housemanager.calstate.aaa.com/
  url: https://housemanager.calstate.aaa.com/
  categories:
    - Home
    - Services
  featured: false
- title: Trintellix
  description: >
     It may help make a difference for your depression (MDD).
  main_url: https://us.trintellix.com/
  url: https://us.trintellix.com/
  categories:
    - Health
    - Help
  featured: false
- title: The Telegraph Premium
  description: >
     Exclusive stories from award-winning journalists
  main_url: https://premium.telegraph.co.uk/
  url: https://premium.telegraph.co.uk/
  categories:
    - Landing
    - Newspaper
    - Subscription
  featured: false
- title: html2canvas
  description: >
     Screenshots with JavaScript
  main_url: http://html2canvas.hertzen.com/
  url: http://html2canvas.hertzen.com/
  source_url: https://github.com/niklasvh/html2canvas/tree/master/www
  categories:
    - Tool
    - Screenshots
    - JavaScript
    - Documentation
  built_by: Niklas von Hertzen
  built_by_url: http://hertzen.com/
  featured: false
- title: The State of JavaScript 2017
  description: >
      Data from over 20,000 developers, asking them questions on topics ranging from front-end frameworks and state management, to build tools and testing libraries.
  main_url: https://stateofjs.com/
  url: https://stateofjs.com/
  source_url: https://github.com/StateOfJS/StateOfJS
  categories:
    - Data
    - JavaScript
    - Statistics
  built_by: StateOfJS
  built_by_url: https://github.com/StateOfJS/StateOfJS/graphs/contributors
  featured: false
- title: Dato CMS
  description: >
      The API-based CMS your editors will love
  main_url: https://www.datocms.com/
  url: https://www.datocms.com/
  categories:
    - CMS
    - API
    - Tool
  featured: false
- title: Half Electronics
  description: >
      Personal website
  main_url: https://www.halfelectronic.com/
  url: https://www.halfelectronic.com/
  categories:
    - Blog
    - Electronics
  built_by: Fernando Poumian
  built_by_url: https://github.com/fpoumian/halfelectronic.com
  featured: false
- title: Frithir Software Development
  main_url: 'https://frithir.com/'
  url: 'https://frithir.com/'
  featured: false
  description: >-
    I DRINK COFFEE, WRITE CODE AND IMPROVE MY DEVELOPMENT SKILLS EVERY DAY.
  categories:
    - Creative
    - Design
    - Web Dev
  built_by: Frithir
  built_by_url: 'https://Frithir.com/'
- title: Unow
  main_url: https://www.unow.fr/
  url: https://www.unow.fr/
  categories:
    - Education
    - Corporate
    - Marketing
  featured: false
- title: Peter Hironaka
  description: >
    Freelance Web Developer based in Los Angeles.
  main_url: https://peterhironaka.com/
  url: https://peterhironaka.com/
  categories:
    - Portfolio
    - Web Dev
  built_by: Peter Hironaka
  built_by_url: https://github.com/PHironaka
  featured: false
- title: Michael McQuade
  description: >
    Personal website and blog for Michael McQuade
  main_url: https://giraffesyo.io
  url: https://giraffesyo.io
  categories:
    - Blog
  built_by: Michael McQuade
  built_by_url: https://github.com/giraffesyo
  featured: false
- title: Haacht Brewery
  description: >
    Corporate wesbite for Haacht Brewery. Designed and Developed by Gafas.
  main_url: https://haacht.com/en/
  url: https://haacht.com
  categories:
    - Corporate
  built_by: Gafas
  built_by_url: https://gafas.be
  featured: false
- title: StoutLabs
  description: >
    Portfolio of Daniel Stout, freelance web dev in East Tennessee.
  main_url: https://www.stoutlabs.com/
  url: https://www.stoutlabs.com/
  categories:
    - Web Dev
    - Portfolio
  built_by: Daniel Stout
  built_by_url: https://github.com/stoutlabs
  featured: false
- title: Chicago Ticket Outcomes By Neighborhood
  description: >
    ProPublica data visualization of traffic ticket court outcomes
  categories:
    - News
    - Nonprofit
    - Visualization
  url: https://projects.propublica.org/graphics/il/il-city-sticker-tickets-maps/ticket-status/?initialWidth=782
  built_by: David Eads
  built_by_url: https://github.com/eads
  featured: false
- title: Chicago South Side Traffic Ticketing rates
  description: >
    ProPublica data visualization of traffic ticket rates by community
  url: https://projects.propublica.org/graphics/il/il-city-sticker-tickets-maps/ticket-rate/?initialWidth=782
  categories:
    - News
    - Nonprofit
    - Visualization
  built_by: David Eads
  built_by_url: https://github.com/eads
  featured: false
- title: Otsimo
  description: >
     Otsimo is a special education application for children with autism, down syndrome and other developmental disabilities.
  main_url: https://otsimo.com/en/
  url: https://otsimo.com/en/
  categories:
    - Landing
    - Blog
    - Education
  featured: false
- title: Matt Bagni Portfolio 2018
  description: >
     Mostly the result of playing with Gatsby and learning about react and graphql. Using the screenshot plugin to showcase the work done for my company in the last 2 years, and a good amount of other experiments.
  main_url: https://mattbag.github.io
  url: https://mattbag.github.io
  categories:
    - Landing
    - Portfolio
  featured: false
- title: Lisa Ye's Blog
  description: >
      Simple blog/portofolio for a fashion designer. Gatsby_v2 + Netlify cms
  main_url: https://lisaye.netlify.com/
  url: https://lisaye.netlify.com/
  categories:
    - Blog
    - Portfolio
    - Personal
    - Fashion
  featured: false
- title: Lifestone Church
  main_url: 'https://www.lifestonechurch.net/'
  url: 'https://www.lifestonechurch.net/'
  source_url: 'https://github.com/lifestonechurch/lifestonechurch.net'
  featured: false
  categories:
    - Marketing
    - Nonprofit
- title: Artem Sapegin
  description: >
     Little homepage of Artem Sapegin, a frontend developer, passionate photographer, coffee drinker and crazy dogs’ owner.
  main_url: https://sapegin.me/
  url: https://sapegin.me/
  categories:
    - Landing
    - Portfolio
    - Open Source
    - Personal
    - Web Dev
  built_by: Artem Sapegin
  built_by_url: https://github.com/sapegin
  featured: false
- title: SparkPost Developers
  main_url: 'https://developers.sparkpost.com/'
  url: 'https://developers.sparkpost.com/'
  source_url: 'https://github.com/SparkPost/developers.sparkpost.com'
  categories:
    - Documentation
    - API
  featured: false
- title: Malik Browne Portfolio 2018
  description: >
    The portfolio blog of Malik Browne, a full stack engineer, foodie, and avid blogger/YouTuber.
  main_url: https://www.malikbrowne.com/about
  url: https://www.malikbrowne.com
  categories:
    - Blog
    - Portfolio
  built_by: Malik Browne
  built_by_url: https://twitter.com/milkstarz
  featured: false
- title: Novatics
  description: >
     Digital products that inspire and make a difference
  main_url: https://www.novatics.com.br
  url: https://www.novatics.com.br
  categories:
    - Landing
    - Portfolio
    - Technology
    - Digital Products
    - Web Dev
  built_by: Novatics
  built_by_url: https://github.com/Novatics
  featured: false
- title: I migliori by Vivigratis
  description: >
     Product review website
  main_url: https://imigliori.vivigratis.com/
  url: https://imigliori.vivigratis.com/
  categories:
    - Blog
    - Travel
    - Technology
    - Wellness
    - Fashion
  built_by: Kframe Interactive SA
  featured: false
- title: Max McKinney
  description: >
     I’m a developer and designer with a focus in web technologies. I build cars on the side.
  main_url: https://maxmckinney.com/
  url: https://maxmckinney.com/
  categories:
    - Portfolio
    - Web Dev
    - Design
    - Landing
    - Personal
  built_by: Max McKinney
  featured: false
- title: Stickyard
  description: >
     Make your React component sticky the easy way
  main_url: https://nihgwu.github.io/stickyard/
  url: https://nihgwu.github.io/stickyard/
  source_url: https://github.com/nihgwu/stickyard/tree/master/website
  categories:
    - Web Dev
  built_by: Neo Nie
  featured: false
- title: Agata Milik
  description: >
     Website of a Polish psychologist/psychotherapist based in Gdańsk, Poland.
  main_url: https://agatamilik.pl
  url: https://agatamilik.pl
  categories:
    - Landing
    - Marketing
    - Healthcare
  built_by: Piotr Fedorczyk
  built_by_url: https://piotrf.pl
  featured: false
- title: WebPurple
  main_url: 'https://www.webpurple.net/'
  url: 'https://www.webpurple.net/'
  source_url: 'https://github.com/WebPurple/site'
  description: >-
    Site of local (Russia, Ryazan) frontend community. Main purpose is to show info about meetups and keep blog.
  categories:
  - Nonprofit
  - Web Dev
  - Community
  - Blog
  - Open Source
  built_by: Nikita Kirsanov
  built_by_url: 'https://twitter.com/kitos_kirsanov'
  featured: false
- title: Papertrail.io
  description: >
     Inspection Management for the 21st Century
  main_url: https://www.papertrail.io/
  url: https://www.papertrail.io/
  categories:
    - Marketing
    - Technology
    - Landing
  built_by: Papertrail.io
  built_by_url: https://www.papertrail.io
  featured: false
- title: Matt Ferderer
  main_url: https://mattferderer.com
  url: https://mattferderer.com
  source_url: https://github.com/mattferderer/gatsbyblog
  description: >
    {titleofthesite} is a blog built with Gatsby that discusses web related tech such as JavaScript, .NET, Blazor & security.
  categories:
    - Blog
    - Web Dev
    - Personal
  built_by: Matt Ferderer
  built_by_url: https://twitter.com/mattferderer
  featured: false
- title: Sahyadri Open Source Community
  main_url: https://sosc.org.in
  url: https://sosc.org.in
  source_url: https://github.com/haxzie/sosc-website
  description: >
    Official website of Sahyadri Open Source Community for community blog, event details and members info.
  categories:
    - Blog
    - Community
    - Open Source
  built_by: Musthaq Ahamad
  built_by_url: https://github.com/haxzie
  featured: false
- title: Tech Confessions
  main_url: https://confessions.tech
  url: https://confessions.tech
  source_url: https://github.com/JonathanSpeek/tech-confessions
  description: >
    A guilt-free place for us to confess our tech sins 🙏
  categories:
    - Community
    - Open Source
  built_by: Jonathan Speek
  built_by_url: https://speek.design
  featured: false
- title: Thibault Maekelbergh
  main_url: https://thibmaek.com
  url: https://thibmaek.com
  source_url: https://github.com/thibmaek/thibmaek.github.io
  description: >
    A nice blog about development, Raspberry Pi, plants and probably records.
  categories:
    - Blog
    - Open Source
  built_by: Thibault Maekelbergh
  built_by_url: https://twitter.com/thibmaek
  featured: false
- title: LearnReact.design
  main_url: https://learnreact.design
  url: https://learnreact.design
  description: >
    React Essentials For Designers: A React course tailored for product designers, ux designers, ui designers.
  categories:
    - Blog
    - Landing
    - Creative
  built_by: Linton Ye
  built_by_url: https://twitter.com/lintonye
- title: DesignSystems.com
  main_url: https://www.designsystems.com/
  url: https://www.designsystems.com/
  description: >
    A resource for learning, creating and evangelizing design systems.
  categories:
    - Design
    - Blog
    - Technology
  built_by: Corey Ward
  built_by_url: http://www.coreyward.me/
  featured: false
- title: Devol’s Dance
  main_url: https://www.devolsdance.com/
  url: https://www.devolsdance.com/
  description: >
    Devol’s Dance is an invite-only, one-day event celebrating industrial robotics, AI, and automation.
  categories:
    - Marketing
    - Landing
    - Technology
  built_by: Corey Ward
  built_by_url: http://www.coreyward.me/
  featured: false
- title: Mega House Creative
  main_url: https://www.megahousecreative.com/
  url: https://www.megahousecreative.com/
  description: >
    Mega House Creative is a digital agency that provides unique goal-oriented web marketing solutions.
  categories:
    - Marketing
    - Agency
  built_by: Daniel Robinson
  featured: false
- title: Tobie Marier Robitaille - csc
  main_url: https://tobiemarierrobitaille.com/
  url: https://tobiemarierrobitaille.com/en/
  description: >
    Portfolio site for director of photography Tobie Marier Robitaille
  categories:
    - Portfolio
    - Gallery
  built_by: Mill3 Studio
  built_by_url: https://mill3.studio/en/
  featured: false
- title: Bestvideogame.deals
  main_url: https://bestvideogame.deals/
  url: https://bestvideogame.deals/
  description: >
    Video game comparison website for the UK, build with GatsbyJS.
  categories:
    - eCommerce
    - Video Games
  built_by: Koen Kamphuis
  built_by_url: https://koenkamphuis.com/
  featured: false
- title: Mahipat's Portfolio
  main_url: https://mojaave.com/
  url: https://mojaave.com
  source_url: https://github.com/mhjadav/mojaave
  description: >
    mojaave.com is Mahipat's portfolio, I have developed it using Gatsby v2 and Bootstrap, To get in touch with people looking for full stack developer.
  categories:
    - Portfolio
    - Software
    - Web Dev
    - Personal
  built_by: Mahipat Jadav
  built_by_url: https://mojaave.com/
  featured: false
- title: Cmsbased
  main_url: https://www.cmsbased.net
  url: https://www.cmsbased.net
  description: >
    Cmsbased is providing automation tools and design resources for Web Hosting and IT services industry.
  categories:
    - Technology
    - Design
    - Digital Products
  featured: false
- title: Traffic Design Biennale 2018
  main_url: https://trafficdesign.pl
  url: http://trafficdesign.pl/pl/ficzery/2018-biennale/
  description: >
    Mini site for 2018 edition of Traffic Design’s Biennale
  categories:
    - Landing
    - Creative
    - Nonprofit
    - Gallery
  built_by: Piotr Fedorczyk
  built_by_url: https://piotrf.pl
  featured: false
- title: Timely
  main_url: https://timelyapp.com/
  url: https://timelyapp.com/
  description: >
    Fully automatic time tracking. For those who trade in time.
  categories:
    - Software
    - Time Tracking
    - Tool
  built_by: Timm Stokke
  built_by_url: https://timm.stokke.me
  featured: false
- title: Stitch Fix
  main_url: https://www.stitchfix.com/
  url: https://www.stitchfix.com/
  description: >
    Stitch Fix is an online styling service that delivers a truly personalized shopping experience.
  categories:
    - eCommerce
    - Clothing
    - Fashion
  featured: false
- title: Snap Kit
  main_url: https://kit.snapchat.com/
  url: https://kit.snapchat.com/
  description: >
    Snap Kit lets developers integrate some of Snapchat’s best features across platforms.
  categories:
    - Technology
    - Tool
    - Software
    - Documentation
  featured: false
- title: Insights
  main_url: https://justaskusers.com/
  url: https://justaskusers.com/
  description: >
    Insights helps user experience (UX) researchers conduct their research and make sense of the findings.
  categories:
    - User Experience
    - Research
    - Design
  built_by: Just Ask Users
  built_by_url: https://justaskusers.com/
  featured: false
- title: Tensiq
  main_url: https://tensiq.com
  url: https://tensiq.com
  source_url: https://github.com/Tensiq/tensiq-site
  description: >
    Tensiq is an e-Residency startup, that provides development in cutting-edge technology while delivering secure, resilient, performant solutions.
  categories:
    - Game Dev
    - Web Dev
    - Mobile Dev
    - Agency
    - Open Source
  built_by: Jens
  built_by_url: https://github.com/arrkiin
  featured: false
- title: SendGrid
  main_url: https://sendgrid.com/docs/
  url: https://sendgrid.com/docs/
  description: >
    SendGrid delivers your transactional and marketing emails through the world's largest cloud-based email delivery platform.
  categories:
    - API
    - Technology
    - Tool
    - Software
    - Documentation
  featured: false
- title: Mintfort
  main_url: https://mintfort.com/
  url: https://mintfort.com/
  source_url: https://github.com/MintFort/mintfort.com
  description: >
    Mintfort, the first crypto-friendly bank account. Store and manage assets on the blockchain.
  categories:
    - Technology
    - Tool
    - Bank
    - Software
  built_by: Axel Fuhrmann
  built_by_url: https://axelfuhrmann.com/
  featured: false
- title: React Native Explorer
  main_url: https://react-native-explorer.firebaseapp.com
  url: https://react-native-explorer.firebaseapp.com
  description: >
    Explorer React Native packages and examples effortlessly.
  categories:
    - React Native
    - Software
    - Tool
  featured: false
- title: 500Tech
  main_url: 'https://500tech.com/'
  url: 'https://500tech.com/'
  featured: false
  categories:
    - Web Dev
    - Agency
    - Open Source
    - Featured
<<<<<<< HEAD
- title: Node.js HBase
  description: >
    Asynchronous HBase client for NodeJs using REST.
  main_url: https://hbase.js.org/
  url: https://hbase.js.org/
  source_url: 'https://github.com/adaltas/node-hbase'
  categories:
    - Documentation
    - Open Source
    - Technology
  built_by: David Worms
  built_by_url: http://www.adaltas.com
=======
- title: Peter Kroyer - Web Design / Web Development
  main_url: https://www.peterkroyer.at/en/
  url: https://www.peterkroyer.at/en/
  description: >
    Freelance web designer / web developer based in Vienna, Austria.
  categories:
    - Agency
    - Web Dev
    - Design
    - Portfolio
    - Creative
  built_by: Peter Kroyer
  built_by_url: https://www.peterkroyer.at/
>>>>>>> 1aa97cf0
  featured: false<|MERGE_RESOLUTION|>--- conflicted
+++ resolved
@@ -2258,7 +2258,7 @@
     - Agency
     - Open Source
     - Featured
-<<<<<<< HEAD
+  featured: false
 - title: Node.js HBase
   description: >
     Asynchronous HBase client for NodeJs using REST.
@@ -2271,7 +2271,7 @@
     - Technology
   built_by: David Worms
   built_by_url: http://www.adaltas.com
-=======
+  featured: false
 - title: Peter Kroyer - Web Design / Web Development
   main_url: https://www.peterkroyer.at/en/
   url: https://www.peterkroyer.at/en/
@@ -2285,5 +2285,4 @@
     - Creative
   built_by: Peter Kroyer
   built_by_url: https://www.peterkroyer.at/
->>>>>>> 1aa97cf0
   featured: false