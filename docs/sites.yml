--- conflicted
+++ resolved
@@ -6281,7 +6281,6 @@
   built_by: Vazco
   built_by_url: https://www.vazco.eu
   featured: false
-<<<<<<< HEAD
 - title: APIs You Won't Hate
   url: https://apisyouwonthate.com/blog
   main_url: https://apisyouwonthate.com
@@ -6301,7 +6300,6 @@
   built_by: Mike Bifulco
   built_by_url: https://github.com/mbifulco
   featured: false
-=======
 - title: AwesomeDocs
   main_url: "https://awesomedocs.traction.one/"
   url: "https://awesomedocs.traction.one/install"
@@ -6327,5 +6325,4 @@
     - Technology
     - Documentation
   built_by: Sankarsan Kampa
-  built_by_url: "https://traction.one"
->>>>>>> 54bd89c6
+  built_by_url: "https://traction.one"