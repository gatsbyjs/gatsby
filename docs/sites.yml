- title: MobileUI
  main_url: https://mobileui.dev
  url: https://mobileui.dev
  description: >
    A java-based framework for cross-platform app development with Java and Kotlin.
  categories:
    - Mobile Development
    - Technology
    - Programming
    - Landing Page
    - Blog
    - WordPress
    - E-commerce
  built_by: NeverNull GmbH
  built_by_url: https://nevernull.io
  featured: false
- title: ReactJS
  main_url: https://reactjs.org/
  url: https://reactjs.org/
  source_url: https://github.com/reactjs/reactjs.org
  featured: true
  categories:
    - Web Development
    - Featured
    - Documentation
- title: Spotify.Design
  main_url: https://spotify.design/
  url: https://spotify.design/
  description: >
    Spotify Design's team site! Read their blog and meet Spotify designers.
  featured: true
  categories:
    - Featured
    - Music
    - Blog
- title: Flamingo
  main_url: https://www.shopflamingo.com/
  url: https://www.shopflamingo.com/
  description: >
    Online shop for women's body care and hair removal products.
  categories:
    - E-commerce
    - Featured
  featured: true
- title: IDEO
  url: https://www.ideo.com
  main_url: https://www.ideo.com/
  description: >
    A Global design company committed to creating positive impact.
  categories:
    - Agency
    - Technology
    - Featured
    - Consulting
    - User Experience
  featured: true
- title: Airbnb Engineering & Data Science
  description: >
    Creative engineers and data scientists building a world where you can belong
    anywhere
  main_url: https://airbnb.io/
  url: https://airbnb.io/
  categories:
    - Blog
    - Gallery
    - Featured
  featured: true
- title: Impossible Foods
  main_url: https://impossiblefoods.com/
  url: https://impossiblefoods.com/
  categories:
    - Food
    - Featured
  featured: true
- title: Braun
  description: >
    Braun offers high performance hair removal and hair care products, including dryers, straighteners, shavers, and more.
  main_url: https://ca.braun.com/en-ca
  url: https://ca.braun.com/en-ca
  categories:
    - E-commerce
    - Featured
  featured: true
- title: NYC Pride 2019 | WorldPride NYC | Stonewall50
  main_url: https://2019-worldpride-stonewall50.nycpride.org/
  url: https://2019-worldpride-stonewall50.nycpride.org/
  featured: true
  description: >-
    Join us in 2019 for NYC Pride, as we welcome WorldPride and mark the 50th
    Anniversary of the Stonewall Uprising and a half-century of LGBTQ+
    liberation.
  categories:
    - Education
    - Marketing
    - Nonprofit
    - Featured
  built_by: Canvas United
  built_by_url: https://www.canvasunited.com/
- title: The State of European Tech
  main_url: https://2017.stateofeuropeantech.com/
  url: https://2017.stateofeuropeantech.com/
  featured: true
  categories:
    - Technology
    - Featured
  built_by: Studio Lovelock
  built_by_url: http://www.studiolovelock.com/
- title: Hopper
  main_url: https://www.hopper.com/
  url: https://www.hopper.com/
  built_by: Narative
  built_by_url: https://www.narative.co/
  featured: true
  categories:
    - Technology
    - App
    - Featured
- title: Theodora Warre
  main_url: https://theodorawarre.eu
  url: https://theodorawarre.eu
  description: >-
    E-commerce site for jewellery designer Theodora Warre, built using Gatsby +
    + Prismic + Matter.js
  categories:
    - E-commerce
    - Marketing
  built_by: Pierre Nel
  built_by_url: https://pierre.io
  featured: false
- title: Life Without Barriers | Foster Care
  main_url: https://www.lwb.org.au/foster-care
  url: https://www.lwb.org.au/foster-care
  featured: true
  description: >-
    We are urgently seeking foster carers all across Australia. Can you open
    your heart and your home to a child in need? There are different types of
    foster care that can suit you. We offer training and 24/7 support.
  categories:
    - Nonprofit
    - Education
    - Documentation
    - Marketing
    - Featured
  built_by: LWB Digital Team
  built_by_url: https://twitter.com/LWBAustralia
- title: Figma
  main_url: https://www.figma.com/
  url: https://www.figma.com/
  featured: true
  categories:
    - Marketing
    - Design
    - Featured
  built_by: Corey Ward
  built_by_url: http://www.coreyward.me/
- title: Bejamas - JAM Experts for hire
  main_url: https://bejamas.io/
  url: https://bejamas.io/
  featured: true
  description: >-
    We help agencies and companies with JAMStack tools. This includes web
    development using Static Site Generators, Headless CMS, CI / CD and CDN
    setup.
  categories:
    - Technology
    - Web Development
    - Agency
    - Marketing
    - Featured
  built_by: Bejamas
  built_by_url: https://bejamas.io/
- title: The State of JavaScript
  description: >
    Data from over 20,000 developers, asking them questions on topics ranging
    from frontend frameworks and state management, to build tools and testing
    libraries.
  main_url: https://stateofjs.com/
  url: https://stateofjs.com/
  source_url: https://github.com/StateOfJS/StateOfJS
  categories:
    - Data
    - JavaScript
    - Featured
  built_by: StateOfJS
  built_by_url: https://github.com/StateOfJS/StateOfJS/graphs/contributors
  featured: true
- title: DesignSystems.com
  main_url: https://www.designsystems.com/
  url: https://www.designsystems.com/
  description: |
    A resource for learning, creating and evangelizing design systems.
  categories:
    - Design
    - Blog
    - Technology
    - Featured
  built_by: Corey Ward
  built_by_url: http://www.coreyward.me/
  featured: true
- title: Snap Kit
  main_url: https://kit.snapchat.com/
  url: https://kit.snapchat.com/
  description: >
    Snap Kit lets developers integrate some of Snapchat’s best features across
    platforms.
  categories:
    - Technology
    - Documentation
    - Featured
  featured: true
- title: SendGrid
  main_url: https://sendgrid.com/docs/
  url: https://sendgrid.com/docs/
  description: >
    SendGrid delivers your transactional and marketing emails through the
    world's largest cloud-based email delivery platform.
  categories:
    - API
    - Technology
    - Documentation
    - Featured
  featured: true
- title: Kirsten Noelle
  main_url: https://www.kirstennoelle.com/
  url: https://www.kirstennoelle.com/
  featured: true
  description: >
    Digital portfolio for San Francisco Bay Area photographer Kirsten Noelle Wiemer.
  categories:
    - Photography
    - Portfolio
    - Featured
  built_by: Ryan Wiemer
  built_by_url: https://www.ryanwiemer.com/
- title: Cajun Bowfishing
  main_url: https://cajunbowfishing.com/
  url: https://cajunbowfishing.com/
  featured: false
  categories:
    - E-commerce
    - Sports
  built_by: Escalade Sports
  built_by_url: https://www.escaladesports.com/
- title: GraphCMS
  main_url: https://graphcms.com/
  url: https://graphcms.com/
  featured: false
  categories:
    - Marketing
    - Technology
- title: Ghost Documentation
  main_url: https://docs.ghost.org/
  url: https://docs.ghost.org/
  source_url: https://github.com/tryghost/docs
  featured: false
  description: >-
    Ghost is an open source, professional publishing platform built on a modern Node.js technology stack — designed for teams who need power, flexibility and performance.
  categories:
    - Technology
    - Documentation
    - Open Source
  built_by: Ghost Foundation
  built_by_url: https://ghost.org/
- title: Nike - Just Do It
  main_url: https://justdoit.nike.com/
  url: https://justdoit.nike.com/
  featured: true
  categories:
    - E-commerce
    - Featured
- title: AirBnB Cereal
  main_url: https://airbnb.design/cereal
  url: https://airbnb.design/cereal
  featured: false
  categories:
    - Marketing
    - Design
- title: Cardiogram
  main_url: https://cardiogr.am/
  url: https://cardiogr.am/
  featured: false
  categories:
    - Marketing
    - Technology
- title: Matthias Jordan Portfolio
  main_url: https://iammatthias.com/
  url: https://iammatthias.com/
  source_url: https://github.com/iammatthias/.com
  description: >-
    Photography portfolio of content creator and digital marketer Matthias Jordan
  built_by: Matthias Jordan
  built_by_url: https://github.com/iammatthias
  featured: false
  categories:
    - Photography
    - Portfolio
    - Blog
    - Gallery
- title: Investment Calculator
  main_url: https://investmentcalculator.io/
  url: https://investmentcalculator.io/
  featured: false
  categories:
    - Education
    - Finance
- title: CSS Grid Playground by MozillaDev
  main_url: https://mozilladevelopers.github.io/playground/
  url: https://mozilladevelopers.github.io/playground/
  source_url: https://github.com/MozillaDevelopers/playground
  featured: false
  categories:
    - Education
    - Web Development
- title: Piotr Fedorczyk Portfolio
  built_by: Piotr Fedorczyk
  built_by_url: https://piotrf.pl
  categories:
    - Portfolio
    - Web Development
  description: >-
    Portfolio of Piotr Fedorczyk, a digital product designer and full-stack developer specializing in shaping, designing and building news and tools for news.
  featured: false
  main_url: https://piotrf.pl/
  url: https://piotrf.pl/
- title: unrealcpp
  main_url: https://unrealcpp.com/
  url: https://unrealcpp.com/
  source_url: https://github.com/Harrison1/unrealcpp-com
  featured: false
  categories:
    - Blog
    - Web Development
- title: Andy Slezak
  main_url: https://www.aslezak.com/
  url: https://www.aslezak.com/
  source_url: https://github.com/amslezak
  featured: false
  categories:
    - Web Development
    - Portfolio
- title: Deliveroo.Design
  main_url: https://www.deliveroo.design/
  url: https://www.deliveroo.design/
  featured: false
  categories:
    - Food
    - Marketing
- title: Dona Rita
  main_url: https://www.donarita.co.uk/
  url: https://www.donarita.co.uk/
  source_url: https://github.com/peduarte/dona-rita-website
  featured: false
  categories:
    - Food
    - Marketing
- title: Fröhlich ∧ Frei
  main_url: https://www.froehlichundfrei.de/
  url: https://www.froehlichundfrei.de/
  featured: false
  categories:
    - Web Development
    - Blog
    - Open Source
- title: How to GraphQL
  main_url: https://www.howtographql.com/
  url: https://www.howtographql.com/
  source_url: https://github.com/howtographql/howtographql
  featured: false
  categories:
    - Documentation
    - Web Development
    - Open Source
- title: OnCallogy
  main_url: https://www.oncallogy.com/
  url: https://www.oncallogy.com/
  featured: false
  categories:
    - Marketing
    - Healthcare
- title: Ryan Wiemer's Portfolio
  main_url: https://www.ryanwiemer.com/
  url: https://www.ryanwiemer.com/knw-photography/
  source_url: https://github.com/ryanwiemer/rw
  featured: false
  description: >
    Digital portfolio for Oakland, CA based account manager Ryan Wiemer.
  categories:
    - Portfolio
    - Web Development
    - Design
  built_by: Ryan Wiemer
  built_by_url: https://www.ryanwiemer.com/
- title: Ventura Digitalagentur Köln
  main_url: https://www.ventura-digital.de/
  url: https://www.ventura-digital.de/
  featured: false
  built_by: Ventura Digitalagentur
  categories:
    - Agency
    - Marketing
    - Featured
- title: Azer Koçulu
  main_url: https://kodfabrik.com/
  url: https://kodfabrik.com/photography/
  featured: false
  categories:
    - Portfolio
    - Photography
    - Web Development
- title: Damir.io
  main_url: http://damir.io/
  url: http://damir.io/
  source_url: https://github.com/dvzrd/gatsby-sfiction
  featured: false
  categories:
    - Blog
- title: Digital Psychology
  main_url: http://digitalpsychology.io/
  url: http://digitalpsychology.io/
  source_url: https://github.com/danistefanovic/digitalpsychology.io
  featured: false
  categories:
    - Education
    - Library
- title: Théâtres Parisiens
  main_url: http://theatres-parisiens.fr/
  url: http://theatres-parisiens.fr/
  source_url: https://github.com/phacks/theatres-parisiens
  featured: false
  categories:
    - Education
    - Entertainment
- title: A4 纸网
  main_url: http://www.a4z.cn/
  url: http://www.a4z.cn/price
  source_url: https://github.com/hiooyUI/hiooyui.github.io
  featured: false
  categories:
    - E-commerce
- title: Steve Meredith's Portfolio
  main_url: http://www.stevemeredith.com/
  url: http://www.stevemeredith.com/
  featured: false
  categories:
    - Portfolio
- title: API Platform
  main_url: https://api-platform.com/
  url: https://api-platform.com/
  source_url: https://github.com/api-platform/website
  featured: false
  categories:
    - Documentation
    - Web Development
    - Open Source
    - Library
- title: The Audacious Project
  main_url: https://audaciousproject.org/
  url: https://audaciousproject.org/
  featured: false
  categories:
    - Nonprofit
- title: Dustin Schau's Blog
  main_url: https://blog.dustinschau.com/
  url: https://blog.dustinschau.com/
  source_url: https://github.com/dschau/blog
  featured: false
  categories:
    - Blog
    - Web Development
- title: iContract Blog
  main_url: https://blog.icontract.co.uk/
  url: http://blog.icontract.co.uk/
  featured: false
  categories:
    - Blog
- title: BRIIM
  main_url: https://bri.im/
  url: https://bri.im/
  featured: false
  description: >-
    BRIIM is a movement to enable JavaScript enthusiasts and web developers in
    machine learning. Learn about artificial intelligence and data science, two
    fields which are governed by machine learning, in JavaScript. Take it right
    to your browser with WebGL.
  categories:
    - Education
    - Web Development
    - Technology
- title: Calpa's Blog
  main_url: https://calpa.me/
  url: https://calpa.me/
  source_url: https://github.com/calpa/blog
  featured: false
  categories:
    - Blog
    - Web Development
- title: Code Bushi
  main_url: https://codebushi.com/
  url: https://codebushi.com/
  featured: false
  description: >-
    Web development resources, trends, & techniques to elevate your coding
    journey.
  categories:
    - Web Development
    - Open Source
    - Blog
  built_by: Hunter Chang
  built_by_url: https://hunterchang.com/
- title: Daniel Hollcraft
  main_url: https://danielhollcraft.com/
  url: https://danielhollcraft.com/
  source_url: https://github.com/danielbh/danielhollcraft.com
  featured: false
  categories:
    - Web Development
    - Blog
    - Portfolio
- title: Darren Britton's Portfolio
  main_url: https://darrenbritton.com/
  url: https://darrenbritton.com/
  source_url: https://github.com/darrenbritton/darrenbritton.github.io
  featured: false
  categories:
    - Web Development
    - Portfolio
- title: Dave Lindberg Marketing & Design
  url: https://davelindberg.com/
  main_url: https://davelindberg.com/
  source_url: https://github.com/Dave-Lindberg/dl-gatsby
  featured: false
  description: >-
    My work revolves around solving problems for people in business, using
    integrated design and marketing strategies to improve sales, increase brand
    engagement, generate leads and achieve goals.
  categories:
    - Design
    - Marketing
    - Portfolio
- title: Dalbinaco's Website
  main_url: https://dlbn.co/en/
  url: https://dlbn.co/en/
  source_url: https://github.com/dalbinaco/dlbn.co
  featured: false
  categories:
    - Portfolio
    - Web Development
- title: mParticle's Documentation
  main_url: https://docs.mparticle.com/
  url: https://docs.mparticle.com/
  featured: false
  categories:
    - Web Development
    - Documentation
- title: Doopoll
  main_url: https://doopoll.co/
  url: https://doopoll.co/
  featured: false
  categories:
    - Marketing
    - Technology
- title: ERC dEX
  main_url: https://ercdex.com/
  url: https://ercdex.com/aqueduct
  featured: false
  categories:
    - Marketing
- title: CalState House Manager
  description: >
    Home service membership that offers proactive and on-demand maintenance for
    homeowners
  main_url: https://housemanager.calstate.aaa.com/
  url: https://housemanager.calstate.aaa.com/
  categories:
    - Marketing
- title: Hapticmedia
  main_url: https://hapticmedia.fr/en/
  url: https://hapticmedia.fr/en/
  featured: false
  categories:
    - Agency
- title: heml.io
  main_url: https://heml.io/
  url: https://heml.io/
  source_url: https://github.com/SparkPost/heml.io
  featured: false
  categories:
    - Documentation
    - Web Development
    - Open Source
- title: Juliette Pretot's Portfolio
  main_url: https://juliette.sh/
  url: https://juliette.sh/
  featured: false
  categories:
    - Web Development
    - Portfolio
    - Blog
- title: Kris Hedstrom's Portfolio
  main_url: https://k-create.com/
  url: https://k-create.com/portfolio/
  source_url: https://github.com/kristofferh/kristoffer
  featured: false
  description: >-
    Hey. I’m Kris. I’m an interactive designer / developer. I grew up in Umeå,
    in northern Sweden, but I now live in Brooklyn, NY. I am currently enjoying
    a hybrid Art Director + Lead Product Engineer role at a small startup called
    Nomad Health. Before that, I was a Product (Engineering) Manager at Tumblr.
    Before that, I worked at agencies. Before that, I was a baby. I like to
    design things, and then I like to build those things. I occasionally take on
    freelance projects. Feel free to get in touch if you have an interesting
    project that you want to collaborate on. Or if you just want to say hello,
    that’s cool too.
  categories:
    - Portfolio
  built_by: Kris Hedstrom
  built_by_url: https://k-create.com/
- title: knpw.rs
  main_url: https://knpw.rs/
  url: https://knpw.rs/
  source_url: https://github.com/knpwrs/knpw.rs
  featured: false
  categories:
    - Blog
    - Web Development
- title: Kostas Bariotis' Blog
  main_url: https://kostasbariotis.com/
  url: https://kostasbariotis.com/
  source_url: https://github.com/kbariotis/kostasbariotis.com
  featured: false
  categories:
    - Blog
    - Portfolio
    - Web Development
- title: LaserTime Clinic
  main_url: https://lasertime.ru/
  url: https://lasertime.ru/
  source_url: https://github.com/oleglegun/lasertime
  featured: false
  categories:
    - Marketing
- title: Jason Lengstorf
  main_url: https://lengstorf.com
  url: https://lengstorf.com
  source_url: https://github.com/jlengstorf/lengstorf.com
  featured: false
  categories:
    - Blog
  built_by: Jason Lengstorf
  built_by_url: https://github.com/jlengstorf
- title: Mannequin.io
  main_url: https://mannequin.io/
  url: https://mannequin.io/
  source_url: https://github.com/LastCallMedia/Mannequin/tree/master/site
  featured: false
  categories:
    - Open Source
    - Web Development
    - Documentation
- title: Fabric
  main_url: https://meetfabric.com/
  url: https://meetfabric.com/
  featured: false
  categories:
    - Marketing
- title: Nexit
  main_url: https://nexit.sk/
  url: https://nexit.sk/references
  featured: false
  categories:
    - Web Development
- title: Open FDA
  description: >
    Provides APIs and raw download access to a number of high-value, high
    priority and scalable structured datasets, including adverse events, drug
    product labeling, and recall enforcement reports.
  main_url: https://open.fda.gov/
  url: https://open.fda.gov/
  source_url: https://github.com/FDA/open.fda.gov
  featured: false
  categories:
    - Government
    - Open Source
    - Web Development
    - API
    - Data
- title: NYC Planning Labs (New York City Department of City Planning)
  main_url: https://planninglabs.nyc/
  url: https://planninglabs.nyc/about/
  source_url: https://github.com/NYCPlanning/
  featured: false
  description: >-
    We work with New York City's Urban Planners to deliver impactful, modern
    technology tools.
  categories:
    - Open Source
    - Government
- title: Preston Richey Portfolio / Blog
  main_url: https://prestonrichey.com/
  url: https://prestonrichey.com/
  source_url: https://github.com/prichey/prestonrichey.com
  featured: false
  categories:
    - Web Development
    - Portfolio
    - Blog
- title: Landing page of Put.io
  main_url: https://put.io/
  url: https://put.io/
  featured: false
  categories:
    - E-commerce
    - Technology
- title: The Rick and Morty API
  main_url: https://rickandmortyapi.com/
  url: https://rickandmortyapi.com/
  built_by: Axel Fuhrmann
  built_by_url: https://axelfuhrmann.com/
  featured: false
  categories:
    - Web Development
    - Entertainment
    - Documentation
    - Open Source
    - API
- title: Santa Compañía Creativa
  main_url: https://santacc.es/
  url: https://santacc.es/
  source_url: https://github.com/DesarrolloWebSantaCC/santacc-web
  featured: false
  categories:
    - Agency
- title: Sean Coker's Blog
  main_url: https://sean.is/
  url: https://sean.is/
  featured: false
  categories:
    - Blog
    - Portfolio
    - Web Development
- title: Several Levels
  main_url: https://severallevels.io/
  url: https://severallevels.io/
  source_url: https://github.com/Harrison1/several-levels
  featured: false
  categories:
    - Agency
    - Web Development
- title: Simply
  main_url: https://simply.co.za/
  url: https://simply.co.za/
  featured: false
  categories:
    - Marketing
- title: Storybook
  main_url: https://storybook.js.org/
  url: https://storybook.js.org/
  source_url: https://github.com/storybooks/storybook
  featured: false
  categories:
    - Web Development
    - Open Source
- title: Vibert Thio's Portfolio
  main_url: https://vibertthio.com/portfolio/
  url: https://vibertthio.com/portfolio/projects/
  source_url: https://github.com/vibertthio/portfolio
  featured: false
  categories:
    - Portfolio
    - Web Development
- title: VisitGemer
  main_url: https://visitgemer.sk/
  url: https://visitgemer.sk/
  featured: false
  categories:
    - Marketing
- title: Bricolage.io
  main_url: https://www.bricolage.io/
  url: https://www.bricolage.io/
  source_url: https://github.com/KyleAMathews/blog
  featured: false
  categories:
    - Blog
- title: Charles Pinnix Website
  main_url: https://www.charlespinnix.com/
  url: https://www.charlespinnix.com/
  featured: false
  description: >-
    I’m a senior frontend engineer with 8 years of experience building websites
    and web applications. I’m interested in leading creative, multidisciplinary
    engineering teams. I’m a creative technologist, merging photography, art,
    and design into engineering and visa versa. I take a pragmatic,
    product-oriented approach to development, allowing me to see the big picture
    and ensuring quality products are completed on time. I have a passion for
    modern frontend JavaScript frameworks such as React and Vue, and I have
    substantial experience on the backend with an interest in Node and
    container based deployment with Docker and AWS.
  categories:
    - Portfolio
    - Web Development
- title: Charlie Harrington's Blog
  main_url: https://www.charlieharrington.com/
  url: https://www.charlieharrington.com/
  source_url: https://github.com/whatrocks/blog
  featured: false
  categories:
    - Blog
    - Web Development
    - Music
- title: Gabriel Adorf's Portfolio
  main_url: https://www.gabrieladorf.com/
  url: https://www.gabrieladorf.com/
  source_url: https://github.com/gabdorf/gabriel-adorf-portfolio
  featured: false
  categories:
    - Portfolio
    - Web Development
- title: greglobinski.com
  main_url: https://www.greglobinski.com/
  url: https://www.greglobinski.com/
  source_url: https://github.com/greglobinski/www.greglobinski.com
  featured: false
  categories:
    - Portfolio
    - Web Development
- title: I am Putra
  main_url: https://www.iamputra.com/
  url: https://www.iamputra.com/
  featured: false
  categories:
    - Portfolio
    - Web Development
    - Blog
- title: In Sowerby Bridge
  main_url: https://www.insowerbybridge.co.uk/
  url: https://www.insowerbybridge.co.uk/
  featured: false
  categories:
    - Marketing
    - Government
- title: JavaScript Stuff
  main_url: https://www.javascriptstuff.com/
  url: https://www.javascriptstuff.com/
  featured: false
  categories:
    - Education
    - Web Development
    - Library
- title: Ledgy
  main_url: https://www.ledgy.com/
  url: https://github.com/morloy/ledgy.com
  featured: false
  categories:
    - Marketing
    - Finance
- title: Alec Lomas's Portfolio / Blog
  main_url: https://www.lowmess.com/
  url: https://www.lowmess.com/
  source_url: https://github.com/lowmess/lowmess.com
  featured: false
  categories:
    - Web Development
    - Blog
    - Portfolio
- title: Michele Mazzucco's Portfolio
  main_url: https://www.michelemazzucco.it/
  url: https://www.michelemazzucco.it/
  source_url: https://github.com/michelemazzucco/michelemazzucco.it
  featured: false
  categories:
    - Portfolio
- title: Orbit FM Podcasts
  main_url: https://www.orbit.fm/
  url: https://www.orbit.fm/
  source_url: https://github.com/agarrharr/orbit.fm
  featured: false
  categories:
    - Podcast
- title: Prosecco Springs
  main_url: https://www.proseccosprings.com/
  url: https://www.proseccosprings.com/
  featured: false
  categories:
    - Food
    - Blog
    - Marketing
- title: Verious
  main_url: https://www.verious.io/
  url: https://www.verious.io/
  source_url: https://github.com/cpinnix/verious
  featured: false
  categories:
    - Web Development
- title: Yisela
  main_url: https://www.yisela.com/
  url: https://www.yisela.com/tetris-against-trauma-gaming-as-therapy/
  featured: false
  categories:
    - Blog
- title: YouFoundRon.com
  main_url: https://www.youfoundron.com/
  url: https://www.youfoundron.com/
  source_url: https://github.com/rongierlach/yfr-dot-com
  featured: false
  categories:
    - Portfolio
    - Web Development
    - Blog
- title: Ease
  main_url: https://www.ease.com/
  url: https://www.ease.com/
  featured: false
  categories:
    - Marketing
    - Healthcare
- title: Policygenius
  main_url: https://www.policygenius.com/
  url: https://www.policygenius.com/
  featured: false
  categories:
    - Marketing
    - Healthcare
- title: Moteefe
  main_url: https://www.moteefe.com/
  url: https://www.moteefe.com/
  featured: false
  categories:
    - Marketing
    - Agency
    - Technology
- title: Athelas
  main_url: http://www.athelas.com/
  url: http://www.athelas.com/
  featured: false
  categories:
    - Marketing
    - Healthcare
- title: Pathwright
  main_url: http://www.pathwright.com/
  url: http://www.pathwright.com/
  featured: false
  categories:
    - Marketing
    - Education
- title: Lucid
  main_url: https://www.golucid.co/
  url: https://www.golucid.co/
  featured: false
  categories:
    - Marketing
    - Technology
- title: Bench
  main_url: http://www.bench.co/
  url: http://www.bench.co/
  featured: false
  categories:
    - Marketing
- title: Gin Lane
  main_url: http://www.ginlane.com/
  url: https://www.ginlane.com/
  featured: false
  categories:
    - Web Development
    - Agency
- title: Marmelab
  main_url: https://marmelab.com/en/
  url: https://marmelab.com/en/
  featured: false
  categories:
    - Web Development
    - Agency
- title: Dovetail
  main_url: https://dovetailapp.com/
  url: https://dovetailapp.com/
  featured: false
  categories:
    - Marketing
    - Technology
- title: The Bastion Bot
  main_url: https://bastionbot.org/
  url: https://bastionbot.org/
  description: Give awesome perks to your Discord server!
  featured: false
  categories:
    - Open Source
    - Technology
    - Documentation
    - Community
  built_by: Sankarsan Kampa
  built_by_url: https://traction.one
- title: Smakosh
  main_url: https://smakosh.com/
  url: https://smakosh.com/
  source_url: https://github.com/smakosh/smakosh.com
  featured: false
  categories:
    - Portfolio
    - Web Development
- title: WebGazer
  main_url: https://www.webgazer.io/
  url: https://www.webgazer.io/
  featured: false
  categories:
    - Marketing
    - Web Development
    - Technology
- title: Joe Seifi's Blog
  main_url: http://seifi.org/
  url: http://seifi.org/
  featured: false
  categories:
    - Portfolio
    - Web Development
    - Blog
- title: LekoArts — Graphic Designer & Front-End Developer
  main_url: https://www.lekoarts.de
  url: https://www.lekoarts.de
  source_url: https://github.com/LekoArts/portfolio
  featured: false
  built_by: LekoArts
  built_by_url: https://github.com/LekoArts
  description: >-
    Hi, I'm Lennart — a self-taught and passionate graphic/web designer &
    frontend developer based in Darmstadt, Germany. I love it to realize complex
    projects in a creative manner and face new challenges. Since 6 years I do
    graphic design, my love for frontend development came up 3 years ago. I
    enjoy acquiring new skills and cementing this knowledge by writing blogposts
    and creating tutorials.
  categories:
    - Portfolio
    - Blog
    - Design
    - Web Development
    - Freelance
    - Open Source
- title: 杨二小的博客
  main_url: https://blog.yangerxiao.com/
  url: https://blog.yangerxiao.com/
  source_url: https://github.com/zerosoul/blog.yangerxiao.com
  featured: false
  categories:
    - Blog
    - Portfolio
- title: MOTTO x MOTTO
  main_url: https://mottox2.com
  url: https://mottox2.com
  source_url: https://github.com/mottox2/website
  description: Web developer / UI Designer in Tokyo Japan.
  featured: false
  categories:
    - Blog
    - Portfolio
  built_by: mottox2
  built_by_url: https://mottox2.com
- title: Pride of the Meadows
  main_url: https://www.prideofthemeadows.com/
  url: https://www.prideofthemeadows.com/
  featured: false
  categories:
    - E-commerce
    - Food
    - Blog
  built_by: Caldera Digital
  built_by_url: https://www.calderadigital.com/
- title: Michael Uloth
  main_url: https://www.michaeluloth.com
  url: https://www.michaeluloth.com
  featured: false
  description: Michael Uloth is a web developer, opera singer, and the creator of Up and Running Tutorials.
  categories:
    - Portfolio
    - Web Development
    - Music
  built_by: Michael Uloth
  built_by_url: https://www.michaeluloth.com
- title: Spacetime
  main_url: https://www.heyspacetime.com/
  url: https://www.heyspacetime.com/
  featured: false
  description: >-
    Spacetime is a Dallas-based digital experience agency specializing in web,
    app, startup, and digital experience creation.
  categories:
    - Marketing
    - Portfolio
    - Agency
  built_by: Spacetime
  built_by_url: https://www.heyspacetime.com/
- title: Eric Jinks
  main_url: https://ericjinks.com/
  url: https://ericjinks.com/
  featured: false
  description: Software engineer / web developer from the Gold Coast, Australia.
  categories:
    - Portfolio
    - Blog
    - Web Development
    - Technology
  built_by: Eric Jinks
  built_by_url: https://ericjinks.com/
- title: GaiAma - We are wildlife
  main_url: https://www.gaiama.org/
  url: https://www.gaiama.org/
  featured: false
  description: >-
    We founded the GaiAma conservation organization to protect wildlife in Perú
    and to create an example of a permaculture neighborhood, living
    symbiotically with the forest - because reforestation is just the beginning
  categories:
    - Nonprofit
    - Marketing
    - Blog
  source_url: https://github.com/GaiAma/gaiama.org
  built_by: GaiAma
  built_by_url: https://www.gaiama.org/
- title: Healthcare Logic
  main_url: https://www.healthcarelogic.com/
  url: https://www.healthcarelogic.com/
  featured: false
  description: >-
    Revolutionary technology that empowers clinical and managerial leaders to
    collaborate with clarity.
  categories:
    - Marketing
    - Healthcare
    - Technology
  built_by: Thrive
  built_by_url: https://thriveweb.com.au/
- title: Papergov
  main_url: https://papergov.com/
  url: https://papergov.com/
  featured: false
  description: Manage all your government services in a single place
  categories:
    - Directory
    - Government
    - Technology
  source_url: https://github.com/WeOpenly/localgov.fyi
  built_by: Openly Technologies
  built_by_url: https://papergov.com/about/
- title: Kata.ai Documentation
  main_url: https://docs.kata.ai/
  url: https://docs.kata.ai/
  source_url: https://github.com/kata-ai/kata-platform-docs
  featured: false
  description: >-
    Documentation website for the Kata Platform, an all-in-one platform for
    building chatbots using AI technologies.
  categories:
    - Documentation
    - Technology
- title: goalgetters
  main_url: https://goalgetters.space/
  url: https://goalgetters.space/
  featured: false
  description: >-
    goalgetters is a source of inspiration for people who want to change their
    career. We offer articles, success stories and expert interviews on how to
    find a new passion and how to implement change.
  categories:
    - Blog
    - Education
  built_by: Stephanie Langers (content), Adrian Wenke (development)
  built_by_url: https://twitter.com/AdrianWenke
- title: StatusHub - Easy to use Hosted Status Page Service
  main_url: https://statushub.com/
  url: https://statushub.com/
  featured: false
  description: >-
    Set up your very own service status page in minutes with StatusHub. Allow
    customers to subscribe to be updated automatically.
  categories:
    - Technology
    - Marketing
  built_by: Bejamas
  built_by_url: https://bejamas.io/
- title: Mambu
  main_url: https://www.mambu.com/
  url: https://www.mambu.com/
  featured: false
  description: >-
    Mambu is the cloud platform for banking and lending businesses that
    puts customer relationships first.
  categories:
    - Technology
    - Finance
  built_by: Bejamas
  built_by_url: https://bejamas.io/
- title: Avenues
  main_url: https://www.avenues.org
  url: https://www.avenues.org
  featured: false
  description: >-
    One school with many campuses, providing transformative,
    world-focused learning experiences to students around the globe
  categories:
    - Education
  built_by: Bejamas
  built_by_url: https://bejamas.io/
- title: Multicoin Capital
  main_url: https://multicoin.capital
  url: https://multicoin.capital
  featured: false
  description: >-
    Multicoin Capital is a thesis-driven investment firm that
    invests in cryptocurrencies, tokens, and blockchain
    companies reshaping trillion-dollar markets.
  categories:
    - Technology
    - Finance
  built_by: Bejamas
  built_by_url: https://bejamas.io/
- title: Argent
  main_url: https://www.argent.xyz/
  url: https://www.argent.xyz/
  featured: false
  description: Argent is the simplest and safest Ethereum wallet for DeFi.
  categories:
    - Technology
    - Finance
  built_by: Bejamas
  built_by_url: https://bejamas.io/
- title: Meet Flo
  main_url: https://meetflo.com/
  url: https://meetflo.com/
  featured: false
  description: >-
    The Flo by Moen Smart Water Shutoff is a comprehensive
    water monitoringand shut-off system with leak detection
    and proactive leak prevention technologies.
  categories:
    - E-commerce
  built_by: Bejamas
  built_by_url: https://bejamas.io/
- title: Matthias Kretschmann Portfolio
  main_url: https://matthiaskretschmann.com/
  url: https://matthiaskretschmann.com/
  source_url: https://github.com/kremalicious/portfolio
  featured: false
  description: Portfolio of designer & developer Matthias Kretschmann.
  categories:
    - Portfolio
    - Web Development
  built_by: Matthias Kretschmann
  built_by_url: https://matthiaskretschmann.com/
- title: Iron Cove Solutions
  main_url: https://ironcovesolutions.com/
  url: https://ironcovesolutions.com/
  description: >-
    Iron Cove Solutions is a cloud based consulting firm. We help companies
    deliver a return on cloud usage by applying best practices
  categories:
    - Technology
    - Web Development
  built_by: Iron Cove Solutions
  built_by_url: https://ironcovesolutions.com/
  featured: false
- title: Moetez Chaabene Portfolio / Blog
  main_url: https://moetez.me/
  url: https://moetez.me/
  source_url: https://github.com/moetezch/moetez.me
  featured: false
  description: Portfolio of Moetez Chaabene
  categories:
    - Portfolio
    - Web Development
    - Blog
  built_by: Moetez Chaabene
  built_by_url: https://twitter.com/moetezch
- title: Nikita
  description: >-
    Automation of system deployments in Node.js for applications and
    infrastructures.
  main_url: https://nikita.js.org/
  url: https://nikita.js.org/
  source_url: https://github.com/adaltas/node-nikita
  categories:
    - Documentation
    - Open Source
    - Technology
  built_by: Adaltas
  built_by_url: https://www.adaltas.com
  featured: false
- title: Gourav Sood Blog & Portfolio
  main_url: https://www.gouravsood.com/
  url: https://www.gouravsood.com/
  featured: false
  categories:
    - Blog
    - Portfolio
  built_by: Gourav Sood
  built_by_url: https://www.gouravsood.com/
- title: Jonas Tebbe Portfolio
  description: |
    Hey, I’m Jonas and I create digital products.
  main_url: https://jonastebbe.com
  url: https://jonastebbe.com
  categories:
    - Portfolio
  built_by: Jonas Tebbe
  built_by_url: https://twitter.com/jonastebbe
  featured: false
- title: Parker Sarsfield
  description: |
    I'm Parker, a software engineer.
  main_url: https://sarsfield.io
  url: https://sarsfield.io
  categories:
    - Blog
    - Portfolio
  built_by: Parker Sarsfield
  built_by_url: https://sarsfield.io
- title: Frontend web development with Greg
  description: |
    JavaScript, GatsbyJS, ReactJS, CSS in JS... Let's learn some stuff together.
  main_url: https://dev.greglobinski.com
  url: https://dev.greglobinski.com
  categories:
    - Blog
    - Web Development
  built_by: Greg Lobinski
  built_by_url: https://github.com/greglobinski
- title: Insomnia
  description: |
    Desktop HTTP and GraphQL client for developers
  main_url: https://insomnia.rest/
  url: https://insomnia.rest/
  categories:
    - Blog
  built_by: Gregory Schier
  built_by_url: https://schier.co
  featured: false
- title: Timeline Theme Portfolio
  description: |
    I'm Aman Mittal, a software developer.
  main_url: https://amanhimself.dev/
  url: https://amanhimself.dev/
  categories:
    - Web Development
    - Portfolio
  built_by: Aman Mittal
  built_by_url: https://amanhimself.dev/
- title: janosh.dev
  description: >
    Janosh Riebesell's blog. Writes about physics, machine learning, sustainability
    and web development. Site is fully responsive and has fluid typography. Built with
    MDX (for interactive content), styled-components (for design), KaTeX (for math),
    gatsby-remark-vscode (for syntax highlighting), Disqus (for reader comments),
    Algolia (for search), react-spring (for animations).
  main_url: https://janosh.dev
  url: https://janosh.dev
  source_url: https://github.com/janosh/blog
  categories:
    - Portfolio
    - Blog
    - Science
    - Photography
    - Travel
  built_by: Janosh Riebesell
  built_by_url: https://janosh.dev
  featured: false
- title: Ocean artUp
  description: >
    Science outreach site built using styled-components and Contentful. Ocean artUp
    is a research project funded by an Advanced Grant of the European Research
    Council (ERC) to explore the possible benefits of artificial upwelling, i.e.
    pumping nutrient-rich deep water to the ocean’s sunlit surface layer. Potential
    benefits include increased bioactivity and CO2 sequestration.
  main_url: https://ocean-artup.eu
  url: https://ocean-artup.eu
  source_url: https://github.com/janosh/ocean-artup
  categories:
    - Science
    - Education
    - Blog
  built_by: Janosh Riebesell
  built_by_url: https://janosh.dev
  featured: false
- title: Studenten bilden Schüler
  description: >
    Studenten bilden Schüler e.V. is a German student-run nonprofit initiative that aims to
    contribute to more equal educational opportunities by providing free tutoring to refugees
    and children from underprivileged families. The site is built with styled-components,
    Contentful, CSS grid, fluid typography, Algolia search.
  main_url: https://studenten-bilden-schueler.de
  url: https://studenten-bilden-schueler.de
  source_url: https://github.com/StudentenBildenSchueler/homepage
  categories:
    - Education
    - Nonprofit
    - Blog
  built_by: Janosh Riebesell
  built_by_url: https://janosh.dev
  featured: false
- title: Ryan Fitzgerald
  description: |
    Personal portfolio and blog for Ryan Fitzgerald
  main_url: https://ryanfitzgerald.ca/
  url: https://ryanfitzgerald.ca/
  categories:
    - Web Development
    - Portfolio
  built_by: Ryan Fitzgerald
  built_by_url: https://github.com/RyanFitzgerald
  featured: false
- title: Kaizen
  description: |
    Content Marketing, PR & SEO Agency in London
  main_url: https://www.kaizen.co.uk/
  url: https://www.kaizen.co.uk/
  categories:
    - Agency
    - Blog
    - Design
    - Web Development
    - SEO
  built_by: Bogdan Stanciu
  built_by_url: https://github.com/b0gd4n
  featured: false
- title: HackerOne Platform Documentation
  description: |
    HackerOne's Product Documentation Center!
  url: https://docs.hackerone.com/
  main_url: https://docs.hackerone.com/
  categories:
    - Documentation
    - Security
  featured: false
- title: Mux Video
  description: |
    API to video hosting and streaming
  main_url: https://mux.com/
  url: https://mux.com/
  categories:
    - Video
    - API
  featured: false
- title: Swapcard
  description: >
    The easiest way for event organizers to instantly connect people, build a
    community of attendees and exhibitors, and increase revenue over time
  main_url: https://www.swapcard.com/
  url: https://www.swapcard.com/
  categories:
    - Event
    - Community
    - Marketing
  built_by: Swapcard
  built_by_url: https://www.swapcard.com/
  featured: false
- title: Kalix
  description: >
    Kalix is perfect for healthcare professionals starting out in private
    practice, to those with an established clinic.
  main_url: https://www.kalixhealth.com/
  url: https://www.kalixhealth.com/
  categories:
    - Healthcare
  featured: false
- title: Bad Credit Loans
  description: |
    Get the funds you need, from $250-$5,000
  main_url: https://www.creditloan.com/
  url: https://www.creditloan.com/
  categories:
    - Finance
  featured: false
- title: Financial Center
  description: >
    Member-owned, not-for-profit, co-operative whose members receive financial
    benefits in the form of lower loan rates, higher savings rates, and lower
    fees than banks.
  main_url: https://fcfcu.com/
  url: https://fcfcu.com/
  categories:
    - Finance
    - Nonprofit
    - Business
    - Education
  built_by: https://fcfcu.com/
  built_by_url: https://fcfcu.com/
  featured: false
- title: Office of Institutional Research and Assessment
  description: |
    Good Data, Good Decisions
  main_url: http://oira.ua.edu/
  url: http://oira.ua.edu/
  categories:
    - Data
  featured: false
- title: The Telegraph Premium
  description: |
    Exclusive stories from award-winning journalists
  main_url: https://premium.telegraph.co.uk/
  url: https://premium.telegraph.co.uk/
  categories:
    - Media
  featured: false
- title: html2canvas
  description: |
    Screenshots with JavaScript
  main_url: http://html2canvas.hertzen.com/
  url: http://html2canvas.hertzen.com/
  source_url: https://github.com/niklasvh/html2canvas/tree/master/www
  categories:
    - JavaScript
    - Documentation
  built_by: Niklas von Hertzen
  built_by_url: http://hertzen.com/
  featured: false
- title: Half Electronics
  description: |
    Personal website
  main_url: https://www.halfelectronic.com/
  url: https://www.halfelectronic.com/
  categories:
    - Blog
  built_by: Fernando Poumian
  built_by_url: https://github.com/fpoumian/halfelectronic.com
  featured: false
- title: Frithir Software Development
  main_url: https://frithir.com/
  url: https://frithir.com/
  featured: false
  description: I DRINK COFFEE, WRITE CODE AND IMPROVE MY DEVELOPMENT SKILLS EVERY DAY.
  categories:
    - Design
    - Web Development
  built_by: Frithir
  built_by_url: https://Frithir.com/
- title: Unow
  main_url: https://www.unow.fr/
  url: https://www.unow.fr/
  categories:
    - Education
    - Marketing
  featured: false
- title: Peter Hironaka
  description: |
    Freelance Web Developer based in Los Angeles.
  main_url: https://peterhironaka.com/
  url: https://peterhironaka.com/
  categories:
    - Portfolio
    - Web Development
  built_by: Peter Hironaka
  built_by_url: https://github.com/PHironaka
  featured: false
- title: Michael McQuade
  description: |
    Personal website and blog for Michael McQuade
  main_url: https://giraffesyo.io
  url: https://giraffesyo.io
  categories:
    - Blog
  built_by: Michael McQuade
  built_by_url: https://github.com/giraffesyo
  featured: false
- title: Haacht Brewery
  description: |
    Corporate website for Haacht Brewery. Designed and Developed by Gafas.
  main_url: https://haacht.com/en/
  url: https://haacht.com
  categories:
    - Marketing
  built_by: Gafas
  built_by_url: https://gafas.be
  featured: false
- title: StoutLabs
  description: |
    Portfolio of Daniel Stout, freelance developer in East Tennessee.
  main_url: https://www.stoutlabs.com/
  url: https://www.stoutlabs.com/
  categories:
    - Web Development
    - Portfolio
  built_by: Daniel Stout
  built_by_url: https://github.com/stoutlabs
  featured: false
- title: Chicago Ticket Outcomes By Neighborhood
  description: |
    ProPublica data visualization of traffic ticket court outcomes
  categories:
    - Media
    - Nonprofit
  url: >-
    https://projects.propublica.org/graphics/il/il-city-sticker-tickets-maps/ticket-status/?initialWidth=782
  main_url: >-
    https://projects.propublica.org/graphics/il/il-city-sticker-tickets-maps/ticket-status/?initialWidth=782
  built_by: David Eads
  built_by_url: https://github.com/eads
  featured: false
- title: Chicago South Side Traffic Ticketing rates
  description: |
    ProPublica data visualization of traffic ticket rates by community
  main_url: >-
    https://projects.propublica.org/graphics/il/il-city-sticker-tickets-maps/ticket-rate/?initialWidth=782
  url: >-
    https://projects.propublica.org/graphics/il/il-city-sticker-tickets-maps/ticket-rate/?initialWidth=782
  categories:
    - Media
    - Nonprofit
  built_by: David Eads
  built_by_url: https://github.com/eads
  featured: false
- title: Otsimo
  description: >
    Otsimo is a special education application for children with autism, down
    syndrome and other developmental disabilities.
  main_url: https://otsimo.com/en/
  url: https://otsimo.com/en/
  categories:
    - Blog
    - Education
  featured: false
- title: Matt Bagni Portfolio 2018
  description: >
    Mostly the result of playing with Gatsby and learning about react and
    graphql. Using the screenshot plugin to showcase the work done for my
    company in the last 2 years, and a good amount of other experiments.
  main_url: https://mattbag.github.io
  url: https://mattbag.github.io
  categories:
    - Portfolio
  featured: false
- title: Lisa Ye's Blog
  description: |
    Simple blog/portofolio for a fashion designer. Gatsby_v2 + Netlify cms
  main_url: https://lisaye.netlify.app/
  url: https://lisaye.netlify.app/
  categories:
    - Blog
    - Portfolio
  featured: false
- title: Artem Sapegin
  description: >
    Little homepage of Artem Sapegin, a frontend developer, passionate
    photographer, coffee drinker and crazy dogs’ owner.
  main_url: https://sapegin.me/
  url: https://sapegin.me/
  categories:
    - Portfolio
    - Open Source
    - Web Development
  built_by: Artem Sapegin
  built_by_url: https://github.com/sapegin
  featured: false
- title: SparkPost Developers
  main_url: https://developers.sparkpost.com/
  url: https://developers.sparkpost.com/
  source_url: https://github.com/SparkPost/developers.sparkpost.com
  categories:
    - Documentation
    - API
  featured: false
- title: Malik Browne Portfolio 2018
  description: >
    The portfolio blog of Malik Browne, a full-stack engineer, foodie, and avid
    blogger/YouTuber.
  main_url: https://www.malikbrowne.com/about
  url: https://www.malikbrowne.com
  categories:
    - Blog
    - Portfolio
  built_by: Malik Browne
  built_by_url: https://twitter.com/milkstarz
  featured: false
- title: Novatics
  description: |
    Digital products that inspire and make a difference
  main_url: https://www.novatics.com.br
  url: https://www.novatics.com.br
  categories:
    - Portfolio
    - Technology
    - Web Development
  built_by: Novatics
  built_by_url: https://github.com/Novatics
  featured: false
- title: Max McKinney
  description: >
    I’m a developer and designer with a focus in web technologies. I build cars
    on the side.
  main_url: https://maxmckinney.com/
  url: https://maxmckinney.com/
  categories:
    - Portfolio
    - Web Development
    - Design
  built_by: Max McKinney
  featured: false
- title: Stickyard
  description: |
    Make your React component sticky the easy way
  main_url: https://nihgwu.github.io/stickyard/
  url: https://nihgwu.github.io/stickyard/
  source_url: https://github.com/nihgwu/stickyard/tree/master/website
  categories:
    - Web Development
  built_by: Neo Nie
  featured: false
- title: Agata Milik
  description: |
    Website of a Polish psychologist/psychotherapist based in Gdańsk, Poland.
  main_url: https://agatamilik.pl
  url: https://agatamilik.pl
  categories:
    - Marketing
    - Healthcare
  built_by: Piotr Fedorczyk
  built_by_url: https://piotrf.pl
  featured: false
- title: WebPurple
  main_url: https://www.webpurple.net/
  url: https://www.webpurple.net/
  source_url: https://github.com/WebPurple/site
  description: >-
    Site of local (Russia, Ryazan) frontend community. Main purpose is to show
    info about meetups and keep blog.
  categories:
    - Nonprofit
    - Web Development
    - Community
    - Blog
    - Open Source
  built_by: Nikita Kirsanov
  built_by_url: https://twitter.com/kitos_kirsanov
  featured: false
- title: Papertrail.io
  description: |
    Inspection Management for the 21st Century
  main_url: https://www.papertrail.io/
  url: https://www.papertrail.io/
  categories:
    - Marketing
    - Technology
  built_by: Papertrail.io
  built_by_url: https://www.papertrail.io
  featured: false
- title: Matt Ferderer
  main_url: https://mattferderer.com
  url: https://mattferderer.com
  source_url: https://github.com/mattferderer/gatsbyblog
  description: >
    A blog built with Gatsby that discusses web related tech
    such as JavaScript, .NET, Blazor & security.
  categories:
    - Blog
    - Web Development
  built_by: Matt Ferderer
  built_by_url: https://twitter.com/mattferderer
  featured: false
- title: Sahyadri Open Source Community
  main_url: https://sosc.org.in
  url: https://sosc.org.in
  source_url: https://github.com/haxzie/sosc-website
  description: >
    Official website of Sahyadri Open Source Community for community blog, event
    details and members info.
  categories:
    - Blog
    - Community
    - Open Source
  built_by: Musthaq Ahamad
  built_by_url: https://github.com/haxzie
  featured: false
- title: Tech Confessions
  main_url: https://confessions.tech
  url: https://confessions.tech
  source_url: https://github.com/JonathanSpeek/tech-confessions
  description: A guilt-free place for us to confess our tech sins \U0001F64F\n
  categories:
    - Community
    - Open Source
  built_by: Jonathan Speek
  built_by_url: https://speek.design
  featured: false
- title: Thibault Maekelbergh
  main_url: https://thibmaek.com
  url: https://thibmaek.com
  source_url: https://github.com/thibmaek/thibmaek.github.io
  description: |
    A nice blog about development, Raspberry Pi, plants and probably records.
  categories:
    - Blog
    - Open Source
  built_by: Thibault Maekelbergh
  built_by_url: https://twitter.com/thibmaek
  featured: false
- title: LearnReact.design
  main_url: https://learnreact.design
  url: https://learnreact.design
  description: >
    React Essentials For Designers: A React course tailored for product
    designers, ux designers, ui designers.
  categories:
    - Blog
  built_by: Linton Ye
  built_by_url: https://twitter.com/lintonye
- title: Mega House Creative
  main_url: https://www.megahousecreative.com/
  url: https://www.megahousecreative.com/
  description: >
    Mega House Creative is a digital agency that provides unique goal-oriented
    web marketing solutions.
  categories:
    - Marketing
    - Agency
  built_by: Daniel Robinson
  featured: false
- title: Tobie Marier Robitaille - csc
  main_url: https://tobiemarierrobitaille.com/
  url: https://tobiemarierrobitaille.com/en/
  description: |
    Portfolio site for director of photography Tobie Marier Robitaille
  categories:
    - Portfolio
    - Gallery
  built_by: Mill3 Studio
  built_by_url: https://mill3.studio/en/
  featured: false
- title: Mahipat's Portfolio
  main_url: https://mojaave.com/
  url: https://mojaave.com
  source_url: https://github.com/mhjadav/mojaave
  description: >
    mojaave.com is Mahipat's portfolio, I have developed it using Gatsby v2 and
    Bootstrap, To get in touch with people looking for full-stack developer.
  categories:
    - Portfolio
    - Web Development
  built_by: Mahipat Jadav
  built_by_url: https://mojaave.com/
  featured: false
- title: Mintfort
  main_url: https://mintfort.com/
  url: https://mintfort.com/
  source_url: https://github.com/MintFort/mintfort.com
  description: >
    Mintfort, the first crypto-friendly bank account. Store and manage assets on
    the blockchain.
  categories:
    - Technology
    - Finance
  built_by: Axel Fuhrmann
  built_by_url: https://axelfuhrmann.com/
  featured: false
- title: React Native Explorer
  main_url: https://react-native-explorer.firebaseapp.com
  url: https://react-native-explorer.firebaseapp.com
  description: |
    Explorer React Native packages and examples effortlessly.
  categories:
    - Education
  featured: false
- title: 500Tech
  main_url: https://500tech.com/
  url: https://500tech.com/
  featured: false
  categories:
    - Web Development
    - Agency
    - Open Source
- title: eworld
  main_url: https://eworld.herokuapp.com/
  url: https://eworld.herokuapp.com/
  featured: false
  categories:
    - E-commerce
    - Technology
- title: It's a Date
  description: >
    It's a Date is a dating app that actually involves dating.
  main_url: https://www.itsadate.app/
  url: https://www.itsadate.app/
  featured: false
  categories:
    - App
    - Blog
- title: Node.js HBase
  description: >
    Asynchronous HBase client for NodeJs using REST.
  main_url: https://hbase.js.org/
  url: https://hbase.js.org/
  source_url: https://github.com/adaltas/node-hbase
  categories:
    - Documentation
    - Open Source
    - Technology
  built_by: David Worms
  built_by_url: http://www.adaltas.com
  featured: false
- title: Peter Kroyer - Web Design / Web Development
  main_url: https://www.peterkroyer.at/en/
  url: https://www.peterkroyer.at/en/
  description: >
    Freelance web designer / web developer based in Vienna, Austria (Wien, Österreich).
  categories:
    - Agency
    - Web Development
    - Design
    - Portfolio
    - Freelance
  built_by: Peter Kroyer
  built_by_url: https://www.peterkroyer.at/
  featured: false
- title: Geddski
  main_url: https://gedd.ski
  url: https://gedd.ski
  description: >
    frontend mastery blog - level up your UI game.
  categories:
    - Web Development
    - Education
    - Productivity
    - User Experience
  built_by: Dave Geddes
  built_by_url: https://twitter.com/geddski
  featured: false
- title: Rung
  main_url: https://rung.com.br/
  url: https://rung.com.br/
  description: >
    Rung alerts you about the exceptionalities of your personal and professional life.
  categories:
    - API
    - Technology
    - Travel
  featured: false
- title: Mokkapps
  main_url: https://www.mokkapps.de/
  url: https://www.mokkapps.de/
  source_url: https://github.com/mokkapps/website
  description: >
    Portfolio website from Michael Hoffmann. Passionate software developer with focus on web-based technologies.
  categories:
    - Blog
    - Portfolio
    - Web Development
    - Mobile Development
  featured: false
- title: Premier Octet
  main_url: https://www.premieroctet.com/
  url: https://www.premieroctet.com/
  description: >
    Premier Octet is a React-based agency
  categories:
    - Agency
    - Web Development
    - Mobile Development
  featured: false
- title: Thorium
  main_url: https://www.thoriumsim.com/
  url: https://www.thoriumsim.com/
  source_url: https://github.com/thorium-sim/thoriumsim.com
  description: >
    Thorium - Open-source Starship Simulator Controls for Live Action Role Play
  built_by: Alex Anderson
  built_by_url: https://twitter.com/ralex1993
  categories:
    - Blog
    - Portfolio
    - Documentation
    - Marketing
    - Education
    - Entertainment
    - Open Source
    - Web Development
  featured: false
- title: Cameron Maske
  main_url: https://www.cameronmaske.com/
  url: https://www.cameronmaske.com/courses/introduction-to-pytest/
  source_url: https://github.com/cameronmaske/cameronmaske.com-v2
  description: >
    The homepage of Cameron Maske, a freelance full-stack developer, who is currently working on a free pytest video course
  categories:
    - Education
    - Video
    - Portfolio
    - Freelance
  featured: false
- title: Mike's Remote List
  main_url: https://www.mikesremotelist.com
  url: https://www.mikesremotelist.com
  description: >
    A list of remote jobs, updated throughout the day. Built on Gatsby v1 and powered by Contentful, Google Sheets, string and sticky tape.
  categories:
    - Marketing
  featured: false
- title: Madvoid
  main_url: https://madvoid.com/
  url: https://madvoid.com/screenshot/
  featured: false
  description: >
    Madvoid is a team of expert developers dedicated to creating simple, clear, usable and blazing fast web and mobile apps.
    We are coders that help companies and agencies to create social & interactive experiences.
    This includes full-stack development using React, WebGL, Static Site Generators, Ruby On Rails, Phoenix, GraphQL, Chatbots, CI / CD, Docker and more!
  categories:
    - Portfolio
    - Technology
    - Web Development
    - Agency
    - Marketing
  built_by: Jean-Paul Bonnetouche
  built_by_url: https://twitter.com/_jpb
- title: MOMNOTEBOOK.COM
  description: >
    Sharing knowledge and experiences that make childhood and motherhood rich, vibrant and healthy.
  main_url: https://momnotebook.com/
  url: https://momnotebook.com/
  featured: false
  built_by: Aleksander Hansson
  built_by_url: https://www.linkedin.com/in/aleksanderhansson/
  categories:
    - Blog
- title: Pirate Studios
  description: >
    Reinventing music studios with 24/7 self service rehearsal, DJ & production rooms available around the world.
  main_url: https://www.piratestudios.co
  url: https://www.piratestudios.co
  featured: false
  built_by: The Pirate Studios team
  built_by_url: https://github.com/piratestudios/
  categories:
    - Music
- title: Aurora EOS
  main_url: https://www.auroraeos.com/
  url: https://www.auroraeos.com/
  featured: false
  categories:
    - Finance
    - Marketing
    - Blog
  built_by: Corey Ward
  built_by_url: http://www.coreyward.me/
- title: MadeComfy
  main_url: https://madecomfy.com.au/
  url: https://madecomfy.com.au/
  description: >
    Short term rental management startup, using Contentful + Gatsby + CircleCI
  featured: false
  categories:
    - Travel
  built_by: Lucas Vilela
  built_by_url: https://madecomfy.com.au/
- title: Tiger Facility Services
  description: >
    Tiger Facility Services combines facility management expertise with state of the art software to offer a sustainable and customer oriented cleaning and facility service.
  main_url: https://www.tigerfacilityservices.com/de-en/
  url: https://www.tigerfacilityservices.com/de-en/
  featured: false
  categories:
    - Marketing
- title: Luciano Mammino's blog
  description: >
    Tech & programming blog of Luciano Mammino a.k.a. "loige", Full-Stack Web Developer and International Speaker
  main_url: https://loige.co
  url: https://loige.co
  featured: false
  categories:
    - Blog
    - Web Development
  built_by: Luciano Mammino
  built_by_url: https://loige.co
- title: Wire • Secure collaboration platform
  description: >
    Corporate website of Wire, an open source, end-to-end encrypted collaboration platform
  main_url: https://wire.com
  url: https://wire.com
  featured: false
  categories:
    - Open Source
    - Productivity
    - Technology
    - Blog
    - App
  built_by: Wire team
  built_by_url: https://github.com/orgs/wireapp/people
- title: J. Patrick Raftery
  main_url: https://www.jpatrickraftery.com
  url: https://www.jpatrickraftery.com
  description: J. Patrick Raftery is an opera singer and voice teacher based in Vancouver, BC.
  categories:
    - Portfolio
    - Music
  built_by: Michael Uloth
  built_by_url: https://www.michaeluloth.com
  featured: false
- title: Aria Umezawa
  main_url: https://www.ariaumezawa.com
  url: https://www.ariaumezawa.com
  description: Aria Umezawa is a director, producer, and writer currently based in San Francisco. Site designed by Stephen Bell.
  categories:
    - Portfolio
    - Music
    - Entertainment
  built_by: Michael Uloth
  built_by_url: https://www.michaeluloth.com
  featured: false
- title: Pomegranate Opera
  main_url: https://pomegranateopera.netlify.app
  url: https://pomegranateopera.netlify.app
  description: Pomegranate Opera is a lesbian opera written by Amanda Hale & Kye Marshall. Site designed by Stephen Bell.
  categories:
    - Gallery
    - Music
  built_by: Michael Uloth
  built_by_url: https://www.michaeluloth.com
  featured: false
- title: Daniel Cabena
  main_url: https://www.danielcabena.com
  url: https://www.danielcabena.com
  description: Daniel Cabena is a Canadian countertenor highly regarded in both Canada and Europe for prize-winning performances ranging from baroque to contemporary repertoire. Site designed by Stephen Bell.
  categories:
    - Portfolio
    - Music
  built_by: Michael Uloth
  built_by_url: https://www.michaeluloth.com
  featured: false
- title: Artist.Center
  main_url: https://artistcenter.netlify.app
  url: https://artistcenter.netlify.app
  description: The marketing page for Artist.Center, a soon-to-launch platform designed to connect opera singers to opera companies. Site designed by Stephen Bell.
  categories:
    - Music
  built_by: Michael Uloth
  built_by_url: https://www.michaeluloth.com
  featured: false
- title: DG Volo & Company
  main_url: https://www.dgvolo.com
  url: https://www.dgvolo.com
  description: DG Volo & Company is a Toronto-based investment consultancy. Site designed by Stephen Bell.
  categories:
    - Finance
  built_by: Michael Uloth
  built_by_url: https://www.michaeluloth.com
  featured: false
- title: Shawna Lucey
  main_url: https://www.shawnalucey.com
  url: https://www.shawnalucey.com
  description: Shawna Lucey is an American theater and opera director based in New York City. Site designed by Stephen Bell.
  categories:
    - Portfolio
    - Music
    - Entertainment
  built_by: Michael Uloth
  built_by_url: https://www.michaeluloth.com
  featured: false
- title: Leyan Lo
  main_url: https://www.leyanlo.com
  url: https://www.leyanlo.com
  description: >
    Leyan Lo’s personal website
  categories:
    - Portfolio
  built_by: Leyan Lo
  built_by_url: https://www.leyanlo.com
  featured: false
- title: Hawaii National Bank
  url: https://hawaiinational.bank
  main_url: https://hawaiinational.bank
  description: Hawaii National Bank's highly personalized service has helped loyal customers & locally owned businesses achieve their financial dreams for over 50 years.
  categories:
    - Finance
  built_by: Wall-to-Wall Studios
  built_by_url: https://walltowall.com
  featured: false
- title: Coletiv
  url: https://coletiv.com
  main_url: https://coletiv.com
  description: Coletiv teams up with companies of all sizes to design, develop & launch digital products for iOS, Android & the Web.
  categories:
    - Technology
    - Agency
    - Web Development
  built_by: Coletiv
  built_by_url: https://coletiv.com
  featured: false
- title: Gold Edge Training
  url: https://www.goldedgetraining.co.uk
  main_url: https://www.goldedgetraining.co.uk
  description: >
    AAT approved online distance learning accountancy training provider. Branded landing page / mini brochure promoting competitor differentiators, student testimonials, offers, service benefits and features. Designed to both inform potential students and encourage visits to company e-commerce site or direct company contact.
  categories:
    - Education
    - Learning
    - Landing Page
    - Business
    - Finance
  built_by: Leo Furze-Waddock
  built_by_url: https://www.linkedin.com/in/lfurzewaddock
- title: Gatsby Manor
  description: >
    We build themes for gatsby. We have themes for all projects including personal,
    portfolio, e-commerce, landing pages and more. We also run an in-house
    web dev and design studio. If you cannot find what you want, we can build it for you!
    Email us at gatsbymanor@gmail.com with questions.
  main_url: https://www.gatsbymanor.com
  url: https://www.gatsbymanor.com
  source_url: https://github.com/gatsbymanor
  categories:
    - Web Development
    - Agency
    - Technology
    - Freelance
  built_by: Steven Natera
  built_by_url: https://stevennatera.com
- title: Ema Suriano's Portfolio
  main_url: https://emasuriano.com/
  url: https://emasuriano.com/
  description: >
    Ema Suriano's portfolio to display information about him, his projects and what he's writing about.
  categories:
    - Portfolio
    - Technology
    - Web Development
  built_by: Ema Suriano
  built_by_url: https://emasuriano.com/
  featured: false
- title: Luan Orlandi
  main_url: https://luanorlandi.github.io
  url: https://luanorlandi.github.io
  source_url: https://github.com/luanorlandi/luanorlandi.github.io
  description: >
    Luan Orlandi's personal website. Brazilian web developer, enthusiast in React and Gatsby.
  categories:
    - Blog
    - Portfolio
    - Web Development
  built_by: Luan Orlandi
  built_by_url: https://github.com/luanorlandi
- title: Mobius Labs
  main_url: https://mobius.ml
  url: https://mobius.ml
  description: >
    Mobius Labs landing page, a Start-up working on Computer Vision
  categories:
    - Landing Page
    - Marketing
    - Technology
  built_by: sktt
  built_by_url: https://github.com/sktt
- title: EZAgrar
  main_url: https://www.ezagrar.at/en/
  url: https://www.ezagrar.at/en/
  description: >
    EZAgrar.at is the homepage of the biggest agricultural machinery dealership in Austria. In total 8 pages will be built for this client reusing a lot of components between them.
  categories:
    - E-commerce
    - Marketing
  built_by: MangoART
  built_by_url: https://www.mangoart.at
  featured: false
- title: OAsome blog
  main_url: https://oasome.blog/
  url: https://oasome.blog/
  source_url: https://github.com/oorestisime/oasome
  description: >
    Paris-based Cypriot adventurers. A and O. Lovers of life and travel. Want to get a glimpse of the OAsome world?
  categories:
    - Blog
    - Photography
    - Travel
  built_by: Orestis Ioannou
  featured: false
- title: Brittany Chiang
  main_url: https://brittanychiang.com/
  url: https://brittanychiang.com/
  source_url: https://github.com/bchiang7/v4
  description: >
    Personal website and portfolio of Brittany Chiang built with Gatsby v2
  categories:
    - Portfolio
  built_by: Brittany Chiang
  built_by_url: https://github.com/bchiang7
  featured: false
- title: Fitekran
  description: >
    One of the most visited Turkish blogs about health, sports and healthy lifestyle, that has been rebuilt with Gatsby v2 using WordPress.
  main_url: https://www.fitekran.com
  url: https://www.fitekran.com
  categories:
    - Science
    - Healthcare
    - Blog
  built_by: Burak Tokak
  built_by_url: https://www.buraktokak.com
- title: Serverless
  main_url: https://serverless.com
  url: https://serverless.com
  description: >
    Serverless.com – Build web, mobile and IoT applications with serverless architectures using AWS Lambda, Azure Functions, Google CloudFunctions & more!
  categories:
    - Technology
    - Web Development
  built_by: Codebrahma
  built_by_url: https://codebrahma.com
  featured: false
- title: Dive Bell
  main_url: https://divebell.band/
  url: https://divebell.band/
  description: >
    Simple site for a band to list shows dates and videos (499 on lighthouse)
  categories:
    - Music
  built_by: Matt Bagni
  built_by_url: https://mattbag.github.io
  featured: false
- title: Mayer Media Co.
  main_url: https://mayermediaco.com/
  url: https://mayermediaco.com/
  description: >
    Freelance Web Development and Digital Marketing
  categories:
    - Web Development
    - Marketing
    - Blog
  source_url: https://github.com/MayerMediaCo/MayerMediaCo2.0
  built_by: Danny Mayer
  built_by_url: https://twitter.com/mayermediaco
  featured: false
- title: Jan Czizikow Portfolio
  main_url: https://www.janczizikow.com/
  url: https://www.janczizikow.com/
  source_url: https://github.com/janczizikow/janczizikow-portfolio
  description: >
    Simple personal portfolio site built with Gatsby
  categories:
    - Portfolio
    - Freelance
    - Web Development
  built_by: Jan Czizikow
  built_by_url: https://github.com/janczizikow
- title: Carbon Design Systems
  main_url: http://www.carbondesignsystem.com/
  url: http://www.carbondesignsystem.com/
  description: >
    The Carbon Design System is integrating the new IBM Design Ethos and Language. It represents a completely fresh approach to the design of all things at IBM.
  categories:
    - Design System
    - Documentation
  built_by: IBM
  built_by_url: https://www.ibm.com/
  featured: false
- title: Mozilla Mixed Reality
  main_url: https://mixedreality.mozilla.org/
  url: https://mixedreality.mozilla.org/
  description: >
    Virtual Reality for the free and open Web.
  categories:
    - Open Source
  built_by: Mozilla
  built_by_url: https://www.mozilla.org/
  featured: false
- title: Uniform Hudl Design System
  main_url: http://uniform.hudl.com/
  url: http://uniform.hudl.com/
  description: >
    A single design system to ensure every interface feels like Hudl. From the colors we use to the size of our buttons and what those buttons say, Uniform has you covered. Check the guidelines, copy the code and get to building.
  categories:
    - Design System
    - Open Source
    - Design
  built_by: Hudl
  built_by_url: https://www.hudl.com/
- title: Subtle UI
  main_url: https://subtle-ui.netlify.app/
  url: https://subtle-ui.netlify.app/
  source_url: https://github.com/ryanwiemer/subtle-ui
  description: >
    A collection of clever yet understated user interactions found on the web.
  categories:
    - Web Development
    - Open Source
    - User Experience
  built_by: Ryan Wiemer
  built_by_url: https://www.ryanwiemer.com/
  featured: false
- title: developer.bitcoin.com
  main_url: https://developer.bitcoin.com/
  url: https://developer.bitcoin.com/
  description: >
    Bitbox based bitcoin.com developer platform and resources.
  categories:
    - Finance
  featured: false
- title: Barmej
  main_url: https://app.barmej.com/
  url: https://app.barmej.com/
  description: >
    An interactive platform to learn different programming languages in Arabic for FREE
  categories:
    - Education
    - Programming
    - Learning
  built_by: Obytes
  built_by_url: https://www.obytes.com/
  featured: false
- title: Emergence
  main_url: https://emcap.com/
  url: https://emcap.com/
  description: >
    Emergence is a top enterprise cloud venture capital firm. We fund early stage ventures focusing on enterprise & SaaS applications. Emergence is one of the top VC firms in Silicon Valley.
  categories:
    - Marketing
    - Blog
  built_by: Upstatement
  built_by_url: https://www.upstatement.com/
  featured: false
- title: FPVtips
  main_url: https://fpvtips.com
  url: https://fpvtips.com
  source_url: https://github.com/jumpalottahigh/fpvtips
  description: >
    FPVtips is all about bringing racing drone pilots closer together, and getting more people into the hobby!
  categories:
    - Community
    - Education
  built_by: Georgi Yanev
  built_by_url: https://twitter.com/jumpalottahigh
  featured: false
- title: Georgi Yanev
  main_url: https://blog.georgi-yanev.com/
  url: https://blog.georgi-yanev.com/
  source_url: https://github.com/jumpalottahigh/blog.georgi-yanev.com
  description: >
    I write articles about FPV quads (building and flying), web development, smart home automation, life-long learning and other topics from my personal experience.
  categories:
    - Blog
  built_by: Georgi Yanev
  built_by_url: https://twitter.com/jumpalottahigh
  featured: false
- title: Bear Archery
  main_url: https://beararchery.com/
  url: https://beararchery.com/
  categories:
    - E-commerce
    - Sports
  built_by: Escalade Sports
  built_by_url: https://www.escaladesports.com/
  featured: false
- title: "attn:"
  main_url: https://www.attn.com/
  url: https://www.attn.com/
  categories:
    - Media
    - Entertainment
  built_by: "attn:"
  built_by_url: https://www.attn.com/
  featured: false
- title: Mirror Conf
  description: >
    Mirror Conf is a conference designed to empower designers and frontend developers who have a thirst for knowledge and want to broaden their horizons.
  main_url: https://www.mirrorconf.com/
  url: https://www.mirrorconf.com/
  categories:
    - Conference
    - Design
    - Web Development
  featured: false
- title: Startarium
  main_url: https://www.startarium.ro
  url: https://www.startarium.ro
  description: >
    Free entrepreneurship educational portal with more than 20000 users, hundreds of resources, crowdfunding, mentoring and investor pitching events facilitated.
  categories:
    - Education
    - Nonprofit
    - Entrepreneurship
  built_by: Cezar Neaga
  built_by_url: https://twitter.com/cezarneaga
  featured: false
- title: Microlink
  main_url: https://microlink.io/
  url: https://microlink.io/
  description: >
    Extract structured data from any website.
  categories:
    - Web Development
    - API
  built_by: Kiko Beats
  built_by_url: https://kikobeats.com/
  featured: false
- title: Kevin Legrand
  url: https://k-legrand.com
  main_url: https://k-legrand.com
  source_url: https://github.com/Manoz/k-legrand.com
  description: >
    Personal website and blog built with love with Gatsby v2
  categories:
    - Blog
    - Portfolio
    - Web Development
  built_by: Kevin Legrand
  built_by_url: https://k-legrand.com
  featured: false
- title: David James Portfolio
  main_url: https://dfjames.com/
  url: https://dfjames.com/
  source_url: https://github.com/daviddeejjames/dfjames-gatsby
  description: >
    Portfolio Site using GatsbyJS and headless WordPress
  categories:
    - WordPress
    - Portfolio
    - Blog
  built_by: David James
  built_by_url: https://twitter.com/daviddeejjames
- title: Hypertext Candy
  url: https://www.hypertextcandy.com/
  main_url: https://www.hypertextcandy.com/
  description: >
    Blog about web development. Laravel, Vue.js, etc.
  categories:
    - Blog
    - Web Development
  built_by: Masahiro Harada
  built_by_url: https://twitter.com/_Masahiro_H_
  featured: false
- title: Maxence Poutord's blog
  description: >
    Tech & programming blog of Maxence Poutord, Software Engineer, Serial Traveler and Public Speaker
  main_url: https://www.maxpou.fr
  url: https://www.maxpou.fr
  featured: false
  categories:
    - Blog
    - Web Development
  built_by: Maxence Poutord
  built_by_url: https://www.maxpou.fr
- title: The Noted Project
  url: https://thenotedproject.org
  main_url: https://thenotedproject.org
  source_url: https://github.com/ianbusko/the-noted-project
  description: >
    Website to showcase the ethnomusicology research for The Noted Project.
  categories:
    - Portfolio
    - Education
    - Gallery
  built_by: Ian Busko
  built_by_url: https://github.com/ianbusko
  featured: false
- title: People For Bikes
  url: https://2017.peopleforbikes.org/
  main_url: https://2017.peopleforbikes.org/
  categories:
    - Community
    - Sports
    - Gallery
    - Nonprofit
  built_by: PeopleForBikes
  built_by_url: https://peopleforbikes.org/about-us/who-we-are/staff/
  featured: false
- title: Wide Eye
  description: >
    Creative agency specializing in interactive design, web development, and digital communications.
  url: https://wideeye.co/
  main_url: https://wideeye.co/
  categories:
    - Design
    - Web Development
  built_by: Wide Eye
  built_by_url: https://wideeye.co/about-us/
  featured: false
- title: CodeSandbox
  description: >
    CodeSandbox is an online editor that helps you create web applications, from prototype to deployment.
  url: https://codesandbox.io/
  main_url: https://codesandbox.io/
  categories:
    - Web Development
  featured: false
- title: Marvel
  description: >
    The all-in-one platform powering design.
  url: https://marvelapp.com/
  main_url: https://marvelapp.com/
  categories:
    - Design
  featured: false
- title: Designcode.io
  description: >
    Learn to design and code React apps.
  url: https://designcode.io
  main_url: https://designcode.io
  categories:
    - Learning
  featured: false
- title: Happy Design
  description: >
    The Brand and Product Team Behind Happy Money
  url: https://design.happymoney.com/
  main_url: https://design.happymoney.com/
  categories:
    - Design
    - Finance
- title: Weihnachtsmarkt.ms
  description: >
    Explore the christmas market in Münster (Westf).
  url: https://weihnachtsmarkt.ms/
  main_url: https://weihnachtsmarkt.ms/
  source_url: https://github.com/codeformuenster/weihnachtsmarkt
  categories:
    - Gallery
    - Food
  built_by: Code for Münster during MSHACK18
  featured: false
- title: Code Championship
  description: >
    Competitive coding competitions for students from 3rd to 8th grade. Code is Sport.
  url: https://www.codechampionship.com
  main_url: https://www.codechampionship.com
  categories:
    - Learning
    - Education
    - Sports
  built_by: Abamath LLC
  built_by_url: https://www.abamath.com
  featured: false
- title: Wieden+Kennedy
  description: >
    Wieden+Kennedy is an independent, global creative company.
  categories:
    - Technology
    - Web Development
    - Agency
    - Marketing
  url: https://www.wk.com
  main_url: https://www.wk.com
  built_by: Wieden Kennedy
  built_by_url: https://www.wk.com/about/
  featured: false
- title: Testing JavaScript
  description: >
    This course will teach you the fundamentals of testing your JavaScript applications using eslint, Flow, Jest, and Cypress.
  url: https://testingjavascript.com/
  main_url: https://testingjavascript.com/
  categories:
    - Learning
    - Education
    - JavaScript
  built_by: Kent C. Dodds
  built_by_url: https://kentcdodds.com/
  featured: false
- title: Use Hooks
  description: >
    One new React Hook recipe every day.
  url: https://usehooks.com/
  main_url: https://usehooks.com/
  categories:
    - Learning
  built_by: Gabe Ragland
  built_by_url: https://twitter.com/gabe_ragland
  featured: false
- title: Ambassador
  url: https://www.getambassador.io
  main_url: https://www.getambassador.io
  description: >
    Open source, Kubernetes-native API Gateway for microservices built on Envoy.
  categories:
    - Open Source
    - Documentation
    - Technology
  built_by: Datawire
  built_by_url: https://www.datawire.io
  featured: false
- title: Clubhouse
  main_url: https://clubhouse.io
  url: https://clubhouse.io
  description: >
    The intuitive and powerful project management platform loved by software teams of all sizes. Built with Gatsby v2 and Prismic
  categories:
    - Technology
    - Blog
    - Productivity
    - Community
    - Design
    - Open Source
  built_by: Ueno.
  built_by_url: https://ueno.co
  featured: false
- title: Asian Art Collection
  url: http://artmuseum.princeton.edu/asian-art/
  main_url: http://artmuseum.princeton.edu/asian-art/
  description: >
    Princeton University has a branch dealing with state of art.They have showcased ore than 6,000 works of Asian art are presented alongside ongoing curatorial and scholarly research
  categories:
    - Marketing
  featured: false
- title: QHacks
  url: https://qhacks.io
  main_url: https://qhacks.io
  source_url: https://github.com/qhacks/qhacks-website
  description: >
    QHacks is Queen’s University’s annual hackathon! QHacks was founded in 2016 with a mission to advocate and incubate the tech community at Queen’s University and throughout Canada.
  categories:
    - Education
    - Technology
    - Podcast
  featured: false
- title: Tyler McGinnis
  url: https://tylermcginnis.com/
  main_url: https://tylermcginnis.com/
  description: >
    The linear, course based approach to learning web technologies.
  categories:
    - Education
    - Technology
    - Podcast
    - Web Development
  featured: false
- title: a11y with Lindsey
  url: https://www.a11ywithlindsey.com/
  main_url: https://www.a11ywithlindsey.com/
  source_url: https://github.com/lkopacz/a11y-with-lindsey
  description: >
    To help developers navigate accessibility jargon, write better code, and to empower them to make their Internet, Everyone's Internet.
  categories:
    - Education
    - Blog
    - Technology
  built_by: Lindsey Kopacz
  built_by_url: https://twitter.com/littlekope0903
  featured: false
- title: DEKEMA
  url: https://www.dekema.com/
  main_url: https://www.dekema.com/
  description: >
    Worldclass crafting: Furnace, fervor, fulfillment. Delivering highest demand for future craftsmanship. Built using Gatsby v2 and Prismic.
  categories:
    - Healthcare
    - Science
    - Technology
  built_by: Crisp Studio
  built_by_url: https://crisp.studio
  featured: false
- title: Ramón Chancay
  description: >-
    Front-end / Back-end Developer in Guayaquil Ecuador.
    Currently at Everymundo, previously at El Universo.
    I enjoy teaching and sharing what I know.
    I give professional advice to developers and companies.
    My wife and my children are everything in my life.
  main_url: https://ramonchancay.me/
  url: https://ramonchancay.me/
  source_url: https://github.com/devrchancay/personal-site
  featured: false
  categories:
    - Blog
    - Technology
    - Web Development
  built_by: Ramón Chancay
  built_by_url: https://ramonchancay.me/
- title: Acclimate Consulting
  main_url: https://www.acclimate.io/
  url: https://www.acclimate.io/
  description: >-
    Acclimate is a consulting firm that puts organizations back in control with data-driven strategies and full-stack applications.
  categories:
    - Technology
    - Consulting
  built_by: Andrew Wilson
  built_by_url: https://github.com/andwilson
  featured: false
- title: Flyright
  url: https://flyright.co/
  main_url: https://flyright.co/
  description: >-
    Flyright curates everything you need for international travel in one tidy place 💜
  categories:
    - Technology
    - App
  built_by: Ty Hopp
  built_by_url: https://github.com/tyhopp
  featured: false
- title: Vets Who Code
  url: https://vetswhocode.io/
  main_url: https://vetswhocode.io/
  description: >-
    VetsWhoCode is a non-profit organization dedicated to training military veterans & giving them the skills they need transition into tech careers.
  categories:
    - Technology
    - Nonprofit
  featured: false
- title: Patreon Blog
  url: https://blog.patreon.com/
  main_url: https://blog.patreon.com/
  description: >-
    Official blog of Patreon.com
  categories:
    - Blog
  featured: false
- title: Full Beaker
  url: https://fullbeaker.com/
  main_url: https://fullbeaker.com/
  description: >-
    Full Beaker provides independent advice online about careers and home ownership, and connect anyone who asks with companies that can help them.
  categories:
    - Consulting
  featured: false
- title: Citywide Holdup
  url: https://citywideholdup.org/
  main_url: https://citywideholdup.org/
  description: >-
    Citywide Holdup is an annual fundraising event held around early November in the city of Austin, TX hosted by the Texas Wranglers benefitting Easter Seals of Central Texas, a non-profit organization that provides exceptional services, education, outreach and advocacy so that people with disabilities can live, learn, work and play in our communities.
  categories:
    - Nonprofit
    - Event
  built_by: Cameron Rison
  built_by_url: https://github.com/killakam3084
  featured: false
- title: Dawn Labs
  url: https://dawnlabs.io
  main_url: https://dawnlabs.io
  description: >-
    Thoughtful products for inspired teams. With a holistic approach to engineering and design, we partner with startups and enterprises to build for the digital era.
  categories:
    - Technology
    - Agency
    - Web Development
  featured: false
- title: COOP by Ryder
  url: https://coop.com/
  main_url: https://coop.com/
  description: >
    COOP is a platform that connects fleet managers that have idle vehicles to businesses that are looking to rent vehicles. COOP simplifies the process and paperwork required to safely share vehicles between business owners.
  categories:
    - Marketing
  built_by: Crispin Porter Bogusky
  built_by_url: http://www.cpbgroup.com/
  featured: false
- title: Propapanda
  url: https://propapanda.eu/
  main_url: https://propapanda.eu/
  description: >
    Is a creative production house based in Tallinn, Estonia. We produce music videos, commercials, films and campaigns – from scratch to finish.
  categories:
    - Video
    - Portfolio
    - Agency
    - Media
  built_by: Henry Kehlmann
  built_by_url: https://github.com/madhenry/
  featured: false
- title: JAMstack.paris
  url: https://jamstack.paris/
  main_url: https://jamstack.paris/
  source_url: https://github.com/JAMstack-paris/jamstack.paris
  description: >
    JAMstack-focused, bi-monthly meetup in Paris
  categories:
    - Web Development
  built_by: Matthieu Auger & Nicolas Goutay
  built_by_url: https://github.com/JAMstack-paris
  featured: false
- title: DexWallet - The only Wallet you need by Dexlab
  main_url: https://www.dexwallet.io/
  url: https://www.dexwallet.io/
  source_url: https://github.com/dexlab-io/DexWallet-website
  featured: false
  description: >-
    DexWallet is a secure, multi-chain, mobile wallet with an upcoming one-click exchange for mobile.
  categories:
    - App
    - Open Source
  built_by: DexLab
  built_by_url: https://github.com/dexlab-io
- title: Kings Valley Paving
  url: https://kingsvalleypaving.com
  main_url: https://kingsvalleypaving.com
  description: >
    Kings Valley Paving is an asphalt, paving and concrete company serving the commercial, residential and industrial sectors in the Greater Toronto Area. Site designed by Stephen Bell.
  categories:
    - Marketing
  built_by: Michael Uloth
  built_by_url: https://www.michaeluloth.com
  featured: false
- title: Peter Barrett
  url: https://www.peterbarrett.ca
  main_url: https://www.peterbarrett.ca
  description: >
    Peter Barrett is a Canadian baritone from Newfoundland and Labrador who performs opera and concert repertoire in Canada, the U.S. and around the world. Site designed by Stephen Bell.
  categories:
    - Portfolio
    - Music
  built_by: Michael Uloth
  built_by_url: https://www.michaeluloth.com
  featured: false
- title: NARCAN
  main_url: https://www.narcan.com
  url: https://www.narcan.com
  description: >
    NARCAN Nasal Spray is the first and only FDA-approved nasal form of naloxone for the emergency treatment of a known or suspected opioid overdose.
  categories:
    - Healthcare
  built_by: NARCAN
  built_by_url: https://www.narcan.com
  featured: false
- title: Ritual
  main_url: https://ritual.com
  url: https://ritual.com
  description: >
    Ritual started with a simple question, what exactly is in women's multivitamins? This is the story of what happened when our founder Kat started searching for answers — the story of Ritual.
  categories:
    - Healthcare
  built_by: Ritual
  built_by_url: https://ritual.com
  featured: false
- title: Truebill
  main_url: https://www.truebill.com
  url: https://www.truebill.com
  description: >
    Truebill empowers you to take control of your money.
  categories:
    - Finance
  built_by: Truebill
  built_by_url: https://www.truebill.com
  featured: false
- title: Smartling
  main_url: https://www.smartling.com
  url: https://www.smartling.com
  description: >
    Smartling enables you to automate, manage, and professionally translate content so that you can do more with less.
  categories:
    - Marketing
  built_by: Smartling
  built_by_url: https://www.smartling.com
  featured: false
- title: Clear
  main_url: https://www.clearme.com
  url: https://www.clearme.com
  description: >
    At clear, we’re working toward a future where you are your ID, enabling you to lead an unstoppable life.
  categories:
    - Security
  built_by: Clear
  built_by_url: https://www.clearme.com
  featured: false
- title: VS Code Rocks
  main_url: https://vscode.rocks
  url: https://vscode.rocks
  source_url: https://github.com/lannonbr/vscode-rocks
  featured: false
  description: >
    VS Code Rocks is a place for weekly news on the newest features and updates to Visual Studio Code as well as trending extensions and neat tricks to continually improve your VS Code skills.
  categories:
    - Open Source
    - Blog
    - Web Development
  built_by: Benjamin Lannon
  built_by_url: https://github.com/lannonbr
- title: Particle
  main_url: https://www.particle.io
  url: https://www.particle.io
  featured: false
  description: Particle is a fully-integrated IoT platform that offers everything you need to deploy an IoT product.
  categories:
    - Marketing
- title: freeCodeCamp curriculum
  main_url: https://learn.freecodecamp.org
  url: https://learn.freecodecamp.org
  featured: false
  description: Learn to code with free online courses, programming projects, and interview preparation for developer jobs.
  categories:
    - Web Development
    - Learning
- title: Tandem
  main_url: https://www.tandem.co.uk
  url: https://www.tandem.co.uk
  description: >
    We're on a mission to free you of money misery. Our app, card and savings account are designed to help you spend less time worrying about money and more time enjoying life.
  categories:
    - Finance
    - App
  built_by: Tandem
  built_by_url: https://github.com/tandembank
  featured: false
- title: Monbanquet.fr
  main_url: https://monbanquet.fr
  url: https://monbanquet.fr
  description: >
    Give your corporate events the food and quality it deserves, thanks to the know-how of the best local artisans.
  categories:
    - E-commerce
    - Food
    - Event
  built_by: Monbanquet.fr
  built_by_url: https://github.com/monbanquet
  featured: false
- title: The Leaky Cauldron Blog
  url: https://theleakycauldronblog.com
  main_url: https://theleakycauldronblog.com
  source_url: https://github.com/v4iv/theleakycauldronblog
  description: >
    A Brew of Awesomeness with a Pinch of Magic...
  categories:
    - Blog
  built_by: Vaibhav Sharma
  built_by_url: https://github.com/v4iv
  featured: false
- title: Wild Drop Surf Camp
  main_url: https://wilddropsurfcamp.com
  url: https://wilddropsurfcamp.com
  description: >
    Welcome to Portugal's best kept secret and be amazed with our nature. Here you can explore, surf, taste the world's best gastronomy and wine, feel the North Canyon's power with the biggest waves in the world and so many other amazing things. Find us, discover yourself!
  categories:
    - Travel
  built_by: Samuel Fialho
  built_by_url: https://samuelfialho.com
  featured: false
- title: JoinUp HR chatbot
  url: https://www.joinup.io
  main_url: https://www.joinup.io
  description: Custom HR chatbot for better candidate experience
  categories:
    - App
    - Technology
  featured: false
- title: JDCastro Web Design & Development
  main_url: https://jacobdcastro.com
  url: https://jacobdcastro.com
  source_url: https://github.com/jacobdcastro/personal-site
  featured: false
  description: >
    A small business site for freelance web designer and developer Jacob D. Castro. Includes professional blog, contact forms, and soon-to-come portfolio of sites for clients. Need a new website or an extra developer to share the workload? Feel free to check out the website!
  categories:
    - Blog
    - Portfolio
    - Business
    - Freelance
  built_by: Jacob D. Castro
  built_by_url: https://twitter.com/jacobdcastro
- title: Gatsby Tutorials
  main_url: https://www.gatsbytutorials.com
  url: https://www.gatsbytutorials.com
  source_url: https://github.com/ooloth/gatsby-tutorials
  featured: false
  description: >
    Gatsby Tutorials is a community-updated list of video, audio and written tutorials to help you learn GatsbyJS.
  categories:
    - Web Development
    - Education
    - Open Source
  built_by: Michael Uloth
  built_by_url: https://www.michaeluloth.com
- title: Grooovinger
  url: https://www.grooovinger.com
  main_url: https://www.grooovinger.com
  description: >
    Martin Grubinger, a web developer from Austria
  categories:
    - Portfolio
    - Web Development
  built_by: Martin Grubinger
  built_by_url: https://www.grooovinger.com
  featured: false
- title: LXDX - the Crypto Derivatives Exchange
  main_url: https://www.lxdx.co/
  url: https://www.lxdx.co/
  description: >
    LXDX is the world's fastest crypto exchange. Our mission is to bring innovative financial products to retail crypto investors, providing access to the same speed and scalability that institutional investors already depend on us to deliver each and every day.
  categories:
    - Marketing
    - Finance
  built_by: Corey Ward
  built_by_url: http://www.coreyward.me/
  featured: false
- title: Kyle McDonald
  url: https://kylemcd.com
  main_url: https://kylemcd.com
  source_url: https://github.com/kylemcd/personal-site-react
  description: >
    Personal site + blog for Kyle McDonald
  categories:
    - Blog
  built_by: Kyle McDonald
  built_by_url: https://kylemcd.com
  featured: false
- title: VSCode Power User Course
  main_url: https://VSCode.pro
  url: https://VSCode.pro
  description: >
    After 10 years with Sublime, I switched to VSCode. Love it. Spent 1000+ hours building a premium video course to help you switch today. 200+ power user tips & tricks turn you into a VSCode.pro
  categories:
    - Education
    - Learning
    - E-commerce
    - Marketing
    - Technology
    - Web Development
  built_by: Ahmad Awais
  built_by_url: https://twitter.com/MrAhmadAwais/
  featured: false
- title: Thijs Koerselman Portfolio
  main_url: https://www.vauxlab.com
  url: https://www.vauxlab.com
  featured: false
  description: >
    Portfolio of Thijs Koerselman. A freelance software engineer, full-stack web developer and sound designer.
  categories:
    - Portfolio
    - Business
    - Freelance
    - Technology
    - Web Development
    - Music
- title: Ad Hoc Homework
  main_url: https://homework.adhoc.team
  url: https://homework.adhoc.team
  description: >
    Ad Hoc builds government digital services that are fast, efficient, and usable by everyone. Ad Hoc Homework is a collection of coding and design challenges for candidates applying to our open positions.
  categories:
    - Web Development
    - Government
    - Healthcare
    - Programming
  built_by_url: https://adhoc.team
  featured: false
- title: Birra Napoli
  main_url: http://www.birranapoli.it
  url: http://www.birranapoli.it
  built_by: Ribrain
  built_by_url: https://www.ribrainstudio.com
  featured: false
  description: >
    Birra Napoli official site
  categories:
    - Landing Page
    - Business
    - Food
- title: Satispay
  url: https://www.satispay.com
  main_url: https://www.satispay.com
  categories:
    - Business
    - Finance
    - Technology
  built_by: Satispay
  built_by_url: https://www.satispay.com
  featured: false
- title: The Movie Database - Gatsby
  url: https://tmdb.lekoarts.de
  main_url: https://tmdb.lekoarts.de
  source_url: https://github.com/LekoArts/gatsby-source-tmdb-example
  categories:
    - Open Source
    - Entertainment
    - Gallery
  featured: false
  built_by: LekoArts
  built_by_url: https://github.com/LekoArts
  description: >
    Source from The Movie Database (TMDb) API (v3) in Gatsby. This example is built with react-spring, React hooks and react-tabs and showcases the gatsby-source-tmdb plugin. It also has some client-only paths and uses gatsby-image.
- title: LANDR - Creative Tools for Musicians
  url: https://www.landr.com/
  main_url: https://www.landr.com/en/
  categories:
    - Music
    - Technology
    - Business
    - Entrepreneurship
    - Freelance
    - Marketing
    - Media
  featured: false
  built_by: LANDR
  built_by_url: https://twitter.com/landr_music
  description: >
    Marketing website built for LANDR. LANDR is a web application that provides tools for musicians to master their music (using artificial intelligence), collaborate with other musicians, and distribute their music to multiple platforms.
- title: ClinicJS
  url: https://clinicjs.org/
  main_url: https://clinicjs.org/
  categories:
    - Technology
    - Documentation
  featured: false
  built_by: NearForm
  built_by_url: https://www.nearform.com/
  description: >
    Tools to help diagnose and pinpoint Node.js performance issues.
- title: KOBIT
  main_url: https://kobit.in
  url: https://kobit.in
  description: Automated Google Analytics Report with everything you need and more
  featured: false
  categories:
    - Marketing
    - Blog
  built_by: mottox2
  built_by_url: https://mottox2.com
- title: Aleksander Hansson
  main_url: https://ahansson.com
  url: https://ahansson.com
  featured: false
  description: >
    Portfolio website for Aleksander Hansson
  categories:
    - Portfolio
    - Business
    - Freelance
    - Technology
    - Web Development
    - Consulting
  built_by: Aleksander Hansson
  built_by_url: https://www.linkedin.com/in/aleksanderhansson/
- title: Surfing Nosara
  main_url: https://www.surfingnosara.com
  url: https://www.surfingnosara.com
  description: Real estate, vacation, and surf report hub for Nosara, Costa Rica
  featured: false
  categories:
    - Business
    - Blog
    - Gallery
    - Marketing
  built_by: Desarol
  built_by_url: https://www.desarol.com
- title: Crispin Porter Bogusky
  url: https://cpbgroup.com/
  main_url: https://cpbgroup.com/
  description: >
    We solve the world’s toughest communications problems with the most quantifiably potent creative assets.
  categories:
    - Agency
    - Design
    - Marketing
  built_by: Crispin Porter Bogusky
  built_by_url: https://cpbgroup.com/
  featured: false
- title: graphene-python
  url: https://graphene-python.org
  main_url: https://graphene-python.org
  description: Graphene is a collaboratively funded project.Graphene-Python is a library for building GraphQL APIs in Python easily.
  categories:
    - Library
    - API
    - Documentation
  featured: false
- title: Engel & Völkers Ibiza Holiday Rentals
  main_url: https://www.ev-ibiza.com/
  url: https://www.ev-ibiza.com/
  featured: false
  built_by: Ventura Digitalagentur
  description: >
    Engel & Völkers, one of the most successful real estate agencies in the world, offers luxury holiday villas to rent in Ibiza.
  categories:
    - Travel
- title: Sylvain Hamann's personal website
  url: https://shamann.fr
  main_url: https://shamann.fr
  source_url: https://github.com/sylvhama/shamann-gatsby/
  description: >
    Sylvain Hamann, web developer from France
  categories:
    - Portfolio
    - Web Development
  built_by: Sylvain Hamann
  built_by_url: https://twitter.com/sylvhama
  featured: false
- title: Luca Crea's portfolio
  main_url: https://lcrea.github.io
  url: https://lcrea.github.io
  description: >
    Portfolio and personal website of Luca Crea, an Italian software engineer.
  categories:
    - Portfolio
  built_by: Luca Crea
  built_by_url: https://github.com/lcrea
  featured: false
- title: Escalade Sports
  main_url: https://www.escaladesports.com/
  url: https://www.escaladesports.com/
  categories:
    - E-commerce
    - Sports
  built_by: Escalade Sports
  built_by_url: https://www.escaladesports.com/
  featured: false
- title: Exposify
  main_url: https://www.exposify.de/
  url: https://www.exposify.de/
  description: >
    This is our German website built with Gatsby 2.0, Emotion and styled-system.
    Exposify is a proptech startup and builds technology for real estate businesses.
    We provide our customers with an elegant agent software in combination
    with beautifully designed and fast websites.
  categories:
    - Web Development
    - Real Estate
    - Agency
    - Marketing
  built_by: Exposify
  built_by_url: https://www.exposify.de/
  featured: false
- title: Steak Point
  main_url: https://www.steakpoint.at/
  url: https://www.steakpoint.at/
  description: >
    Steak Restaurant in Vienna, Austria (Wien, Österreich).
  categories:
    - Food
  built_by: Peter Kroyer
  built_by_url: https://www.peterkroyer.at/
  featured: false
- title: Takumon blog
  main_url: https://takumon.com
  url: https://takumon.com
  source_url: https://github.com/Takumon/blog
  description: Java Engineer's tech blog.
  featured: false
  categories:
    - Blog
  built_by: Takumon
  built_by_url: https://twitter.com/inouetakumon
- title: DayThirty
  main_url: https://daythirty.com
  url: https://daythirty.com
  description: DayThirty - ideas for the new year.
  featured: false
  categories:
    - Marketing
  built_by: Jack Oliver
  built_by_url: https://twitter.com/mrjackolai
- title: TheAgencyProject
  main_url: https://theagencyproject.co
  url: https://theagencyproject.co
  description: Agency model, without agency overhead.
  categories:
    - Agency
  built_by: JV-LA
  built_by_url: https://jv-la.com
- title: Karen Hou's portfolio
  main_url: https://www.karenhou.com/
  url: https://www.karenhou.com/
  categories:
    - Portfolio
  built_by: Karen H. Developer
  built_by_url: https://github.com/karenhou
  featured: false
- title: Jean Luc Ponty
  main_url: https://ponty.com
  url: https://ponty.com
  description: Official site for Jean Luc Ponty, French virtuoso violinist and jazz composer.
  featured: false
  categories:
    - Music
    - Entertainment
  built_by: Othermachines
  built_by_url: https://othermachines.com
- title: Rosewood Family Advisors
  main_url: https://www.rfallp.com/
  url: https://www.rfallp.com/
  description: Rosewood Family Advisors LLP (Palo Alto) provides a diverse range of family office services customized for ultra high net worth individuals.
  featured: false
  categories:
    - Finance
    - Business
  built_by: Othermachines
  built_by_url: https://othermachines.com
- title: Standing By Company
  main_url: https://standingby.company
  url: https://standingby.company
  description: A brand experience design company led by Scott Mackenzie and Trent Barton.
  featured: false
  categories:
    - Design
    - Web Development
  built_by: Standing By Company
  built_by_url: https://standingby.company
- title: Ashley Thouret
  main_url: https://www.ashleythouret.com
  url: https://www.ashleythouret.com
  description: Official website of Canadian soprano Ashley Thouret. Site designed by Stephen Bell.
  categories:
    - Portfolio
    - Music
  built_by: Michael Uloth
  built_by_url: https://www.michaeluloth.com
  featured: false
- title: The AZOOR Society
  main_url: https://www.azoorsociety.org
  url: https://www.azoorsociety.org
  description: The AZOOR Society is a UK-based charity committed to promoting awareness of Acute Zonal Occult Outer Retinopathy and assisting further research. Site designed by Stephen Bell.
  categories:
    - Community
    - Nonprofit
  built_by: Michael Uloth
  built_by_url: https://www.michaeluloth.com
  featured: false
- title: Gábor Fűzy pianist
  main_url: https://pianobar.hu
  url: https://pianobar.hu
  description: Gábor Fűzy pianist's official website built with Gatsby v2.
  categories:
    - Music
  built_by: Zoltán Bedi
  built_by_url: https://github.com/B3zo0
  featured: false
- title: Logicwind
  main_url: https://logicwind.com
  url: https://logicwind.com
  description: Website of Logicwind - JavaScript experts, Technology development agency & consulting.
  featured: false
  categories:
    - Portfolio
    - Agency
    - Web Development
    - Consulting
  built_by: Logicwind
  built_by_url: https://www.logicwind.com
- title: ContactBook.app
  main_url: https://contactbook.app
  url: https://contactbook.app
  description: Seamlessly share Contacts with G Suite team members
  featured: false
  categories:
    - Landing Page
    - Blog
  built_by: Logicwind
  built_by_url: https://www.logicwind.com
- title: Waterscapes
  main_url: https://waterscap.es
  url: https://waterscap.es/lake-monteynard/
  source_url: https://github.com/gaelbillon/Waterscapes-Gatsby-site
  description: Waterscap.es is a directory of bodies of water (creeks, ponds, waterfalls, lakes, etc) with information about each place such as how to get there, hike time, activities and photos and a map displayed with the Mapbox GL SJ npm package. It was developed with the goal of learning Gatsby. This website is based on the gatsby-contentful-starter and uses Contentful as CMS. It is hosted on Netlify. Hooks are setup with Bitbucket and Contentful to trigger a new build upon code or content changes. The data on Waterscap.es is a mix of original content and informations from the internets gathered and put together.
  categories:
    - Directory
    - Photography
    - Travel
  built_by: Gaël Billon
  built_by_url: https://gaelbillon.com
  featured: false
- title: Packrs
  url: https://www.packrs.co/
  main_url: https://www.packrs.co/
  description: >
    Packrs is a local delivery platform, one spot for all your daily requirements. On a single tap get everything you need at your doorstep.
  categories:
    - Marketing
    - Landing Page
    - Entrepreneurship
  built_by: Vipin Kumar Rawat
  built_by_url: https://github.com/aesthytik
  featured: false
- title: HyakuninIsshu
  main_url: https://hyakuninanki.net
  url: https://hyakuninanki.net
  source_url: https://github.com/rei-m/web_hyakuninisshu
  description: >
    HyakuninIsshu is a traditional Japanese card game.
  categories:
    - Education
    - Gallery
    - Entertainment
  built_by: Rei Matsushita
  built_by_url: https://github.com/rei-m/
  featured: false
- title: WQU Partners
  main_url: https://partners.wqu.org/
  url: https://partners.wqu.org/
  featured: false
  categories:
    - Marketing
    - Education
    - Landing Page
  built_by: Corey Ward
  built_by_url: http://www.coreyward.me/
- title: Federico Giacone
  url: https://federico.giac.one/
  main_url: https://federico.giac.one
  source_url: https://github.com/leopuleo/federico.giac.one
  description: >
    Digital portfolio for Italian Architect Federico Giacone.
  categories:
    - Portfolio
    - Gallery
  built_by: Leonardo Giacone
  built_by_url: https://github.com/leopuleo
  featured: false
- title: Station
  url: https://getstation.com/
  main_url: https://getstation.com/
  description: Station is the first smart browser for busy people. A single place for all of your web applications.
  categories:
    - Technology
    - Web Development
    - Productivity
  featured: false
- title: Vyron Vasileiadis
  url: https://fedonman.com/
  main_url: https://fedonman.com
  source_url: https://github.com/fedonman/fedonman-website
  description: Personal space of Vyron Vasileiadis aka fedonman, a Web & IoT Developer, Educator and Entrepreneur based in Athens, Greece.
  categories:
    - Portfolio
    - Technology
    - Web Development
    - Education
  built_by: Vyron Vasileiadis
  built_by_url: https://github.com/fedonman
- title: Fabien Champigny
  url: https://www.champigny.name/
  main_url: https://www.champigny.name/
  built_by_url: https://www.champigny.name/
  description: Fabien Champigny's personal blog. Entrepreneur, hacker and loves street photo.
  categories:
    - Blog
    - Gallery
    - Photography
    - Productivity
    - Entrepreneurship
  featured: false
- title: Alex Xie - Portfolio
  url: https://alexieyizhe.me/
  main_url: https://alexieyizhe.me/
  source_url: https://github.com/alexieyizhe/alexieyizhe.github.io
  description: >
    Personal website of Alex Yizhe Xie, a University of Waterloo Computer Science student and coding enthusiast.
  categories:
    - Blog
    - Portfolio
    - Web Development
  featured: false
- title: Dale Blackburn - Portfolio
  url: https://dakebl.co.uk/
  main_url: https://dakebl.co.uk/
  description: >
    Dale Blackburn's personal website and blog.
  categories:
    - Blog
    - Portfolio
    - Web Development
  featured: false
- title: Portfolio of Anthony Wiktor
  url: https://www.anthonydesigner.com/
  main_url: https://www.anthonydesigner.com/
  description: >
    Anthony Wiktor is a Webby Award-Winning Creative Director and Digital Designer twice named Hot 100 by WebDesigner Magazine. Anthony has over a decade of award-winning experience in design and has worked on projects across a diverse set of industries — from entertainment to consumer products to hospitality to technology. Anthony is a frequent lecturer at USC’s Annenberg School for Communication & Journalism and serves on the board of AIGA Los Angeles.
  categories:
    - Portfolio
    - Marketing
  built_by: Maciej Leszczyński
  built_by_url: https://twitter.com/_maciej
  featured: false
- title: Frame.io Workflow Guide
  main_url: https://workflow.frame.io
  url: https://workflow.frame.io
  description: >
    The web’s most comprehensive post-production resource, written by pro filmmakers, for pro filmmakers. Always expanding, always free.
  categories:
    - Education
  built_by: Frame.io
  built_by_url: https://frame.io
  featured: false
- title: MarcySutton.com
  main_url: https://marcysutton.com
  url: https://marcysutton.com
  description: >
    The personal website of web developer and accessibility advocate Marcy Sutton.
  categories:
    - Blog
    - Accessibility
    - Video
    - Photography
  built_by: Marcy Sutton
  built_by_url: https://marcysutton.com
  featured: true
- title: WPGraphQL Docs
  main_url: https://docs.wpgraphql.com
  url: https://docs.wpgraphql.com
  description: >
    Documentation for WPGraphQL, a free open-source WordPress plugin that provides an extendable GraphQL schema and API for any WordPress site.
  categories:
    - API
    - Documentation
    - Technology
    - Web Development
    - WordPress
  built_by: WPGraphQL
  built_by_url: https://wpgraphql.com
  featured: false
- title: Shine Lawyers
  main_url: https://www.shine.com.au
  url: https://www.shine.com.au
  description: >
    Shine Lawyers is an Australian legal services website built with Gatsby v2, Elasticsearch, Isso, and Geolocation services.
  categories:
    - Business
    - Blog
- title: Parallel Polis Kosice
  url: https://www.paralelnapoliskosice.sk/
  main_url: https://www.paralelnapoliskosice.sk/
  source_url: https://github.com/ParalelnaPolisKE/paralelnapoliskosice.sk
  description: >
    Parallel Polis is a collective of people who want to live in a more opened world. We look for possibilities and technologies (Bitcoin, the blockchain, reputation systems and decentralized technologies in general) that open new ways, make processes easier and remove unnecessary barriers. We want to create an environment that aims at education, discovering and creating better systems for everybody who is interested in freedom and independence.
  categories:
    - Blog
    - Education
    - Technology
  built_by: Roman Vesely
  built_by_url: https://romanvesely.
  featured: false
- title: Unda Solutions
  url: https://unda.com.au
  main_url: https://unda.com.au
  description: >
    A custom web application development company in Perth, WA
  categories:
    - Business
    - Freelance
    - Web Development
    - Technology
  featured: false
- title: BIGBrave
  main_url: https://bigbrave.digital
  url: https://bigbrave.digital
  description: >
    BIGBrave is a strategic design firm. We partner with our clients, big and small, to design & create human-centered brands, products, services and systems that are simple, beautiful and easy to use.
  categories:
    - Agency
    - Web Development
    - Marketing
    - Technology
    - WordPress
  built_by: Francois Brill | BIGBrave
  built_by_url: https://bigbrave.digital
  featured: false
- title: 5th Avenue Properties
  main_url: https://5thavenue.co.za
  url: https://5thavenue.co.za
  description: >
    5th Avenue Properties specializes in the leasing and sales of office space and industrial property. BIGBrave built the website in Gatsby with data from an API server (CRM) for all the property and consultant data, and WordPress for all the website content data and case studies. All forms on the website was also directly integrated into the CRM system to ensure no leads are lost. People cannot stop commenting on the speed of the site and the property search.
  categories:
    - Technology
    - WordPress
    - API
  built_by: Russel Povey and Francois Brill | BIGBrave
  built_by_url: https://bigbrave.digital
  featured: false
- title: Intsha Consulting
  main_url: https://intsha.co.za
  url: https://intsha.co.za
  description: >
    Intsha is a bespoke Human Resources consultancy firm offering expert Recruitment and Talent Management services in today's competitive marketplace. BIGBrave helped Intsha design and develop a bespoke online presense helping them stand out from the crowd.
  categories:
    - Consulting
    - Marketing
    - WordPress
  built_by: Evan Janovsky | BIGBrave
  built_by_url: https://bigbrave.digital
  featured: false
- title: MHW Law
  main_url: https://mhwlaw.ca
  url: https://mhwlaw.ca
  description: >
    MHW is a full service law firm that has offered legal representation and advice to clients locally and throughout British Columbia since 1984. BIGBrave helped MHW bring their website into the 21st century by offering the best and latest Gatsby site to help them stand our from the crowd.
  categories:
    - Law
    - Marketing
    - WordPress
  built_by: Evan Janovsky and Francois Brill | BIGBrave
  built_by_url: https://bigbrave.digital
  featured: false
- title: KegTracker
  main_url: https://www.kegtracker.co.za
  url: https://www.kegtracker.co.za
  description: >
    Keg Tracker is part of the Beverage Insights family and its sole aim is to provide you with the right data about your kegs to make better decisions. In today’s business landscape having the right information at your finger tips is crucial to the agility of your business.
  categories:
    - Food
    - Business
    - Technology
  built_by: Francois Brill | BIGBrave
  built_by_url: https://bigbrave.digital
  featured: false
- title: Mike Nichols
  url: https://www.mikenichols.me
  main_url: https://www.mikenichols.me
  description: >
    Portfolio site of Mike Nichols, a UX designer and product development lead.
  categories:
    - Portfolio
    - Technology
    - Web Development
  built_by: Mike Nichols
  featured: false
- title: Steve Haid
  url: https://www.stevehaid.com
  main_url: https://www.stevehaid.com
  description: >
    Steve Haid is a real estate agent and Professional Financial Planner (PFP) who has been helping clients achieve their investment goals since 2006. Site designed by Stephen Bell.
  categories:
    - Marketing
    - Real Estate
  built_by: Michael Uloth
  built_by_url: https://www.michaeluloth.com
- title: Incremental - Loyalty, Rewards and Incentive Programs
  main_url: https://www.incremental.com.au
  url: https://www.incremental.com.au
  description: >
    Sydney-based digital agency specialising in loyalty, rewards and incentive programs. WordPress backend; Cloudinary, YouTube and Hubspot form integration; query data displayed as animated SVG graphs; video background in the header.
  categories:
    - Agency
    - Portfolio
    - WordPress
  built_by: Incremental
  built_by_url: https://www.incremental.com.au
  featured: false
- title: Technica11y
  main_url: https://www.technica11y.org
  url: https://www.technica11y.org
  description: >
    Discussing challenges in technical accessibility.
  categories:
    - Accessibility
    - Education
    - Video
  built_by: Tenon.io
  built_by_url: https://tenon.io
  featured: false
- title: Matthew Secrist
  main_url: https://www.matthewsecrist.net
  url: https://www.matthewsecrist.net
  source_url: https://github.com/matthewsecrist/v3
  description: >
    Matthew Secrist's personal portfolio using Gatsby, Prismic and Styled-Components.
  categories:
    - Portfolio
    - Technology
    - Web Development
  built_by: Matthew Secrist
  built_by_url: https://www.matthewsecrist.net
  featured: false
- title: Node.js Dev
  main_url: https://nodejs.dev
  url: https://nodejs.dev
  source_url: https://github.com/nodejs/nodejs.dev
  description: >
    Node.js Foundation Website.
  categories:
    - Documentation
    - Web Development
  built_by: Node.js Website Redesign Working Group
  built_by_url: https://github.com/nodejs/website-redesign
  featured: false
- title: Sheffielders
  main_url: https://sheffielders.org
  url: https://sheffielders.org
  source_url: https://github.com/davemullenjnr/sheffielders
  description: >
    A collective of businesses, creatives, and projects based in Sheffield, UK.
  categories:
    - Directory
  built_by: Dave Mullen Jnr
  built_by_url: https://davemullenjnr.co.uk
  featured: false
- title: Stealth Labs
  url: https://stealthlabs.io
  main_url: https://stealthlabs.io
  description: >
    We design and develop for the web, mobile and desktop
  categories:
    - Portfolio
    - Web Development
  built_by: Edvins Antonovs
  built_by_url: https://edvins.io
  featured: false
- title: Constanzia Yurashko
  main_url: https://www.constanziayurashko.com
  url: https://www.constanziayurashko.com
  description: >
    Exclusive women's ready-to-wear fashion by designer Constanzia Yurashko.
  categories:
    - Portfolio
  built_by: Maxim Andries
  featured: false
- title: Algolia
  url: https://algolia.com
  main_url: https://algolia.com
  description: >
    Algolia helps businesses across industries quickly create relevant, scalable, and lightning fast search and discovery experiences.
  categories:
    - Web Development
    - Technology
    - Open Source
    - Featured
  built_by: Algolia
  featured: true
- title: GVD Renovations
  url: https://www.gvdrenovationsinc.com/
  main_url: https://www.gvdrenovationsinc.com/
  description: >
    GVD Renovations is a home improvement contractor with a well known reputation as a professional, quality contractor in California.
  categories:
    - Business
  built_by: David Krasniy
  built_by_url: http://dkrasniy.com
  featured: false
- title: Styled System
  url: https://styled-system.com/
  main_url: https://styled-system.com/
  source_url: https://github.com/styled-system/styled-system/tree/master/docs
  description: >
    Style props for rapid UI development.
  categories:
    - Design System
  built_by: Brent Jackson
  built_by_url: https://jxnblk.com/
- title: Timehacker
  url: https://timehacker.app
  main_url: https://timehacker.app
  description: >
    Procrastination killer, automatic time tracking app to skyrocket your productivity
  categories:
    - Productivity
    - App
    - Technology
    - Marketing
    - Landing Page
  built_by: timehackers
  featured: false
- title: Little & Big
  main_url: https://www.littleandbig.com.au/
  url: https://www.littleandbig.com.au/
  description: >
    Little & Big exists with the aim to create Websites, Apps, E-commerce stores
    that are consistently unique and thoughtfully crafted, every time.
  categories:
    - Agency
    - Design
    - Web Development
    - Portfolio
  built_by: Little & Big
  built_by_url: https://www.littleandbig.com.au/
  featured: false
- title: Cat Knows
  main_url: https://catnose99.com/
  url: https://catnose99.com/
  description: >
    Personal blog built with Gatsby v2.
  categories:
    - Blog
    - Web Development
  built_by: CatNose
  built_by_url: https://twitter.com/catnose99
  featured: false
- title: just some dev
  url: https://www.iamdeveloper.com
  main_url: https://www.iamdeveloper.com
  source_url: https://github.com/nickytonline/www.iamdeveloper.com
  description: >
    Just some software developer writing things ✏️
  categories:
    - Blog
  built_by: Nick Taylor
  built_by_url: https://www.iamdeveloper.com
  featured: false
- title: Keziah Moselle Blog
  url: https://blog.keziahmoselle.fr/
  main_url: https://blog.keziahmoselle.fr/
  source_url: https://github.com/KeziahMoselle/blog.keziahmoselle.fr
  description: >
    ✍️ A place to share my thoughts.
  categories:
    - Blog
  built_by: Keziah Moselle
  built_by_url: https://keziahmoselle.fr/
- title: xfuture's blog
  url: https://www.xfuture-blog.com/
  main_url: https://www.xfuture-blog.com/
  source_url: https://github.com/xFuture603/xfuture-blog
  description: >
    A blog about Devops, Web development, and my insights as a systems engineer.
  categories:
    - Blog
  built_by: Daniel Uhlmann
  built_by_url: https://www.xfuture-blog.com/
- title: Mayne's Blog
  main_url: https://gine.me/
  url: https://gine.me/page/1
  source_url: https://github.com/mayneyao/gine-blog
  featured: false
  categories:
    - Blog
    - Web Development
- title: Bakedbird
  url: https://bakedbird.com
  main_url: https://bakedbird.com
  description: >
    Eleftherios Psitopoulos - A frontend developer from Greece ☕
  categories:
    - Portfolio
    - Blog
  built_by: Eleftherios Psitopoulos
  built_by_url: https://bakedbird.com
- title: Aravind Balla
  url: https://aravindballa.com
  main_url: https://aravindballa.com
  source_url: https://github.com/aravindballa/website2017
  description: >
    Personal portfolio of Aravind Balla
  categories:
    - Portfolio
    - Blog
    - Web Development
  built_by: Aravind Balla
  built_by_url: https://aravindballa.com
- title: Kaleb McKelvey
  url: https://kalebmckelvey.com
  main_url: https://kalebmckelvey.com
  source_url: https://github.com/avatar-kaleb/kalebmckelvey-site
  description: >
    Personal portfolio of Kaleb McKelvey!
  categories:
    - Blog
    - Portfolio
  built_by: Kaleb McKelvey
  built_by_url: https://kalebmckelvey.com
  featured: false
- title: Michal Czaplinski
  url: https://czaplinski.io
  main_url: https://czaplinski.io
  source_url: https://github.com/michalczaplinski/michalczaplinski.github.io
  description: >
    Michal Czaplinski is a full-stack developer 🚀
  categories:
    - Portfolio
    - Web Development
  built_by: Michal Czaplinski mmczaplinski@gmail.com
  built_by_url: https://czaplinski.io
  featured: false
- title: Interactive Investor (ii)
  url: https://www.ii.co.uk
  main_url: https://www.ii.co.uk
  description: >
    Hybrid (static/dynamic) Gatsby web app for ii's free research, news and analysis, discussion and product marketing site.
  categories:
    - Business
    - Finance
    - Technology
  built_by: Interactive Investor (ii)
  built_by_url: https://www.ii.co.uk
  featured: false
- title: Weingut Goeschl
  url: https://www.weingut-goeschl.at/
  main_url: https://www.weingut-goeschl.at/
  description: >
    Weingut Goeschl is a family winery located in Gols, Burgenland in Austria (Österreich)
  categories:
    - E-commerce
    - Business
  built_by: Peter Kroyer
  built_by_url: https://www.peterkroyer.at/
  featured: false
- title: Hash Tech Guru
  url: https://hashtech.guru
  main_url: https://hashtech.guru
  description: >
    Software Development Training School and Tech Blog
  categories:
    - Blog
    - Education
  built_by: Htet Wai Yan Soe
  built_by_url: https://github.com/johnreginald
- title: AquaGruppen Vattenfilter
  url: https://aquagruppen.se
  main_url: https://aquagruppen.se/
  description: >
    Water filter and water treatment products in Sweden
  categories:
    - Business
    - Technology
  built_by: Johan Eliasson
  built_by_url: https://github.com/elitan
  featured: false
- title: Josef Aidt
  url: https://josefaidt.dev
  main_url: https://josefaidt.dev
  source_url: https://github.com/josefaidt/josefaidt.github.io
  description: >
    Personal website, blog, portfolio for Josef Aidt
  categories:
    - Portfolio
    - Blog
    - Web Development
  built_by: Josef Aidt
  built_by_url: https://twitter.com/garlicbred
- title: How To egghead
  main_url: https://howtoegghead.com/
  url: https://howtoegghead.com/
  source_url: https://github.com/eggheadio/how-to-egghead
  featured: false
  built_by: egghead.io
  built_by_url: https://egghead.io
  description: >
    How to become an egghead instructor or reviewer
  categories:
    - Documentation
    - Education
- title: Sherpalo Ventures
  main_url: https://www.sherpalo.com/
  url: https://www.sherpalo.com/
  featured: false
  categories:
    - Finance
    - Business
    - Technology
  built_by: Othermachines
  built_by_url: https://othermachines.com
- title: WrapCode
  url: https://www.wrapcode.com
  main_url: https://www.wrapcode.com
  description: >
    A full stack blog on Microsoft Azure, JavaScript, DevOps, AI and Bots.
  categories:
    - Blog
    - Technology
    - Web Development
  built_by: Rahul P
  built_by_url: https://twitter.com/_rahulpp
  featured: false
- title: Kirankumar Ambati's Portfolio
  url: https://www.kirankumarambati.me
  main_url: https://www.kirankumarambati.me
  description: >
    Personal website, blog, portfolio of Kirankumar Ambati
  categories:
    - Blog
    - Portfolio
    - Web Development
  built_by: Kirankumar Ambati
  built_by_url: https://github.com/kirankumarambati
  featured: false
- title: Rou Hun Fan's portfolio
  main_url: https://flowen.me
  url: https://flowen.me
  description: >
    Portfolio of creative developer Rou Hun Fan. Built with Gatsby v2 &amp; Greensock drawSVG.
  categories:
    - Portfolio
  built_by: Rou Hun Fan Developer
  built_by_url: https://flowen.me
  featured: false
- title: chadly.net
  url: https://www.chadly.net
  main_url: https://www.chadly.net
  source_url: https://github.com/chadly/chadly.net
  description: >
    Personal tech blog by Chad Lee.
  categories:
    - Blog
    - Technology
    - Web Development
  built_by: Chad Lee
  built_by_url: https://github.com/chadly
  featured: false
- title: CivicSource
  url: https://www.civicsource.com
  main_url: https://www.civicsource.com
  description: >
    Online auction site to purchase tax-distressed properties from local taxing authorities.
  categories:
    - Real Estate
    - Government
  featured: false
- title: SpotYou
  main_url: https://spotyou.joshglazer.com
  url: https://spotyou.joshglazer.com
  source_url: https://github.com/joshglazer/spotyou
  description: >
    SpotYou allows you to watch your favorite music videos on Youtube based on your Spotify Preferences
  categories:
    - Entertainment
    - Music
  built_by: Josh Glazer
  built_by_url: https://linkedin.com/in/joshglazer/
  featured: false
- title: Hesam Kaveh's blog
  description: >
    A blog with great seo that using gatsby-source-wordpress to fetch posts from backend
  main_url: https://hesamkaveh.com/
  url: https://hesamkaveh.com/
  source_url: https://github.com/hesamkaveh/sansi
  featured: false
  categories:
    - Blog
    - WordPress
- title: Oliver Gomes Portfolio
  main_url: https://oliver-gomes.github.io/v4/
  url: https://oliver-gomes.github.io/v4/
  description: >
    As an artist and a web designer/developer, I wanted to find a way to present these two portfolios in a way that made sense.  I felt with new found power of speed, Gatsby helped keep my creativity intact with amazing response and versatility. I felt my butter smooth transition felt much better in user perspective and super happy with the power of Gatsby.
  categories:
    - Portfolio
    - Web Development
    - Blog
  built_by: Oliver Gomes
  built_by_url: https://github.com/oliver-gomes
  featured: false
- title: Patrik Szewczyk
  url: https://www.szewczyk.cz/
  main_url: https://www.szewczyk.cz/
  description: >
    Patrik Szewczyk – JavaScript, TypeScript, React, Node.js developer, Redux, Reason
  categories:
    - Portfolio
  built_by: Patrik Szewczyk
  built_by_url: https://linkedin.com/in/thepatriczek/
  featured: false
- title: Jacob Cofman's Blog
  description: >
    Personal blog / portfolio about Jacob Cofman.
  main_url: https://jcofman.de/
  url: https://jcofman.de/
  source_url: https://github.com/JCofman/jc-website
  featured: false
  categories:
    - Blog
    - Portfolio
- title: re-geo
  description: >
    re-geo is react based geo cities style component.
  main_url: https://re-geo.netlify.app/
  url: https://re-geo.netlify.app/
  source_url: https://github.com/sadnessOjisan/re-geo-lp
  categories:
    - Open Source
  built_by: sadnessOjisan
  built_by_url: https://twitter.com/sadnessOjisan
  featured: false
- title: Luis Cestou Portfolio
  description: >
    Portfolio of graphic + interactive designer Luis Cestou.
  main_url: https://luiscestou.com
  url: https://luiscestou.com
  source_url: https://github.com/lcestou/luiscestou.com
  built_by: Luis Cestou contact@luiscestou.com
  built_by_url: https://luiscestou.com
  featured: false
  categories:
    - Portfolio
    - Web Development
- title: Data Hackers
  url: https://datahackers.com.br/
  main_url: https://datahackers.com.br/
  description: >
    Official website for the biggest portuguese-speaking data science community. Makes use of several data sources such as podcasts from Anchor, messages from Slack, newsletters from MailChimp and blog posts from Medium. The unique visual design also had its hurdles and was quite fun to develop!
  categories:
    - Blog
    - Education
    - Podcast
    - Technology
  built_by: Kaordica
  built_by_url: https://kaordica.design
  featured: false
- title: TROMAQ
  url: https://www.tromaq.com/
  main_url: https://www.tromaq.com/
  description: >
    TROMAQ executes earthmoving services and rents heavy machinery for construction work. Even with the lack of good photography, their new site managed to pass a solid and trustworthy feeling to visitors during testing and they're already seeing the improvement in brand awareness, being the sole player with a modern website in their industry.
  categories:
    - Marketing
  built_by: Kaordica
  built_by_url: https://kaordica.design
  featured: false
- title: Novida Consulting
  url: https://www.novidaconsultoria.com.br
  main_url: https://www.novidaconsultoria.com.br
  description: >
    Novida’s goal was to position itself as a solid, exclusive and trustworthy brand for families looking for a safe financial future… We created a narrative and visual design that highlight their exclusivity.
  categories:
    - Marketing
  built_by: Kaordica
  built_by_url: https://kaordica.design
  featured: false
- title: We Are Clarks
  url: https://www.weareclarks.com
  main_url: https://www.weareclarks.com
  source_url: https://github.com/abeaclark/weareclarks
  description: >
    A family travel blog.
  categories:
    - Blog
    - Travel
  built_by: Abe Clark
  built_by_url: https://www.linkedin.com/in/abrahamclark/
  featured: false
- title: Guillaume Briday's Blog
  main_url: https://guillaumebriday.fr/
  url: https://guillaumebriday.fr/
  source_url: https://github.com/guillaumebriday/guillaumebriday.fr
  description: >
    My personal blog built with Gatsby and Tailwind CSS.
  categories:
    - Blog
    - Web Development
    - Technology
  built_by: Guillaume Briday
  built_by_url: https://guillaumebriday.fr/
  featured: false
- title: Jean Regisser's Portfolio
  main_url: https://jeanregisser.com/
  url: https://jeanregisser.com/
  source_url: https://github.com/jeanregisser/jeanregisser.com
  featured: false
  description: >
    Portfolio of software engineer Jean Regisser.
  categories:
    - Portfolio
    - Mobile Development
  built_by: Jean Regisser
  built_by_url: https://jeanregisser.com/
- title: Chase Ohlson
  url: https://chaseohlson.com
  main_url: https://chaseohlson.com
  description: >
    Portfolio of frontend engineer & web developer Chase Ohlson.
  categories:
    - Portfolio
    - Web Development
  built_by: Chase Ohlson
  built_by_url: https://chaseohlson.com
  featured: false
- title: Zach Schnackel
  url: https://zslabs.com
  main_url: https://zslabs.com
  source_url: https://github.com/zslabs/zslabs.com
  description: >
    Portfolio site for UI/Motion Developer, Zach Schnackel.
  categories:
    - Portfolio
    - Web Development
  built_by: Zach Schnackel
  built_by_url: https://zslabs.com
- title: Gremlin
  url: https://www.gremlin.com
  main_url: https://www.gremlin.com
  description: >
    Gremlin's Failure as a Service finds weaknesses in your system before they cause problems.
  categories:
    - Marketing
- title: Headless.page
  main_url: https://headless.page/
  url: https://headless.page/
  description: >
    Headless.page is a directory of e-commerce sites featuring headless architecture, PWA features and / or the latest JavaScript technology.
  categories:
    - Directory
    - E-commerce
  built_by: Subscribe Pro
  built_by_url: https://www.subscribepro.com/
  featured: false
- title: Ouracademy
  main_url: https://our-academy.org/
  url: https://our-academy.org/
  source_url: https://github.com/ouracademy/website
  description: >
    Ouracademy is an organization that promoves the education in software development through blog posts & videos smiley.
  categories:
    - Open Source
    - Blog
    - Education
  built_by: Ouracademy
  built_by_url: https://github.com/ouracademy
  featured: false
- title: Tenon.io
  main_url: https://tenon.io
  url: https://tenon.io
  description: >
    Tenon.io is an accessibility tooling, services and consulting company.
  categories:
    - API
    - Accessibility
    - Business
    - Consulting
    - Technology
  built_by: Tenon.io
  built_by_url: https://tenon.io
  featured: false
- title: Projectival
  url: https://www.projectival.de/
  main_url: https://www.projectival.de/
  description: >
    Freelancer Online Marketing & Web Development in Cologne, Germany
  categories:
    - Freelance
    - Marketing
    - Web Development
    - Blog
    - Consulting
    - SEO
    - Business
  built_by: Sascha Klapetz
  built_by_url: https://www.projectival.de/
  featured: false
- title: Hetzner Online Community
  main_url: https://community.hetzner.com
  url: https://community.hetzner.com
  description: >
    Hetzner Online Community provides a free collection of high-quality tutorials, which are based on free and open source software, on a variety of topics such as development, system administration, and other web technology.
  categories:
    - Web Development
    - Technology
    - Programming
    - Open Source
    - Community
  built_by: Hetzner Online GmbH
  built_by_url: https://www.hetzner.com/
  featured: false
- title: AGYNAMIX
  url: https://www.agynamix.de/
  main_url: https://www.agynamix.de/
  source_url: https://github.com/tuhlmann/agynamix.de
  description: >
    Full Stack Java, Scala, Clojure, TypeScript, React Developer in Thalheim, Germany
  categories:
    - Freelance
    - Web Development
    - Programming
    - Blog
    - Consulting
    - Portfolio
    - Business
  built_by: Torsten Uhlmann
  built_by_url: https://www.agynamix.de/
  featured: false
- title: syracuse.io
  url: https://syracuse.io
  main_url: https://syracuse.io
  source_url: https://github.com/syracuseio/syracuseio/
  description: >
    Landing page for Syracuse NY Software Development Meetup Groups
  categories:
    - Community
  built_by: Benjamin Lannon
  built_by_url: https://lannonbr.com
- title: Render Documentation
  main_url: https://render.com/docs
  url: https://render.com/docs
  description: >
    Render is the easiest place to host your sites and apps. We use Gatsby for everything on https://render.com, including our documentation. The site is deployed on Render as well! We also have a guide to deploying Gatsby apps on Render: https://render.com/docs/deploy-gatsby.
  categories:
    - Web Development
    - Programming
    - Documentation
    - Technology
  built_by: Render Developers
  built_by_url: https://render.com
  featured: false
- title: prima
  url: https://www.prima.co
  main_url: https://www.prima.co
  description: >
    Discover industry-defining wellness content and trusted organic hemp CBD products safely supporting wellness, stress, mood, skin health, and balance.
  categories:
    - Blog
    - E-commerce
    - Education
  built_by: The Couch
  built_by_url: https://thecouch.nyc
- title: Gatsby Guides
  url: https://gatsbyguides.com/
  main_url: https://gatsbyguides.com/
  description: >
    Free tutorial course about using Gatsby with a CMS.
  categories:
    - Education
    - Documentation
    - Web Development
  built_by: Osio Labs
  built_by_url: https://osiolabs.com/
  featured: false
- title: Architude
  url: https://architudedesign.com
  main_url: https://architudedesign.com
  description: >
    筑冶 Architude International Design Consultants
  categories:
    - Design
    - Landing Page
    - Gallery
  built_by: Neo Nie
  built_by_url: https://github.com/nihgwu
  featured: false
- title: Arctica
  url: https://arctica.io
  main_url: https://arctica.io
  description: >
    Arctica specialises in purpose-built websites and progressive web applications with user optimal experiences, tailored to meet the objectives of your business.
  categories:
    - Portfolio
    - Agency
    - Design
    - Web Development
  built_by: Arctica
  built_by_url: https://arctica.io
  featured: false
- title: David Brookes
  url: https://davidbrookes.me
  main_url: https://davidbrookes.me
  description: >
    Specialising in crafting stylish, high performance websites and applications that get results, using the latest cutting edge web development technologies.
  categories:
    - Portfolio
    - Freelance
    - Web Development
  built_by: Arctica
  built_by_url: https://arctica.io
  featured: false
- title: Dennis Morello
  url: https://morello.dev
  main_url: https://morello.dev
  source_url: https://gitlab.com/dennismorello/dev-blog
  description: >
    morello.dev is a development and technology blog written by Dennis Morello.
  categories:
    - Blog
    - Education
    - Web Development
    - Open Source
    - Technology
  built_by: Dennis Morello
  built_by_url: https://twitter.com/dennismorello
  featured: false
- title: BaseTable
  url: https://autodesk.github.io/react-base-table/
  main_url: https://autodesk.github.io/react-base-table/
  source_url: https://github.com/Autodesk/react-base-table
  description: >
    BaseTable is a react table component to display large data set with high performance and flexibility.
  categories:
    - Web Development
    - Documentation
    - Open Source
  built_by: Neo Nie
  built_by_url: https://github.com/nihgwu
  featured: false
- title: herper.io
  url: https://herper.io/
  main_url: https://herper.io/
  description: >
    Portfolio website for Jacob Herper - a Front End Web Developer with a passion for all things digital. I have more than 10 years experience working in web development.
  categories:
    - Portfolio
    - Web Development
    - Freelance
    - Design
    - SEO
  built_by: Jacob Herper
  built_by_url: https://github.com/jakeherp
  source_url: https://github.com/jakeherp/portfolio
  featured: false
- title: Artem Sapegin Photography
  description: >
    Photography portfolio and blog of Artem Sapegin, an award-losing photographer living in Berlin, Germany. Landscapes, cityscapes and dogs.
  main_url: https://morning.photos/
  url: https://morning.photos/
  source_url: https://github.com/sapegin/morning.photos
  categories:
    - Portfolio
    - Photography
  built_by: Artem Sapegin
  built_by_url: https://github.com/sapegin
- title: Pattyrn
  main_url: https://pattyrn.com
  url: https://pattyrn.com
  description: >
    Pattyrn uses advanced machine learning AI to analyze the platform’s your teams use, making it easy to solve performance problems, reduce bottlenecks, and monitor culture health to optimize your ROI and help boost performance without causing burn out.
  categories:
    - Marketing
    - Technology
  built_by: Pattyrn
  built_by_url: https://twitter.com/Pattyrn4
  featured: false
- title: Intranet Italia Day
  main_url: https://www.intranetitaliaday.it/en
  url: https://www.intranetitaliaday.it/en
  description: >
    The Italian event dedicated to the digital workplace that focuses on planning, governance and company intranet management
  categories:
    - Event
    - Conference
  built_by: Ariadne Digital
  built_by_url: https://www.ariadnedigital.it
  featured: false
- title: Textually Stylo
  main_url: https://www.textually.net
  url: https://www.textually.net
  description: >
    Stylo Markdown writing App marketing/documentation website by Textually Inc.
  categories:
    - Marketing
    - Technology
    - Blog
    - Documentation
  built_by: Sébastien Hamel
  built_by_url: https://www.textually.net
  featured: false
- title: OneDeck
  main_url: https://www.onedeck.co
  url: https://www.onedeck.co
  description: >
    OneDeck is a simple yet powerful tool for creating and sharing your one-page investment summary in under 10 minutes.
  categories:
    - Finance
    - Technology
  built_by: William Neill
  built_by_url: https://twitter.com/williamneill
  featured: false
- title: Assortment
  main_url: https://assortment.io
  url: https://assortment.io
  description: >
    Assortment aims to provide detailed tutorials (and more) for developers of all skill levels within the Web Development Industry. Attempting to cut out the fluff and arm you with the facts.
  categories:
    - Blog
    - Web Development
  built_by: Luke Whitehouse
  built_by_url: https://twitter.com/_lukewh
  featured: false
- title: Mission42
  main_url: https://mission42.zauberware.com
  url: https://mission42.zauberware.com
  description: >
    A landing page for the mobile app Mission42. Mission42 wants to help you learn new skills.
  categories:
    - App
    - Learning
    - Education
    - Landing Page
  built_by: Philipp Siegmund, zauberware
  built_by_url: https://www.zauberware.com
- title: Altstadtdomizil Idstein
  main_url: http://www.altstadtdomizil-idstein.de/
  url: http://www.altstadtdomizil-idstein.de/
  description: >
    A landing page for a holiday apartment in Idstein, Germany.
  categories:
    - Landing Page
    - Travel
    - Real Estate
  built_by: Simon Franzen, zauberware
  built_by_url: https://www.zauberware.com
- title: Gerald Martinez Dev
  main_url: https://gmartinez.dev/
  url: https://gmartinez.dev/
  source_url: https://github.com/nephlin7/gmartinez.dev
  description: >
    Personal website for show my skills and my works.
  categories:
    - Web Development
    - Portfolio
  built_by: Gerald Martinez
  built_by_url: https://twitter.com/GeraldM_92
  featured: false
- title: Becreatives
  main_url: https://becreatives.com
  url: https://becreatives.com
  featured: false
  description: >
    Digital software house. Enlights ideas. Think smart execute harder.
  categories:
    - Technology
    - Web Development
    - Agency
    - Marketing
  built_by: Becreatives
  built_by_url: https://becreatives.com
- title: Paul Clifton Photography
  main_url: https://paulcliftonphotography.com
  url: https://paulcliftonphotography.com
  featured: false
  description: >
    A full migration from WordPress to GatsbyJS and DatoCMS. Includes custom cropping on images as viewport changes size and also an infinity scroll that doesn't preload all of the results.
  categories:
    - Blog
    - Portfolio
    - Gallery
    - Photography
  built_by: Little Wolf Studio
  built_by_url: https://littlewolfstudio.co.uk
- title: Atte Juvonen - Blog
  url: https://www.attejuvonen.fi/
  main_url: https://www.attejuvonen.fi/
  source_url: https://github.com/baobabKoodaa/blog
  description: >
    Tech-oriented personal blog covering topics like AI, data, voting, game theory, infosec and software development.
  categories:
    - Blog
    - Data
    - JavaScript
    - Programming
    - Science
    - Security
    - Technology
    - Web Development
  featured: false
- title: Kibuk Construction
  url: https://kibukconstruction.com/
  main_url: https://kibukconstruction.com/
  description: >
    Kibuk Construction is a fully licensed and insured contractor specializing in Siding, Decks, Windows & Doors!
  categories:
    - Business
  built_by: David Krasniy
  built_by_url: http://dkrasniy.com
- title: RedCarpetUp
  main_url: https://www.redcarpetup.com
  url: https://www.redcarpetup.com/
  description: >
    RedCarpetUp's home page for a predominantly mobile-only customer base in India with major constraints on bandwidth availability
  categories:
    - Finance
  built_by: RedCarpet Dev Team
  built_by_url: https://www.redcarpetup.com
  featured: false
- title: talita traveler
  url: https://talitatraveler.com/
  main_url: https://talitatraveler.com/
  source_url: https://github.com/afuh/talitatraveler
  description: >
    Talita Traveler's personal blog.
  categories:
    - Blog
  built_by: Axel Fuhrmann
  built_by_url: https://axelfuhrmann.com/
  featured: false
- title: Pastelería el Progreso
  url: https://pasteleriaelprogreso.com/
  main_url: https://pasteleriaelprogreso.com/
  source_url: https://github.com/afuh/elprogreso
  description: >
    Famous bakery in Buenos Aires.
  categories:
    - Food
    - Gallery
  built_by: Axel Fuhrmann
  built_by_url: https://axelfuhrmann.com/
  featured: false
- title: Maitrik's Portfolio
  url: https://www.maitrikpatel.com/
  main_url: https://www.maitrikpatel.com/
  source_url: https://github.com/maitrikjpatel/portfolio
  description: >
    Portfolio of a Front-End Developer / UX Designer who designs and develops pixel perfect user interface, experiences and web applications.
  categories:
    - Portfolio
    - Blog
    - Design
    - Web Development
  built_by: Maitrik Patel
  built_by_url: https://www.maitrikpatel.com/
  featured: false
- title: PicPick
  url: https://picpick.app/
  main_url: https://picpick.app/
  description: >
    All-in-one Graphic Design Tool, Screen Capture Software, Image Editor, Color Picker, Pixel Ruler and More
  categories:
    - Productivity
    - App
    - Technology
  built_by: NGWIN
  built_by_url: https://picpick.app/
  featured: false
- title: Ste O'Neill
  main_url: https://www.steoneill.dev
  url: https://www.steoneill.dev
  description: >
    MVP of a portfolio site for a full stack UK based developer.
  categories:
    - Blog
    - Portfolio
  built_by: Ste O'Neill
  built_by_url: https://steoneill.dev
  featured: false
- title: Filipe Santos Correa's Portfolio
  description: >
    Filipe's Personal About Me / Portfolio.
  main_url: https://filipesantoscorrea.com/
  url: https://filipesantoscorrea.com/
  source_url: https://github.com/Safi1012/filipesantoscorrea.com
  featured: false
  categories:
    - Portfolio
- title: Progressive Massachusetts Legislator Scorecard
  main_url: https://scorecard.progressivemass.com
  url: https://scorecard.progressivemass.com
  featured: false
  source_url: https://github.com/progressivemass/legislator-scorecard
  description: >
    Learn about MA state legislators' voting records through a progressive lens
  categories:
    - Government
    - Education
  built_by: Alex Holachek
  built_by_url: https://alex.holachek.com/
- title: Jeff Wolff – Portfolio
  main_url: https://www.jeffwolff.net
  url: https://www.jeffwolff.net
  featured: false
  description: >
    A guy from San Diego who makes websites.
  categories:
    - Blog
    - Portfolio
    - Web Development
- title: Jp Valery – Portfolio
  main_url: https://jpvalery.photo
  url: https://jpvalery.photo
  featured: false
  description: >
    Self-taught photographer documenting spaces and people
  categories:
    - Portfolio
    - Photography
- title: Prevue
  main_url: https://www.prevue.io
  url: https://www.prevue.io
  featured: false
  description: >
    All in One Prototyping Tool For Vue Developers
  categories:
    - Open Source
    - Web Development
- title: Gold Medal Flour
  main_url: https://www.goldmedalflour.com
  url: https://www.goldmedalflour.com
  description: >
    Gold Medal Four is a brand of flour products owned by General Mills. The new site was built using Gatsby v2 with data sources from WordPress and an internal recipe API, and features multifaceted recipe filtering and a modified version of Gatsby Image to support art direction images.
  categories:
    - Food
  built_by: General Mills Branded Sites Dev Team
  built_by_url: https://www.generalmills.com
  featured: false
- title: Fifth Gait Technologies
  main_url: https://5thgait.com
  url: https://5thgait.com
  featured: false
  description: >
    Fifth Gait is a small business in the defense and space industry that is run and owned by physicists and engineers that have worked together for decades. The site was built using Gatsby V2.
  categories:
    - Government
    - Science
    - Technology
  built_by: Jonathan Z. Fisher
  built_by_url: https://jonzfisher.com
- title: Sal's Pals
  main_url: https://www.sals-pals.net
  url: https://www.sals-pals.net
  featured: false
  description: >
    Sal's Pals is a professional dog walking and pet sitting service based in Westfield, NJ. New site built with gatsby v2.
  categories:
    - Business
- title: Zuyet Awarmatrip
  main_url: https://www.zuyetawarmatrip.com
  url: https://www.zuyetawarmatrip.com
  featured: false
  description: >
    Zuyet Awarmatrip is a subsidiary identity within the personal ecosystem of Zuyet Awarmatik, focusing on travel and photography.
  categories:
    - Travel
    - Photography
  built_by: Zuyet Awarmatik
- title: manuvel.be
  url: https://www.manuvel.be
  main_url: https://www.manuvel.be
  source_url: https://github.com/riencoertjens/manuvelsite
  description: >
    Cycling themed café coming this april in Sint Niklaas, Belgium. One page with funky css-grid and gatsby-image trickery!
  categories:
    - Food
  built_by: WEBhart
  built_by_url: https://www.web-hart.com
  featured: false
- title: WEBhart
  url: https://www.web-hart.com
  main_url: https://www.web-hart.com
  description: >
    Hi, I'm Rien (pronounced Reen) from Belgium but based in Girona, Spain. I'm an autodidact, committed to learning until the end of time.
  categories:
    - Portfolio
    - Design
    - Web Development
    - Freelance
  built_by: WEBhart
  built_by_url: https://www.web-hart.com
  featured: false
- title: nicdougall.com
  url: https://nicdougall.netlify.app/
  main_url: https://nicdougall.netlify.app/
  source_url: https://github.com/riencoertjens/nicdougall.com
  description: >
    Athlete website with Netlify CMS for blog content.
  categories:
    - Blog
  built_by: WEBhart
  built_by_url: https://www.web-hart.com
  featured: false
- title: Lebuin D'Haese
  url: https://www.lebuindhaese.be/
  main_url: https://www.lebuindhaese.be/
  description: >
    Artist portfolio website. Powered by a super simple Netlify CMS to easily add blog posts or new art pieces.
  categories:
    - Portfolio
    - Blog
  built_by: WEBhart
  built_by_url: https://www.web-hart.com
  featured: false
- title: Iefke Molenstra
  url: https://www.iefke.be/
  main_url: https://www.iefke.be/
  description: >
    Artist portfolio website. Powered by a super simple Netlify CMS to easily add blog posts or new art pieces.
  categories:
    - Portfolio
    - Blog
  built_by: WEBhart
  built_by_url: https://www.web-hart.com
  featured: false
- title: The Broomwagon
  url: https://www.thebroomwagongirona.com/
  main_url: https://www.thebroomwagongirona.com/
  description: >
    foodtruck style coffee by pro cyclist Robert Gesink. The site has a webshop with merchandise and coffee beans.
  categories:
    - E-commerce
  built_by: WEBhart
  built_by_url: https://www.web-hart.com
- title: Pella Windows and Doors
  main_url: https://www.pella.com
  url: https://www.pella.com
  featured: false
  description: >
    The Pella Corporation is a privately held window and door manufacturing
  categories:
    - Business
- title: tinney.dev
  url: https://tinney.dev
  main_url: https://tinney.dev
  source_url: https://github.com/cdtinney/tinney.dev
  description: >
    Personal portfolio/blog of Colin Tinney
  categories:
    - Blog
    - Portfolio
    - Open Source
  built_by: Colin Tinney
  built_by_url: https://tinney.dev
  featured: false
- title: Monkeywrench Books
  main_url: https://monkeywrenchbooks.org
  url: https://monkeywrenchbooks.org
  description: >
    Monkeywrench Books is an all-volunteer, collectively-run bookstore and event space in Austin, TX
  categories:
    - Business
    - Community
    - Education
  built_by: Monkeywrench Books
  built_by_url: https://monkeywrenchbooks.org
- title: DeepMay.io
  main_url: https://deepmay.io
  url: https://deepmay.io
  description: >
    DeepMay is an experimental new tech bootcamp in the mountains of North Carolina.
  categories:
    - Event
    - Community
    - Technology
    - Marketing
  built_by: DeepMay
  built_by_url: https://twitter.com/deepmay_io
  featured: false
- title: Liferay.Design
  main_url: https://liferay.design
  url: https://liferay.design
  source_url: https://github.com/liferay-design/liferay.design
  description: >
    Liferay.Design is home to some of the freshest open-source designers who love to share articles and other resources for the Design Community.
  categories:
    - Blog
    - Community
    - Design
    - Marketing
    - Open Source
    - Technology
    - User Experience
  built_by: Liferay Designers
  built_by_url: https://twitter.com/liferaydesign
  featured: false
- title: Front End Remote Jobs
  main_url: https://frontendremotejobs.com
  url: https://frontendremotejobs.com
  source_url: https://github.com/benjamingrobertson/remotefrontend
  description: >
    Front End Remote Jobs features fully remote jobs for front end developers.
  categories:
    - WordPress
    - Web Development
  built_by: Ben Robertson
  built_by_url: https://benrobertson.io
  featured: false
- title: Penrose Grand Del Mar
  main_url: https://penroseatthegrand.com
  url: https://penroseatthegrand.com
  description: >
    Penrose Grand Del Mar is a luxury housing project coming soon.
  categories:
    - Real Estate
    - Design
  built_by: Chase Ohlson
  built_by_url: https://chaseohlson.com
- title: JustGraphQL
  url: https://www.justgraphql.com/
  main_url: https://www.justgraphql.com/
  source_url: https://github.com/Novvum/justgraphql
  description: >
    JustGraphQL helps developers quickly search and filter through GraphQL resources, tools, and articles.
  categories:
    - Open Source
    - Web Development
    - Technology
  built_by: Novvum
  built_by_url: https://www.novvum.io/
  featured: false
- title: Peter Macinkovic Personal Blog
  url: https://peter.macinkovic.id.au/
  main_url: https://peter.macinkovic.id.au/
  source_url: https://github.com/inkovic/peter-macinkovic-static-site
  description: >
    Personal Website and Blog of e-commerce SEO Specialist and Digital Marketer Peter Macinkovic.
  categories:
    - SEO
    - Marketing
    - Blog
  featured: false
- title: NH Hydraulikzylinder
  main_url: https://nh-hydraulikzylinder.com
  url: https://nh-hydraulikzylinder.com
  description: >
    High quality & high performance hydraulic cylinders manufactured in Austria based on the clients requirements
  categories:
    - Business
  built_by: MangoART
  built_by_url: https://www.mangoart.at
  featured: false
- title: Frauennetzwerk Linz-Land
  main_url: https://frauennetzwerk-linzland.net
  url: https://frauennetzwerk-linzland.net
  description: >
    Homepage for the local women's association providing support to people in need offline and online (Livechat integration)
  categories:
    - Nonprofit
  built_by: MangoART
  built_by_url: https://www.mangoart.at
  featured: false
- title: Mein Traktor
  main_url: http://www.mein-traktor.at/
  url: http://www.mein-traktor.at/
  description: >
    Homepage of a the main importer of SAME and Lamborghini Tractors in Austria with customer support area
  categories:
    - Business
    - App
  built_by: MangoART
  built_by_url: https://www.mangoart.at
  featured: false
- title: Lamborghini Traktoren
  main_url: https://lamborghini-traktor.at
  url: https://lamborghini-traktor.at
  description: >
    Lamborghini Tractors - Landing page for the brand in Austria
  categories:
    - Business
  built_by: MangoART
  built_by_url: https://www.mangoart.at
  featured: false
- title: Holly Lodge Community Centre - Highgate, London
  main_url: https://www.hlcchl.org/
  url: https://www.hlcchl.org/
  source_url: https://github.com/eugelogic/hlcchl-gatsby
  description: >
    The Holly Lodge Community Centre - Highgate, London has a shiny new website built with Gatsby v2 that makes important contributions towards a faster, more secure and environmentally friendly web for everyone.
  categories:
    - Community
    - Event
    - Nonprofit
  built_by: Eugene Molari Developer
  built_by_url: https://twitter.com/EugeneMolari
  featured: false
- title: blackcater's blog
  url: https://www.blackcater.win
  main_url: https://www.blackcater.win
  source_url: https://github.com/blackcater/blog
  description: >
    Blog like Medium, for person and team.
  categories:
    - Blog
    - Web Development
  built_by: blackcater
  built_by_url: https://github.com/blackcater
  featured: false
- title: Kenneth Kwakye-Gyamfi Portfolio Site
  url: https://www.kwakye-gyamfi.com
  main_url: https://www.kwakye-gyamfi.com
  source_url: https://www.github.com/cross19xx/cross-site
  description: >
    Personal portfolio site for Kenneth Kwakye-Gyamfi, a mobile and web full stack applications developer currently based in Accra, Ghana.
  categories:
    - SEO
    - Web Development
    - Open Source
    - Portfolio
  featured: false
- title: Gareth Weaver
  url: https://www.garethweaver.com/
  main_url: https://www.garethweaver.com/
  source_url: https://github.com/garethweaver/public-site-react
  description: >
    A personal portfolio of a London based frontend developer built with Gatsby 2, Redux and Sass
  categories:
    - Portfolio
    - Web Development
  built_by: Gareth Weaver
  built_by_url: https://twitter.com/garethdweaver
  featured: false
- title: Mailjet
  url: https://dev.mailjet.com/
  main_url: https://dev.mailjet.com/
  description: >
    Mailjet is an easy-to-use all-in-one e-mail platform.
  categories:
    - API
    - Documentation
  featured: false
- title: Peintagone
  url: https://www.peintagone.be/
  main_url: https://www.peintagone.be/
  description: >
    Peintagone is a superior quality paint brand with Belgian tones.
  categories:
    - Portfolio
    - Gallery
  built_by: Sebastien Crepin
  built_by_url: https://github.com/opeah
  featured: false
- title: Let's Do Dish!
  url: https://letsdodish.com
  main_url: https://letsdodish.com
  description: >
    A new recipe site for people who enjoy cooking great food in their home kitchen. Find some great meal ideas! Let's do dish!
  categories:
    - Blog
    - Food
  built_by: Connerra
  featured: false
- title: AWS Amplify Community
  url: https://amplify.aws/community/
  main_url: https://amplify.aws/community/
  source_url: https://github.com/aws-amplify/community
  description: >
    Amplify Community is a hub for developers building fullstack serverless applications with Amplify to easily access content (such as events, blog posts, videos, sample projects, and tutorials) created by other members of the Amplify community.
  categories:
    - Blog
    - Directory
    - Education
    - Technology
  built_by: Nikhil Swaminathan
  built_by_url: https://github.com/swaminator
  featured: false
- title: Cal State Monterey Bay
  url: https://csumb.edu
  main_url: https://csumb.edu
  source_url: https://github.com/csumb/csumb-gatsby
  description: >
    A website for the entire campus of California State University, Monterey Bay.
  categories:
    - Education
    - Government
  built_by: CSUMB Web Team
  built_by_url: https://csumb.edu/web/team
  featured: false
- title: BestPricingPages.com
  url: https://bestpricingpages.com
  main_url: https://bestpricingpages.com
  source_url: https://github.com/jpvalery/pricingpages/
  description: >
    A repository of the best pricing pages by the best companies. Built in less than a week.
    Inspired by RGE and since pricingpages.xyz no longer exists, I felt such a resource was missing and could be helpful to many people.
  categories:
    - Business
    - Community
    - Entrepreneurship
    - Open Source
    - Technology
  built_by: Jp Valery
  built_by_url: https://jpvalery.me
  featured: false
- title: Lendo Austria
  url: https://lendo.at
  main_url: https://lendo.at
  description: >
    A Comparison site for best private loan offer from banks in Austria.
  categories:
    - Business
    - Finance
  built_by: Lendo developers
  featured: false
- title: Visual Cloud FX
  url: https://visualcloudfx.com
  main_url: https://visualcloudfx.com
  source_url: https://github.com/jjcav84/visualcloudfx
  description: >
    Basic static site built with MDBootstrap, React, and Gatsby
  categories:
    - Consulting
    - Portfolio
  built_by: Jacob Cavazos
  built_by_url: https://jacobcavazos.com
- title: Matthew Miller (Me4502)
  url: https://matthewmiller.dev
  main_url: https://matthewmiller.dev
  description: >
    The personal site, blog and portfolio of Matthew Miller (Me4502)
  categories:
    - Blog
    - Programming
    - Technology
    - Portfolio
  built_by: Matthew Miller
  featured: false
- title: Årets Kontor
  url: https://aretskontor.newst.se
  main_url: https://aretskontor.newst.se
  description: >
    A swedish competition for "office of the year" in sweden with a focus on design. Built with MDBootstrap and Gatsby.
  categories:
    - Real Estate
    - Marketing
  built_by: Victor Björklund
  built_by_url: https://victorbjorklund.com
  featured: false
- title: Kyma
  url: https://kyma-project.io
  main_url: https://kyma-project.io
  source_url: https://github.com/kyma-project/website
  description: >
    This website holds overview, blog and documentation for Kyma open source project that is a Kubernates based application extensibility framework.
  categories:
    - Documentation
    - Blog
    - Technology
    - Open Source
  built_by: Kyma developers
  built_by_url: https://twitter.com/kymaproject
  featured: false
- title: Verso
  main_url: https://verso.digital
  url: https://verso.digital
  description: >
    Verso is a creative technology studio based in Singapore. Site built with Gatsby and Netlify.
  categories:
    - Agency
    - Consulting
    - Design
    - Technology
  built_by: Verso
  built_by_url: https://verso.digital
  featured: false
- title: Camilo Holguin
  url: https://camiloholguin.me
  main_url: https://camiloholguin.me
  source_url: https://github.com/camiloholguin/gatsby-portfolio
  description: >
    Portfolio site using GatsbyJS and WordPress REST API.
  categories:
    - WordPress
    - Portfolio
    - Web Development
  built_by: Camilo Holguin
  built_by_url: https://camiloholguin.me
  featured: false
- title: Kodingnesia
  url: https://kodingnesia.com/
  main_url: https://kodingnesia.com/
  description: >
    Kodingnesia is a place for learning programming & linux in Bahasa Indonesia.
  categories:
    - Blog
    - Programming
    - Technology
  built_by: Frisko Mayufid
  built_by_url: https://frisko.space
- title: ERS HCL Open Source Portal
  url: https://ers-hcl.github.io/
  main_url: https://ers-hcl.github.io/
  description: >
    Official site for ERS-HCL GitHub organizational site. This is a hybrid app with static and dynamic content, providing a details of the open source projects, initiatives, innovation ideas within ERS-HCL. It pulls data from various data sources including GitHub APIs, MDX based blog posts, excel files. It also hosts an ideas app that is based on Firebase.
  categories:
    - Open Source
    - Blog
    - Technology
    - Web Development
    - Community
    - Documentation
  source_url: https://github.com/ERS-HCL/gatsby-ershcl-app
  built_by: Tarun Kumar Sukhu
  built_by_url: https://github.com/tsukhu
- title: Ben Shi
  url: https://hbish.com/
  main_url: https://hbish.com/
  source_url: https://github.com/hbish/hbish.com
  description: >
    A personal website of Ben Shi, a technologist from Sydney, Australia.
  categories:
    - Blog
    - Programming
    - Technology
  built_by: Ben Shi
  built_by_url: https://hbish.com/
  featured: false
- title: Sandbox
  url: https://www.sandboxneu.com/
  main_url: https://www.sandboxneu.com/
  source_url: https://github.com/sandboxneu/sandboxneu.com
  description: >
    Official website of Sandbox, a Northeastern University student group that builds software for researchers.
  categories:
    - Marketing
  built_by: Sandbox at Northeastern
  built_by_url: https://github.com/sandboxneu/
  featured: false
- title: Accessible App
  main_url: https://accessible-app.com
  url: https://accessible-app.com
  source_url: https://github.com/accessible-app/accessible-app_com
  description: >
    Learn how to build inclusive web applications and Single Page Apps in modern JavaScript frameworks. This project collects strategies, links, patterns and plugins for React, Vue and Angular.
  categories:
    - Accessibility
    - Web Development
    - JavaScript
  built_by: Marcus Herrmann
  built_by_url: https://marcus.io
  featured: false
- title: PygmalionPolymorph
  url: https://pygmalionpolymorph.com
  main_url: https://pygmalionpolymorph.com
  source_url: https://github.com/PygmalionPolymorph/portfolio
  description: >
    Portfolio of artist, musician and developer PygmalionPolymorph.
  categories:
    - Portfolio
    - Gallery
    - Music
    - Photography
    - Web Development
  built_by: PygmalionPolymorph
  built_by_url: https://pygmalionpolymorph.com
  featured: false
- title: Gonzalo Nuñez Photographer
  main_url: https://www.gonzalonunez.com
  url: https://www.gonzalonunez.com
  description: >
    Website for Cancun based destination wedding photographer Gonzalo Nuñez. Site built with GatsbyJS, WordPress API and Netlify.
  categories:
    - Photography
    - Portfolio
    - WordPress
  built_by: Miguel Mayo
  built_by_url: https://www.miguelmayo.com
  featured: false
- title: Element 84
  main_url: https://www.element84.com
  url: https://www.element84.com
  description: >
    Element 84 is software engineering and design firm that helps companies and government agencies solve problems using remote sensing, life sciences, and transportation data in the cloud.
  categories:
    - Agency
    - Blog
    - Business
    - Consulting
    - Data
    - Design
    - Government
    - Portfolio
    - Programming
    - Science
    - Technology
    - User Experience
    - Web Development
- title: Raconteur Agency
  main_url: https://www.raconteur.net/agency
  url: https://www.raconteur.net/agency
  description: >
    Raconteur Agency is a London-based content marketing agency for B2B brands. We have rebuilt their site with Gatsby v2 using their existing WordPress backend as the data source. By switching from WordPress to GatsbyJS we have achieved a 200%+ improvement in page load times and went from a Lighthouse performance score of 49 to 100.
  categories:
    - Agency
    - Marketing
    - WordPress
  built_by: Jacob Herper
  built_by_url: https://herper.io
  featured: false
- title: Purple11
  main_url: https://purple11.com/
  url: https://purple11.com/
  description: >
    Purple11 is a site for photography and photo retouching tips and tricks.
  categories:
    - Blog
    - Photography
  built_by: Sébastien Noël
  built_by_url: https://blkfuel.com/
  featured: false
- title: PerfReviews
  main_url: https://perf.reviews/
  url: https://perf.reviews/
  source_url: https://github.com/PerfReviews/PerfReviews
  description: >
    The best content about web performance in spanish language.
  categories:
    - Web Development
  built_by: Joan León & José M. Pérez
  built_by_url: https://perf.reviews/nosotros/
  featured: false
- title: Un Backend - Blog
  main_url: https://www.unbackend.pro/
  url: https://www.unbackend.pro/
  description: >
    The personal website and blog of Camilo Ramírez, a backend developer :).
  categories:
    - Blog
    - Programming
    - Technology
  source_url: https://github.com/camilortte/camilortte.github.com
  built_by: Camilo Ramírez
  built_by_url: https://www.unbackend.pro/about
  featured: false
- title: Hitesh Vaghasiya
  main_url: https://hiteshvaghasiya.com/
  url: https://hiteshvaghasiya.com/
  description: >
    This is Hitesh Vaghasiya's blog. This blog is help you an E-Commerce like Magento, Shopify, and BigCommerce.
  categories:
    - Blog
    - Programming
    - Technology
    - Web Development
  built_by: Hitesh Vaghasiya
  built_by_url: https://hiteshvaghasiya.com/
  featured: false
- title: Aditus
  main_url: https://www.aditus.io
  url: https://www.aditus.io
  description: >
    Aditus is the accessibility tool for your team. We help teams build accessible websites and products.
  categories:
    - Accessibility
    - Education
  built_by: Aditus
  built_by_url: https://www.aditus.io
  featured: false
- title: Ultra Config
  main_url: https://ultraconfig.com.au/
  url: https://ultraconfig.com.au/ultra-config-generator/
  description: >
    Ultra Config Generator is a software application for Network Engineers to efficiently manage their network infrastructure.
  categories:
    - Blog
    - Technology
  built_by: Ultra Config
  built_by_url: https://ultraconfig.com.au/
  featured: false
- title: Malice
  main_url: https://malice.fr/
  url: https://malice.fr/
  description: >
    Malice is a cyber-training  platform for learning, validating and improving security related skills through simulated scenarios and challenges.
  categories:
    - Security
    - Technology
  built_by: Sysdream
  built_by_url: https://sysdream.com/
  featured: false
- title: Nash
  main_url: https://nash.io/
  url: https://nash.io/
  description: >
    Nash is a decentralized platform for trading, payment and other financial services. Our goal is to bring distributed finance to everyone by making blockchain technology fast and easy to use. We employ an off-chain engine to match trades rapidly, but never take control of customers’ assets. Our intuitive interface offers easy access to a range of trading, payment and investment functions.
  categories:
    - Portfolio
    - Security
    - Technology
  built_by: Andrej Gajdos
  built_by_url: https://andrejgajdos.com/
  featured: false
- title: Axel Fuhrmann
  url: https://axelfuhrmann.com
  main_url: https://axelfuhrmann.com
  source_url: https://github.com/afuh/axelfuhrmann.com
  description: >
    Personal portfolio.
  categories:
    - Portfolio
    - Freelance
    - Web Development
  featured: false
- title: Alaina Viau
  url: https://www.alainaviau.com
  main_url: https://www.alainaviau.com
  description: >
    Official website of Canadian opera director, creator, and producer Alaina Viau. Site designed by Stephen Bell.
  categories:
    - Portfolio
    - Music
  built_by: Michael Uloth
  built_by_url: https://www.michaeluloth.com
- title: Alison Moritz
  url: https://www.alisonmoritz.com
  main_url: https://www.alisonmoritz.com
  description: >
    Official website of American stage director Alison Moritz. Site designed by Stephen Bell.
  categories:
    - Portfolio
    - Music
  built_by: Michael Uloth
  built_by_url: https://www.michaeluloth.com
- title: Luke Secomb Digital
  url: https://lukesecomb.digital
  main_url: https://lukesecomb.digital
  source_url: https://github.com/lukethacoder/luke-secomb-simple
  description: >
    A simple portfolio site built using TypeScript, Markdown and React Spring.
  categories:
    - Portfolio
    - Web Development
  built_by: Luke Secomb
  built_by_url: https://lukesecomb.digital
  featured: false
- title: We are Brew
  url: https://www.wearebrew.co.uk
  main_url: https://www.wearebrew.co.uk
  description: >
    Official website for Brew, a Birmingham based Digital Marketing Agency.
  categories:
    - Portfolio
    - Web Development
    - Agency
    - Marketing
  built_by: Brew Digital
  built_by_url: https://www.wearebrew.co.uk
- title: Global City Data
  main_url: https://globalcitydata.com
  url: https://globalcitydata.com
  source_url: https://github.com/globalcitydata/globalcitydata
  description: >
    Global City Data is an open, easily browsable platform to showcase peer-reviewed urban datasets and models created by different research groups.
  categories:
    - Education
    - Open Source
  built_by: Rafi Barash
  built_by_url: https://rafibarash.com
  featured: false
- title: Submittable
  url: https://www.submittable.com
  main_url: https://www.submittable.com
  description: >
    Submissions made simple. Submittalbe is a cloud-based submissions manager that lets you accept, review, and make decisions on any kind of digital content.
  categories:
    - Technology
    - Marketing
  built_by: Genevieve Crow
  built_by_url: https://github.com/g-crow
- title: Appmantle
  main_url: https://appmantle.com
  url: https://appmantle.com
  description: >
    Appmantle is a new way of creating apps. A complete modern app that you build yourself quickly & easily, without programming knowledge.
  categories:
    - App
    - Marketing
    - Landing Page
    - Mobile Development
    - Technology
  built_by: Appmantle
  built_by_url: https://appmantle.com
  featured: false
- title: Acto
  main_url: https://www.acto.dk/
  url: https://www.acto.dk/
  description: >
    Tomorrows solutions - today. Acto is an innovative software engineering company, providing your business with high-quality, scalable and maintainable software solutions, to make your business shine.
  categories:
    - Agency
    - Technology
    - Web Development
    - Mobile Development
  built_by: Acto
  built_by_url: https://www.acto.dk/
- title: Gatsby GitHub Stats
  url: https://gatsby-github-stats.netlify.app
  main_url: https://gatsby-github-stats.netlify.app
  source_url: https://github.com/lannonbr/gatsby-github-stats/
  description: >
    Statistics Dashboard for Gatsby GitHub repository
  categories:
    - Data
  built_by: Benjamin Lannon
  built_by_url: https://lannonbr.com
  featured: false
- title: Graphic Intuitions
  url: https://www.graphicintuitions.com/
  main_url: https://www.graphicintuitions.com/
  description: >
    Digital marketing agency located in Morris, Manitoba.
  categories:
    - Agency
    - Web Development
    - Marketing
  featured: false
- title: Smooper
  url: https://www.smooper.com/
  main_url: https://www.smooper.com/
  description: >
    We connect you with digital marketing experts for 1 on 1 consultation sessions
  categories:
    - Marketing
    - Directory
  featured: false
- title: Lesley Barber
  url: https://www.lesleybarber.com/
  main_url: https://www.lesleybarber.com/
  description: >
    Official website of Canadian film composer Lesley Barber.
  categories:
    - Portfolio
    - Music
  built_by: Michael Uloth
  built_by_url: https://www.michaeluloth.com
- title: Timeline of Terror
  main_url: https://timelineofterror.org/
  url: https://timelineofterror.org/
  source_url: https://github.com/Symbitic/timeline-of-terror
  description: >
    Complete guide to the events of September 11, 2001.
  categories:
    - Directory
    - Government
  built_by: Alex Shaw
  built_by_url: https://github.com/Symbitic/
  featured: false
- title: Pill Club
  url: https://thepillclub.com
  main_url: https://thepillclub.com
  description: >
    Zero Copay With Insurance + Free Shipping + Bonus Gifts + Online Delivery – Birth Control Delivery and Prescription
  categories:
    - Marketing
    - Healthcare
  built_by: Pill Club
  built_by_url: https://thepillclub.com
- title: myweekinjs
  url: https://www.myweekinjs.com/
  main_url: https://www.myweekinjs.com/
  source_url: https://github.com/myweekinjs/public-website
  description: >
    Challenge to create and/or learn something new in JavaScript each week.
  categories:
    - Blog
  built_by: Adriaan Janse van Rensburg
  built_by_url: https://github.com/HurricaneInteractive/
  featured: false
- title: The Edit Suite
  main_url: https://www.theeditsuite.com.au/
  url: https://www.theeditsuite.com.au/
  source_url: https://thriveweb.com.au/portfolio/the-edit-suite/
  description: >-
    The Edit Suite is an award winning video production and photography company based out of our Mermaid Beach studio on the Gold Coast of Australia but we also have the ability to work mobile from any location.
  categories:
    - Photography
    - Marketing
  built_by: Thrive Team - Gold Coast
  built_by_url: https://thriveweb.com.au/
  featured: false
- title: CarineRoitfeld
  main_url: https://www.carineroitfeld.com/
  url: https://www.carineroitfeld.com/
  description: >
    Online shop for Carine Roitfeld parfume
  categories:
    - E-commerce
  built_by: Ask Phill
  built_by_url: https://askphill.com
- title: EngineHub.org
  url: https://enginehub.org
  main_url: https://enginehub.org
  source_url: https://github.com/EngineHub/enginehub-website
  description: >
    The landing pages for EngineHub, the organisation behind WorldEdit, WorldGuard, CraftBook, and more
  categories:
    - Landing Page
    - Technology
    - Open Source
  built_by: Matthew Miller
  built_by_url: https://matthewmiller.dev
- title: Goulburn Physiotherapy
  url: https://www.goulburnphysiotherapy.com.au/
  main_url: https://www.goulburnphysiotherapy.com.au/
  description: >
    Goulburn Physiotherapy is a leader in injury prevention, individual and community health, and workplace health solutions across Central Victoria.
  categories:
    - Blog
    - Healthcare
  built_by: KiwiSprout
  built_by_url: https://kiwisprout.nz/
  featured: false
- title: TomTom Traffic Index
  main_url: https://www.tomtom.com/en_gb/traffic-index/
  url: https://www.tomtom.com/en_gb/traffic-index/
  description: >
    The TomTom Traffic Index provides drivers, city planners, auto manufacturers and policy makers with unbiased statistics and information about congestion levels in 403 cities across 56 countries on 6 continents.
  categories:
    - Travel
    - Data
  built_by: TomTom
  built_by_url: https://tomtom.com
  featured: false
- title: PrintAWorld | A 3D Printing and Fabrication Company
  main_url: https://prtwd.com/
  url: https://prtwd.com/
  description: >
    PrintAWorld is a NYC based fabrication and manufacturing company that specializes in 3D printing, 3D scanning, CAD Design,
    laser cutting, and rapid prototyping. We help artists, agencies and engineers turn their ideas into its physical form.
  categories:
    - Business
  featured: false
- title: Glug-Infinite
  main_url: https://gluginfinite.github.io
  url: https://gluginfinite.github.io
  source_url: https://github.com/crstnmac/glug
  description: >
    This is a website built with Gatsby v2 that is deployed on GitHub using GitHub Pages and Netlify.
  categories:
    - Web Development
    - Blog
    - Portfolio
    - Agency
  built_by: Criston Macarenhas
  built_by_url: https://github.com/crstnmac
  featured: false
- title: The State of CSS Survey
  main_url: https://stateofcss.com/
  url: https://stateofcss.com/
  source_url: https://github.com/StateOfJS/state-of-css-2019
  description: >
    Annual CSS survey, brother of The State of JS Survey.
  categories:
    - Web Development
  built_by: Sacha Greif & Contribs
  built_by_url: https://github.com/StateOfJS
  featured: false
- title: Bytom Blockchain
  url: https://bytom.io/
  main_url: https://bytom.io/
  source_url: https://github.com/bytomlabs/bytom.io
  description: >
    Embrace the New Era of Bytom Blockchain
  categories:
    - Finance
    - Open Source
    - Technology
  built_by: Bytom Foundation
  built_by_url: https://bytom.io/
  featured: false
- title: Oerol Festival
  url: https://www.oerol.nl/nl/
  main_url: https://www.oerol.nl/en/
  description: >
    Oerol is a cultural festival on the island of Terschelling in the Netherlands that is held annually in June.
    The ten-day festival is focused on live, public theatre as well as music and visual arts.
  categories:
    - Event
    - Entertainment
  built_by: Oberon
  built_by_url: https://oberon.nl/
  featured: false
- title: Libra
  main_url: https://libra.org/
  url: https://libra.org/
  description: Libra's mission is to enable a simple global currency and financial infrastructure that empowers billions of people.
  featured: false
  categories:
    - Open Source
    - Technology
    - Finance
- title: Riffy Blog
  main_url: https://blog.rayriffy.com/
  url: https://blog.rayriffy.com/
  source_url: https://github.com/rayriffy/rayriffy-blog
  description: >
    Riffy Blog is async based beautiful highly maintainable site built by using Gatsby v2 with SEO optimized.
  categories:
    - Web Development
    - Blog
    - Open Source
    - Technology
    - Music
    - SEO
  built_by: Phumrapee Limpianchop
  built_by_url: https://rayriffy.com/
  featured: false
- title: The Coffee Collective
  url: https://coffeecollective.dk
  main_url: https://coffeecollective.dk
  description: >
    The Coffee Collective website is a JAM-stack based, multilingual, multi currency website/shop selling coffee, related products and subscriptions.
  categories:
    - E-commerce
    - Food
  built_by: Remotely (Anders Hallundbæk)
  built_by_url: https://remotely.dk
  featured: false
- title: Leadership Development International
  url: https://ldi.global
  main_url: https://ldi.global
  description: >
    A DatoCMS-backed site for an education and training company based in the US, China and the UAE.
  categories:
    - Education
    - Nonprofit
  built_by: Grant Holle
  built_by_url: https://grantholle.com
  featured: false
- title: Canvas 1839
  main_url: https://www.canvas1839.com/
  url: https://www.canvas1839.com/
  description: >-
    Online store for Canvas 1839 products, including pharmacological-grade CBD oil and relief cream.
  categories:
    - E-commerce
    - Marketing
  built_by: Corey Ward
  built_by_url: http://www.coreyward.me/
- title: Sparkle Stories
  main_url: https://app.sparklestories.com/
  url: https://app.sparklestories.com/
  description: >-
    Sparkle Stories is a streaming audio platform for children with over 1,200 original audio stories.
  categories:
    - App
    - Education
  built_by: Corey Ward
  built_by_url: http://www.coreyward.me/
- title: nehalist.io
  main_url: https://nehalist.io
  url: https://nehalist.io
  description: >
    nehalist.io is a blog about software development, technology and all that kind of geeky stuff.
  categories:
    - Blog
    - Web Development
    - Open Source
  built_by: Kevin Hirczy
  built_by_url: https://nehalist.io
  featured: false
- title: March and Ash
  main_url: https://marchandash.com/
  url: https://marchandash.com/
  description: >-
    March and Ash is a customer-focused, licensed cannabis dispensary located in Mission Valley.
  categories:
    - E-commerce
    - Business
    - Blog
  built_by: Blueyellow
  built_by_url: https://blueyellow.io/
  featured: false
- title: T Two Industries
  description: >
    T Two Industries is a manufacturing company specializing in building custom truck decks, truck bodies, and trailers.
  main_url: https://www.ttwo.ca
  url: https://www.ttwo.ca
  categories:
    - Business
  built_by: https://www.t2.ca
  built_by_url: https://www.t2.ca
  featured: false
- title: Cali's Finest Landscaping
  url: https://www.calisfinestlandscaping.com/
  main_url: https://www.calisfinestlandscaping.com/
  description: >
    A team of hard-working, quality-obsessed landscaping professionals looking to take dreams and transform them into reality.
  categories:
    - Business
  built_by: David Krasniy
  built_by_url: http://dkrasniy.com
  featured: false
- title: Vazco
  url: https://www.vazco.eu
  main_url: https://www.vazco.eu
  description: >
    Vazco works for clients from all around the world in future-proof technologies and help them build better products.
  categories:
    - Agency
    - Web Development
    - Blog
    - Business
    - Technology
  built_by: Vazco
  built_by_url: https://www.vazco.eu
  featured: false
- title: Major League Eating
  main_url: https://majorleagueeating.com
  url: https://majorleagueeating.com
  description: >
    Major League Eating is the professional competitive eating organization that runs the Nathan’s Famous Coney Island Hot Dog eating contest on July 4th, among other eating events.
  categories:
    - Entertainment
    - Sports
  built_by: Carmen Cincotti
  built_by_url: https://github.com/ccincotti3
  featured: false
- title: APIs You Won't Hate
  url: https://apisyouwonthate.com/blog
  main_url: https://apisyouwonthate.com
  source_url: https://github.com/apisyouwonthate/apisyouwonthate.com
  description: >
    API development is a topic very close to our hearts. APIs You Won't Hate is a team and community dedicated to learning, writing, sharing ideas and bettering understanding of API practices. Together we can eradicate APIs we hate.
  categories:
    - Blog
    - Education
    - E-commerce
    - API
    - Community
    - Learning
    - Open Source
    - Technology
    - Web Development
  built_by: Mike Bifulco
  built_by_url: https://github.com/mbifulco
  featured: false
- title: Sankarsan Kampa
  main_url: https://traction.one
  url: https://traction.one
  description: Full time programmer, part time gamer, exploring the details of programmable systems and how to stretch their capabilities.
  featured: false
  categories:
    - Portfolio
    - Freelance
- title: AwesomeDocs
  main_url: https://awesomedocs.traction.one/
  url: https://awesomedocs.traction.one/install
  source_url: https://github.com/AwesomeDocs/website
  description: An awesome documentation website generator!
  featured: false
  categories:
    - Open Source
    - Web Development
    - Technology
    - Documentation
  built_by: Sankarsan Kampa
  built_by_url: https://traction.one
- title: Prism Programming Language
  main_url: https://prism.traction.one/
  url: https://prism.traction.one/
  source_url: https://github.com/PrismLang/website
  description: Interpreted, high-level, programming language.
  featured: false
  categories:
    - Programming
    - Open Source
    - Technology
    - Documentation
  built_by: Sankarsan Kampa
  built_by_url: https://traction.one
- title: KingsDesign
  url: https://www.kingsdesign.com.au/
  main_url: https://www.kingsdesign.com.au/
  description: KingsDesign is a Hobart based web design and development company. KingsDesign creates, designs, measures and improves web based solutions for businesses and organisations across Australia.
  categories:
    - Agency
    - Technology
    - Portfolio
    - Consulting
    - User Experience
  built_by: KingsDesign
  built_by_url: https://www.kingsdesign.com.au
- title: EasyFloh | Easy Flows for all
  url: https://www.easyfloh.com
  main_url: https://www.easyfloh.com
  description: >
    EasyFloh is for creating simple flows for your organisation. An organisation
    can design own flows with own stages.
  categories:
    - Business
    - Landing Page
  built_by: Vikram Aroskar
  built_by_url: https://medium.com/@vikramaroskar
  featured: false
- title: Home Alarm Report
  url: https://homealarmreport.com/
  main_url: https://homealarmreport.com/
  description: >
    Home Alarm Report is dedicated to helping consumers make informed decisions
    about home security solutions. The site was easily migrated from a legacy WordPress
    installation and the dev team chose Gatsby for its site speed and SEO capabilities.
  categories:
    - Blog
    - Business
    - SEO
    - Technology
  built_by: Centerfield Media
  built_by_url: https://www.centerfield.com
- title: Just | FX for treasurers
  url: https://www.gojust.com
  main_url: https://www.gojust.com
  description: >
    Just provides a single centralized view of FX for corporate treasurers. See interbank market prices, and access transaction cost analysis.
  categories:
    - Finance
    - Technology
  built_by: Bejamas
  built_by_url: https://bejamas.io/
  featured: false
- title: Bureau for Good | Nonprofit branding, web and print communications
  url: https://www.bureauforgood.com
  main_url: https://www.bureauforgood.com
  description: >
    Bureau for Good helps nonprofits explain why they matter across digital & print media. Bureau for Good crafts purpose-driven identities, websites & print materials for changemakers.
  categories:
    - Nonprofit
    - Agency
    - Design
  built_by: Bejamas
  built_by_url: https://bejamas.io/
  featured: false
- title: Atelier Cartier Blumen
  url: https://www.ateliercartier.ch
  main_url: https://www.ateliercartier.ch
  description: >
    Im schönen Kreis 6 in Zürich kreiert Nicole Cartier Blumenkompositionen anhand Charaktereigenschaften oder Geschichten zur Person an. Für wen ist Dein Blumenstrauss gedacht? Einzigartige Floristik Blumensträusse, Blumenabos, Events, Shootings. Site designed by https://www.stolfo.co
  categories:
    - E-commerce
    - Design
  built_by: Bejamas
  built_by_url: https://bejamas.io/
  featured: false
- title: Veronym – Cloud Security Service Provider
  url: https://www.veronym.com
  main_url: https://www.veronym.com
  description: >
    Veronym is securing your digital transformation. A comprehensive Internet security solution for business. Stay safe no matter how, where and when you connect.
  categories:
    - Security
    - Technology
    - Business
  built_by: Bejamas
  built_by_url: https://bejamas.io/
  featured: false
- title: Devahoy
  url: https://devahoy.com/
  main_url: https://devahoy.com/
  description: >
    Devahoy is a personal blog written in Thai about software development.
  categories:
    - Blog
    - Programming
  built_by: Chai Phonbopit
  built_by_url: https://github.com/phonbopit
  featured: false
- title: Venus Lover
  url: https://venuslover.com
  main_url: https://venuslover.com
  description: >
    Venus Lover is a mobile app for iOS and Android so you can read your daily horoscope and have your natal chart, including the interpretation of the ascendant, planets, houses and aspects.
  categories:
    - App
    - Consulting
    - Education
    - Landing Page
- title: Write/Speak/Code
  url: https://www.writespeakcode.com/
  main_url: https://www.writespeakcode.com/
  description: >
    Write/Speak/Code is a non-profit on a mission to promote the visibility and leadership of technologists with marginalized genders through peer-led professional development.
  categories:
    - Community
    - Nonprofit
    - Open Source
    - Conference
  built_by: Nicola B.
  built_by_url: https://www.linkedin.com/in/nicola-b/
  featured: false
- title: Daniel Spajic
  url: https://danieljs.tech/
  main_url: https://danieljs.tech/
  description: >
    Passionate front-end developer with a deep, yet diverse skillset.
  categories:
    - Portfolio
    - Programming
    - Freelance
  built_by: Daniel Spajic
  featured: false
- title: Cosmotory
  url: https://cosmotory.netlify.app/
  main_url: https://cosmotory.netlify.app/
  description: >
    This is the educational blog containing various courses,learning materials from various authors from all over the world.
  categories:
    - Blog
    - Community
    - Nonprofit
    - Open Source
    - Education
  built_by: Hanishraj B Rao.
  built_by_url: https://hanishrao.netlify.app/
  featured: false
- title: Armorblox | Security Powered by Understanding
  url: https://www.armorblox.com
  main_url: https://www.armorblox.com
  description: >
    Armorblox is a venture-backed stealth cybersecurity startup, on a mission to build a game-changing enterprise security platform.
  categories:
    - Security
    - Technology
    - Business
  built_by: Bejamas
  built_by_url: https://bejamas.io
  featured: false
- title: Mojo
  url: https://www.mojo.is
  main_url: https://www.mojo.is/
  description: >
    We help companies create beautiful digital experiences
  categories:
    - Agency
    - Technology
    - Consulting
    - User Experience
    - Web Development
  featured: false
- title: Marcel Hauri
  url: https://marcelhauri.ch/
  main_url: https://marcelhauri.ch/
  description: >
    Marcel Hauri is an award-winning Magento developer and e-commerce specialist.
  categories:
    - Portfolio
    - Blog
    - Programming
    - Community
    - Open Source
    - E-commerce
  built_by: Marcel Hauri
  built_by_url: https://marcelhauri.ch
  featured: false
- title: Projektmanagementblog
  url: https://www.projektmanagementblog.de
  main_url: https://www.projektmanagementblog.de/
  source_url: https://github.com/StephanWeinhold/pmblog
  description: >
    Thoughts about modern project management. Built with Gatsby and Tachyons, based on Advanced Starter.
  categories:
    - Blog
  built_by: Stephan Weinhold
  built_by_url: https://stephanweinhold.com/
  featured: false
- title: Anthony Boyd Graphics
  url: https://www.anthonyboyd.graphics/
  main_url: https://www.anthonyboyd.graphics/
  description: >
    Free Graphic Design Resources by Anthony Boyd
  categories:
    - Portfolio
  built_by: Anthony Boyd
  built_by_url: https://www.anthonyboyd.com/
  featured: false
- title: Relocation Hero
  url: https://relocationhero.com
  main_url: https://relocationhero.com
  description: >
    Blog with FAQs related to Germany relocation. Built with Gatsby.
  categories:
    - Blog
    - Consulting
    - Community
  featured: false
- title: Zoe Rodriguez
  url: https://zoerodrgz.com
  main_url: https://zoerodrgz.com
  description: >
    Portfolio for Los Angeles-based designer Zoe Rodriguez. Built with Gatsby.
  categories:
    - Portfolio
    - Design
  built_by: Chase Ohlson
  built_by_url: https://chaseohlson.com
  featured: false
- title: TriActive USA
  url: https://triactiveusa.com
  main_url: https://triactiveusa.com
  description: >
    Website and blog for TriActive USA. Built with Gatsby.
  categories:
    - Landing Page
    - Business
  built_by: Chase Ohlson
  built_by_url: https://chaseohlson.com
- title: LaunchDarkly
  url: https://launchdarkly.com/
  main_url: https://launchdarkly.com/
  description: >
    LaunchDarkly is the feature management platform that software teams use to build better software, faster.
  categories:
    - Technology
    - Marketing
  built_by: LaunchDarkly
  built_by_url: https://launchdarkly.com/
  featured: false
- title: Arpit Goyal
  url: https://arpitgoyal.com
  main_url: https://arpitgoyal.com
  source_url: https://github.com/92arpitgoyal/ag-blog
  description: >
    Blog and portfolio website of a Front-end Developer turned Product Manager.
  categories:
    - Blog
    - Portfolio
    - Technology
    - User Experience
  built_by: Arpit Goyal
  built_by_url: https://twitter.com/_arpitgoyal
  featured: false
- title: Portfolio of Cole Townsend
  url: https://twnsnd.co
  main_url: https://twnsnd.co
  description: Portfolio of Cole Townsend, Product Designer
  categories:
    - Portfolio
    - User Experience
    - Web Development
    - Design
  built_by: Cole Townsend
  built_by_url: https://twitter.com/twnsndco
- title: Jana Desomer
  url: https://www.janadesomer.be/
  main_url: https://www.janadesomer.be/
  description: >
    I'm Jana, a digital product designer with coding skills, based in Belgium
  categories:
    - Portfolio
  built_by: Jana Desomer Designer/Developer
  built_by_url: https://www.janadesomer.be/
  featured: false
- title: Carbon8 Regenerative Agriculture
  url: https://www.carbon8.org.au/
  main_url: https://www.carbon8.org.au/
  description: >
    Carbon8 is a Not for Profit charity that supports Aussie farmers to transition to regenerative agriculture practices and rebuild the carbon (organic matter) in their soil from 1% to 8%.
  categories:
    - Nonprofit
    - E-commerce
  built_by: Little & Big
  built_by_url: https://www.littleandbig.com.au/
  featured: false
- title: Reactgo blog
  url: https://reactgo.com/
  main_url: https://reactgo.com/
  description: >
    It provides tutorials & articles about modern open source web technologies such as react,vuejs and gatsby.
  categories:
    - Blog
    - Education
    - Programming
    - Web Development
  built_by: Sai gowtham
  built_by_url: https://twitter.com/saigowthamr
  featured: false
- title: City Springs
  url: https://citysprings.com/
  main_url: https://citysprings.com/
  description: >
    Sandy Springs is a city built on creative thinking and determination. They captured a bold vision for a unified platform to bring together new and existing information systems. To get there, the Sandy Springs communications team partnered with Mediacurrent on a new Drupal 8 decoupled platform architecture with a Gatsbyjs front end to power both the City Springs website and its digital signage network. Now, the Sandy Springs team can create content once and publish it everywhere.
  categories:
    - Community
    - Government
  built_by: Mediacurrent
  built_by_url: https://www.mediacurrent.com
  featured: false
- title: Behalf
  url: https://www.behalf.no/
  main_url: https://www.behalf.no/
  description: >
    Behalf is Norwegian based digital design agency.
  categories:
    - Agency
    - Portfolio
    - Business
    - Consulting
    - Design
    - Design System
    - Marketing
    - Web Development
    - User Experience
  built_by: Behalf
  built_by_url: https://www.behalf.no/
  featured: false
- title: Saxenhammer & Co.
  url: https://saxenhammer-co.com/
  main_url: https://saxenhammer-co.com/
  description: >
    Saxenhammer & Co. is a leading boutique investment bank in Continental Europe. The firm’s strong track record is comprised of the execution of 200 successful transactions across all major industries.
  categories:
    - Consulting
    - Finance
    - Business
  built_by: Axel Fuhrmann
  built_by_url: https://axelfuhrmann.com/
  featured: false
- title: UltronEle
  url: http://ultronele.com
  main_url: https://runbytech.github.io/ueofcweb/
  source_url: https://github.com/runbytech/ueofcweb
  description: >
    UltronEle is a light, fast, simple yet interesting serverless e-learning CMS based on GatsbyJS. It aims to provide a easy-use product for tutors, teachers, instructors from all kinks of fields with near-zero efforts to setup their own authoring tool and content publish website.
  categories:
    - Education
    - Consulting
    - Landing Page
    - Web Development
    - Open Source
    - Learning
  built_by: RunbyTech
  built_by_url: http://runbytech.co
  featured: false
- title: Nick Selvaggio
  url: https://nickgs.com/
  main_url: https://nickgs.com/
  description: >
    The personal website of Nick Selvaggio. Long Island based web developer, teacher, and technologist.
  categories:
    - Consulting
    - Programming
    - Web Development
  featured: false
- title: Free & Open Source Gatsby Themes by LekoArts
  main_url: https://themes.lekoarts.de
  url: https://themes.lekoarts.de
  source_url: https://github.com/LekoArts/gatsby-themes/tree/master/www
  built_by: LekoArts
  built_by_url: https://github.com/LekoArts
  description: >-
    Get high-quality and customizable Gatsby themes to quickly bootstrap your website! Choose from many professionally created and impressive designs with a wide variety of features and customization options. Use Gatsby Themes to take your project to the next level and let you and your customers take advantage of the many benefits Gatsby has to offer.
  categories:
    - Open Source
    - Directory
    - Marketing
    - Landing Page
  featured: false
- title: Lars Roettig
  url: https://larsroettig.dev/
  main_url: https://larsroettig.dev/
  description: >
    Lars Roettig is a Magento Maintainer and e-commerce specialist. On his Blog, he writes Software Architecture and Magento Development.
  categories:
    - Portfolio
    - Blog
    - Programming
    - Community
    - Open Source
    - E-commerce
  built_by: Lars Roettig
  built_by_url: https://larsroettig.dev/
  featured: false
- title: Cade Kynaston
  url: https://cade.codes
  main_url: https://cade.codes
  source_url: https://github.com/cadekynaston/gatsby-portfolio
  description: >
    Cade Kynaston's Portfolio
  categories:
    - Portfolio
  built_by: Cade Kynaston
  built_by_url: https://github.com/cadekynaston
  featured: false
- title: Growable Meetups
  url: https://www.growable.io/
  main_url: https://www.growable.io/
  description: >
    Growable - Events to Accelerate your career in Tech. Made with <3 with Gatsby, React & Netlify by Talent Point in London.
  categories:
    - Event
    - Technology
    - Education
    - Community
    - Conference
  built_by: Talent Point
  built_by_url: https://github.com/talent-point/
  featured: false
- title: Fantastic Metropolis
  main_url: https://fantasticmetropolis.com
  url: https://fantasticmetropolis.com
  description: >
    Fantastic Metropolis ran between 2001 and 2006, highlighting the potential of literary science fiction and fantasy.
  categories:
    - Entertainment
  built_by: Luis Rodrigues
  built_by_url: https://goblindegook.com
  featured: false
- title: Simon Koelewijn
  main_url: https://simonkoelewijn.nl
  url: https://simonkoelewijn.nl
  description: >
    Personal blog of Simon Koelewijn, where he blogs about UX, analytics and web development (in Dutch). Made awesome and fast by using Gatsby 2.x (naturally) and gratefully using Netlify and Netlify CMS.
  categories:
    - Freelance
    - Blog
    - Web Development
    - User Experience
  built_by: Simon Koelewijn
  built_by_url: https://simonkoelewijn.nl
  featured: false
- title: Frankly Steve
  url: https://www.franklysteve.com/
  main_url: https://www.franklysteve.com/
  description: >
    Wedding photography with all the hugs, tears, kisses, smiles, laughter, banter, kids up trees, friends in hedges.
  categories:
    - Photography
    - Portfolio
  built_by: Little & Big
  built_by_url: https://www.littleandbig.com.au/
  featured: false
- title: Eventos orellana
  description: >-
    We are a company dedicated to providing personalized and professional advice
    for the elaboration and coordination of social and business events.
  main_url: https://eventosorellana.com/
  url: https://eventosorellana.com/
  featured: false
  categories:
    - Gallery
  built_by: Ramón Chancay
  built_by_url: https://ramonchancay.me/
- title: DIA Supermercados
  main_url: https://dia.com.br
  url: https://dia.com.br
  description: >-
    Brazilian retailer subsidiary, with more than 1,100 stores in Brazil, focusing on low prices and exclusive DIA Products.
  categories:
    - Business
  built_by: CloudDog
  built_by_url: https://clouddog.com.br
  featured: false
- title: AntdSite
  main_url: https://antdsite.yvescoding.org
  url: https://antdsite.yvescoding.org
  description: >-
    A static docs generator based on Ant Design and GatsbyJs.
  categories:
    - Documentation
  built_by: Yves Wang
  built_by_url: https://antdsite.yvescoding.org
- title: AntV
  main_url: https://antv.vision
  url: https://antv.vision
  description: >-
    AntV is a new generation of data visualization technique from Ant Financial
  categories:
    - Documentation
  built_by: afc163
  built_by_url: https://github.com/afc163
- title: ReactStudy Blog
  url: https://elated-lewin-51cf0d.netlify.app
  main_url: https://elated-lewin-51cf0d.netlify.app
  description: >
    Belong to your own blog by gatsby
  categories:
    - Blog
  built_by: 97thjingba
  built_by_url: https://github.com/97thjingba
  featured: false
- title: George
  main_url: https://kind-mestorf-5a2bc0.netlify.app
  url: https://kind-mestorf-5a2bc0.netlify.app
  description: >
    shiny new web built with Gatsby
  categories:
    - Blog
    - Portfolio
    - Gallery
    - Landing Page
    - Design
    - Web Development
    - Open Source
    - Science
  built_by: George Davituri
  featured: false

- title: CEO amp
  main_url: https://www.ceoamp.com
  url: https://www.ceoamp.com
  description: >
    CEO amp is an executive training programme to amplify a CEO's voice in the media. This site was built with Gatsby v2, Styled-Components, TypeScript and React Spring.
  categories:
    - Consulting
    - Entrepreneurship
    - Marketing
    - Landing Page
  built_by: Jacob Herper
  built_by_url: https://herper.io
  featured: false
- title: QuantumBlack
  main_url: https://www.quantumblack.com/
  url: https://www.quantumblack.com/
  description: >
    We help companies use data to make distinctive, sustainable and significant improvements to their performance.
  categories:
    - Technology
    - Consulting
    - Data
    - Design
  built_by: Richard Westenra
  built_by_url: https://www.richardwestenra.com/
  featured: false
- title: Coffeeshop Creative
  url: https://www.coffeeshopcreative.ca
  main_url: https://www.coffeeshopcreative.ca
  description: >
    Marketing site for a Toronto web design and videography studio.
  categories:
    - Marketing
    - Agency
    - Design
    - Video
    - Web Development
  built_by: Michael Uloth
  built_by_url: https://www.michaeluloth.com
  featured: false
- title: Daily Hacker News
  url: https://dailyhn.com
  main_url: https://dailyhn.com
  description: >
    Daily Hacker News presents the top five stories from Hacker News daily.
  categories:
    - Entertainment
    - Design
    - Web Development
    - Technology
    - Science
  built_by: Joeri Smits
  built_by_url: https://joeri.dev
  featured: false
- title: Grüne Dresden
  main_url: https://ltw19dresden.de
  url: https://ltw19dresden.de
  description: >
    This site was built for the Green Party in Germany (Bündnis 90/Die Grünen) for their local election in Dresden, Saxony. The site was built with Gatsby v2 and Styled-Components.
  categories:
    - Government
    - Nonprofit
  built_by: Jacob Herper
  built_by_url: https://herper.io
- title: Mill3 Studio
  main_url: https://mill3.studio/en/
  url: https://mill3.studio/en/
  description: >
    Our agency specializes in the analysis, strategy and development of digital products.
  categories:
    - Agency
    - Portfolio
  built_by: Mill3
  built_by_url: https://mill3.studio/en/
  featured: false
- title: Zellement
  main_url: https://www.zellement.com
  url: https://www.zellement.com
  description: >
    Online portfolio of Dan Farrow from Nottingham, UK.
  categories:
    - Portfolio
  built_by: Zellement
  built_by_url: https://www.zellement.com
  featured: false
- title: Fullstack HQ
  url: https://fullstackhq.com/
  main_url: https://fullstackhq.com/
  description: >
    Get immediate access to a battle-tested team of designers and developers on a pay-as-you-go monthly subscription.
  categories:
    - Agency
    - Consulting
    - Freelance
    - Marketing
    - Portfolio
    - Web Development
    - App
    - Business
    - Design
    - JavaScript
    - Technology
    - User Experience
    - Web Development
    - E-commerce
    - WordPress
  built_by: Fullstack HQ
  built_by_url: https://fullstackhq.com/
  featured: false
- title: Cantas
  main_url: https://www.cantas.co.jp
  url: https://www.cantas.co.jp
  description: >
    Cantas is digital marketing company in Japan.
  categories:
    - Business
    - Agency
  built_by: Cantas
  built_by_url: https://www.cantas.co.jp
  featured: false
- title: Sheringham Shantymen
  main_url: https://www.shantymen.com/
  url: https://www.shantymen.com/
  description: >
    The Sheringham Shantymen are a sea shanty singing group that raise money for the RNLI in the UK.
  categories:
    - Music
    - Community
    - Entertainment
    - Nonprofit
  built_by: Zellement
  built_by_url: https://www.zellement.com/
  featured: false
- title: WP Spark
  main_url: https://wpspark.io/
  url: https://wpspark.io/
  description: >
    Create blazing fast website with WordPress and our Gatsby themes.
  categories:
    - Agency
    - Community
    - Blog
    - WordPress
  built_by: wpspark
  built_by_url: https://wpspark.io/
- title: Ronald Langeveld
  description: >
    Ronald Langeveld's blog and Web Development portfolio website.
  main_url: https://www.ronaldlangeveld.com
  url: https://www.ronaldlangeveld.com
  categories:
    - Blog
    - Web Development
    - Freelance
    - Portfolio
    - Consulting
  featured: false
- title: Golfonaut
  description: >
    Golfonaut - Golf application for Apple Watch
  main_url: https://golfonaut.io
  url: https://golfonaut.io
  categories:
    - App
    - Sports
  featured: false
- title: Anton Sten - UX Lead/Design
  url: https://www.antonsten.com
  main_url: https://www.antonsten.com
  description: Anton Sten leads UX for design-driven companies.
  categories:
    - User Experience
    - Blog
    - Freelance
    - Portfolio
    - Consulting
    - Agency
    - Design
  featured: false
- title: Rashmi AP - Front-end Developer
  main_url: http://rashmiap.me
  url: http://rashmiap.me
  featured: false
  description: >
    Rashmi AP's Personal Portfolio Website
  source_url: https://github.com/rashmiap/personal-website-react
  categories:
    - Portfolio
    - Open Source
  built_by: Rashmi AP
  built_by_url: http://rashmiap.me
- title: OpenSourceRepos - Blogs for open source repositories
  main_url: https://opensourcerepos.com
  url: https://opensourcerepos.com
  featured: false
  description: >
    Open Source Repos is a blog site for explaining the architecture, code-walkthrough and key takeways for the GitHub repository. Out main aim to is to help more developers contribute to open source projects.
  source_url: https://github.com/opensourcerepos/blogs
  categories:
    - Open Source
    - Design
    - Design System
    - Blog
  built_by: OpenSourceRepos Team
  built_by_url: https://opensourcerepos.com
- title: Sheelah Brennan - Front-End/UX Engineer
  main_url: https://sheelahb.com
  url: https://sheelahb.com
  featured: false
  description: >
    Sheelah Brennan's web development blog
  categories:
    - Blog
    - Web Development
    - Design
    - Freelance
    - Portfolio
  built_by: Sheelah Brennan
- title: Delinx.Digital - Web and Mobile Development Agency based in Sofia, Bulgaria
  main_url: https://delinx.digital
  url: https://delinx.digital/solutions
  description: >
    Delinx.digital is a software development oriented digital agency based in Sofia, Bulgaria. We develop bespoke software solutions using  WordPress, WooCommerce, Shopify, e-commerce, React.js, Node.js, PHP, Laravel and many other technologies.
  categories:
    - Agency
    - Web Development
    - Design
    - E-commerce
    - WordPress
  featured: false
- title: Cameron Nuckols - Articles, Book Notes, and More
  main_url: https://nucks.co
  url: https://nucks.co
  description: >
    This site hosts all of Cameron Nuckols's writing on entrepreneurship, startups, money, fitness, self-education, and self-improvement.
  categories:
    - Blog
    - Entrepreneurship
    - Business
    - Productivity
    - Technology
    - Marketing
  featured: false
- title: Hayato KAJIYAMA - Portfolio
  main_url: https://hyakt.dev
  url: https://hyakt.dev
  source_url: https://github.com/hyakt/hyakt.github.io
  featured: false
  categories:
    - Portfolio
- title: Skirtcraft - Unisex Skirts with Large Pockets
  main_url: https://skirtcraft.com
  url: https://skirtcraft.com/products
  source_url: https://github.com/jqrn/skirtcraft-web
  description: >
    Skirtcraft sells unisex skirts with large pockets, made in the USA. Site built with TypeScript and styled-components, with Tumblr-sourced blog posts.
  categories:
    - E-commerce
    - Blog
  built_by: Joe Quarion
  built_by_url: https://github.com/jqrn
  featured: false
- title: Vermarc Sport
  main_url: https://www.vermarcsport.com/
  url: https://www.vermarcsport.com/
  description: >
    Vermarc Sport offers a wide range of cycle clothing, cycling jerseys, bib shorts, rain gear and accessories, as well for the summer, the mid-season (autumn / spring) and the winter.
  categories:
    - E-commerce
  built_by: BRIKL
  built_by_url: https://github.com/Brikl
- title: Cole Ruche
  main_url: https://coleruche.com
  url: https://coleruche.com
  source_url: https://github.com/kingingcole/myblog
  description: >
    The personal website and blog for Emeruche "Cole" Ikenna, front-end web developer from Nigeria.
  categories:
    - Blog
    - Portfolio
  built_by: Emeruche "Cole" Ikenna
  built_by_url: https://twitter.com/cole_ruche
  featured: false
- title: Abhith Rajan - Coder, Blogger, Biker, Full Stack Developer
  main_url: https://www.abhith.net/
  url: https://www.abhith.net/
  source_url: https://github.com/Abhith/abhith.net
  description: >
    abhith.net is a portfolio website of Abhith Rajan, a full stack developer. Sharing blog posts, recommended videos, developer stories and services with the world through this site.
  categories:
    - Portfolio
    - Blog
    - Programming
    - Open Source
    - Technology
  built_by: Abhith Rajan
  built_by_url: https://github.com/Abhith
  featured: false
- title: Mr & Mrs Wilkinson
  url: https://thewilkinsons.netlify.app/
  main_url: https://thewilkinsons.netlify.app/
  source_url: https://github.com/davemullenjnr/the-wilkinsons
  description: >
    A one-page wedding photography showcase using Gatsby Image and featuring a lovely hero and intro section.
  categories:
    - Photography
  built_by: Dave Mullen Jnr
  built_by_url: https://davemullenjnr.co.uk
  featured: false
- title: Gopesh Gopinath - Full Stack JavaScript Developer
  url: https://www.gopeshgopinath.com
  main_url: https://www.gopeshgopinath.com
  source_url: https://github.com/GopeshMedayil/gopeshgopinath.com
  description: >
    Gopesh Gopinath's Personal Portfolio Website
  categories:
    - Portfolio
    - Open Source
  built_by: Gopesh Gopinath
  built_by_url: https://www.gopeshgopinath.com
  featured: false
- title: Misael Taveras - FrontEnd Developer
  url: https://taverasmisael.com
  main_url: https://taverasmisael.com
  source_url: https://github.com/taverasmisael/taverasmisael
  description: >
    Personal site and blogging about learning FrontEnd web development in spanish.
  categories:
    - Portfolio
    - Open Source
    - Blog
    - JavaScript
    - Web Development
  built_by: Misael Taveras
  built_by_url: https://taverasmisael.com
  featured: false
- title: Le Reacteur
  url: https://www.lereacteur.io/
  main_url: https://www.lereacteur.io/
  description: >
    Le Reacteur is the first coding bootcamp dedicated to web and mobile apps development (iOS/Android). We offer intensive sessions to train students in a short time (10 weeks). Our goal is to pass on to our students in less than 3 months what they would have learned in 2 years. To achieve this ambitious challenge, our training is based on learning JavaScript (Node.js, Express, ReactJS, React Native).
  categories:
    - JavaScript
    - Learning
    - Mobile Development
    - Web Development
  built_by: Farid Safi
  built_by_url: https://twitter.com/FaridSafi
  featured: false
- title: Cinch
  url: https://www.cinch.co.uk
  main_url: https://www.cinch.co.uk
  description: >
    Cinch is a hub for car supermarkets and dealers to show off their stock. The site only lists second-hand cars that are seven years old or younger, with less than 70,000 miles on the clock.
  categories:
    - Entrepreneurship
    - Business
  built_by: Somo
  built_by_url: https://www.somoglobal.com
  featured: false
- title: Recetas El Universo
  description: >-
    Recipes and videos with the best of Ecuadorian cuisine.
    Collectable recipes from Diario El Universo.
  main_url: https://recetas-eu.now.sh/
  url: https://recetas-eu.now.sh/
  featured: false
  categories:
    - Blog
    - WordPress
    - Food
  built_by: Ramón Chancay
  built_by_url: https://ramonchancay.me/
- title: Third and Grove
  url: https://www.thirdandgrove.com
  main_url: https://www.thirdandgrove.com
  source_url: https://github.com/thirdandgrove/tagd8_gatsby
  description: >
    A digital agency slaying the mundane one pixel at a time.
  categories:
    - Agency
    - Marketing
    - Open Source
    - Technology
  built_by: Third and Grove
  built_by_url: https://www.thirdandgrove.com
  featured: false
- title: Le Bikini
  url: https://lebikini.com
  main_url: https://lebikini.com
  description: >
    New website for Toulouse's most iconic concert hall.
  categories:
    - Music
  built_by: Antoine Rousseau
  built_by_url: https://antoine.rousseau.im
  featured: false
- title: Jimmy Truong's Portfolio
  url: https://jimmytruong.ca
  main_url: https://jimmytruong.ca
  description: >
    This porfolio is a complication of all projects done during my time at BCIT D3 (Digital Design and Development) program and after graduation.
  categories:
    - Portfolio
    - Web Development
  built_by: Jimmy Truong
  built_by_url: https://jimmytruong.ca
  featured: false
- title: Quick Stop Nicaragua
  main_url: https://quickstopnicaragua.com
  url: https://quickstopnicaragua.com
  description: >
    Convenience Store Website
  categories:
    - Food
  built_by: Gerald Martinez
  built_by_url: https://twitter.com/GeraldM_92
  featured: false
- title: XIEL
  main_url: https://xiel.dev
  url: https://xiel.dev
  source_url: https://github.com/xiel/xiel
  description: >
    I'm a freelance front-end developer from Berlin who creates digital experiences that everyone likes to use.
  categories:
    - Portfolio
    - Blog
  built_by: Felix Leupold
  built_by_url: https://twitter.com/xiel
  featured: false
- title: Nicaragua Best Guides
  main_url: https://www.nicaraguasbestguides.com
  url: https://www.nicaraguasbestguides.com
  description: >
    Full-Service Tour Operator and Destination Management Company (DMC)
  categories:
    - Agency
    - Travel
  built_by: Gerald Martinez
  built_by_url: https://twitter.com/GeraldM_92
  featured: false
- title: Thoughts and Stuff
  main_url: http://thoughtsandstuff.com
  url: http://thoughtsandstuff.com
  source_url: https://github.com/robmarshall/gatsby-tns
  description: >
    A simple easy to read blog. Minimalistic, focusing on content over branding. Includes RSS feed.
  categories:
    - Accessibility
    - Blog
    - WordPress
  built_by: Robert Marshall
  built_by_url: https://robertmarshall.dev
  featured: false
- title: Tracli
  url: https://tracli.rootvan.com/
  main_url: https://tracli.rootvan.com/
  source_url: https://github.com/ridvankaradag/tracli-landing
  description: >
    A command line app that tracks your time
  categories:
    - Productivity
    - Technology
    - Landing Page
  built_by: Ridvan Karadag
  built_by_url: http://www.rootvan.com
  featured: false
- title: spon.io
  url: https://www.spon.io
  main_url: https://www.spon.io
  source_url: https://github.com/magicspon/spon.io
  description: >
    Portfolio for frontend web developer, based in Bristol UK
  categories:
    - Portfolio
  built_by: Dave Stockley
  built_by_url: https://www.spon.io
  featured: false
- title: BBS
  url: https://big-boss-studio.com
  main_url: https://big-boss-studio.com
  description: >
    For 11 years, we help great brands in their digital transformation, offering all our expertise for their needs. Technical consulting, UX, design, technical integration and maintenance.
  categories:
    - Agency
    - JavaScript
    - Web Development
  built_by: BBS
  built_by_url: https://big-boss-studio.com
  featured: false
- title: Appes - Meant to evolve
  main_url: https://appes.co
  url: https://appes.co
  description: >
    Appes is all about apps and evolution. We help companies to build mobile and
    web products.
  categories:
    - Agency
    - Mobile Development
    - Web Development
    - Technology
  built_by: Appes
  built_by_url: https://appes.co
  featured: false
- title: Intern
  url: https://intern.imedadel.me
  main_url: https://intern.imedadel.me
  description: >
    Intern is a job board for getting internships in tech, design, marketing, and more. It's built entirely with Gatsby.
  categories:
    - Directory
    - Technology
  built_by: Imed Adel
  built_by_url: https://imedadel.me
  featured: false
- title: Global Citizen Foundation
  main_url: https://www.globalcitizenfoundation.org
  url: https://www.globalcitizenfoundation.org
  description: >
    In the digital economy, we are Global Citizens and the currency is Personal Data
  categories:
    - Nonprofit
  built_by: The Delta Studio
  built_by_url: https://www.thedelta.io
  featured: false
- title: GatsbyFinds
  main_url: https://gatsbyfinds.netlify.app
  url: https://gatsbyfinds.netlify.app
  description: >
    GatsbyFinds is a website built ontop of Gatsby v2 by providing developers with a showcase of all the latest projects made with the beloved GatsbyJS.
  categories:
    - Portfolio
    - Gallery
  built_by: Bvlktech
  built_by_url: https://twitter.com/bvlktech
  featured: false
- title: AFEX Commodities Exchange
  main_url: https://afexnigeria.com
  url: https://afexnigeria.com
  description: >
    AFEX Nigeria strives to transform Nigerian agriculture by creating more bargaining power to smallholder farmers, access to information, and secure storage.
  categories:
    - Blog
    - Business
    - Finance
    - Food
    - WordPress
  built_by: Mayowa Falade
  built_by_url: http://mayowafalade.com
  featured: false
- title: VIA Data
  main_url: https://viadata.io
  url: https://viadata.io
  description: >
    The future of data management
  categories:
    - Data
  built_by: The Delta Studio
  built_by_url: https://www.thedelta.io
  featured: false
- title: Front End Day Event Website
  main_url: https://frontend-day.com/
  url: https://frontend-day.com/
  description: >
    Performant landing page for a front end workshops recurring event / conference.
  categories:
    - Event
    - Conference
    - Web Development
    - Technology
  built_by: Pagepro
  built_by_url: https://pagepro.co
  featured: false
- title: Mutual
  main_url: https://www.madebymutual.com
  url: https://www.madebymutual.com
  description: >
    Mutual is a web design and development agency. Our new website is powered by Gatsby and Craft CMS.
  categories:
    - Blog
    - Portfolio
    - Agency
    - Design
    - Web Development
  built_by: Mutual
  built_by_url: https://twitter.com/madebymutual
  featured: false
- title: Surge 3
  main_url: https://surge3.com
  url: https://surge3.com/
  description: >
    We’re Surge 3 - a premier web development agency. Our company centers around the principles of quality, speed, and service! We are founded using the latest in web technologies and are dedicated to using those exact tools to help our customers achieve their goals.
  categories:
    - Portfolio
    - Blog
    - Agency
    - Web Development
    - Marketing
  built_by: Dillon Browne
  built_by_url: https://dillonbrowne.com
- title: Adaltas
  main_url: https://www.adaltas.com
  url: https://www.adaltas.com
  description: >
    Adaltas is a team of consultants with a focus on Open Source, Big Data and Cloud Computing based in France, Canada and Morocco.
  categories:
    - Consulting
    - Data
    - Design System
    - Programming
    - Learning
  built_by: Adaltas
  built_by_url: https://www.adaltas.com
- title: Themis Attorneys
  main_url: https://themis-attorneys.com
  url: https://themis-attorneys.com
  description: >
    Themis Attorneys is Chennai based lawyers. Their new complete website is made using Gatsby.
  categories:
    - Agency
    - Consulting
    - Portfolio
    - Law
  built_by: Merbin J Anselm
  built_by_url: https://anselm.in
- title: Runlet
  main_url: https://runlet.app
  url: https://runlet.app
  source_url: https://github.com/runletapp/runlet
  description: >
    Runlet is a cloud-based job manager that offers device synchronization and reliable message delivery in a network of connected devices even after connectivity issues. Available for ARM, Linux, Mac and Windows.
  categories:
    - App
    - Landing Page
    - Productivity
    - Technology
  built_by: Vandré Leal
  built_by_url: https://vandreleal.github.io
  featured: false
- title: tiaan.dev
  main_url: https://tiaan.dev
  url: https://tiaan.dev
  featured: false
  categories:
    - Blog
    - Portfolio
    - Web Development
- title: Praveen Bisht
  main_url: https://www.prvnbist.com/
  url: https://www.prvnbist.com/
  source_url: https://github.com/prvnbist/portfolio
  categories:
    - Portfolio
    - Blog
  built_by: Praveen Bisht
  built_by_url: https://www.prvnbist.com/
  featured: false
- title: Jeff Mills The Outer Limits x NTS Radio
  url: https://www.nts.live/projects/jeff-mills-the-outer-limits/
  main_url: https://www.nts.live/projects/jeff-mills-the-outer-limits/
  source_url: https://github.com/ntslive/the-outer-limits
  description: >
    NTS Radio created a minisite for Jeff Mills' 6 part radio series The Outer Limits, including original music production and imagery curated from the NASA online image archive.
  categories:
    - Music
    - Gallery
    - Science
    - Entertainment
  built_by: NTS Radio
  built_by_url: https://www.nts.live
  featured: false
- title: BALAJIRAO676
  main_url: https://thebalajiraoecommerce.netlify.app/
  url: https://thebalajiraoecommerce.netlify.app/
  featured: false
  categories:
    - Blog
    - E-commerce
    - Web Development
- title: Mentimeter
  url: https://www.mentimeter.com/
  main_url: https://www.mentimeter.com/
  categories:
    - Business
  featured: false
- title: HYFN
  url: https://hyfn.com/
  main_url: https://hyfn.com/
  categories:
    - Business
  featured: false
- title: Mozilla India
  main_url: https://mozillaindia.org/
  url: https://mozillaindia.org/
  categories:
    - Open Source
  featured: false
- title: Primer Labs
  main_url: https://www.primerlabs.io
  url: https://www.primerlabs.io
  featured: false
  categories:
    - Education
    - Learning
- title: AJ on Purr-fect Solutions
  url: https://ajonp.com
  main_url: https://ajonp.com
  description: >
    A Community of developers, creating resources for all to use!
  categories:
    - Education
    - Learning
    - Programming
    - Web Development
    - API
    - Blog
    - SEO
  built_by: AJonP
  built_by_url: http://ajonp.com/authors/alex-patterson
- title: blog.kwst.site
  main_url: https://blog.kwst.site
  url: https://blog.kwst.site
  description: A blog of frontend engineer working in Fukuoka
  source_url: https://github.com/SatoshiKawabata/blog
  featured: false
  categories:
    - Blog
    - Technology
    - Web Development
    - JavaScript
- title: Run Leeds
  main_url: http://www.runleeds.co.uk
  url: http://www.runleeds.co.uk
  description: >
    Community running site based in Leeds,UK. Aiming to support those going through a life crisis.
  categories:
    - Accessibility
    - Blog
    - Community
    - Nonprofit
    - Sports
    - WordPress
  built_by: Robert Marshall
  built_by_url: https://www.robertmarshall.dev
- title: Arvind Kumar
  main_url: https://arvind.io
  url: https://arvind.io
  source_url: https://github.com/EnKrypt/arvind.io
  built_by: Arvind Kumar
  built_by_url: https://arvind.io/
  description: >
    A blog about writing code, making music and studying the skies.
  featured: false
  categories:
    - Blog
    - Music
    - Technology
- title: GlobalMoney
  url: https://global24.ua
  main_url: https://global24.ua
  description: >
    Provide payment solution for SMB, eWallet GlobalMoney
  categories:
    - Business
    - Finance
    - Technology
  built_by: NodeArt
  built_by_url: https://NodeArt.io
- title: Women's and Girls' Emergency Centre
  url: https://www.wagec.org.au/
  main_url: https://www.wagec.org.au/
  description: >
    Specialist homelessness service for women and families escaping domestic violence. Based in Redfern, Sydney, Australia.
  categories:
    - Nonprofit
    - Community
    - E-commerce
  built_by: Little & Big
  built_by_url: https://www.littleandbig.com.au/
  featured: false
- title: Guus van de Wal | Drupal Front-end specialist
  url: https://guusvandewal.nl
  main_url: https://guusvandewal.nl
  description: >
    Decoupled portfolio site for guusvandewal.nl, a Drupal and ReactJS front-end developer and designer.
  categories:
    - Open Source
    - Web Development
    - Design
    - Blog
    - Freelance
  built_by: Guus van de Wal
  featured: false
- title: Pixelize Web Design Gold Coast | Web Design and SEO
  url: https://www.pixelize.com.au/
  main_url: https://www.pixelize.com.au/
  description: >
    Pixelize is a tight knit group of professional web developers, graphic designers, and content creators that work together to create high performing, blazing fast, beautiful websites with a strong focus on SEO.
  categories:
    - Agency
    - Web Development
    - Marketing
    - SEO
    - Design
    - Portfolio
    - Blog
  built_by: Pixelize
  built_by_url: https://www.pixelize.com.au
  featured: false
- title: VS Code GitHub Stats
  url: https://vscode-github-stats.netlify.app
  main_url: https://vscode-github-stats.netlify.app
  source_url: https://github.com/lannonbr/vscode-github-stats/
  description: >
    Statistics Dashboard for VS Code GitHub repository
  categories:
    - Data
  built_by: Benjamin Lannon
  built_by_url: https://lannonbr.com
  featured: false
- title: MetaProjection
  main_url: https://www.metaprojection.ca
  url: https://www.metaprojection.ca
  source_url: https://github.com/rosslh/metaprojection
  description: >
    MetaProjection is a website that aggregates multiple Canadian federal electoral projections in order to provide an overview of how the election is playing out, both federally and by district.
  categories:
    - Government
    - Data
    - Open Source
  built_by: Ross Hill
  built_by_url: https://rosshill.ca
  featured: false
- title: Tamarisc VC
  url: https://www.tamarisc.vc
  main_url: https://www.tamarisc.vc
  description: >
    Tamarisc invests in and helps build companies that improve the human habitat through innovating at the intersection of real estate, health, and technology.
  categories:
    - Business
    - Technology
  built_by: Peter Hironaka
  built_by_url: https://peterhironaka.com
  featured: false
- title: Up Your A11y
  url: https://www.upyoura11y.com/
  main_url: https://www.upyoura11y.com/
  source_url: https://www.upyoura11y.com/
  description: >
    A web accessibility toolkit with a React focus, Up Your A11y is a resource for front-end developers to find useful information on how to make your sites more accessible. The topics covered have a React bias, but the principles in each apply to all web development, so please don't be put off if you don't work with React specifically!
  categories:
    - Accessibility
    - Blog
    - Programming
    - JavaScript
    - User Experience
    - Web Development
  built_by: Suzanne Aitchison
  built_by_url: https://twitter.com/s_aitchison
  featured: false
- title: Roman Kravets
  description: >
    Portfolio of Roman Kravets. Web Developer, HTML & CSS Coder.
  main_url: https://romkravets.netlify.app/
  url: https://romkravets.netlify.app/
  categories:
    - Portfolio
    - Open Source
    - Web Development
    - Blog
  built_by: Roman Kravets
  built_by_url: https://github.com/romkravets/dev-page
  featured: false
- title: Phil Tietjen Portfolio
  url: https://www.philtietjen.dev/
  main_url: https://www.philtietjen.dev/
  source_url: https://github.com/Phizzard/phil-portfolio
  description: >
    Portfolio of Phil Tietjen using Gatsby, Tailwind CSS, and Emotion/styled
  categories:
    - Portfolio
    - Open Source
    - Web Development
  built_by: Phil Tietjen
  built_by_url: https://github.com/Phizzard
  featured: false
- title: Gatsby Bomb
  description: >
    A fan made version of the website Giantbomb, fully static and powered by Gatsby JS and the GiantBomb API.
  main_url: https://gatsbybomb.netlify.app
  url: https://gatsbybomb.netlify.app
  categories:
    - App
    - Entertainment
    - Media
    - Video
  built_by: Phil Tietjen
  built_by_url: https://github.com/Phizzard
  featured: false
- title: Divyanshu Maithani
  main_url: https://divyanshu013.dev
  url: https://divyanshu013.dev
  source_url: https://github.com/divyanshu013/blog
  description: >
    Personal blog of Divyanshu Maithani. Life, music, code and things in between...
  categories:
    - Blog
    - JavaScript
    - Open Source
    - Music
    - Programming
    - Technology
    - Web Development
  built_by: Divyanshu Maithani
  built_by_url: https://twitter.com/divyanshu013
- title: TFE Energy
  main_url: https://www.tfe.energy
  url: https://www.tfe.energy
  source_url: https://gitlab.com/marcfehrmedia/2019-07-03-tfe-energy
  description: >
    TFE Energy believes in the future. Their new website is programmed with Gatsby, Scrollmagic, Contentful, Cloudify.
  categories:
    - Technology
    - Consulting
    - Video
    - Business
  built_by: Marc Fehr
  built_by_url: https://www.marcfehr.ch
- title: AtomBuild
  url: https://atombuild.github.io/
  main_url: https://atombuild.github.io/
  source_url: https://github.com/AtomBuild/atombuild.github.io
  description: >
    Landing page for the AtomBuild project, offering a curation of Atom packages associated with the project.
  categories:
    - Directory
    - Landing Page
    - Open Source
    - Programming
    - Technology
  built_by: Kepler Sticka-Jones
  built_by_url: https://keplersj.com/
  featured: false
- title: Josh Pensky
  main_url: https://joshpensky.com
  url: https://joshpensky.com
  description: >
    Josh Pensky is an interactive developer based in Boston. He designs and builds refreshing web experiences, packed to the punch with delightful interactions.
  categories:
    - Portfolio
    - Web Development
    - Design
    - SEO
  built_by: Josh Pensky
  built_by_url: https://github.com/joshpensky
  featured: false
- title: AtomLinter
  url: https://atomlinter.github.io/
  main_url: https://atomlinter.github.io/
  source_url: https://github.com/AtomLinter/atomlinter.github.io
  description: >
    Landing page for the AtomLinter project, offering a curation of Atom packages associated with the project.
  categories:
    - Directory
    - Landing Page
    - Open Source
    - Programming
    - Technology
  built_by: Kepler Sticka-Jones
  built_by_url: https://keplersj.com/
  featured: false
- title: Dashbouquet
  url: https://dashbouquet.com/
  main_url: https://dashbouquet.com/
  categories:
    - Agency
    - Blog
    - Business
    - Mobile Development
    - Portfolio
    - Web Development
  built_by: Dashbouquet team
  featured: false
- title: rathes.me
  url: https://rathes.me/
  main_url: https://rathes.me/
  source_url: https://github.com/rathesDot/rathes.me
  description: >
    The Portfolio Website of Rathes Sachchithananthan
  categories:
    - Blog
    - Portfolio
    - Web Development
  built_by: Rathes Sachchithananthan
  built_by_url: https://rathes.me/
- title: viviGuides - Your travel guides
  url: https://vivitravels.com/en/guides/
  main_url: https://vivitravels.com/en/guides/
  description: >
    viviGuides is viviTravels' blog: here you will find travel tips, useful information about the cities and the best guides for your next vacation.
  categories:
    - Travel
    - Blog
  built_by: Kframe Interactive SA
  built_by_url: https://kframeinteractive.com/
  featured: false
- title: KNC Blog
  main_url: https://nagakonada.com
  url: https://nagakonada.com/
  description: >
    Nagakonada is my blogging and portfolio site where I list my projects, experience, capabilities and the blog mostly talks about technical and personal writings.
  categories:
    - Blog
    - Web Development
    - Portfolio
  built_by: Konada, Naga Chaitanya
  built_by_url: https://github.com/ChaituKNag
  featured: false
- title: Vishal Nakum
  url: https://nakum.tech/
  main_url: https://nakum.tech/
  source_url: https://github.com/vishalnakum011/contentful
  description: >
    Portfolio of Vishal Nakum. Made with Gatsby, Contentful. Deployed on Netlify.
  categories:
    - Portfolio
    - Blog
  built_by: Amol Tangade
  built_by_url: https://amoltangade.me/
- title: Sagar Hani Portfolio
  url: http://sagarhani.in/
  main_url: http://sagarhani.in/
  source_url: https://github.com/sagarhani
  description: >
    Sagar Hani is a Software Developer & an Open Source Enthusiast. He blogs about JavaScript, Open Source and his Life experiences.
  categories:
    - Portfolio
    - Blog
    - Web Development
    - Open Source
    - Technology
    - Programming
    - JavaScript
  built_by: Sagar Hani
  built_by_url: http://sagarhani.in/about
- title: Arturo Alviar's Portfolio
  main_url: https://arturoalviar.com
  url: https://arturoalviar.com
  source_url: https://github.com/arturoalviar/portfolio
  categories:
    - Portfolio
    - Open Source
    - Web Development
  built_by: Arturo Alviar
  built_by_url: https://github.com/arturoalviar
  featured: false
- title: Pearly
  url: https://www.pearlyplan.com
  main_url: https://www.pearlyplan.com
  description: >
    Dental Membership Growth Platform
  categories:
    - Technology
    - Healthcare
    - App
  built_by: Sean Emmer and Jeff Cole
- title: MarceloNM
  url: https://marcelonm.com
  main_url: https://marcelonm.com
  description: >
    Personal landing page and blog for MarceloNM, a frontend developer based in Brazil.
  categories:
    - Blog
    - JavaScript
    - Landing Page
    - Programming
    - Web Development
  built_by: Marcelo Nascimento Menezes
  built_by_url: https://github.com/mrcelo
  featured: false
- title: Open Source Galaxy
  main_url: https://www.opensourcegalaxy.com
  url: https://www.opensourcegalaxy.com
  description: >
    Explore the Open Source Galaxy and help other earthlings by contributing to open source.
  categories:
    - Open Source
    - Programming
    - Web Development
  built_by: Justin Juno
  built_by_url: https://www.justinjuno.dev
  featured: false
- title: enBonnet Blog
  url: https://enbonnet.me/
  main_url: https://enbonnet.me/
  source_url: https://github.com/enbonnet
  description: >
    Hola, este es mi sitio personal, estare escribiendo sobre JavaScript, Frontend y Tecnologia que utilice en mi dia a dia.
  categories:
    - Portfolio
    - Blog
    - Web Development
    - Technology
    - Programming
    - JavaScript
  built_by: Ender Bonnet
  built_by_url: https://enbonnet.me/
- title: Edenspiekermann
  url: https://www.edenspiekermann.com/eu/
  main_url: https://www.edenspiekermann.com/eu/
  description: >
    Hello. We are Edenspiekermann, an independent global creative agency.
  categories:
    - Featured
    - Agency
    - Design
    - Portfolio
  featured: true
- title: IBM Design
  url: https://www.ibm.com/design/
  main_url: https://www.ibm.com/design/
  description: >
    At IBM, our design philosophy is to help guide people so they can do their best work. Our human-centered design practices help us deliver on that goal.
  categories:
    - Featured
    - Design
    - Technology
    - Web Development
  built_by: IBM
  featured: true
- title: We Do Plugins
  url: https://wedoplugins.com
  main_url: https://wedoplugins.com
  description: >
    Free & premium WordPress plugins development studio from Wroclaw, Poland.
  categories:
    - Portfolio
    - Agency
    - Open Source
    - Web Development
  built_by: We Do Plugins
  built_by_url: https://wedoplugins.com
- title: Mevish Aslam, business coach
  url: https://mevishaslam.com/
  main_url: https://mevishaslam.com/
  description: >
    Mevish Aslam helps women build a life they love and coaches women to launch and grow businesses.
  categories:
    - Business
    - Consulting
    - Entrepreneurship
    - Freelance
    - Marketing
    - Portfolio
  built_by: Rou Hun Fan
  built_by_url: https://flowen.me
  featured: false
- title: Principles of wealth
  url: https://principlesofwealth.net
  main_url: https://principlesofwealth.net
  source_url: https://github.com/flowen/principlesofwealth
  description: >
    Principles of wealth. How to get rich without being lucky, a summary of Naval Ravikant's tweets and podcast.`
  categories:
    - Business
    - Consulting
    - Education
    - Entrepreneurship
    - Finance
    - Learning
    - Marketing
    - Media
    - Nonprofit
    - Productivity
    - Science
  built_by: Rou Hun Fan
  built_by_url: https://flowen.me
  featured: false
- title: Problem studio
  url: https://problem.studio
  main_url: https://problem.studio
  description: >
    Problem Studio creates unique and fun web experiences. Our enemy is "boring" if ya know what we mean: overused WordPress templates, the top 10 shopify templates, copy of a copy of a copy of a copy. We love to support design and marketing agencies and help realize their creations into a digital product. `
  categories:
    - Agency
    - Business
    - Consulting
    - Design
    - Education
    - Entrepreneurship
    - Freelance
    - Landing Page
    - Marketing
    - Media
    - Portfolio
    - Productivity
    - Web Development
  built_by: Rou Hun Fan & Sander Visser
  built_by_url: https://flowen.me
- title: North X South
  main_url: https://northxsouth.co
  url: https://northxsouth.co
  description: >
    We work with small businesses and non-profits to develop their brands, build an online identity, create stellar designs, and give a voice to their causes.
  categories:
    - Agency
    - Consulting
    - Business
    - Design
    - Web Development
  built_by: North X South
  built_by_url: https://northxsouth.co
- title: Plenty of Fish
  main_url: https://www.pof.com/
  url: https://pof.com
  description: >
    Plenty of Fish is one of the world's largest dating platforms.
  categories:
    - Community
  featured: true
- title: Bitcoin
  main_url: https://www.bitcoin.com/
  url: https://bitcoin.com
  description: >
    One of the largest crypto-currency platforms in the world.
  categories:
    - Technology
    - Finance
  featured: true
- title: Frame.io
  main_url: https://www.frame.io/
  url: https://frame.io
  description: >
    Frame.io is a cloud-based video collaboration platform that allows its users to easily work on media projects together
  categories:
    - Technology
    - Entertainment
    - Media
  featured: true
- title: Sainsbury’s Homepage
  main_url: https://www.sainsburys.co.uk/
  url: https://www.sainsburys.co.uk
  description: >
    Sainsbury’s is an almost 150 year old supermarket chain in the United Kingdom.
  categories:
    - E-commerce
    - Food
  featured: true
- title: Haxzie, Portfolio and Blog
  url: https://haxzie.com/
  main_url: https://haxzie.com/
  source_url: https://github.com/haxzie/haxzie.com
  description: >
    Haxzie.com is the portfolio and personal blog of Musthaq Ahamad, UX Engineer and Visual Designer
  categories:
    - Blog
    - Portfolio
  built_by: Musthaq Ahamad
  built_by_url: https://haxzie.com
  featured: false
- title: Robin Wieruch's Blog
  url: https://www.robinwieruch.de/
  main_url: https://www.robinwieruch.de/
  categories:
    - Blog
    - Education
  featured: false
- title: Roger Ramos Development Journal
  url: https://rogerramos.me/
  main_url: https://rogerramos.me/
  source_url: https://github.com/rogerramosme/rogerramos.me/
  description: >
    Personal development journal made with Netlify CMS
  categories:
    - Blog
  built_by: Roger Ramos
  built_by_url: https://rogerramos.me/
  featured: false
- title: Global Adviser Alpha
  main_url: https://globaladviseralpha.com
  url: https://globaladviseralpha.com
  description: >
    Lead by David Haintz, Global Adviser Alpha transforms advice business into world class firms.
  categories:
    - Business
    - Blog
    - Finance
  built_by: Handsome Creative
  built_by_url: https://www.hellohandsome.com.au
  featured: false
- title: Alcamine
  url: https://alcamine.com/
  main_url: https://alcamine.com/
  description: >
    Never apply to another job online and receive tons of tech jobs in your inbox everyday — all while keeping your information private.
  categories:
    - Blog
    - Technology
  built_by: Caldera Digital
  built_by_url: https://www.calderadigital.com/
  featured: false
- title: Caldera Digital
  url: https://www.calderadigital.com/
  main_url: https://www.calderadigital.com/
  source_url: https://github.com/caldera-digital/platform
  description: >
    Caldera is a product and application development agency that uses innovative technology to bring your vision, brand, and identity to life through user centered design.
  categories:
    - Blog
    - User Experience
    - Consulting
  built_by: Caldera Digital
  built_by_url: https://www.calderadigital.com/
  featured: false
- title: Keycodes
  url: https://www.keycodes.dev
  main_url: https://www.keycodes.dev
  source_url: https://github.com/justinjunodev/keycodes.dev
  description: >
    A developer resource for getting keyboard key codes.
  categories:
    - Programming
    - Productivity
    - Open Source
    - Web Development
  built_by: Justin Juno
  built_by_url: https://www.justinjuno.dev
  featured: false
- title: Utah Pumpkins
  url: https://www.utahpumpkins.com/
  main_url: https://www.utahpumpkins.com/
  source_url: https://github.com/cadekynaston/utah-pumpkins
  description: >
    An awesome pumpkin gallery built using Gatsby and Contentful.
  categories:
    - Gallery
    - Blog
    - Photography
  built_by: Cade Kynaston
  built_by_url: https://cade.codes
- title: diff001a's blog
  main_url: https://diff001a.netlify.app/
  url: https://diff001a.netlify.app/
  description: >
    This is diff001a's blog which contains blogs related to programming.
  categories:
    - Blog
  built_by: diff001a
- title: Rockwong Blog
  main_url: http://rockwong.com/blog/
  url: http://rockwong.com/blog/
  description: >
    Rockwong is a technical blog containing content related to various web technologies.
  categories:
    - Technology
    - Education
    - Blog
- title: RegexGuide
  main_url: https://regex.guide
  url: https://regex.guide/playground
  source_url: https://github.com/pacdiv/regex.guide
  description: >
    The easiest way to learn regular expressions! The RegexGuide is a playground helping developers to discover regular expressions. Trying it is adopting regular expressions!
  categories:
    - App
    - Education
    - JavaScript
    - Nonprofit
    - Open Source
    - Programming
    - Technology
    - Web Development
  built_by: Loïc J.
  built_by_url: https://growthnotes.dev
- title: re:store
  url: https://www.visitrestore.com
  main_url: https://www.visitrestore.com
  description: >
    This is your chance to discover, connect, and shop beyond your feed and get to know the who, how, and why behind your favorite products.
  categories:
    - Marketing
  built_by: The Couch
  built_by_url: https://thecouch.nyc
  featured: false
- title: MyPrograming Steps
  main_url: https://mysteps.netlify.app/
  url: https://mysteps.netlify.app/
  description: >
    FrontEnd Tutorial Information
  featured: false
  categories:
    - Blog
    - Portfolio
  source_url: https://github.com/IoT-Arduino/Gatsby-MySteps
  built_by: Maruo
  built_by_url: https://twitter.com/DengenT
- title: Brent Runs Marathons
  main_url: https://www.brentrunsmarathons.com/
  url: https://www.brentrunsmarathons.com/
  description: >
    Brent Runs Marathons is about the training and race experience for the Comrades Ultra Marathon
  categories:
    - Blog
  built_by: Brent Ingram
  built_by_url: https://www.brentjingram.com/
  featured: false
- title: Pedro LaTorre
  main_url: https://www.pedrolatorre.com/
  url: https://www.pedrolatorre.com/
  source_url: https://github.com/bingr001/pedro-latorre-site
  description: >
    A really awesome website built for the motivational speaker Pedro LaTorre
  categories:
    - Blog
  built_by: Brent Ingram
  built_by_url: https://www.brentjingram.com/
  featured: false
- title: Veryben
  main_url: https://veryben.com/
  url: https://veryben.com/
  description: >
    be water my friend
  categories:
    - Blog
  built_by: anikijiang
  built_by_url: https://twitter.com/anikijiang
  featured: false
- title: kentarom's portfolio
  main_url: https://kentarom.com/
  url: https://kentarom.com/
  source_url: https://github.com/kentaro-m/portfolio-gatsby
  description: >
    The portfolio of kentarom, frontend developer. This site shows recent activities about him.
  categories:
    - Portfolio
    - Technology
    - Web Development
  built_by: kentarom
  built_by_url: https://twitter.com/_kentaro_m
  featured: false
- title: MotionThat
  main_url: https://motionthat.com.au
  url: https://motionthat.com.au
  description: >
    MotionThat was created to fill a void in Tabletop Product shooting, whereby the need for consistency, repetition and flexibility was required to eliminate the many variables and inaccuracies that slow the filming process down.
  categories:
    - Entertainment
    - Food
    - Media
    - Gallery
  built_by: Handsome Creative
  built_by_url: https://www.hellohandsome.com.au
  featured: false
- title: TEN ALPHAS
  main_url: https://tenalphas.com.au
  url: https://tenalphas.com.au
  description: >
    TEN ALPHAS is a content production company based in Sydney and Wollongong, telling stories through moving image and beautiful design.
  categories:
    - Media
    - Entertainment
    - Video
  built_by: Handsome Creative
  built_by_url: https://www.hellohandsome.com.au
  featured: false
- title: SalesGP
  main_url: https://salesgp.io
  url: https://salesgp.io
  description: >
    SalesGP is a specialist Sales and Operations partner offering expert skill-sets and decades of experience to companies entering the Australia, NZ (ANZ) and South East Asian (SEA) markets.
  categories:
    - Business
    - Marketing
    - Consulting
  built_by: Handsome Creative
  built_by_url: https://www.hellohandsome.com.au
  featured: false
- title: Source Separation Systems
  main_url: https://sourceseparationsystems.com.au
  url: https://sourceseparationsystems.com.au
  description: >
    Innovative waste diversion products, designed to connect Australians to a more sustainable world.
  categories:
    - Business
  built_by: Handsome Creative
  built_by_url: https://www.hellohandsome.com.au
- title: Fuzzy String Matching
  main_url: https://fuzzy-string-matching.netlify.app
  url: https://fuzzy-string-matching.netlify.app
  source_url: https://github.com/jdemieville/fuzzyStringMatching
  description: >
    This site is built to assess the performance of various approximate string matching algorithms aka fuzzy string searching.
  categories:
    - JavaScript
    - Learning
    - Programming
  built_by: Jennifer Demieville
  built_by_url: https://demieville-codes.herokuapp.com/portfolio
  featured: false
- title: Open Techiz
  main_url: https://www.opentechiz.com/
  url: https://www.opentechiz.com/
  featured: false
  description: >
    An agile software development company in Vietnam, providing wide range service from e-commerce development, mobile development, automation testing and cloud deployment with kubernets
  categories:
    - Web Development
    - Mobile Development
    - Technology
  built_by: Open Techiz
  built_by_url: https://www.opentechiz.com/
- title: Leave Me Alone
  url: https://leavemealone.app
  main_url: https://leavemealone.app
  description: >
    Leave Me Alone helps you unsubscribe from unwanted emails easily. It's built with Gatsby v2.
  categories:
    - Landing Page
    - Productivity
  built_by: James Ivings
  built_by_url: https://squarecat.io
  featured: false
- title: Oberion
  main_url: https://oberion.io
  url: https://oberion.io
  description: >
    Oberion analyzes your gaming library and gives you personal recommendations based on what you play
  categories:
    - Entertainment
    - Media
  built_by: Thomas Uta
  built_by_url: https://twitter.com/ThomasJanUta
  featured: false
- title: Yoseph.tech
  main_url: https://www.yoseph.tech
  url: https://www.yoseph.tech/compilers
  source_url: https://github.com/radding/yoseph.tech_gatsby
  description: >
    Yoseph.tech is a personal blog centered around technology and software engineering
  categories:
    - Technology
    - Web Development
    - Open Source
  built_by: Yoseph Radding
  built_by_url: https://github.com/radding
  featured: false
- title: Really Fast Sites
  url: https://reallyfastsites.com
  main_url: https://reallyfastsites.com
  description: >
    Really Fast Sites showcases websites that have a speed score of 85 or higher on Google's Page Speed Insights for both mobile and desktop, along with some of the platforms and technologies those sites use.
  categories:
    - Web Development
    - Programming
  built_by: Peter Brady
  built_by_url: https://www.peterbrady.co.uk
  featured: false
- title: Mieke Frouws
  url: https://www.miekefrouws.nl
  main_url: https://www.miekefrouws.nl
  description: >
    Mieke Frouws is a freelance primary and secondary school theatre teacher based in the Netherlands.
  categories:
    - Freelance
    - Education
  built_by: Laurens Kling
  built_by_url: https://www.goedideemedia.nl
  featured: false
- title: Paul de Vries
  url: https://pauldevries1972.nl
  main_url: https://pauldevries1972.nl
  description: >
    Paul de Vries is founder of #DCDW and Spokesperson for Marktplaats Automotive (eBay) - Making the online automotive better!
  categories:
    - Blog
    - Business
    - Consulting
  built_by: Laurens Kling
  built_by_url: https://www.goedideemedia.nl
  featured: false
- title: The Fabulous Lifestyles 不藏私旅行煮藝
  url: https://thefabulouslifestyles.com/
  main_url: https://thefabulouslifestyles.com/
  description: >
    The Fabulous Lifestyles features content about travel and food. It offers practical travel advice that covers trip planning, logistics, and reviews on destination, resort & hotel...etc. Besides travelling, there are step-by-step homemade gourmet recipes that will appeal to everyone's taste buds.
  categories:
    - Blog
    - Food
    - Travel
  built_by: Kevin C Chen
  built_by_url: https://www.linkedin.com/in/kevincychen/
- title: Salexa - Estetica Venezolana
  url: https://peluqueriavenezolana.cl/
  main_url: https://peluqueriavenezolana.cl/
  source_url: https://github.com/enbonnet/salexa-front
  description: >
    Venezuelan beauty and hairdressing salon in Chile
  categories:
    - Marketing
    - Business
  built_by: Ender Bonnet
  built_by_url: https://enbonnet.me/
- title: Akshay Thakur's Portfolio
  main_url: https://akshaythakur.me
  url: https://akshaythakur.me
  categories:
    - Portfolio
    - Web Development
  built_by: Akshay Thakur
  built_by_url: https://akshaythakur.me
- title: Binaria
  description: >
    Digital product connecting technics & creativity.
  main_url: https://binaria.com/en/
  url: https://binaria.com/en/
  categories:
    - Web Development
    - Agency
    - Technology
    - App
    - Consulting
    - User Experience
  built_by: Binaria
  built_by_url: https://binaria.com/
- title: Quema Labs
  url: https://quemalabs.com/
  main_url: https://quemalabs.com/
  description: >
    WordPress themes for these modern times
  categories:
    - Blog
    - Web Development
    - WordPress
    - Portfolio
  built_by: Nico Andrade
  built_by_url: https://nicoandrade.com/
- title: Century 21 Financial
  url: https://century21financial.co.nz/
  main_url: https://century21financial.co.nz/
  description: Website for Century 21's mortgage broker and insurance broker business in New Zealand.
  categories:
    - Real Estate
    - Finance
    - Business
  built_by: Shannon Smith
  built_by_url: https://www.powerboard.co.nz/clients
  featured: false
- title: Base Backpackers
  url: https://www.stayatbase.com/
  main_url: https://www.stayatbase.com/
  description: Base Backpackers is one of Australasia's biggest youth adventure tourism brands. They are super stoked to have one of the fastest websites in the tourism industry.
  categories:
    - Travel
    - Business
  built_by: Shannon Smith
  built_by_url: https://www.powerboard.co.nz/clients
  featured: false
- title: Wealthsimple
  url: https://www.wealthsimple.com/
  main_url: https://www.wealthsimple.com/en-us/
  description: >
    The simple way to grow your money like the world's most sophisticated investors. Zero-maintenance portfolios, expert advisors and low fees.
  categories:
    - App
    - Business
    - Finance
  featured: false
- title: To Be Created
  description: >
    tbc is a London based styling agency that champions a modernised minimal aesthetic for both personal clients and brands.
  main_url: https://to-be-created.com
  url: https://to-be-created.com
  categories:
    - Web Development
    - Agency
    - Portfolio
    - Freelance
  built_by: Sam Goddard
  built_by_url: https://samgoddard.dev/
- title: Kosmos Platform
  main_url: https://kosmosplatform.com
  url: https://kosmosplatform.com
  description: >
    Explore the Kosmos - A new world is here, where every clinician now has the ability to improve cardiothoracic and abdominal assessment, in just a few minutes.
  categories:
    - Marketing
    - Science
    - Video
    - Landing Page
    - Healthcare
    - Technology
  built_by: Bryce Benson via Turnstyle Studio
  built_by_url: https://github.com/brycebenson
- title: B-Engaged
  url: https://b-engaged.se/
  main_url: https://b-engaged.se/
  description: >
    B-Engaged gives a clear picture of the organization and helps you implement the measures that makes difference for the employees. The results of our employee surveys are easily transformed into concrete improvement measures using AI technology.
  categories:
    - Business
    - Human Resources
  featured: false
- title: Rollbar
  url: https://rollbar.com/
  main_url: https://rollbar.com/
  description: >
    Rollbar automates error monitoring and triaging, so developers can fix errors that matter within minutes, and build software quickly and painlessly.
  categories:
    - Programming
    - Web Development
  featured: false
- title: EQX
  url: https://digitalexperience.equinox.com/
  main_url: https://digitalexperience.equinox.com/
  description: >
    The Equinox app, personalized to unlock your full potential.
  categories:
    - Sports
    - App
  featured: false
- title: WagWalking
  url: https://wagwalking.com/
  main_url: https://wagwalking.com/
  description: >
    Paws on the move
  categories:
    - App
  featured: false
- title: FirstBorn
  url: https://www.firstborn.com/
  main_url: https://www.firstborn.com/
  description: >
    We shape modern brands for a connected future.
  categories:
    - Agency
    - Design
- title: Pix4D
  url: https://www.pix4d.com
  main_url: https://www.pix4d.com
  description: >
    A unique suite of photogrammetry software for drone mapping. Capture images with our app, process on desktop or cloud and create maps and 3D models.
  categories:
    - Business
    - Productivity
    - Technology
  featured: false
- title: Bakken & Bæck
  url: https://bakkenbaeck.com
  main_url: https://bakkenbaeck.com
  description: >
    We’re Bakken & Bæck, a digital studio based in Oslo, Bonn and Amsterdam. Ambitious companies call us when they need an experienced team that can transform interesting ideas into powerful products.
  categories:
    - Agency
    - Design
    - Technology
  featured: false
- title: Figma Config
  url: https://config.figma.com/
  main_url: https://config.figma.com/
  description: A one-day conference where Figma users come together to learn from each other.
  categories:
    - Conference
    - Design
    - Event
    - Community
    - Learning
  built_by: Corey Ward
  built_by_url: http://www.coreyward.me/
  featured: false
- title: Anurag Hazra's Portfolio
  url: https://anuraghazra.github.io/
  main_url: https://anuraghazra.github.io/
  source_url: https://github.com/anuraghazra/anuraghazra.github.io
  description: >
    Anurag Hazra's portfolio & personal blog, Creative FrontEnd web developer from india.
  categories:
    - Portfolio
    - Blog
    - Open Source
    - JavaScript
  built_by: Anurag Hazra
  built_by_url: https://github.com/anuraghazra
- title: VeganWorks
  url: https://veganworks.com/
  main_url: https://veganworks.com/
  description: We make delicious vegan snack boxes.
  categories:
    - Food
- title: codesundar
  url: https://codesundar.com
  main_url: https://codesundar.com
  description: >
    Learn PhoneGap, Ionic, Flutter
  categories:
    - Education
    - Technology
    - Web Development
    - Blog
  built_by: codesundar
  built_by_url: https://codesundar.com
  featured: false
- title: Nordic Microfinance Initiative
  url: https://www.nmimicro.no/
  main_url: https://www.nmimicro.no/
  description: Nordic Microfinance Initiative's (NMI) vision is to contribute to the empowerment of poor people in developing countries and to the creation of jobs and wealth on a sustainable basis.
  featured: false
  categories:
    - Finance
    - Business
  built_by: Othermachines
  built_by_url: https://othermachines.com
- title: Subscribe Pro Documentation
  url: https://docs.subscribepro.com/
  main_url: https://docs.subscribepro.com/
  description: >
    Subscribe Pro is a subscription commerce solution that enables brands to quickly add subscription commerce models such as box, subscribe-and-save, autoship and similar to their existing e-commerce websites.
  categories:
    - Documentation
    - E-commerce
    - API
    - Technology
    - Web Development
  built_by: Subscribe Pro
  built_by_url: https://www.subscribepro.com/
- title: Software.com
  main_url: https://www.software.com
  url: https://www.software.com
  description: Our data platform helps developers learn from their data, increase productivity, and code smarter.
  categories:
    - Data
    - Productivity
    - Programming
  built_by: Brett Stevens, Joshua Cheng, Geoff Stevens
  built_by_url: https://github.com/swdotcom/
  featured: false
- title: WTL Studio Website Builder
  main_url: https://wtlstudio.com/
  url: https://wtlstudio.com/
  description: >
    Cloud-based, SEO focused website builder - helping local businesses and startups reach audiences faster.
  featured: false
  categories:
    - E-commerce
    - SEO
    - Business
- title: ToolsDB
  main_url: https://toolsdb.dev
  url: https://toolsdb.dev
  description: List of tools for better software development.
  featured: false
  categories:
    - Technology
    - Web Development
    - Programming
    - Productivity
- title: Eastman Strings
  url: https://www.eastmanstrings.com
  main_url: https://www.eastmanstrings.com
  description: >
    Site was built using GatsbyJS, Cosmic CMS, and Netlify.
  categories:
    - Business
    - Music
  built_by: Tekhaus
  built_by_url: https://www.tekha.us
  featured: false
- title: Lesley Lai
  main_url: https://lesleylai.info
  url: https://lesleylai.info
  source_url: https://github.com/LesleyLai/blog
  description: >
    lesleylai.info is the personal website of Lesley Lai, where he talks mainly about C++ and Computer Graphics.
  categories:
    - Blog
    - Open Source
    - Portfolio
    - Programming
    - Technology
  built_by: Lesley Lai
  built_by_url: https://github.com/LesleyLai
  featured: false
- title: Whipstitch Webwork
  url: https://www.whipstitchwebwork.com
  main_url: https://www.whipstitchwebwork.com
  description: >
    Websites for smart people.
  categories:
    - Agency
    - Web Development
  built_by: Matthew Russell
  featured: false
- title: Vandré Leal
  main_url: https://vandreleal.github.io
  url: https://vandreleal.github.io
  source_url: https://github.com/vandreleal/vandreleal.github.io
  description: >
    Portfolio of Vandré Leal.
  categories:
    - Portfolio
    - Web Development
  built_by: Vandré Leal
  built_by_url: https://vandreleal.github.io
  featured: false
- title: Tarokenlog
  url: https://taroken.dev/
  main_url: https://taroken.dev/
  description: >
    Blog and Gallery
  categories:
    - Blog
    - Portfolio
    - Web Development
    - Photography
  built_by: Kentaro Koga
  built_by_url: https://twitter.com/kentaro_koga
  featured: false
- title: OwlyPixel Blog
  main_url: https://owlypixel.com
  url: https://owlypixel.com
  description: >
    Notes and tutorials on coding, web development, design and other stuff.
  categories:
    - Web Development
    - Blog
    - Education
  built_by: Owlypixel
  built_by_url: https://twitter.com/owlypixel
  featured: false
- title: talkoverflow
  main_url: https://talkoverflow.com
  url: https://talkoverflow.com
  description: Blog on software engineering built with Gatsby themes and theme-ui
  categories:
    - Blog
    - Web Development
    - Technology
  built_by: Patryk Jeziorowski
  built_by_url: https://twitter.com/pjeziorowski
- title: HISTORYTalks
  main_url: https://www.history-talks.com/
  url: https://www.history-talks.com/
  description: Built using Gatsby, JSS and Contentful
  categories:
    - Conference
    - Media
  built_by: A+E Networks
  built_by_url: https://www.aenetworks.com/
- title: HISTORYCon
  main_url: https://www.historycon.com/
  url: https://www.historycon.com/
  description: Built using Gatsby, JSS and Contentful
  categories:
    - Conference
    - Media
  built_by: A+E Networks
  built_by_url: https://www.aenetworks.com/
- title: Kölliker Immobilien
  url: https://koelliker-immobilien.ch/
  main_url: https://koelliker-immobilien.ch/
  description: >
    Built using Gatsby, Netlify and Contentful
  categories:
    - Real Estate
    - Marketing
  built_by: Matthias Gemperli
  built_by_url: https://matthiasgemperli.ch
- title: Lessmess Agency website
  url: https://lessmess.agency/
  main_url: https://lessmess.agency/
  description: >
    Website of Lessmess Agency
  categories:
    - Agency
    - Web Development
  built_by: Ilya Lesik
  built_by_url: https://github.com/ilyalesik
- title: Ezekiel Ekunola Portfolio
  main_url: http://ezekielekunola.com/
  url: http://ezekielekunola.com/
  description: Built using Gatsby, Styled-Components
  categories:
    - Web Development
    - Portfolio
  built_by: Ezekiel Ekunola
  built_by_url: https://github.com/easybuoy/
  featured: false
- title: Gearbox Development
  main_url: https://gearboxbuilt.com
  url: https://gearboxbuilt.com/?no-load-in
  description: >
    Gearbox is a performance website development & optimization company based out of Canada. Built using Gatsby/WordPress.
  categories:
    - Agency
    - Web Development
    - WordPress
    - Portfolio
    - Programming
    - Technology
    - Business
  built_by: Gearbox Development
  built_by_url: https://gearboxbuilt.com
  featured: false
- title: UXWorks
  main_url: https://uxworks.org
  url: https://uxworks.org
  description: Built with Gatsby, Netlify and Markdown
  categories:
    - Web Development
    - Blog
  built_by: Amrish Kushwaha
  built_by_url: https://github.com/isamrish
  featured: false
- title: Jarod Peachey
  main_url: https://jarodpeachey.netlify.app
  url: https://jarodpeachey.netlify.app
  source_url: https://github.com/jarodpeachey/portfolio
  description: >
    Jarod Peachey is a front-end developer focused on building modern and fast websites for everyone.
  categories:
    - Blog
    - JavaScript
    - Mobile Development
    - Portfolio
  built_by: Jarod Peachey
  built_by_url: https://github.com/jarodpeachey
  featured: false
- title: Thomas Maximini
  main_url: https://www.thomasmaximini.com/
  url: https://www.thomasmaximini.com/
  source_url: https://github.com/tmaximini/maxi.io
  description: >
    Thomas Maximini is a full stack web developer from Germany
  categories:
    - Blog
    - JavaScript
    - Photography
    - Portfolio
    - Web Development
  built_by: Thomas Maximini
  built_by_url: https://github.com/tmaximini
  featured: false
- title: Aretha Iskandar
  main_url: https://arethaiskandar.com/
  url: https://arethaiskandar.com/
  source_url: https://github.com/tmaximini/arethaiskandar.com
  description: >
    Aretha Iskandar is a Jazz and Soul Singer / Songwriter from Paris
  categories:
    - Music
  built_by: Thomas Maximini
  built_by_url: https://github.com/tmaximini
  featured: false
- title: Harshil Shah
  url: https://harshil.net
  main_url: https://harshil.net
  description: >
    Harshil Shah is an iOS engineer from Mumbai, India
  categories:
    - Blog
    - Mobile Development
  built_by: Harshil Shah
  built_by_url: https://twitter.com/_HarshilShah
  featured: false
- title: Code Examples
  url: https://codeexamples.dev/
  main_url: https://codeexamples.dev/
  description: >
    Examples about various programming languages like JavaScript, Python, Rust, Angular, React, Vue.js etc.
  categories:
    - Blog
    - Education
    - Programming
    - Web Development
  built_by: Sai gowtham
  built_by_url: https://twitter.com/saigowthamr
  featured: false
- title: Samir Mujanovic
  main_url: https://www.samirmujanovic.com/
  url: https://www.samirmujanovic.com/
  description: >
    I'm a Frontend Developer with 3 years of experience. I describe myself as a developer who loves coding, open-source and web platform.
  categories:
    - Portfolio
    - Web Development
    - Design
  built_by: Samir Mujanovic
  built_by_url: https://github.com/sameerrM
- title: Yearlyglot - Fluent Every Year
  url: https://www.yearlyglot.com/blog
  main_url: https://www.yearlyglot.com
  description: >
    A popular blog on languages, second language acquisition and polyglottery.
  categories:
    - Blog
    - Education
    - Learning
    - Travel
  built_by: Donovan Nagel
  built_by_url: https://www.donovannagel.com
  featured: false
- title: 8fit.com
  url: https://8fit.com/
  main_url: https://8fit.com/
  description: >
    Get personalized workouts, custom meal plans, and nutrition guidance, right in the palm of your hand. Prioritize progress over perfection with the 8fit app!
  categories:
    - App
    - Food
    - Sports
  featured: false
- title: Dispel - Remote Access for Industrial Control Systems
  url: https://dispel.io
  main_url: https://dispel.io
  description: >
    Dispel provides secure, moving target defense networks through which your teams can remotely access industrial control systems in seconds, replacing static-defense products that take 5 to 15 minutes to work through.
  categories:
    - Business
    - Technology
    - Security
  built_by: Anton Aberg
  built_by_url: https://github.com/aaaberg
  featured: false
- title: Geothermal Heat Pump DIY Project
  url: https://diyheatpump.net/
  main_url: https://diyheatpump.net/
  description: Personal project by Yuriy Logvin that demonstrates how you can switch to heating with electricity at a minimal cost. The goal here is to show that everyone can build a geothermal heat pump and start saving money.
  categories:
    - Blog
    - Education
    - Technology
  built_by: Yuriy Logvin
  built_by_url: https://powerwatcher.net
- title: Catalyst Network - Cryptocurrency
  url: https://www.cryptocatalyst.net/
  main_url: https://www.cryptocatalyst.net/
  source_url: https://github.com/n8tb1t/gatsby-starter-cryptocurrency
  description: >
    An All-in-One solution for Modern Transactions.
  categories:
    - Business
    - Technology
  built_by: n8tb1t
  built_by_url: https://github.com/n8tb1t/
  featured: false
- title: SaoBear's-Blog
  main_url: https://saobear.xyz/
  url: https://saobear.xyz/
  source_url: https://github.com/PiccoloYu/SaoBear-is-Blog
  featured: false
  categories:
    - Blog
    - Web Development
- title: Rumaan Khalander - Portfolio
  url: https://rumaan.tech/
  main_url: https://rumaan.tech/
  description: >
    Rumaan Khalander is a Full-Stack Dev from Bengaluru who loves to develop for mobile and web.
  categories:
    - Portfolio
  built_by: rumaan
  built_by_url: https://github.com/rumaan/
  featured: false
- title: DigiGov
  main_url: https://digigov.grnet.gr/
  url: https://digigov.grnet.gr/
  description: >
    DigiGov is an initiative for the Digital Transformation of the Greek Public Sector
  categories:
    - Government
  built_by: GRNET
  built_by_url: https://grnet.gr/
  featured: false
- title: Zeek Interactive
  main_url: https://zeek.com
  url: https://zeek.com
  description: >
    Business site for Zeek Interactive. Using WordPress as a data store via the WPGraphQL plugin.
  categories:
    - Blog
    - Web Development
    - Mobile Development
    - WordPress
    - Agency
    - Business
  built_by: Zeek Interactive
  built_by_url: https://zeek.com
  featured: false
- title: Bare Advertising & Communications
  url: https://bare.ca/
  main_url: https://bare.ca/
  description: >
    Bare is a full-service branding and production agency in Vancouver BC with deep experience in digital/traditional communications and strategy. We specialize in building headless WordPress sites with Gatsby.
  categories:
    - WordPress
    - Agency
    - Business
  built_by: Bare Advertising & Communications
  built_by_url: https://www.bare.ca/
  featured: false
- title: The Decking Superstore
  url: https://www.thedeckingsuperstore.com/
  main_url: https://www.thedeckingsuperstore.com/
  description: >
    One of Northern California's largest outdoor decking and siding providers.
  categories:
    - WordPress
    - Business
  built_by: Bare Advertising & Communications
  built_by_url: https://www.bare.ca/
  featured: false
- title: Precision Cedar Products
  url: https://www.precisioncedar.com/
  main_url: https://www.precisioncedar.com/
  description: >
    Western Red Cedar Distributor in Vancouver Canada.
  categories:
    - WordPress
    - Business
  built_by: Bare Advertising & Communications
  built_by_url: https://www.bare.ca/
  featured: false
- title: Circle Restoration
  url: https://www.circlerestoration.com/
  main_url: https://www.circlerestoration.com/
  description: >
    Restoration Services Provider in Vancouver Canada.
  categories:
    - WordPress
    - Business
  built_by: Bare Advertising & Communications
  built_by_url: https://www.bare.ca/
  featured: false
- title: ALS Rally
  url: https://www.alsrally.com/
  main_url: https://www.alsrally.com/
  description: >
    Non profit fundraiser for ALS Research.
  categories:
    - WordPress
    - Nonprofit
    - Event
  built_by: Bare Advertising & Communications
  built_by_url: https://www.bare.ca/
  featured: false
- title: Vancouver Welsh Men's Choir
  url: https://vancouverchoir.ca/
  main_url: https://vancouverchoir.ca/
  description: >
    Vancouver Welsh Men's Choir website for upcoming shows, ticket purchases and online merchandise.
  categories:
    - WordPress
    - Entertainment
    - Event
    - E-commerce
  built_by: Bare Advertising & Communications
  built_by_url: https://www.bare.ca/
  featured: false
- title: Paul Scanlon - Blog
  main_url: https://paulie.dev/
  url: https://paulie.dev/
  source_url: https://github.com/PaulieScanlon/paulie-dev-2019
  description: >
    I'm a React UI developer / UX Engineer. React, GatsbyJs, JavaScript, TypeScript/Flow, StyledComponents, Storybook, TDD (Jest/Enzyme) and a tiny bit of Node.js.
  categories:
    - Blog
    - Web Development
  built_by: Paul Scanlon
  built_by_url: http://www.pauliescanlon.io
  featured: false
- title: EF Design
  main_url: https://ef.design
  url: https://ef.design
  description: >
    Home of everything creative, digital and brand at EF.
  featured: false
  categories:
    - Marketing
    - Design
  built_by: João Matos (Global Creative Studio - Education First)
- title: Codica
  main_url: https://www.codica.com/
  url: https://www.codica.com/
  description: >
    We help startups and established brands with JAMStack, Progressive Web Apps and Marketplaces development.
  categories:
    - Agency
    - Web Development
  built_by: Codica
  built_by_url: https://www.codica.com/
- title: Bhavani Ravi's Portfolio
  url: https://bhavaniravi.com
  main_url: https://bhavaniravi.com
  description: >
    Showcase of Bhavani Ravi's skillset and blogs
  categories:
    - Blog
    - Portfolio
  built_by: Bhavani Ravi
  built_by_url: https://twitter.com/geeky_bhavani
- title: Kotoriyama
  main_url: https://kotoriyama.com/
  url: https://kotoriyama.com/
  description: >
    Japanese Indie Game Creator.
  featured: false
  categories:
    - App
    - Entertainment
    - Mobile Development
  built_by: Motoyoshi Shiine (Kotoriyama)
- title: PWA Shields
  url: https://www.pwa-shields.com
  main_url: https://www.pwa-shields.com
  source_url: https://github.com/richardtaylordawson/pwa-shields
  description: >
    Personalize your app's README with custom, fun, PWA shields in SVG
  categories:
    - Documentation
    - App
    - API
  built_by: Richard Taylor Dawson
  built_by_url: https://richardtaylordawson.com
- title: Zatsuzen
  url: https://zatsuzen.com
  main_url: https://zatsuzen.com
  description: >
    Web developer's portfolio
  categories:
    - Portfolio
  built_by: Akane
  built_by_url: https://twitter.com/akanewz
  featured: false
- title: Reeemoter
  description: >-
    Join thousands of developers from everywhere and access to job
    offers from hundreds of companies worldwide right
    at your inbox for free.
  main_url: https://reeemoter.com/
  url: https://reeemoter.com/
  featured: false
  categories:
    - Technology
    - Web Development
  built_by: Ramón Chancay
  built_by_url: https://ramonchancay.me/
- title: Ananya Neogi
  main_url: https://ananyaneogi.com
  url: https://ananyaneogi.com
  description: >
    Showcases Ananya's work as a frontend developer and comprises of a collection of written articles on web development, programming and, user experience.
  categories:
    - Portfolio
    - Blog
  built_by: Ananya Neogi
  built_by_url: https://ananyaneogi.com
- title: webman.pro
  main_url: https://webman.pro/
  url: https://webman.pro/
  description: >
    webman.pro is an awesome portfolio and technical blog where
    professional Front End engineer Dmytro Chumak shares his thoughts
    and experience to inspire other developers.
  featured: false
  categories:
    - Blog
    - Web Development
    - JavaScript
  built_by: Dmytro Chumak
  built_by_url: https://github.com/wwwebman
- title: borderless
  url: https://junhobaik.github.io
  main_url: https://junhobaik.github.io
  source_url: https://github.com/junhobaik/junhobaik.github.io/tree/develop
  description: >
    Junho Baik's Development Blog
  categories:
    - Blog
    - Web Development
  built_by: Junho Baik
  built_by_url: https://github.com/junhobaik
  featured: false
- title: React Resume Generator
  main_url: https://nimahkh.github.io/nima_habibkhoda
  url: https://nimahkh.github.io/nima_habibkhoda
  source_url: https://github.com/nimahkh/resume_generator
  description: >
    The resume generator is a project to create your own resume web page easily with Gatsby.
  categories:
    - Portfolio
  built_by: Nima Habibkhoda
  featured: false
- title: Thomas Wang's Blog
  main_url: https://www.thomaswang.io
  url: https://www.thomaswang.io
  description: >-
    Technical blog by Thomas Wang
  built_by: Thomas Wang
  built_by_url: https://github.com/thomaswang
  featured: false
  categories:
    - Blog
    - Web Development
- title: The Rebigulator
  main_url: https://www.rebigulator.org/
  source_url: https://github.com/Me4502/Rebigulator/
  url: https://rebigulator.org/
  description: A quote-based via game powered by Frinkiac
  built_by: Matthew Miller
  built_by_url: https://matthewmiller.dev/
  featured: false
  categories:
    - Open Source
    - Entertainment
    - App
- title: madewithlove
  main_url: https://madewithlove.com
  url: https://madewithlove.com
  description: >-
    We build digital products and create the teams around them. We can help with software engineering, product management, managing technical teams, audits and technical consulting.
  built_by: madewithlove
  built_by_url: https://madewithlove.com
  featured: false
  categories:
    - Web Development
    - Blog
    - Agency
    - Business
- title: Sprucehill
  url: https://sprucehill.ca/
  main_url: https://sprucehill.ca/
  description: >
    Sprucehill is a North Vancouver based custom home builder and renovator.
  categories:
    - WordPress
    - Business
  built_by: Bare Advertising & Communications
  built_by_url: https://www.bare.ca/
  featured: false
- title: Nathaniel Ryan Mathew
  url: https://nathanielmathew.me
  main_url: https://nathanielmathew.me
  source_url: https://github.com/nathanielmathew/MyPortfolio
  description: >
    A personal online Portfolio built using GatsbyJS, that showcases Achievements, Projects and Additional information.
  categories:
    - Portfolio
    - Open Source
    - Blog
  built_by: Nathaniel Ryan Mathew
  built_by_url: https://github.com/nathanielmathew
  featured: false
- title: Kanazawa.js Community Page
  main_url: https://kanazawajs.now.sh/
  url: https://kanazawajs.now.sh/
  source_url: https://github.com/kanazawa-js/community-page
  description: >
    Kanazawa.js is a local community for the JSer around Kanazawa to share knowledge about JavaScript.
  categories:
    - Community
    - Programming
    - Web Development
  built_by: Kanazawa.js
  built_by_url: https://twitter.com/knzw_js
  featured: false
- title: monica*dev
  url: https://www.aboutmonica.com/
  main_url: https://www.aboutmonica.com/
  description: >
    Personal site for Monica Powell, a software engineer who is passionate about making open-source more accessible and building community, online & offline.
  categories:
    - Web Development
    - Blog
    - Programming
    - Portfolio
  built_by: Monica Powell
  built_by_url: https://www.aboutmonica.com/
  featured: false
- title: Shivam Sinha
  url: https://www.helloshivam.com/
  main_url: https://www.helloshivam.com/
  description: >
    Portfolio of Shivam Sinha, Graphic Designer and Creative Coder based in New York.
  categories:
    - Portfolio
  built_by: Shivam Sinha
  built_by_url: https://www.helloshivam.com/
  featured: false
- title: Brianna Sharpe - Writer
  main_url: https://www.briannasharpe.com/
  url: https://www.briannasharpe.com/
  source_url: https://github.com/ehowey/briannasharpe
  description: >
    Brianna Sharpe is an Alberta, Canada based freelance writer and journalist focused on health, LGBTQ2S+, parenting, and the environment.
  categories:
    - Portfolio
    - Media
  built_by: Eric Howey
  built_by_url: https://www.erichowey.dev/
  featured: false
- title: Eric Howey Web Development
  main_url: https://www.erichowey.dev/
  url: https://www.erichowey.dev/
  source_url: https://github.com/ehowey/erichoweydev
  description: >
    Personal website and blog for Eric Howey. I am a freelance web developer based in Alberta, Canada specializing in Gatsby, React, WordPress and Theme-UI.
  categories:
    - Portfolio
    - Web Development
    - Freelance
    - Blog
  built_by: Eric Howey
  built_by_url: https://www.erichowey.dev/
- title: Solfej Chord Search
  url: https://www.solfej.io/chords
  main_url: https://www.solfej.io/chords
  description: >
    Solfej Chord Search helps you master every chord imaginable. It shows you notes, intervals, guitar and piano fingerings for 1000s of chords.
  categories:
    - Education
    - Music
  built_by: Shayan Javadi
  built_by_url: https://www.instagram.com/shawnjavadi/
- title: a+ Saúde
  url: https://www.amaissaude.com.br/sp/
  main_url: https://www.amaissaude.com.br/sp/
  description: >
    An even better experience in using health services.
  categories:
    - Healthcare
    - Marketing
    - Blog
  built_by: Grupo Fleury
  built_by_url: http://www.grupofleury.com.br/
  featured: false
- title: Mallikarjun Katakol Photography
  main_url: https://mallik.in
  url: https://mallik.in
  built_by: Arvind Kumar
  built_by_url: https://arvind.io/
  description: >
    Mallikarjun Katakol is an Advertising, Architecture, Editorial, Fashion and Lifestyle Photographer based in Bangalore, India.
    Shoots Corporate & Business headshots, Portfolios for Models and Actors, Documents Projects for Architects, Fashion & Interior Designers
  featured: false
  categories:
    - Gallery
    - Photography
    - Portfolio
- title: gatsby-animate-blog
  url: https://gatsby-animate-blog.luffyzh.now.sh/
  main_url: https://gatsby-animate-blog.luffyzh.now.sh/home
  source_url: https://github.com/luffyZh/gatsby-animate-blog
  description: >
    A simple && cool blog site starter kit by Gatsby.
  categories:
    - Blog
    - Open Source
    - Web Development
  built_by: luffyZh
  built_by_url: https://github.com/luffyZh
  featured: false
- title: LBI Financial
  main_url: https://lbifinancial.com/
  url: https://lbifinancial.com/
  description: >
    We help individuals and businesses with life insurance, disability, long-term care and annuities.
  categories:
    - Business
    - Consulting
    - Finance
  built_by: Pagepro
  built_by_url: https://pagepro.co
  featured: false
- title: GIS-Netzwerk
  url: https://www.gis-netzwerk.com/
  main_url: https://www.gis-netzwerk.com/
  description: >
    Multilingual (i18n) Blog with different URLs for categories, tags and posts depending on the language.
  categories:
    - Blog
    - Data
    - Technology
  built_by: Max Dietrich
  built_by_url: https://www.gis-netzwerk.com/
  featured: false
- title: Krishna Gopinath
  main_url: https://krishnagopinath.me
  url: https://krishnagopinath.me
  source_url: https://github.com/krishnagopinath/website
  description: >
    Website of Krishna Gopinath, software engineer and budding teacher.
  categories:
    - Portfolio
  built_by: Krishna Gopinath
  built_by_url: https://twitter.com/krishwader
  featured: false
- title: Curology
  main_url: https://curology.com
  url: https://curology.com
  description: >
    Curology's mission is to make effective skincare accessible to everyone. We provide customized prescription skincare for our acne and anti-aging patients.
  categories:
    - Healthcare
    - Community
    - Landing Page
  built_by: Curology
  built_by_url: https://curology.com
- title: labelmake.jp
  main_url: https://labelmake.jp/
  url: https://labelmake.jp/
  description: >
    Web Application of Variable Data Printing and Blog.
  categories:
    - App
    - Data
    - Blog
  built_by: hand-dot
  built_by_url: https://twitter.com/hand_dot
  featured: false
- title: Personal website of Maarten Afink
  main_url: https://www.maarten.im/
  url: https://www.maarten.im/
  source_url: https://github.com/maartenafink/personal-website
  description: >
    Personal website of Maarten Afink, digital product designer.
  categories:
    - Portfolio
    - Open Source
    - Blog
    - Music
    - Design
- title: Adam Bowen
  main_url: https://adamcbowen.com/
  url: https://adamcbowen.com/
  source_url: https://github.com/bowenac/my-website
  description: >
    Personal website for Adam Bowen. I am a freelance web developer based in Tacoma, WA specializing in WordPress, Craft CMS, plus a lot more and recently fell in love with Gatsby.
  categories:
    - Portfolio
    - Web Development
    - Freelance
  built_by: Adam Bowen
  built_by_url: https://adamcbowen.com
  featured: false
- title: tqCoders
  main_url: https://tqcoders.com
  url: https://tqcoders.com
  description: >
    tqCoders is a software development company that focuses on the development of the most advanced websites and mobile apps. We use the most advanced technologies to make websites blazing fast, SEO-friendly and responsive for each screen resolution.
  categories:
    - Web Development
    - Mobile Development
    - SEO
    - Design
    - Programming
    - Technology
    - Business
  built_by: tqCoders
  built_by_url: https://tqcoders.com
  featured: false
- title: ErudiCAT
  main_url: https://www.erudicat.com
  url: https://www.erudicat.com
  description: >
    ErudiCAT is an educational platform created to help PMP certification candidates to prepare for the exam. There are 1k+ sample questions and PMP Exam Simulator. Upon completion, there are statistics and performance chart available. Performance reports are saved in users' accounts and may be used later to review questions. The PMP Exam Simulator has a unique feature of Time Acceleration. It makes the Mock Exam even tougher and makes training even more advanced.
  categories:
    - Education
    - Web Development
    - Learning
  built_by: tqCoders
  built_by_url: https://tqcoders.com
  featured: false
- title: Qri.io Website and Docs
  main_url: https://qri.io
  url: https://qri.io/docs
  source_url: https://github.com/qri-io/website
  description: >
    Website and Documentation for Qri, an open source version control system for datasets
  categories:
    - Open Source
    - Community
    - Data
    - Technology
  built_by: Qri, Inc.
  built_by_url: https://qri.io
  featured: false
- title: Jellypepper
  main_url: https://jellypepper.com/
  url: https://jellypepper.com/
  description: >
    Award-winning creative studio for disrupters. We design and build beautiful brands, apps, websites and videos for startups and tech companies.
  categories:
    - Portfolio
    - Agency
  built_by: Jellypepper
  built_by_url: https://jellypepper.com/
- title: Miyamado Jinja
  main_url: https://www.miyamadojinja.com
  url: https://www.miyamadojinja.com
  source_url: https://github.com/mnishiguchi/miyamadojinja
  description: >
    Miyamado Jinja is a Japanese Shinto Shrine in Yokkaichi, Mie, Japan.
  categories:
    - Nonprofit
    - Travel
  built_by: mnishiguchi
  built_by_url: https://mnishiguchi.com
  featured: false
- title: Hear This Idea
  main_url: https://hearthisidea.com
  url: https://hearthisidea.com/episodes/victoria
  source_url: https://github.com/finmoorhouse/podcast
  description: >
    A podcast showcasing new thinking from top academics.
  categories:
    - Podcast
    - Open Source
  built_by: Fin Moorhouse
  built_by_url: https://finmoorhouse.com
  featured: false
- title: Calisthenics Skills
  main_url: https://www.calisthenicsskills.com
  url: https://www.calisthenicsskills.com
  description: >
    A beautiful fitness progress tracker built on Gatsby.
  categories:
    - Sports
  built_by: Andrico Karoulla
  built_by_url: https://andri.co
  featured: false
- title: AutoloadIT
  main_url: https://autoloadit.com/
  url: https://autoloadit.com/
  description: >
    The world's leading Enterprise Automotive imaging solution
  categories:
    - Business
    - Landing Page
  built_by: Pagepro
  built_by_url: https://pagepro.co
  featured: false
- title: Tools of Golf
  main_url: https://thetoolsofgolf.com/
  url: https://thetoolsofgolf.com//titleist-915-d2-driver
  description: >
    Tools of Golf is a community dedicated to golf nerds and gear heads.
  categories:
    - Sports
    - Data
    - Documentation
  built_by: Peter Hironaka
  built_by_url: https://peterhironaka.com
  featured: false
- title: sung.codes
  main_url: https://sung.codes/
  source_url: https://github.com/dance2die/sung.codes
  url: https://sung.codes/
  description: >
    Blog by Sung M. Kim (a.k.a. dance2die)
  categories:
    - Blog
    - Landing Page
  built_by: Sung M. Kim
  built_by_url: https://github.com/dance2die
  featured: false
- title: Choose Tap
  main_url: https://www.choosetap.com.au/
  url: https://www.choosetap.com.au/
  featured: false
  description: >
    Choose Tap aims to improve the health and wellbeing of communities and the environment by promoting tap water as the best choice of hydration for all Australians.
  built_by: Hardhat
  built_by_url: https://www.hardhat.com.au
  categories:
    - Nonprofit
    - Community
- title: Akash Rajpurohit
  main_url: https://akashwho.codes/
  url: https://akashwho.codes/
  description: >
    Personal portfolio website of Akash Rajpurohit made using Gatsby v2, where I  write short blogs related to software development and share my experiences.
  categories:
    - Portfolio
    - Blog
  built_by: Akash Rajpurohit
  built_by_url: https://github.com/AkashRajpurohit
  featured: false
- title: See Kids Dream
  url: https://seekidsdream.org/
  main_url: https://seekidsdream.org/
  description: >
    A not-for-profit organization dedicated to empower youth with the skills, motivation and confidence.
  categories:
    - Nonprofit
    - Education
    - Learning
  built_by: CapTech Consulting
  built_by_url: https://www.captechconsulting.com/
  featured: false
- title: Locale Central
  url: https://localecentral.io/
  main_url: https://localecentral.io/
  description: >
    Locale Central is a web & mobile data collection app that makes it easy to record accurate data out on the field.
  categories:
    - Technology
  built_by: KiwiSprout
  built_by_url: https://kiwisprout.nz/
  featured: false
- title: Cathy O'Shea
  url: https://cathyoshea.co.nz/
  main_url: https://cathyoshea.co.nz/
  categories:
    - Portfolio
    - Real Estate
  built_by: KiwiSprout
  built_by_url: https://kiwisprout.nz/
  featured: false
- title: DG Recruit
  url: https://dgrecruit.com
  main_url: https://dgrecruit.com
  description: >
    DG Recruit is a NYC recruitment agency
  categories:
    - Agency
    - WordPress
  built_by: Waverly Lab
  built_by_url: https://waverlylab.com
  featured: false
- title: Smile
  url: https://reasontosmile.com
  main_url: https://reasontosmile.com
  description: >
    Smile is an online store for buying CBD products that keep you balanced and happy
  categories:
    - E-commerce
    - WordPress
  built_by: Waverly Lab
  built_by_url: https://waverlylab.com
- title: Bold Oak Design
  url: https://boldoak.design/
  main_url: https://boldoak.design/
  description: >
    A Milwaukee-based web design and development studio.
  categories:
    - Blog
    - Business
    - Freelance
    - Portfolio
    - Programming
    - Technology
    - Web Development
  featured: false
- title: Lydia Rose Eiche
  url: https://lydiaroseeiche.com/
  main_url: https://lydiaroseeiche.com/
  description: >
    Lydia Rose Eiche is a soprano, opera singer, and actress based in Milwaukee.
  categories:
    - Music
    - Portfolio
  built_by: Bold Oak Design
  built_by_url: https://boldoak.design/
  featured: false
- title: Chris Otto
  url: https://chrisotto.dev/
  main_url: https://chrisotto.dev/
  source_url: https://github.com/chrisotto6/chrisottodev
  description: >
    Blog, portfolio and website for Chris Otto.
  categories:
    - Blog
    - JavaScript
    - Landing Page
    - Portfolio
    - Programming
    - Technology
    - Web Development
  built_by: Chris Otto
  built_by_url: https://github.com/chrisotto6
  featured: false
- title: Roboto Studio
  url: https://roboto.studio
  main_url: https://roboto.studio
  description: >
    Faster than a speeding bullet Website Development based in sunny old Nottingham
  categories:
    - Agency
    - Blog
    - Business
    - Design
    - Featured
    - Freelance
    - Web Development
  featured: true
- title: Viraj Chavan | Full Stack Software Engineer
  url: http://virajc.tech
  main_url: http://virajc.tech
  source_url: https://github.com/virajvchavan/portfolio
  description: >
    Portfolio and blog of a full stack software engineer from India
  categories:
    - Portfolio
    - Blog
    - Web Development
  built_by: Viraj V Chavan
  built_by_url: https://twitter.com/VirajVChavan
  featured: false
- title: Nexweave
  url: https://www.nexweave.com
  main_url: https://www.nexweave.com
  description: >
    Nexweave is a SaaS platform built by a team of experienced product, design & technology professionals in India. Nexweave allows brands to create personalized & interactive video experiences at scale. We would love for our site to be featured at the gatsby showcase since we have long been appreciating the flexibility and speed of the sites we have created using the same.
  categories:
    - Video
    - API
    - User Experience
    - Marketing
    - Design
    - Data
    - Technology
    - Media
    - Consulting
  built_by: Kashaf S
  built_by_url: https://www.linkedin.com/in/kashaf-shaikh-925117178
  featured: false
- title: Daniel Balloch
  url: https://danielballoch.com
  main_url: https://danielballoch.com
  source_url: https://github.com/danielballoch/danielballoch
  description: >
    Hey, I'm Daniel and this is my portfolio site. Made with Gatsby, React, GraphQL, Styled Emotion & Netlify. Install & local host instructions: 1. git clone https://github.com/danielballoch/danielballoch.git 2. npm install. 3. gatsby develop. Keep in mind I'm still learning myself, so these may not be best practises. If anyone's curious as to how something works flick me a message or if you have advice for me I'd love to hear it, otherwise happy coding!
  categories:
    - Portfolio
    - Business
    - Design
    - Freelance
    - Web Development
  built_by: Daniel Balloch
  built_by_url: https://danielballoch.com
- title: The Rift Metz
  url: http://theriftmetz.com/
  main_url: http://theriftmetz.com/
  description: >
    The Rift is a gaming bar based in Metz (France).
  categories:
    - Landing Page
    - Entertainment
    - Design
    - Blog
    - Food
  built_by: Hugo Torzuoli
  built_by_url: https://github.com/HZooly
  featured: false
- title: Built with Workers
  url: https://workers.cloudflare.com/built-with/
  main_url: https://workers.cloudflare.com/built-with/
  description: >
    Showcasing websites & projects built with Cloudflare Workers
  categories:
    - Portfolio
    - JavaScript
    - Web Development
  built_by: Workers who work at Cloudflare
  built_by_url: https://github.com/cloudflare/built-with-workers/graphs/contributors
- title: WebAnaya Solutions
  url: https://www.webanaya.com
  main_url: https://www.webanaya.com
  description: >
    Full Stack Web Solutions Provider.
  categories:
    - Agency
    - Web Development
    - API
    - Blog
  built_by: Durgesh Gupta
  built_by_url: https://durgeshgupta.com
  featured: false
- title: Artem Sapegin’s Blog
  description: >
    Blog of a Berlin based coffee first frontend engineer who works at Omio, makes photos and hangs out with his dogs.
  main_url: https://blog.sapegin.me/
  url: https://blog.sapegin.me/
  source_url: https://github.com/sapegin/blog.sapegin.me
  categories:
    - Blog
    - Open Source
    - Web Development
    - JavaScript
    - Programming
    - Technology
  built_by: Artem Sapegin
  built_by_url: https://github.com/sapegin
- title: adam.ai
  url: https://adam.ai/
  main_url: https://adam.ai/
  description: >
    Are you ready to make your meetings more productive? Our intelligent meeting management tool can help!
  categories:
    - Business
    - Landing Page
    - Productivity
    - Technology
  built_by: Hazem Osama
  built_by_url: https://github.com/hazem3500
  featured: false
- title: Indra Kusuma Profile Page
  url: https://indrakusuma.web.id/me/
  main_url: https://indrakusuma.web.id/me/
  description: >
    Hi! I'm Indra Kusuma. I am an optimistic and type of person of learn by doing who have an interest in Software Engineering, specifically about Web Development.
  categories:
    - Landing Page
    - Blog
  built_by: Indra Kusuma
  built_by_url: https://github.com/idindrakusuma/me
  featured: false
- title: Lukas Horak
  main_url: https://lukashorak.com
  url: https://lukashorak.com
  description: >
    Lukas Horak's personal website. Full stack JavaScript Developer, working in React on front end and Node.js on back end.
  categories:
    - Blog
    - Portfolio
    - Web Development
  built_by: Lukas Horak
  built_by_url: https://github.com/lhorak
  featured: false
- title: Alexandra Thomas
  main_url: https://alexandracthomas.com/
  url: https://alexandracthomas.com/
  description: >
    A portfolio site for Alexandra Thomas, a front-end developer with creative super powers based in Charlotte, NC.
  categories:
    - Portfolio
    - Blog
    - Web Development
  featured: false
- title: Storto Productions
  main_url: https://www.storto-productions.com/
  url: https://www.storto-productions.com/about/
  featured: false
  description: >
    A portfolio site for a video production company based out of Phoenix, AZ.
  categories:
    - Video
    - Blog
    - Portfolio
    - Business
  built_by: Alexandra Thomas
  built_by_url: https://alexandracthomas.com/
- title: Zatsuzen Blog
  url: https://blog.zatsuzen.com
  main_url: https://blog.zatsuzen.com
  description: >
    Web developer's tech blog
  categories:
    - Blog
  built_by: Akane
  built_by_url: https://twitter.com/akanewz
- title: Matthew Mesa
  url: https://matthewmesa.com
  main_url: https://matthewmesa.com
  description: >
    Portfolio website for freelance digital specialist Matthew Mesa.
  categories:
    - Portfolio
  built_by: Matthew Mesa
  built_by_url: https://matthewmesa.com
- title: Taskade
  main_url: https://taskade.com
  url: https://taskade.com
  description: >
    Taskade is the unified workspace for distributed teams. Collaborate and organize in real-time to get things done, faster and smarter.
  categories:
    - App
    - Business
    - Productivity
  built_by: Taskade
  built_by_url: https://github.com/taskade
  featured: false
- title: PWD
  url: https://pwd.com.au
  main_url: https://pwd.com.au
  description: >
    PWD is a full service web marketing, design, and development agency in Perth, Western Australia.
  categories:
    - Blog
    - Portfolio
    - WordPress
    - Business
  built_by: Alex Moon
  built_by_url: https://moonmeister.net
  featured: false
- title: ramonak.io
  url: https://ramonak.io/
  main_url: https://ramonak.io/
  source_url: https://github.com/KaterinaLupacheva/ramonak.io
  description: >
    Tech blog and portfolio site of a full stack web developer Katsiaryna (Kate) Lupachova
  categories:
    - Blog
    - Portfolio
  built_by: Katsiaryna Lupachova
  built_by_url: https://ramonak.io/
  featured: false
- title: React JS Developer
  main_url: https://reacter.dev/
  url: https://reacter.dev/
  featured: false
  categories:
    - App
    - Web Development
    - Web Development
    - Agency
  built_by: App Design
  built_by_url: https://appdesign.dev/
- title: Guillermo Gómez-Peña
  url: https://www.guillermogomezpena.com/
  main_url: https://www.guillermogomezpena.com/
  description: >
    Personal website for the work of Guillermo Gómez-Peña: performance artist, writer, activist, radical pedagogue and artistic director of the performance troupe La Pocha Nostra. Recipient of the MacArthur Fellow, USA Artists Fellow, and a winner of the Bessie, Guggenheim, and American Book awards.
  categories:
    - Portfolio
    - Gallery
  built_by: Aveling Ray
  built_by_url: https://avelingray.com/
  featured: false
- title: Clinka
  url: https://www.clinka.com.au/
  main_url: https://www.clinka.com.au/
  description: >
    B2B website for an Australian manufacturer of environmentally friendly construction materials.
  categories:
    - Business
  built_by: Aveling Ray
  built_by_url: https://avelingray.com/
- title: Chris Vogt's Blog
  main_url: https://www.chrisvogt.me
  url: https://www.chrisvogt.me
  source_url: https://github.com/chrisvogt/gatsby-theme-private-sphere
  description: >-
    Personal blog of Chris Vogt, a software developer in San Francisco. Showcases
    my latest activity on Instagram, Goodreads, and Spotify using original widgets.
  categories:
    - Blog
    - Open Source
    - Photography
    - Portfolio
  built_by: Chris Vogt
  built_by_url: https://github.com/chrisvogt
- title: Trolley Travel
  main_url: http://trolleytravel.org/
  url: http://trolleytravel.org/
  description: >
    Travel blog website to give tips and informations for many destinations, built with Novella theme
  categories:
    - Blog
    - Travel
  built_by: Pierre Beard
  built_by_url: https://github.com/PBRT
  featured: false
- title: Playlist Detective
  main_url: https://www.playlistdetective.com/
  url: https://www.playlistdetective.com/
  source_url: https://github.com/bobylito/playlistFinder
  description: >
    Playlist Detective is an attempt to ease music discovery with playlists. Back in the days, people were sharing mixtapes - some songs we knew and others we didn't, therefore expanding our musical horizons.

    Playlists are the same, and playlist detective lets you search for songs or artists you like in order to stumble on your new favorite songs.

    It uses Algolia for the search.
  categories:
    - Media
    - Music
  built_by: Alexandre Valsamou-Stanislawski
  built_by_url: https://www.noima.xyz
- title: ProjectManager.tools
  main_url: https://projectmanager.tools/
  url: https://projectmanager.tools/
  featured: false
  categories:
    - App
    - Web Development
    - Design
    - Agency
  built_by: App Design
  built_by_url: https://appdesign.dev/
- title: 1902 Software
  url: https://1902software.com/
  main_url: https://1902software.com/
  description: >
    We are an IT company that specializes in e-commerce and website development on different platforms such as Magento, WordPress, and Umbraco. We are also known for custom software development, web design and mobile app solutions for iOS and Android.
  categories:
    - E-commerce
    - Web Development
    - Programming
    - Mobile Development
    - WordPress
    - Design
    - Business
    - Agency
  built_by: 1902 Software Development Corporation
  built_by_url: https://1902software.com/
  featured: false
- title: Codeful
  url: https://www.codeful.fi/
  main_url: https://www.codeful.fi/
  categories:
    - Agency
    - Consulting
  featured: false
- title: Noima
  url: https://www.noima.xyz
  main_url: https://www.noima.xyz
  categories:
    - Agency
    - Consulting
    - Blog
  featured: false
  built_by: Alexandre Valsamou-Stanislawski
  built_by_url: https://www.noima.xyz
- title: Talent Point
  url: https://talentpoint.co
  main_url: https://talentpoint.co
  description: >
    Talent Point provide the tools that companies need to scale quickly and effectively, bridging the gap between employer brand, HR, and hiring to build teams from within.
  categories:
    - Business
    - Technology
    - Blog
    - Consulting
    - Human Resources
  built_by: Talent Point
  built_by_url: https://talentpoint.co
  featured: false
- title: Marathon Oil
  main_url: https://www.marathonoil.com/
  url: https://www.marathonoil.com/
  featured: false
  categories:
    - Business
    - Marketing
  built_by: Corey Ward
  built_by_url: http://www.coreyward.me/
- title: Gene
  url: https://www.geneglobal.com/work
  main_url: https://www.geneglobal.com
  description: >
    We’re an experience design agency, focused on the future of health
  categories:
    - Agency
    - Technology
    - Healthcare
    - Consulting
    - User Experience
  featured: false
- title: medignition – healthcare innovations
  url: https://medignition.com/
  main_url: https://medignition.com/
  description: >
    medignition builds digital innovations in healthcare.
  categories:
    - Healthcare
    - Education
    - Technology
    - Design
    - Business
    - Portfolio
    - Entrepreneurship
    - Agency
  built_by: medignition
  built_by_url: https://medignition.com/
- title: Dynobase
  url: https://dynobase.dev/
  main_url: https://dynobase.dev/
  description: >
    Professional GUI Client for DynamoDB.
  categories:
    - Data
    - Programming
    - Web Development
  built_by: Rafal Wilinski
  built_by_url: https://rwilinski.me/
  featured: false
- title: Vaktija.eu
  url: https://vaktija.eu
  main_url: https://vaktija.eu
  description: >
    Vaktija.eu gives information about prayer times in germany. (Built with GatsbyJS. Fast in every way that matters.)
  categories:
    - App
    - Community
    - Nonprofit
    - SEO
    - Web Development
  built_by: Rašid Redžić
  built_by_url: https://rasidre.com/
  featured: false
- title: Creative code daily
  main_url: https://www.bobylito.dev/
  url: https://www.bobylito.dev/
  source_url: https://github.com/bobylito/sketches
  description: >
    Creative code daily (CCD) is a personal project for which I build a new animation made out of code every day.
  categories:
    - Blog
    - Programming
    - Gallery
    - Portfolio
  built_by: Alexandre Valsamou-Stanislawski
  built_by_url: https://www.noima.xyz
- title: Messi vs Ronaldo
  description: >
    The biggest debate in football - but who is the best, Messi or Ronaldo? This website provides all the goals and stats to help you reach your own conclusion.
  main_url: https://www.messivsronaldo.app/
  url: https://www.messivsronaldo.app/
  categories:
    - Sports
    - Data
    - App
  built_by: Stephen Greig
  built_by_url: http://ste.digital/
- title: Em Em Recipes
  url: https://ememrecipes.com
  main_url: https://ememrecipes.com
  description: >
    Finally, a recipe website that gets straight to the point.
  categories:
    - Blog
    - Food
  built_by: Matthew Mesa
  built_by_url: https://matthewmesa.com
- title: Yuuniworks Portfolio / Blog
  main_url: https://www.yuuniworks.com/
  url: https://www.yuuniworks.com/
  source_url: https://github.com/junkboy0315/gatsby-portfolio-blog
  featured: false
  categories:
    - Portfolio
    - Web Development
    - Blog
- title: Jun Chen Portfolio
  url: https://www.junchenjun.me
  main_url: https://www.junchenjun.me
  source_url: https://github.com/junchenjun/junchenjun.me
  description: >
    Get to know Jun.
  categories:
    - Portfolio
    - Blog
    - Web Development
  built_by: Jun Chen
  built_by_url: https://www.junchenjun.me
- title: Xavier Mirabelli-Montan
  url: https://xavie.mirmon.co.uk
  main_url: https://xavie.mirmon.co.uk
  source_url: https://github.com/xaviemirmon/xavier-developer-site
  description: >
    The developer portfolio and blog for Xavier Mirabelli-Montan.  Built using TinaCMS Grande hosted on Gatsby Cloud.
  categories:
    - Blog
    - Portfolio
    - Programming
  featured: false
- title: MPG Calculator
  url: https://www.mpg-calculator.co.uk
  main_url: https://www.mpg-calculator.co.uk
  description: >
    A website which allows you to calculate the MPG of your vehicle.
  categories:
    - SEO
    - Accessibility
    - Blog
  built_by: PJ
  built_by_url: https://pjsachdev.me
- title: Softblues
  main_url: https://softblues.io
  url: https://softblues.io
  description: >
    We optimize your project costs and deliver outstanding results by applying relevant technology. Plus, we create our own effective products for businesses and developers all over the world.
  categories:
    - WordPress
    - Portfolio
    - Agency
  built_by: Softblues
  built_by_url: https://softblues.io
- title: Clipchamp
  main_url: https://clipchamp.com/
  url: https://clipchamp.com/en/
  description: >
    Clipchamp is an online video editor, compressor, and converter. The Clipchamp website and blog are powered by Gatsby, Contentful, and Smartling.
  categories:
    - App
    - Blog
    - Landing Page
    - Marketing
    - Video
  featured: false
- title: Mob HQ
  main_url: https://hq.yt-mob.com/
  url: https://hq.yt-mob.com/
  description: >
    Mob HQ is the Headquarters for the World Cup winning Downhill Mountain Bike Race Team, and also a full-time Ride Center for YT bikes.
  categories:
    - Sports
    - Travel
  built_by: Built by Rebels Ltd.
  built_by_url: https://builtbyrebels.com/
  featured: false
- title: OCIUS
  url: https://www.ocius.com.au/
  main_url: https://www.ocius.com.au/
  source_url: https://github.com/ocius/website
  description: >
    Ocius Technology Ltd (formerly Solar Sailor Holdings Ltd) is an Australian public unlisted company with Research and Development facilities at the University of NSW.
  categories:
    - Business
    - Technology
    - Science
  built_by: Sergey Monin
  built_by_url: https://build-in-saratov.com/
- title: Kosmos & Kaos
  main_url: https://www.kosmosogkaos.is/
  url: https://www.kosmosogkaos.is/
  description: >
    A carefully designed user experience is good business.
  categories:
    - Design
    - Consulting
    - Agency
    - Web Development
    - JavaScript
  built_by: Kosmos & Kaos
  built_by_url: https://www.kosmosogkaos.is/
  featured: false
- title: Design Portfolio of Richard Bruskowski
  main_url: https://bruskowski.design/
  url: https://bruskowski.design/
  description: >
    My freelance design portfolio: Visual design, digital products, interactive prototypes, design systems, brand design. Uses MDX, Styled Components, Framer Motion. Started with Gatsby Starter Emilia by LekoArts.
  categories:
    - Design
    - Portfolio
    - User Experience
    - Freelance
    - Photography
  built_by: Richard Bruskowski
  built_by_url: https://github.com/richardbruskowski
- title: Kelvin DeCosta's Website
  url: https://kelvindecosta.com
  main_url: https://kelvindecosta.com
  categories:
    - Blog
    - Portfolio
  built_by: Kelvin DeCosta
  built_by_url: https://github.com/kelvindecosta
  featured: false
- title: Coronavirus (COVID-19) Tracker
  url: https://coronavirus.traction.one/
  main_url: https://coronavirus.traction.one/
  description: >
    This application shows the near real-time status based on data from JHU CSSE.
  categories:
    - Data
    - Directory
  built_by: Sankarsan Kampa
  built_by_url: https://traction.one
  featured: false
- title: Coronavirus COVID-19 Statistics Worldwide
  url: https://maxmaxinechen.github.io/COVID19-Worldwide-Stats/
  main_url: https://maxmaxinechen.github.io/COVID19-Worldwide-Stats/
  source_url: https://github.com/maxMaxineChen/COVID19-Worldwide-Stats
  description: >
    A Coronavirus COVID-19 global data statistics application built by Gatsby + Material UI + Recharts
  categories:
    - Data
    - Open Source
  built_by: Maxine Chen
  built_by_url: https://github.com/maxMaxineChen
  featured: false
- title: Folding@Home Stats
  url: https://folding.traction.one/team?id=246252
  main_url: https://folding.traction.one
  description: >
    Folding@Home Stats Report for Teams.
  categories:
    - Data
    - Science
    - Directory
  built_by: Sankarsan Kampa
  built_by_url: https://traction.one
  featured: false
- title: COVID-19 Tracking and Projections
  url: https://flattenthecurve.co.nz/
  main_url: https://flattenthecurve.co.nz/
  source_url: https://github.com/carlaiau/flatten-the-curve
  description: >
    Allowing non technical users to compare their country with other situations around the world. We present configurable cumulative graph curves. We compare your countries current status with other countries who have already been at your level and show you where they’ve ended up. Data via JHU. Further functionality added daily.
  categories:
    - Data
    - Open Source
  built_by: Carl Aiau
  built_by_url: https://github.com/carlaiau
  featured: false
- title: Takeout Tracker
  main_url: https://www.takeouttracker.com/
  url: https://www.takeouttracker.com/
  featured: false
  categories:
    - Data
    - Open Source
    - Food
    - Directory
    - Nonprofit
  built_by: Corey Ward
  built_by_url: http://www.coreyward.me/
- title: Illustration Hunt
  main_url: https://illustrationhunt.com/
  url: https://illustrationhunt.com/
  featured: false
  categories:
    - Data
    - Design
    - Entertainment
    - Productivity
    - User Experience
    - Programming
    - Gallery
    - Human Resources
    - Library
  built_by: Gilbish Kosma
  built_by_url: https://www.gil20.me/
- title: Monolit
  url: https://monolit.hr
  main_url: https://monolit.hr
  description: >
    Standard business website with sliders and contact form.
  categories:
    - Business
  built_by: Devnet
  built_by_url: https://devnet.hr
  featured: false
- title: Andrew Zeller
  main_url: https://zeller.io
  source_url: https://github.com/ajzeller/zellerio_gatsby
  url: https://zeller.io
  featured: false
  categories:
    - Portfolio
    - Blog
    - Web Development
  built_by: Andrew Zeller
  built_by_url: https://zeller.io
- title: Crushing WFH
  url: https://crushingwfh.com/
  main_url: https://crushingwfh.com/
  source_url: https://github.com/tiagofsanchez/wfh-tools
  description: >
    A directory of tools to help anyone to work from home in a productive manner
  categories:
    - Directory
    - Open Source
  built_by: Tiago Sanchez
  built_by_url: https://www.tiagofsanchez.com/
  featured: false
- title: Martin Container
  main_url: https://www.container.com/
  url: https://www.container.com/
  featured: false
  categories:
    - Business
  built_by: Vincit California
  built_by_url: https://www.vincit.com/
- title: Urban Armor Gear
  main_url: https://www.urbanarmorgear.com/
  url: https://www.urbanarmorgear.com/
  featured: false
  categories:
    - E-commerce
  built_by: Vincit California
  built_by_url: https://www.vincit.com/
- title: Jason Zheng's Portfolio
  main_url: https://jasonzy.com
  url: https://jasonzy.com
  source_url: https://github.com/bilafish/portfolio-site
  description: >
    Hey there, I'm Jason! I'm a front-end web developer from the sunny island
    of Singapore. This is my first Gatsby site developed using Gatsby and
    Netlify CMS. Feel free to get in touch if you're interested to collaborate
    or engage me on any projects. If you just want to say hello, that's cool
    too.
  featured: false
  categories:
    - Portfolio
    - Web Development
  built_by: Jason Zheng
  built_by_url: https://github.com/bilafish
- title: Fluiditype
  url: https://www.fluiditype.com/
  main_url: https://www.fluiditype.com/
  description: >
    Fluditype is small CSS library focusing on pure typographic fluidity. Recommend to be used for blogs, portfolios, documentation & and simplistic text websites.
  categories:
    - Open Source
    - Design
  built_by: Boris Kirov
  built_by_url: https://www.boriskirov.com
  featured: false
- title: Bonsaiilabs
  main_url: https://bonsaiilabs.com/
  url: https://bonsaiilabs.com/
  description: >
    We are a team of two, creating software for startups and enabling learners with our visualize, break, and solve approach.
  featured: false
  categories:
    - Education
    - Consulting
  built_by: Bonsaiilabs Team
  built_by_url: https://bonsaiilabs.com/team
- title: Tyson
  main_url: https://www.tyson.com
  url: https://www.tyson.com
  featured: false
  categories:
    - Food
    - Marketing
  built_by: Tyson Foods, Inc.
- title: Hillshire Farm
  main_url: https://www.hillshirefarm.com
  url: https://www.hillshirefarm.com
  featured: false
  categories:
    - Food
    - Marketing
  built_by: Tyson Foods, Inc.
- title: Hillshire Snacking
  main_url: https://www.hillshiresnacking.com
  url: https://www.hillshiresnacking.com
  featured: false
  categories:
    - Food
    - Marketing
  built_by: Tyson Foods, Inc.
- title: Jimmy Dean
  main_url: https://www.jimmydean.com
  url: https://www.jimmydean.com
  featured: false
  categories:
    - Food
    - Marketing
  built_by: Tyson Foods, Inc.
- title: Aidells
  main_url: https://www.aidells.com
  url: https://www.aidells.com
  featured: false
  categories:
    - Food
    - Marketing
  built_by: Tyson Foods, Inc.
- title: State Fair
  main_url: https://www.corndogs.com
  url: https://www.corndogs.com
  featured: false
  categories:
    - Food
    - Marketing
  built_by: Tyson Foods, Inc.
- title: Nudges
  main_url: https://www.nudgesdogtreats.com
  url: https://www.nudgesdogtreats.com
  featured: false
  categories:
    - Food
    - Marketing
  built_by: Tyson Foods, Inc.
- title: Tyson Ingredient Solutions
  main_url: https://www.tysoningredientsolutions.com
  url: https://www.tysoningredientsolutions.com
  featured: false
  categories:
    - Food
    - Marketing
  built_by: Tyson Foods, Inc.
- title: Wright Brand
  main_url: https://www.wrightbrand.com
  url: https://www.wrightbrand.com
  featured: false
  categories:
    - Food
    - Marketing
  built_by: Tyson Foods, Inc.
- title: TSUKUTTEMITA LAB
  main_url: https://create.kayac.com/
  url: https://create.kayac.com/
  description: KAYAC private works
  featured: false
  categories:
    - Portfolio
    - Technology
    - Entertainment
  built_by: KAYAC inc.
- title: Brad Garropy
  url: https://bradgarropy.com
  main_url: https://bradgarropy.com
  source_url: https://github.com/bradgarropy/bradgarropy.com
  categories:
    - Blog
    - Education
    - Entertainment
    - JavaScript
    - Open Source
    - Portfolio
    - Programming
    - SEO
    - Technology
    - Web Development
  built_by: Brad Garropy
  built_by_url: https://twitter.com/bradgarropy
- title: mrkaluzny
  main_url: https://mrkaluzny.com
  url: https://mrkaluzny.com
  description: >
    Web designer and web developer specializing in providing services for SME sector.
  featured: false
  categories:
    - Web Development
    - Programming
    - Business
    - Portfolio
    - Freelance
  built_by: Wojciech Kaluzny
- title: The COVID Tracking Project
  url: https://covidtracking.com/
  main_url: https://covidtracking.com/
  source_url: https://github.com/COVID19Tracking/website
  description: >
    The COVID Tracking Project collects and publishes the most complete testing data available for US states and territories.
  categories:
    - Media
    - Healthcare
  built_by: The COVID Tracking Project Web Team
  built_by_url: https://github.com/COVID19Tracking/website/graphs/contributors
- title: The Gauntlet Coverage of COVID-19 in Canada
  url: https://covid19.thegauntlet.ca
  main_url: https://covid19.thegauntlet.ca
  description: >
    Tracking The Spread of Coronavirus in Canada
  categories:
    - Media
    - Education
  built_by: Masoud Karimi
  built_by_url: https://github.com/masoudkarimif
- title: Zestard Technologies
  main_url: https://www.zestard.com
  url: https://www.zestard.com
  description: >
    Zestard Technologies is an eCommerce Specialist company focusing on Magento & Shopify as a core expertise.
  categories:
    - Web Development
    - WordPress
    - Technology
    - Agency
    - E-commerce
  built_by: Zestard Technologies
  built_by_url: https://www.zestard.com
- title: Kostas Vrouvas
  main_url: https://kosvrouvas.com
  url: https://kosvrouvas.com
  featured: false
  categories:
    - Blog
    - Portfolio
  built_by: Kostas Vrouvas
- title: Hanare Cafe in Toshijima, Toba, Japan
  main_url: https://hanarecafe.com
  url: https://hanarecafe.com
  source_url: https://github.com/mnishiguchi/hanarecafe-gatsby
  description: >
    A website for a cafe/bakery located in Toshijima, a beautiful sightseeing spot just a 20-minutes ferry ride from downtown Toba, Japan.
  categories:
    - Food
    - Travel
  built_by: Masatoshi Nishiguchi
  built_by_url: https://mnishiguchi.com
  featured: false
- title: WhileNext
  url: https://whilenext.com
  main_url: https://whilenext.com
  description: >
    A Blog on Software Development
  categories:
    - Blog
    - Learning
    - Programming
    - Web Development
  built_by: Masoud Karimi
  built_by_url: https://github.com/masoudkarimif
- title: Jamify.me
  description: >
    We build websites & PWAs with JAMstack. Delivering faster, more secure web.
  main_url: https://jamify.me
  url: https://jamify.me
  categories:
    - Agency
    - Web Development
  featured: false
- title: Shrey Sachdeva
  url: https://www.shreysachdeva.tech/
  main_url: https://www.shreysachdeva.tech/
  source_url: https://github.com/shrey-sachdeva2000/Shrey-Sachdeva
  description: >
    Personal website for Shrey Sachdeva. An abstract thinker who writes code and designs pixel-perfect user-interfaces with industry experience.
  categories:
    - Portfolio
    - Web Development
  built_by: Shrey Sachdeva
  built_by_url: https://www.shreysachdeva.tech/
- title: The Cares Family
  main_url: https://thecaresfamily.org.uk/home
  url: https://thecaresfamily.org.uk/home
  description: >
    The Cares Family helps people find connection and community in a disconnected age. They relaunched their website in Gatsby during the COVID-19 outbreak of 2020 to help connect neighbours.
  categories:
    - Nonprofit
    - Blog
    - Community
  built_by: Mutual
  built_by_url: https://www.madebymutual.com
- title: "Due to COVID-19: Documenting the Signs of the Pandemic"
  url: https://duetocovid19.com
  main_url: https://duetocovid19.com
  description: >
    A project to document all the signs that have gone up on the storefronts of our cities in response to the coronavirus pandemic.
  categories:
    - Photography
    - Community
  built_by: Andrew Louis
  built_by_url: https://hyfen.net
  featured: false
- title: "Besoegsvenner - Visiting Friends for the Elderly"
  main_url: https://www.xn--besgsvenner-igb.dk
  url: https://www.xn--besgsvenner-igb.dk/ruths-historie
  description: >
    50.000 elderly people in Denmark feel lonely. This project seeks to inform people to become visitor friends ("Besøgsven" in Danish) to help fight loneliness and bring new friendships in to the world.
  categories:
    - Marketing
    - Nonprofit
    - Landing Page
  built_by: Hello Great Works
  built_by_url: https://hellogreatworks.com
- title: Interficie Internet Services
  main_url: https://www.interficie.com
  url: https://www.interficie.com/our-work/
  description: >
    Located in Barcelona, we develop innovative websites, ecommerce solutions and software platforms for global brands, startups and organizations.
  categories:
    - E-commerce
    - Web Development
    - Consulting
    - JavaScript
    - Agency
    - Business
  built_by: Interficie Internet Services
  built_by_url: https://github.com/InterficieIS
- title: SofaScore Corporate
  url: https://corporate.sofascore.com
  main_url: https://corporate.sofascore.com
  description: >
    SofaScore is a leading provider of advanced sports insights and content with global coverage of 20+ sports.
  categories:
    - App
    - Data
    - Sports
    - Technology
  built_by: SofaScore
  built_by_url: https://www.sofascore.com
- title: "#compraaospequenos: buy local during Covid-19"
  url: https://compraaospequenos.pt/
  main_url: https://compraaospequenos.pt/
  source_url: https://github.com/marzeelabs/compraaospequenos
  description: >
    Helping local stores survive and thrive during the Covid-19 crisis (Portugal).
  categories:
    - Community
    - Food
    - Data
    - Directory
  built_by: Marzee Labs
  built_by_url: https://marzeelabs.org
  featured: false
- title: Inventia
  main_url: https://inventia.life/
  url: https://inventia.life/
  description: >
    We have developed unique digital bioprinting technology and unleashed it in a complete platform designed to make complex 3D cell biology simple.
  categories:
    - Business
    - Science
  built_by: Jellypepper
  built_by_url: https://jellypepper.com/
- title: Hasura
  url: https://hasura.io
  main_url: https://hasura.io
  description: >
    Hasura is an open source engine that connects to your databases & microservices and auto-generates a production-ready GraphQL backend.
  categories:
    - API
    - Web Development
    - Technology
    - Open Source
  featured: false
- title: Jimdo.com
  description: >
    Jimdo is an international tech company and one of the world's leading providers of online services for small and medium businesses (SMBs). The company empowers entrepreneurs to create their own website or store without coding and to digitize their business ideas.
  main_url: https://www.jimdo.com/
  url: https://www.jimdo.com/
  categories:
    - Marketing
    - Technology
    - E-commerce
    - Web Development
    - Business
  built_by: Jimdo GmbH
- title: Resume on the Web
  main_url: https://amruthpillai.com
  url: https://amruthpillai.com
  source_url: https://github.com/AmruthPillai/ResumeOnTheWeb-Gatsby
  description: >
    Everyone needs their own little spot on the interwebs, and this is mine. Welcome to my resume, on the web!
  categories:
    - Blog
    - Design
    - Freelance
    - Gallery
    - JavaScript
    - Landing Page
    - Mobile Development
    - Open Source
    - Photography
    - Portfolio
    - Technology
    - Web Development
  built_by: Amruth Pillai
  built_by_url: https://amruthpillai.com
  featured: false
- title: Landmarks.ro
  main_url: https://landmarks.ro/
  url: https://landmarks.ro/
  description: >
    Lead generation technology for real estate developers
  categories:
    - Real Estate
    - Marketing
    - Technology
    - Web Development
    - Landing Page
  built_by: Horia Miron
  built_by_url: https://github.com/ancashoria
  featured: false
- title: GeneOS
  url: https://geneos.me/
  main_url: https://geneos.me/
  description: >
    GeneOS is a privacy-preserving data monetization protocol for genetic, activity, and medical data.
  categories:
    - Landing Page
    - Business
  built_by: GeneOS Team
- title: COVID KPI
  url: https://covidkpi.com/
  main_url: https://covidkpi.com/
  description: >
    COVID KPI aggregates COVID-19 data from numerous official sources then displays the Key Performance Indicators.
  categories:
    - Data
    - Media
    - Healthcare
  built_by: Albert Chen
  built_by_url: https://github.com/mralbertchen
- title: Most Recommended Books
  url: http://mostrecommendedbooks.com/
  main_url: http://mostrecommendedbooks.com/
  description: >
    Discover credibly powerful books recommendations by billionaires, icons, and world-class performers.
  categories:
    - Blog
    - Entrepreneurship
    - Books
- title: theAnubhav.com
  main_url: https://theanubhav.com/
  url: https://theanubhav.com/
  categories:
    - Web Development
    - Blog
    - Portfolio
  built_by: Anubhav Srivastava
  built_by_url: https://theanubhav.com
- title: WatchKeeper
  url: https://www.watchkeeperintl.com
  main_url: https://www.watchkeeperintl.com
  description: >
    WatchKeeper helps organisations to manage global security risks such as natural disasters, extreme weather and violent incidents.
  categories:
    - Data
    - Business
    - Technology
    - Consulting
    - Security
  built_by: WatchKeeper Engineering
  built_by_url: https://twitter.com/watchkeeper
  featured: false
- title: Sztuka Programowania
  built_by: Piotr Fedorczyk
  built_by_url: https://piotrf.pl
  categories:
    - Event
    - Learning
    - Web Development
  description: >
    Landing page of a series of web development workshops held in Gdańsk, Poland.
  featured: false
  main_url: https://sztuka-programowania.pl/
  url: https://sztuka-programowania.pl/
- title: Rivers Casino
  built_by: WILDLIFE.LA
  built_by_url: https://www.wildlife.la
  categories:
    - Entertainment
    - Food
    - Blog
    - Travel
  description: >
    Rivers Casino offers the very best in casinos, hotels, restaurants, concerts, and entertainment. Visit us in Des Plaines, IL, Philadelphia, PA, Pittsburgh, PA and Schenectady, NY.
  featured: false
  main_url: https://www.riverscasino.com/desplaines/
  url: https://www.riverscasino.com/desplaines/
- title: Mishal Shah
  built_by: Mishal Shah
  built_by_url: https://mishal23.github.io
  categories:
    - Blog
    - Portfolio
    - Open Source
    - Web Development
  description: >
    Hey, I'm Mishal Shah, a passionate developer with interests in Networks, Databases and Web Security. This website is my personal portfolio and blog with the Fresh theme. I love reading engineering articles, contributing to open-source and interacting with communities. Feel free to get in touch if you have an interesting project that you want to collaborate on.
  featured: false
  main_url: https://mishal23.github.io/
  url: https://mishal23.github.io/
- title: Chris Nager
  main_url: https://chrisnager.com
  url: https://chrisnager.com
  source_url: https://github.com/chrisnager/chrisnager-dot-com
  description: >
    Developer and designer in Brooklyn, NY passionate about performance, accessibility, and systematic design.
  categories:
    - Accessibility
    - Blog
    - Design
    - Portfolio
    - User Experience
    - Web Development
  built_by: Chris Nager
  built_by_url: https://twitter.com/chrisnager
- title: Resistbot
  url: https://resist.bot
  main_url: https://resist.bot
  description: >
    A chatbot that helps you contact your representatives, and be an informed citizen.
  categories:
    - Blog
    - Government
    - Nonprofit
- title: SVG to PNG
  url: https://www.svgtopng.me/
  main_url: https://www.svgtopng.me/
  description: >
    Online SVG to PNG batch converter. Upload and convert your SVG files to PNG with the desired size and background color for free, fast and secure.
  categories:
    - App
    - Technology
    - Productivity
    - Design
    - Web Development
  built_by: Illia Achour
  built_by_url: https://github.com/dummyco
- title: St. Jude Cloud
  url: https://www.stjude.cloud
  main_url: https://www.stjude.cloud
  description: >
    Pediatric cancer data sharing ecosystem by St. Jude Children's Research Hospital.
  categories:
    - Science
    - Technology
    - Nonprofit
    - Data
    - Healthcare
  featured: false
- title: Philip Domingo
  url: https://www.prtdomingo.com
  main_url: https://www.prtdomingo.com
  description: >
    Personal website built on top of GatsbyJS, Ghost, and Azure.
  categories:
    - Technology
    - Blog
  featured: false
- title: Vinicius Dias
  built_by: Vinicius Dias
  built_by_url: https://viniciusdias.works/
  categories:
    - Blog
    - Portfolio
    - Open Source
    - Web Development
  description: >
    Hi, I'm Vinicius Dias, a Front-End developer with focus on performance and UX. This is my personal portfolio developed with Gatsby. I'm always learning different things and I consider myself a very curious guy. I feel that it keeps me motivated and creative to solve problems.
  featured: false
  main_url: https://viniciusdias.works/
  url: https://viniciusdias.works/
- title: Cognifide Tech
  url: https://tech.cognifide.com/
  main_url: https://tech.cognifide.com/
  description: >
    Technology HUB that provides useful and specialized technical knowledge created for fellow engineers by engineers from Cognifide.
  categories:
    - Blog
    - Programming
    - Technology
  built_by: Cognifide
  built_by_url: https://www.cognifide.com/
- title: Chandraveena by S Balachander
  url: https://www.chandraveena.com
  main_url: https://www.chandraveena.com
  description: >
    Chandraveena is a contemporary Indian string instrument designed from the traditional Saraswati Veena.
    S Balachander, an Indian classical musician, is the creator and performing artist of Chandraveena.
    Chandraveena has been designed to support a systematic and contemplative exploration of Indian Ragas.
    It is endowed with a deep sustain and a rich sound allowing the artist to create elaborate musical phrases
    and subtle intonations. Visit the website to listen and learn more!
  categories:
    - Music
    - Portfolio
    - Blog
  built_by: Sadharani Music Works
  built_by_url: https://www.sadharani.com
  featured: false
- title: Anong Network
  main_url: https://anong.network
  url: https://anong.network
  description: >
    An app used to quickly identify a network provider in Philippines
  categories:
    - App
    - Directory
  built_by: Jan Harold Diaz
  built_by_url: https://janharold.com
  featured: false
- title: PayMongo
  main_url: https://paymongo.com
  url: https://paymongo.com
  description: >
    The official website of PayMongo Philippines
  categories:
    - Marketing
    - Finance
  built_by: PayMongo
  built_by_url: https://paymongo.com
- title: Zona Digital
  url: https://zonadigital.pt
  main_url: https://zonadigital.pt
  description: >
    We work with startups and small businesses building effective strategies through digital platforms. Based in Porto, Portugal.
  categories:
    - Web Development
    - Programming
    - Technology
    - Design
    - Business
  built_by: Zona Digital
  built_by_url: https://zonadigital.pt
  featured: false
- title: Ofri Lifshitz Design
  url: https://www.ofrilifshitz.com
  main_url: https://www.ofrilifshitz.com
  categories:
    - Portfolio
    - Design
  built_by: Raz Lifshitz
  built_by_url: https://www.linkedin.com/in/raz-lifshitz
- title: Runly
  url: https://www.runly.io/
  main_url: https://www.runly.io/
  description: >
    The easiest way to run background jobs with .NET Core. It's more than background jobs —
    it's an all-in-one platform to create great user experiences.
  categories:
    - API
    - App
    - Landing Page
    - Technology
    - Programming
  built_by: Chad Lee
  built_by_url: https://github.com/chadly
  featured: false
- title: Ajith's blog
  url: https://ajith.blog
  main_url: https://ajith.blog
  source_url: https://github.com/ajithrnayak/ajith_blog
  description: >
    I build apps and sometimes write about the observations and frustrations at work here.
  categories:
    - Blog
    - Mobile Development
    - Open Source
    - Programming
    - Technology
  built_by: Ajith R Nayak
  built_by_url: https://ajith.xyz
- title: I Love You Infinity
  url: https://iloveyouinfinity.com
  main_url: https://iloveyouinfinity.com
  description: >
    An infinite sound experiment to help raise awareness about autism and love.
  categories:
    - Nonprofit
    - Healthcare
  built_by: Good Praxis
  built_by_url: https://goodpraxis.coop
  featured: false
- title: KAIGO in JAPAN
  main_url: https://kaigo-in-japan.jp
  url: https://kaigo-in-japan.jp
  description: >
    KAIGO in JAPAN is a website for those who are planning to work in the care work field in Japan. We built a multilingual site on Gatsby. One of them is a special language called Easy-Japanese with various ruby tags.
  categories:
    - Healthcare
    - Nonprofit
    - Web Development
    - Programming
  built_by: hgw
  built_by_url: https://shunyahagiwara.com/
- title: Dondoko Susumu Website
  url: https://xn--28jma5da5l6e.com/en/
  main_url: https://xn--28jma5da5l6e.com/en/
  source_url: https://github.com/dondoko-susumu/website-v2
  description: >
    The Website of Dondoko Susumu, a Japanese cartoonist. His cartoons have been posted. It is internationalized into 12 languages.
  categories:
    - Blog
    - Entertainment
    - Gallery
    - Landing Page
  built_by: Dondoko Susumu
  built_by_url: https://xn--28jma5da5l6e.com/en/
- title: Raymond Ware
  url: https://www.raymondware.com
  main_url: https://www.raymondware.com
  description: >
    Seattle web developer portfolio site.
  categories:
    - Portfolio
    - Design
    - Freelance
    - Web Development
  built_by: Raymond Ware
  built_by_url: https://github.com/raymondware
  featured: false
- title: Formula One Gym
  url: https://www.formulaonegym.co.uk/
  main_url: https://www.formulaonegym.co.uk/
  source_url: https://github.com/Zellement/formula1gym
  description: A UK based fitness gym in the heart of Nottingham, built with Gatsby v2
  categories:
    - Sports
  built_by: Dan Farrow
  built_by_url: https://github.com/Zellement
  featured: false
- title: Blog - Thanawat Gulati
  main_url: https://testing.thanawatgulati.com
  url: https://testing.thanawatgulati.com
  source_url: https://github.com/thanawatgulati/thanawatgulati-blog
  description: >
    Thanawat Gulati - Blog , Work experience portfolio and more.
  categories:
    - Blog
  built_by: Thanawat Gulati
  built_by_url: https://twitter.com/mjamesvevo
  featured: false
- title: Effico Ltd
  main_url: https://www.effico.ltd
  url: https://www.effico.ltd
  source_url: https://github.com/Zellement/effico
  description: >
    Commercial and domestic electrical contractors.
  categories:
    - Business
  built_by: Dan Farrow
  built_by_url: https://www.zellement.com
  featured: false
- title: Sheringham Flooring
  main_url: https://www.sheringhamflooring.com
  url: https://www.sheringhamflooring.com
  source_url: https://github.com/Zellement/sheringham-flooring-2019
  description: >
    Sheringham Flooring - commercial and domestic flooring solutions
  categories:
    - Business
  built_by: Dan Farrow
  built_by_url: https://www.zellement.com
  featured: false
- title: Que Jamear
  description: >-
    A directory with a map of food delivery services
    to be used during the health emergency caused by covid 19.
  main_url: https://quejamear.com/encebollados
  url: https://quejamear.com/encebollados
  featured: false
  categories:
    - Food
  built_by: Ramón Chancay
  built_by_url: https://ramonchancay.me/
- title: Vim Training
  description: >
    Bite sized video tutorials for Vim
  main_url: https://vimtraining.com
  url: https://vimtraining.com
  featured: false
  categories:
    - Education
    - Programming
  built_by: Nishant Dania
  built_by_url: https://nishantdania.com
- title: CodeTisans
  url: https://codetisans.com
  main_url: https://codetisans.com
  description: >-
    Website of an agency specialized in creating Laravel and Vue apps
  categories:
    - Agency
  built_by: Przemysław Przyłucki
  built_by_url: https://twitter.com/przylucki_p
  featured: false
- title: Mox Bank
  main_url: https://mox.com/
  url: https://mox.com/
  description: >
    Mox is the new virtual bank backed by Standard Chartered in partnership with HKT, PCCW and Trip.com; created to deliver a new banking experience in Hong Kong.
  categories:
    - Business
    - Design
    - Technology
    - Finance
    - User Experience
  built_by: Mox Bank
  built_by_url: https://mox.com/
- title: Pittica
  url: https://pittica.com
  main_url: https://pittica.com
  source_url: https://github.com/pittica/site
  description: >
    Digital agency site.
  categories:
    - Design
    - Web Development
    - Agency
  built_by: Lucio Benini
  built_by_url: https://pittica.com
  featured: false
- title: MyHumus
  url: https://myhumus.com
  main_url: https://myhumus.com
  source_url: https://github.com/my-humus/site
  description: >
    Digital agency site.
  categories:
    - Blog
    - Food
  built_by: Lucio Benini
  built_by_url: https://pittica.com
- title: Wanaboat.fr
  main_url: https://www.wanaboat.fr
  url: https://www.wanaboat.fr
  description: >
    This a boating classifieds website. It presents dinghys, catamarans and anything that floats or goes on the water and is for sale in France and Europe.
  categories:
    - Directory
  built_by: Olivier L. Developer
  built_by_url: https://www.olivierlivet.net/
- title: maxemitchell.com
  url: https://www.maxemitchell.com/
  main_url: https://www.maxemitchell.com/
  source_url: https://github.com/maxemitchell/portfolio
  description: >
    This is a personal portfolio website to highlight my photography, videography, coding projects, and work/education experience.
  categories:
    - Portfolio
    - Gallery
    - Portfolio
    - Open Source
    - Design
  built_by: Max Mitchell
  built_by_url: https://github.com/maxemitchell
- title: Nick Offerman
  url: https://nickofferman.co/
  main_url: https://nickofferman.co/
  description: >
    The official website of Nick Offerman: Actor, Author, Humorist, & Woodworker.
  categories:
    - E-commerce
    - Entertainment
    - Video
  built_by: Aveling Ray
  built_by_url: https://avelingray.com/
- title: Rudra Narayan
  url: https://rudra.dev
  main_url: https://rudra.dev
  source_url: https://github.com/mrprofessor/rudra.dev
  description: >
    Rudra Narayan | Thoughts, obsessions and rants
  categories:
    - Blog
    - Portfolio
    - SEO
    - Programming
    - Landing Page
    - Technology
  built_by: Rudra Narayan
  built_by_url: https://github.com/mrprofessor
  featured: false
- title: Stackrole
  main_url: https://stackrole.com
  url: https://stackrole.com
  description: >
    We help Startups and Individuals launch their blazing fast JAMstack website with GatsbyJS and Netlify CMS, Deployed on Netlify
  categories:
    - Agency
    - Blog
    - User Experience
    - Web Development
    - Portfolio
    - JavaScript
  built_by: Stackrole
  built_by_url: https://stackrole.com
  featured: false
- title: Aparna Joshi
  url: https://aparnajoshi.netlify.app/
  main_url: https://aparnajoshi.netlify.app/
  description: >
    Hi, I`m a Software Engineer working in Citrix, Bangalore. I spend my free time learning stuff that interests me. I write articles that educates me.
  categories:
    - Blog
    - Science
    - Technology
    - Programming
  built_by: Aparna Joshi
  built_by_url: https://github.com/AparnaJoshi007/explained/
  featured: false
- title: Narration Box
  main_url: https://narrationbox.com
  url: https://narrationbox.com
  description: >
    Narration Box provides cost effective voiceovers and narrations at scale using an intuitive editor and state of the art speech synthesis.
  categories:
    - Styling:Tailwind
    - Productivity
    - Technology
    - Podcast
    - Landing Page
    - Media
    - Entertainment
    - Business
    - API
    - Video
  built_by: Chetan Malhotra
  built_by_url: https://twitter.com/narrationbox
- title: CodeWithLinda
  url: https://www.codewithlinda.com/
  main_url: https://www.codewithlinda.com/
  source_url: https://github.com/Linda-Ikechukwu/Personal-Site
  description: >
    CodeWithLinda is the personal portfolio and blog site of Linda Ikechukwu, a Frontend developer based in Lagos, Nigeria.
  categories:
    - Portfolio
    - Blog
    - Technology
    - Programming
    - Web Development
  built_by: Linda Ikechukwu
  built_by_url: https://twitter.com/_MsLinda
  featured: false
- title: Headless WordPress Blog and Portfolio by Simon Halimonov
  url: https://simonhalimonov.com/
  main_url: https://simonhalimonov.com/
  description: >
    An open source portfolio about UI/UX design and development. This is my personal website that I use to promote my work. It uses TypeScript and a headless WordPress CMS. Supports i18n and Gutenberg. I open source this site to help everyone make a nice WordPress site faster.
  categories:
    - Blog
    - Portfolio
    - Programming
    - Open Source
    - Design
    - Freelance
    - Web Development
    - WordPress
  built_by: Simon Halimonov
  built_by_url: https://simonhalimonov.com/
  featured: false
- title: Clarke Harris
  url: https://www.clarkeharris.com/
  main_url: https://www.clarkeharris.com/
  description: >
    Brooklyn based designer portfolio. Uses pretty advance animations. Content is pulled from the contentful.
  categories:
    - Portfolio
    - Design
    - Freelance
    - Web Development
  built_by: Daniel Husar
  built_by_url: https://www.danielhusar.sk/
  featured: false
- title: Daniel Husar
  url: https://www.danielhusar.sk/
  main_url: https://www.danielhusar.sk/
  source_url: https://github.com/danielhusar/danielhusar.sk
  description: >
    An open source portfolio and blog.
  categories:
    - Blog
    - Portfolio
    - JavaScript
    - Open Source
  built_by: Daniel Husar
  built_by_url: https://www.danielhusar.sk/
  featured: false
- title: SANDALBOYZ
  main_url: https://sandalboyz.com
  url: https://sandalboyz.com
  description: >
    The official website of SANDALBOYZ – home to coziness and comfort. Built in conjunction with https://planetary.co/.
  categories:
    - Retail
    - E-commerce
    - Blog
  built_by: SANDALBOYZ
  built_by_url: https://sandalboyz.com
  featured: false
- title: Tim Phillips
  url: https://www.tim-phillips.com/
  main_url: https://www.tim-phillips.com/
  source_url: https://github.com/timphillips/tim-phillips.com
  description: >
    Personal website for Tim Phillips, a software engineer and web developer.
  categories:
    - Open Source
    - Portfolio
    - Web Development
  featured: false
- title: Nagarjun Palavalli
  main_url: https://nagarjun.co/
  url: https://nagarjun.co/
  description: >
    My personal website built with Gatsby. I am a full-stack web developer and designer based in Bangalore, India.
  categories:
    - Portfolio
    - Blog
  built_by: Nagarjun Palavalli
  built_by_url: https://twitter.com/palavalli
  featured: false
- title: Diogo Rodrigues
  url: https://www.diogorodrigues.dev/
  main_url: https://www.diogorodrigues.dev/
  description: >
    As a front-end developer with UI/UX design skills, I create digital experiences through design & code.
  categories:
    - Freelance
    - Portfolio
    - Blog
    - Mobile Development
    - Web Development
    - User Experience
  built_by: Diogo Rodrigues
  built_by_url: https://www.diogorodrigues.dev/
- title: Jamstack Storefront
  main_url: https://jamstackstorefront.com/
  url: https://jamstackstorefront.com/
  categories:
    - E-commerce
    - Agency
  built_by: Peter Hironaka
  built_by_url: https://peterhironaka.com
  featured: false
- title: Support Black Business
  main_url: https://support-black.business
  url: https://support-black.business
  categories:
    - Directory
  built_by: Peter Hironaka
  built_by_url: https://peterhironaka.com
  featured: false
- title: Nyxo
  url: https://www.nyxo.app
  main_url: https://www.nyxo.app
  description: >
    Nyxo is the best aid for improving your sleep quality. We combine leading sleep research techniques with your sleep tracker’s data to provide you with personalized and actionable coaching, to improve your sleep.
  categories:
    - Healthcare
    - Blog
    - Science
    - Technology
    - Data
    - Mobile Development
  built_by: Kayla Gordon
  built_by_url: https://www.kayla-gordon.com/
  featured: false
- title: Earner
  url: https://www.earner.ai/
  main_url: https://www.earner.ai/
  source_url: https://github.com/Earner-ai/earner-website
  description: >
    Earner is here to keep you informed of services you are entitled to from the Finnish government to entrepreneurship. We are here to help you succeed.
  categories:
    - Blog
    - Open Source
    - Education
    - Technology
    - Community
    - Data
    - Entrepreneurship
    - Human Resources
  built_by: Kayla Gordon
  built_by_url: https://www.kayla-gordon.com/
  featured: false
- title: Amamos Vivir Cada Día
  main_url: https://www.amvi.org.mx/
  url: https://www.amvi.org.mx/
  description: >
    AMVI, Amamos Vivir Cada Día A.C. is a Mexican non-profit organisation helping children with degenerative illnesses by fulfilling their dreams and helping their families financially, but also with personal support. During the Covid-19 crisis, their donations have plummeted since they did not have a website, so I decided to help by building this site for them using Gatsby, TypeScript and Styled-Components, proudly hosted on Netlify who helped the cause with a free pro plan.
  featured: false
  categories:
    - Nonprofit
    - Healthcare
  built_by: Jacob Herper
  built_by_url: https://herper.io/
- title: Digital4Better
  url: https://digital4better.com
  main_url: https://digital4better.com
  description: >
    Digital4Better is an agency promoting a sustainable digital future.
  categories:
    - Accessibility
    - Agency
    - Blog
    - Consulting
    - Design
    - E-commerce
    - Mobile Development
    - Open Source
    - Programming
    - Technology
    - User Experience
    - Web Development
  built_by: Digital4Better
  built_by_url: https://digital4better.com
  featured: false
- title: With Pulp
  url: https://withpulp.com
  main_url: https://withpulp.com
  description: >
    With Pulp's agency website and blog. Meet our team, see our work and read our latest insights on design and development.
  categories:
    - Agency
    - Marketing
    - Web Development
    - Portfolio
    - Blog
  featured: false
- title: DUDOS
  main_url: https://dudos.co.uk
  url: https://dudos.co.uk
  description: >
    UK based web design agency building premium bespoke websites with light-speed performance and rock-solid security
  categories:
    - Agency
    - Web Development
    - Design
    - SEO
    - Portfolio
    - Blog
    - JavaScript
    - Mobile Development
    - Marketing
    - Photography
    - User Experience
  built_by: Mark A Hext
  built_by_url: https://dudos.co.uk/about
  featured: false
- title: Impuls-e
  main_url: https://impuls-e.works/
  url: https://impuls-e.works/
  description: >
    Digital Agency focused on helping our clients build their online digital presence. Located in Santa Catarina, Brazil
  categories:
    - Web Development
    - E-commerce
    - Mobile Development
    - Landing Page
    - Blog
    - Programming
    - Agency
  built_by: Impuls-e
  built_by_url: https://www.instagram.com/impulse.works/
  featured: false
- title: Honeycomb Creative
  main_url: https://www.honeycombcreative.com/
  url: https://www.honeycombcreative.com/
  description: >
    Honeycomb Creative has been producing websites and other print and electronic communications material since 1991. Website built with Gatsby v2 and headless WordPress.
  categories:
    - Agency
    - Web Development
    - Design
    - SEO
    - Portfolio
    - Marketing
    - Blog
    - WordPress
  built_by: Honeycomb Creative
  built_by_url: https://www.honeycombcreative.com/
- title: Personal Website of Suganthan Mohanadasan
  main_url: https://suganthan.com/
  url: https://suganthan.com/
  description: >
    Suganthan is a digital marketing consultant who works with medium and large businesses. This Gatsby site uses Contentful as the CMS and Tailwind CSS for the styling. It also uses i18n plugins to provide a site for Suganthan's Norwegian visitors.
  categories:
    - Blog
    - Business
    - Consulting
    - Entrepreneurship
    - Portfolio
    - SEO
  built_by: Shane Jones
  built_by_url: https://shanejones.co.uk/
- title: Bold.org
  url: https://bold.org/
  main_url: https://bold.org/
  description: >
    Fighting Student Debt. Create or apply to exclusive scholarships, fellowships, and grants, in minutes.
  categories:
    - Education
  built_by: Bold.org
  featured: false
- title: The Story of Dovetail and Afterpay
  url: https://dovetailstudios.com/the-story-of-dovetail-and-afterpay
  main_url: https://dovetailstudios.com/the-story-of-dovetail-and-afterpay
  description: An interactive story sharing how Dovetail helped Afterpay build the fastest growing consumer tech platform in Australian history.
  categories:
    - Agency
    - Design
    - Entrepreneurship
    - Mobile Development
    - Web Development
  built_by: Dovetail
  built_by_url: https://dovetailstudios.com
  featured: false
- title: Daily Texas Country
  url: https://dailytexascountry.com
  main_url: https://dailytexascountry.com
  source_url: https://github.com/bradgarropy/dailytexascountry.com
  description: >
    She tries to tell me that Oklahoma's better, but I ain't got time for that.
  categories:
    - Blog
    - Community
    - E-commerce
    - Entertainment
    - Marketing
    - Media
    - Music
    - Podcast
    - SEO
    - Video
  built_by: Brad Garropy
  built_by_url: https://bradgarropy.com
- title: Petite & Minimal
  url: https://www.petiteandminimal.com/
  main_url: https://www.petiteandminimal.com/
  description: >-
    Eco-friendly lifestyle website. Green, sustainable, minimal. Covering food,
    style, travel, living and featuring several eco-friendly directories.
  categories:
    - Blog
    - Food
    - Travel
    - Photography
    - Directory
  built_by: Annie Taylor Chen
  built_by_url: https://www.annietaylorchen.com/
  featured: false
- title: Petite & Minimal Concept Store DEMO
  url: https://petiteandminimalstore.netlify.app/
  main_url: https://petiteandminimalstore.netlify.app/
  source_url: https://github.com/AnnieTaylorCHEN/PetiteandMinimalStore
  description: >-
    A JAMstack e-commerce solution built with Gatsby, Contentful and
    CommerceLayer.
  categories:
    - E-commerce
  built_by: Annie Taylor Chen
  built_by_url: https://www.annietaylorchen.com/
- title: Tatjana Volbeke Portfolio
  url: https://tatjanavolbeke.com/
  main_url: https://tatjanavolbeke.com/
  categories:
    - Design
    - Portfolio
    - User Experience
- title: Inbound Latino
  url: https://inboundlatino.com/
  main_url: https://inboundlatino.com/
  source_url: https://github.com/JoseSoteloCohen/inboundlatino
  description: >-
    A portfolio website built with Gatsby, featuring websites and WordPress plugins.
  categories:
    - Portfolio
    - Web Development
  built_by: José Sotelo
  built_by_url: https://inboundlatino.com/
- title: ReqView
  url: https://www.reqview.com
  main_url: https://www.reqview.com
  description: >
    Requirements management tool for development of software and systems products
  categories:
    - App
    - Business
    - Data
    - Documentation
    - Productivity
    - Technology
  built_by: Eccam
  built_by_url: https://www.eccam.com
- title: Hippocampus's Garden
  url: https://hippocampus-garden.com/
  main_url: https://hippocampus-garden.com/
  source_url: https://github.com/shionhonda/hippocampus-garden
  description: >-
    A blog by Shion Honda. Posts on what I learn about machine learning, statistics, and programming.
  categories:
    - Blog
    - Science
    - Technology
  built_by: Shion Honda
  built_by_url: https://twitter.com/shion_honda
  featured: false
- title: mindkit
  url: https://mindkit.fr
  main_url: https://mindkit.fr
  description: >
    A collection of wellness links to help with mind and body. Built with Gatsby, Theme UI, Airtable and Netlify.
  categories:
    - Directory
    - Healthcare
  built_by: Joseph Race
  built_by_url: https://josephrace.co.uk
- title: Travel Diary - Your Digital Travelogue
  main_url: https://ontraveldiary.com
  url: https://ontraveldiary.com
  description: >
    An open to all digital platform for avid travelers to share their trips and photos with the world.
  categories:
    - Blog
    - Travel
    - Community
  built_by: Draftbox
  built_by_url: https://draftbox.co
  featured: false
- title: Ellington Hammond
  main_url: https://ellington-hammond.com
  url: https://ellington-hammond.com
  description: >
    Ellington Hammond is a photographer and film director based in the United States.
  categories:
    - Portfolio
    - E-commerce
  built_by: Peter Hironaka
  built_by_url: https://peterhironaka.com
- title: Laputan ERP
  main_url: https://erp.laputan.com.au
  url: https://erp.laputan.com.au
  description: >
    Customizable Enterprise Resource Planning (ERP) System helps companies save time and money across departments (Accounting, Finance, Human Resources, Marketing, Sales & IT) in order to improve productivity and competitiveness.
  categories:
    - Technology
    - Productivity
    - Human Resources
    - Finance
    - Marketing
  built_by: Laputan Software
  built_by_url: https://laputan.com.au
- title: Laputan Schools
  main_url: https://schools.laputan.com.au
  url: https://schools.laputan.com.au
  description: >
    Laputan Schools helps parents to research and engage with the schools around their areas.
  categories:
    - Education
  built_by: Laputan Software
  built_by_url: https://laputan.com.au
- title: LeanyLabs
  main_url: https://leanylabs.com/
  url: https://leanylabs.com/mvp-development/
  description: >
    Web Development Agency. We help startups to build successful web applications.
  categories:
    - Agency
    - Web Development
    - Programming
    - JavaScript
    - Consulting
    - Blog
  built_by: LeanyLabs
  built_by_url: https://leanylabs.com/
- title: Require Podcast
  main_url: https://require.podcast.gq
  url: https://require.podcast.gq
  source_url: https://github.com/requirepodcast/website
  description: >
    Website for Require Podcast - a Polish podcast about webdevelopment. Simple landing page + episode archive with player and episode notes generated from markdown files
  categories:
    - Entertainment
    - Landing Page
    - Podcast
    - Programming
    - Web Development
  built_by: Adam Siekierski and Artur Dudek
  built_by_url: https://siekierski.ml
- title: Lidabox
  description: >-
    Website for the sale of medical supplies and biosafety supplies.
  main_url: https://lidabox.com/
  url: https://lidabox.com/
  featured: false
  categories:
    - E-commerce
    - Marketing
  built_by: Ramón Chancay
  built_by_url: https://ramonchancay.me/
- title: Real Estate Shows
  main_url: https://realestateshows.com/
  url: https://realestateshows.com/
  description: >
    Marketing site for Real Estate Shows, a web app for making real estate video slide shows. Using WordPress as a data store for the blog via the WPGraphQL plugin.
  categories:
    - Real Estate
    - Blog
    - WordPress
    - SEO
    - Video
  built_by: Zeek Interactive
  built_by_url: https://zeek.com/
- title: Fidisys Playbook
  main_url: https://playbook.fidisys.com/
  url: https://playbook.fidisys.com/
  description: >
    Fidisys playbook is the process we follow in Fidisys to build awesome products. It shows engineering, hiring and operation process.
  categories:
    - Technology
    - Productivity
    - Human Resources
  built_by: Fidisys Technologies
  built_by_url: https://www.fidisys.com/
- title: Gabriel Giordano Portfolio
  main_url: https://gabrielgiordano.com
  url: https://gabrielgiordano.com
  source_url: https://github.com/gabrielgiordan/gabrielgiordano.com
  description: >
    Personal website for Gabriel Giordano, a Senior Software Engineer and also an open-source contributor.
  categories:
    - Open Source
    - Portfolio
    - Web Development
    - SEO
    - Technology
    - Programming
    - Freelance
  built_by: Gabriel Giordano
  built_by_url: https://gabrielgiordano.com
  featured: false
- title: Raleigh Bikes
  url: https://www.raleigh.co.uk/gb/en/
  main_url: https://raleigh.co.uk/
  description: >
    Chances are that you rode a Raleigh when you were younger - and maybe you still do now. Raleigh is one of the oldest bicycle companies in the world. Website build with Algolia, Shopware & Storyblok.
  categories:
    - E-commerce
    - Sports
  built_by: Oberon (for Accell Group)
  built_by_url: https://oberon.nl
- title: Nitro Sign
  main_url: https://www.nitrosign.com
  url: https://www.nitrosign.com
  description: >
    Nitro Sign is a free to use Electronic Signature solution that helps businesses & individuals work smarter, faster, and more securely—without the need for paper or pen.
  categories:
    - Technology
    - Productivity
    - Business
  built_by: Nitro Software Inc
  built_by_url: https://www.nitrosign.com
- title: Neon Law
  main_url: https://www.neonlaw.com
  source_url: https://github.com/neonlaw/interface
  url: https://www.neonlaw.com
  description: >
    Neon Law is a general-practice law firm that uses software to improve access to justice.
  categories:
    - Consulting
    - Data
    - Open Source
  built_by: Neon Law
  built_by_url: https://twitter.com/neonlaw

- title: Developer Ecosystem
  main_url: https://www.developerecosystem.com/
  url: https://www.developerecosystem.com/
  description: >
    Theories, talks, and tools for building or being part of a Developer Ecosystem. Learn how Platform Economies are built and scaled.
  categories:
    - Blog
    - Design
    - Entrepreneurship
  built_by: Hugh Durkin
  built_by_url: https://twitter.com/hughdurkin
- title: Jose D. Santos IV
  main_url: https://ivjose.com
  url: https://ivjose.com
  source_url: https://github.com/ivjose/portfolio
  description: >
    I’m a freelance Frontend Developer specializing in React and in building a web interface with better user experiences.
  categories:
    - Freelance
    - Portfolio
    - Web Development
  built_by: Jose D. Santos IV
  built_by_url: https://ivjose.com
  featured: false
- title: Jeff Jadulco
  main_url: https://jeffjadulco.com
  url: https://jeffjadulco.com
  description: >
    Personal website for Jeff Jadulco, an experienced game developer with deep interest in modern web development.
  categories:
    - Blog
    - Portfolio
    - Web Development
  built_by: Jeff Jadulco
  built_by_url: https://jeffjadulco.com
  featured: false
- title: Château de Morey 🏰
  main_url: https://chateaudemorey.fr
  url: https://chateaudemorey.fr/en/
  description: >
    Website of Château de Morey. Built on the ruins of a Templar convent 🏰
  categories:
    - Travel
    - Blog
  built_by: Julien Karst
  built_by_url: https://julienkarst.com
- title: TRUE STORY
  main_url: https://custom.truestorysport.com/
  url: https://custom.truestorysport.com/
  description: >
    TRUE STORY is a contemporary sportswear brand offering custom products for orienteering.
  categories:
    - E-commerce
  built_by: BRIKL
  built_by_url: https://github.com/Brikl
- title: Julien Karst Freelance
  main_url: https://julienkarst.com
  url: https://julienkarst.com
  description: >
    Personal website for Julien Karst, a Mobile / Web developer.
  categories:
    - Blog
    - Portfolio
    - JavaScript
    - Programming
    - Freelance
  built_by: Julien Karst
  built_by_url: https://twitter.com/JulienKarst
- title: Chien Tai Co.
  main_url: https://www.chientai.com.tw
  url: https://www.chientai.com.tw
  description: >
    Chien Tai Co. is an electronic, motor material and magnet wire retailer in Taiwan.
  categories:
    - Retail
    - Business
    - Agency
  built_by: Chen-Tai Hou
  built_by_url: https://ctxhou.com/
- title: Glee
  main_url: https://glee.traction.one/
  url: https://glee.traction.one/
  description: Whether you're a startup, a developer, an artist, a creator, or just a handful of friends building a great product or creating interesting content, Glee makes it easy to collect, track and manage feedback from your users.
  featured: false
  categories:
    - App
    - Technology
    - Productivity
  built_by: Sankarsan Kampa
  built_by_url: https://traction.one
- title: Paths.io
  url: https://paths.io/
  main_url: https://paths.io/
  description: >
    Paths enables a new type of career discovery, in addition to being a better way to find work.
  categories:
    - Data
    - Technology
    - Landing Page
  built_by: HiringSolved
  built_by_url: https://hiringsolved.com/home/
  featured: false
- title: Crogic
  url: https://crogic.jp
  main_url: https://crogic.jp
  description: >
    Web and Music Creator's porfolio site.
  categories:
    - Portfolio
    - Web Development
    - Music
  built_by: Mei
  built_by_url: https://twitter.com/vo_mei0623
- title: Reactive Resume
  url: https://rxresu.me
  main_url: https://rxresu.me
  description: >
    A free and open source resume builder.
  categories:
    - App
    - Design
    - Open Source
  built_by: Amruth Pillai
  built_by_url: https://amruthpillai.com
- title: Meetup
  url: https://meetup.com/
  main_url: https://meetup.com/
  description: >
    Meetup is the leading social media platform dedicated to connecting people in person, or online during times of crisis.
  categories:
    - Accessibility
    - App
    - Community
    - Event
    - SEO
- title: John Kavanagh's Portfolio
  url: https://johnkavanagh.co.uk/
  main_url: https://johnkavanagh.co.uk/
  description: >
    Website and portfolio of John Kavanagh: a freelance front-end web developer in Brighton, UK.
  categories:
    - Portfolio
    - Technology
    - Web Development
    - Blog
    - Freelance
  built_by: John Kavanagh
  built_by_url: https://johnkavanagh.co.uk/
  featured: false
- title: Red Central
  url: https://redcentral.co.uk/
  main_url: https://redcentral.co.uk/
  description: >
    Based in Bristol in the UK, Red Central is the World's no.1 creative agency for entertainment and brand licensing.
  categories:
    - Agency
    - Entertainment
    - Media
    - Consulting
    - Design
  built_by: John Kavanagh
  built_by_url: https://johnkavanagh.co.uk/
  featured: false
- title: MongoDB Developer Hub
  url: https://developer.mongodb.com
  main_url: https://developer.mongodb.com
  description: >
    The MongoDB Developer Hub serves as the central location for all MongoDB developer content, programs, and resources.
  categories:
    - Blog
    - Data
    - Education
    - Learning
    - Programming
    - Technology
    - Web Development
  built_by: MongoDB
  featured: false
- title: Devnet
  main_url: https://devnet.hr/
  url: https://devnet.hr/
  description: >
    Business website for web development company.
  categories:
    - Web Development
    - Agency
  built_by: Devnet
  built_by_url: https://devnet.hr
- title: Leanier.com
  url: https://leanier.com
  main_url: https://leanier.com
  description: >
    Enterprise SaaS Management for Modern IT
  categories:
    - Data
    - Technology
    - Business
  built_by: leaniercode
  featured: false
<<<<<<< HEAD
- title: Webplace
  url: https:/www.webplace.com.au
  main_url: https:/www.webplace.com.au
  description: Corporate website for the Webplace Digital Agency
  categories:
    - Web Development
    - Agency
    - Portfolio
  built_by: Webplace
  built_by_url: https://www.webplace.com.au
=======
- title: The Mezzofanti Guild - Language Learning Made Simple
  url: https://www.mezzoguild.com
  main_url: https://www.mezzoguild.com
  description: >
    Learning a foreign language and don't know where to start? The Mezzofanti Guild will teach you the best tips, tricks and hacks to simplify your language learning.
  categories:
    - Blog
    - Education
    - Learning
    - Travel
  built_by: Donovan Nagel
  built_by_url: https://www.donovannagel.com
  featured: false
- title: Alex Perronnet Personal Website
  url: https://alexperronnet.io
  main_url: https://alexperronnet.io
  source_url: https://github.com/alexperronnet/alexperronnet.io
  description: >
    I'm Alex Perronnet, a french freelance developer and designer. I'm also an open-source contributor and a content creator.
  categories:
    - Open Source
    - Freelance
  built_by: Alex Perronnet
  built_by_url: https://alexperronnet.io
>>>>>>> d03207d2
  featured: false<|MERGE_RESOLUTION|>--- conflicted
+++ resolved
@@ -11625,7 +11625,6 @@
     - Business
   built_by: leaniercode
   featured: false
-<<<<<<< HEAD
 - title: Webplace
   url: https:/www.webplace.com.au
   main_url: https:/www.webplace.com.au
@@ -11636,7 +11635,7 @@
     - Portfolio
   built_by: Webplace
   built_by_url: https://www.webplace.com.au
-=======
+  featured: false
 - title: The Mezzofanti Guild - Language Learning Made Simple
   url: https://www.mezzoguild.com
   main_url: https://www.mezzoguild.com
@@ -11661,5 +11660,4 @@
     - Freelance
   built_by: Alex Perronnet
   built_by_url: https://alexperronnet.io
->>>>>>> d03207d2
   featured: false