- title: ReactJS
  main_url: "https://reactjs.org/"
  url: "https://reactjs.org/"
  source_url: "https://github.com/reactjs/reactjs.org"
  featured: true
  categories:
    - Web Development
    - Featured
- title: Flamingo
  main_url: https://www.shopflamingo.com/
  url: https://www.shopflamingo.com/
  description: >
    Online shop for women's body care and hair removal products.
  categories:
    - eCommerce
    - Featured
  featured: true
- title: IDEO
  url: https://www.ideo.com
  main_url: https://www.ideo.com/
  description: >
    A Global design company committed to creating positive impact.
  categories:
    - Agency
    - Technology
    - Featured
    - Consulting
    - User Experience
  featured: true
- title: Airbnb Engineering & Data Science
  description: >
    Creative engineers and data scientists building a world where you can belong
    anywhere
  main_url: "https://airbnb.io/"
  url: "https://airbnb.io/"
  categories:
    - Blog
    - Gallery
    - Featured
  featured: true
- title: Impossible Foods
  main_url: "https://impossiblefoods.com/"
  url: "https://impossiblefoods.com/"
  categories:
    - Food
    - Featured
  featured: true
- title: Braun
  description: >
    Braun offers high performance hair removal and hair care products, including dryers, straighteners, shavers, and more.
  main_url: "https://ca.braun.com/en-ca"
  url: "https://ca.braun.com/en-ca"
  categories:
    - eCommerce
    - Featured
  featured: true
- title: NYC Pride 2019 | WorldPride NYC | Stonewall50
  main_url: "https://2019-worldpride-stonewall50.nycpride.org/"
  url: "https://2019-worldpride-stonewall50.nycpride.org/"
  featured: true
  description: >-
    Join us in 2019 for NYC Pride, as we welcome WorldPride and mark the 50th
    Anniversary of the Stonewall Uprising and a half-century of LGBTQ+
    liberation.
  categories:
    - Education
    - Marketing
    - Nonprofit
    - Featured
  built_by: Canvas United
  built_by_url: "https://www.canvasunited.com/"
- title: The State of European Tech
  main_url: "https://2017.stateofeuropeantech.com/"
  url: "https://2017.stateofeuropeantech.com/"
  featured: true
  categories:
    - Technology
    - Featured
  built_by: Studio Lovelock
  built_by_url: "http://www.studiolovelock.com/"
- title: Hopper
  main_url: "https://www.hopper.com/"
  url: "https://www.hopper.com/"
  built_by: Narative
  built_by_url: "https://www.narative.co/"
  featured: true
  categories:
    - Technology
    - App
    - Featured
- title: GM Capital One
  description: |
    Introducing the new online experience for your GM Rewards Credit Card
  main_url: "https://gm.capitalone.com/"
  url: "https://gm.capitalone.com/"
  categories:
    - Featured
  featured: true
- title: Theodora Warre
  main_url: "https://theodorawarre.eu"
  url: "https://theodorawarre.eu"
  description: >-
    E-commerce site for jewellery designer Theodora Warre, built using Gatsby + Shopify + Prismic + Matter.js
  categories:
    - eCommerce
    - Marketing
  built_by: Pierre Nel
  built_by_url: "https://pierre.io"
  featured: false
- title: Life Without Barriers | Foster Care
  main_url: "https://www.lwb.org.au/foster-care"
  url: "https://www.lwb.org.au/foster-care"
  featured: true
  description: >-
    We are urgently seeking foster carers all across Australia. Can you open
    your heart and your home to a child in need? There are different types of
    foster care that can suit you. We offer training and 24/7 support.
  categories:
    - Nonprofit
    - Education
    - Documentation
    - Marketing
    - Featured
  built_by: LWB Digital Team
  built_by_url: "https://twitter.com/LWBAustralia"
- title: Figma
  main_url: "https://www.figma.com/"
  url: "https://www.figma.com/"
  featured: true
  categories:
    - Marketing
    - Design
    - Featured
  built_by: Corey Ward
  built_by_url: "http://www.coreyward.me/"
- title: Bejamas - JAM Experts for hire
  main_url: "https://bejamas.io/"
  url: "https://bejamas.io/"
  featured: true
  description: >-
    We help agencies and companies with JAMStack tools. This includes web
    development using Static Site Generators, Headless CMS, CI / CD and CDN
    setup.
  categories:
    - Technology
    - Web Development
    - Agency
    - Marketing
    - Featured
  built_by: Bejamas
  built_by_url: "https://bejamas.io/"
- title: The State of JavaScript
  description: >
    Data from over 20,000 developers, asking them questions on topics ranging
    from frontend frameworks and state management, to build tools and testing
    libraries.
  main_url: "https://stateofjs.com/"
  url: "https://stateofjs.com/"
  source_url: "https://github.com/StateOfJS/StateOfJS"
  categories:
    - Data
    - JavaScript
    - Featured
  built_by: StateOfJS
  built_by_url: "https://github.com/StateOfJS/StateOfJS/graphs/contributors"
  featured: true
- title: DesignSystems.com
  main_url: "https://www.designsystems.com/"
  url: "https://www.designsystems.com/"
  description: |
    A resource for learning, creating and evangelizing design systems.
  categories:
    - Design
    - Blog
    - Technology
    - Featured
  built_by: Corey Ward
  built_by_url: "http://www.coreyward.me/"
  featured: true
- title: Timely
  main_url: "https://timelyapp.com/"
  url: "https://timelyapp.com/"
  description: |
    Fully automatic time tracking. For those who trade in time.
  categories:
    - Productivity
    - Featured
  built_by: Timm Stokke
  built_by_url: "https://timm.stokke.me"
  featured: true
- title: Snap Kit
  main_url: "https://kit.snapchat.com/"
  url: "https://kit.snapchat.com/"
  description: >
    Snap Kit lets developers integrate some of Snapchat’s best features across
    platforms.
  categories:
    - Technology
    - Documentation
    - Featured
  featured: true
- title: SendGrid
  main_url: "https://sendgrid.com/docs/"
  url: "https://sendgrid.com/docs/"
  description: >
    SendGrid delivers your transactional and marketing emails through the
    world's largest cloud-based email delivery platform.
  categories:
    - API
    - Technology
    - Documentation
    - Featured
  featured: true
- title: Kirsten Noelle
  main_url: "https://www.kirstennoelle.com/"
  url: "https://www.kirstennoelle.com/"
  featured: true
  description: >
    Digital portfolio for San Francisco Bay Area photographer Kirsten Noelle Wiemer.
  categories:
    - Photography
    - Portfolio
    - Featured
  built_by: Ryan Wiemer
  built_by_url: "https://www.ryanwiemer.com/"
- title: Cajun Bowfishing
  main_url: "https://cajunbowfishing.com/"
  url: "https://cajunbowfishing.com/"
  featured: false
  categories:
    - eCommerce
    - Sports
  built_by: Escalade Sports
  built_by_url: "https://www.escaladesports.com/"
- title: NEON
  main_url: "http://neonrated.com/"
  url: "http://neonrated.com/"
  featured: false
  categories:
    - Gallery
- title: GraphCMS
  main_url: "https://graphcms.com/"
  url: "https://graphcms.com/"
  featured: false
  categories:
    - Marketing
    - Technology
- title: Ghost Documentation
  main_url: https://docs.ghost.org/
  url: https://docs.ghost.org/
  source_url: "https://github.com/tryghost/docs"
  featured: false
  description: >-
    Ghost is an open source, professional publishing platform built on a modern Node.js technology stack — designed for teams who need power, flexibility and performance.
  categories:
    - Technology
    - Documentation
    - Open Source
  built_by: Ghost Foundation
  built_by_url: https://ghost.org/
- title: Nike - Just Do It
  main_url: "https://justdoit.nike.com/"
  url: "https://justdoit.nike.com/"
  featured: true
  categories:
    - eCommerce
    - Featured
- title: AirBnB Cereal
  main_url: "https://airbnb.design/cereal"
  url: "https://airbnb.design/cereal"
  featured: false
  categories:
    - Marketing
    - Design
- title: Cardiogram
  main_url: "https://cardiogr.am/"
  url: "https://cardiogr.am/"
  featured: false
  categories:
    - Marketing
    - Technology
- title: Hack Club
  main_url: "https://hackclub.com/"
  url: "https://hackclub.com/"
  source_url: "https://github.com/hackclub/site"
  featured: false
  categories:
    - Education
    - Web Development
- title: Matthias Jordan Portfolio
  main_url: "https://iammatthias.com/"
  url: "https://iammatthias.com/"
  source_url: "https://github.com/iammatthias/.com"
  description: >-
    Photography portfolio of content creator and digital marketer Matthias Jordan
  built_by: Matthias Jordan
  built_by_url: https://github.com/iammatthias
  featured: false
  categories:
    - Photography
    - Portfolio
    - Blog
    - Gallery
- title: Investment Calculator
  main_url: "https://investmentcalculator.io/"
  url: "https://investmentcalculator.io/"
  featured: false
  categories:
    - Education
    - Finance
- title: CSS Grid Playground by MozillaDev
  main_url: "https://mozilladevelopers.github.io/playground/"
  url: "https://mozilladevelopers.github.io/playground/"
  source_url: "https://github.com/MozillaDevelopers/playground"
  featured: false
  categories:
    - Education
    - Web Development
- title: Piotr Fedorczyk Portfolio
  built_by: Piotr Fedorczyk
  built_by_url: "https://piotrf.pl"
  categories:
    - Portfolio
    - Web Development
  description: >-
    Portfolio of Piotr Fedorczyk, a digital product designer and full-stack developer specializing in shaping, designing and building news and tools for news.
  featured: false
  main_url: "https://piotrf.pl/"
  url: "https://piotrf.pl/"
- title: unrealcpp
  main_url: "https://unrealcpp.com/"
  url: "https://unrealcpp.com/"
  source_url: "https://github.com/Harrison1/unrealcpp-com"
  featured: false
  categories:
    - Blog
    - Web Development
- title: Andy Slezak
  main_url: "https://www.aslezak.com/"
  url: "https://www.aslezak.com/"
  source_url: "https://github.com/amslezak"
  featured: false
  categories:
    - Web Development
    - Portfolio
- title: Deliveroo.Design
  main_url: "https://www.deliveroo.design/"
  url: "https://www.deliveroo.design/"
  featured: false
  categories:
    - Food
    - Marketing
- title: Dona Rita
  main_url: "https://www.donarita.co.uk/"
  url: "https://www.donarita.co.uk/"
  source_url: "https://github.com/peduarte/dona-rita-website"
  featured: false
  categories:
    - Food
    - Marketing
- title: Fröhlich ∧ Frei
  main_url: "https://www.froehlichundfrei.de/"
  url: "https://www.froehlichundfrei.de/"
  featured: false
  categories:
    - Web Development
    - Blog
    - Open Source
- title: How to GraphQL
  main_url: "https://www.howtographql.com/"
  url: "https://www.howtographql.com/"
  source_url: "https://github.com/howtographql/howtographql"
  featured: false
  categories:
    - Documentation
    - Web Development
    - Open Source
- title: OnCallogy
  main_url: "https://www.oncallogy.com/"
  url: "https://www.oncallogy.com/"
  featured: false
  categories:
    - Marketing
    - Healthcare
- title: Ryan Wiemer's Portfolio
  main_url: "https://www.ryanwiemer.com/"
  url: "https://www.ryanwiemer.com/knw-photography/"
  source_url: "https://github.com/ryanwiemer/rw"
  featured: false
  description: >
    Digital portfolio for Oakland, CA based account manager Ryan Wiemer.
  categories:
    - Portfolio
    - Web Development
    - Design
  built_by: Ryan Wiemer
  built_by_url: "https://www.ryanwiemer.com/"
- title: Ventura Digitalagentur Köln
  main_url: "https://www.ventura-digital.de/"
  url: "https://www.ventura-digital.de/"
  featured: false
  built_by: Ventura Digitalagentur
  categories:
    - Agency
    - Marketing
    - Featured
- title: Azer Koçulu
  main_url: "https://kodfabrik.com/"
  url: "https://kodfabrik.com/photography/"
  featured: false
  categories:
    - Portfolio
    - Photography
    - Web Development
- title: Damir.io
  main_url: "http://damir.io/"
  url: "http://damir.io/"
  source_url: "https://github.com/dvzrd/gatsby-sfiction"
  featured: false
  categories:
    - Blog
- title: Digital Psychology
  main_url: "http://digitalpsychology.io/"
  url: "http://digitalpsychology.io/"
  source_url: "https://github.com/danistefanovic/digitalpsychology.io"
  featured: false
  categories:
    - Education
    - Library
- title: Théâtres Parisiens
  main_url: "http://theatres-parisiens.fr/"
  url: "http://theatres-parisiens.fr/"
  source_url: "https://github.com/phacks/theatres-parisiens"
  featured: false
  categories:
    - Education
    - Entertainment
# - title: William Owen UK Portfolio / Blog
#   main_url: "http://william-owen.co.uk/"
#   url: "http://william-owen.co.uk/"
#   featured: false
#   description: >-
#     Over 20 years experience delivering customer-facing websites, internet-based
#     solutions and creative visual design for a wide range of companies and
#     organisations.
#   categories:
#     - Portfolio
#     - Blog
#   built_by: William Owen
#   built_by_url: "https://twitter.com/twilowen"
- title: A4 纸网
  main_url: "http://www.a4z.cn/"
  url: "http://www.a4z.cn/price"
  source_url: "https://github.com/hiooyUI/hiooyui.github.io"
  featured: false
  categories:
    - eCommerce
- title: Steve Meredith's Portfolio
  main_url: "http://www.stevemeredith.com/"
  url: "http://www.stevemeredith.com/"
  featured: false
  categories:
    - Portfolio
- title: API Platform
  main_url: "https://api-platform.com/"
  url: "https://api-platform.com/"
  source_url: "https://github.com/api-platform/website"
  featured: false
  categories:
    - Documentation
    - Web Development
    - Open Source
    - Library
- title: Artivest
  main_url: "https://artivest.co/"
  url: "https://artivest.co/what-we-do/for-advisors-and-investors/"
  featured: false
  categories:
    - Marketing
    - Blog
    - Documentation
    - Finance
- title: The Audacious Project
  main_url: "https://audaciousproject.org/"
  url: "https://audaciousproject.org/"
  featured: false
  categories:
    - Nonprofit
- title: Dustin Schau's Blog
  main_url: "https://blog.dustinschau.com/"
  url: "https://blog.dustinschau.com/"
  source_url: "https://github.com/dschau/blog"
  featured: false
  categories:
    - Blog
    - Web Development
- title: iContract Blog
  main_url: "https://blog.icontract.co.uk/"
  url: "http://blog.icontract.co.uk/"
  featured: false
  categories:
    - Blog
- title: BRIIM
  main_url: "https://bri.im/"
  url: "https://bri.im/"
  featured: false
  description: >-
    BRIIM is a movement to enable JavaScript enthusiasts and web developers in
    machine learning. Learn about artificial intelligence and data science, two
    fields which are governed by machine learning, in JavaScript. Take it right
    to your browser with WebGL.
  categories:
    - Education
    - Web Development
    - Technology
- title: Calpa's Blog
  main_url: "https://calpa.me/"
  url: "https://calpa.me/"
  source_url: "https://github.com/calpa/blog"
  featured: false
  categories:
    - Blog
    - Web Development
- title: Code Bushi
  main_url: "https://codebushi.com/"
  url: "https://codebushi.com/"
  featured: false
  description: >-
    Web development resources, trends, & techniques to elevate your coding
    journey.
  categories:
    - Web Development
    - Open Source
    - Blog
  built_by: Hunter Chang
  built_by_url: "https://hunterchang.com/"
- title: Daniel Hollcraft
  main_url: "https://danielhollcraft.com/"
  url: "https://danielhollcraft.com/"
  source_url: "https://github.com/danielbh/danielhollcraft.com"
  featured: false
  categories:
    - Web Development
    - Blog
    - Portfolio
- title: Darren Britton's Portfolio
  main_url: "https://darrenbritton.com/"
  url: "https://darrenbritton.com/"
  source_url: "https://github.com/darrenbritton/darrenbritton.github.io"
  featured: false
  categories:
    - Web Development
    - Portfolio
- title: Dave Lindberg Marketing & Design
  url: "https://davelindberg.com/"
  main_url: "https://davelindberg.com/"
  source_url: "https://github.com/Dave-Lindberg/dl-gatsby"
  featured: false
  description: >-
    My work revolves around solving problems for people in business, using
    integrated design and marketing strategies to improve sales, increase brand
    engagement, generate leads and achieve goals.
  categories:
    - Design
    - Marketing
    - Portfolio
- title: Dalbinaco's Website
  main_url: "https://dlbn.co/en/"
  url: "https://dlbn.co/en/"
  source_url: "https://github.com/dalbinaco/dlbn.co"
  featured: false
  categories:
    - Portfolio
    - Web Development
- title: mParticle's Documentation
  main_url: "https://docs.mparticle.com/"
  url: "https://docs.mparticle.com/"
  featured: false
  categories:
    - Web Development
    - Documentation
- title: Doopoll
  main_url: "https://doopoll.co/"
  url: "https://doopoll.co/"
  featured: false
  categories:
    - Marketing
    - Technology
- title: ERC dEX
  main_url: "https://ercdex.com/"
  url: "https://ercdex.com/aqueduct"
  featured: false
  categories:
    - Marketing
- title: Fabian Schultz' Portfolio
  main_url: "https://fabianschultz.com/"
  url: "https://fabianschultz.com/"
  source_url: "https://github.com/fabe/site"
  featured: false
  description: >-
    Hello, I’m Fabian — a product designer and developer based in Potsdam,
    Germany. I’ve been working both as a product designer and frontend developer
    for over 5 years now. I particularly enjoy working with companies that try
    to meet broad and unique user needs.
  categories:
    - Portfolio
    - Web Development
  built_by: Fabian Schultz
  built_by_url: "https://fabianschultz.com/"
- title: CalState House Manager
  description: >
    Home service membership that offers proactive and on-demand maintenance for
    homeowners
  main_url: "https://housemanager.calstate.aaa.com/"
  url: "https://housemanager.calstate.aaa.com/"
  categories:
    - Marketing
- title: The freeCodeCamp Guide
  main_url: "https://guide.freecodecamp.org/"
  url: "https://guide.freecodecamp.org/"
  source_url: "https://github.com/freeCodeCamp/guide"
  featured: false
  categories:
    - Web Development
    - Documentation
- title: High School Hackathons
  main_url: "https://hackathons.hackclub.com/"
  url: "https://hackathons.hackclub.com/"
  source_url: "https://github.com/hackclub/hackathons"
  featured: false
  categories:
    - Education
    - Web Development
- title: Hapticmedia
  main_url: "https://hapticmedia.fr/en/"
  url: "https://hapticmedia.fr/en/"
  featured: false
  categories:
    - Agency
- title: heml.io
  main_url: "https://heml.io/"
  url: "https://heml.io/"
  source_url: "https://github.com/SparkPost/heml.io"
  featured: false
  categories:
    - Documentation
    - Web Development
    - Open Source
- title: Juliette Pretot's Portfolio
  main_url: "https://juliette.sh/"
  url: "https://juliette.sh/"
  featured: false
  categories:
    - Web Development
    - Portfolio
    - Blog
- title: Kris Hedstrom's Portfolio
  main_url: "https://k-create.com/"
  url: "https://k-create.com/portfolio/"
  source_url: "https://github.com/kristofferh/kristoffer"
  featured: false
  description: >-
    Hey. I’m Kris. I’m an interactive designer / developer. I grew up in Umeå,
    in northern Sweden, but I now live in Brooklyn, NY. I am currently enjoying
    a hybrid Art Director + Lead Product Engineer role at a small startup called
    Nomad Health. Before that, I was a Product (Engineering) Manager at Tumblr.
    Before that, I worked at agencies. Before that, I was a baby. I like to
    design things, and then I like to build those things. I occasionally take on
    freelance projects. Feel free to get in touch if you have an interesting
    project that you want to collaborate on. Or if you just want to say hello,
    that’s cool too.
  categories:
    - Portfolio
  built_by: Kris Hedstrom
  built_by_url: "https://k-create.com/"
- title: knpw.rs
  main_url: "https://knpw.rs/"
  url: "https://knpw.rs/"
  source_url: "https://github.com/knpwrs/knpw.rs"
  featured: false
  categories:
    - Blog
    - Web Development
- title: Kostas Bariotis' Blog
  main_url: "https://kostasbariotis.com/"
  url: "https://kostasbariotis.com/"
  source_url: "https://github.com/kbariotis/kostasbariotis.com"
  featured: false
  categories:
    - Blog
    - Portfolio
    - Web Development
- title: LaserTime Clinic
  main_url: "https://lasertime.ru/"
  url: "https://lasertime.ru/"
  source_url: "https://github.com/oleglegun/lasertime"
  featured: false
  categories:
    - Marketing
- title: Jason Lengstorf
  main_url: "https://lengstorf.com"
  url: "https://lengstorf.com"
  source_url: "https://github.com/jlengstorf/lengstorf.com"
  featured: false
  categories:
    - Blog
  built_by: Jason Lengstorf
  built_by_url: "https://github.com/jlengstorf"
- title: Mannequin.io
  main_url: "https://mannequin.io/"
  url: "https://mannequin.io/"
  source_url: "https://github.com/LastCallMedia/Mannequin/tree/master/site"
  featured: false
  categories:
    - Open Source
    - Web Development
    - Documentation
- title: manu.ninja
  main_url: "https://manu.ninja/"
  url: "https://manu.ninja/"
  source_url: "https://github.com/Lorti/manu.ninja"
  featured: false
  description: >-
    manu.ninja is the personal blog of Manuel Wieser, where he talks about
    frontend development, games and digital art
  categories:
    - Blog
    - Technology
    - Web Development
- title: Fabric
  main_url: "https://meetfabric.com/"
  url: "https://meetfabric.com/"
  featured: false
  categories:
    - Marketing
- title: Nexit
  main_url: "https://nexit.sk/"
  url: "https://nexit.sk/references"
  featured: false
  categories:
    - Web Development
- title: Open FDA
  description: >
    Provides APIs and raw download access to a number of high-value, high
    priority and scalable structured datasets, including adverse events, drug
    product labeling, and recall enforcement reports.
  main_url: "https://open.fda.gov/"
  url: "https://open.fda.gov/"
  source_url: "https://github.com/FDA/open.fda.gov"
  featured: false
  categories:
    - Government
    - Open Source
    - Web Development
    - API
    - Data
- title: NYC Planning Labs (New York City Department of City Planning)
  main_url: "https://planninglabs.nyc/"
  url: "https://planninglabs.nyc/about/"
  source_url: "https://github.com/NYCPlanning/"
  featured: false
  description: >-
    We work with New York City's Urban Planners to deliver impactful, modern
    technology tools.
  categories:
    - Open Source
    - Government
- title: Pravdomil
  main_url: "https://pravdomil.com/"
  url: "https://pravdomil.com/"
  source_url: "https://github.com/pravdomil/pravdomil.com"
  featured: false
  description: >-
    I’ve been working both as a product designer and frontend developer for over
    5 years now. I particularly enjoy working with companies that try to meet
    broad and unique user needs.
  categories:
    - Portfolio
- title: Preston Richey Portfolio / Blog
  main_url: "https://prestonrichey.com/"
  url: "https://prestonrichey.com/"
  source_url: "https://github.com/prichey/prestonrichey.com"
  featured: false
  categories:
    - Web Development
    - Portfolio
    - Blog
- title: Landing page of Put.io
  main_url: "https://put.io/"
  url: "https://put.io/"
  featured: false
  categories:
    - eCommerce
    - Technology
- title: The Rick and Morty API
  main_url: "https://rickandmortyapi.com/"
  url: "https://rickandmortyapi.com/"
  built_by: Axel Fuhrmann
  built_by_url: "https://axelfuhrmann.com/"
  featured: false
  categories:
    - Web Development
    - Entertainment
    - Documentation
    - Open Source
    - API
- title: Santa Compañía Creativa
  main_url: "https://santacc.es/"
  url: "https://santacc.es/"
  source_url: "https://github.com/DesarrolloWebSantaCC/santacc-web"
  featured: false
  categories:
    - Agency
- title: Sean Coker's Blog
  main_url: "https://sean.is/"
  url: "https://sean.is/"
  featured: false
  categories:
    - Blog
    - Portfolio
    - Web Development
- title: Several Levels
  main_url: "https://severallevels.io/"
  url: "https://severallevels.io/"
  source_url: "https://github.com/Harrison1/several-levels"
  featured: false
  categories:
    - Agency
    - Web Development
- title: Simply
  main_url: "https://simply.co.za/"
  url: "https://simply.co.za/"
  featured: false
  categories:
    - Marketing
- title: Storybook
  main_url: "https://storybook.js.org/"
  url: "https://storybook.js.org/"
  source_url: "https://github.com/storybooks/storybook"
  featured: false
  categories:
    - Web Development
    - Open Source
- title: Vibert Thio's Portfolio
  main_url: "https://vibertthio.com/portfolio/"
  url: "https://vibertthio.com/portfolio/projects/"
  source_url: "https://github.com/vibertthio/portfolio"
  featured: false
  categories:
    - Portfolio
    - Web Development
- title: VisitGemer
  main_url: "https://visitgemer.sk/"
  url: "https://visitgemer.sk/"
  featured: false
  categories:
    - Marketing
- title: Bricolage.io
  main_url: "https://www.bricolage.io/"
  url: "https://www.bricolage.io/"
  source_url: "https://github.com/KyleAMathews/blog"
  featured: false
  categories:
    - Blog
- title: Charles Pinnix Website
  main_url: "https://www.charlespinnix.com/"
  url: "https://www.charlespinnix.com/"
  featured: false
  description: >-
    I’m a senior frontend engineer with 8 years of experience building websites
    and web applications. I’m interested in leading creative, multidisciplinary
    engineering teams. I’m a creative technologist, merging photography, art,
    and design into engineering and visa versa. I take a pragmatic,
    product-oriented approach to development, allowing me to see the big picture
    and ensuring quality products are completed on time. I have a passion for
    modern frontend JavaScript frameworks such as React and Vue, and I have
    substantial experience on the backend with an interest in Node and
    container based deployment with Docker and AWS.
  categories:
    - Portfolio
    - Web Development
- title: Charlie Harrington's Blog
  main_url: "https://www.charlieharrington.com/"
  url: "https://www.charlieharrington.com/"
  source_url: "https://github.com/whatrocks/blog"
  featured: false
  categories:
    - Blog
    - Web Development
    - Music
- title: Gabriel Adorf's Portfolio
  main_url: "https://www.gabrieladorf.com/"
  url: "https://www.gabrieladorf.com/"
  source_url: "https://github.com/gabdorf/gabriel-adorf-portfolio"
  featured: false
  categories:
    - Portfolio
    - Web Development
- title: greglobinski.com
  main_url: "https://www.greglobinski.com/"
  url: "https://www.greglobinski.com/"
  source_url: "https://github.com/greglobinski/www.greglobinski.com"
  featured: false
  categories:
    - Portfolio
    - Web Development
- title: I am Putra
  main_url: "https://www.iamputra.com/"
  url: "https://www.iamputra.com/"
  featured: false
  categories:
    - Portfolio
    - Web Development
    - Blog
- title: In Sowerby Bridge
  main_url: "https://www.insowerbybridge.co.uk/"
  url: "https://www.insowerbybridge.co.uk/"
  featured: false
  categories:
    - Marketing
    - Government
- title: JavaScript Stuff
  main_url: "https://www.javascriptstuff.com/"
  url: "https://www.javascriptstuff.com/"
  featured: false
  categories:
    - Education
    - Web Development
    - Library
- title: Ledgy
  main_url: "https://www.ledgy.com/"
  url: "https://github.com/morloy/ledgy.com"
  featured: false
  categories:
    - Marketing
    - Finance
- title: Alec Lomas's Portfolio / Blog
  main_url: "https://www.lowmess.com/"
  url: "https://www.lowmess.com/"
  source_url: "https://github.com/lowmess/lowmess"
  featured: false
  categories:
    - Web Development
    - Blog
    - Portfolio
- title: Michele Mazzucco's Portfolio
  main_url: "https://www.michelemazzucco.it/"
  url: "https://www.michelemazzucco.it/"
  source_url: "https://github.com/michelemazzucco/michelemazzucco.it"
  featured: false
  categories:
    - Portfolio
- title: Orbit FM Podcasts
  main_url: "https://www.orbit.fm/"
  url: "https://www.orbit.fm/"
  source_url: "https://github.com/agarrharr/orbit.fm"
  featured: false
  categories:
    - Podcast
- title: Prosecco Springs
  main_url: "https://www.proseccosprings.com/"
  url: "https://www.proseccosprings.com/"
  featured: false
  categories:
    - Food
    - Blog
    - Marketing
- title: Verious
  main_url: "https://www.verious.io/"
  url: "https://www.verious.io/"
  source_url: "https://github.com/cpinnix/verious"
  featured: false
  categories:
    - Web Development
- title: Yisela
  main_url: "https://www.yisela.com/"
  url: "https://www.yisela.com/tetris-against-trauma-gaming-as-therapy/"
  featured: false
  categories:
    - Blog
- title: YouFoundRon.com
  main_url: "https://www.youfoundron.com/"
  url: "https://www.youfoundron.com/"
  source_url: "https://github.com/rongierlach/yfr-dot-com"
  featured: false
  categories:
    - Portfolio
    - Web Development
    - Blog
- title: yerevancoder
  main_url: "https://yerevancoder.com/"
  url: "https://forum.yerevancoder.com/categories"
  source_url: "https://github.com/yerevancoder/yerevancoder.github.io"
  featured: false
  categories:
    - Blog
    - Web Development
- title: Ease
  main_url: "https://www.ease.com/"
  url: "https://www.ease.com/"
  featured: false
  categories:
    - Marketing
    - Healthcare
- title: Policygenius
  main_url: "https://www.policygenius.com/"
  url: "https://www.policygenius.com/"
  featured: false
  categories:
    - Marketing
    - Healthcare
- title: Moteefe
  main_url: "http://www.moteefe.com/"
  url: "http://www.moteefe.com/"
  featured: false
  categories:
    - Marketing
    - Agency
    - Technology
- title: Athelas
  main_url: "http://www.athelas.com/"
  url: "http://www.athelas.com/"
  featured: false
  categories:
    - Marketing
    - Healthcare
- title: Pathwright
  main_url: "http://www.pathwright.com/"
  url: "http://www.pathwright.com/"
  featured: false
  categories:
    - Marketing
    - Education
- title: Lucid
  main_url: "https://www.golucid.co/"
  url: "https://www.golucid.co/"
  featured: false
  categories:
    - Marketing
    - Technology
- title: Bench
  main_url: "http://www.bench.co/"
  url: "http://www.bench.co/"
  featured: false
  categories:
    - Marketing
- title: Union Plus Credit Card
  main_url: "http://www.unionpluscard.com"
  url: "https://unionplus.capitalone.com/"
  featured: false
  categories:
    - Marketing
    - Finance
- title: Gin Lane
  main_url: "http://www.ginlane.com/"
  url: "https://www.ginlane.com/"
  featured: false
  categories:
    - Web Development
    - Agency
- title: Marmelab
  main_url: "https://marmelab.com/en/"
  url: "https://marmelab.com/en/"
  featured: false
  categories:
    - Web Development
    - Agency
- title: Dovetail
  main_url: "https://dovetailapp.com/"
  url: "https://dovetailapp.com/"
  featured: false
  categories:
    - Marketing
    - Technology
- title: Yuuniworks Portfolio / Blog
  main_url: "https://www.yuuniworks.com/"
  url: "https://www.yuuniworks.com/"
  source_url: "https://github.com/junkboy0315/yuuni-web"
  featured: false
  categories:
    - Portfolio
    - Web Development
    - Blog
- title: The Bastion Bot
  main_url: "https://bastionbot.org/"
  url: "https://bastionbot.org/"
  source_url: "https://github.com/TheBastionBot/Bastion-Website"
  description: Give awesome perks to your Discord server!
  featured: false
  categories:
    - Open Source
    - Technology
    - Documentation
    - Community
  built_by: Sankarsan Kampa
  built_by_url: "https://traction.one"
- title: Smakosh
  main_url: "https://smakosh.com/"
  url: "https://smakosh.com/"
  source_url: "https://github.com/smakosh/smakosh.com"
  featured: false
  categories:
    - Portfolio
    - Web Development
# - title: Philipp Czernitzki - Blog/Website
#   main_url: "http://philippczernitzki.me/"
#   url: "http://philippczernitzki.me/"
#   featured: false
#   categories:
#     - Portfolio
#     - Web Development
#     - Blog
- title: WebGazer
  main_url: "https://www.webgazer.io/"
  url: "https://www.webgazer.io/"
  featured: false
  categories:
    - Marketing
    - Web Development
    - Technology
- title: Joe Seifi's Blog
  main_url: "http://seifi.org/"
  url: "http://seifi.org/"
  featured: false
  categories:
    - Portfolio
    - Web Development
    - Blog
- title: LekoArts — Graphic Designer & Front-End Developer
  main_url: "https://www.lekoarts.de"
  url: "https://www.lekoarts.de"
  source_url: "https://github.com/LekoArts/portfolio"
  featured: false
  built_by: LekoArts
  built_by_url: "https://github.com/LekoArts"
  description: >-
    Hi, I'm Lennart — a self-taught and passionate graphic/web designer &
    frontend developer based in Darmstadt, Germany. I love it to realize complex
    projects in a creative manner and face new challenges. Since 6 years I do
    graphic design, my love for frontend development came up 3 years ago. I
    enjoy acquiring new skills and cementing this knowledge by writing blogposts
    and creating tutorials.
  categories:
    - Portfolio
    - Blog
    - Design
    - Web Development
    - Freelance
    - Open Source
- title: 杨二小的博客
  main_url: "https://blog.yangerxiao.com/"
  url: "https://blog.yangerxiao.com/"
  source_url: "https://github.com/zerosoul/blog.yangerxiao.com"
  featured: false
  categories:
    - Blog
    - Portfolio
- title: MOTTO x MOTTO
  main_url: "https://mottox2.com"
  url: "https://mottox2.com"
  source_url: "https://github.com/mottox2/website"
  description: Web developer / UI Designer in Tokyo Japan.
  featured: false
  categories:
    - Blog
    - Portfolio
  built_by: mottox2
  built_by_url: "https://mottox2.com"
- title: Pride of the Meadows
  main_url: "https://www.prideofthemeadows.com/"
  url: "https://www.prideofthemeadows.com/"
  featured: false
  categories:
    - eCommerce
    - Food
    - Blog
  built_by: Caldera Digital
  built_by_url: https://www.calderadigital.com/
- title: Michael Uloth
  main_url: "https://www.michaeluloth.com"
  url: "https://www.michaeluloth.com"
  featured: false
  description: Michael Uloth is a web developer, opera singer, and the creator of Up and Running Tutorials.
  categories:
    - Portfolio
    - Web Development
    - Music
  built_by: Michael Uloth
  built_by_url: "https://www.michaeluloth.com"
- title: Spacetime
  main_url: "https://www.heyspacetime.com/"
  url: "https://www.heyspacetime.com/"
  featured: false
  description: >-
    Spacetime is a Dallas-based digital experience agency specializing in web,
    app, startup, and digital experience creation.
  categories:
    - Marketing
    - Portfolio
    - Agency
  built_by: Spacetime
  built_by_url: "https://www.heyspacetime.com/"
- title: Eric Jinks
  main_url: "https://ericjinks.com/"
  url: "https://ericjinks.com/"
  featured: false
  description: "Software engineer / web developer from the Gold Coast, Australia."
  categories:
    - Portfolio
    - Blog
    - Web Development
    - Technology
  built_by: Eric Jinks
  built_by_url: "https://ericjinks.com/"
- title: GaiAma - We are wildlife
  main_url: "https://www.gaiama.org/"
  url: "https://www.gaiama.org/"
  featured: false
  description: >-
    We founded the GaiAma conservation organization to protect wildlife in Perú
    and to create an example of a permaculture neighborhood, living
    symbiotically with the forest - because reforestation is just the beginning
  categories:
    - Nonprofit
    - Marketing
    - Blog
  source_url: "https://github.com/GaiAma/gaiama.org"
  built_by: GaiAma
  built_by_url: "https://www.gaiama.org/"
- title: Healthcare Logic
  main_url: "https://www.healthcarelogic.com/"
  url: "https://www.healthcarelogic.com/"
  featured: false
  description: >-
    Revolutionary technology that empowers clinical and managerial leaders to
    collaborate with clarity.
  categories:
    - Marketing
    - Healthcare
    - Technology
  built_by: Thrive
  built_by_url: "https://thriveweb.com.au/"
- title: Papergov
  main_url: "https://papergov.com/"
  url: "https://papergov.com/"
  featured: false
  description: Manage all your government services in a single place
  categories:
    - Directory
    - Government
    - Technology
  source_url: "https://github.com/WeOpenly/localgov.fyi"
  built_by: Openly Technologies
  built_by_url: "https://papergov.com/about/"
- title: Kata.ai Documentation
  main_url: "https://docs.kata.ai/"
  url: "https://docs.kata.ai/"
  source_url: "https://github.com/kata-ai/kata-platform-docs"
  featured: false
  description: >-
    Documentation website for the Kata Platform, an all-in-one platform for
    building chatbots using AI technologies.
  categories:
    - Documentation
    - Technology
- title: goalgetters
  main_url: "https://goalgetters.space/"
  url: "https://goalgetters.space/"
  featured: false
  description: >-
    goalgetters is a source of inspiration for people who want to change their
    career. We offer articles, success stories and expert interviews on how to
    find a new passion and how to implement change.
  categories:
    - Blog
    - Education
  built_by: "Stephanie Langers (content), Adrian Wenke (development)"
  built_by_url: "https://twitter.com/AdrianWenke"
- title: Zensum
  main_url: "https://zensum.se/"
  url: "https://zensum.se/"
  featured: false
  description: >-
    Borrow money quickly and safely through Zensum. We compare Sweden's leading
    banks and credit institutions. Choose from multiple offers and lower your
    monthly cost. [Translated from Swedish]
  categories:
    - Technology
    - Finance
    - Marketing
  built_by: Bejamas
  built_by_url: "https://bejamas.io/"
- title: StatusHub - Easy to use Hosted Status Page Service
  main_url: "https://statushub.com/"
  url: "https://statushub.com/"
  featured: false
  description: >-
    Set up your very own service status page in minutes with StatusHub. Allow
    customers to subscribe to be updated automatically.
  categories:
    - Technology
    - Marketing
  built_by: Bejamas
  built_by_url: "https://bejamas.io/"
- title: Matthias Kretschmann Portfolio
  main_url: "https://matthiaskretschmann.com/"
  url: "https://matthiaskretschmann.com/"
  source_url: "https://github.com/kremalicious/portfolio"
  featured: false
  description: Portfolio of designer & developer Matthias Kretschmann.
  categories:
    - Portfolio
    - Web Development
  built_by: Matthias Kretschmann
  built_by_url: "https://matthiaskretschmann.com/"
- title: Iron Cove Solutions
  main_url: "https://ironcovesolutions.com/"
  url: "https://ironcovesolutions.com/"
  description: >-
    Iron Cove Solutions is a cloud based consulting firm. We help companies
    deliver a return on cloud usage by applying best practices
  categories:
    - Technology
    - Web Development
  built_by: Iron Cove Solutions
  built_by_url: "https://ironcovesolutions.com/"
  featured: false
- title: Moetez Chaabene Portfolio / Blog
  main_url: "https://moetez.me/"
  url: "https://moetez.me/"
  source_url: "https://github.com/moetezch/moetez.me"
  featured: false
  description: Portfolio of Moetez Chaabene
  categories:
    - Portfolio
    - Web Development
    - Blog
  built_by: Moetez Chaabene
  built_by_url: "https://twitter.com/moetezch"
- title: Nikita
  description: >-
    Automation of system deployments in Node.js for applications and
    infrastructures.
  main_url: "https://nikita.js.org/"
  url: "https://nikita.js.org/"
  source_url: "https://github.com/adaltas/node-nikita"
  categories:
    - Documentation
    - Open Source
    - Technology
  built_by: Adaltas
  built_by_url: "https://www.adaltas.com"
  featured: false
- title: Gourav Sood Blog & Portfolio
  main_url: "https://www.gouravsood.com/"
  url: "https://www.gouravsood.com/"
  featured: false
  categories:
    - Blog
    - Portfolio
  built_by: Gourav Sood
  built_by_url: "https://www.gouravsood.com/"
- title: Jonas Tebbe Portfolio
  description: |
    Hey, I’m Jonas and I create digital products.
  main_url: "https://jonastebbe.com"
  url: "https://jonastebbe.com"
  categories:
    - Portfolio
  built_by: Jonas Tebbe
  built_by_url: "http://twitter.com/jonastebbe"
  featured: false
- title: Parker Sarsfield Portfolio
  description: |
    I'm Parker, a software engineer and sneakerhead.
  main_url: "https://parkersarsfield.com"
  url: "https://parkersarsfield.com"
  categories:
    - Blog
    - Portfolio
  built_by: Parker Sarsfield
  built_by_url: "https://parkersarsfield.com"
- title: Frontend web development with Greg
  description: |
    JavaScript, GatsbyJS, ReactJS, CSS in JS... Let's learn some stuff together.
  main_url: "https://dev.greglobinski.com"
  url: "https://dev.greglobinski.com"
  categories:
    - Blog
    - Web Development
  built_by: Greg Lobinski
  built_by_url: "https://github.com/greglobinski"
- title: Insomnia
  description: |
    Desktop HTTP and GraphQL client for developers
  main_url: "https://insomnia.rest/"
  url: "https://insomnia.rest/"
  categories:
    - Blog
  built_by: Gregory Schier
  built_by_url: "https://schier.co"
  featured: false
- title: Timeline Theme Portfolio
  description: |
    I'm Aman Mittal, a software developer.
  main_url: "https://amanhimself.dev/"
  url: "https://amanhimself.dev/"
  categories:
    - Web Development
    - Portfolio
  built_by: Aman Mittal
  built_by_url: "https://amanhimself.dev/"
- title: Ocean artUp
  description: >
    Science outreach site built using styled-components and Contentful. It
    presents the research project "Ocean artUp" funded by an Advanced Grant of
    the European Research Council to explore the possible benefits of artificial
    uplift of nutrient-rich deep water to the ocean’s sunlit surface layer.
  main_url: "https://ocean-artup.eu"
  url: "https://ocean-artup.eu"
  source_url: "https://github.com/janosh/ocean-artup"
  categories:
    - Science
    - Education
    - Blog
  built_by: Janosh Riebesell
  built_by_url: "https://janosh.io"
  featured: false
- title: Ryan Fitzgerald
  description: |
    Personal portfolio and blog for Ryan Fitzgerald
  main_url: "https://ryanfitzgerald.ca/"
  url: "https://ryanfitzgerald.ca/"
  categories:
    - Web Development
    - Portfolio
  built_by: Ryan Fitzgerald
  built_by_url: "https://github.com/RyanFitzgerald"
  featured: false
- title: Kaizen
  description: |
    Content Marketing, PR & SEO Agency in London
  main_url: "https://www.kaizen.co.uk/"
  url: "https://www.kaizen.co.uk/"
  categories:
    - Agency
    - Blog
    - Design
    - Web Development
    - SEO
  built_by: Bogdan Stanciu
  built_by_url: "https://github.com/b0gd4n"
  featured: false
- title: HackerOne Platform Documentation
  description: |
    HackerOne's Product Documentation Center!
  url: "https://docs.hackerone.com/"
  main_url: "https://docs.hackerone.com/"
  categories:
    - Documentation
    - Security
  featured: false
- title: Mux Video
  description: |
    API to video hosting and streaming
  main_url: "https://mux.com/"
  url: "https://mux.com/"
  categories:
    - Video
    - API
  featured: false
- title: Swapcard
  description: >
    The easiest way for event organizers to instantly connect people, build a
    community of attendees and exhibitors, and increase revenue over time
  main_url: "https://www.swapcard.com/"
  url: "https://www.swapcard.com/"
  categories:
    - Event
    - Community
    - Marketing
  built_by: Swapcard
  built_by_url: "https://www.swapcard.com/"
  featured: false
- title: Kalix
  description: >
    Kalix is perfect for healthcare professionals starting out in private
    practice, to those with an established clinic.
  main_url: "https://www.kalixhealth.com/"
  url: "https://www.kalixhealth.com/"
  categories:
    - Healthcare
  featured: false
- title: Hubba
  description: |
    Buy wholesale products from thousands of independent, verified Brands.
  main_url: "https://join.hubba.com/"
  url: "https://join.hubba.com/"
  categories:
    - eCommerce
  featured: false
- title: HyperPlay
  description: |
    In Asean's 1st Ever LOL Esports X Music Festival
  main_url: "https://hyperplay.leagueoflegends.com/"
  url: "https://hyperplay.leagueoflegends.com/"
  categories:
    - Music
  featured: false
- title: Bad Credit Loans
  description: |
    Get the funds you need, from $250-$5,000
  main_url: "https://www.creditloan.com/"
  url: "https://www.creditloan.com/"
  categories:
    - Finance
  featured: false
- title: Financial Center
  description: >
    Member-owned, not-for-profit, co-operative whose members receive financial
    benefits in the form of lower loan rates, higher savings rates, and lower
    fees than banks.
  main_url: "https://fcfcu.com/"
  url: "https://fcfcu.com/"
  categories:
    - Finance
    - Nonprofit
    - Business
    - Education
  built_by: "https://fcfcu.com/"
  built_by_url: "https://fcfcu.com/"
  featured: false
- title: Office of Institutional Research and Assessment
  description: |
    Good Data, Good Decisions
  main_url: "http://oira.ua.edu/"
  url: "http://oira.ua.edu/"
  categories:
    - Data
  featured: false
- title: The Telegraph Premium
  description: |
    Exclusive stories from award-winning journalists
  main_url: "https://premium.telegraph.co.uk/"
  url: "https://premium.telegraph.co.uk/"
  categories:
    - Media
  featured: false
- title: html2canvas
  description: |
    Screenshots with JavaScript
  main_url: "http://html2canvas.hertzen.com/"
  url: "http://html2canvas.hertzen.com/"
  source_url: "https://github.com/niklasvh/html2canvas/tree/master/www"
  categories:
    - JavaScript
    - Documentation
  built_by: Niklas von Hertzen
  built_by_url: "http://hertzen.com/"
  featured: false
- title: Dato CMS
  description: |
    The API-based CMS your editors will love
  main_url: "https://www.datocms.com/"
  url: "https://www.datocms.com/"
  categories:
    - API
  featured: false
- title: Half Electronics
  description: |
    Personal website
  main_url: "https://www.halfelectronic.com/"
  url: "https://www.halfelectronic.com/"
  categories:
    - Blog
  built_by: Fernando Poumian
  built_by_url: "https://github.com/fpoumian/halfelectronic.com"
  featured: false
- title: Frithir Software Development
  main_url: "https://frithir.com/"
  url: "https://frithir.com/"
  featured: false
  description: "I DRINK COFFEE, WRITE CODE AND IMPROVE MY DEVELOPMENT SKILLS EVERY DAY."
  categories:
    - Design
    - Web Development
  built_by: Frithir
  built_by_url: "https://Frithir.com/"
- title: Unow
  main_url: "https://www.unow.fr/"
  url: "https://www.unow.fr/"
  categories:
    - Education
    - Marketing
  featured: false
- title: Peter Hironaka
  description: |
    Freelance Web Developer based in Los Angeles.
  main_url: "https://peterhironaka.com/"
  url: "https://peterhironaka.com/"
  categories:
    - Portfolio
    - Web Development
  built_by: Peter Hironaka
  built_by_url: "https://github.com/PHironaka"
  featured: false
- title: Michael McQuade
  description: |
    Personal website and blog for Michael McQuade
  main_url: "https://giraffesyo.io"
  url: "https://giraffesyo.io"
  categories:
    - Blog
  built_by: Michael McQuade
  built_by_url: "https://github.com/giraffesyo"
  featured: false
- title: Haacht Brewery
  description: |
    Corporate website for Haacht Brewery. Designed and Developed by Gafas.
  main_url: "https://haacht.com/en/"
  url: "https://haacht.com"
  categories:
    - Marketing
  built_by: Gafas
  built_by_url: "https://gafas.be"
  featured: false
- title: StoutLabs
  description: |
    Portfolio of Daniel Stout, freelance developer in East Tennessee.
  main_url: "https://www.stoutlabs.com/"
  url: "https://www.stoutlabs.com/"
  categories:
    - Web Development
    - Portfolio
  built_by: Daniel Stout
  built_by_url: "https://github.com/stoutlabs"
  featured: false
- title: Chicago Ticket Outcomes By Neighborhood
  description: |
    ProPublica data visualization of traffic ticket court outcomes
  categories:
    - Media
    - Nonprofit
  url: >-
    https://projects.propublica.org/graphics/il/il-city-sticker-tickets-maps/ticket-status/?initialWidth=782
  main_url: >-
    https://projects.propublica.org/graphics/il/il-city-sticker-tickets-maps/ticket-status/?initialWidth=782
  built_by: David Eads
  built_by_url: "https://github.com/eads"
  featured: false
- title: Chicago South Side Traffic Ticketing rates
  description: |
    ProPublica data visualization of traffic ticket rates by community
  main_url: >-
    https://projects.propublica.org/graphics/il/il-city-sticker-tickets-maps/ticket-rate/?initialWidth=782
  url: >-
    https://projects.propublica.org/graphics/il/il-city-sticker-tickets-maps/ticket-rate/?initialWidth=782
  categories:
    - Media
    - Nonprofit
  built_by: David Eads
  built_by_url: "https://github.com/eads"
  featured: false
- title: Otsimo
  description: >
    Otsimo is a special education application for children with autism, down
    syndrome and other developmental disabilities.
  main_url: "https://otsimo.com/en/"
  url: "https://otsimo.com/en/"
  categories:
    - Blog
    - Education
  featured: false
- title: Matt Bagni Portfolio 2018
  description: >
    Mostly the result of playing with Gatsby and learning about react and
    graphql. Using the screenshot plugin to showcase the work done for my
    company in the last 2 years, and a good amount of other experiments.
  main_url: "https://mattbag.github.io"
  url: "https://mattbag.github.io"
  categories:
    - Portfolio
  featured: false
- title: Lisa Ye's Blog
  description: |
    Simple blog/portofolio for a fashion designer. Gatsby_v2 + Netlify cms
  main_url: "https://lisaye.netlify.com/"
  url: "https://lisaye.netlify.com/"
  categories:
    - Blog
    - Portfolio
  featured: false
- title: Artem Sapegin
  description: >
    Little homepage of Artem Sapegin, a frontend developer, passionate
    photographer, coffee drinker and crazy dogs’ owner.
  main_url: "https://sapegin.me/"
  url: "https://sapegin.me/"
  categories:
    - Portfolio
    - Open Source
    - Web Development
  built_by: Artem Sapegin
  built_by_url: "https://github.com/sapegin"
  featured: false
- title: SparkPost Developers
  main_url: "https://developers.sparkpost.com/"
  url: "https://developers.sparkpost.com/"
  source_url: "https://github.com/SparkPost/developers.sparkpost.com"
  categories:
    - Documentation
    - API
  featured: false
- title: Malik Browne Portfolio 2018
  description: >
    The portfolio blog of Malik Browne, a full-stack engineer, foodie, and avid
    blogger/YouTuber.
  main_url: "https://www.malikbrowne.com/about"
  url: "https://www.malikbrowne.com"
  categories:
    - Blog
    - Portfolio
  built_by: Malik Browne
  built_by_url: "https://twitter.com/milkstarz"
  featured: false
- title: Novatics
  description: |
    Digital products that inspire and make a difference
  main_url: "https://www.novatics.com.br"
  url: "https://www.novatics.com.br"
  categories:
    - Portfolio
    - Technology
    - Web Development
  built_by: Novatics
  built_by_url: "https://github.com/Novatics"
  featured: false
- title: Max McKinney
  description: >
    I’m a developer and designer with a focus in web technologies. I build cars
    on the side.
  main_url: "https://maxmckinney.com/"
  url: "https://maxmckinney.com/"
  categories:
    - Portfolio
    - Web Development
    - Design
  built_by: Max McKinney
  featured: false
- title: Stickyard
  description: |
    Make your React component sticky the easy way
  main_url: "https://nihgwu.github.io/stickyard/"
  url: "https://nihgwu.github.io/stickyard/"
  source_url: "https://github.com/nihgwu/stickyard/tree/master/website"
  categories:
    - Web Development
  built_by: Neo Nie
  featured: false
- title: Agata Milik
  description: |
    Website of a Polish psychologist/psychotherapist based in Gdańsk, Poland.
  main_url: "https://agatamilik.pl"
  url: "https://agatamilik.pl"
  categories:
    - Marketing
    - Healthcare
  built_by: Piotr Fedorczyk
  built_by_url: "https://piotrf.pl"
  featured: false
- title: WebPurple
  main_url: "https://www.webpurple.net/"
  url: "https://www.webpurple.net/"
  source_url: "https://github.com/WebPurple/site"
  description: >-
    Site of local (Russia, Ryazan) frontend community. Main purpose is to show
    info about meetups and keep blog.
  categories:
    - Nonprofit
    - Web Development
    - Community
    - Blog
    - Open Source
  built_by: Nikita Kirsanov
  built_by_url: "https://twitter.com/kitos_kirsanov"
  featured: false
- title: Papertrail.io
  description: |
    Inspection Management for the 21st Century
  main_url: "https://www.papertrail.io/"
  url: "https://www.papertrail.io/"
  categories:
    - Marketing
    - Technology
  built_by: Papertrail.io
  built_by_url: "https://www.papertrail.io"
  featured: false
- title: Matt Ferderer
  main_url: "https://mattferderer.com"
  url: "https://mattferderer.com"
  source_url: "https://github.com/mattferderer/gatsbyblog"
  description: >
    {titleofthesite} is a blog built with Gatsby that discusses web related tech
    such as JavaScript, .NET, Blazor & security.
  categories:
    - Blog
    - Web Development
  built_by: Matt Ferderer
  built_by_url: "https://twitter.com/mattferderer"
  featured: false
- title: Sahyadri Open Source Community
  main_url: "https://sosc.org.in"
  url: "https://sosc.org.in"
  source_url: "https://github.com/haxzie/sosc-website"
  description: >
    Official website of Sahyadri Open Source Community for community blog, event
    details and members info.
  categories:
    - Blog
    - Community
    - Open Source
  built_by: Musthaq Ahamad
  built_by_url: "https://github.com/haxzie"
  featured: false
- title: Tech Confessions
  main_url: "https://confessions.tech"
  url: "https://confessions.tech"
  source_url: "https://github.com/JonathanSpeek/tech-confessions"
  description: "A guilt-free place for us to confess our tech sins \U0001F64F\n"
  categories:
    - Community
    - Open Source
  built_by: Jonathan Speek
  built_by_url: "https://speek.design"
  featured: false
- title: Thibault Maekelbergh
  main_url: "https://thibmaek.com"
  url: "https://thibmaek.com"
  source_url: "https://github.com/thibmaek/thibmaek.github.io"
  description: |
    A nice blog about development, Raspberry Pi, plants and probably records.
  categories:
    - Blog
    - Open Source
  built_by: Thibault Maekelbergh
  built_by_url: "https://twitter.com/thibmaek"
  featured: false
- title: LearnReact.design
  main_url: "https://learnreact.design"
  url: "https://learnreact.design"
  description: >
    React Essentials For Designers: A React course tailored for product
    designers, ux designers, ui designers.
  categories:
    - Blog
  built_by: Linton Ye
  built_by_url: "https://twitter.com/lintonye"
- title: Mega House Creative
  main_url: "https://www.megahousecreative.com/"
  url: "https://www.megahousecreative.com/"
  description: >
    Mega House Creative is a digital agency that provides unique goal-oriented
    web marketing solutions.
  categories:
    - Marketing
    - Agency
  built_by: Daniel Robinson
  featured: false
- title: Tobie Marier Robitaille - csc
  main_url: "https://tobiemarierrobitaille.com/"
  url: "https://tobiemarierrobitaille.com/en/"
  description: |
    Portfolio site for director of photography Tobie Marier Robitaille
  categories:
    - Portfolio
    - Gallery
  built_by: Mill3 Studio
  built_by_url: "https://mill3.studio/en/"
  featured: false
- title: Bestvideogame.deals
  main_url: "https://bestvideogame.deals/"
  url: "https://bestvideogame.deals/"
  description: |
    Video game comparison website for the UK, build with GatsbyJS.
  categories:
    - eCommerce
  built_by: Koen Kamphuis
  built_by_url: "https://koenkamphuis.com/"
  featured: false
- title: Mahipat's Portfolio
  main_url: "https://mojaave.com/"
  url: "https://mojaave.com"
  source_url: "https://github.com/mhjadav/mojaave"
  description: >
    mojaave.com is Mahipat's portfolio, I have developed it using Gatsby v2 and
    Bootstrap, To get in touch with people looking for full-stack developer.
  categories:
    - Portfolio
    - Web Development
  built_by: Mahipat Jadav
  built_by_url: "https://mojaave.com/"
  featured: false
- title: Insights
  main_url: "https://justaskusers.com/"
  url: "https://justaskusers.com/"
  description: >
    Insights helps user experience (UX) researchers conduct their research and
    make sense of the findings.
  categories:
    - User Experience
    - Design
  built_by: Just Ask Users
  built_by_url: "https://justaskusers.com/"
  featured: false
- title: Tensiq
  main_url: "https://tensiq.com"
  url: "https://tensiq.com"
  source_url: "https://github.com/Tensiq/tensiq-site"
  description: >
    Tensiq is an e-Residency startup, that provides development in cutting-edge
    technology while delivering secure, resilient, performant solutions.
  categories:
    - Web Development
    - Mobile Development
    - Agency
    - Open Source
  built_by: Jens
  built_by_url: "https://github.com/arrkiin"
  featured: false
- title: Mintfort
  main_url: "https://mintfort.com/"
  url: "https://mintfort.com/"
  source_url: "https://github.com/MintFort/mintfort.com"
  description: >
    Mintfort, the first crypto-friendly bank account. Store and manage assets on
    the blockchain.
  categories:
    - Technology
    - Finance
  built_by: Axel Fuhrmann
  built_by_url: "https://axelfuhrmann.com/"
  featured: false
- title: React Native Explorer
  main_url: "https://react-native-explorer.firebaseapp.com"
  url: "https://react-native-explorer.firebaseapp.com"
  description: |
    Explorer React Native packages and examples effortlessly.
  categories:
    - Education
  featured: false
- title: 500Tech
  main_url: "https://500tech.com/"
  url: "https://500tech.com/"
  featured: false
  categories:
    - Web Development
    - Agency
    - Open Source
- title: eworld
  main_url: "http://eworld.herokuapp.com/"
  url: "http://eworld.herokuapp.com/"
  featured: false
  categories:
    - eCommerce
    - Technology
- title: It's a Date
  description: >
    It's a Date is a dating app that actually involves dating.
  main_url: "https://www.itsadate.app/"
  url: "https://www.itsadate.app/"
  featured: false
  categories:
    - App
    - Blog
- title: Node.js HBase
  description: >
    Asynchronous HBase client for NodeJs using REST.
  main_url: https://hbase.js.org/
  url: https://hbase.js.org/
  source_url: "https://github.com/adaltas/node-hbase"
  categories:
    - Documentation
    - Open Source
    - Technology
  built_by: David Worms
  built_by_url: http://www.adaltas.com
  featured: false
- title: Peter Kroyer - Web Design / Web Development
  main_url: https://www.peterkroyer.at/en/
  url: https://www.peterkroyer.at/en/
  description: >
    Freelance web designer / web developer based in Vienna, Austria (Wien, Österreich).
  categories:
    - Agency
    - Web Development
    - Design
    - Portfolio
    - Freelance
  built_by: Peter Kroyer
  built_by_url: https://www.peterkroyer.at/
  featured: false
- title: Geddski
  main_url: https://gedd.ski
  url: https://gedd.ski
  description: >
    frontend mastery blog - level up your UI game.
  categories:
    - Web Development
    - Education
    - Productivity
    - User Experience
  built_by: Dave Geddes
  built_by_url: https://twitter.com/geddski
  featured: false
- title: Rung
  main_url: "https://rung.com.br/"
  url: "https://rung.com.br/"
  description: >
    Rung alerts you about the exceptionalities of your personal and professional life.
  categories:
    - API
    - Technology
    - Travel
  featured: false
- title: Mokkapps
  main_url: "https://www.mokkapps.de/"
  url: "https://www.mokkapps.de/"
  source_url: "https://github.com/mokkapps/website"
  description: >
    Portfolio website from Michael Hoffmann. Passionate software developer with focus on web-based technologies.
  categories:
    - Blog
    - Portfolio
    - Web Development
    - Mobile Development
  featured: false
- title: Premier Octet
  main_url: "https://www.premieroctet.com/"
  url: "https://www.premieroctet.com/"
  description: >
    Premier Octet is a React-based agency
  categories:
    - Agency
    - Web Development
    - Mobile Development
  featured: false
- title: Thorium
  main_url: "https://www.thoriumsim.com/"
  url: "https://www.thoriumsim.com/"
  source_url: "https://github.com/thorium-sim/thoriumsim.com"
  description: >
    Thorium - Open-source Starship Simulator Controls for Live Action Role Play
  built_by: Alex Anderson
  built_by_url: https://twitter.com/ralex1993
  categories:
    - Blog
    - Portfolio
    - Documentation
    - Marketing
    - Education
    - Entertainment
    - Open Source
    - Web Development
  featured: false
- title: Cameron Maske
  main_url: "https://www.cameronmaske.com/"
  url: "https://www.cameronmaske.com/courses/introduction-to-pytest/"
  source_url: "https://github.com/cameronmaske/cameronmaske.com-v2"
  description: >
    The homepage of Cameron Maske, a freelance full-stack developer, who is currently working on a free pytest video course
  categories:
    - Education
    - Video
    - Portfolio
    - Freelance
  featured: false
- title: Studenten bilden Schüler
  description: >
    Studenten bilden Schüler e.V. is a German student-run nonprofit initiative that aims to
    contribute to more equal educational opportunities by providing free tutoring to refugees
    and children from underprivileged families. The site is built on Gatsby v2, styled-components
    and Contentful. It supports Google Analytics, fluid typography and Algolia search.
  main_url: "https://studenten-bilden-schueler.de"
  url: "https://studenten-bilden-schueler.de"
  source_url: "https://github.com/StudentenBildenSchueler/homepage"
  categories:
    - Education
    - Nonprofit
    - Blog
  built_by: Janosh Riebesell
  built_by_url: "https://janosh.io"
  featured: false
- title: Mike's Remote List
  main_url: "https://www.mikesremotelist.com"
  url: "https://www.mikesremotelist.com"
  description: >
    A list of remote jobs, updated throughout the day. Built on Gatsby v1 and powered by Contentful, Google Sheets, string and sticky tape.
  categories:
    - Marketing
  featured: false
- title: Madvoid
  main_url: "https://madvoid.com/"
  url: "https://madvoid.com/screenshot/"
  featured: false
  description: >
    Madvoid is a team of expert developers dedicated to creating simple, clear, usable and blazing fast web and mobile apps.
    We are coders that help companies and agencies to create social & interactive experiences.
    This includes full-stack development using React, WebGL, Static Site Generators, Ruby On Rails, Phoenix, GraphQL, Chatbots, CI / CD, Docker and more!
  categories:
    - Portfolio
    - Technology
    - Web Development
    - Agency
    - Marketing
  built_by: Jean-Paul Bonnetouche
  built_by_url: https://twitter.com/_jpb
- title: MOMNOTEBOOK.COM
  description: >
    Sharing knowledge and experiences that make childhood and motherhood rich, vibrant and healthy.
  main_url: "https://momnotebook.com/"
  url: "https://momnotebook.com/"
  featured: false
  built_by: Aleksander Hansson
  built_by_url: https://www.linkedin.com/in/aleksanderhansson/
  categories:
    - Blog
- title: Pirate Studios
  description: >
    Reinventing music studios with 24/7 self service rehearsal, DJ & production rooms available around the world.
  main_url: "https://www.piratestudios.co"
  url: "https://www.piratestudios.co"
  featured: false
  built_by: The Pirate Studios team
  built_by_url: https://github.com/piratestudios/
  categories:
    - Music
- title: Aurora EOS
  main_url: "https://www.auroraeos.com/"
  url: "https://www.auroraeos.com/"
  featured: false
  categories:
    - Finance
    - Marketing
    - Blog
  built_by: Corey Ward
  built_by_url: "http://www.coreyward.me/"
- title: MadeComfy
  main_url: "https://madecomfy.com.au/"
  url: "https://madecomfy.com.au/"
  description: >
    Short term rental management startup, using Contentful + Gatsby + CicleCI
  featured: false
  categories:
    - Travel
  built_by: Lucas Vilela
  built_by_url: "https://madecomfy.com.au/"
- title: Tiger Facility Services
  description: >
    Tiger Facility Services combines facility management expertise with state of the art software to offer a sustainable and customer oriented cleaning and facility service.
  main_url: https://www.tigerfacilityservices.com/de-en/
  url: https://www.tigerfacilityservices.com/de-en/
  featured: false
  categories:
    - Marketing
- title: "Luciano Mammino's blog"
  description: >
    Tech & programming blog of Luciano Mammino a.k.a. "loige", Full-Stack Web Developer and International Speaker
  main_url: https://loige.co
  url: https://loige.co
  featured: false
  categories:
    - Blog
    - Web Development
  built_by: Luciano Mammino
  built_by_url: https://loige.co
- title: Wire • Secure collaboration platform
  description: >
    Corporate website of Wire, an open source, end-to-end encrypted collaboration platform
  main_url: "https://wire.com"
  url: "https://wire.com"
  featured: false
  categories:
    - Open Source
    - Productivity
    - Technology
    - Blog
    - App
  built_by: Wire team
  built_by_url: "https://github.com/orgs/wireapp/people"
- title: J. Patrick Raftery
  main_url: "https://www.jpatrickraftery.com"
  url: "https://www.jpatrickraftery.com"
  description: J. Patrick Raftery is an opera singer and voice teacher based in Vancouver, BC.
  categories:
    - Portfolio
    - Music
  built_by: Michael Uloth
  built_by_url: "https://www.michaeluloth.com"
  featured: false
- title: Aria Umezawa
  main_url: "https://www.ariaumezawa.com"
  url: "https://www.ariaumezawa.com"
  description: Aria Umezawa is a director, producer, and writer currently based in San Francisco. Site designed by Stephen Bell.
  categories:
    - Portfolio
    - Music
    - Entertainment
  built_by: Michael Uloth
  built_by_url: "https://www.michaeluloth.com"
  featured: false
- title: Pomegranate Opera
  main_url: "https://www.pomegranateopera.com"
  url: "https://www.pomegranateopera.com"
  description: Pomegranate Opera is a lesbian opera written by Amanda Hale & Kye Marshall. Site designed by Stephen Bell.
  categories:
    - Gallery
    - Music
  built_by: Michael Uloth
  built_by_url: "https://www.michaeluloth.com"
  featured: false
- title: Daniel Cabena
  main_url: "https://www.danielcabena.com"
  url: "https://www.danielcabena.com"
  description: Daniel Cabena is a Canadian countertenor highly regarded in both Canada and Europe for prize-winning performances ranging from baroque to contemporary repertoire. Site designed by Stephen Bell.
  categories:
    - Portfolio
    - Music
  built_by: Michael Uloth
  built_by_url: "https://www.michaeluloth.com"
  featured: false
- title: Artist.Center
  main_url: "https://artistcenter.netlify.com"
  url: "https://artistcenter.netlify.com"
  description: The marketing page for Artist.Center, a soon-to-launch platform designed to connect opera singers to opera companies. Site designed by Stephen Bell.
  categories:
    - Music
  built_by: Michael Uloth
  built_by_url: "https://www.michaeluloth.com"
  featured: false
- title: DG Volo & Company
  main_url: "https://www.dgvolo.com"
  url: "https://www.dgvolo.com"
  description: DG Volo & Company is a Toronto-based investment consultancy. Site designed by Stephen Bell.
  categories:
    - Finance
  built_by: Michael Uloth
  built_by_url: "https://www.michaeluloth.com"
  featured: false
- title: Shawna Lucey
  main_url: "https://www.shawnalucey.com"
  url: "https://www.shawnalucey.com"
  description: Shawna Lucey is an American theater and opera director based in New York City. Site designed by Stephen Bell.
  categories:
    - Portfolio
    - Music
    - Entertainment
  built_by: Michael Uloth
  built_by_url: "https://www.michaeluloth.com"
  featured: false
- title: Leyan Lo
  main_url: https://www.leyanlo.com
  url: https://www.leyanlo.com
  description: >
    Leyan Lo’s personal website
  categories:
    - Portfolio
  built_by: Leyan Lo
  built_by_url: https://www.leyanlo.com
  featured: false
- title: Hawaii National Bank
  url: https://hawaiinational.bank
  main_url: https://hawaiinational.bank
  description: Hawaii National Bank's highly personalized service has helped loyal customers & locally owned businesses achieve their financial dreams for over 50 years.
  categories:
    - Finance
  built_by: Wall-to-Wall Studios
  built_by_url: https://walltowall.com
  featured: false
- title: Coletiv
  url: https://coletiv.com
  main_url: https://coletiv.com
  description: Coletiv teams up with companies of all sizes to design, develop & launch digital products for iOS, Android & the Web.
  categories:
    - Technology
    - Agency
    - Web Development
  built_by: Coletiv
  built_by_url: https://coletiv.com
  featured: false
- title: janosh.io
  description: >
    Personal blog and portfolio of Janosh Riebesell. The site is built with Gatsby v2 and designed
    entirely with styled-components v4. Much of the layout was achieved with CSS grid. It supports
    Google Analytics, fluid typography and Algolia search.
  main_url: "https://janosh.io"
  url: "https://janosh.io"
  source_url: "https://github.com/janosh/janosh.io"
  categories:
    - Portfolio
    - Blog
    - Science
    - Photography
    - Travel
  built_by: Janosh Riebesell
  built_by_url: "https://janosh.io"
  featured: false
- title: Gatsby Manor
  description: >
    We build themes for gatsby. We have themes for all projects including personal,
    portfolio, ecommerce, landing pages and more. We also run an in-house
    web dev and design studio. If you cannot find what you want, we can build it for you!
    Email us at gatsbymanor@gmail.com with questions.
  main_url: "https://www.gatsbymanor.com"
  url: "https://www.gatsbymanor.com"
  source_url: "https://github.com/gatsbymanor"
  categories:
    - Web Development
    - Agency
    - Technology
    - Freelance
  built_by: Steven Natera
  built_by_url: "https://stevennatera.com"
- title: Ema Suriano's Portfolio
  main_url: https://emasuriano.com/
  url: https://emasuriano.com/
  source_url: https://github.com/EmaSuriano/emasuriano.github.io
  description: >
    Ema Suriano's portfolio to display information about him, his projects and what he's writing about.
  categories:
    - Portfolio
    - Technology
    - Web Development
  built_by: Ema Suriano
  built_by_url: https://emasuriano.com/
  featured: false
- title: Luan Orlandi
  main_url: https://luanorlandi.github.io
  url: https://luanorlandi.github.io
  source_url: https://github.com/luanorlandi/luanorlandi.github.io
  description: >
    Luan Orlandi's personal website. Brazilian web developer, enthusiast in React and Gatsby.
  categories:
    - Blog
    - Portfolio
    - Web Development
  built_by: Luan Orlandi
  built_by_url: https://github.com/luanorlandi
- title: Mobius Labs
  main_url: https://mobius.ml
  url: https://mobius.ml
  description: >
    Mobius Labs landing page, a Start-up working on Computer Vision
  categories:
    - Landing Page
    - Marketing
    - Technology
  built_by: sktt
  built_by_url: https://github.com/sktt
- title: EZAgrar
  main_url: https://www.ezagrar.at/en/
  url: https://www.ezagrar.at/en/
  description: >
    EZAgrar.at is the homepage of the biggest agricultural machinery dealership in Austria. In total 8 pages will be built for this client reusing a lot of components between them.
  categories:
    - eCommerce
    - Marketing
  built_by: MangoART
  built_by_url: https://www.mangoart.at
  featured: false
- title: OAsome blog
  main_url: https://oasome.blog/
  url: https://oasome.blog/
  source_url: https://github.com/oorestisime/oasome
  description: >
    Paris-based Cypriot adventurers. A and O. Lovers of life and travel. Want to get a glimpse of the OAsome world?
  categories:
    - Blog
    - Photography
    - Travel
  built_by: Orestis Ioannou
  featured: false
- title: Brittany Chiang
  main_url: https://brittanychiang.com/
  url: https://brittanychiang.com/
  source_url: https://github.com/bchiang7/v4
  description: >
    Personal website and portfolio of Brittany Chiang built with Gatsby v2
  categories:
    - Portfolio
  built_by: Brittany Chiang
  built_by_url: https://github.com/bchiang7
  featured: false
- title: Fitekran
  description: >
    One of the most visited Turkish blogs about health, sports and healthy lifestyle, that has been rebuilt with Gatsby v2 using WordPress.
  main_url: "https://www.fitekran.com"
  url: "https://www.fitekran.com"
  categories:
    - Science
    - Healthcare
    - Blog
  built_by: Burak Tokak
  built_by_url: "https://www.buraktokak.com"
- title: Serverless
  main_url: https://serverless.com
  url: https://serverless.com
  source_url: https://github.com/serverless/site
  description: >
    Serverless.com – Build web, mobile and IoT applications with serverless architectures using AWS Lambda, Azure Functions, Google CloudFunctions & more!
  categories:
    - Technology
    - Web Development
  built_by: Codebrahma
  built_by_url: https://codebrahma.com
  featured: false
- title: Dive Bell
  main_url: https://divebell.band/
  url: https://divebell.band/
  description: >
    Simple site for a band to list shows dates and videos (499 on lighthouse)
  categories:
    - Music
  built_by: Matt Bagni
  built_by_url: https://mattbag.github.io
  featured: false
- title: Mayer Media Co.
  main_url: https://mayermediaco.com/
  url: https://mayermediaco.com/
  description: >
    Freelance Web Development and Digital Marketing
  categories:
    - Web Development
    - Marketing
    - Blog
  source_url: https://github.com/MayerMediaCo/MayerMediaCo2.0
  built_by: Danny Mayer
  built_by_url: https://twitter.com/mayermediaco
  featured: false
- title: Jan Czizikow Portfolio
  main_url: https://www.janczizikow.com/
  url: https://www.janczizikow.com/
  source_url: https://github.com/janczizikow/janczizikow-portfolio
  description: >
    Simple personal portfolio site built with Gatsby
  categories:
    - Portfolio
    - Freelance
    - Web Development
  built_by: Jan Czizikow
  built_by_url: https://github.com/janczizikow
- title: Carbon Design Systems
  main_url: http://www.carbondesignsystem.com/
  url: http://www.carbondesignsystem.com/
  description: >
    The Carbon Design System is integrating the new IBM Design Ethos and Language. It represents a completely fresh approach to the design of all things at IBM.
  categories:
    - Design System
    - Documentation
  built_by: IBM
  built_by_url: https://www.ibm.com/
  featured: false
- title: Mozilla Mixed Reality
  main_url: https://mixedreality.mozilla.org/
  url: https://mixedreality.mozilla.org/
  description: >
    Virtual Reality for the free and open Web.
  categories:
    - Open Source
  built_by: Mozilla
  built_by_url: https://www.mozilla.org/
  featured: false
- title: Uniform Hudl Design System
  main_url: http://uniform.hudl.com/
  url: http://uniform.hudl.com/
  description: >
    A single design system to ensure every interface feels like Hudl. From the colors we use to the size of our buttons and what those buttons say, Uniform has you covered. Check the guidelines, copy the code and get to building.
  categories:
    - Design System
    - Open Source
    - Design
  built_by: Hudl
  built_by_url: https://www.hudl.com/
- title: Subtle UI
  main_url: "https://subtle-ui.netlify.com/"
  url: "https://subtle-ui.netlify.com/"
  source_url: "https://github.com/ryanwiemer/subtle-ui"
  description: >
    A collection of clever yet understated user interactions found on the web.
  categories:
    - Web Development
    - Open Source
    - User Experience
  built_by: Ryan Wiemer
  built_by_url: "https://www.ryanwiemer.com/"
  featured: false
- title: developer.bitcoin.com
  main_url: "https://developer.bitcoin.com/"
  url: "https://developer.bitcoin.com/"
  description: >
    Bitbox based bitcoin.com developer platform and resources.
  categories:
    - Finance
  featured: false
- title: Barmej
  main_url: "https://app.barmej.com/"
  url: "https://app.barmej.com/"
  description: >
    An interactive platform to learn different programming languages in Arabic for FREE
  categories:
    - Education
    - Programming
    - Learning
  built_by: Obytes
  built_by_url: "https://www.obytes.com/"
  featured: false
- title: Vote Save America
  main_url: "https://votesaveamerica.com"
  url: "https://votesaveamerica.com"
  description: >
    Be a voter. Save America.
  categories:
    - Education
    - Government
  featured: false
  built_by: Jeremy E. Miller
  built_by_url: "https://jeremyemiller.com/"
- title: Emergence
  main_url: https://emcap.com/
  url: https://emcap.com/
  description: >
    Emergence is a top enterprise cloud venture capital firm. We fund early stage ventures focusing on enterprise & SaaS applications. Emergence is one of the top VC firms in Silicon Valley.
  categories:
    - Marketing
    - Blog
  built_by: Upstatement
  built_by_url: https://www.upstatement.com/
  featured: false
- title: FPVtips
  main_url: https://fpvtips.com
  url: https://fpvtips.com
  source_url: https://github.com/jumpalottahigh/fpvtips
  description: >
    FPVtips is all about bringing racing drone pilots closer together, and getting more people into the hobby!
  categories:
    - Community
    - Education
  built_by: Georgi Yanev
  built_by_url: https://twitter.com/jumpalottahigh
  featured: false
- title: Georgi Yanev
  main_url: https://blog.georgi-yanev.com/
  url: https://blog.georgi-yanev.com/
  source_url: https://github.com/jumpalottahigh/blog.georgi-yanev.com
  description: >
    I write articles about FPV quads (building and flying), web development, smart home automation, life-long learning and other topics from my personal experience.
  categories:
    - Blog
  built_by: Georgi Yanev
  built_by_url: https://twitter.com/jumpalottahigh
  featured: false
- title: Bear Archery
  main_url: "https://beararchery.com/"
  url: "https://beararchery.com/"
  categories:
    - eCommerce
    - Sports
  built_by: Escalade Sports
  built_by_url: "https://www.escaladesports.com/"
  featured: false
- title: "attn:"
  main_url: "https://www.attn.com/"
  url: "https://www.attn.com/"
  categories:
    - Media
    - Entertainment
  built_by: "attn:"
  built_by_url: "https://www.attn.com/"
  featured: false
- title: Mirror Conf
  description: >
    Mirror Conf is a conference designed to empower designers and frontend developers who have a thirst for knowledge and want to broaden their horizons.
  main_url: "https://www.mirrorconf.com/"
  url: "https://www.mirrorconf.com/"
  categories:
    - Conference
    - Design
    - Web Development
  featured: false
- title: Startarium
  main_url: https://www.startarium.ro
  url: https://www.startarium.ro
  description: >
    Free entrepreneurship educational portal with more than 20000 users, hundreds of resources, crowdfunding, mentoring and investor pitching events facilitated.
  categories:
    - Education
    - Nonprofit
    - Entrepreneurship
  built_by: Cezar Neaga
  built_by_url: https://twitter.com/cezarneaga
  featured: false
- title: Microlink
  main_url: https://microlink.io/
  url: https://microlink.io/
  description: >
    Extract structured data from any website.
  categories:
    - Web Development
    - API
  built_by: Kiko Beats
  built_by_url: https://kikobeats.com/
  featured: false
- title: Markets.com
  main_url: "https://www.markets.com/"
  url: "https://www.markets.com/"
  featured: false
  categories:
    - Finance
- title: Kevin Legrand
  url: "https://k-legrand.com"
  main_url: "https://k-legrand.com"
  source_url: "https://github.com/Manoz/k-legrand.com"
  description: >
    Personal website and blog built with love with Gatsby v2
  categories:
    - Blog
    - Portfolio
    - Web Development
  built_by: Kevin Legrand
  built_by_url: https://k-legrand.com
  featured: false
- title: David James Portfolio
  main_url: https://dfjames.com/
  url: https://dfjames.com/
  source_url: https://github.com/daviddeejjames/dfjames-gatsby
  description: >
    Portfolio Site using GatsbyJS and headless WordPress
  categories:
    - WordPress
    - Portfolio
    - Blog
  built_by: David James
  built_by_url: https://twitter.com/daviddeejjames
- title: Hypertext Candy
  url: https://www.hypertextcandy.com/
  main_url: https://www.hypertextcandy.com/
  description: >
    Blog about web development. Laravel, Vue.js, etc.
  categories:
    - Blog
    - Web Development
  built_by: Masahiro Harada
  built_by_url: https://twitter.com/_Masahiro_H_
  featured: false
- title: "Maxence Poutord's blog"
  description: >
    Tech & programming blog of Maxence Poutord, Software Engineer, Serial Traveler and Public Speaker
  main_url: https://www.maxpou.fr
  url: https://www.maxpou.fr
  featured: false
  categories:
    - Blog
    - Web Development
  built_by: Maxence Poutord
  built_by_url: https://www.maxpou.fr
- title: "The Noted Project"
  url: https://thenotedproject.org
  main_url: https://thenotedproject.org
  source_url: https://github.com/ianbusko/the-noted-project
  description: >
    Website to showcase the ethnomusicology research for The Noted Project.
  categories:
    - Portfolio
    - Education
    - Gallery
  built_by: Ian Busko
  built_by_url: https://github.com/ianbusko
  featured: false
- title: People For Bikes
  url: "https://2017.peopleforbikes.org/"
  main_url: "https://2017.peopleforbikes.org/"
  categories:
    - Community
    - Sports
    - Gallery
    - Nonprofit
  built_by: PeopleForBikes
  built_by_url: "https://peopleforbikes.org/about-us/who-we-are/staff/"
  featured: false
- title: Wide Eye
  description: >
    Creative agency specializing in interactive design, web development, and digital communications.
  url: https://wideeye.co/
  main_url: https://wideeye.co/
  categories:
    - Design
    - Web Development
  built_by: Wide Eye
  built_by_url: https://wideeye.co/about-us/
  featured: false
- title: CodeSandbox
  description: >
    CodeSandbox is an online editor that helps you create web applications, from prototype to deployment.
  url: https://codesandbox.io/
  main_url: https://codesandbox.io/
  categories:
    - Web Development
  featured: false
- title: Marvel
  description: >
    The all-in-one platform powering design.
  url: https://marvelapp.com/
  main_url: https://marvelapp.com/
  categories:
    - Design
  featured: false
- title: Designcode.io
  description: >
    Learn to design and code React apps.
  url: https://designcode.io
  main_url: https://designcode.io
  categories:
    - Learning
  featured: false
- title: Happy Design
  description: >
    The Brand and Product Team Behind Happy Money
  url: https://design.happymoney.com/
  main_url: https://design.happymoney.com/
  categories:
    - Design
    - Finance
- title: Weihnachtsmarkt.ms
  description: >
    Explore the christmas market in Münster (Westf).
  url: https://weihnachtsmarkt.ms/
  main_url: https://weihnachtsmarkt.ms/
  source_url: https://github.com/codeformuenster/weihnachtsmarkt
  categories:
    - Gallery
    - Food
  built_by: "Code for Münster during #MSHACK18"
  featured: false
- title: Code Championship
  description: >
    Competitive coding competitions for students from 3rd to 8th grade. Code is Sport.
  url: https://www.codechampionship.com
  main_url: https://www.codechampionship.com
  categories:
    - Learning
    - Education
    - Sports
  built_by: Abamath LLC
  built_by_url: https://www.abamath.com
  featured: false
- title: Wieden+Kennedy
  description: >
    Wieden+Kennedy is an independent, global creative company.
  categories:
    - Technology
    - Web Development
    - Agency
    - Marketing
  url: https://www.wk.com
  main_url: https://www.wk.com
  built_by: Wieden Kennedy
  built_by_url: https://www.wk.com/about/
  featured: false
- title: Testing JavaScript
  description: >
    This course will teach you the fundamentals of testing your JavaScript applications using eslint, Flow, Jest, and Cypress.
  url: https://testingjavascript.com/
  main_url: https://testingjavascript.com/
  categories:
    - Learning
    - Education
    - JavaScript
  built_by: Kent C. Dodds
  built_by_url: https://kentcdodds.com/
  featured: false
- title: Use Hooks
  description: >
    One new React Hook recipe every day.
  url: https://usehooks.com/
  main_url: https://usehooks.com/
  categories:
    - Learning
  built_by: Gabe Ragland
  built_by_url: https://twitter.com/gabe_ragland
  featured: false
- title: Ambassador
  url: https://www.getambassador.io
  main_url: https://www.getambassador.io
  description: >
    Open source, Kubernetes-native API Gateway for microservices built on Envoy.
  categories:
    - Open Source
    - Documentation
    - Technology
  built_by: Datawire
  built_by_url: https://www.datawire.io
  featured: false
- title: Clubhouse
  main_url: https://clubhouse.io
  url: https://clubhouse.io
  description: >
    The intuitive and powerful project management platform loved by software teams of all sizes. Built with Gatsby v2 and Prismic
  categories:
    - Technology
    - Blog
    - Productivity
    - Community
    - Design
    - Open Source
  built_by: Ueno.
  built_by_url: https://ueno.co
  featured: false
- title: Asian Art Collection
  url: http://artmuseum.princeton.edu/asian-art/
  main_url: http://artmuseum.princeton.edu/asian-art/
  description: >
    Princeton University has a branch dealing with state of art.They have showcased ore than 6,000 works of Asian art are presented alongside ongoing curatorial and scholarly research
  categories:
    - Marketing
  featured: false
- title: QHacks
  url: https://qhacks.io
  main_url: https://qhacks.io
  source_url: https://github.com/qhacks/qhacks-website
  description: >
    QHacks is Queen’s University’s annual hackathon! QHacks was founded in 2016 with a mission to advocate and incubate the tech community at Queen’s University and throughout Canada.
  categories:
    - Education
    - Technology
    - Podcast
  featured: false
- title: Tyler McGinnis
  url: https://tylermcginnis.com/
  main_url: https://tylermcginnis.com/
  description: >
    The linear, course based approach to learning web technologies.
  categories:
    - Education
    - Technology
    - Podcast
    - Web Development
  featured: false
- title: a11y with Lindsey
  url: https://www.a11ywithlindsey.com/
  main_url: https://www.a11ywithlindsey.com/
  source_url: https://github.com/lkopacz/a11y-with-lindsey
  description: >
    To help developers navigate accessibility jargon, write better code, and to empower them to make their Internet, Everyone's Internet.
  categories:
    - Education
    - Blog
    - Technology
  built_by: Lindsey Kopacz
  built_by_url: https://twitter.com/littlekope0903
  featured: false
- title: DEKEMA
  url: https://www.dekema.com/
  main_url: https://www.dekema.com/
  description: >
    Worldclass crafting: Furnace, fervor, fulfillment. Delivering highest demand for future craftsmanship. Built using Gatsby v2 and Prismic.
  categories:
    - Healthcare
    - Science
    - Technology
  built_by: Crisp Studio
  built_by_url: https://crisp.studio
  featured: false
- title: Ramón Chancay
  description: >-
    Front-end / Back-end Developer in Guayaquil Ecuador.
    Currently at Everymundo, previously at El Universo.
    I enjoy teaching and sharing what I know.
    I give professional advice to developers and companies.
    My wife and my children are everything in my life.
  main_url: "https://ramonchancay.me/"
  url: "https://ramonchancay.me/"
  source_url: "https://github.com/devrchancay/personal-site"
  featured: false
  categories:
    - Blog
    - Technology
    - Web Development
  built_by: Ramón Chancay
  built_by_url: "https://ramonchancay.me/"
- title: BELLHOPS
  main_url: https://www.getbellhops.com/
  url: https://www.getbellhops.com/
  description: >-
    Whether you’re moving someplace new or just want to complete a few projects around your current home, BellHops can arrange the moving services you need—at simple, straightforward rates.
  categories:
    - Business
  built_by: Bellhops, Inc.
  built_by_url: https://www.getbellhops.com/
  featured: false
- title: Acclimate Consulting
  main_url: https://www.acclimate.io/
  url: https://www.acclimate.io/
  description: >-
    Acclimate is a consulting firm that puts organizations back in control with data-driven strategies and full-stack applications.
  categories:
    - Technology
    - Consulting
  built_by: Andrew Wilson
  built_by_url: https://github.com/andwilson
  featured: false
- title: Flyright
  url: https://flyright.co/
  main_url: https://flyright.co/
  description: >-
    Flyright curates everything you need for international travel in one tidy place 💜
  categories:
    - Technology
    - App
  built_by: Ty Hopp
  built_by_url: https://github.com/tyhopp
  featured: false
- title: Vets Who Code
  url: https://vetswhocode.io/
  main_url: https://vetswhocode.io/
  description: >-
    VetsWhoCode is a non-profit organization dedicated to training military veterans & giving them the skills they need transition into tech careers.
  categories:
    - Technology
    - Nonprofit
  featured: false
- title: Patreon Blog
  url: https://blog.patreon.com/
  main_url: https://blog.patreon.com/
  description: >-
    Official blog of Patreon.com
  categories:
    - Blog
  featured: false
- title: Full Beaker
  url: https://fullbeaker.com/
  main_url: https://fullbeaker.com/
  description: >-
    Full Beaker provides independent advice online about careers and home ownership, and connect anyone who asks with companies that can help them.
  categories:
    - Consulting
  featured: false
- title: Citywide Holdup
  url: https://citywideholdup.org/
  main_url: https://citywideholdup.org/
  description: >-
    Citywide Holdup is an annual fundraising event held around early November in the city of Austin, TX hosted by the Texas Wranglers benefitting Easter Seals of Central Texas, a non-profit organization that provides exceptional services, education, outreach and advocacy so that people with disabilities can live, learn, work and play in our communities.
  categories:
    - Nonprofit
    - Event
  built_by: Cameron Rison
  built_by_url: https://github.com/killakam3084
  featured: false
- title: Dawn Labs
  url: https://dawnlabs.io
  main_url: https://dawnlabs.io
  description: >-
    Thoughtful products for inspired teams. With a holistic approach to engineering and design, we partner with startups and enterprises to build for the digital era.
  categories:
    - Technology
    - Agency
    - Web Development
  featured: false
- title: COOP by Ryder
  url: https://coop.com/
  main_url: https://coop.com/
  description: >
    COOP is a platform that connects fleet managers that have idle vehicles to businesses that are looking to rent vehicles. COOP simplifies the process and paperwork required to safely share vehicles between business owners.
  categories:
    - Marketing
  built_by: Crispin Porter Bogusky
  built_by_url: http://www.cpbgroup.com/
  featured: false
- title: Domino's Paving for Pizza
  url: https://www.pavingforpizza.com/
  main_url: https://www.pavingforpizza.com/
  description: >
    Nominate your town for a chance to have your rough drive home from Domino's fixed to pizza perfection.
  categories:
    - Marketing
  built_by: Crispin Porter Bogusky
  built_by_url: http://www.cpbgroup.com/
  featured: false
- title: Propapanda
  url: https://propapanda.eu/
  main_url: https://propapanda.eu/
  description: >
    Is a creative production house based in Tallinn, Estonia. We produce music videos, commercials, films and campaigns – from scratch to finish.
  categories:
    - Video
    - Portfolio
    - Agency
    - Media
  built_by: Henry Kehlmann
  built_by_url: https://github.com/madhenry/
  featured: false
- title: JAMstack.paris
  url: https://jamstack.paris/
  main_url: https://jamstack.paris/
  source_url: https://github.com/JAMstack-paris/jamstack.paris
  description: >
    JAMstack-focused, bi-monthly meetup in Paris
  categories:
    - Web Development
  built_by: Matthieu Auger & Nicolas Goutay
  built_by_url: https://github.com/JAMstack-paris
  featured: false
- title: DexWallet - The only Wallet you need by Dexlab
  main_url: "https://www.dexwallet.io/"
  url: "https://www.dexwallet.io/"
  source_url: "https://github.com/dexlab-io/DexWallet-website"
  featured: false
  description: >-
    DexWallet is a secure, multi-chain, mobile wallet with an upcoming one-click exchange for mobile.
  categories:
    - App
    - Open Source
  built_by: DexLab
  built_by_url: "https://github.com/dexlab-io"
- title: Kings Valley Paving
  url: https://kingsvalleypaving.com
  main_url: https://kingsvalleypaving.com
  description: >
    Kings Valley Paving is an asphalt, paving and concrete company serving the commercial, residential and industrial sectors in the Greater Toronto Area. Site designed by Stephen Bell.
  categories:
    - Marketing
  built_by: Michael Uloth
  built_by_url: https://www.michaeluloth.com
  featured: false
- title: Peter Barrett
  url: https://www.peterbarrett.ca
  main_url: https://www.peterbarrett.ca
  description: >
    Peter Barrett is a Canadian baritone from Newfoundland and Labrador who performs opera and concert repertoire in Canada, the U.S. and around the world. Site designed by Stephen Bell.
  categories:
    - Portfolio
    - Music
  built_by: Michael Uloth
  built_by_url: https://www.michaeluloth.com
  featured: false
- title: NARCAN
  main_url: https://www.narcan.com
  url: https://www.narcan.com
  description: >
    NARCAN Nasal Spray is the first and only FDA-approved nasal form of naloxone for the emergency treatment of a known or suspected opioid overdose.
  categories:
    - Healthcare
  built_by: NARCAN
  built_by_url: https://www.narcan.com
  featured: false
- title: Ritual
  main_url: https://ritual.com
  url: https://ritual.com
  description: >
    Ritual started with a simple question, what exactly is in women's multivitamins? This is the story of what happened when our founder Kat started searching for answers — the story of Ritual.
  categories:
    - Healthcare
  built_by: Ritual
  built_by_url: https://ritual.com
  featured: false
- title: Truebill
  main_url: https://www.truebill.com
  url: https://www.truebill.com
  description: >
    Truebill empowers you to take control of your money.
  categories:
    - Finance
  built_by: Truebill
  built_by_url: https://www.truebill.com
  featured: false
- title: Smartling
  main_url: https://www.smartling.com
  url: https://www.smartling.com
  description: >
    Smartling enables you to automate, manage, and professionally translate content so that you can do more with less.
  categories:
    - Marketing
  built_by: Smartling
  built_by_url: https://www.smartling.com
  featured: false
- title: Clear
  main_url: https://www.clearme.com
  url: https://www.clearme.com
  description: >
    At clear, we’re working toward a future where you are your ID, enabling you to lead an unstoppable life.
  categories:
    - Security
  built_by: Clear
  built_by_url: https://www.clearme.com
  featured: false
- title: VS Code Rocks
  main_url: "https://vscode.rocks"
  url: "https://vscode.rocks"
  source_url: "https://github.com/lannonbr/vscode-rocks"
  featured: false
  description: >
    VS Code Rocks is a place for weekly news on the newest features and updates to Visual Studio Code as well as trending extensions and neat tricks to continually improve your VS Code skills.
  categories:
    - Open Source
    - Blog
    - Web Development
  built_by: Benjamin Lannon
  built_by_url: "https://github.com/lannonbr"
- title: Particle
  main_url: "https://www.particle.io"
  url: "https://www.particle.io"
  featured: false
  description: Particle is a fully-integrated IoT platform that offers everything you need to deploy an IoT product.
  categories:
    - Marketing
- title: freeCodeCamp curriculum
  main_url: "https://learn.freecodecamp.org"
  url: "https://learn.freecodecamp.org"
  featured: false
  description: Learn to code with free online courses, programming projects, and interview preparation for developer jobs.
  categories:
    - Web Development
    - Learning
- title: Tandem
  main_url: "https://www.tandem.co.uk"
  url: "https://www.tandem.co.uk"
  description: >
    We're on a mission to free you of money misery. Our app, card and savings account are designed to help you spend less time worrying about money and more time enjoying life.
  categories:
    - Finance
    - App
  built_by: Tandem
  built_by_url: https://github.com/tandembank
  featured: false
- title: Monbanquet.fr
  main_url: "https://monbanquet.fr"
  url: "https://monbanquet.fr"
  description: >
    Give your corporate events the food and quality it deserves, thanks to the know-how of the best local artisans.
  categories:
    - eCommerce
    - Food
    - Event
  built_by: Monbanquet.fr
  built_by_url: https://github.com/monbanquet
  featured: false
- title: The Leaky Cauldron Blog
  url: https://theleakycauldronblog.com
  main_url: https://theleakycauldronblog.com
  source_url: https://github.com/v4iv/theleakycauldronblog
  description: >
    A Brew of Awesomeness with a Pinch of Magic...
  categories:
    - Blog
  built_by: Vaibhav Sharma
  built_by_url: https://github.com/v4iv
  featured: false
- title: Wild Drop Surf Camp
  main_url: "https://wilddropsurfcamp.com"
  url: "https://wilddropsurfcamp.com"
  description: >
    Welcome to Portugal's best kept secret and be amazed with our nature. Here you can explore, surf, taste the world's best gastronomy and wine, feel the North Canyon's power with the biggest waves in the world and so many other amazing things. Find us, discover yourself!
  categories:
    - Travel
  built_by: Samuel Fialho
  built_by_url: https://samuelfialho.com
  featured: false
- title: JoinUp HR chatbot
  url: https://www.joinup.io
  main_url: https://www.joinup.io
  description: Custom HR chatbot for better candidate experience
  categories:
    - App
    - Technology
  featured: false
- title: JDCastro Web Design & Development
  main_url: https://jacobdcastro.com
  url: https://jacobdcastro.com
  source_url: https://github.com/jacobdcastro/personal-site
  featured: false
  description: >
    A small business site for freelance web designer and developer Jacob D. Castro. Includes professional blog, contact forms, and soon-to-come portfolio of sites for clients. Need a new website or an extra developer to share the workload? Feel free to check out the website!
  categories:
    - Blog
    - Portfolio
    - Business
    - Freelance
  built_by: Jacob D. Castro
  built_by_url: https://twitter.com/jacobdcastro
- title: Gatsby Tutorials
  main_url: https://www.gatsbytutorials.com
  url: https://www.gatsbytutorials.com
  source_url: https://github.com/ooloth/gatsby-tutorials
  featured: false
  description: >
    Gatsby Tutorials is a community-updated list of video, audio and written tutorials to help you learn GatsbyJS.
  categories:
    - Web Development
    - Education
    - Open Source
  built_by: Michael Uloth
  built_by_url: "https://www.michaeluloth.com"
- title: Up & Running Tutorials
  main_url: https://www.upandrunningtutorials.com
  url: https://www.upandrunningtutorials.com
  featured: false
  description: >
    Free coding tutorials for web developers. Get your web development career up and running by learning to build better, faster websites.
  categories:
    - Web Development
    - Education
  built_by: Michael Uloth
  built_by_url: "https://www.michaeluloth.com"
- title: Grooovinger
  url: https://www.grooovinger.com
  main_url: https://www.grooovinger.com
  description: >
    Martin Grubinger, a web developer from Austria
  categories:
    - Portfolio
    - Web Development
  built_by: Martin Grubinger
  built_by_url: https://www.grooovinger.com
  featured: false
- title: LXDX - the Crypto Derivatives Exchange
  main_url: https://www.lxdx.co/
  url: https://www.lxdx.co/
  description: >
    LXDX is the world's fastest crypto exchange. Our mission is to bring innovative financial products to retail crypto investors, providing access to the same speed and scalability that institutional investors already depend on us to deliver each and every day.
  categories:
    - Marketing
    - Finance
  built_by: Corey Ward
  built_by_url: http://www.coreyward.me/
  featured: false
- title: Kyle McDonald
  url: https://kylemcd.com
  main_url: https://kylemcd.com
  source_url: https://github.com/kylemcd/personal-site-react
  description: >
    Personal site + blog for Kyle McDonald
  categories:
    - Blog
  built_by: Kyle McDonald
  built_by_url: https://kylemcd.com
  featured: false
- title: VSCode Power User Course
  main_url: https://VSCode.pro
  url: https://VSCode.pro
  description: >
    After 10 years with Sublime, I switched to VSCode. Love it. Spent 1000+ hours building a premium video course to help you switch today. 200+ power user tips & tricks turn you into a VSCode.pro
  categories:
    - Education
    - Learning
    - eCommerce
    - Marketing
    - Technology
    - Web Development
  built_by: Ahmad Awais
  built_by_url: https://twitter.com/MrAhmadAwais/
  featured: false
- title: Thijs Koerselman Portfolio
  main_url: https://www.vauxlab.com
  url: https://www.vauxlab.com
  featured: false
  description: >
    Portfolio of Thijs Koerselman. A freelance software engineer, full-stack web developer and sound designer.
  categories:
    - Portfolio
    - Business
    - Freelance
    - Technology
    - Web Development
    - Music
- title: Ad Hoc Homework
  main_url: https://homework.adhoc.team
  url: https://homework.adhoc.team
  description: >
    Ad Hoc builds government digital services that are fast, efficient, and usable by everyone. Ad Hoc Homework is a collection of coding and design challenges for candidates applying to our open positions.
  categories:
    - Web Development
    - Government
    - Healthcare
    - Programming
  built_by_url: https://adhoc.team
  featured: false
- title: Birra Napoli
  main_url: http://www.birranapoli.it
  url: http://www.birranapoli.it
  built_by: Ribrain
  built_by_url: https://www.ribrainstudio.com
  featured: false
  description: >
    Birra Napoli official site
  categories:
    - Landing Page
    - Business
    - Food
- title: Satispay
  url: https://www.satispay.com
  main_url: https://www.satispay.com
  categories:
    - Business
    - Finance
    - Technology
  built_by: Satispay
  built_by_url: https://www.satispay.com
  featured: false
- title: The Movie Database - Gatsby
  url: https://tmdb.lekoarts.de
  main_url: https://tmdb.lekoarts.de
  source_url: https://github.com/LekoArts/gatsby-source-tmdb-example
  categories:
    - Open Source
    - Entertainment
    - Gallery
  featured: false
  built_by: LekoArts
  built_by_url: "https://github.com/LekoArts"
  description: >
    Source from The Movie Database (TMDb) API (v3) in Gatsby. This example is built with react-spring, React hooks and react-tabs and showcases the gatsby-source-tmdb plugin. It also has some client-only paths and uses gatsby-image.
- title: LANDR - Creative Tools for Musicians
  url: https://www.landr.com/
  main_url: https://www.landr.com/en/
  categories:
    - Music
    - Technology
    - Business
    - Entrepreneurship
    - Freelance
    - Marketing
    - Media
  featured: false
  built_by: LANDR
  built_by_url: https://twitter.com/landr_music
  description: >
    Marketing website built for LANDR. LANDR is a web application that provides tools for musicians to master their music (using artificial intelligence), collaborate with other musicians, and distribute their music to multiple platforms.
- title: ClinicJS
  url: https://clinicjs.org/
  main_url: https://clinicjs.org/
  categories:
    - Technology
    - Documentation
  featured: false
  built_by: NearForm
  built_by_url: "https://www.nearform.com/"
  description: >
    Tools to help diagnose and pinpoint Node.js performance issues.
- title: KOBIT
  main_url: "https://kobit.in"
  url: "https://kobit.in"
  description: Automated Google Analytics Report with everything you need and more
  featured: false
  categories:
    - Marketing
    - Blog
  built_by: mottox2
  built_by_url: "https://mottox2.com"
- title: Aleksander Hansson
  main_url: https://ahansson.com
  url: https://ahansson.com
  featured: false
  description: >
    Portfolio website for Aleksander Hansson
  categories:
    - Portfolio
    - Business
    - Freelance
    - Technology
    - Web Development
    - Consulting
  built_by: Aleksander Hansson
  built_by_url: https://www.linkedin.com/in/aleksanderhansson/
- title: Surfing Nosara
  main_url: "https://www.surfingnosara.com"
  url: "https://www.surfingnosara.com"
  description: Real estate, vacation, and surf report hub for Nosara, Costa Rica
  featured: false
  categories:
    - Business
    - Blog
    - Gallery
    - Marketing
  built_by: Desarol
  built_by_url: "https://www.desarol.com"
- title: Crispin Porter Bogusky
  url: https://cpbgroup.com/
  main_url: https://cpbgroup.com/
  description: >
    We solve the world’s toughest communications problems with the most quantifiably potent creative assets.
  categories:
    - Agency
    - Design
    - Marketing
  built_by: Crispin Porter Bogusky
  built_by_url: https://cpbgroup.com/
  featured: false
- title: graphene-python
  url: https://graphene-python.org
  main_url: https://graphene-python.org
  description: Graphene is a collaboratively funded project.Graphene-Python is a library for building GraphQL APIs in Python easily.
  categories:
    - Library
    - API
    - Documentation
  featured: false
- title: Engel & Völkers Ibiza Holiday Rentals
  main_url: "https://www.ev-ibiza.com/"
  url: "https://www.ev-ibiza.com/"
  featured: false
  built_by: Ventura Digitalagentur
  description: >
    Engel & Völkers, one of the most successful real estate agencies in the world, offers luxury holiday villas to rent in Ibiza.
  categories:
    - Travel
- title: Sylvain Hamann's personal website
  url: "https://shamann.fr"
  main_url: "https://shamann.fr"
  source_url: "https://github.com/sylvhama/shamann-gatsby/"
  description: >
    Sylvain Hamann, web developer from France
  categories:
    - Portfolio
    - Web Development
  built_by: Sylvain Hamann
  built_by_url: "https://twitter.com/sylvhama"
  featured: false
- title: Luca Crea's portfolio
  main_url: https://lcrea.github.io
  url: https://lcrea.github.io
  description: >
    Portfolio and personal website of Luca Crea, an Italian software engineer.
  categories:
    - Portfolio
  built_by: Luca Crea
  built_by_url: https://github.com/lcrea
  featured: false
- title: Escalade Sports
  main_url: "https://www.escaladesports.com/"
  url: "https://www.escaladesports.com/"
  categories:
    - eCommerce
    - Sports
  built_by: Escalade Sports
  built_by_url: "https://www.escaladesports.com/"
  featured: false
- title: Exposify
  main_url: "https://www.exposify.de/"
  url: "https://www.exposify.de/"
  description: >
    This is our German website built with Gatsby 2.0, Emotion and styled-system.
    Exposify is a proptech startup and builds technology for real estate businesses.
    We provide our customers with an elegant agent software in combination
    with beautifully designed and fast websites.
  categories:
    - Web Development
    - Real Estate
    - Agency
    - Marketing
  built_by: Exposify
  built_by_url: "https://www.exposify.de/"
  featured: false
- title: Steak Point
  main_url: https://www.steakpoint.at/
  url: https://www.steakpoint.at/
  description: >
    Steak Restaurant in Vienna, Austria (Wien, Österreich).
  categories:
    - Food
  built_by: Peter Kroyer
  built_by_url: https://www.peterkroyer.at/
  featured: false
- title: Takumon blog
  main_url: "https://takumon.com"
  url: "https://takumon.com"
  source_url: "https://github.com/Takumon/blog"
  description: Java Engineer's tech blog.
  featured: false
  categories:
    - Blog
  built_by: Takumon
  built_by_url: "https://twitter.com/inouetakumon"
- title: DayThirty
  main_url: "https://daythirty.com"
  url: "https://daythirty.com"
  description: DayThirty - ideas for the new year.
  featured: false
  categories:
    - Marketing
  built_by: Jack Oliver
  built_by_url: "https://twitter.com/mrjackolai"
- title: TheAgencyProject
  main_url: "https://theagencyproject.co"
  url: "https://theagencyproject.co"
  description: Agency model, without agency overhead.
  categories:
    - Agency
  built_by: JV-LA
  built_by_url: https://jv-la.com
- title: Karen Hou's portfolio
  main_url: https://www.karenhou.com/
  url: https://www.karenhou.com/
  categories:
    - Portfolio
  built_by: Karen H. Developer
  built_by_url: https://github.com/karenhou
  featured: false
- title: Jean Luc Ponty
  main_url: "https://ponty.com"
  url: "https://ponty.com"
  description: Official site for Jean Luc Ponty, French virtuoso violinist and jazz composer.
  featured: false
  categories:
    - Music
    - Entertainment
  built_by: Othermachines
  built_by_url: "https://othermachines.com"
- title: Rosewood Family Advisors
  main_url: "https://www.rfallp.com/"
  url: "https://www.rfallp.com/"
  description: Rosewood Family Advisors LLP (Palo Alto) provides a diverse range of family office services customized for ultra high net worth individuals.
  featured: false
  categories:
    - Finance
    - Business
  built_by: Othermachines
  built_by_url: "https://othermachines.com"
- title: Cole Walker's Portfolio
  main_url: "https://www.walkermakes.com"
  url: "https://www.walkermakes.com"
  source_url: "https://github.com/ColeWalker/portfolio"
  description: The portfolio of web developer Cole Walker, built with the help of Gatsby v2, React-Spring, and SASS.
  featured: false
  categories:
    - Portfolio
    - Web Development
  built_by: Cole Walker
  built_by_url: "https://www.walkermakes.com"
- title: Standing By Company
  main_url: "https://standingby.company"
  url: "https://standingby.company"
  description: A brand experience design company led by Scott Mackenzie and Trent Barton.
  featured: false
  categories:
    - Design
    - Web Development
  built_by: Standing By Company
  built_by_url: "https://standingby.company"
- title: Ashley Thouret
  main_url: "https://www.ashleythouret.com"
  url: "https://www.ashleythouret.com"
  description: Official website of Canadian soprano Ashley Thouret. Site designed by Stephen Bell.
  categories:
    - Portfolio
    - Music
  built_by: Michael Uloth
  built_by_url: "https://www.michaeluloth.com"
  featured: false
- title: The AZOOR Society
  main_url: "https://www.theazoorsociety.org"
  url: "https://www.theazoorsociety.org"
  description: The AZOOR Society is a UK-based charity committed to promoting awareness of Acute Zonal Occult Outer Retinopathy and assisting further research. Site designed by Stephen Bell.
  categories:
    - Community
    - Nonprofit
  built_by: Michael Uloth
  built_by_url: "https://www.michaeluloth.com"
  featured: false
- title: Gábor Fűzy pianist
  main_url: "https://pianobar.hu"
  url: "https://pianobar.hu"
  description: Gábor Fűzy pianist's official website built with Gatsby v2.
  categories:
    - Music
  built_by: Zoltán Bedi
  built_by_url: "https://github.com/B3zo0"
  featured: false
- title: Logicwind
  main_url: "https://logicwind.com"
  url: "https://logicwind.com"
  description: Website of Logicwind - JavaScript experts, Technology development agency & consulting.
  featured: false
  categories:
    - Portfolio
    - Agency
    - Web Development
    - Consulting
  built_by: Logicwind
  built_by_url: "https://www.logicwind.com"
- title: ContactBook.app
  main_url: "https://contactbook.app"
  url: "https://contactbook.app"
  description: Seamlessly share Contacts with G Suite team members
  featured: false
  categories:
    - Landing Page
    - Blog
  built_by: Logicwind
  built_by_url: "https://www.logicwind.com"
- title: Waterscapes
  main_url: "https://waterscap.es"
  url: "https://waterscap.es/lake-monteynard/"
  source_url: "https://github.com/gaelbillon/Waterscapes-Gatsby-site"
  description: Waterscap.es is a directory of bodies of water (creeks, ponds, waterfalls, lakes, etc) with information about each place such as how to get there, hike time, activities and photos and a map displayed with the Mapbox GL SJ npm package. It was developed with the goal of learning Gatsby. This website is based on the gatsby-contentful-starter and uses Contentful as CMS. It is hosted on Netlify. Hooks are setup with Bitbucket and Contentful to trigger a new build upon code or content changes. The data on Waterscap.es is a mix of original content and informations from the internets gathered and put together.
  categories:
    - Directory
    - Photography
    - Travel
  built_by: Gaël Billon
  built_by_url: "https://gaelbillon.com"
  featured: false
- title: Packrs
  url: "https://www.packrs.co/"
  main_url: "https://www.packrs.co/"
  description: >
    Packrs is a local delivery platform, one spot for all your daily requirements. On a single tap get everything you need at your doorstep.
  categories:
    - Marketing
    - Landing Page
    - Entrepreneurship
  built_by: Vipin Kumar Rawat
  built_by_url: "https://github.com/aesthytik"
  featured: false
- title: HyakuninIsshu
  main_url: "https://hyakuninanki.net"
  url: "https://hyakuninanki.net"
  source_url: "https://github.com/rei-m/web_hyakuninisshu"
  description: >
    HyakuninIsshu is a traditional Japanese card game.
  categories:
    - Education
    - Gallery
    - Entertainment
  built_by: Rei Matsushita
  built_by_url: "https://github.com/rei-m/"
  featured: false
- title: WQU Partners
  main_url: "https://partners.wqu.org/"
  url: "https://partners.wqu.org/"
  featured: false
  categories:
    - Marketing
    - Education
    - Landing Page
  built_by: Corey Ward
  built_by_url: "http://www.coreyward.me/"
- title: Federico Giacone
  url: "https://federico.giac.one/"
  main_url: "https://federico.giac.one"
  source_url: "https://github.com/leopuleo/federico.giac.one"
  description: >
    Digital portfolio for Italian Architect Federico Giacone.
  categories:
    - Portfolio
    - Gallery
  built_by: Leonardo Giacone
  built_by_url: "https://github.com/leopuleo"
  featured: false
- title: Station
  url: "https://getstation.com/"
  main_url: "https://getstation.com/"
  description: Station is the first smart browser for busy people. A single place for all of your web applications.
  categories:
    - Technology
    - Web Development
    - Productivity
  featured: false
- title: Vyron Vasileiadis
  url: "https://fedonman.com/"
  main_url: "https://fedonman.com"
  source_url: "https://github.com/fedonman/fedonman-website"
  description: Personal space of Vyron Vasileiadis aka fedonman, a Web & IoT Developer, Educator and Entrepreneur based in Athens, Greece.
  categories:
    - Portfolio
    - Technology
    - Web Development
    - Education
  built_by: Vyron Vasileiadis
  built_by_url: "https://github.com/fedonman"
- title: Fabien Champigny
  url: "https://www.champigny.name/"
  main_url: "https://www.champigny.name/"
  built_by_url: "https://www.champigny.name/"
  description: Fabien Champigny's personal blog. Entrepreneur, hacker and loves street photo.
  categories:
    - Blog
    - Gallery
    - Photography
    - Productivity
    - Entrepreneurship
  featured: false
- title: Alex Xie - Portfolio
  url: https://alexieyizhe.me/
  main_url: https://alexieyizhe.me/
  source_url: https://github.com/alexieyizhe/alexieyizhe.github.io
  description: >
    Personal website of Alex Yizhe Xie, a University of Waterloo Computer Science student and coding enthusiast.
  categories:
    - Blog
    - Portfolio
    - Web Development
  featured: false
- title: Equithon
  url: https://equithon.org/
  main_url: https://equithon.org/
  source_url: https://github.com/equithon/site-main/
  built_by: Alex Xie
  built_by_url: https://alexieyizhe.me/
  description: >
    Equithon is the largest social innovation hackathon in Waterloo, Canada. It was founded in 2016 to tackle social equity issues and create change.
  categories:
    - Education
    - Event
    - Learning
    - Open Source
    - Nonprofit
    - Technology
  featured: false
- title: Dale Blackburn - Portfolio
  url: https://dakebl.co.uk/
  main_url: https://dakebl.co.uk/
  description: >
    Dale Blackburn's personal website and blog.
  categories:
    - Blog
    - Portfolio
    - Web Development
  featured: false
- title: Portfolio of Anthony Wiktor
  url: https://www.anthonydesigner.com/
  main_url: https://www.anthonydesigner.com/
  description: >
    Anthony Wiktor is a Webby Award-Winning Creative Director and Digital Designer twice named Hot 100 by WebDesigner Magazine. Anthony has over a decade of award-winning experience in design and has worked on projects across a diverse set of industries — from entertainment to consumer products to hospitality to technology. Anthony is a frequent lecturer at USC’s Annenberg School for Communication & Journalism and serves on the board of AIGA Los Angeles.
  categories:
    - Portfolio
    - Marketing
  built_by: Maciej Leszczyński
  built_by_url: http://twitter.com/_maciej
  featured: false
- title: Frame.io Workflow Guide
  main_url: https://workflow.frame.io
  url: https://workflow.frame.io
  description: >
    The web’s most comprehensive post-production resource, written by pro filmmakers, for pro filmmakers. Always expanding, always free.
  categories:
    - Education
  built_by: Frame.io
  built_by_url: https://frame.io
  featured: false
- title: MarcySutton.com
  main_url: https://marcysutton.com
  url: https://marcysutton.com
  description: >
    The personal website of web developer and accessibility advocate Marcy Sutton.
  categories:
    - Blog
    - Accessibility
    - Video
    - Photography
  built_by: Marcy Sutton
  built_by_url: https://marcysutton.com
  featured: true
- title: Kepinski.me
  main_url: https://kepinski.me
  url: https://kepinski.me
  description: >
    The personal site of Antoni Kepinski, Node.js Developer.
  categories:
    - Portfolio
    - Open Source
  built_by: Antoni Kepinski
  built_by_url: https://kepinski.me
  featured: false
- title: WPGraphQL Docs
  main_url: https://docs.wpgraphql.com
  url: https://docs.wpgraphql.com
  description: >
    Documentation for WPGraphQL, a free open-source WordPress plugin that provides an extendable GraphQL schema and API for any WordPress site.
  categories:
    - API
    - Documentation
    - Technology
    - Web Development
    - WordPress
  built_by: WPGraphQL
  built_by_url: https://wpgraphql.com
  featured: false
- title: Shine Lawyers
  main_url: https://www.shine.com.au
  url: https://www.shine.com.au
  description: >
    Shine Lawyers is an Australian legal services website built with Gatsby v2, Elasticsearch, Isso, and Geolocation services.
  categories:
    - Business
    - Blog
- title: Parallel Polis Kosice
  url: https://www.paralelnapoliskosice.sk/
  main_url: https://www.paralelnapoliskosice.sk/
  source_url: https://github.com/ParalelnaPolisKE/paralelnapoliskosice.sk
  description: >
    Parallel Polis is a collective of people who want to live in a more opened world. We look for possibilities and technologies (Bitcoin, the blockchain, reputation systems and decentralized technologies in general) that open new ways, make processes easier and remove unnecessary barriers. We want to create an environment that aims at education, discovering and creating better systems for everybody who is interested in freedom and independence.
  categories:
    - Blog
    - Education
    - Technology
  built_by: Roman Vesely
  built_by_url: https://romanvesely.
  featured: false
- title: Unda Solutions
  url: https://unda.com.au
  main_url: https://unda.com.au
  description: >
    A custom web application development company in Perth, WA
  categories:
    - Business
    - Freelance
    - Web Development
    - Technology
  featured: false
- title: BIGBrave
  main_url: https://bigbrave.digital
  url: https://bigbrave.digital
  description: >
    BIGBrave is a strategic design firm. We partner with our clients, big and small, to design & create human-centered brands, products, services and systems that are simple, beautiful and easy to use.
  categories:
    - Agency
    - Web Development
    - Marketing
    - Technology
    - WordPress
  built_by: Francois Brill | BIGBrave
  built_by_url: https://bigbrave.digital
  featured: false
- title: 5th Avenue Properties
  main_url: https://5thavenue.co.za
  url: https://5thavenue.co.za
  description: >
    5th Avenue Properties specializes in the leasing and sales of office space and industrial property. BIGBrave built the website in Gatsby with data from an API server (CRM) for all the property and consultant data, and WordPress for all the website content data and case studies. All forms on the website was also directly integrated into the CRM system to ensure no leads are lost. People cannot stop commenting on the speed of the site and the property search.
  categories:
    - Technology
    - WordPress
    - API
  built_by: Russel Povey and Francois Brill | BIGBrave
  built_by_url: https://bigbrave.digital
  featured: false
- title: Intsha Consulting
  main_url: https://intsha.co.za
  url: https://intsha.co.za
  description: >
    Intsha is a bespoke Human Resources consultancy firm offering expert Recruitment and Talent Management services in today's competitive marketplace. BIGBrave helped Intsha design and develop a bespoke online presense helping them stand out from the crowd.
  categories:
    - Consulting
    - Marketing
    - WordPress
  built_by: Evan Janovsky | BIGBrave
  built_by_url: https://bigbrave.digital
  featured: false
- title: MHW Law
  main_url: https://mhwlaw.ca
  url: https://mhwlaw.ca
  description: >
    MHW is a full service law firm that has offered legal representation and advice to clients locally and throughout British Columbia since 1984. BIGBrave helped MHW bring their website into the 21st century by offering the best and latest Gatsby site to help them stand our from the crowd.
  categories:
    - Law
    - Marketing
    - WordPress
  built_by: Evan Janovsky and Francois Brill | BIGBrave
  built_by_url: https://bigbrave.digital
  featured: false
- title: KegTracker
  main_url: https://www.kegtracker.co.za
  url: https://www.kegtracker.co.za
  description: >
    Keg Tracker is part of the Beverage Insights family and its sole aim is to provide you with the right data about your kegs to make better decisions. In today’s business landscape having the right information at your finger tips is crucial to the agility of your business.
  categories:
    - Food
    - Business
    - Technology
  built_by: Francois Brill | BIGBrave
  built_by_url: https://bigbrave.digital
  featured: false
- title: Mike Nichols
  url: https://www.mikenichols.me
  main_url: https://www.mikenichols.me
  description: >
    Portfolio site of Mike Nichols, a UX designer and product development lead.
  categories:
    - Portfolio
    - Technology
    - Web Development
  built_by: Mike Nichols
  featured: false
- title: Steve Haid
  url: https://www.stevehaid.com
  main_url: https://www.stevehaid.com
  description: >
    Steve Haid is a real estate agent and Professional Financial Planner (PFP) who has been helping clients achieve their investment goals since 2006. Site designed by Stephen Bell.
  categories:
    - Marketing
    - Real Estate
  built_by: Michael Uloth
  built_by_url: "https://www.michaeluloth.com"
- title: Incremental - Loyalty, Rewards and Incentive Programs
  main_url: https://www.incremental.com.au
  url: https://www.incremental.com.au
  description: >
    Sydney-based digital agency specialising in loyalty, rewards and incentive programs. WordPress backend; Cloudinary, YouTube and Hubspot form integration; query data displayed as animated SVG graphs; video background in the header.
  categories:
    - Agency
    - Portfolio
    - WordPress
  built_by: Incremental
  built_by_url: https://www.incremental.com.au
  featured: false
- title: Technica11y
  main_url: https://www.technica11y.org
  url: https://www.technica11y.org
  description: >
    Discussing challenges in technical accessibility.
  categories:
    - Accessibility
    - Education
    - Video
  built_by: Tenon.io
  built_by_url: https://tenon.io
  featured: false
- title: Tenon-UI Documentation
  main_url: https://www.tenon-ui.info
  url: https://www.tenon-ui.info
  description: >
    Documentation site for Tenon-UI: Tenon.io's accessible components library.
  categories:
    - Accessibility
    - Documentation
    - Library
    - Web Development
  built_by: Tenon.io
  built_by_url: https://tenon.io
  featured: false
- title: Matthew Secrist
  main_url: https://www.matthewsecrist.net
  url: https://www.matthewsecrist.net
  source_url: https://github.com/matthewsecrist/v3
  description: >
    Matthew Secrist's personal portfolio using Gatsby, Prismic and Styled-Components.
  categories:
    - Portfolio
    - Technology
    - Web Development
  built_by: Matthew Secrist
  built_by_url: https://www.matthewsecrist.net
  featured: false
- title: Node.js Dev
  main_url: https://nodejs.dev
  url: https://nodejs.dev
  source_url: https://github.com/nodejs/nodejs.dev
  description: >
    Node.js Foundation Website.
  categories:
    - Documentation
    - Web Development
  built_by: Node.js Website Redesign Working Group
  built_by_url: https://github.com/nodejs/website-redesign
  featured: false
- title: Sheffielders
  main_url: https://sheffielders.org
  url: https://sheffielders.org
  source_url: https://github.com/davemullenjnr/sheffielders
  description: >
    A collective of businesses, creatives, and projects based in Sheffield, UK.
  categories:
    - Directory
  built_by: Dave Mullen Jnr
  built_by_url: https://davemullenjnr.co.uk
  featured: false
- title: Stealth Labs
  url: https://stealthlabs.io
  main_url: https://stealthlabs.io
  description: >
    We design and develop for the web, mobile and desktop
  categories:
    - Portfolio
    - Web Development
  built_by: Edvins Antonovs
  built_by_url: https://edvins.io
  featured: false
- title: Constanzia Yurashko
  main_url: https://www.constanziayurashko.com
  url: https://www.constanziayurashko.com
  description: >
    Exclusive women's ready-to-wear fashion by designer Constanzia Yurashko.
  categories:
    - Portfolio
  built_by: Maxim Andries
  featured: false
- title: Algolia
  url: https://algolia.com
  main_url: https://algolia.com
  description: >
    Algolia helps businesses across industries quickly create relevant, scalable, and lightning fast search and discovery experiences.
  categories:
    - Web Development
    - Technology
    - Open Source
    - Featured
  built_by: Algolia
  featured: true
- title: GVD Renovations
  url: https://www.gvdrenovationsinc.com/
  main_url: https://www.gvdrenovationsinc.com/
  description: >
    GVD Renovations is a home improvement contractor with a well known reputation as a professional, quality contractor in California.
  categories:
    - Business
  built_by: David Krasniy
  built_by_url: http://dkrasniy.com
  featured: false
- title: Styled System
  url: https://styled-system.com/
  main_url: https://styled-system.com/
  source_url: https://github.com/styled-system/styled-system/tree/master/docs
  description: >
    Style props for rapid UI development.
  categories:
    - Design System
  built_by: Brent Jackson
  built_by_url: https://jxnblk.com/
- title: Timehacker
  url: https://timehacker.app
  main_url: https://timehacker.app
  description: >
    Procrastination killer, automatic time tracking app to skyrocket your productivity
  categories:
    - Productivity
    - App
    - Technology
    - Marketing
    - Landing Page
  built_by: timehackers
  featured: false
- title: Little & Big
  main_url: "https://www.littleandbig.com.au/"
  url: "https://www.littleandbig.com.au/"
  description: >
    Little & Big exists with the aim to create Websites, Apps, E-commerce stores
    that are consistently unique and thoughtfully crafted, every time.
  categories:
    - Agency
    - Design
    - Web Development
    - Portfolio
  built_by: Little & Big
  built_by_url: "https://www.littleandbig.com.au/"
  featured: false
- title: Cat Knows
  main_url: "https://catnose99.com/"
  url: "https://catnose99.com/"
  description: >
    Personal blog built with Gatsby v2.
  categories:
    - Blog
    - Web Development
  built_by: CatNose
  built_by_url: "https://twitter.com/catnose99"
  featured: false
- title: just some dev
  url: https://www.iamdeveloper.com
  main_url: https://www.iamdeveloper.com
  source_url: https://github.com/nickytonline/www.iamdeveloper.com
  description: >
    Just some software developer writing things ✏️
  categories:
    - Blog
  built_by: Nick Taylor
  built_by_url: https://www.iamdeveloper.com
  featured: false
- title: Keziah Moselle Blog
  url: https://blog.keziahmoselle.fr/
  main_url: https://blog.keziahmoselle.fr/
  source_url: https://github.com/KeziahMoselle/blog.keziahmoselle.fr
  description: >
    ✍️ A place to share my thoughts.
  categories:
    - Blog
  built_by: Keziah Moselle
  built_by_url: https://keziahmoselle.fr/
- title: xfuture's blog
  url: https://www.xfuture-blog.com/
  main_url: https://www.xfuture-blog.com/
  source_url: https://github.com/xFuture603/xfuture-blog
  description: >
    A blog about Devops, Web development, and my insights as a systems engineer.
  categories:
    - Blog
  built_by: Daniel Uhlmann
  built_by_url: https://www.xfuture-blog.com/
- title: Mayne's Blog
  main_url: "https://gine.me/"
  url: "https://gine.me/page/1"
  source_url: "https://github.com/mayneyao/gine-blog"
  featured: false
  categories:
    - Blog
    - Web Development
- title: Bakedbird
  url: https://bakedbird.com
  main_url: https://bakedbird.com
  description: >
    Eleftherios Psitopoulos - A frontend developer from Greece ☕
  categories:
    - Portfolio
    - Blog
  built_by: Eleftherios Psitopoulos
  built_by_url: https://bakedbird.com
- title: Benjamin Lannon
  url: https://lannonbr.com
  main_url: https://lannonbr.com
  source_url: https://github.com/lannonbr/Portfolio-gatsby
  description: >
    Personal portfolio of Benjamin Lannon
  categories:
    - Portfolio
    - Web Development
  built_by: Benjamin Lannon
  built_by_url: https://lannonbr.com
  featured: false
- title: Aravind Balla
  url: https://aravindballa.com
  main_url: https://aravindballa.com
  source_url: https://github.com/aravindballa/website2017
  description: >
    Personal portfolio of Aravind Balla
  categories:
    - Portfolio
    - Blog
    - Web Development
  built_by: Aravind Balla
  built_by_url: https://aravindballa.com
- title: Kaleb McKelvey
  url: https://kalebmckelvey.com
  main_url: https://kalebmckelvey.com
  source_url: https://github.com/avatar-kaleb/kalebmckelvey-site
  description: >
    Personal portfolio of Kaleb McKelvey!
  categories:
    - Blog
    - Portfolio
  built_by: Kaleb McKelvey
  built_by_url: https://kalebmckelvey.com
  featured: false
- title: Michal Czaplinski
  url: https://czaplinski.io
  main_url: https://czaplinski.io
  source_url: https://github.com/michalczaplinski/michalczaplinski.github.io
  description: >
    Michal Czaplinski is a full-stack developer 🚀
  categories:
    - Portfolio
    - Web Development
  built_by: Michal Czaplinski mmczaplinski@gmail.com
  built_by_url: https://czaplinski.io
  featured: false
- title: Interactive Investor (ii)
  url: https://www.ii.co.uk
  main_url: https://www.ii.co.uk
  description: >
    Hybrid (static/dynamic) Gatsby web app for ii's free research, news and analysis, discussion and product marketing site.
  categories:
    - Business
    - Finance
    - Technology
  built_by: Interactive Investor (ii)
  built_by_url: https://www.ii.co.uk
  featured: false
- title: Weingut Goeschl
  url: https://www.weingut-goeschl.at/
  main_url: https://www.weingut-goeschl.at/
  description: >
    Weingut Goeschl is a family winery located in Gols, Burgenland in Austria (Österreich)
  categories:
    - eCommerce
    - Business
  built_by: Peter Kroyer
  built_by_url: https://www.peterkroyer.at/
  featured: false
- title: Hash Tech Guru
  url: https://hashtech.guru
  main_url: https://hashtech.guru
  description: >
    Software Development Training School and Tech Blog
  categories:
    - Blog
    - Education
  built_by: Htet Wai Yan Soe
  built_by_url: https://github.com/johnreginald
- title: AquaGruppen Vattenfilter
  url: https://aquagruppen.se
  main_url: https://aquagruppen.se/
  description: >
    Water filter and water treatment products in Sweden
  categories:
    - Business
    - Technology
  built_by: Johan Eliasson
  built_by_url: https://github.com/elitan
  featured: false
- title: Josef Aidt
  url: https://josefaidt.dev
  main_url: https://josefaidt.dev
  source_url: https://github.com/josefaidt/josefaidt.github.io
  description: >
    Personal website, blog, portfolio for Josef Aidt
  categories:
    - Portfolio
    - Blog
    - Web Development
  built_by: Josef Aidt
  built_by_url: https://twitter.com/garlicbred
- title: How To egghead
  main_url: https://howtoegghead.com/
  url: https://howtoegghead.com/
  source_url: https://github.com/eggheadio/how-to-egghead
  featured: false
  built_by: egghead.io
  built_by_url: https://egghead.io
  description: >
    How to become an egghead instructor or reviewer
  categories:
    - Documentation
    - Education
- title: Sherpalo Ventures
  main_url: "https://www.sherpalo.com/"
  url: "https://www.sherpalo.com/"
  featured: false
  categories:
    - Finance
    - Business
    - Technology
  built_by: Othermachines
  built_by_url: "https://othermachines.com"
- title: WrapCode
  url: https://www.wrapcode.com
  main_url: https://www.wrapcode.com
  description: >
    A full stack blog on Microsoft Azure, JavaScript, DevOps, AI and Bots.
  categories:
    - Blog
    - Technology
    - Web Development
  built_by: Rahul P
  built_by_url: https://twitter.com/_rahulpp
  featured: false
- title: Kirankumar Ambati's Portfolio
  url: https://www.kirankumarambati.me
  main_url: https://www.kirankumarambati.me
  description: >
    Personal website, blog, portfolio of Kirankumar Ambati
  categories:
    - Blog
    - Portfolio
    - Web Development
  built_by: Kirankumar Ambati
  built_by_url: https://github.com/kirankumarambati
  featured: false
- title: Rou Hun Fan's portfolio
  main_url: https://flowen.me
  url: https://flowen.me
  description: >
    Portfolio of creative developer Rou Hun Fan. Built with Gatsby v2 &amp; Greensock drawSVG.
  categories:
    - Portfolio
  built_by: Rou Hun Fan Developer
  built_by_url: https://flowen.me
  featured: false
- title: chadly.net
  url: https://www.chadly.net
  main_url: https://www.chadly.net
  source_url: https://github.com/chadly/chadly.net
  description: >
    Personal tech blog by Chad Lee.
  categories:
    - Blog
    - Technology
    - Web Development
  built_by: Chad Lee
  built_by_url: https://github.com/chadly
  featured: false
- title: CivicSource
  url: https://www.civicsource.com
  main_url: https://www.civicsource.com
  description: >
    Online auction site to purchase tax-distressed properties from local taxing authorities.
  categories:
    - Real Estate
    - Government
  featured: false
- title: SpotYou
  main_url: "https://spotyou.joshglazer.com"
  url: "https://spotyou.joshglazer.com"
  source_url: "https://github.com/joshglazer/spotyou"
  description: >
    SpotYou allows you to watch your favorite music videos on Youtube based on your Spotify Preferences
  categories:
    - Entertainment
    - Music
  built_by: Josh Glazer
  built_by_url: https://linkedin.com/in/joshglazer/
  featured: false
- title: Hesam Kaveh's blog
  description: >
    A blog with great seo that using gatsby-source-wordpress to fetch posts from backend
  main_url: "https://hesamkaveh.com/"
  url: "https://hesamkaveh.com/"
  source_url: "https://github.com/hesamkaveh/sansi"
  featured: false
  categories:
    - Blog
    - WordPress
- title: Oliver Gomes Portfolio
  main_url: https://oliver-gomes.github.io/v4/
  url: https://oliver-gomes.github.io/v4/
  description: >
    As an artist and a web designer/developer, I wanted to find a way to present these two portfolios in a way that made sense.  I felt with new found power of speed, Gatsby helped keep my creativity intact with amazing response and versatility. I felt my butter smooth transition felt much better in user perspective and super happy with the power of Gatsby.
  categories:
    - Portfolio
    - Web Development
    - Blog
  built_by: Oliver Gomes
  built_by_url: https://github.com/oliver-gomes
  featured: false
- title: Patrik Szewczyk
  url: https://www.szewczyk.cz/
  main_url: https://www.szewczyk.cz/
  description: >
    Patrik Szewczyk – JavaScript, TypeScript, React, Node.js developer, Redux, Reason
  categories:
    - Portfolio
  built_by: Patrik Szewczyk
  built_by_url: https://linkedin.com/in/thepatriczek/
  featured: false
- title: Patrik Arvidsson's portfolio
  url: https://www.patrikarvidsson.com
  main_url: https://www.patrikarvidsson.com
  source_url: https://github.com/patrikarvidsson/portfolio-gatsby-contentful
  description: >
    Personal portfolio site of Swedish interaction designer Patrik Arvidsson. Built with Gatsby, Tailwind CSS, Emotion JS and Contentful.
  categories:
    - Blog
    - Design
    - Portfolio
    - Web Development
    - Technology
  built_by: Patrik Arvidsson
  built_by_url: https://www.patrikarvidsson.com
  featured: false
- title: Jacob Cofman's Blog
  description: >
    Personal blog / portfolio about Jacob Cofman.
  main_url: "https://jcofman.de/"
  url: "https://jcofman.de/"
  source_url: "https://github.com/JCofman/jc-website"
  featured: false
  categories:
    - Blog
    - Portfolio
- title: re-geo
  description: >
    re-geo is react based geo cities style component.
  main_url: "https://re-geo.netlify.com/"
  url: "https://re-geo.netlify.com/"
  source_url: "https://github.com/sadnessOjisan/re-geo-lp"
  categories:
    - Open Source
  built_by: sadnessOjisan
  built_by_url: https://twitter.com/sadnessOjisan
  featured: false
- title: Luis Cestou Portfolio
  description: >
    Portfolio of graphic + interactive designer Luis Cestou.
  main_url: "https://luiscestou.com"
  url: "https://luiscestou.com"
  source_url: "https://github.com/lcestou/luiscestou.com"
  built_by: Luis Cestou contact@luiscestou.com
  built_by_url: https://luiscestou.com
  featured: false
  categories:
    - Portfolio
    - Web Development
- title: Data Hackers
  url: https://datahackers.com.br/
  main_url: https://datahackers.com.br/
  description: >
    Official website for the biggest portuguese-speaking data science community. Makes use of several data sources such as podcasts from Anchor, messages from Slack, newsletters from MailChimp and blog posts from Medium. The unique visual design also had its hurdles and was quite fun to develop!
  categories:
    - Blog
    - Education
    - Podcast
    - Technology
  built_by: Kaordica
  built_by_url: https://kaordica.design
  featured: false
- title: TROMAQ
  url: https://www.tromaq.com/
  main_url: https://www.tromaq.com/
  description: >
    TROMAQ executes earthmoving services and rents heavy machinery for construction work. Even with the lack of good photography, their new site managed to pass a solid and trustworthy feeling to visitors during testing and they're already seeing the improvement in brand awareness, being the sole player with a modern website in their industry.
  categories:
    - Marketing
  built_by: Kaordica
  built_by_url: https://kaordica.design
  featured: false
- title: Novida Consulting
  url: https://www.novidaconsultoria.com.br
  main_url: https://www.novidaconsultoria.com.br
  description: >
    Novida’s goal was to position itself as a solid, exclusive and trustworthy brand for families looking for a safe financial future… We created a narrative and visual design that highlight their exclusivity.
  categories:
    - Marketing
  built_by: Kaordica
  built_by_url: https://kaordica.design
  featured: false
- title: We Are Clarks
  url: "https://www.weareclarks.com"
  main_url: "https://www.weareclarks.com"
  source_url: "https://github.com/abeaclark/weareclarks"
  description: >
    A family travel blog.
  categories:
    - Blog
    - Travel
  built_by: Abe Clark
  built_by_url: https://www.linkedin.com/in/abrahamclark/
  featured: false
- title: Guillaume Briday's Blog
  main_url: "https://guillaumebriday.fr/"
  url: "https://guillaumebriday.fr/"
  source_url: "https://github.com/guillaumebriday/guillaumebriday.fr"
  description: >
    My personal blog built with Gatsby and Tailwind CSS.
  categories:
    - Blog
    - Web Development
    - Technology
  built_by: Guillaume Briday
  built_by_url: https://guillaumebriday.fr/
  featured: false
- title: SEOmonitor
  main_url: "https://www.seomonitor.com"
  url: "https://www.seomonitor.com"
  description: >
    SEOmonitor is a suite of SEO tools dedicated to agencies.
  categories:
    - Blog
    - Portfolio
    - Agency
  built_by: Bejamas
  built_by_url: https://bejamas.io/
  featured: false
- title: Jean Regisser's Portfolio
  main_url: "https://jeanregisser.com/"
  url: "https://jeanregisser.com/"
  source_url: "https://github.com/jeanregisser/jeanregisser.com"
  featured: false
  description: >
    Portfolio of software engineer Jean Regisser.
  categories:
    - Portfolio
    - Mobile Development
  built_by: Jean Regisser
  built_by_url: "https://jeanregisser.com/"
- title: Axcept - Visual Screenshot Testing
  url: https://axcept.io
  main_url: https://axcept.io
  description: >
    Visual Testing for everyone
  categories:
    - Documentation
    - Web Development
  built_by: d:code:it
  built_by_url: https://dcodeit.com
  featured: false
- title: Chase Ohlson
  url: https://chaseohlson.com
  main_url: https://chaseohlson.com
  description: >
    Portfolio of frontend engineer & web developer Chase Ohlson.
  categories:
    - Portfolio
    - Web Development
  built_by: Chase Ohlson
  built_by_url: https://chaseohlson.com
  featured: false
- title: Zach Schnackel
  url: https://zslabs.com
  main_url: https://zslabs.com
  source_url: "https://github.com/zslabs/zslabs.com"
  description: >
    Portfolio site for UI/Motion Developer, Zach Schnackel.
  categories:
    - Portfolio
    - Web Development
  built_by: Zach Schnackel
  built_by_url: "https://zslabs.com"
- title: Gremlin
  url: https://www.gremlin.com
  main_url: https://www.gremlin.com
  description: >
    Gremlin's Failure as a Service finds weaknesses in your system before they cause problems.
  categories:
    - Marketing
- title: Headless.page
  main_url: https://headless.page/
  url: https://headless.page/
  description: >
    Headless.page is a directory of eCommerce sites featuring headless architecture, PWA features and / or the latest JavaScript technology.
  categories:
    - Directory
    - eCommerce
  built_by: Pilon
  built_by_url: https://pilon.io/
  featured: false
- title: Ouracademy
  main_url: https://our-academy.org/
  url: https://our-academy.org/
  source_url: "https://github.com/ouracademy/website"
  description: >
    Ouracademy is an organization that promoves the education in software development through blog posts & videos smiley.
  categories:
    - Open Source
    - Blog
    - Education
  built_by: Ouracademy
  built_by_url: https://github.com/ouracademy
  featured: false
- title: Tenon.io
  main_url: https://tenon.io
  url: https://tenon.io
  description: >
    Tenon.io is an accessibility tooling, services and consulting company.
  categories:
    - API
    - Accessibility
    - Business
    - Consulting
    - Technology
  built_by: Tenon.io
  built_by_url: https://tenon.io
  featured: false
- title: Projectival
  url: https://www.projectival.de/
  main_url: https://www.projectival.de/
  description: >
    Freelancer Online Marketing & Web Development in Cologne, Germany
  categories:
    - Freelance
    - Marketing
    - Web Development
    - Blog
    - Consulting
    - SEO
    - Business
  built_by: Sascha Klapetz
  built_by_url: https://www.projectival.de/
  featured: false
- title: Hetzner Online Community
  main_url: https://community.hetzner.com
  url: https://community.hetzner.com
  description: >
    Hetzner Online Community provides a free collection of high-quality tutorials, which are based on free and open source software, on a variety of topics such as development, system administration, and other web technology.
  categories:
    - Web Development
    - Technology
    - Programming
    - Open Source
    - Community
  built_by: Hetzner Online GmbH
  built_by_url: https://www.hetzner.com/
  featured: false
- title: AGYNAMIX
  url: https://www.agynamix.de/
  main_url: https://www.agynamix.de/
  source_url: https://github.com/tuhlmann/agynamix.de
  description: >
    Full Stack Java, Scala, Clojure, TypeScript, React Developer in Thalheim, Germany
  categories:
    - Freelance
    - Web Development
    - Programming
    - Blog
    - Consulting
    - Portfolio
    - Business
  built_by: Torsten Uhlmann
  built_by_url: https://www.agynamix.de/
  featured: false
- title: syracuse.io
  url: https://syracuse.io
  main_url: https://syracuse.io
  source_url: https://github.com/syracuseio/syracuseio/
  description: >
    Landing page for Syracuse NY Software Development Meetup Groups
  categories:
    - Community
  built_by: Benjamin Lannon
  built_by_url: https://lannonbr.com
- title: Render Documentation
  main_url: https://render.com/docs
  url: https://render.com/docs
  description: >
    Render is the easiest place to host your sites and apps. We use Gatsby for everything on https://render.com, including our documentation. The site is deployed on Render as well! We also have a guide to deploying Gatsby apps on Render: https://render.com/docs/deploy-gatsby.
  categories:
    - Web Development
    - Programming
    - Documentation
    - Technology
  built_by: Render Developers
  built_by_url: https://render.com
  featured: false
- title: prima
  url: https://www.prima.co
  main_url: https://www.prima.co
  description: >
    Discover industry-defining wellness content and trusted organic hemp CBD products safely supporting wellness, stress, mood, skin health, and balance.
  categories:
    - Blog
    - eCommerce
    - Education
  built_by: The Couch
  built_by_url: https://thecouch.nyc
- title: Gatsby Guides
  url: https://gatsbyguides.com/
  main_url: https://gatsbyguides.com/
  description: >
    Free tutorial course about using Gatsby with a CMS.
  categories:
    - Education
    - Documentation
    - Web Development
  built_by: Osio Labs
  built_by_url: https://osiolabs.com/
  featured: false
- title: Architude
  url: https://architudedesign.com
  main_url: https://architudedesign.com
  description: >
    筑冶 Architude International Design Consultants
  categories:
    - Design
    - Landing Page
    - Gallery
  built_by: Neo Nie
  built_by_url: https://github.com/nihgwu
  featured: false
- title: Arctica
  url: https://arctica.io
  main_url: https://arctica.io
  description: >
    Arctica specialises in purpose-built web sites and progressive web applications with user optimal experiences, tailored to meet the objectives of your business.
  categories:
    - Portfolio
    - Agency
    - Design
    - Web Development
  built_by: Arctica
  built_by_url: https://arctica.io
  featured: false
- title: Shard Ventures
  url: https://shard.vc
  main_url: https://shard.vc
  description: >
    Shard is building new online companies from scratch, partnering with other like-minded founders to start and invest in technology companies.
  categories:
    - Finance
    - Technology
    - Portfolio
  built_by: Arctica
  built_by_url: https://arctica.io
  featured: false
- title: David Brookes
  url: https://davidbrookes.me
  main_url: https://davidbrookes.me
  description: >
    Specialising in crafting stylish, high performance websites and applications that get results, using the latest cutting edge web development technologies.
  categories:
    - Portfolio
    - Freelance
    - Web Development
  built_by: Arctica
  built_by_url: https://arctica.io
  featured: false
- title: Dennis Morello
  url: https://morello.dev
  main_url: https://morello.dev
  source_url: https://gitlab.com/dennismorello/dev-blog
  description: >
    morello.dev is a development and techology blog written by Dennis Morello.
  categories:
    - Blog
    - Education
    - Web Development
    - Open Source
    - Technology
  built_by: Dennis Morello
  built_by_url: https://twitter.com/dennismorello
  featured: false
- title: BaseTable
  url: https://autodesk.github.io/react-base-table/
  main_url: https://autodesk.github.io/react-base-table/
  source_url: https://github.com/Autodesk/react-base-table
  description: >
    BaseTable is a react table component to display large data set with high performance and flexibility.
  categories:
    - Web Development
    - Documentation
    - Open Source
  built_by: Neo Nie
  built_by_url: https://github.com/nihgwu
  featured: false
- title: herper.io
  url: https://herper.io
  main_url: https://herper.io
  description: >
    Portfolio website for Jacob Herper - a Front End Web Developer with a passion for all things digital. I have more than 10 years experience working in web development.
  categories:
    - Portfolio
    - Web Development
    - Freelance
    - Design
    - SEO
  built_by: Jacob Herper
  built_by_url: https://github.com/jakeherp
  featured: false
- title: Artem Sapegin Photography
  description: >
    Photography portfolio and blog of Artem Sapegin, an award-losing photographer living in Berlin, Germany. Landscapes, cityscapes and dogs.
  main_url: "https://morning.photos/"
  url: "https://morning.photos/"
  source_url: "https://github.com/sapegin/morning.photos"
  categories:
    - Portfolio
    - Photography
  built_by: Artem Sapegin
  built_by_url: "https://github.com/sapegin"
- title: Pattyrn
  main_url: https://pattyrn.com
  url: https://pattyrn.com
  # optional: short paragraph describing the content and/or purpose of the site that will appear in the modal detail view and permalink views for your site
  description: >
    Pattyrn uses advanced machine learning AI to analyze the platform’s your teams use, making it easy to solve performance problems, reduce bottlenecks, and monitor culture health to optimize your ROI and help boost performance without causing burn out.
  categories:
    - Marketing
    - Technology
  built_by: Pattyrn
  built_by_url: https://twitter.com/Pattyrn4
  featured: false
- title: Intranet Italia Day
  main_url: https://www.intranetitaliaday.it/en
  url: https://www.intranetitaliaday.it/en
  description: >
    The Italian event dedicated to the digital workplace that focuses on planning, governance and company intranet management
  categories:
    - Event
    - Conference
  built_by: Ariadne Digital
  built_by_url: https://www.ariadnedigital.it
  featured: false
- title: Textually Stylo
  main_url: https://www.textually.net
  url: https://www.textually.net
  description: >
    Stylo Markdown writing App marketing/documentation website by Textually Inc.
  categories:
    - Marketing
    - Technology
    - Blog
    - Documentation
  built_by: Sébastien Hamel
  built_by_url: https://www.textually.net
  featured: false
- title: OneDeck
  main_url: https://www.onedeck.co
  url: https://www.onedeck.co
  description: >
    OneDeck is a simple yet powerful tool for creating and sharing your one-page investment summary in under 10 minutes.
  categories:
    - Finance
    - Technology
  built_by: William Neill
  built_by_url: https://twitter.com/williamneill
  featured: false
- title: Assortment
  main_url: https://assortment.io
  url: https://assortment.io
  description: >
    Assortment aims to provide detailed tutorials (and more) for developers of all skill levels within the Web Development Industry. Attempting to cut out the fluff and arm you with the facts.
  categories:
    - Blog
    - Web Development
  built_by: Luke Whitehouse
  built_by_url: https://twitter.com/_lukewh
  featured: false
- title: Mission42
  main_url: https://mission42.zauberware.com
  url: https://mission42.zauberware.com
  description: >
    A landing page for the mobile app Mission42. Mission42 wants to help you learn new skills.
  categories:
    - App
    - Learning
    - Education
    - Landing Page
  built_by: Philipp Siegmund, zauberware
  built_by_url: https://www.zauberware.com
- title: Altstadtdomizil Idstein
  main_url: http://www.altstadtdomizil-idstein.de/
  url: http://www.altstadtdomizil-idstein.de/
  description: >
    A landing page for a holiday apartment in Idstein, Germany.
  categories:
    - Landing Page
    - Travel
    - Real Estate
  built_by: Simon Franzen, zauberware
  built_by_url: https://www.zauberware.com
- title: Gerald Martinez Dev
  main_url: https://gmartinez.dev/
  url: https://gmartinez.dev/
  source_url: https://github.com/nephlin7/gmartinez.dev
  description: >
    Personal web site for show my skills and my works.
  categories:
    - Web Development
    - Portfolio
  built_by: Gerald Martinez
  built_by_url: https://twitter.com/GeraldM_92
  featured: false
- title: Becreatives
  main_url: "https://becreatives.com"
  url: "https://becreatives.com"
  featured: false
  description: >
    Digital software house. Enlights ideas. Think smart execute harder.
  categories:
    - Technology
    - Web Development
    - Agency
    - Marketing
  built_by: Becreatives
  built_by_url: "https://becreatives.com"
- title: Paul Clifton Photography
  main_url: https://paulcliftonphotography.com
  url: https://paulcliftonphotography.com
  featured: false
  description: >
    A full migration from WordPress to GatsbyJS and DatoCMS. Includes custom cropping on images as viewport changes size and also an infinity scroll that doesn't preload all of the results.
  categories:
    - Blog
    - Portfolio
    - Gallery
    - Photography
  built_by: Little Wolf Studio
  built_by_url: https://littlewolfstudio.co.uk
- title: Atte Juvonen - Blog
  url: https://www.attejuvonen.fi/
  main_url: https://www.attejuvonen.fi/
  source_url: https://github.com/baobabKoodaa/blog
  description: >
    Tech-oriented personal blog covering topics like AI, data, voting, game theory, infosec and software development.
  categories:
    - Blog
    - Data
    - JavaScript
    - Programming
    - Science
    - Security
    - Technology
    - Web Development
  featured: false
- title: Kibuk Construction
  url: https://kibukconstruction.com/
  main_url: https://kibukconstruction.com/
  description: >
    Kibuk Construction is a fully licensed and insured contractor specializing in Siding, Decks, Windows & Doors!
  categories:
    - Business
  built_by: David Krasniy
  built_by_url: http://dkrasniy.com
- title: RedCarpetUp
  main_url: https://www.redcarpetup.com
  url: https://www.redcarpetup.com/
  description: >
    RedCarpetUp's home page for a predominantly mobile-only customer base in India with major constraints on bandwidth availability
  categories:
    - Finance
  built_by: RedCarpet Dev Team
  built_by_url: https://www.redcarpetup.com
  featured: false
- title: talita traveler
  url: https://talitatraveler.com/
  main_url: https://talitatraveler.com/
  source_url: https://github.com/afuh/talitatraveler
  description: >
    Talita Traveler's personal blog.
  categories:
    - Blog
  built_by: Axel Fuhrmann
  built_by_url: https://axelfuhrmann.com/
  featured: false
- title: Pastelería el Progreso
  url: https://pasteleriaelprogreso.com/
  main_url: https://pasteleriaelprogreso.com/
  source_url: https://github.com/afuh/elprogreso
  description: >
    Famous bakery in Buenos Aires.
  categories:
    - Food
    - Gallery
  built_by: Axel Fuhrmann
  built_by_url: https://axelfuhrmann.com/
  featured: false
- title: Maitrik's Portfolio
  url: https://www.maitrikpatel.com/
  main_url: https://www.maitrikpatel.com/
  source_url: https://github.com/maitrikjpatel/portfolio
  description: >
    Portfolio of a Front-End Developer / UX Designer who designs and develops pixel perfect user interface, experiences and web applications.
  categories:
    - Portfolio
    - Blog
    - Design
    - Web Development
  built_by: Maitrik Patel
  built_by_url: https://www.maitrikpatel.com/
  featured: false
- title: PicPick
  url: https://picpick.app/
  main_url: https://picpick.app/
  description: >
    All-in-one Graphic Design Tool, Screen Capture Software, Image Editor, Color Picker, Pixel Ruler and More
  categories:
    - Productivity
    - App
    - Technology
  built_by: NGWIN
  built_by_url: https://picpick.app/
  featured: false
- title: Ste O'Neill
  main_url: https://www.steoneill.dev
  url: https://www.steoneill.dev
  description: >
    MVP of a portfolio site for a full stack UK based developer.
  categories:
    - Blog
    - Portfolio
  built_by: Ste O'Neill
  built_by_url: https://steoneill.dev
  featured: false
- title: Filipe Santos Correa's Portfolio
  description: >
    Filipe's Personal About Me / Portfolio.
  main_url: "https://filipesantoscorrea.com/"
  url: "https://filipesantoscorrea.com/"
  source_url: "https://github.com/Safi1012/filipesantoscorrea.com"
  featured: false
  categories:
    - Portfolio
- title: Progressive Massachusetts Legislator Scorecard
  main_url: https://scorecard.progressivemass.com
  url: https://scorecard.progressivemass.com
  featured: false
  source_url: https://github.com/progressivemass/legislator-scorecard
  description: >
    Learn about MA state legislators' voting records through a progressive lens
  categories:
    - Government
    - Education
  built_by: Alex Holachek
  built_by_url: "https://alex.holachek.com/"
- title: Jeff Wolff – Portfolio
  main_url: https://www.jeffwolff.net
  url: https://www.jeffwolff.net
  featured: false
  description: >
    A guy from San Diego who makes websites.
  categories:
    - Blog
    - Portfolio
    - Web Development
- title: Jp Valery – Portfolio
  main_url: https://jpvalery.photo
  url: https://jpvalery.photo
  featured: false
  description: >
    Self-taught photographer documenting spaces and people
  categories:
    - Portfolio
    - Photography
- title: Prevue
  main_url: https://www.prevue.io
  url: https://www.prevue.io
  featured: false
  description: >
    All in One Prototyping Tool For Vue Developers
  categories:
    - Open Source
    - Web Development
- title: Gold Medal Flour
  main_url: https://www.goldmedalflour.com
  url: https://www.goldmedalflour.com
  description: >
    Gold Medal Four is a brand of flour products owned by General Mills. The new site was built using Gatsby v2 with data sources from WordPress and an internal recipe API, and features multifaceted recipe filtering and a modified version of Gatsby Image to support art direction images.
  categories:
    - Food
  built_by: General Mills Branded Sites Dev Team
  built_by_url: https://www.generalmills.com
  featured: false
- title: Fifth Gait Technologies
  main_url: https://5thgait.com
  url: https://5thgait.com
  featured: false
  description: >
    Fifth Gait is a small business in the defense and space industry that is run and owned by physicists and engineers that have worked together for decades. The site was built using Gatsby V2.
  categories:
    - Government
    - Science
    - Technology
  built_by: Jonathan Z. Fisher
  built_by_url: "https://jonzfisher.com"
- title: Sal's Pals
  main_url: https://www.sals-pals.net
  url: https://www.sals-pals.net
  featured: false
  description: >
    Sal's Pals is a professional dog walking and pet sitting service based in Westfield, NJ. New site built with gatsby v2.
  categories:
    - Business
- title: Zuyet Awarmatrip
  main_url: https://www.zuyetawarmatrip.com
  url: https://www.zuyetawarmatrip.com
  featured: false
  description: >
    Zuyet Awarmatrip is a subsidiary identity within the personal ecosystem of Zuyet Awarmatik, focusing on travel and photography.
  categories:
    - Travel
    - Photography
  built_by: Zuyet Awarmatik
- title: manuvel.be
  url: https://www.manuvel.be
  main_url: https://www.manuvel.be
  source_url: https://github.com/riencoertjens/manuvelsite
  description: >
    Cycling themed café coming this april in Sint Niklaas, Belgium. One page with funky css-grid and gatsby-image trickery!
  categories:
    - Food
  built_by: WEBhart
  built_by_url: https://www.web-hart.com
  featured: false
- title: WEBhart
  url: https://www.web-hart.com
  main_url: https://www.web-hart.com
  description: >
    Hi, I'm Rien (pronounced Reen) from Belgium but based in Girona, Spain. I'm an autodidact, committed to learning until the end of time.
  categories:
    - Portfolio
    - Design
    - Web Development
    - Freelance
  built_by: WEBhart
  built_by_url: https://www.web-hart.com
  featured: false
- title: nicdougall.com
  url: https://nicdougall.netlify.com/
  main_url: https://nicdougall.netlify.com/
  source_url: https://github.com/riencoertjens/nicdougall.com
  description: >
    Athlete website with Netlify CMS for blog content.
  categories:
    - Blog
  built_by: WEBhart
  built_by_url: https://www.web-hart.com
  featured: false
- title: het Groeiatelier
  url: https://www.hetgroeiatelier.be/
  main_url: https://www.hetgroeiatelier.be/
  description: >
    Workspace for talent development and logopedics. One page site with basic info and small calendar CMS.
  categories:
    - Marketing
  built_by: WEBhart
  built_by_url: https://www.web-hart.com
  featured: false
- title: Lebuin D'Haese
  url: https://www.lebuindhaese.be/
  main_url: https://www.lebuindhaese.be/
  description: >
    Artist portfolio website. Powered by a super simple Netlify CMS to easily add blog posts or new art pieces.
  categories:
    - Portfolio
    - Blog
  built_by: WEBhart
  built_by_url: https://www.web-hart.com
  featured: false
- title: Iefke Molenstra
  url: https://www.iefke.be/
  main_url: https://www.iefke.be/
  description: >
    Artist portfolio website. Powered by a super simple Netlify CMS to easily add blog posts or new art pieces.
  categories:
    - Portfolio
    - Blog
  built_by: WEBhart
  built_by_url: https://www.web-hart.com
  featured: false
- title: The Broomwagon
  url: https://www.thebroomwagongirona.com/
  main_url: https://www.thebroomwagongirona.com/
  description: >
    foodtruck style coffee by pro cyclist Robert Gesink. The site has a webshop with merchandise and coffee beans.
  categories:
    - eCommerce
  built_by: WEBhart
  built_by_url: https://www.web-hart.com
- title: Pella Windows and Doors
  main_url: https://www.pella.com
  url: https://www.pella.com
  featured: false
  description: >
    The Pella Corporation is a privately held window and door manufacturing
  categories:
    - Business
- title: tinney.dev
  url: https://tinney.dev
  main_url: https://tinney.dev
  source_url: https://github.com/cdtinney/tinney.dev
  description: >
    Personal portfolio/blog of Colin Tinney
  categories:
    - Blog
    - Portfolio
    - Open Source
  built_by: Colin Tinney
  built_by_url: https://tinney.dev
  featured: false
- title: Monkeywrench Books
  main_url: https://monkeywrenchbooks.org
  url: https://monkeywrenchbooks.org
  description: >
    Monkeywrench Books is an all-volunteer, collectively-run bookstore and event space in Austin, TX
  categories:
    - Business
    - Community
    - Education
  built_by: Monkeywrench Books
  built_by_url: https://monkeywrenchbooks.org
- title: DeepMay.io
  main_url: https://deepmay.io
  url: https://deepmay.io
  description: >
    DeepMay is an experimental new tech bootcamp in the mountains of North Carolina.
  categories:
    - Event
    - Community
    - Technology
    - Marketing
  built_by: DeepMay
  built_by_url: https://twitter.com/deepmay_io
  featured: false
- title: Liferay.Design
  main_url: https://liferay.design
  url: https://liferay.design
  source_url: https://github.com/liferay-design/liferay.design
  description: >
    Liferay.Design is home to some of the freshest open-source designers who love to share articles and other resources for the Design Community.
  categories:
    - Blog
    - Community
    - Design
    - Marketing
    - Open Source
    - Technology
    - User Experience
  built_by: Liferay Designers
  built_by_url: https://twitter.com/liferaydesign
  featured: false
- title: Front End Remote Jobs
  main_url: https://frontendremotejobs.com
  url: https://frontendremotejobs.com
  source_url: https://github.com/benjamingrobertson/remotefrontend
  description: >
    Front End Remote Jobs features fully remote jobs for front end developers.
  categories:
    - WordPress
    - Web Development
  built_by: Ben Robertson
  built_by_url: https://benrobertson.io
  featured: false
- title: Penrose Grand Del Mar
  main_url: https://penroseatthegrand.com
  url: https://penroseatthegrand.com
  description: >
    Penrose Grand Del Mar is a luxury housing project coming soon.
  categories:
    - Real Estate
    - Design
  built_by: Chase Ohlson
  built_by_url: https://chaseohlson.com
- title: JustGraphQL
  url: https://www.justgraphql.com/
  main_url: https://www.justgraphql.com/
  source_url: https://github.com/Novvum/justgraphql
  description: >
    JustGraphQL helps developers quickly search and filter through GraphQL resources, tools, and articles.
  categories:
    - Open Source
    - Web Development
    - Technology
  built_by: Novvum
  built_by_url: https://www.novvum.io/
  featured: false
- title: Peter Macinkovic Personal Blog
  url: https://peter.macinkovic.id.au/
  main_url: https://peter.macinkovic.id.au/
  source_url: https://github.com/inkovic/peter-macinkovic-static-site
  description: >
    Personal Website and Blog of eCommerce SEO Specilaist and Digital Marketer Peter Macinkovic.
  categories:
    - SEO
    - Marketing
    - Blog
  featured: false
- title: NH Hydraulikzylinder
  main_url: https://nh-hydraulikzylinder.com
  url: https://nh-hydraulikzylinder.com
  description: >
    High quality & high performance hydraulic cylinders manufactured in Austria based on the clients requirements
  categories:
    - Business
  built_by: MangoART
  built_by_url: https://www.mangoart.at
  featured: false
- title: Frauennetzwerk Linz-Land
  main_url: https://frauennetzwerk-linzland.net
  url: https://frauennetzwerk-linzland.net
  description: >
    Homepage for the local women's association providing support to people in need offline and online (Livechat integration)
  categories:
    - Nonprofit
  built_by: MangoART
  built_by_url: https://www.mangoart.at
  featured: false
- title: Mein Traktor
  main_url: http://www.mein-traktor.at/
  url: http://www.mein-traktor.at/
  description: >
    Homepage of a the main importer of SAME and Lamborghini Tractors in Austria with customer support area
  categories:
    - Business
    - App
  built_by: MangoART
  built_by_url: https://www.mangoart.at
  featured: false
- title: Lamborghini Traktoren
  main_url: https://lamborghini-traktor.at
  url: https://lamborghini-traktor.at
  description: >
    Lamborghini Tractors - Landing page for the brand in Austria
  categories:
    - Business
  built_by: MangoART
  built_by_url: https://www.mangoart.at
  featured: false
- title: Holly Lodge Community Centre - Highgate, London
  main_url: https://www.hlcchl.org/
  url: https://www.hlcchl.org/
  source_url: https://github.com/eugelogic/hlcchl-gatsby
  description: >
    The Holly Lodge Community Centre - Highgate, London has a shiny new website built with Gatsby v2 that makes important contributions towards a faster, more secure and environmentally friendly web for everyone.
  categories:
    - Community
    - Event
    - Nonprofit
  built_by: Eugene Molari Developer
  built_by_url: https://twitter.com/EugeneMolari
  featured: false
- title: blackcater's blog
  url: https://www.blackcater.win
  main_url: https://www.blackcater.win
  source_url: https://github.com/blackcater/blog
  description: >
    Blog like Medium, for person and team.
  categories:
    - Blog
    - Web Development
  built_by: blackcater
  built_by_url: https://github.com/blackcater
  featured: false
- title: Kenneth Kwakye-Gyamfi Portfolio Site
  url: https://www.kwakye-gyamfi.com
  main_url: https://www.kwakye-gyamfi.com
  source_url: https://github.com/cr05s19xx/cross-site
  description: >
    Personal portfolio site for Kenneth Kwakye-Gyamfi, a mobile and web full stack applications developer currently based in Accra, Ghana.
  categories:
    - SEO
    - Web Development
    - Open Source
    - Portfolio
  featured: false
- title: Gareth Weaver
  url: https://www.garethweaver.com/
  main_url: https://www.garethweaver.com/
  source_url: https://github.com/garethweaver/public-site-react
  description: >
    A personal portofolio of a London based frontend developer built with Gatsby 2, Redux and Sass
  categories:
    - Portfolio
    - Web Development
  built_by: Gareth Weaver
  built_by_url: https://twitter.com/garethdweaver
  featured: false
- title: Mailjet
  url: https://dev.mailjet.com/
  main_url: https://dev.mailjet.com/
  description: >
    Mailjet is an easy-to-use all-in-one e-mail platform.
  categories:
    - API
    - Documentation
  featured: false
- title: Peintagone
  url: https://www.peintagone.be/
  main_url: https://www.peintagone.be/
  description: >
    Peintagone is a superior quality paint brand with Belgian tones.
  categories:
    - Portfolio
    - Gallery
  built_by: Sebastien Crepin
  built_by_url: https://github.com/opeah
  featured: false
- title: Let's Do Dish!
  url: https://letsdodish.com
  main_url: https://letsdodish.com
  description: >
    A new recipe site for people who enjoy cooking great food in their home kitchen. Find some great meal ideas! Let's do dish!
  categories:
    - Blog
    - Food
  built_by: Connerra
  featured: false
- title: AWS Amplify Community
  url: https://amplify.aws/community/
  main_url: https://amplify.aws/community/
  source_url: https://github.com/aws-amplify/community
  description: >
    Amplify Community is a hub for developers building fullstack serverless applications with Amplify to easily access content (such as events, blog posts, videos, sample projects, and tutorials) created by other members of the Amplify community.
  categories:
    - Blog
    - Directory
    - Education
    - Technology
  built_by: Nikhil Swaminathan
  built_by_url: https://github.com/swaminator
  featured: false
- title: Cal State Monterey Bay
  url: https://csumb.edu
  main_url: https://csumb.edu
  source_url: https://github.com/csumb/csumb-gatsby
  description: >
    A website for the entire campus of California State University, Monterey Bay.
  categories:
    - Education
    - Government
  built_by: CSUMB Web Team
  built_by_url: https://csumb.edu/web/team
  featured: false
- title: BestPricingPages.com
  url: https://bestpricingpages.com
  main_url: https://bestpricingpages.com
  source_url: https://github.com/jpvalery/pricingpages/
  description: >
    A repository of the best pricing pages by the best companies. Built in less than a week.
    Inspired by RGE and since pricingpages.xyz no longer exists, I felt such a resource was missing and could be helpful to many people.
  categories:
    - Business
    - Community
    - Entrepreneurship
    - Open Source
    - Technology
  built_by: Jp Valery
  built_by_url: https://jpvalery.me
  featured: false
- title: Lendo Austria
  url: https://lendo.at
  main_url: https://lendo.at
  description: >
    A Comparison site for best private loan offer from banks in Austria.
  categories:
    - Business
    - Finance
  built_by: Lendo developers
  featured: false
- title: Visual Cloud FX
  url: https://visualcloudfx.com
  main_url: https://visualcloudfx.com
  source_url: https://github.com/jjcav84/visualcloudfx
  description: >
    Basic static site built with MDBootstrap, React, and Gatsby
  categories:
    - Consulting
    - Portfolio
  built_by: Jacob Cavazos
  built_by_url: https://jacobcavazos.com
- title: Matthew Miller (Me4502)
  url: https://matthewmiller.dev
  main_url: https://matthewmiller.dev
  description: >
    The personal site, blog and portfolio of Matthew Miller (Me4502)
  categories:
    - Blog
    - Programming
    - Technology
    - Portfolio
  built_by: Matthew Miller
  featured: false
- title: Årets Kontor
  url: https://aretskontor.newst.se
  main_url: https://aretskontor.newst.se
  description: >
    A swedish competition for "office of the year" in sweden with a focus on design. Built with MDBootstrap and Gatsby.
  categories:
    - Real Estate
    - Marketing
  built_by: Victor Björklund
  built_by_url: https://victorbjorklund.com
  featured: false
- title: Kyma
  url: https://kyma-project.io
  main_url: https://kyma-project.io
  source_url: https://github.com/kyma-project/website
  description: >
    This website holds overview, blog and documentation for Kyma open source project that is a Kubernates based application extensibility framework.
  categories:
    - Documentation
    - Blog
    - Technology
    - Open Source
  built_by: Kyma developers
  built_by_url: https://twitter.com/kymaproject
  featured: false
- title: Verso
  main_url: https://verso.digital
  url: https://verso.digital
  description: >
    Verso is a creative technology studio based in Singapore. Site built with Gatsby and Netlify.
  categories:
    - Agency
    - Consulting
    - Design
    - Technology
  built_by: Verso
  built_by_url: https://verso.digital
  featured: false
- title: Camilo Holguin
  url: https://camiloholguin.me
  main_url: https://camiloholguin.me
  source_url: https://github.com/camiloholguin/gatsby-portfolio
  description: >
    Portfolio site using GatsbyJS and WordPress REST API.
  categories:
    - WordPress
    - Portfolio
    - Web Development
  built_by: Camilo Holguin
  built_by_url: https://camiloholguin.me
  featured: false
- title: Bennett Hardwick
  url: https://bennetthardwick.com
  main_url: https://bennetthardwick.com
  description: >
    The personal website and blog of Bennett Hardwick, an Australian software developer and human being.
  categories:
    - Blog
    - Programming
    - Technology
  source_url: https://github.com/bennetthardwick/website
  built_by: Bennett Hardwick
  built_by_url: https://bennetthardwick.com
  featured: false
- title: Sindhuka
  url: https://sindhuka.org/
  main_url: https://sindhuka.org/
  description: >
    Official website of the Sindhuka initiative, a sustainable farmers' network in Nepal.
  categories:
    - Business
    - Community
    - Government
    - Marketing
  source_url: https://github.com/Polcius/sindhuka-serif
  built_by: Pol Milian
  built_by_url: https://github.com/Polcius/
  featured: false
- title: ERS HCL Open Source Portal
  url: https://ers-hcl.github.io/
  main_url: https://ers-hcl.github.io/
  description: >
    Official site for ERS-HCL GitHub organizational site. This is a hybrid app with static and dynamic content, providing a details of the open source projects, initiatives, innovation ideas within ERS-HCL. It pulls data from various data sources including GitHub APIs, MDX based blog posts, excel files. It also hosts an ideas app that is based on Firebase.
  categories:
    - Open Source
    - Blog
    - Technology
    - Web Development
    - Community
    - Documentation
  source_url: https://github.com/ERS-HCL/gatsby-ershcl-app
  built_by: Tarun Kumar Sukhu
  built_by_url: https://github.com/tsukhu
- title: Sandbox
  url: https://www.sandboxneu.com/
  main_url: https://www.sandboxneu.com/
  source_url: https://github.com/sandboxneu/sandboxneu.com
  description: >
    Official website of Sandbox, a Northeastern University student group that builds software for researchers.
  categories:
    - Marketing
  built_by: Sandbox at Northeastern
  built_by_url: https://github.com/sandboxneu/
  featured: false
- title: Accessible App
  main_url: https://accessible-app.com
  url: https://accessible-app.com
  source_url: https://github.com/accessible-app/accessible-app_com
  description: >
    Learn how to build inclusive web applications and Single Page Apps in modern JavaScript frameworks. This project collects strategies, links, patterns and plugins for React, Vue and Angular.
  categories:
    - Accessibility
    - Web Development
    - JavaScript
  built_by: Marcus Herrmann
  built_by_url: https://marcus.io
  featured: false
- title: PygmalionPolymorph
  url: https://pygmalionpolymorph.com
  main_url: https://pygmalionpolymorph.com
  source_url: https://github.com/PygmalionPolymorph/portfolio
  description: >
    Portfolio of artist, musician and developer PygmalionPolymorph.
  categories:
    - Portfolio
    - Gallery
    - Music
    - Photography
    - Web Development
  built_by: PygmalionPolymorph
  built_by_url: https://pygmalionpolymorph.com
  featured: false
- title: Gonzalo Nuñez Photographer
  main_url: https://www.gonzalonunez.com
  url: https://www.gonzalonunez.com
  description: >
    Website for Cancun based destination wedding photographer Gonzalo Nuñez. Site built with GatsbyJS, WordPress API and Netlify.
  categories:
    - Photography
    - Portfolio
    - WordPress
  built_by: Miguel Mayo
  built_by_url: https://www.miguelmayo.com
  featured: false
- title: Element 84
  main_url: https://www.element84.com
  url: https://www.element84.com
  description: >
    Element 84 is software engineering and design firm that helps companies and government agencies solve problems using remote sensing, life sciences, and transportation data in the cloud.
  categories:
    - Agency
    - Blog
    - Business
    - Consulting
    - Data
    - Design
    - Government
    - Portfolio
    - Programming
    - Science
    - Technology
    - User Experience
    - Web Development
- title: Measures for Justice
  main_url: https://www.measuresforjustice.org
  url: https://www.measuresforjustice.org
  description: >
    Measures for Justice gathers criminal justice data at the county level and makes it available on a free public Data Portal. Site rebuilt from scratch with GatsbyJS.
  categories:
    - Nonprofit
    - Marketing
  featured: false
- title: Raconteur Agency
  main_url: https://www.raconteur.net/agency
  url: https://www.raconteur.net/agency
  description: >
    Raconteur Agency is a London-based content marketing agency for B2B brands. We have rebuilt their site with Gatsby v2 using their existing WordPress backend as the data source. By switching from WordPress to GatsbyJS we have achieved a 200%+ improvement in page load times and went from a Lighthouse performance score of 49 to 100.
  categories:
    - Agency
    - Marketing
    - WordPress
  built_by: Jacob Herper
  built_by_url: https://herper.io
  featured: false
- title: GreenOrbit
  main_url: https://greenorbit.com/
  url: https://greenorbit.com/
  description: >
    Cloud-based intranet software. Get your people going with everything you need, built in.
  categories:
    - Business
    - App
    - Productivity
    - Technology
  built_by: Effective Digital
  built_by_url: https://effective.digital/
- title: Purple11
  main_url: https://purple11.com/
  url: https://purple11.com/
  description: >
    Purple11 is a site for photography and photo retouching tips and tricks.
  categories:
    - Blog
    - Photography
  built_by: Sébastien Noël
  built_by_url: https://blkfuel.com/
  featured: false
- title: PerfReviews
  main_url: https://perf.reviews/
  url: https://perf.reviews/
  source_url: https://github.com/PerfReviews/PerfReviews
  description: >
    The best content about web performance in spanish language.
  categories:
    - Web Development
  built_by: Joan León & José M. Pérez
  built_by_url: https://perf.reviews/nosotros/
  featured: false
- title: Un Backend - Blog
  main_url: https://www.unbackend.pro/
  url: https://www.unbackend.pro/
  description: >
    The personal website and blog of Camilo Ramírez, a backend developer :).
  categories:
    - Blog
    - Programming
    - Technology
  source_url: https://github.com/camilortte/camilortte.github.com
  built_by: Camilo Ramírez
  built_by_url: https://www.unbackend.pro/about
  featured: false
- title: Hitesh Vaghasiya
  main_url: https://hiteshvaghasiya.com/
  url: https://hiteshvaghasiya.com/
  description: >
    This is Hitesh Vaghasiya's blog. This blog is help you an E-Commerce like Magento, Shopify, and BigCommece.
  categories:
    - Blog
    - Programming
    - Technology
    - Web Development
  built_by: Hitesh Vaghasiya
  built_by_url: https://hiteshvaghasiya.com/
  featured: false
- title: Aditus
  main_url: https://www.aditus.io
  url: https://www.aditus.io
  description: >
    Aditus is the accessibility tool for your team. We help teams build accessible websites and products.
  categories:
    - Accessibility
    - Education
  built_by: Aditus
  built_by_url: https://www.aditus.io
  featured: false
- title: Ultra Config
  main_url: https://ultraconfig.com.au/
  url: https://ultraconfig.com.au/ultra-config-generator/
  description: >
    Ultra Config Generator is a software application for Network Engineers to efficiently manage their network infrastructure.
  categories:
    - Blog
    - Technology
  built_by: Ultra Config
  built_by_url: https://ultraconfig.com.au/
  featured: false
- title: Malice
  main_url: https://malice.fr/
  url: https://malice.fr/
  description: >
    Malice is a cyber-training  platform for learning, validating and improving security related skills through simulated scenarios and challenges.
  categories:
    - Security
    - Technology
  built_by: Sysdream
  built_by_url: https://sysdream.com/
  featured: false
- title: Nash
  main_url: https://nash.io/
  url: https://nash.io/
  description: >
    Nash is a decentralized platform for trading, payment and other financial services. Our goal is to bring distributed finance to everyone by making blockchain technology fast and easy to use. We employ an off-chain engine to match trades rapidly, but never take control of customers’ assets. Our intuitive interface offers easy access to a range of trading, payment and investment functions.
  categories:
    - Portfolio
    - Security
    - Technology
  built_by: Andrej Gajdos
  built_by_url: https://andrejgajdos.com/
  featured: false
- title: Axel Fuhrmann
  url: https://axelfuhrmann.com
  main_url: https://axelfuhrmann.com
  source_url: https://github.com/afuh/axelfuhrmann.com
  description: >
    Personal portfolio.
  categories:
    - Portfolio
    - Freelance
    - Web Development
  featured: false
- title: Alaina Viau
  url: https://www.alainaviau.com
  main_url: https://www.alainaviau.com
  description: >
    Official website of Canadian opera director, creator, and producer Alaina Viau. Site designed by Stephen Bell.
  categories:
    - Portfolio
    - Music
  built_by: Michael Uloth
  built_by_url: "https://www.michaeluloth.com"
- title: Alison Moritz
  url: https://www.alisonmoritz.com
  main_url: https://www.alisonmoritz.com
  description: >
    Official website of American stage director Alison Moritz. Site designed by Stephen Bell.
  categories:
    - Portfolio
    - Music
  built_by: Michael Uloth
  built_by_url: "https://www.michaeluloth.com"
- title: Luke Secomb Digital
  url: https://lukesecomb.digital
  main_url: https://lukesecomb.digital
  source_url: https://github.com/lukethacoder/luke-secomb-simple
  description: >
    A simple portfolio site built using TypeScript, Markdown and React Spring.
  categories:
    - Portfolio
    - Web Development
  built_by: Luke Secomb
  built_by_url: https://lukesecomb.digital
  featured: false
- title: We are Brew
  url: https://www.wearebrew.co.uk
  main_url: https://www.wearebrew.co.uk
  description: >
    Official website for Brew, a Birmingham based Digital Marketing Agency.
  categories:
    - Portfolio
    - Web Development
    - Agency
    - Marketing
  built_by: Brew Digital
  built_by_url: https://www.wearebrew.co.uk
- title: Global City Data
  main_url: https://globalcitydata.com
  url: https://globalcitydata.com
  source_url: https://github.com/globalcitydata/globalcitydata
  description: >
    Global City Data is an open, easily browsable platform to showcase peer-reviewed urban datasets and models created by different research groups.
  categories:
    - Education
    - Open Source
  built_by: Rafi Barash
  built_by_url: https://rafibarash.com
  featured: false
- title: Submittable
  url: https://www.submittable.com
  main_url: https://www.submittable.com
  description: >
    Submissions made simple. Submittalbe is a cloud-based submissions manager that lets you accept, review, and make decisions on any kind of digital content.
  categories:
    - Technology
    - Marketing
  built_by: Genevieve Crow
  built_by_url: https://github.com/g-crow
- title: Appmantle
  main_url: https://appmantle.com
  url: https://appmantle.com
  description: >
    Appmantle is a new way of creating apps. A complete modern app that you build yourself quickly & easily, without programming knowledge.
  categories:
    - App
    - Marketing
    - Landing Page
    - Mobile Development
    - Technology
  built_by: Appmantle
  built_by_url: https://appmantle.com
  featured: false
- title: Acto
  main_url: https://www.acto.dk/
  url: https://www.acto.dk/
  description: >
    Tomorrows solutions - today. Acto is an innovative software engineering company, providing your business with high-quality, scalable and maintainable software solutions, to make your business shine.
  categories:
    - Agency
    - Technology
    - Web Development
    - Mobile Development
  built_by: Acto
  built_by_url: https://www.acto.dk/
- title: Gatsby GitHub Stats
  url: https://gatsby-github-stats.netlify.com
  main_url: https://gatsby-github-stats.netlify.com
  source_url: https://github.com/lannonbr/gatsby-github-stats/
  description: >
    Statistics Dashboard for Gatsby GitHub repository
  categories:
    - Data
  built_by: Benjamin Lannon
  built_by_url: https://lannonbr.com
  featured: false
- title: Graphic Intuitions
  url: https://www.graphicintuitions.com/
  main_url: https://www.graphicintuitions.com/
  description: >
    Digital marketing agency located in Morris, Manitoba.
  categories:
    - Agency
    - Web Development
    - Marketing
  featured: false
- title: Smooper
  url: https://www.smooper.com/
  main_url: https://www.smooper.com/
  description: >
    We connect you with digital marketing experts for 1 on 1 consultation sessions
  categories:
    - Marketing
    - Directory
  featured: false
- title: Lesley Barber
  url: https://www.lesleybarber.com/
  main_url: https://www.lesleybarber.com/
  description: >
    Official website of Canadian film composer Lesley Barber.
  categories:
    - Portfolio
    - Music
  built_by: Michael Uloth
  built_by_url: https://www.michaeluloth.com
- title: Timeline of Terror
  main_url: https://timelineofterror.org/
  url: https://timelineofterror.org/
  source_url: https://github.com/Symbitic/timeline-of-terror
  description: >
    Complete guide to the events of September 11, 2001.
  categories:
    - Directory
    - Government
  built_by: Alex Shaw
  built_by_url: https://github.com/Symbitic/
  featured: false
- title: Pill Club
  url: https://thepillclub.com
  main_url: https://thepillclub.com
  description: >
    Zero Copay With Insurance + Free Shipping + Bonus Gifts + Online Delivery – Birth Control Delivery and Prescription
  categories:
    - Marketing
    - Healthcare
  built_by: Pill Club
  built_by_url: https://thepillclub.com
- title: myweekinjs
  url: https://www.myweekinjs.com/
  main_url: https://www.myweekinjs.com/
  source_url: https://github.com/myweekinjs/public-website
  description: >
    Challenge to create and/or learn something new in JavaScript each week.
  categories:
    - Blog
  built_by: Adriaan Janse van Rensburg
  built_by_url: https://github.com/HurricaneInteractive/
  featured: false
- title: The Edit Suite
  main_url: https://www.theeditsuite.com.au/
  url: https://www.theeditsuite.com.au/
  source_url: https://thriveweb.com.au/portfolio/the-edit-suite/
  description: >-
    The Edit Suite is an award winning video production and photography company based out of our Mermaid Beach studio on the Gold Coast of Australia but we also have the ability to work mobile from any location.
  categories:
    - Photography
    - Marketing
  built_by: Thrive Team - Gold Coast
  built_by_url: https://thriveweb.com.au/
  featured: false
- title: CarineRoitfeld
  main_url: https://www.carineroitfeld.com/
  url: https://www.carineroitfeld.com/
  description: >
    Online shop for Carine Roitfeld parfume
  categories:
    - eCommerce
  built_by: Ask Phill
  built_by_url: https://askphill.com
- title: EngineHub.org
  url: https://enginehub.org
  main_url: https://enginehub.org
  source_url: https://github.com/EngineHub/enginehub-website
  description: >
    The landing pages for EngineHub, the organisation behind WorldEdit, WorldGuard, CraftBook, and more
  categories:
    - Landing Page
    - Technology
    - Open Source
  built_by: Matthew Miller
  built_by_url: https://matthewmiller.dev
- title: Goulburn Physiotherapy
  url: https://www.goulburnphysiotherapy.com.au/
  main_url: https://www.goulburnphysiotherapy.com.au/
  description: >
    Goulburn Physiotherapy is a leader in injury prevention, individual and community health, and workplace health solutions across Central Victoria.
  categories:
    - Blog
    - Healthcare
  built_by: KiwiSprout
  built_by_url: https://kiwisprout.nz/
  featured: false
- title: TomTom Traffic Index
  main_url: https://www.tomtom.com/en_gb/traffic-index/
  url: https://www.tomtom.com/en_gb/traffic-index/
  description: >
    The TomTom Traffic Index provides drivers, city planners, auto manufacturers and policy makers with unbiased statistics and information about congestion levels in 403 cities across 56 countries on 6 continents.
  categories:
    - Travel
    - Data
  built_by: TomTom
  built_by_url: https://tomtom.com
  featured: false
- title: PrintAWorld | A 3D Printing and Fabrication Company
  main_url: https://prtwd.com/
  url: https://prtwd.com/
  description: >
    PrintAWorld is a NYC based fabrication and manufacturing company that specializes in 3D printing, 3D scanning, CAD Design,
    laser cutting, and rapid prototyping. We help artists, agencies and engineers turn their ideas into its physical form.
  categories:
    - Business
  featured: false
- title: Asjas
  main_url: https://asjas.co.za
  url: https://asjas.co.za/blog
  source_url: https://github.com/Asjas/Personal-Webpage
  description: >
    This is a website built with Gatsby v2 that uses Netlify CMS and Gatsby-MDX as a blog (incl. portfolio page).
  categories:
    - Web Development
    - Blog
    - Portfolio
  built_by: A-J Roos
  built_by_url: https://twitter.com/_asjas
  featured: false
- title: Glug-Infinite
  main_url: https://gluginfinite.github.io
  url: https://gluginfinite.github.io
  source_url: https://github.com/crstnmac/glug
  description: >
    This is a website built with Gatsby v2 that is deployed on GitHub using GitHub Pages and Netlify.
  categories:
    - Web Development
    - Blog
    - Portfolio
    - Agency
  built_by: Criston Macarenhas
  built_by_url: https://github.com/crstnmac
  featured: false
- title: The State of CSS Survey
  main_url: https://stateofcss.com/
  url: https://stateofcss.com/
  source_url: https://github.com/StateOfJS/state-of-css-2019
  description: >
    Annual CSS survey, brother of The State of JS Survey.
  categories:
    - Web Development
  built_by: Sacha Greif & Contribs
  built_by_url: https://github.com/StateOfJS
  featured: false
- title: Bytom Blockchain
  url: https://bytom.io/
  main_url: https://bytom.io/
  source_url: https://github.com/bytomlabs/bytom.io
  description: >
    Embrace the New Era of Bytom Blockchain
  categories:
    - Finance
    - Open Source
    - Technology
  built_by: Bytom Foundation
  built_by_url: https://bytom.io/
  featured: false
- title: Oerol Festival
  url: https://www.oerol.nl/nl/
  main_url: https://www.oerol.nl/en/
  description: >
    Oerol is a cultural festival on the island of Terschelling in the Netherlands that is held annually in June.
    The ten-day festival is focused on live, public theatre as well as music and visual arts.
  categories:
    - Event
    - Entertainment
  built_by: Oberon
  built_by_url: https://oberon.nl/
  featured: false
- title: Libra
  main_url: "https://libra.org/"
  url: "https://libra.org/"
  description: Libra's mission is to enable a simple global currency and financial infrastructure that empowers billions of people.
  featured: false
  categories:
    - Open Source
    - Technology
    - Finance
- title: Riffy Blog
  main_url: https://blog.rayriffy.com/
  url: https://blog.rayriffy.com/
  source_url: https://github.com/rayriffy/rayriffy-blog
  description: >
    Riffy Blog is async based beautiful highly maintainable site built by using Gatsby v2 with SEO optimized.
  categories:
    - Web Development
    - Blog
    - Open Source
    - Technology
    - Music
    - SEO
  built_by: Phumrapee Limpianchop
  built_by_url: https://rayriffy.com/
  featured: false
- title: The Coffee Collective
  url: https://coffeecollective.dk
  main_url: https://coffeecollective.dk
  description: >
    The Coffee Collective website is a JAM-stack based, multilingual, multi currency website/shop selling coffee, related products and subscriptions.
  categories:
    - eCommerce
    - Food
  built_by: Remotely (Anders Hallundbæk)
  built_by_url: https://remotely.dk
  featured: false
- title: Leadership Development International
  url: https://ldi.global
  main_url: https://ldi.global
  description: >
    A DatoCMS-backed site for an education and training company based in the US, China and the UAE.
  categories:
    - Education
    - Nonprofit
  built_by: Grant Holle
  built_by_url: https://grantholle.com
  featured: false
- title: Canvas 1839
  main_url: "https://www.canvas1839.com/"
  url: "https://www.canvas1839.com/"
  description: >-
    Online store for Canvas 1839 products, including pharmacological-grade CBD oil and relief cream.
  categories:
    - eCommerce
    - Marketing
  built_by: Corey Ward
  built_by_url: "http://www.coreyward.me/"
- title: Sparkle Stories
  main_url: "https://app.sparklestories.com/"
  url: "https://app.sparklestories.com/"
  description: >-
    Sparkle Stories is a streaming audio platform for children with over 1,200 original audio stories.
  categories:
    - App
    - Education
  built_by: Corey Ward
  built_by_url: "http://www.coreyward.me/"
- title: nehalist.io
  main_url: https://nehalist.io
  url: https://nehalist.io
  description: >
    nehalist.io is a blog about software development, technology and all that kind of geeky stuff.
  categories:
    - Blog
    - Web Development
    - Open Source
  built_by: Kevin Hirczy
  built_by_url: https://nehalist.io
  featured: false
- title: March and Ash
  main_url: https://marchandash.com/
  url: https://marchandash.com/
  description: >-
    March and Ash is a customer-focused, licensed cannabis dispensary located in Mission Valley.
  categories:
    - eCommerce
    - Business
    - Blog
  built_by: Blueyellow
  built_by_url: https://blueyellow.io/
  featured: false
- title: T Two Industries
  description: >
    T Two Industries is a manufacturing company specializing in building custom truck decks, truck bodies, and trailers.
  main_url: https://www.ttwo.ca
  url: https://www.ttwo.ca
  categories:
    - Business
  built_by: https://www.t2.ca
  built_by_url: https://www.t2.ca
  featured: false
- title: Cali's Finest Landscaping
  url: https://www.calisfinestlandscaping.com/
  main_url: https://www.calisfinestlandscaping.com/
  description: >
    A team of hard-working, quality-obsessed landscaping professionals looking to take dreams and transform them into reality.
  categories:
    - Business
  built_by: David Krasniy
  built_by_url: http://dkrasniy.com
  featured: false
- title: Vazco
  url: https://www.vazco.eu
  main_url: https://www.vazco.eu
  description: >
    Vazco works for clients from all around the world in future-proof technologies and help them build better products.
  categories:
    - Agency
    - Web Development
    - Blog
    - Business
    - Technology
  built_by: Vazco
  built_by_url: https://www.vazco.eu
  featured: false
- title: Major League Eating
  main_url: https://majorleagueeating.com
  url: https://majorleagueeating.com
  description: >
    Major League Eating is the professional competitive eating organization that runs the Nathan’s Famous Coney Island Hot Dog eating contest on July 4th, among other eating events.
  categories:
    - Entertainment
    - Sports
  built_by: Carmen Cincotti
  built_by_url: https://github.com/ccincotti3
  featured: false
- title: APIs You Won't Hate
  url: https://apisyouwonthate.com/blog
  main_url: https://apisyouwonthate.com
  source_url: http://github.com/apisyouwonthate/apisyouwonthate.com
  description: >
    API development is a topic very close to our hearts. APIs You Won't Hate is a team and community dedicated to learning, writing, sharing ideas and bettering understanding of API practices. Together we can erradicate APIs we hate.
  categories:
    - Blog
    - Education
    - eCommerce
    - API
    - Community
    - Learning
    - Open Source
    - Technology
    - Web Development
  built_by: Mike Bifulco
  built_by_url: https://github.com/mbifulco
  featured: false
- title: Sankarsan Kampa
  main_url: "https://traction.one"
  url: "https://traction.one"
  description: Full time programmer, part time gamer, exploring the details of programmable systems and how to stretch their capabilities.
  featured: false
  categories:
    - Portfolio
    - Freelance
- title: AwesomeDocs
  main_url: "https://awesomedocs.traction.one/"
  url: "https://awesomedocs.traction.one/install"
  source_url: "https://github.com/AwesomeDocs/website"
  description: An awesome documentation website generator!
  featured: false
  categories:
    - Open Source
    - Web Development
    - Technology
    - Documentation
  built_by: Sankarsan Kampa
  built_by_url: "https://traction.one"
- title: Prism Programming Language
  main_url: "https://prism.traction.one/"
  url: "https://prism.traction.one/"
  source_url: "https://github.com/PrismLang/website"
  description: Interpreted, high-level, programming language.
  featured: false
  categories:
    - Programming
    - Open Source
    - Technology
    - Documentation
  built_by: Sankarsan Kampa
  built_by_url: "https://traction.one"
- title: Arnondora
  main_url: "https://arnondora.in.th/"
  url: "https://arnondora.in.th/"
  source_url: "https://github.com/arnondora/arnondoraBlog"
  description: Arnondora is a personal blog by Arnon Puitrakul
  categories:
    - Blog
    - Programming
    - Technology
  built_by: Arnon Puitrakul
  built_by_url: "https://arnondora.in.th/"
  featured: false
- title: KingsDesign
  url: "https://www.kingsdesign.com.au/"
  main_url: "https://www.kingsdesign.com.au/"
  description: KingsDesign is a Hobart based web design and development company. KingsDesign creates, designs, measures and improves web based solutions for businesses and organisations across Australia.
  categories:
    - Agency
    - Technology
    - Portfolio
    - Consulting
    - User Experience
  built_by: KingsDesign
  built_by_url: "https://www.kingsdesign.com.au"
- title: EasyFloh | Easy Flows for all
  url: "https://www.easyfloh.com"
  main_url: "https://www.easyfloh.com"
  description: >
    EasyFloh is for creating simple flows for your organisation. An organisation
    can design own flows with own stages.
  categories:
    - Business
    - Landing Page
  built_by: Vikram Aroskar
  built_by_url: "https://medium.com/@vikramaroskar"
  featured: false
- title: Home Alarm Report
  url: https://homealarmreport.com/
  main_url: https://homealarmreport.com/
  description: >
    Home Alarm Report is dedicated to helping consumers make informed decisions
    about home security solutions. The site was easily migrated from a legacy WordPress
    installation and the dev team chose Gatsby for its site speed and SEO capabilities.
  categories:
    - Blog
    - Business
    - SEO
    - Technology
  built_by: Centerfield Media
  built_by_url: https://www.centerfield.com
- title: Just | FX for treasurers
  url: "https://www.gojust.com"
  main_url: "https://www.gojust.com"
  description: >
    Just provides a single centralized view of FX for corporate treasurers. See interbank market prices, and access transaction cost analysis.
  categories:
    - Finance
    - Technology
  built_by: Bejamas
  built_by_url: "https://bejamas.io/"
  featured: false
- title: Bureau for Good | Nonprofit branding, web and print communications
  url: "https://www.bureauforgood.com"
  main_url: "https://www.bureauforgood.com"
  description: >
    Bureau for Good helps nonprofits explain why they matter across digital & print media. Bureau for Good crafts purpose-driven identities, websites & print materials for changemakers.
  categories:
    - Nonprofit
    - Agency
    - Design
  built_by: Bejamas
  built_by_url: "https://bejamas.io/"
  featured: false
- title: Atelier Cartier Blumen
  url: "https://www.ateliercartier.ch"
  main_url: "https://www.ateliercartier.ch"
  description: >
    Im schönen Kreis 6 in Zürich kreiert Nicole Cartier Blumenkompositionen anhand Charaktereigenschaften oder Geschichten zur Person an. Für wen ist Dein Blumenstrauss gedacht? Einzigartige Floristik Blumensträusse, Blumenabos, Events, Shootings. Site designed by https://www.stolfo.co
  categories:
    - eCommerce
    - Design
  built_by: Bejamas
  built_by_url: "https://bejamas.io/"
  featured: false
- title: Veronym – Cloud Security Service Provider
  url: "https://www.veronym.com"
  main_url: "https://www.veronym.com"
  description: >
    Veronym is securing your digital transformation. A comprehensive Internet security solution for business. Stay safe no matter how, where and when you connect.
  categories:
    - Security
    - Technology
    - Business
  built_by: Bejamas
  built_by_url: "https://bejamas.io/"
  featured: false
- title: Devahoy
  url: "https://devahoy.com/"
  main_url: "https://devahoy.com/"
  description: >
    Devahoy is a personal blog written in Thai about software development.
  categories:
    - Blog
    - Programming
  built_by: Chai Phonbopit
  built_by_url: "https://github.com/phonbopit"
  featured: false
- title: Venus Lover
  url: https://venuslover.com
  main_url: https://venuslover.com
  description: >
    Venus Lover is a mobile app for iOS and Android so you can read your daily horoscope and have your natal chart, including the interpretation of the ascendant, planets, houses and aspects.
  categories:
    - App
    - Consulting
    - Education
    - Landing Page
- title: Write/Speak/Code
  url: https://www.writespeakcode.com/
  main_url: https://www.writespeakcode.com/
  description: >
    Write/Speak/Code is a non-profit on a mission to promote the visibility and leadership of technologists with marginalized genders through peer-led professional development.
  categories:
    - Community
    - Nonprofit
    - Open Source
    - Conference
  built_by: Nicola B.
  built_by_url: https://www.linkedin.com/in/nicola-b/
  featured: false
- title: Daniel Spajic
  url: https://danieljs.tech/
  main_url: https://danieljs.tech/
  source_url: https://github.com/dspacejs/portfolio
  description: >
    Passionate front-end developer with a deep, yet diverse skillset.
  categories:
    - Portfolio
    - Programming
    - Freelance
  built_by: Daniel Spajic
  featured: false
- title: Cosmotory
  url: https://cosmotory.netlify.com/
  main_url: https://cosmotory.netlify.com/
  description: >
    This is the educational blog containing various courses,learning materials from various authors from all over the world.
  categories:
    - Blog
    - Community
    - Nonprofit
    - Open Source
    - Education
  built_by: Hanishraj B Rao.
  built_by_url: https://hanishrao.netlify.com/
  featured: false
- title: Armorblox | Security Powered by Understanding
  url: https://www.armorblox.com
  main_url: https://www.armorblox.com
  description: >
    Armorblox is a venture-backed stealth cybersecurity startup, on a mission to build a game-changing enterprise security platform.
  categories:
    - Security
    - Technology
    - Business
  built_by: Bejamas
  built_by_url: https://bejamas.io
  featured: false
- title: Mojo
  url: https://www.mojo.is
  main_url: https://www.mojo.is/
  description: >
    We help companies create beautiful digital experiences
  categories:
    - Agency
    - Technology
    - Consulting
    - User Experience
    - Web Development
  featured: false
- title: Marcel Hauri
  url: https://marcelhauri.ch/
  main_url: https://marcelhauri.ch/
  description: >
    Marcel Hauri is an award-winning Magento developer and e-commerce specialist.
  categories:
    - Portfolio
    - Blog
    - Programming
    - Community
    - Open Source
    - eCommerce
  built_by: Marcel Hauri
  built_by_url: https://marcelhauri.ch
  featured: false
- title: Projektmanagementblog
  url: https://www.projektmanagementblog.de
  main_url: https://www.projektmanagementblog.de/
  source_url: https://github.com/StephanWeinhold/pmblog
  description: >
    Thoughts about modern project management. Built with Gatsby and Tachyons, based on Advanced Starter.
  categories:
    - Blog
  built_by: Stephan Weinhold
  built_by_url: https://stephanweinhold.com/
  featured: false
- title: Anthony Boyd Graphics
  url: https://www.anthonyboyd.graphics/
  main_url: https://www.anthonyboyd.graphics/
  description: >
    Free Graphic Design Resources by Anthony Boyd
  categories:
    - Portfolio
  built_by: Anthony Boyd
  built_by_url: https://www.anthonyboyd.com/
  featured: false
- title: Relocation Hero
  url: https://relocationhero.com
  main_url: https://relocationhero.com
  description: >
    Blog with FAQs related to Germany relocation. Built with Gatsby.
  categories:
    - Blog
    - Consulting
    - Community
  featured: false
- title: Zoe Rodriguez
  url: https://zoerodrgz.com
  main_url: https://zoerodrgz.com
  description: >
    Portfolio for Los Angeles-based designer Zoe Rodriguez. Built with Gatsby.
  categories:
    - Portfolio
    - Design
  built_by: Chase Ohlson
  built_by_url: https://chaseohlson.com
  featured: false
- title: TriActive USA
  url: https://triactiveusa.com
  main_url: https://triactiveusa.com
  description: >
    Website and blog for TriActive USA. Built with Gatsby.
  categories:
    - Landing Page
    - Business
  built_by: Chase Ohlson
  built_by_url: https://chaseohlson.com
- title: LaunchDarkly
  url: https://launchdarkly.com/
  main_url: https://launchdarkly.com/
  description: >
    LaunchDarkly is the feature management platform that software teams use to build better software, faster.
  categories:
    - Technology
    - Marketing
  built_by: LaunchDarkly
  built_by_url: https://launchdarkly.com/
  featured: false
- title: Arpit Goyal
  url: https://arpitgoyal.com
  main_url: https://arpitgoyal.com
  source_url: https://github.com/92arpitgoyal/ag-blog
  description: >
    Blog and portfolio website of a Front-end Developer turned Product Manager.
  categories:
    - Blog
    - Portfolio
    - Technology
    - User Experience
  built_by: Arpit Goyal
  built_by_url: https://twitter.com/_arpitgoyal
  featured: false
- title: Portfolio of Cole Townsend
  url: https://twnsnd.co
  main_url: https://twnsnd.co
  description: Portfolio of Cole Townsend, Product Designer
  categories:
    - Portfolio
    - User Experience
    - Web Development
    - Design
  built_by: Cole Townsend
  built_by_url: https://twitter.com/twnsndco
- title: Jana Desomer
  url: https://www.janadesomer.be/
  main_url: https://www.janadesomer.be/
  description: >
    I'm Jana, a digital product designer with coding skills, based in Belgium
  categories:
    - Portfolio
  built_by: Jana Desomer Designer/Developer
  built_by_url: https://www.janadesomer.be/
  featured: false
- title: Carbon8 Regenerative Agriculture
  url: https://www.carbon8.org.au/
  main_url: https://www.carbon8.org.au/
  description: >
    Carbon8 is a Not for Profit charity that supports Aussie farmers to transition to regenerative agriculture practices and rebuild the carbon (organic matter) in their soil from 1% to 8%.
  categories:
    - Nonprofit
    - eCommerce
  built_by: Little & Big
  built_by_url: "https://www.littleandbig.com.au/"
  featured: false
- title: Reactgo blog
  url: https://reactgo.com/
  main_url: https://reactgo.com/
  description: >
    It provides tutorials & articles about modern open source web technologies such as react,vuejs and gatsby.
  categories:
    - Blog
    - Education
    - Programming
    - Web Development
  built_by: Sai gowtham
  built_by_url: "https://twitter.com/saigowthamr"
  featured: false
- title: City Springs
  url: https://citysprings.com/
  main_url: https://citysprings.com/
  description: >
    Sandy Springs is a city built on creative thinking and determination. They captured a bold vision for a unified platform to bring together new and existing information systems. To get there, the Sandy Springs communications team partnered with Mediacurrent on a new Drupal 8 decoupled platform architecture with a Gatsbyjs front end to power both the City Springs website and its digital signage network. Now, the Sandy Springs team can create content once and publish it everywhere.
  categories:
    - Community
    - Government
  built_by: Mediacurrent
  built_by_url: https://www.mediacurrent.com
  featured: false
- title: Behalf
  url: https://www.behalf.no/
  main_url: https://www.behalf.no/
  description: >
    Behalf is Norwegian based digital design agency.
  categories:
    - Agency
    - Portfolio
    - Business
    - Consulting
    - Design
    - Design System
    - Marketing
    - Web Development
    - User Experience
  built_by: Behalf
  built_by_url: https://www.behalf.no/
  featured: false
- title: Saxenhammer & Co.
  url: https://saxenhammer-co.com/
  main_url: https://saxenhammer-co.com/
  description: >
    Saxenhammer & Co. is a leading boutique investment bank in Continental Europe. The firm’s strong track record is comprised of the execution of 200 successful transactions across all major industries.
  categories:
    - Consulting
    - Finance
    - Business
  built_by: Axel Fuhrmann
  built_by_url: https://axelfuhrmann.com/
  featured: false
- title: UltronEle
  url: http://ultronele.com
  main_url: https://runbytech.github.io/ueofcweb/
  source_url: https://github.com/runbytech/ueofcweb
  description: >
    UltronEle is a light, fast, simple yet interesting serverless e-learning CMS based on GatsbyJS. It aims to provide a easy-use product for tutors, teachers, instructors from all kinks of fields with near-zero efforts to setup their own authoring tool and content publish website.
  categories:
    - Education
    - Consulting
    - Landing Page
    - Web Development
    - Open Source
    - Learning
  built_by: RunbyTech
  built_by_url: http://runbytech.co
  featured: false
- title: Nick Selvaggio
  url: https://nickgs.com/
  main_url: https://nickgs.com/
  description: >
    The personal website of Nick Selvaggio. Long Island based web developer, teacher, and technologist.
  categories:
    - Consulting
    - Programming
    - Web Development
  featured: false
- title: Free & Open Source Gatsby Themes by LekoArts
  main_url: "https://themes.lekoarts.de"
  url: "https://themes.lekoarts.de"
  source_url: "https://github.com/LekoArts/gatsby-themes/tree/master/www"
  built_by: LekoArts
  built_by_url: "https://github.com/LekoArts"
  description: >-
    Get high-quality and customizable Gatsby themes to quickly bootstrap your website! Choose from many professionally created and impressive designs with a wide variety of features and customization options. Use Gatsby Themes to take your project to the next level and let you and your customers take advantage of the many benefits Gatsby has to offer.
  categories:
    - Open Source
    - Directory
    - Marketing
    - Landing Page
  featured: false
- title: Lars Roettig
  url: https://larsroettig.dev/
  main_url: https://larsroettig.dev/
  description: >
    Lars Roettig is a Magento Maintainer and e-commerce specialist. On his Blog, he writes Software Architecture and Magento Development.
  categories:
    - Portfolio
    - Blog
    - Programming
    - Community
    - Open Source
    - eCommerce
  built_by: Lars Roettig
  built_by_url: https://larsroettig.dev/
  featured: false
- title: Cade Kynaston
  url: https://cade.codes
  main_url: https://cade.codes
  source_url: https://github.com/cadekynaston/gatsby-portfolio
  description: >
    Cade Kynaston's Portfolio
  categories:
    - Portfolio
  built_by: Cade Kynaston
  built_by_url: https://github.com/cadekynaston
  featured: false
- title: Growable Meetups
  url: https://www.growable.io/
  main_url: https://www.growable.io/
  description: >
    Growable - Events to Accelerate your career in Tech. Made with <3 with Gatsby, React & Netlify by Talent Point in London.
  categories:
    - Event
    - Technology
    - Education
    - Community
    - Conference
  built_by: Talent Point
  built_by_url: https://github.com/talent-point/
  featured: false
- title: Fantastic Metropolis
  main_url: https://fantasticmetropolis.com
  url: https://fantasticmetropolis.com
  description: >
    Fantastic Metropolis ran between 2001 and 2006, highlighting the potential of literary science fiction and fantasy.
  categories:
    - Entertainment
  built_by: Luis Rodrigues
  built_by_url: https://goblindegook.com
  featured: false
- title: Simon Koelewijn
  main_url: https://simonkoelewijn.nl
  url: https://simonkoelewijn.nl
  description: >
    Personal blog of Simon Koelewijn, where he blogs about UX, analytics and web development (in Dutch). Made awesome and fast by using Gatsby 2.x (naturally) and gratefully using Netlify and Netlify CMS.
  categories:
    - Freelance
    - Blog
    - Web Development
    - User Experience
  built_by: Simon Koelewijn
  built_by_url: https://simonkoelewijn.nl
  featured: false
- title: Raconteur Careers
  main_url: https://careers.raconteur.net
  url: https://careers.raconteur.net
  description: >
    Raconteur is a London-based publishing house and content marketing agency. We have built this careers portal Gatsby v2 with TypeScript, Styled-Components, React-Spring and Contentful.
  categories:
    - Media
    - Marketing
    - Landing Page
  built_by: Jacob Herper
  built_by_url: https://herper.io
  featured: false
- title: Frankly Steve
  url: https://www.franklysteve.com/
  main_url: https://www.franklysteve.com/
  description: >
    Wedding photography with all the hugs, tears, kisses, smiles, laughter, banter, kids up trees, friends in hedges.
  categories:
    - Photography
    - Portfolio
  built_by: Little & Big
  built_by_url: "https://www.littleandbig.com.au/"
  featured: false
- title: Eventos orellana
  description: >-
    We are a company dedicated to providing personalized and professional advice
    for the elaboration and coordination of social and business events.
  main_url: "https://eventosorellana.com/"
  url: "https://eventosorellana.com/"
  featured: false
  categories:
    - Gallery
  built_by: Ramón Chancay
  built_by_url: "https://ramonchancay.me/"
- title: DIA Supermercados
  main_url: https://dia.com.br
  url: https://dia.com.br
  description: >-
    Brazilian retailer subsidiary, with more than 1,100 stores in Brazil, focusing on low prices and exclusive DIA Products.
  categories:
    - Business
  built_by: CloudDog
  built_by_url: https://clouddog.com.br
  featured: false
- title: AntdSite
  main_url: https://antdsite.yvescoding.org
  url: https://antdsite.yvescoding.org
  description: >-
    A static docs generator based on Ant Design and GatsbyJs.
  categories:
    - Documentation
  built_by: Yves Wang
  built_by_url: https://antdsite.yvescoding.org
- title: Fourpost
  url: https://www.fourpost.com
  main_url: https://www.fourpost.com
  description: >
    Fourpost is a shopping destination for today’s family that combines the best brands and experiences under one roof.
  categories:
    - Marketing
  built_by: Fourpost
  built_by_url: https://github.com/fourpost
  featured: false
- title: ReactStudy Blog
  url: https://elated-lewin-51cf0d.netlify.com
  main_url: https://elated-lewin-51cf0d.netlify.com
  description: >
    Belong to your own blog by gatsby
  categories:
    - Blog
  built_by: 97thjingba
  built_by_url: https://github.com/97thjingba
  featured: false
- title: George
  main_url: https://kind-mestorf-5a2bc0.netlify.com
  url: https://kind-mestorf-5a2bc0.netlify.com
  description: >
    shiny new web built with Gatsby
  categories:
    - Blog
    - Portfolio
    - Gallery
    - Landing Page
    - Design
    - Web Development
    - Open Source
    - Science
  built_by: George Davituri
  featured: false

- title: CEO amp
  main_url: https://www.ceoamp.com
  url: https://www.ceoamp.com
  description: >
    CEO amp is an executive training programme to amplify a CEO's voice in the media. This site was built with Gatsby v2, Styled-Components, TypeScript and React Spring.
  categories:
    - Consulting
    - Entrepreneurship
    - Marketing
    - Landing Page
  built_by: Jacob Herper
  built_by_url: https://herper.io
  featured: false
- title: QuantumBlack
  main_url: https://www.quantumblack.com/
  url: https://www.quantumblack.com/
  description: >
    We help companies use data to make distinctive, sustainable and significant improvements to their performance.
  categories:
    - Technology
    - Consulting
    - Data
    - Design
  built_by: Richard Westenra
  built_by_url: https://www.richardwestenra.com/
  featured: false
- title: Coffeeshop Creative
  url: https://www.coffeeshopcreative.ca
  main_url: https://www.coffeeshopcreative.ca
  description: >
    Marketing site for a Toronto web design and videography studio.
  categories:
    - Marketing
    - Agency
    - Design
    - Video
    - Web Development
  built_by: Michael Uloth
  built_by_url: https://www.michaeluloth.com
  featured: false
- title: Daily Hacker News
  url: https://dailyhn.com
  main_url: https://dailyhn.com
  description: >
    Daily Hacker News presents the top five stories from Hacker News daily.
  categories:
    - Entertainment
    - Design
    - Web Development
    - Technology
    - Science
  built_by: Joeri Smits
  built_by_url: https://joeri.dev
  featured: false
- title: Grüne Dresden
  main_url: https://ltw19dresden.de
  url: https://ltw19dresden.de
  description: >
    This site was built for the Green Party in Germany (Bündnis 90/Die Grünen) for their local election in Dresden, Saxony. The site was built with Gatsby v2 and Styled-Components.
  categories:
    - Government
    - Nonprofit
  built_by: Jacob Herper
  built_by_url: https://herper.io
- title: Gratsy
  url: https://gratsy.com/
  main_url: https://gratsy.com/
  description: >
    Gratsy: Feedback To Give Back
  categories:
    - Agency
    - Marketing
    - Landing Page
  built_by: Whalar
  built_by_url: https://whalar.com/
  featured: false
- title: deepThreads
  main_url: https://deepthreads.com
  url: https://deepthreads.com/
  description: >
    deepThreads is a shiny new website built with Gatsby v2.  We make art using deep learning along with print on demand providers to create some cool stuff!
  categories:
    - eCommerce
  built_by: Kyle Kitlinski
  built_by_url: http://github.com/k-kit
  featured: false
- title: Smoopit
  main_url: https://smoopit.com
  url: https://smoopit.com/
  description: >
    Smoopit helps you schedule meetings without the extra effort of checking your availability or back-and-forth emails.
  categories:
    - Business
    - Productivity
  built_by: Chandra Bhushan
  built_by_url: https://github.com/chandu2304
  featured: false
- title: Mill3 Studio
  main_url: https://mill3.studio/en/
  url: https://mill3.studio/en/
  description: >
    Our agency specializes in the analysis, strategy and development of digital products.
  categories:
    - Agency
    - Portfolio
  built_by: Mill3
  built_by_url: https://mill3.studio/en/
  featured: false
- title: Zellement
  main_url: https://www.zellement.com
  url: https://www.zellement.com
  description: >
    Online portfolio of Dan Farrow from Nottingham, UK.
  categories:
    - Portfolio
  built_by: Zellement
  built_by_url: https://www.zellement.com
  featured: false
- title: Fullstack HQ
  url: https://fullstackhq.com/
  main_url: https://fullstackhq.com/
  description: >
    Get immediate access to a battle-tested team of designers and developers on a pay-as-you-go monthly subscription.
  categories:
    - Agency
    - Consulting
    - Freelance
    - Marketing
    - Portfolio
    - Web Development
    - App
    - Business
    - Design
    - JavaScript
    - Technology
    - User Experience
    - Web Development
    - eCommerce
    - WordPress
  built_by: Fullstack HQ
  built_by_url: https://fullstackhq.com/
  featured: false
- title: Cantas
  main_url: https://www.cantas.co.jp
  url: https://www.cantas.co.jp
  description: >
    Cantas is digital marketing company in Japan.
  categories:
    - Business
    - Agency
  built_by: Cantas
  built_by_url: https://www.cantas.co.jp
  featured: false
- title: Sheringham Shantymen
  main_url: https://www.shantymen.com/
  url: https://www.shantymen.com/
  description: >
    The Sheringham Shantymen are a sea shanty singing group that raise money for the RNLI in the UK.
  categories:
    - Music
    - Community
    - Entertainment
    - Nonprofit
  built_by: Zellement
  built_by_url: https://www.zellement.com/
  featured: false
- title: WP Spark
  main_url: https://wpspark.io/
  url: https://wpspark.io/
  description: >
    Create blazing fast website with WordPress and our Gatsby themes.
  categories:
    - Agency
    - Community
    - Blog
    - WordPress
  built_by: wpspark
  built_by_url: https://wpspark.io/
- title: Ronald Langeveld
  description: >
    Ronald Langeveld's blog and Web Development portfolio website.
  main_url: "https://www.ronaldlangeveld.com"
  url: "https://www.ronaldlangeveld.com"
  categories:
    - Blog
    - Web Development
    - Freelance
    - Portfolio
    - Consulting
  featured: false
- title: Golfonaut
  description: >
    Golfonaut - Golf application for Apple Watch
  main_url: https://golfonaut.io
  url: https://golfonaut.io
  categories:
    - App
    - Sports
  featured: false
- title: Anton Sten - UX Lead/Design
  url: https://www.antonsten.com
  main_url: https://www.antonsten.com
  description: Anton Sten leads UX for design-driven companies.
  categories:
    - User Experience
    - Blog
    - Freelance
    - Portfolio
    - Consulting
    - Agency
    - Design
  featured: false
- title: Rashmi AP - Front-end Developer
  main_url: http://rashmiap.me
  url: http://rashmiap.me
  featured: false
  description: >
    Rashmi AP's Personal Portfolio Website
  source_url: https://github.com/rashmiap/personal-website-react
  categories:
    - Portfolio
    - Open Source
  built_by: Rashmi AP
  built_by_url: http://rashmiap.me
- title: OpenSourceRepos - Blogs for open source repositories
  main_url: https://opensourcerepos.com
  url: https://opensourcerepos.com
  featured: false
  description: >
    Open Source Repos is a blog site for explaining the architecture, code-walkthrough and key takeways for the GitHub repository. Out main aim to is to help more developers contribute to open source projects.
  source_url: https://github.com/opensourcerepos/blogs
  categories:
    - Open Source
    - Design
    - Design System
    - Blog
  built_by: OpenSourceRepos Team
  built_by_url: https://opensourcerepos.com
- title: Sheelah Brennan - Front-End/UX Engineer
  main_url: https://sheelahb.com
  url: https://sheelahb.com
  featured: false
  description: >
    Sheelah Brennan's web development blog
  categories:
    - Blog
    - Web Development
    - Design
    - Freelance
    - Portfolio
  built_by: Sheelah Brennan
- title: Delinx.Digital - Web and Mobile Development Agency based in Sofia, Bulgaria
  main_url: https://delinx.digital
  url: https://delinx.digital/solutions
  description: >
    Delinx.digital is a software development oriented digital agency based in Sofia, Bulgaria. We develop bespoke software solutions using  WordPress, WooCommerce, Shopify, eCommerce, React.js, Node.js, PHP, Laravel and many other technologies.
  categories:
    - Agency
    - Web Development
    - Design
    - eCommerce
    - WordPress
  featured: false
- title: Cameron Nuckols - Articles, Book Notes, and More
  main_url: https://nucks.co
  url: https://nucks.co
  description: >
    This site hosts all of Cameron Nuckols's writing on entrepreneurship, startups, money, fitness, self-education, and self-improvement.
  categories:
    - Blog
    - Entrepreneurship
    - Business
    - Productivity
    - Technology
    - Marketing
  featured: false
- title: Hayato KAJIYAMA - Portfolio
  main_url: "https://hyakt.dev"
  url: "https://hyakt.dev"
  source_url: "https://github.com/hyakt/hyakt.github.io"
  featured: false
  categories:
    - Portfolio
- title: Skirtcraft - Unisex Skirts with Large Pockets
  main_url: https://skirtcraft.com
  url: https://skirtcraft.com/products
  source_url: https://github.com/jqrn/skirtcraft-web
  description: >
    Skirtcraft sells unisex skirts with large pockets, made in the USA. Site built with TypeScript and styled-components, with Tumblr-sourced blog posts.
  categories:
    - eCommerce
    - Blog
  built_by: Joe Quarion
  built_by_url: https://github.com/jqrn
  featured: false
- title: Vermarc Sport
  main_url: https://www.vermarcsport.com/
  url: https://www.vermarcsport.com/
  description: >
    Vermarc Sport offers a wide range of cycle clothing, cycling jerseys, bib shorts, rain gear and accessories, as well for the summer, the mid-season (autumn / spring) and the winter.
  categories:
    - eCommerce
  built_by: BrikL
  built_by_url: https://github.com/Brikl
- title: Cole Ruche
  main_url: https://coleruche.com
  url: https://coleruche.com
  source_url: https://github.com/kingingcole/myblog
  description: >
    The personal website and blog for Emeruche "Cole" Ikenna, front-end web developer from Nigeria.
  categories:
    - Blog
    - Portfolio
  built_by: Emeruche "Cole" Ikenna
  built_by_url: https://twitter.com/cole_ruche
  featured: false
- title: Abhith Rajan - Coder, Blogger, Biker, Full Stack Developer
  main_url: https://www.abhith.net/
  url: https://www.abhith.net/
  source_url: https://github.com/Abhith/abhith.net
  description: >
    abhith.net is a portfolio website of Abhith Rajan, a full stack developer. Sharing blog posts, recommended videos, developer stories and services with the world through this site.
  categories:
    - Portfolio
    - Blog
    - Programming
    - Open Source
    - Technology
  built_by: Abhith Rajan
  built_by_url: https://github.com/Abhith
  featured: false
- title: Mr & Mrs Wilkinson
  url: https://thewilkinsons.netlify.com/
  main_url: https://thewilkinsons.netlify.com/
  source_url: https://github.com/davemullenjnr/the-wilkinsons
  description: >
    A one-page wedding photography showcase using Gatsby Image and featuring a lovely hero and intro section.
  categories:
    - Photography
  built_by: Dave Mullen Jnr
  built_by_url: https://davemullenjnr.co.uk
  featured: false
- title: Gopesh Gopinath - Full Stack JavaScript Developer
  url: https://www.gopeshgopinath.com
  main_url: https://www.gopeshgopinath.com
  source_url: https://github.com/GopeshMedayil/gopeshgopinath.com
  description: >
    Gopesh Gopinath's Personal Portfolio Website
  categories:
    - Portfolio
    - Open Source
  built_by: Gopesh Gopinath
  built_by_url: https://www.gopeshgopinath.com
  featured: false
- title: Misael Taveras - FrontEnd Developer
  url: https://taverasmisael.com
  main_url: https://taverasmisael.com
  source_url: https://github.com/taverasmisael/taverasmisael
  description: >
    Personal site and bloging about learning FrontEnd web development in spanish.
  categories:
    - Portfolio
    - Open Source
    - Blog
    - JavaScript
    - Web Development
  built_by: Misael Taveras
  built_by_url: https://taverasmisael.com
  featured: false
- title: Le Reacteur
  url: https://www.lereacteur.io/
  main_url: https://www.lereacteur.io/
  description: >
    Le Reacteur is the first coding bootcamp dedicated to web and mobile apps development (iOS/Android). We offer intensive sessions to train students in a short time (10 weeks). Our goal is to pass on to our students in less than 3 months what they would have learned in 2 years. To achieve this ambitious challenge, our training is based on learning JavaScript (Node.js, Express, ReactJS, React Native).
  categories:
    - JavaScript
    - Learning
    - Mobile Development
    - Web Development
  built_by: Farid Safi
  built_by_url: https://twitter.com/FaridSafi
  featured: false
- title: Cinch
  url: https://www.cinch.co.uk
  main_url: https://www.cinch.co.uk
  description: >
    Cinch is a hub for car supermarkets and dealers to show off their stock. The site only lists second-hand cars that are seven years old or younger, with less than 70,000 miles on the clock.
  categories:
    - Entrepreneurship
    - Business
  built_by: Somo
  built_by_url: https://www.somoglobal.com
  featured: false
- title: Recetas El Universo
  description: >-
    Recipes and videos with the best of Ecuadorian cuisine.
    Collectable recipes from Diario El Universo.
  main_url: "https://recetas-eu.netlify.com/"
  url: "https://recetas-eu.netlify.com/"
  featured: false
  categories:
    - Blog
    - WordPress
    - Food
  built_by: Ramón Chancay
  built_by_url: "https://ramonchancay.me/"
- title: NuBrakes
  url: https://nubrakes.com/
  main_url: https://nubrakes.com/
  description: >
    NuBrakes is the mobile brake repair company that comes to you! We perform brake pad, caliper, and rotor replacement at your office, apartment or home!
  categories:
    - Business
    - Entrepreneurship
  featured: false
- title: Third and Grove
  url: https://www.thirdandgrove.com
  main_url: https://www.thirdandgrove.com
  source_url: https://github.com/thirdandgrove/tagd8_gatsby
  description: >
    A digital agency slaying the mundane one pixel at a time.
  categories:
    - Agency
    - Marketing
    - Open Source
    - Technology
  built_by: Third and Grove
  built_by_url: https://www.thirdandgrove.com
  featured: false
- title: Le Bikini
  url: https://lebikini.com
  main_url: https://lebikini.com
  description: >
    New website for Toulouse's most iconic concert hall.
  categories:
    - Music
  built_by: Antoine Rousseau
  built_by_url: https://antoine.rousseau.im
  featured: false
- title: Jimmy Truong's Portfolio
  url: https://jimmytruong.ca
  main_url: https://jimmytruong.ca
  description: >
    This porfolio is a complication of all projects done during my time at BCIT D3 (Digital Design and Development) program and after graduation.
  categories:
    - Portfolio
    - Web Development
  built_by: Jimmy Truong
  built_by_url: https://jimmytruong.ca
  featured: false
- title: Quick Stop Nicaragua
  main_url: https://quickstopnicaragua.com
  url: https://quickstopnicaragua.com
  description: >
    Convenience Store Website
  categories:
    - Food
  built_by: Gerald Martinez
  built_by_url: https://twitter.com/GeraldM_92
  featured: false
- title: XIEL
  main_url: https://xiel.dev
  url: https://xiel.dev
  source_url: https://github.com/xiel/xiel
  description: >
    I'm a freelance front-end developer from Berlin who creates digital experiences that everyone likes to use.
  categories:
    - Portfolio
    - Blog
  built_by: Felix Leupold
  built_by_url: https://twitter.com/xiel
  featured: false
- title: Nicaragua Best Guides
  main_url: https://www.nicaraguasbestguides.com
  url: https://www.nicaraguasbestguides.com
  description: >
    Full-Service Tour Operator and Destination Management Company (DMC)
  categories:
    - Agency
    - Travel
  built_by: Gerald Martinez
  built_by_url: https://twitter.com/GeraldM_92
  featured: false
- title: Thoughts and Stuff
  main_url: http://thoughtsandstuff.com
  url: http://thoughtsandstuff.com
  source_url: https://github.com/robmarshall/gatsby-tns
  description: >
    A simple easy to read blog. Minimalistic, focusing on content over branding. Includes RSS feed.
  categories:
    - Accessibility
    - Blog
    - WordPress
  built_by: Robert Marshall
  built_by_url: https://robertmarshall.dev
  featured: false
- title: Tracli
  url: https://tracli.rootvan.com/
  main_url: https://tracli.rootvan.com/
  source_url: https://github.com/ridvankaradag/tracli-landing
  description: >
    A command line app that tracks your time
  categories:
    - Productivity
    - Technology
    - Landing Page
  built_by: Ridvan Karadag
  built_by_url: http://www.rootvan.com
  featured: false
- title: spon.io
  url: https://www.spon.io
  main_url: https://www.spon.io
  source_url: https://github.com/magicspon/spon.io
  description: >
    Portfolio for frontend web developer, based in Bristol UK
  categories:
    - Portfolio
  built_by: Dave Stockley
  built_by_url: https://www.spon.io
  featured: false
- title: BBS
  url: https://big-boss-studio.com
  main_url: https://big-boss-studio.com
  description: >
    For 11 years, we help great brands in their digital transformation, offering all our expertise for their needs. Technical consulting, UX, design, technical integration and maintenance.
  categories:
    - Agency
    - JavaScript
    - Web Development
  built_by: BBS
  built_by_url: https://big-boss-studio.com
  featured: false
- title: Appes - Meant to evolve
  main_url: https://appes.co
  url: https://appes.co
  description: >
    Appes is all about apps and evolution. We help companies to build mobile and
    web products.
  categories:
    - Agency
    - Mobile Development
    - Web Development
    - Technology
  built_by: Appes
  built_by_url: https://appes.co
  featured: false
- title: Intern
  url: https://intern.imedadel.me
  main_url: https://intern.imedadel.me
  description: >
    Intern is a job board for getting internships in tech, design, marketing, and more. It's built entirely with Gatsby.
  categories:
    - Directory
    - Technology
  built_by: Imed Adel
  built_by_url: https://imedadel.me
  featured: false
- title: Global Citizen Foundation
  main_url: https://www.globalcitizenfoundation.org
  url: https://www.globalcitizenfoundation.org
  description: >
    In the digital economy, we are Global Citizens and the currency is Personal Data
  categories:
    - Nonprofit
  built_by: The Delta Studio
  built_by_url: https://www.thedelta.io
  featured: false
- title: GatsbyFinds
  main_url: https://gatsbyfinds.netlify.com
  url: https://gatsbyfinds.netlify.com
  source_url: https://github.com/bvlktech/GatsbyFinds
  description: >
    GatsbyFinds is a website built ontop of Gatsby v2 by providing developers with a showcase of all the lastest projects made with the beloved GatsbyJS.
  categories:
    - Portfolio
    - Gallery
  built_by: Bvlktech
  built_by_url: https://twitter.com/bvlktech
  featured: false
- title: AFEX Commodities Exchange
  main_url: https://afexnigeria.com
  url: https://afexnigeria.com
  description: >
    AFEX Nigeria strives to transform Nigerian agriculture by creating more bargaining power to smallholder farmers, access to information, and secure storage.
  categories:
    - Blog
    - Business
    - Finance
    - Food
    - WordPress
  built_by: Mayowa Falade
  built_by_url: http://mayowafalade.com
  featured: false
- title: VIA Data
  main_url: https://viadata.io
  url: https://viadata.io
  description: >
    The future of data management
  categories:
    - Data
  built_by: The Delta Studio
  built_by_url: https://www.thedelta.io
  featured: false
- title: Front End Day Event Website
  main_url: https://frontend-day.com/
  url: https://frontend-day.com/
  description: >
    Performant landing page for a front end workshops recurring event / conference.
  categories:
    - Event
    - Conference
    - Web Development
    - Technology
  built_by: Pagepro
  built_by_url: https://pagepro.co
  featured: false
- title: Mutual
  main_url: https://www.madebymutual.com
  url: https://www.madebymutual.com
  description: >
    Mutual is a web design and development agency. Our new website is powered by Gatsby and Craft CMS.
  categories:
    - Blog
    - Portfolio
    - Agency
    - Design
    - Web Development
  built_by: Mutual
  built_by_url: https://twitter.com/madebymutual
  featured: false
- title: Surge 3
  main_url: https://surge3.com
  url: https://surge3.com/
  description: >
    We’re Surge 3 - a premier web development agency. Our company centers around the principles of quality, speed, and service! We are founded using the latest in web technologies and are dedicated to using those exact tools to help our customers achieve their goals.
  categories:
    - Portfolio
    - Blog
    - Agency
    - Web Development
    - Marketing
  built_by: Dillon Browne
  built_by_url: https://dillonbrowne.com
- title: Adaltas
  main_url: https://www.adaltas.com
  url: https://www.adaltas.com
  description: >
    Adaltas is a team of consultants with a focus on Open Source, Big Data and Cloud Computing based in France, Canada and Morocco.
  categories:
    - Consulting
    - Data
    - Design System
    - Programming
    - Learning
  built_by: Adaltas
  built_by_url: https://www.adaltas.com
- title: Themis Attorneys
  main_url: https://themis-attorneys.com
  url: https://themis-attorneys.com
  description: >
    Themis Attorneys is Chennai based lawyers. Their new complete website is made using Gatsby.
  categories:
    - Agency
    - Consulting
    - Portfolio
    - Law
  built_by: Merbin J Anselm
  built_by_url: https://anselm.in
- title: Runlet
  main_url: https://runlet.app
  url: https://runlet.app
  source_url: https://github.com/runletapp/runlet
  description: >
    Runlet is a cloud-based job manager that offers device synchronization and reliable message delivery in a network of connected devices even after connectivity issues. Available for ARM, Linux, Mac and Windows.
  categories:
    - App
    - Landing Page
    - Productivity
    - Technology
  built_by: Vandre Leal
  built_by_url: https://vandreleal.github.io
  featured: false
- title: tiaan.dev
  main_url: https://tiaan.dev
  url: https://tiaan.dev
  featured: false
  categories:
    - Blog
    - Portfolio
    - Web Development
- title: Praveen Bisht
  main_url: https://www.prvnbist.com/
  url: https://www.prvnbist.com/
  source_url: https://github.com/prvnbist/portfolio
  categories:
    - Portfolio
    - Blog
  built_by: Praveen Bisht
  built_by_url: https://www.prvnbist.com/
  featured: false
- title: Jeff Mills The Outer Limits x NTS Radio
  url: https://www.nts.live/projects/jeff-mills-the-outer-limits/
  main_url: https://www.nts.live/projects/jeff-mills-the-outer-limits/
  source_url: https://github.com/ntslive/the-outer-limits
  description: >
    NTS Radio created a minisite for Jeff Mills' 6 part radio series The Outer Limits, including original music production and imagery curated from the NASA online image archive.
  categories:
    - Music
    - Gallery
    - Science
    - Entertainment
  built_by: NTS Radio
  built_by_url: https://www.nts.live
  featured: false
- title: BALAJIRAO676
  main_url: https://thebalajiraoecommerce.netlify.com/
  url: https://thebalajiraoecommerce.netlify.com/
  featured: false
  categories:
    - Blog
    - eCommerce
    - Web Development
- title: Mentimeter
  url: https://www.mentimeter.com/
  main_url: https://www.mentimeter.com/
  categories:
    - Business
  featured: false
- title: HYFN
  url: https://hyfn.com/
  main_url: https://hyfn.com/
  categories:
    - Business
  featured: false
- title: Mozilla India
  main_url: https://mozillaindia.org/
  url: https://mozillaindia.org/
  categories:
    - Open Source
  featured: false
- title: Primer Labs
  main_url: https://www.primerlabs.io
  url: https://www.primerlabs.io
  featured: false
  categories:
    - Education
    - Learning
- title: AJ on Purr-fect Solutions
  url: https://ajonp.com
  main_url: https://ajonp.com
  description: >
    A Community of developers, creating resources for all to use!
  categories:
    - Education
    - Learning
    - Programming
    - Web Development
    - API
    - Blog
    - SEO
  built_by: AJonP
  built_by_url: http://ajonp.com/authors/alex-patterson
- title: blog.kwst.site
  main_url: https://blog.kwst.site
  url: https://blog.kwst.site
  description: A blog of frontend engineer working in Fukuoka
  source_url: https://github.com/SatoshiKawabata/blog
  featured: false
  categories:
    - Blog
    - Technology
    - Web Development
    - JavaScript
- title: Run Leeds
  main_url: http://www.runleeds.co.uk
  url: http://www.runleeds.co.uk
  description: >
    Community running site based in Leeds,UK. Aiming to support those going through a life crisis.
  categories:
    - Accessibility
    - Blog
    - Community
    - Nonprofit
    - Sports
    - WordPress
  built_by: Robert Marshall
  built_by_url: https://www.robertmarshall.dev
- title: Arvind Kumar
  main_url: https://arvind.io
  url: https://arvind.io
  source_url: https://github.com/EnKrypt/arvind.io
  built_by: Arvind Kumar
  built_by_url: "https://arvind.io/"
  description: >
    A blog about writing code, making music and studying the skies.
  featured: false
  categories:
    - Blog
    - Music
    - Technology
- title: GlobalMoney
  url: https://global24.ua
  main_url: https://global24.ua
  description: >
    Provide payment solution for SMB, eWallet GlobalMoney
  categories:
    - Business
    - Finance
    - Technology
  built_by: NodeArt
  built_by_url: https://NodeArt.io
- title: Women's and Girls' Emergency Centre
  url: https://www.wagec.org.au/
  main_url: https://www.wagec.org.au/
  description: >
    Specialist homelessness service for women and families escaping domestic violence. Based in Redfern, Sydney, Australia.
  categories:
    - Nonprofit
    - Community
    - eCommerce
  built_by: Little & Big
  built_by_url: "https://www.littleandbig.com.au/"
  featured: false
- title: Guus van de Wal | Drupal Front-end specialist
  url: https://guusvandewal.nl
  main_url: https://guusvandewal.nl
  description: >
    Decoupled portfolio site for guusvandewal.nl, a Drupal and ReactJS front-end developer and designer.
  categories:
    - Open Source
    - Web Development
    - Design
    - Blog
    - Freelance
  built_by: Guus van de Wal
  featured: false
- title: Pixelize Web Design Gold Coast | Web Design and SEO
  url: https://www.pixelize.com.au/
  main_url: https://www.pixelize.com.au/
  description: >
    Pixelize is a tight knit group of professional web developers, graphic designers, and content creators that work together to create high performing, blazing fast, beautiful websites with a strong focus on SEO.
  categories:
    - Agency
    - Web Development
    - Marketing
    - SEO
    - Design
    - Portfolio
    - Blog
  built_by: Pixelize
  built_by_url: https://www.pixelize.com.au
  featured: false
- title: VS Code GitHub Stats
  url: https://vscode-github-stats.netlify.com
  main_url: https://vscode-github-stats.netlify.com
  source_url: https://github.com/lannonbr/vscode-github-stats/
  description: >
    Statistics Dashboard for VS Code GitHub repository
  categories:
    - Data
  built_by: Benjamin Lannon
  built_by_url: https://lannonbr.com
  featured: false
- title: MetaProjection
  main_url: https://www.metaprojection.ca
  url: https://www.metaprojection.ca
  source_url: https://github.com/rosslh/metaprojection
  description: >
    MetaProjection is a website that aggregates multiple Canadian federal electoral projections in order to provide an overview of how the election is playing out, both federally and by district.
  categories:
    - Government
    - Data
    - Open Source
  built_by: Ross Hill
  built_by_url: https://rosshill.ca
  featured: false
- title: Tamarisc VC
  url: https://www.tamarisc.vc
  main_url: https://www.tamarisc.vc
  description: >
    Tamarisc invests in and helps build companies that improve the human habitat through innovating at the intersection of real estate, health, and technology.
  categories:
    - Business
    - Technology
  built_by: Peter Hironaka
  built_by_url: "https://peterhironaka.com"
  featured: false
- title: Roman Kravets
  description: >
    Portfolio of Roman Kravets. Web Developer, HTML & CSS Coder.
  main_url: "https://romkravets.netlify.com/"
  url: "https://romkravets.netlify.com/"
  categories:
    - Portfolio
    - Open Source
    - Web Development
    - Blog
  built_by: Roman Kravets
  built_by_url: "https://github.com/romkravets/dev-page"
  featured: false
- title: Phil Tietjen Portfolio
  url: https://www.philtietjen.dev/
  main_url: https://www.philtietjen.dev/
  source_url: https://github.com/Phizzard/phil-portfolio
  description: >
    Portfolio of Phil Tietjen using Gatsby, TailwindCSS, and Emotion/styled
  categories:
    - Portfolio
    - Open Source
    - Web Development
  built_by: Phil Tietjen
  built_by_url: https://github.com/Phizzard
  featured: false
- title: Gatsby Bomb
  description: >
    A fan made version of the website Giantbomb, fully static and powered by Gatsby JS and the GiantBomb API.
  main_url: "https://gatsbybomb.netlify.com"
  url: "https://gatsbybomb.netlify.com"
  categories:
    - App
    - Entertainment
    - Media
    - Video
  built_by: Phil Tietjen
  built_by_url: "https://github.com/Phizzard"
  featured: false
- title: Divyanshu Maithani
  main_url: https://divyanshu013.dev
  url: https://divyanshu013.dev
  source_url: https://github.com/divyanshu013/blog
  description: >
    Personal blog of Divyanshu Maithani. Life, music, code and things in between...
  categories:
    - Blog
    - JavaScript
    - Open Source
    - Music
    - Programming
    - Technology
    - Web Development
  built_by: Divyanshu Maithani
  built_by_url: https://twitter.com/divyanshu013
- title: TFE Energy
  main_url: https://tfe.energy
  url: https://tfe.energy
  source_url: https://gitlab.com/marcfehrmedia/2019-07-03-tfe-energy
  description: >
    TFE Energy believes in the future. Their new website is programmed with Gatsby, Scrollmagic, Contentful, Cloudify.
  categories:
    - Technology
    - Consulting
    - Video
    - Business
  built_by: Marc Fehr
  built_by_url: https:/www.marcfehr.media
- title: AtomBuild
  url: https://atombuild.github.io/
  main_url: https://atombuild.github.io/
  source_url: https://github.com/AtomBuild/atombuild.github.io
  description: >
    Landing page for the AtomBuild project, offering a curation of Atom packages associated with the project.
  categories:
    - Directory
    - Landing Page
    - Open Source
    - Programming
    - Technology
  built_by: Kepler Sticka-Jones
  built_by_url: https://keplersj.com/
  featured: false
- title: Josh Pensky
  main_url: https://joshpensky.com
  url: https://joshpensky.com
  description: >
    Josh Pensky is an interactive developer based in Boston. He designs and builds refreshing web experiences, packed to the punch with delightful interactions.
  categories:
    - Portfolio
    - Web Development
    - Design
    - SEO
  built_by: Josh Pensky
  built_by_url: https://github.com/joshpensky
  featured: false
- title: AtomLinter
  url: https://atomlinter.github.io/
  main_url: https://atomlinter.github.io/
  source_url: https://github.com/AtomLinter/atomlinter.github.io
  description: >
    Landing page for the AtomLinter project, offering a curation of Atom packages associated with the project.
  categories:
    - Directory
    - Landing Page
    - Open Source
    - Programming
    - Technology
  built_by: Kepler Sticka-Jones
  built_by_url: https://keplersj.com/
  featured: false
- title: Dashbouquet
  url: https://dashbouquet.com/
  main_url: https://dashbouquet.com/
  categories:
    - Agency
    - Blog
    - Business
    - Mobile Development
    - Portfolio
    - Web Development
  built_by: Dashbouquet team
  featured: false
- title: rathes.me
  url: https://rathes.me/
  main_url: https://rathes.me/
  source_url: https://github.com/rathesDot/rathes.me
  description: >
    The Portfolio Website of Rathes Sachchithananthan
  categories:
    - Blog
    - Portfolio
    - Web Development
  built_by: Rathes Sachchithananthan
  built_by_url: https://rathes.me/
- title: viviGuides - Your travel guides
  url: https://vivitravels.com/en/guides/
  main_url: https://vivitravels.com/en/guides/
  description: >
    viviGuides is viviTravels' blog: here you will find travel tips, useful information about the cities and the best guides for your next vacation.
  categories:
    - Travel
    - Blog
  built_by: Kframe Interactive SA
  built_by_url: https://kframeinteractive.com/
  featured: false
- title: KNC Blog
  main_url: https://nagakonada.com
  url: https://nagakonada.com/
  description: >
    Nagakonada is my blogging and portfolio site where I list my projects, experience, capabilities and the blog mostly talks about technical and personal writings.
  categories:
    - Blog
    - Web Development
    - Portfolio
  built_by: Konada, Naga Chaitanya
  built_by_url: https://github.com/ChaituKNag
  featured: false
- title: Vishal Nakum
  url: https://nakum.tech/
  main_url: https://nakum.tech/
  source_url: https://github.com/vishalnakum011/contentful
  description: >
    Portfolio of Vishal Nakum. Made with Gatsby, Contentful. Deployed on Netlify.
  categories:
    - Portfolio
    - Blog
  built_by: Amol Tangade
  built_by_url: https://amoltangade.me/
- title: Sagar Hani Portfolio
  url: http://sagarhani.in/
  main_url: http://sagarhani.in/
  source_url: https://github.com/sagarhani
  description: >
    Sagar Hani is a Software Developer & an Open Source Enthusiast. He blogs about JavaScript, Open Source and his Life experiences.
  categories:
    - Portfolio
    - Blog
    - Web Development
    - Open Source
    - Technology
    - Programming
    - JavaScript
  built_by: Sagar Hani
  built_by_url: http://sagarhani.in/about
- title: Arturo Alviar's Portfolio
  main_url: "https://arturoalviar.com"
  url: "https://arturoalviar.com"
  source_url: "https://github.com/arturoalviar/portfolio"
  categories:
    - Portfolio
    - Open Source
    - Web Development
  built_by: Arturo Alviar
  built_by_url: "https://github.com/arturoalviar"
  featured: false
- title: Pearly
  url: https://www.pearlyplan.com
  main_url: https://www.pearlyplan.com
  description: >
    Dental Membership Growth Platform
  categories:
    - Technology
    - Healthcare
    - App
  built_by: Sean Emmer and Jeff Cole
- title: MarceloNM
  url: https://marcelonm.com
  main_url: https://marcelonm.com
  description: >
    Personal landing page and blog for MarceloNM, a frontend developer based in Brazil.
  categories:
    - Blog
    - JavaScript
    - Landing Page
    - Programming
    - Web Development
  built_by: Marcelo Nascimento Menezes
  built_by_url: https://github.com/mrcelo
  featured: false
- title: Open Source Galaxy
  main_url: https://www.opensourcegalaxy.com
  url: https://www.opensourcegalaxy.com
  description: >
    Explore the Open Source Galaxy and help other earthlings by contributing to open source.
  categories:
    - Open Source
    - Programming
    - Web Development
  built_by: Justin Juno
  built_by_url: https://www.justinjuno.dev
  featured: false
- title: enBonnet Blog
  url: https://enbonnet.me/
  main_url: https://enbonnet.me/
  source_url: https://github.com/enbonnet
  description: >
    Hola, este es mi sitio personal, estare escribiendo sobre JavaScript, Frontend y Tecnologia que utilice en mi dia a dia.
  categories:
    - Portfolio
    - Blog
    - Web Development
    - Technology
    - Programming
    - JavaScript
  built_by: Ender Bonnet
  built_by_url: https://enbonnet.me/
- title: Edenspiekermann
  url: "https://www.edenspiekermann.com/eu/"
  main_url: "https://www.edenspiekermann.com/eu/"
  description: >
    Hello. We are Edenspiekermann, an independent global creative agency.
  categories:
    - Featured
    - Agency
    - Design
    - Portfolio
  featured: true
- title: IBM Design
  url: "https://www.ibm.com/design/"
  main_url: "https://www.ibm.com/design/"
  description: >
    At IBM, our design philosophy is to help guide people so they can do their best work. Our human-centered design practices help us deliver on that goal.
  categories:
    - Featured
    - Design
    - Technology
    - Web Development
  built_by: IBM
  featured: true
- title: We Do Plugins
  url: https://wedoplugins.com
  main_url: https://wedoplugins.com
  description: >
    Free & premium WordPress plugins development studio from Wroclaw, Poland.
  categories:
    - Portfolio
    - Agency
    - Open Source
    - Web Development
  built_by: We Do Plugins
  built_by_url: https://wedoplugins.com
- title: Mevish Aslam, business coach
  url: "https://mevishaslam.com/"
  main_url: "https://mevishaslam.com/"
  description: >
    Mevish Aslam helps women build a life they love and coaches women to launch and grow businesses.
  categories:
    - Business
    - Consulting
    - Entrepreneurship
    - Freelance
    - Marketing
    - Portfolio
  built_by: Rou Hun Fan
  built_by_url: "https://flowen.me"
  featured: false
- title: Principles of wealth
  url: "https://principlesofwealth.net"
  main_url: "https://principlesofwealth.net"
  source_url: "https://github.com/flowen/principlesofwealth"
  description: >
    Principles of wealth. How to get rich without being lucky, a summary of Naval Ravikant's tweets and podcast.`
  categories:
    - Business
    - Consulting
    - Education
    - Entrepreneurship
    - Finance
    - Learning
    - Marketing
    - Media
    - Nonprofit
    - Productivity
    - Science
  built_by: Rou Hun Fan
  built_by_url: "https://flowen.me"
  featured: false
- title: North X South
  main_url: https://northxsouth.co
  url: https://northxsouth.co
  description: >
    We work with small businesses and non-profits to develop their brands, build an online identity, create stellar designs, and give a voice to their causes.
  categories:
    - Agency
    - Consulting
    - Business
    - Design
    - Web Development
  built_by: North X South
  built_by_url: https://northxsouth.co
- title: Plenty of Fish
  main_url: https://www.pof.com/
  url: https://pof.com
  description: >
    Plenty of Fish is one of the world's largest dating platforms.
  categories:
    - Community
  featured: true
- title: Bitcoin
  main_url: https://www.bitcoin.com/
  url: https://bitcoin.com
  description: >
    One of the largest crypto-currency platforms in the world.
  categories:
    - Technology
    - Finance
  featured: true
- title: Frame.io
  main_url: https://www.frame.io/
  url: https://frame.io
  description: >
    Frame.io is a cloud-based video collaboration platform that allows its users to easily work on media projects together
  categories:
    - Technology
    - Entertainment
    - Media
  featured: true
- title: Sainsbury’s Homepage
  main_url: https://www.sainsburys.co.uk/
  url: https://www.sainsburys.co.uk
  description: >
    Sainsbury’s is an almost 150 year old supermarket chain in the United Kingdom.
  categories:
    - eCommerce
    - Food
  featured: true
- title: Haxzie, Portfolio and Blog
  url: "https://haxzie.com/"
  main_url: "https://haxzie.com/"
  source_url: "https://github.com/haxzie/haxzie.com"
  description: >
    Haxzie.com is the portfolio and personal blog of Musthaq Ahamad, UX Engineer and Visual Designer
  categories:
    - Blog
    - Portfolio
  built_by: Musthaq Ahamad
  built_by_url: "https://haxzie.com"
  featured: false
- title: GBT
  url: "https://yangmuzi.com/"
  main_url: "https://yangmuzi.com/"
  source_url: "https://github.com/yangnianbing/blog-by-gatsby"
  description: >
    It is a basic Gatsby site project
  categories:
    - Blog
    - Portfolio
  built_by: yangnianbing
  featured: false
- title: Robin Wieruch's Blog
  url: "https://www.robinwieruch.de/"
  main_url: "https://www.robinwieruch.de/"
  categories:
    - Blog
    - Education
  featured: false
- title: Roger Ramos Development Journal
  url: "https://rogerramos.me/"
  main_url: "https://rogerramos.me/"
  source_url: "https://github.com/rogerramosme/rogerramos.me/"
  description: >
    Personal development journal made with Netlify CMS
  categories:
    - Blog
  built_by: Roger Ramos
  built_by_url: https://rogerramos.me/
  featured: false
- title: Global Adviser Alpha
  main_url: "https://globaladviseralpha.com"
  url: "https://globaladviseralpha.com"
  description: >
    Lead by David Haintz, Global Adviser Alpha transforms advice business into world class firms.
  categories:
    - Business
    - Blog
    - Finance
  built_by: Handsome Creative
  built_by_url: https://www.hellohandsome.com.au
  featured: false
- title: Alcamine
  url: https://alcamine.com/
  main_url: https://alcamine.com/
  description: >
    Never apply to another job online and receive tons of tech jobs in your inbox everyday — all while keeping your information private.
  categories:
    - Blog
    - Technology
  built_by: Caldera Digital
  built_by_url: https://www.calderadigital.com/
  featured: false
- title: Caldera Digital
  url: https://www.calderadigital.com/
  main_url: https://www.calderadigital.com/
  source_url: https://github.com/caldera-digital/platform
  description: >
    Caldera is a product and application development agency that uses innovative technology to bring your vision, brand, and identity to life through user centered design.
  categories:
    - Blog
    - User Experience
    - Consulting
  built_by: Caldera Digital
  built_by_url: https://www.calderadigital.com/
  featured: false
- title: Keycodes
  url: https://www.keycodes.dev
  main_url: https://www.keycodes.dev
  source_url: https://github.com/justinjunodev/keycodes.dev
  description: >
    A developer resource for getting keyboard key codes.
  categories:
    - Programming
    - Productivity
    - Open Source
    - Web Development
  built_by: Justin Juno
  built_by_url: https://www.justinjuno.dev
  featured: false
- title: Utah Pumpkins
  url: https://www.utahpumpkins.com/
  main_url: https://www.utahpumpkins.com/
  source_url: https://github.com/cadekynaston/utah-pumpkins
  description: >
    An awesome pumpkin gallery built using Gatsby and Contentful.
  categories:
    - Gallery
    - Blog
    - Photography
  built_by: Cade Kynaston
  built_by_url: https://cade.codes
- title: diff001a's blog
  main_url: https://diff001a.netlify.com/
  url: https://diff001a.netlify.com/
  description: >
    This is diff001a's blog which contains blogs realted to programming.
  categories:
    - Blog
  built_by: diff001a
- title: Rockwong Blog
  main_url: http://rockwong.com/blog/
  url: http://rockwong.com/blog/
  description: >
    Rockwong is a techncal blog containing content realted to various web technologies.
  categories:
    - Technology
    - Education
    - Blog
- title: RegexGuide
  main_url: "https://regex.guide"
  url: "https://regex.guide/playground"
  source_url: "https://github.com/pacdiv/regex.guide"
  description: >
    The easiest way to learn regular expressions! The RegexGuide is a playground helping developers to discover regular expressions. Trying it is adopting regular expressions!
  categories:
    - App
    - Education
    - JavaScript
    - Nonprofit
    - Open Source
    - Programming
    - Technology
    - Web Development
  built_by: Loïc J.
  built_by_url: https://growthnotes.dev
- title: re:store
  url: https://www.visitrestore.com
  main_url: https://www.visitrestore.com
  description: >
    This is your chance to discover, connect, and shop beyond your feed and get to know the who, how, and why behind your favorite products.
  categories:
    - Marketing
  built_by: The Couch
  built_by_url: https://thecouch.nyc
  featured: false
- title: Bululu Eventos
  url: https://bululueventos.cl/
  main_url: https://bululueventos.cl/
  source_url: https://github.com/enBonnet/bululu-front
  description: >
    Sitio de organizadores de eventos
  categories:
    - Marketing
  built_by: Ender Bonnet
  built_by_url: https://enbonnet.me/
- title: MyPrograming Steps
  main_url: https://mysteps.netlify.com/
  url: https://mysteps.netlify.com/
  description: >
    FrontEnd Tutorial Information
  featured: false
  categories:
    - Blog
    - Portfolio
  source_url: https://github.com/IoT-Arduino/Gatsby-MySteps
  built_by: Maruo
  built_by_url: https://twitter.com/DengenT
- title: Brent Runs Marathons
  main_url: https://www.brentrunsmarathons.com/
  url: https://www.brentrunsmarathons.com/
  source_url: https://github.com/bingr001/brentrunsmarathonsv2
  description: >
    Brent Runs Marathons is about the training and race experience for the Comrades Ultra Marathon
  categories:
    - Blog
  built_by: Brent Ingram
  built_by_url: https://www.brentjingram.com/
  featured: false
- title: Pedro LaTorre
  main_url: https://www.pedrolatorre.com/
  url: https://www.pedrolatorre.com/
  source_url: https://github.com/bingr001/pedro-latorre-site
  description: >
    A really awesome website built for the motivational speaker Pedro LaTorre
  categories:
    - Blog
  built_by: Brent Ingram
  built_by_url: https://www.brentjingram.com/
  featured: false
- title: Veryben
  main_url: https://veryben.com/
  url: https://veryben.com/
  description: >
    be water my friend
  categories:
    - Blog
  built_by: anikijiang
  built_by_url: https://twitter.com/anikijiang
  featured: false
- title: kentarom's portfolio
  main_url: https://kentarom.com/
  url: https://kentarom.com/
  source_url: https://github.com/kentaro-m/portfolio-gatsby
  description: >
    The portfolio of kentarom, frontend developer. This site shows recent activities about him.
  categories:
    - Portfolio
    - Technology
    - Web Development
  built_by: kentarom
  built_by_url: https://twitter.com/_kentaro_m
  featured: false
- title: MotionThat
  main_url: "https://motionthat.com.au"
  url: "https://motionthat.com.au"
  description: >
    MotionThat was created to fill a void in Tabletop Product shooting, whereby the need for consistency, repetition and flexibility was required to eliminate the many variables and inaccuracies that slow the filming process down.
  categories:
    - Entertainment
    - Food
    - Media
    - Gallery
  built_by: Handsome Creative
  built_by_url: https://www.hellohandsome.com.au
  featured: false
- title: TEN ALPHAS
  main_url: "https://tenalphas.com.au"
  url: "https://tenalphas.com.au"
  description: >
    TEN ALPHAS is a content production company based in Sydney and Wollongong, telling stories through moving image and beautiful design.
  categories:
    - Media
    - Entertainment
    - Video
  built_by: Handsome Creative
  built_by_url: https://www.hellohandsome.com.au
  featured: false
- title: SalesGP
  main_url: "https://salesgp.io"
  url: "https://salesgp.io"
  description: >
    SalesGP is a specialist Sales and Operations partner offering expert skill-sets and decades of experience to companies entering the Australia, NZ (ANZ) and South East Asian (SEA) markets.
  categories:
    - Business
    - Marketing
    - Consulting
  built_by: Handsome Creative
  built_by_url: https://www.hellohandsome.com.au
  featured: false
- title: Source Separation Systems
  main_url: "https://sourceseparationsystems.com.au"
  url: "https://sourceseparationsystems.com.au"
  description: >
    Innovative waste diversion products, designed to connect Australians to a more sustainable world.
  categories:
    - Business
  built_by: Handsome Creative
  built_by_url: https://www.hellohandsome.com.au
- title: Fuzzy String Matching
  main_url: https://fuzzy-string-matching.netlify.com
  url: https://fuzzy-string-matching.netlify.com
  source_url: https://github.com/jdemieville/fuzzyStringMatching
  description: >
    This site is built to assess the performance of various approximate string matching algorithms aka fuzzy string searching.
  categories:
    - JavaScript
    - Learning
    - Programming
  built_by: Jennifer Demieville
  built_by_url: https://demieville-codes.herokuapp.com/portfolio
  featured: false
- title: Open Techiz
  main_url: "https://www.opentechiz.com/"
  url: "https://www.opentechiz.com/"
  featured: false
  description: >
    An agile software development company in Vietnam, providing wide range service from ecommerce development, mobile development, automation testing and cloud deployment with kubernets
  categories:
    - Web Development
    - Mobile Development
    - Technology
  built_by: Open Techiz
  built_by_url: "https://www.opentechiz.com/"
- title: Leave Me Alone
  url: https://leavemealone.app
  main_url: https://leavemealone.app
  description: >
    Leave Me Alone helps you unsubscribe from unwanted emails easily. It's built with Gatsby v2.
  categories:
    - Landing Page
    - Productivity
  built_by: James Ivings
  built_by_url: https://squarecat.io
  featured: false
- title: Oberion
  main_url: https://oberion.io
  url: https://oberion.io
  description: >
    Oberion analyzes your gaming library and gives you personal recommendations based on what you play
  categories:
    - Entertainment
    - Media
  built_by: Thomas Uta
  built_by_url: https://twitter.com/ThomasJanUta
  featured: false
- title: Lusta Hair
  url: https://www.lustahair.com
  main_url: https://www.lustahair.com
  description: >
    Luxury 100% Remy Human Hair Toppers. The perfect solution for volume, coverage and style. Online retailer based in Australia.
  categories:
    - eCommerce
  built_by: Jason Di Benedetto
  built_by_url: https://jason.dibenedetto.fyi
  featured: false
- title: Yoseph.tech
  main_url: https://www.yoseph.tech
  url: https://www.yoseph.tech/compilers
  source_url: https://github.com/radding/yoseph.tech_gatsby
  description: >
    Yoseph.tech is a personal blog centered around technology and software engineering
  categories:
    - Technology
    - Web Development
    - Open Source
  built_by: Yoseph Radding
  built_by_url: https://github.com/radding
  featured: false
- title: Really Fast Sites
  url: https://reallyfastsites.com
  main_url: https://reallyfastsites.com
  description: >
    Really Fast Sites showcases websites that have a speed score of 85 or higher on Google's Page Speed Insights for both mobile and desktop, along with some of the platforms and technologies those sites use.
  categories:
    - Web Development
    - Programming
  built_by: Peter Brady
  built_by_url: https://www.peterbrady.co.uk
  featured: false
- title: Mieke Frouws
  url: https://www.miekefrouws.nl
  main_url: https://www.miekefrouws.nl
  description: >
    Mieke Frouws is a freelance primary school theater teacher based in the Netherlands.
  categories:
    - Freelance
    - Education
  built_by: Laurens Kling
  built_by_url: https://www.goedideemedia.nl
  featured: false
- title: The Fabulous Lifestyles 不藏私旅行煮藝
  url: https://thefabulouslifestyles.com/
  main_url: https://thefabulouslifestyles.com/
  description: >
    The Fabulous Lifestyles features content about travel and food. It offers practical travel advice that covers trip planning, logistics, and reviews on destination, resort & hotel...etc. Besides travelling, there are step-by-step homemade gourmet recipes that will appeal to everyone's taste buds.
  categories:
    - Blog
    - Food
    - Travel
  built_by: Kevin C Chen
  built_by_url: https://www.linkedin.com/in/kevincychen/
- title: Salexa - Estetica Venezolana
  url: https://peluqueriavenezolana.cl/
  main_url: https://peluqueriavenezolana.cl/
  source_url: https://github.com/enbonnet/salexa-front
  description: >
    Venezuelan beauty and hairdressing salon in Chile
  categories:
    - Marketing
    - Business
  built_by: Ender Bonnet
  built_by_url: https://enbonnet.me/
- title: Binaria
  description: >
    Digital product connecting technics & creativity.
  main_url: "https://binaria.com/en/"
  url: "https://binaria.com/en/"
  categories:
    - Web Development
    - Agency
    - Technology
    - App
    - Consulting
    - User Experience
  built_by: Binaria
  built_by_url: "https://binaria.com/"
- title: Akshay Thakur's Portfolio
  main_url: https://akshaythakur.me
  url: https://akshaythakur.me
  categories:
    - Portfolio
    - Web Development
  built_by: Akshay Thakur
  built_by_url: https://akshaythakur.me
- title: Quema Labs
  url: https://quemalabs.com/
  main_url: https://quemalabs.com/
  description: >
    WordPress themes for these moedern times
  categories:
    - Blog
    - Web Development
    - WordPress
    - Portfolio
  built_by: Nico Andrade
  built_by_url: https://nicoandrade.com/
- title: Century 21 Financial
  url: https://century21financial.co.nz/
  main_url: https://century21financial.co.nz/
  description: Website for Century 21's mortgage broker and insurance broker business in New Zealand.
  categories:
    - Real Estate
    - Finance
    - Business
  built_by: Shannon Smith
  built_by_url: https://www.powerboard.co.nz/clients
  featured: false
- title: Base Backpackers
  url: https://www.stayatbase.com/
  main_url: https://www.stayatbase.com/
  description: Base Backpackers is one of Australasia's biggest youth adventure tourism brands. They are super stoked to have one of the fastest websites in the tourism industry.
  categories:
    - Travel
    - Business
  built_by: Shannon Smith
  built_by_url: https://www.powerboard.co.nz/clients
  featured: false
- title: Wealthsimple
  url: "https://www.wealthsimple.com/"
  main_url: "https://www.wealthsimple.com/en-us/"
  description: >
    The simple way to grow your money like the world's most sophisticated investors. Zero-maintenance portfolios, expert advisors and low fees.
  categories:
    - App
    - Business
    - Finance
  featured: false
- title: To Be Created
  description: >
    tbc is a London based styling agency that champions a modernised minimal aesthetic for both personal clients and brands.
  main_url: "https://to-be-created.com"
  url: "https://to-be-created.com"
  categories:
    - Web Development
    - Agency
    - Portfolio
    - Freelance
  built_by: Sam Goddard
  built_by_url: "https://samgoddard.dev/"
<<<<<<< HEAD
- title: Kosmos Platform
  main_url: https://kosmosplatform.com
  url: https://kosmosplatform.com
  description: >
    Explore the Kosmos - A new world is here, where every clinician now has the ability to improve cardiothoracic and abdominal assessment, in just a few minutes.
  categories:
    - Marketing
    - Science
    - Video
    - Landing Page
    - Healthcare
    - Technology
  built_by: Bryce Benson via Turnstyle Studio
  built_by_url: https://github.com/brycebenson
=======
- title: B-Engaged
  url: https://b-engaged.se/
  main_url: https://b-engaged.se/
  description: >
    B-Engaged gives a clear picture of the organization and helps you implement the measures that makes difference for the employees. The results of our employee surveys are easily transformed into concrete improvement measures using AI technology.
  categories:
    - Business
    - Human Resources
>>>>>>> 2ccf98de
  featured: false<|MERGE_RESOLUTION|>--- conflicted
+++ resolved
@@ -8458,7 +8458,6 @@
     - Freelance
   built_by: Sam Goddard
   built_by_url: "https://samgoddard.dev/"
-<<<<<<< HEAD
 - title: Kosmos Platform
   main_url: https://kosmosplatform.com
   url: https://kosmosplatform.com
@@ -8473,7 +8472,6 @@
     - Technology
   built_by: Bryce Benson via Turnstyle Studio
   built_by_url: https://github.com/brycebenson
-=======
 - title: B-Engaged
   url: https://b-engaged.se/
   main_url: https://b-engaged.se/
@@ -8482,5 +8480,4 @@
   categories:
     - Business
     - Human Resources
->>>>>>> 2ccf98de
   featured: false