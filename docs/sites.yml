--- conflicted
+++ resolved
@@ -2653,7 +2653,6 @@
   built_by: Ema Suriano
   built_by_url: https://emasuriano.com/
   featured: false
-<<<<<<< HEAD
 - title: Luan Orlandi
   main_url: https://luanorlandi.github.io
   url: https://luanorlandi.github.io
@@ -2666,7 +2665,6 @@
     - Web Development
   built_by: Luan Orlandi
   built_by_url: https://github.com/luanorlandi
-=======
 - title: Mobius Labs
   main_url: https://mobius.ml
   url: https://mobius.ml
@@ -2679,7 +2677,6 @@
     - AI
   built_by: sktt
   built_by_url: https://github.com/sktt
->>>>>>> 044b4c7e
 - title: EZAgrar
   main_url: https://www.ezagrar.at/en/
   url: https://www.ezagrar.at/en/
