--- conflicted
+++ resolved
@@ -11636,7 +11636,6 @@
     - Business
   built_by: leaniercode
   featured: false
-<<<<<<< HEAD
 - title: Oomph
   url: https://www.oomphinc.com/agency
   main_url: https://www.oomphinc.com
@@ -11653,7 +11652,6 @@
     - Web Development
   built_by: Oomph, Inc.
   built_by_url: https://www.oomphinc.com
-=======
 - title: FatihaTV
   url: https://fatihatv.com
   main_url: https://fatihatv.com
@@ -11679,7 +11677,6 @@
     - Documentation
   built_by: Tengku Hafidz
   built_by_url: https://twitter.com/sohafidz
->>>>>>> fcadd104
 - title: The Mezzofanti Guild - Language Learning Made Simple
   url: https://www.mezzoguild.com
   main_url: https://www.mezzoguild.com
