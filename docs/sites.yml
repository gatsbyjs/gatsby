--- conflicted
+++ resolved
@@ -7920,7 +7920,6 @@
     - Web Development
   built_by: IBM
   featured: true
-<<<<<<< HEAD
 - title: We Do Plugins
   url: https://wedoplugins.com
   main_url: https://wedoplugins.com
@@ -7933,7 +7932,6 @@
     - Web Development
   built_by: We Do Plugins
   built_by_url: https://wedoplugins.com
-=======
 - title: Mevish Aslam, business coach
   url: "https://mevishaslam.com/"
   main_url: "https://mevishaslam.com/"
@@ -8018,5 +8016,4 @@
     - Documentation
   built_by: Musthaq Ahamad
   built_by_url: "https://haxzie.com"
->>>>>>> 3c8623c4
   featured: false