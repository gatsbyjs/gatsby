--- conflicted
+++ resolved
@@ -4708,19 +4708,6 @@
   built_by: Kirankumar Ambati
   built_by_url: https://github.com/kirankumarambati
   featured: false
-<<<<<<< HEAD
-- title: SpotYou
-  main_url: "https://spotyou.joshglazer.com"
-  url: "https://spotyou.joshglazer.com"
-  source_url: "https://github.com/joshglazer/spotyou"
-  description: >
-    SpotYou allows you to watch your favorite music videos on Youtube based on your Spotify Preferences
-  categories:
-    - Entertainment
-    - Music
-  built_by: Josh Glazer
-  built_by_url: https://linkedin.com/in/joshglazer/
-=======
 - title: Mixkit by Envato
   url: https://mixkit.co
   main_url: https://mixkit.co
@@ -4769,5 +4756,15 @@
     - Auction
     - Real Estate
     - Government
->>>>>>> ff239ba8
+- title: SpotYou
+  main_url: "https://spotyou.joshglazer.com"
+  url: "https://spotyou.joshglazer.com"
+  source_url: "https://github.com/joshglazer/spotyou"
+  description: >
+    SpotYou allows you to watch your favorite music videos on Youtube based on your Spotify Preferences
+  categories:
+    - Entertainment
+    - Music
+  built_by: Josh Glazer
+  built_by_url: https://linkedin.com/in/joshglazer/
   featured: false