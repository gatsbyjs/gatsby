--- conflicted
+++ resolved
@@ -8760,7 +8760,6 @@
     - Media
   built_by: A+E Networks
   built_by_url: https://www.aenetworks.com/
-<<<<<<< HEAD
 - title: Kölliker Immobilien
   url: https://koelliker-immobilien.ch/
   main_url: https://koelliker-immobilien.ch/
@@ -8771,7 +8770,6 @@
     - Marketing
   built_by: Matthias Gemperli
   built_by_url: https://matthiasgemperli.ch
-=======
 - title: Lessmess Agency website
   url: https://lessmess.agency/
   main_url: https://lessmess.agency/
@@ -8791,5 +8789,4 @@
     - Portfolio
   built_by: Ezekiel Ekunola
   built_by_url: https://github.com/easybuoy/
-  featured: false
->>>>>>> 7467dd91
+  featured: false