- title: ReactJS
  main_url: "https://reactjs.org/"
  url: "https://reactjs.org/"
  source_url: "https://github.com/reactjs/reactjs.org"
  featured: true
  categories:
    - Web Development
    - Featured
- title: Flamingo
  main_url: https://www.shopflamingo.com/
  url: https://www.shopflamingo.com/
  description: >
    Online shop for women's body care and hair removal products.
  categories:
    - eCommerce
    - Beauty
    - Featured
  featured: true
- title: Airbnb Engineering & Data Science
  description: >
    Creative engineers and data scientists building a world where you can belong
    anywhere
  main_url: "https://airbnb.io/"
  url: "https://airbnb.io/"
  categories:
    - Blog
    - Gallery
    - Featured
  featured: true
- title: Impossible Foods
  main_url: "https://impossiblefoods.com/"
  url: "https://impossiblefoods.com/"
  categories:
    - Food
    - Featured
  featured: true
- title: Braun
  description: >
    Braun offers high performance hair removal and hair care products, including dryers, straighteners, shavers, and more.
  main_url: "https://ca.braun.com/en-ca"
  url: "https://ca.braun.com/en-ca"
  categories:
    - eCommerce
    - Featured
  featured: true
- title: NYC Pride 2019 | WorldPride NYC | Stonewall50
  main_url: "https://2019-worldpride-stonewall50.nycpride.org/"
  url: "https://2019-worldpride-stonewall50.nycpride.org/"
  featured: true
  description: >-
    Join us in 2019 for NYC Pride, as we welcome WorldPride and mark the 50th
    Anniversary of the Stonewall Uprising and a half-century of LGBTQ+
    liberation.
  categories:
    - Education
    - Marketing
    - Nonprofit
    - Featured
  built_by: Canvas United
  built_by_url: "https://www.canvasunited.com/"
- title: The State of European Tech
  main_url: "https://2017.stateofeuropeantech.com/"
  url: "https://2017.stateofeuropeantech.com/"
  featured: true
  categories:
    - Technology
    - Featured
  built_by: Studio Lovelock
  built_by_url: "http://www.studiolovelock.com/"
- title: Hopper
  main_url: "https://www.hopper.com/"
  url: "https://www.hopper.com/"
  built_by: Narative
  built_by_url: "https://www.narative.co/"
  featured: true
  categories:
    - Technology
    - App
    - Featured
- title: GM Capital One
  description: |
    Introducing the new online experience for your GM Rewards Credit Card
  main_url: "https://gm.capitalone.com/"
  url: "https://gm.capitalone.com/"
  categories:
    - Credit Card
    - Featured
  featured: true
- title: Life Without Barriers | Foster Care
  main_url: "https://www.lwb.org.au/foster-care"
  url: "https://www.lwb.org.au/foster-care"
  featured: true
  description: >-
    We are urgently seeking foster carers all across Australia. Can you open
    your heart and your home to a child in need? There are different types of
    foster care that can suit you. We offer training and 24/7 support.
  categories:
    - Nonprofit
    - Education
    - Documentation
    - Marketing
    - Featured
  built_by: LWB Digital Team
  built_by_url: "https://twitter.com/LWBAustralia"
- title: Figma
  main_url: "https://www.figma.com/"
  url: "https://www.figma.com/"
  featured: true
  categories:
    - Marketing
    - Design
    - Featured
  built_by: Corey Ward
  built_by_url: "http://www.coreyward.me/"
- title: Bejamas - JAM Experts for hire
  main_url: "https://bejamas.io/"
  url: "https://bejamas.io/"
  featured: true
  description: >-
    We help agencies and companies with JAMStack tools. This includes web
    development using Static Site Generators, Headless CMS, CI / CD and CDN
    setup.
  categories:
    - Technology
    - Web Development
    - Agency
    - Marketing
    - Featured
  built_by: Bejamas
  built_by_url: "https://bejamas.io/"
- title: The State of JavaScript
  description: >
    Data from over 20,000 developers, asking them questions on topics ranging
    from frontend frameworks and state management, to build tools and testing
    libraries.
  main_url: "https://stateofjs.com/"
  url: "https://stateofjs.com/"
  source_url: "https://github.com/StateOfJS/StateOfJS"
  categories:
    - Data
    - JavaScript
    - Featured
  built_by: StateOfJS
  built_by_url: "https://github.com/StateOfJS/StateOfJS/graphs/contributors"
  featured: true
- title: DesignSystems.com
  main_url: "https://www.designsystems.com/"
  url: "https://www.designsystems.com/"
  description: |
    A resource for learning, creating and evangelizing design systems.
  categories:
    - Design
    - Blog
    - Technology
    - Featured
  built_by: Corey Ward
  built_by_url: "http://www.coreyward.me/"
  featured: true
- title: Timely
  main_url: "https://timelyapp.com/"
  url: "https://timelyapp.com/"
  description: |
    Fully automatic time tracking. For those who trade in time.
  categories:
    - Productivity
    - Featured
  built_by: Timm Stokke
  built_by_url: "https://timm.stokke.me"
  featured: true
- title: Snap Kit
  main_url: "https://kit.snapchat.com/"
  url: "https://kit.snapchat.com/"
  description: >
    Snap Kit lets developers integrate some of Snapchat’s best features across
    platforms.
  categories:
    - Technology
    - Documentation
    - Featured
  featured: true
- title: SendGrid
  main_url: "https://sendgrid.com/docs/"
  url: "https://sendgrid.com/docs/"
  description: >
    SendGrid delivers your transactional and marketing emails through the
    world's largest cloud-based email delivery platform.
  categories:
    - API
    - Technology
    - Documentation
    - Featured
  featured: true
- title: Kirsten Noelle
  main_url: "https://www.kirstennoelle.com/"
  url: "https://www.kirstennoelle.com/"
  featured: true
  description: >
    Digital portfolio for San Francisco Bay Area photographer Kirsten Noelle Wiemer.
  categories:
    - Photography
    - Portfolio
    - Featured
  built_by: Ryan Wiemer
  built_by_url: "https://www.ryanwiemer.com/"
- title: Cajun Bowfishing
  main_url: "https://cajunbowfishing.com/"
  url: "https://cajunbowfishing.com/"
  featured: false
  categories:
    - eCommerce
    - Sports
  built_by: Escalade Sports
  built_by_url: "https://www.escaladesports.com/"
- title: NEON
  main_url: "http://neonrated.com/"
  url: "http://neonrated.com/"
  featured: false
  categories:
    - Gallery
    - Cinema
- title: Slite
  main_url: "https://slite.com/"
  url: "https://slite.com/"
  featured: false
  categories:
    - Marketing
    - Technology
- title: GraphCMS
  main_url: "https://graphcms.com/"
  url: "https://graphcms.com/"
  featured: false
  categories:
    - Marketing
    - Technology
- title: Bottender Docs
  main_url: "https://bottender.js.org/"
  url: "https://bottender.js.org/"
  source_url: "https://github.com/bottenderjs/bottenderjs.github.io"
  featured: false
  categories:
    - Documentation
    - Web Development
    - Open Source
- title: Ghost Documentation
  main_url: https://docs.ghost.org/
  url: https://docs.ghost.org/
  source_url: "https://github.com/tryghost/docs"
  featured: false
  description: >-
    Ghost is an open source, professional publishing platform built on a modern Node.js technology stack — designed for teams who need power, flexibility and performance.
  categories:
    - Publishing
    - Technology
    - Documentation
    - Open Source
  built_by: Ghost Foundation
  built_by_url: https://ghost.org/
- title: Nike - Just Do It
  main_url: "https://justdoit.nike.com/"
  url: "https://justdoit.nike.com/"
  featured: true
  categories:
    - eCommerce
    - Featured
- title: AirBnB Cereal
  main_url: "https://airbnb.design/cereal"
  url: "https://airbnb.design/cereal"
  featured: false
  categories:
    - Marketing
    - Design
- title: Cardiogram
  main_url: "https://cardiogr.am/"
  url: "https://cardiogr.am/"
  featured: false
  categories:
    - Marketing
    - Technology
- title: Etcetera Design
  main_url: "https://etcetera.design/"
  url: "https://etcetera.design/"
  source_url: "https://github.com/etceteradesign/website"
  featured: false
  categories:
    - Portfolio
- title: Hack Club
  main_url: "https://hackclub.com/"
  url: "https://hackclub.com/"
  source_url: "https://github.com/hackclub/site"
  featured: false
  categories:
    - Education
    - Web Development
- title: Matthias Jordan Portfolio
  main_url: "https://iammatthias.com/"
  url: "https://iammatthias.com/"
  source_url: "https://github.com/iammatthias/net"
  description: >-
    Photography portfolio and blog built using Contentful + Netlify + Gatsby V2.
  built_by: Matthias Jordan
  built_by_url: https://github.com/iammatthias
  featured: false
  categories:
    - Photography
    - Portfolio
- title: Investment Calculator
  main_url: "https://investmentcalculator.io/"
  url: "https://investmentcalculator.io/"
  featured: false
  categories:
    - Education
    - Finance
- title: CSS Grid Playground by MozillaDev
  main_url: "https://mozilladevelopers.github.io/playground/"
  url: "https://mozilladevelopers.github.io/playground/"
  source_url: "https://github.com/MozillaDevelopers/playground"
  featured: false
  categories:
    - Education
    - Web Development
- title: Piotr Fedorczyk Portfolio
  built_by: Piotr Fedorczyk
  built_by_url: "https://piotrf.pl"
  categories:
    - Portfolio
    - Web Development
  description: >-
    Portfolio of Piotr Fedorczyk, a digital product designer and full-stack developer specializing in shaping, designing and building news and tools for news.
  featured: false
  main_url: "https://piotrf.pl/"
  url: "https://piotrf.pl/"
- title: unrealcpp
  main_url: "https://unrealcpp.com/"
  url: "https://unrealcpp.com/"
  source_url: "https://github.com/Harrison1/unrealcpp-com"
  featured: false
  categories:
    - Blog
    - Web Development
- title: Andy Slezak
  main_url: "https://www.aslezak.com/"
  url: "https://www.aslezak.com/"
  source_url: "https://github.com/amslezak"
  featured: false
  categories:
    - Web Development
    - Portfolio
- title: Deliveroo.Design
  main_url: "https://www.deliveroo.design/"
  url: "https://www.deliveroo.design/"
  featured: false
  categories:
    - Food
    - Marketing
- title: Dona Rita
  main_url: "https://www.donarita.co.uk/"
  url: "https://www.donarita.co.uk/"
  source_url: "https://github.com/peduarte/dona-rita-website"
  featured: false
  categories:
    - Food
    - Marketing
- title: Fröhlich ∧ Frei
  main_url: "https://www.froehlichundfrei.de/"
  url: "https://www.froehlichundfrei.de/"
  featured: false
  categories:
    - Web Development
    - Blog
    - Open Source
- title: How to GraphQL
  main_url: "https://www.howtographql.com/"
  url: "https://www.howtographql.com/"
  source_url: "https://github.com/howtographql/howtographql"
  featured: false
  categories:
    - Documentation
    - Web Development
    - Open Source
- title: OnCallogy
  main_url: "https://www.oncallogy.com/"
  url: "https://www.oncallogy.com/"
  featured: false
  categories:
    - Marketing
    - Healthcare
- title: Ryan Wiemer's Portfolio
  main_url: "https://www.ryanwiemer.com/"
  url: "https://www.ryanwiemer.com/knw-photography/"
  source_url: "https://github.com/ryanwiemer/rw"
  featured: false
  description: >
    Digital portfolio for Oakland, CA based account manager Ryan Wiemer.
  categories:
    - Portfolio
    - Web Development
    - Design
  built_by: Ryan Wiemer
  built_by_url: "https://www.ryanwiemer.com/"
- title: Ventura Digitalagentur Köln
  main_url: "https://www.ventura-digital.de/"
  url: "https://www.ventura-digital.de/"
  featured: false
  built_by: Ventura Digitalagentur
  categories:
    - Agency
    - Marketing
    - Featured
- title: Azer Koçulu
  main_url: "http://azer.bike/"
  url: "http://azer.bike/photography"
  featured: false
  categories:
    - Portfolio
    - Photography
    - Web Development
- title: Damir.io
  main_url: "http://damir.io/"
  url: "http://damir.io/"
  source_url: "https://github.com/dvzrd/gatsby-sfiction"
  featured: false
  categories:
    - Fiction
- title: Digital Psychology
  main_url: "http://digitalpsychology.io/"
  url: "http://digitalpsychology.io/"
  source_url: "https://github.com/danistefanovic/digitalpsychology.io"
  featured: false
  categories:
    - Education
    - Library
- title: GRANDstack
  main_url: "http://grandstack.io/"
  url: "http://grandstack.io/"
  featured: false
  categories:
    - Open Source
    - Web Development
- title: Théâtres Parisiens
  main_url: "http://theatres-parisiens.fr/"
  url: "http://theatres-parisiens.fr/"
  source_url: "https://github.com/phacks/theatres-parisiens"
  featured: false
  categories:
    - Education
    - Entertainment
# - title: William Owen UK Portfolio / Blog
#   main_url: "http://william-owen.co.uk/"
#   url: "http://william-owen.co.uk/"
#   featured: false
#   description: >-
#     Over 20 years experience delivering customer-facing websites, internet-based
#     solutions and creative visual design for a wide range of companies and
#     organisations.
#   categories:
#     - Portfolio
#     - Blog
#   built_by: William Owen
#   built_by_url: "https://twitter.com/twilowen"
- title: A4 纸网
  main_url: "http://www.a4z.cn/"
  url: "http://www.a4z.cn/price"
  source_url: "https://github.com/hiooyUI/hiooyui.github.io"
  featured: false
  categories:
    - eCommerce
- title: Steve Meredith's Portfolio
  main_url: "http://www.stevemeredith.com/"
  url: "http://www.stevemeredith.com/"
  featured: false
  categories:
    - Portfolio
- title: API Platform
  main_url: "https://api-platform.com/"
  url: "https://api-platform.com/"
  source_url: "https://github.com/api-platform/website"
  featured: false
  categories:
    - Documentation
    - Web Development
    - Open Source
    - Library
- title: Artivest
  main_url: "https://artivest.co/"
  url: "https://artivest.co/what-we-do/for-advisors-and-investors/"
  featured: false
  categories:
    - Marketing
    - Blog
    - Documentation
    - Finance
- title: The Audacious Project
  main_url: "https://audaciousproject.org/"
  url: "https://audaciousproject.org/"
  featured: false
  categories:
    - Nonprofit
- title: Dustin Schau's Blog
  main_url: "https://blog.dustinschau.com/"
  url: "https://blog.dustinschau.com/"
  source_url: "https://github.com/dschau/blog"
  featured: false
  categories:
    - Blog
    - Web Development
- title: FloydHub's Blog
  main_url: "https://blog.floydhub.com/"
  url: "https://blog.floydhub.com/"
  featured: false
  categories:
    - Technology
    - Blog
- title: iContract Blog
  main_url: "https://blog.icontract.co.uk/"
  url: "http://blog.icontract.co.uk/"
  featured: false
  categories:
    - Blog
- title: BRIIM
  main_url: "https://bri.im/"
  url: "https://bri.im/"
  featured: false
  description: >-
    BRIIM is a movement to enable JavaScript enthusiasts and web developers in
    machine learning. Learn about artificial intelligence and data science, two
    fields which are governed by machine learning, in JavaScript. Take it right
    to your browser with WebGL.
  categories:
    - Education
    - Web Development
    - Technology
- title: Caddy Smells Like Trees
  main_url: "https://caddysmellsliketrees.ru"
  url: "https://caddysmellsliketrees.ru/en"
  source_url: "https://github.com/podabed/caddysmellsliketrees.github.io"
  description: >-
    We play soul-searching songs for every day. They are merging in our forests
    in such a way that it is difficult to separate them from each other, and
    between them bellow bold deer poems.
  categories:
    - Music
    - Gallery
  built_by: Dmitrij Podabed, Alexander Nikitin
  built_by_url: https://podabed.org
  featured: false
- title: Calpa's Blog
  main_url: "https://calpa.me/"
  url: "https://calpa.me/"
  source_url: "https://github.com/calpa/blog"
  featured: false
  categories:
    - Blog
    - Web Development
- title: Chocolate Free
  main_url: "https://chocolate-free.com/"
  url: "https://chocolate-free.com/"
  source_url: "https://github.com/Khaledgarbaya/chocolate-free-website"
  featured: false
  description: "A full time foodie \U0001F60D a forever Parisian \"patisserie\" lover and \U0001F382 \U0001F369 \U0001F370 \U0001F36A explorer and finally an under construction #foodblogger #foodblog"
  categories:
    - Blog
    - Food
- title: Code Bushi
  main_url: "https://codebushi.com/"
  url: "https://codebushi.com/"
  featured: false
  description: >-
    Web development resources, trends, & techniques to elevate your coding
    journey.
  categories:
    - Web Development
    - Open Source
    - Blog
  built_by: Hunter Chang
  built_by_url: "https://hunterchang.com/"
- title: Daniel Hollcraft
  main_url: "https://danielhollcraft.com/"
  url: "https://danielhollcraft.com/"
  source_url: "https://github.com/danielbh/danielhollcraft.com"
  featured: false
  categories:
    - Web Development
    - Blog
    - Portfolio
- title: Darren Britton's Portfolio
  main_url: "https://darrenbritton.com/"
  url: "https://darrenbritton.com/"
  source_url: "https://github.com/darrenbritton/darrenbritton.github.io"
  featured: false
  categories:
    - Web Development
    - Portfolio
- title: Dave Lindberg Marketing & Design
  url: "https://davelindberg.com/"
  main_url: "https://davelindberg.com/"
  source_url: "https://github.com/Dave-Lindberg/dl-gatsby"
  featured: false
  description: >-
    My work revolves around solving problems for people in business, using
    integrated design and marketing strategies to improve sales, increase brand
    engagement, generate leads and achieve goals.
  categories:
    - Design
    - Featured
    - Marketing
    - SEO
    - Portfolio
- title: Design Systems Weekly
  main_url: "https://designsystems.email/"
  url: "https://designsystems.email/"
  featured: false
  categories:
    - Education
    - Web Development
- title: Dalbinaco's Website
  main_url: "https://dlbn.co/en/"
  url: "https://dlbn.co/en/"
  source_url: "https://github.com/dalbinaco/dlbn.co"
  featured: false
  categories:
    - Portfolio
    - Web Development
- title: mParticle's Documentation
  main_url: "https://docs.mparticle.com/"
  url: "https://docs.mparticle.com/"
  featured: false
  categories:
    - Web Development
    - Documentation
- title: Doopoll
  main_url: "https://doopoll.co/"
  url: "https://doopoll.co/"
  featured: false
  categories:
    - Marketing
    - Technology
- title: ERC dEX
  main_url: "https://ercdex.com/"
  url: "https://ercdex.com/aqueduct"
  featured: false
  categories:
    - Marketing
- title: Fabian Schultz' Portfolio
  main_url: "https://fabianschultz.com/"
  url: "https://fabianschultz.com/"
  source_url: "https://github.com/fabe/site"
  featured: false
  description: >-
    Hello, I’m Fabian — a product designer and developer based in Potsdam,
    Germany. I’ve been working both as a product designer and frontend developer
    for over 5 years now. I particularly enjoy working with companies that try
    to meet broad and unique user needs.
  categories:
    - Portfolio
    - Web Development
  built_by: Fabian Schultz
  built_by_url: "https://fabianschultz.com/"
- title: Formidable
  main_url: "https://formidable.com/"
  url: "https://formidable.com/"
  featured: false
  categories:
    - Web Development
    - Agency
    - Open Source
- title: CalState House Manager
  description: >
    Home service membership that offers proactive and on-demand maintenance for
    homeowners
  main_url: "https://housemanager.calstate.aaa.com/"
  url: "https://housemanager.calstate.aaa.com/"
  categories:
    - Insurance
- title: The freeCodeCamp Guide
  main_url: "https://guide.freecodecamp.org/"
  url: "https://guide.freecodecamp.org/"
  source_url: "https://github.com/freeCodeCamp/guide"
  featured: false
  categories:
    - Web Development
    - Documentation
- title: High School Hackathons
  main_url: "https://hackathons.hackclub.com/"
  url: "https://hackathons.hackclub.com/"
  source_url: "https://github.com/hackclub/hackathons"
  featured: false
  categories:
    - Education
    - Web Development
- title: Hapticmedia
  main_url: "https://hapticmedia.fr/en/"
  url: "https://hapticmedia.fr/en/"
  featured: false
  categories:
    - Agency
- title: heml.io
  main_url: "https://heml.io/"
  url: "https://heml.io/"
  source_url: "https://github.com/SparkPost/heml.io"
  featured: false
  categories:
    - Documentation
    - Web Development
    - Open Source
- title: Juliette Pretot's Portfolio
  main_url: "https://juliette.sh/"
  url: "https://juliette.sh/"
  featured: false
  categories:
    - Web Development
    - Portfolio
    - Blog
- title: Kris Hedstrom's Portfolio
  main_url: "https://k-create.com/"
  url: "https://k-create.com/portfolio/"
  source_url: "https://github.com/kristofferh/kristoffer"
  featured: false
  description: >-
    Hey. I’m Kris. I’m an interactive designer / developer. I grew up in Umeå,
    in northern Sweden, but I now live in Brooklyn, NY. I am currently enjoying
    a hybrid Art Director + Lead Product Engineer role at a small startup called
    Nomad Health. Before that, I was a Product (Engineering) Manager at Tumblr.
    Before that, I worked at agencies. Before that, I was a baby. I like to
    design things, and then I like to build those things. I occasionally take on
    freelance projects. Feel free to get in touch if you have an interesting
    project that you want to collaborate on. Or if you just want to say hello,
    that’s cool too.
  categories:
    - Portfolio
  built_by: Kris Hedstrom
  built_by_url: "https://k-create.com/"
- title: knpw.rs
  main_url: "https://knpw.rs/"
  url: "https://knpw.rs/"
  source_url: "https://github.com/knpwrs/knpw.rs"
  featured: false
  categories:
    - Blog
    - Web Development
- title: Kostas Bariotis' Blog
  main_url: "https://kostasbariotis.com/"
  url: "https://kostasbariotis.com/"
  source_url: "https://github.com/kbariotis/kostasbariotis.com"
  featured: false
  categories:
    - Blog
    - Portfolio
    - Web Development
- title: LaserTime Clinic
  main_url: "https://lasertime.ru/"
  url: "https://lasertime.ru/"
  source_url: "https://github.com/oleglegun/lasertime"
  featured: false
  categories:
    - Marketing
- title: Jason Lengstorf
  main_url: "https://lengstorf.com"
  url: "https://lengstorf.com"
  source_url: "https://github.com/jlengstorf/lengstorf.com"
  featured: false
  categories:
    - Blog
  built_by: Jason Lengstorf
  built_by_url: "https://github.com/jlengstorf"
- title: Mannequin.io
  main_url: "https://mannequin.io/"
  url: "https://mannequin.io/"
  source_url: "https://github.com/LastCallMedia/Mannequin/tree/master/site"
  featured: false
  categories:
    - Open Source
    - Web Development
    - Documentation
- title: manu.ninja
  main_url: "https://manu.ninja/"
  url: "https://manu.ninja/"
  source_url: "https://github.com/Lorti/manu.ninja"
  featured: false
  description: >-
    manu.ninja is the personal blog of Manuel Wieser, where he talks about
    frontend development, games and digital art
  categories:
    - Blog
    - Technology
    - Web Development
- title: Fabric
  main_url: "https://meetfabric.com/"
  url: "https://meetfabric.com/"
  featured: false
  categories:
    - Marketing
    - Insurance
- title: Nexit
  main_url: "https://nexit.sk/"
  url: "https://nexit.sk/references"
  featured: false
  categories:
    - Web Development
- title: Nortcast
  main_url: "https://nortcast.com/"
  url: "https://nortcast.com/"
  featured: false
  categories:
    - Technology
    - Entertainment
    - Podcast
- title: Open FDA
  description: >
    Provides APIs and raw download access to a number of high-value, high
    priority and scalable structured datasets, including adverse events, drug
    product labeling, and recall enforcement reports.
  main_url: "https://open.fda.gov/"
  url: "https://open.fda.gov/"
  source_url: "https://github.com/FDA/open.fda.gov"
  featured: false
  categories:
    - Government
    - Open Source
    - Web Development
    - API
    - Data
- title: NYC Planning Labs (New York City Department of City Planning)
  main_url: "https://planninglabs.nyc/"
  url: "https://planninglabs.nyc/about/"
  source_url: "https://github.com/NYCPlanning/"
  featured: false
  description: >-
    We work with New York City's Urban Planners to deliver impactful, modern
    technology tools.
  categories:
    - Open Source
    - Government
- title: Pravdomil
  main_url: "https://pravdomil.com/"
  url: "https://pravdomil.com/"
  source_url: "https://github.com/pravdomil/pravdomil.com"
  featured: false
  description: >-
    I’ve been working both as a product designer and frontend developer for over
    5 years now. I particularly enjoy working with companies that try to meet
    broad and unique user needs.
  categories:
    - Portfolio
- title: Preston Richey Portfolio / Blog
  main_url: "https://prestonrichey.com/"
  url: "https://prestonrichey.com/"
  source_url: "https://github.com/prichey/prestonrichey.com"
  featured: false
  categories:
    - Web Development
    - Portfolio
    - Blog
- title: Landing page of Put.io
  main_url: "https://put.io/"
  url: "https://put.io/"
  featured: false
  categories:
    - eCommerce
    - Technology
- title: The Rick and Morty API
  main_url: "https://rickandmortyapi.com/"
  url: "https://rickandmortyapi.com/"
  built_by: Axel Fuhrmann
  built_by_url: "https://axelfuhrmann.com/"
  featured: false
  categories:
    - Web Development
    - Entertainment
    - Documentation
    - Open Source
    - API
- title: Santa Compañía Creativa
  main_url: "https://santacc.es/"
  url: "https://santacc.es/"
  source_url: "https://github.com/DesarrolloWebSantaCC/santacc-web"
  featured: false
  categories:
    - Agency
- title: Sean Coker's Blog
  main_url: "https://sean.is/"
  url: "https://sean.is/"
  featured: false
  categories:
    - Blog
    - Portfolio
    - Web Development
- title: Segment's Blog
  main_url: "https://segment.com/blog/"
  url: "https://segment.com/blog/"
  featured: false
  categories:
    - Web Development
    - Blog
- title: Several Levels
  main_url: "https://severallevels.io/"
  url: "https://severallevels.io/"
  source_url: "https://github.com/Harrison1/several-levels"
  featured: false
  categories:
    - Agency
    - Web Development
- title: Simply
  main_url: "https://simply.co.za/"
  url: "https://simply.co.za/"
  featured: false
  categories:
    - Marketing
    - Insurance
- title: Storybook
  main_url: "https://storybook.js.org/"
  url: "https://storybook.js.org/"
  source_url: "https://github.com/storybooks/storybook"
  featured: false
  categories:
    - Web Development
    - Open Source
- title: Vibert Thio's Portfolio
  main_url: "https://vibertthio.com/portfolio/"
  url: "https://vibertthio.com/portfolio/projects/"
  source_url: "https://github.com/vibertthio/portfolio"
  featured: false
  categories:
    - Portfolio
    - Web Development
- title: VisitGemer
  main_url: "https://visitgemer.sk/"
  url: "https://visitgemer.sk/"
  featured: false
  categories:
    - Marketing
- title: Beach Hut Poole
  main_url: "https://www.beachhutpoole.co.uk/"
  url: "https://www.beachhutpoole.co.uk/"
  featured: false
  categories:
    - Travel
    - Marketing
- title: Bricolage.io
  main_url: "https://www.bricolage.io/"
  url: "https://www.bricolage.io/"
  source_url: "https://github.com/KyleAMathews/blog"
  featured: false
  categories:
    - Blog
- title: Charles Pinnix Website
  main_url: "https://www.charlespinnix.com/"
  url: "https://www.charlespinnix.com/"
  featured: false
  description: >-
    I’m a senior frontend engineer with 8 years of experience building websites
    and web applications. I’m interested in leading creative, multidisciplinary
    engineering teams. I’m a creative technologist, merging photography, art,
    and design into engineering and visa versa. I take a pragmatic,
    product-oriented approach to development, allowing me to see the big picture
    and ensuring quality products are completed on time. I have a passion for
    modern frontend JavaScript frameworks such as React and Vue, and I have
    substantial experience on the backend with an interest in Node and
    container based deployment with Docker and AWS.
  categories:
    - Portfolio
    - Web Development
- title: Charlie Harrington's Blog
  main_url: "https://www.charlieharrington.com/"
  url: "https://www.charlieharrington.com/"
  source_url: "https://github.com/whatrocks/blog"
  featured: false
  categories:
    - Blog
    - Web Development
    - Music
- title: Developer Ecosystem
  main_url: "https://www.developerecosystem.com/"
  url: "https://www.developerecosystem.com/"
  featured: false
  categories:
    - Blog
    - Web Development
- title: Gabriel Adorf's Portfolio
  main_url: "https://www.gabrieladorf.com/"
  url: "https://www.gabrieladorf.com/"
  source_url: "https://github.com/gabdorf/gabriel-adorf-portfolio"
  featured: false
  categories:
    - Portfolio
    - Web Development
- title: greglobinski.com
  main_url: "https://www.greglobinski.com/"
  url: "https://www.greglobinski.com/"
  source_url: "https://github.com/greglobinski/www.greglobinski.com"
  featured: false
  categories:
    - Portfolio
    - Web Development
- title: I am Putra
  main_url: "https://www.iamputra.com/"
  url: "https://www.iamputra.com/"
  featured: false
  categories:
    - Portfolio
    - Web Development
    - Blog
- title: In Sowerby Bridge
  main_url: "https://www.insowerbybridge.co.uk/"
  url: "https://www.insowerbybridge.co.uk/"
  featured: false
  categories:
    - Marketing
    - Government
- title: JavaScript Stuff
  main_url: "https://www.javascriptstuff.com/"
  url: "https://www.javascriptstuff.com/"
  featured: false
  categories:
    - Education
    - Web Development
    - Library
- title: Ledgy
  main_url: "https://www.ledgy.com/"
  url: "https://github.com/morloy/ledgy.com"
  featured: false
  categories:
    - Marketing
    - Finance
- title: Alec Lomas's Portfolio / Blog
  main_url: "https://www.lowmess.com/"
  url: "https://www.lowmess.com/"
  source_url: "https://github.com/lowmess/lowmess"
  featured: false
  categories:
    - Web Development
    - Blog
    - Portfolio
- title: Michele Mazzucco's Portfolio
  main_url: "https://www.michelemazzucco.it/"
  url: "https://www.michelemazzucco.it/"
  source_url: "https://github.com/michelemazzucco/michelemazzucco.it"
  featured: false
  categories:
    - Portfolio
- title: Orbit FM Podcasts
  main_url: "https://www.orbit.fm/"
  url: "https://www.orbit.fm/"
  source_url: "https://github.com/agarrharr/orbit.fm"
  featured: false
  categories:
    - Podcast
- title: Prosecco Springs
  main_url: "https://www.proseccosprings.com/"
  url: "https://www.proseccosprings.com/"
  featured: false
  categories:
    - Food
    - Blog
    - Marketing
- title: Verious
  main_url: "https://www.verious.io/"
  url: "https://www.verious.io/"
  source_url: "https://github.com/cpinnix/verious"
  featured: false
  categories:
    - Web Development
- title: Whittle School
  main_url: "https://www.whittleschool.org/en/"
  url: "https://www.whittleschool.org/en/"
  featured: false
  categories:
    - Education
- title: Yisela
  main_url: "https://www.yisela.com/"
  url: "https://www.yisela.com/tetris-against-trauma-gaming-as-therapy/"
  featured: false
  categories:
    - Blog
- title: YouFoundRon.com
  main_url: "https://www.youfoundron.com/"
  url: "https://www.youfoundron.com/"
  source_url: "https://github.com/rongierlach/yfr-dot-com"
  featured: false
  categories:
    - Portfolio
    - Web Development
    - Blog
- title: yerevancoder
  main_url: "https://yerevancoder.com/"
  url: "https://forum.yerevancoder.com/categories"
  source_url: "https://github.com/yerevancoder/yerevancoder.github.io"
  featured: false
  categories:
    - Blog
    - Web Development
- title: EaseCentral
  main_url: "https://www.easecentral.com/"
  url: "https://www.easecentral.com/"
  featured: false
  categories:
    - Marketing
    - Healthcare
- title: Policygenius
  main_url: "https://www.policygenius.com/"
  url: "https://www.policygenius.com/"
  featured: false
  categories:
    - Marketing
    - Healthcare
- title: Moteefe
  main_url: "http://www.moteefe.com/"
  url: "http://www.moteefe.com/"
  featured: false
  categories:
    - Marketing
    - Agency
    - Technology
- title: Athelas
  main_url: "http://www.athelas.com/"
  url: "http://www.athelas.com/"
  featured: false
  categories:
    - Marketing
    - Healthcare
- title: Pathwright
  main_url: "http://www.pathwright.com/"
  url: "http://www.pathwright.com/"
  featured: false
  categories:
    - Marketing
    - Education
- title: pi-top
  main_url: "http://www.pi-top.com/"
  url: "http://www.pi-top.com/"
  featured: false
  categories:
    - Marketing
    - Web Development
    - Technology
    - eCommerce
- title: Troops
  main_url: "http://www.troops.ai/"
  url: "http://www.troops.ai/"
  featured: false
  categories:
    - Marketing
    - Technology
- title: ClearBrain
  main_url: "https://clearbrain.com/"
  url: "https://clearbrain.com/"
  featured: false
  categories:
    - Marketing
    - Technology
- title: Lucid
  main_url: "https://www.golucid.co/"
  url: "https://www.golucid.co/"
  featured: false
  categories:
    - Marketing
    - Technology
- title: Bench
  main_url: "http://www.bench.co/"
  url: "http://www.bench.co/"
  featured: false
  categories:
    - Marketing
- title: Union Plus Credit Card
  main_url: "http://www.unionpluscard.com"
  url: "https://unionplus.capitalone.com/"
  featured: false
  categories:
    - Marketing
    - Finance
- title: Gin Lane
  main_url: "http://www.ginlane.com/"
  url: "https://www.ginlane.com/"
  featured: false
  categories:
    - Web Development
    - Agency
- title: Marmelab
  main_url: "https://marmelab.com/en/"
  url: "https://marmelab.com/en/"
  featured: false
  categories:
    - Web Development
    - Agency
- title: Fusion Media Group
  main_url: "http://thefmg.com/"
  url: "http://thefmg.com/"
  featured: false
  categories:
    - Entertainment
    - News
- title: Cool Hunting
  main_url: "http://www.coolhunting.com/"
  url: "http://www.coolhunting.com/"
  featured: false
  categories:
    - Magazine
- title: Dovetail
  main_url: "https://dovetailapp.com/"
  url: "https://dovetailapp.com/"
  featured: false
  categories:
    - Marketing
    - Technology
- title: GraphQL College
  main_url: "https://www.graphql.college/"
  url: "https://www.graphql.college/"
  source_url: "https://github.com/GraphQLCollege/graphql-college"
  featured: false
  categories:
    - Web Development
    - Education
- title: F1 Vision
  main_url: "https://www.f1vision.com/"
  url: "https://www.f1vision.com/"
  featured: false
  categories:
    - Marketing
    - Entertainment
    - Technology
    - eCommerce
- title: Yuuniworks Portfolio / Blog
  main_url: "https://www.yuuniworks.com/"
  url: "https://www.yuuniworks.com/"
  source_url: "https://github.com/junkboy0315/yuuni-web"
  featured: false
  categories:
    - Portfolio
    - Web Development
    - Blog
- title: The Bastion Bot
  main_url: "https://bastionbot.org/"
  url: "https://bastionbot.org/"
  source_url: "https://github.com/TheBastionBot/Bastion-Website"
  description: Give awesome perks to your Discord server!
  featured: false
  categories:
    - Open Source
    - Technology
    - Documentation
    - Bot
    - Community
  built_by: Sankarsan Kampa
  built_by_url: "https://sankarsankampa.com"
- title: Smakosh
  main_url: "https://smakosh.com/"
  url: "https://smakosh.com/"
  source_url: "https://github.com/smakosh/smakosh.com"
  featured: false
  categories:
    - Portfolio
    - Web Development
# - title: Philipp Czernitzki - Blog/Website
#   main_url: "http://philippczernitzki.me/"
#   url: "http://philippczernitzki.me/"
#   featured: false
#   categories:
#     - Portfolio
#     - Web Development
#     - Blog
- title: WebGazer
  main_url: "https://www.webgazer.io/"
  url: "https://www.webgazer.io/"
  featured: false
  categories:
    - Marketing
    - Web Development
    - Technology
- title: Joe Seifi's Blog
  main_url: "http://seifi.org/"
  url: "http://seifi.org/"
  featured: false
  categories:
    - Portfolio
    - Web Development
    - Blog

- title: LekoArts
  main_url: "https://www.lekoarts.de"
  url: "https://www.lekoarts.de"
  source_url: "https://github.com/LekoArts/portfolio"
  featured: false
  built_by: LekoArts
  built_by_url: "https://github.com/LekoArts"
  description: >-
    Hi, I'm Lennart — a self-taught and passionate graphic/web designer &
    frontend developer based in Darmstadt, Germany. I love it to realize complex
    projects in a creative manner and face new challenges. Since 6 years I do
    graphic design, my love for frontend development came up 3 years ago. I
    enjoy acquiring new skills and cementing this knowledge by writing blogposts
    and creating tutorials.
  categories:
    - Portfolio
    - Blog
    - Design
    - Web Development
    - Freelance
- title: 杨二小的博客
  main_url: "https://blog.yangerxiao.com/"
  url: "https://blog.yangerxiao.com/"
  source_url: "https://github.com/zerosoul/blog.yangerxiao.com"
  featured: false
  categories:
    - Blog
    - Portfolio
- title: MOTTO x MOTTO
  main_url: "https://mottox2.com"
  url: "https://mottox2.com"
  source_url: "https://github.com/mottox2/website"
  description: Web developer / UI Desinger in Tokyo Japan.
  featured: false
  categories:
    - Blog
    - Portfolio
  built_by: mottox2
  built_by_url: "https://mottox2.com"
- title: Pride of the Meadows
  main_url: "https://www.prideofthemeadows.com/"
  url: "https://www.prideofthemeadows.com/"
  featured: false
  categories:
    - eCommerce
    - Food
    - Blog
- title: Michael Uloth
  main_url: "https://www.michaeluloth.com"
  url: "https://www.michaeluloth.com"
  featured: false
  description: Michael Uloth is an opera singer and web developer based in Toronto.
  categories:
    - Portfolio
    - Music
    - Web Development
  built_by: Michael Uloth
  built_by_url: "https://www.michaeluloth.com"
- title: Spacetime
  main_url: "https://www.heyspacetime.com/"
  url: "https://www.heyspacetime.com/"
  featured: false
  description: >-
    Spacetime is a Dallas-based digital experience agency specializing in web,
    app, startup, and digital experience creation.
  categories:
    - Marketing
    - Portfolio
    - Agency
    - Featured
  built_by: Spacetime
  built_by_url: "https://www.heyspacetime.com/"
- title: Eric Jinks
  main_url: "https://ericjinks.com/"
  url: "https://ericjinks.com/"
  featured: false
  description: "Software engineer / web developer from the Gold Coast, Australia."
  categories:
    - Portfolio
    - Blog
    - Web Development
    - Technology
  built_by: Eric Jinks
  built_by_url: "https://ericjinks.com/"
- title: GaiAma - We are wildlife
  main_url: "https://www.gaiama.org/"
  url: "https://www.gaiama.org/"
  featured: false
  description: >-
    We founded the GaiAma conservation organization to protect wildlife in Perú
    and to create an example of a permaculture neighborhood, living
    symbiotically with the forest - because reforestation is just the beginning
  categories:
    - Nonprofit
    - Marketing
    - Blog
  source_url: "https://github.com/GaiAma/gaiama.org"
  built_by: GaiAma
  built_by_url: "https://www.gaiama.org/"
- title: Healthcare Logic
  main_url: "https://www.healthcarelogic.com/"
  url: "https://www.healthcarelogic.com/"
  featured: false
  description: >-
    Revolutionary technology that empowers clinical and managerial leaders to
    collaborate with clarity.
  categories:
    - Marketing
    - Healthcare
    - Technology
  built_by: Thrive
  built_by_url: "https://thriveweb.com.au/"
- title: Localgov.fyi
  main_url: "https://localgov.fyi/"
  url: "https://localgov.fyi/"
  featured: false
  description: Finding local government services made easier.
  categories:
    - Directory
    - Government
    - Technology
  source_url: "https://github.com/WeOpenly/localgov.fyi"
  built_by: Openly
  built_by_url: "https://weopenly.com/"
- title: Kata.ai Documentation
  main_url: "https://docs.kata.ai/"
  url: "https://docs.kata.ai/"
  source_url: "https://github.com/kata-ai/kata-platform-docs"
  featured: false
  description: >-
    Documentation website for the Kata Platform, an all-in-one platform for
    building chatbots using AI technologies.
  categories:
    - Documentation
    - Technology
- title: goalgetters
  main_url: "https://goalgetters.space/"
  url: "https://goalgetters.space/"
  featured: false
  description: >-
    goalgetters is a source of inspiration for people who want to change their
    career. We offer articles, success stories and expert interviews on how to
    find a new passion and how to implement change.
  categories:
    - Blog
    - Education
    - Personal Development
  built_by: "Stephanie Langers (content), Adrian Wenke (development)"
  built_by_url: "https://twitter.com/AdrianWenke"
- title: Zensum
  main_url: "https://zensum.se/"
  url: "https://zensum.se/"
  featured: false
  description: >-
    Borrow money quickly and safely through Zensum. We compare Sweden's leading
    banks and credit institutions. Choose from multiple offers and lower your
    monthly cost. [Translated from Swedish]
  categories:
    - Technology
    - Finance
    - Marketing
  built_by: Bejamas.io
  built_by_url: "https://bejamas.io/"
- title: StatusHub - Easy to use Hosted Status Page Service
  main_url: "https://statushub.com/"
  url: "https://statushub.com/"
  featured: false
  description: >-
    Set up your very own service status page in minutes with StatusHub. Allow
    customers to subscribe to be updated automatically.
  categories:
    - Technology
    - Marketing
  built_by: Bejamas.io
  built_by_url: "https://bejamas.io/"
- title: Matthias Kretschmann Portfolio
  main_url: "https://matthiaskretschmann.com/"
  url: "https://matthiaskretschmann.com/"
  source_url: "https://github.com/kremalicious/portfolio"
  featured: false
  description: Portfolio of designer & developer Matthias Kretschmann.
  categories:
    - Portfolio
    - Web Development
  built_by: Matthias Kretschmann
  built_by_url: "https://matthiaskretschmann.com/"
- title: Iron Cove Solutions
  main_url: "https://ironcovesolutions.com/"
  url: "https://ironcovesolutions.com/"
  description: >-
    Iron Cove Solutions is a cloud based consulting firm. We help companies
    deliver a return on cloud usage by applying best practices
  categories:
    - Technology
    - Web Development
  built_by: Iron Cove Solutions
  built_by_url: "https://ironcovesolutions.com/"
  featured: false
- title: Eventos orellana
  description: >-
    Somos una empresa dedicada a brindar asesoría personalizada y profesional
    para la elaboración y coordinación de eventos sociales y empresariales.
  main_url: "https://eventosorellana.com/"
  url: "https://eventosorellana.com/"
  featured: false
  categories:
    - Gallery
  built_by: Codedebug
  built_by_url: "https://codedebug.co/"
- title: Moetez Chaabene Portfolio / Blog
  main_url: "https://moetez.me/"
  url: "https://moetez.me/"
  source_url: "https://github.com/moetezch/moetez.me"
  featured: false
  description: Portfolio of Moetez Chaabene
  categories:
    - Portfolio
    - Web Development
    - Blog
  built_by: Moetez Chaabene
  built_by_url: "https://twitter.com/moetezch"
- title: Nikita
  description: >-
    Automation of system deployments in Node.js for applications and
    infrastructures.
  main_url: "https://nikita.js.org/"
  url: "https://nikita.js.org/"
  source_url: "https://github.com/adaltas/node-nikita"
  categories:
    - Documentation
    - Open Source
    - Technology
  built_by: David Worms
  built_by_url: "http://www.adaltas.com"
  featured: false
- title: Gourav Sood Blog & Portfolio
  main_url: "https://www.gouravsood.com/"
  url: "https://www.gouravsood.com/"
  featured: false
  categories:
    - Blog
    - Portfolio
  built_by: Gourav Sood
  built_by_url: "https://www.gouravsood.com/"
- title: Jonas Tebbe Portfolio
  description: |
    Hey, I’m Jonas and I create digital products.
  main_url: "https://jonastebbe.com"
  url: "https://jonastebbe.com"
  categories:
    - Portfolio
  built_by: Jonas Tebbe
  built_by_url: "http://twitter.com/jonastebbe"
  featured: false
- title: Parker Sarsfield Portfolio
  description: |
    I'm Parker, a software engineer and sneakerhead.
  main_url: "https://parkersarsfield.com"
  url: "https://parkersarsfield.com"
  categories:
    - Blog
    - Portfolio
  built_by: Parker Sarsfield
  built_by_url: "https://parkersarsfield.com"
- title: Frontend web development with Greg
  description: |
    JavaScript, GatsbyJS, ReactJS, CSS in JS... Let's learn some stuff together.
  main_url: "https://dev.greglobinski.com"
  url: "https://dev.greglobinski.com"
  categories:
    - Blog
    - Web Development
  built_by: Greg Lobinski
  built_by_url: "https://github.com/greglobinski"
- title: Insomnia
  description: |
    Desktop HTTP and GraphQL client for developers
  main_url: "https://insomnia.rest/"
  url: "https://insomnia.rest/"
  categories:
    - Blog
  built_by: Gregory Schier
  built_by_url: "https://schier.co"
  featured: false
- title: Timeline Theme Portfolio
  description: |
    I'm Aman Mittal, a software developer.
  main_url: "http://www.amanhimself.me/"
  url: "http://www.amanhimself.me/"
  categories:
    - Web Development
    - Portfolio
  built_by: Aman Mittal
  built_by_url: "http://www.amanhimself.me/"
- title: Ocean artUp
  description: >
    Science outreach site built using styled-components and Contentful. It
    presents the research project "Ocean artUp" funded by an Advanced Grant of
    the European Research Council to explore the possible benefits of artificial
    uplift of nutrient-rich deep water to the ocean’s sunlit surface layer.
  main_url: "https://ocean-artup.eu"
  url: "https://ocean-artup.eu"
  source_url: "https://github.com/janosh/ocean-artup"
  categories:
    - Science
    - Education
    - Blog
  built_by: Janosh Riebesell
  built_by_url: "https://janosh.io"
  featured: false
- title: Ryan Fitzgerald
  description: |
    Personal portfolio and blog for Ryan Fitzgerald
  main_url: "https://ryanfitzgerald.ca/"
  url: "https://ryanfitzgerald.ca/"
  categories:
    - Web Development
    - Portfolio
  built_by: Ryan Fitzgerald
  built_by_url: "https://github.com/RyanFitzgerald"
  featured: false
- title: Kaizen
  description: |
    Content Marketing, PR & SEO Agency in London
  main_url: "https://www.kaizen.co.uk/"
  url: "https://www.kaizen.co.uk/"
  categories:
    - Agency
    - Blog
    - Design
    - Web Development
    - SEO
  built_by: Bogdan Stanciu
  built_by_url: "https://github.com/b0gd4n"
  featured: false
- title: HackerOne Platform Documentation
  description: |
    HackerOne's Product Documentation Center!
  url: "https://docs.hackerone.com/"
  main_url: "https://docs.hackerone.com/"
  categories:
    - Documentation
    - Security
  featured: false
- title: Patreon Partners
  description: |
    Resources and products to help you do more with Patreon.
  url: "https://partners.patreon.com/"
  main_url: "https://partners.patreon.com/"
  categories:
    - Directory
  featured: false
- title: Bureau Of Meteorology (beta)
  description: |
    Help shape the future of Bureau services
  url: "https://beta.bom.gov.au/"
  main_url: "https://beta.bom.gov.au/"
  categories:
    - Meteorology
  featured: false
- title: Curbside
  description: |
    Connecting Stores with Mobile Customers
  main_url: "https://curbside.com/"
  url: "https://curbside.com/"
  categories:
    - Mobile Commerce
  featured: false
- title: Mux Video
  description: |
    API to video hosting and streaming
  main_url: "https://mux.com/"
  url: "https://mux.com/"
  categories:
    - Video
    - Hosting
    - Streaming
    - API
  featured: false
- title: Swapcard
  description: >
    The easiest way for event organizers to instantly connect people, build a
    community of attendees and exhibitors, and increase revenue over time
  main_url: "https://www.swapcard.com/"
  url: "https://www.swapcard.com/"
  categories:
    - Event
    - Community
    - Personal Training
    - Marketing
  built_by: Swapcard
  built_by_url: "https://www.swapcard.com/"
  featured: false
- title: Kalix
  description: >
    Kalix is perfect for healthcare professionals starting out in private
    practice, to those with an established clinic.
  main_url: "https://www.kalixhealth.com/"
  url: "https://www.kalixhealth.com/"
  categories:
    - Healthcare
  featured: false
- title: Hubba
  description: |
    Buy wholesale products from thousands of independent, verified Brands.
  main_url: "https://join.hubba.com/"
  url: "https://join.hubba.com/"
  categories:
    - eCommerce
  featured: false
- title: HyperPlay
  description: |
    In Asean's 1st Ever LOL Esports X Music Festival
  main_url: "https://hyperplay.leagueoflegends.com/"
  url: "https://hyperplay.leagueoflegends.com/"
  categories:
    - Video Games
    - Music
  featured: false
- title: Bad Credit Loans
  description: |
    Get the funds you need, from $250-$5,000
  main_url: "https://www.creditloan.com/"
  url: "https://www.creditloan.com/"
  categories:
    - Loans
    - Credits
  featured: false
- title: Financial Center
  description: >
    Member-owned, not-for-profit, co-operative whose members receive financial
    benefits in the form of lower loan rates, higher savings rates, and lower
    fees than banks.
  main_url: "https://fcfcu.com/"
  url: "https://fcfcu.com/"
  categories:
    - Loans
    - Finance
    - Nonprofit
    - Banking
    - Business
    - Education
  built_by: "https://fcfcu.com/"
  built_by_url: "https://fcfcu.com/"
  featured: false
- title: Office of Institutional Research and Assessment
  description: |
    Good Data, Good Decisions
  main_url: "http://oira.ua.edu/"
  url: "http://oira.ua.edu/"
  categories:
    - Data
  featured: false
- title: Trintellix
  description: |
    It may help make a difference for your depression (MDD).
  main_url: "https://us.trintellix.com/"
  url: "https://us.trintellix.com/"
  categories:
    - Health & Wellness
  featured: false
- title: The Telegraph Premium
  description: |
    Exclusive stories from award-winning journalists
  main_url: "https://premium.telegraph.co.uk/"
  url: "https://premium.telegraph.co.uk/"
  categories:
    - Newspaper
  featured: false
- title: html2canvas
  description: |
    Screenshots with JavaScript
  main_url: "http://html2canvas.hertzen.com/"
  url: "http://html2canvas.hertzen.com/"
  source_url: "https://github.com/niklasvh/html2canvas/tree/master/www"
  categories:
    - JavaScript
    - Documentation
  built_by: Niklas von Hertzen
  built_by_url: "http://hertzen.com/"
  featured: false
- title: Dato CMS
  description: |
    The API-based CMS your editors will love
  main_url: "https://www.datocms.com/"
  url: "https://www.datocms.com/"
  categories:
    - CMS
    - API
  featured: false
- title: Half Electronics
  description: |
    Personal website
  main_url: "https://www.halfelectronic.com/"
  url: "https://www.halfelectronic.com/"
  categories:
    - Blog
    - Electronics
  built_by: Fernando Poumian
  built_by_url: "https://github.com/fpoumian/halfelectronic.com"
  featured: false
- title: Frithir Software Development
  main_url: "https://frithir.com/"
  url: "https://frithir.com/"
  featured: false
  description: "I DRINK COFFEE, WRITE CODE AND IMPROVE MY DEVELOPMENT SKILLS EVERY DAY."
  categories:
    - Design
    - Web Development
  built_by: Frithir
  built_by_url: "https://Frithir.com/"
- title: Unow
  main_url: "https://www.unow.fr/"
  url: "https://www.unow.fr/"
  categories:
    - Education
    - Marketing
  featured: false
- title: Peter Hironaka
  description: |
    Freelance Web Developer based in Los Angeles.
  main_url: "https://peterhironaka.com/"
  url: "https://peterhironaka.com/"
  categories:
    - Portfolio
    - Web Development
  built_by: Peter Hironaka
  built_by_url: "https://github.com/PHironaka"
  featured: false
- title: Michael McQuade
  description: |
    Personal website and blog for Michael McQuade
  main_url: "https://giraffesyo.io"
  url: "https://giraffesyo.io"
  categories:
    - Blog
  built_by: Michael McQuade
  built_by_url: "https://github.com/giraffesyo"
  featured: false
- title: Haacht Brewery
  description: |
    Corporate website for Haacht Brewery. Designed and Developed by Gafas.
  main_url: "https://haacht.com/en/"
  url: "https://haacht.com"
  categories:
    - Brewery
  built_by: Gafas
  built_by_url: "https://gafas.be"
  featured: false
- title: StoutLabs
  description: |
    Portfolio of Daniel Stout, freelance developer in East Tennessee.
  main_url: "https://www.stoutlabs.com/"
  url: "https://www.stoutlabs.com/"
  categories:
    - Web Development
    - Portfolio
  built_by: Daniel Stout
  built_by_url: "https://github.com/stoutlabs"
  featured: false
- title: Chicago Ticket Outcomes By Neighborhood
  description: |
    ProPublica data visualization of traffic ticket court outcomes
  categories:
    - News
    - Nonprofit
    - Visualization
  url: >-
    https://projects.propublica.org/graphics/il/il-city-sticker-tickets-maps/ticket-status/?initialWidth=782
  main_url: >-
    https://projects.propublica.org/graphics/il/il-city-sticker-tickets-maps/ticket-status/?initialWidth=782
  built_by: David Eads
  built_by_url: "https://github.com/eads"
  featured: false
- title: Chicago South Side Traffic Ticketing rates
  description: |
    ProPublica data visualization of traffic ticket rates by community
  main_url: >-
    https://projects.propublica.org/graphics/il/il-city-sticker-tickets-maps/ticket-rate/?initialWidth=782
  url: >-
    https://projects.propublica.org/graphics/il/il-city-sticker-tickets-maps/ticket-rate/?initialWidth=782
  categories:
    - News
    - Nonprofit
    - Visualization
  built_by: David Eads
  built_by_url: "https://github.com/eads"
  featured: false
- title: Otsimo
  description: >
    Otsimo is a special education application for children with autism, down
    syndrome and other developmental disabilities.
  main_url: "https://otsimo.com/en/"
  url: "https://otsimo.com/en/"
  categories:
    - Blog
    - Education
  featured: false
- title: Matt Bagni Portfolio 2018
  description: >
    Mostly the result of playing with Gatsby and learning about react and
    graphql. Using the screenshot plugin to showcase the work done for my
    company in the last 2 years, and a good amount of other experiments.
  main_url: "https://mattbag.github.io"
  url: "https://mattbag.github.io"
  categories:
    - Portfolio
  featured: false
- title: Lisa Ye's Blog
  description: |
    Simple blog/portofolio for a fashion designer. Gatsby_v2 + Netlify cms
  main_url: "https://lisaye.netlify.com/"
  url: "https://lisaye.netlify.com/"
  categories:
    - Blog
    - Portfolio
    - Fashion
  featured: false
- title: Lifestone Church
  main_url: "https://www.lifestonechurch.net/"
  url: "https://www.lifestonechurch.net/"
  source_url: "https://github.com/lifestonechurch/lifestonechurch.net"
  featured: false
  categories:
    - Marketing
    - Nonprofit
- title: Artem Sapegin
  description: >
    Little homepage of Artem Sapegin, a frontend developer, passionate
    photographer, coffee drinker and crazy dogs’ owner.
  main_url: "https://sapegin.me/"
  url: "https://sapegin.me/"
  categories:
    - Portfolio
    - Open Source
    - Web Development
  built_by: Artem Sapegin
  built_by_url: "https://github.com/sapegin"
  featured: false
- title: SparkPost Developers
  main_url: "https://developers.sparkpost.com/"
  url: "https://developers.sparkpost.com/"
  source_url: "https://github.com/SparkPost/developers.sparkpost.com"
  categories:
    - Documentation
    - API
  featured: false
- title: Malik Browne Portfolio 2018
  description: >
    The portfolio blog of Malik Browne, a full-stack engineer, foodie, and avid
    blogger/YouTuber.
  main_url: "https://www.malikbrowne.com/about"
  url: "https://www.malikbrowne.com"
  categories:
    - Blog
    - Portfolio
  built_by: Malik Browne
  built_by_url: "https://twitter.com/milkstarz"
  featured: false
- title: Novatics
  description: |
    Digital products that inspire and make a difference
  main_url: "https://www.novatics.com.br"
  url: "https://www.novatics.com.br"
  categories:
    - Portfolio
    - Technology
    - Web Development
  built_by: Novatics
  built_by_url: "https://github.com/Novatics"
  featured: false
- title: Max McKinney
  description: >
    I’m a developer and designer with a focus in web technologies. I build cars
    on the side.
  main_url: "https://maxmckinney.com/"
  url: "https://maxmckinney.com/"
  categories:
    - Portfolio
    - Web Development
    - Design
  built_by: Max McKinney
  featured: false
- title: Stickyard
  description: |
    Make your React component sticky the easy way
  main_url: "https://nihgwu.github.io/stickyard/"
  url: "https://nihgwu.github.io/stickyard/"
  source_url: "https://github.com/nihgwu/stickyard/tree/master/website"
  categories:
    - Web Development
  built_by: Neo Nie
  featured: false
- title: Agata Milik
  description: |
    Website of a Polish psychologist/psychotherapist based in Gdańsk, Poland.
  main_url: "https://agatamilik.pl"
  url: "https://agatamilik.pl"
  categories:
    - Marketing
    - Healthcare
  built_by: Piotr Fedorczyk
  built_by_url: "https://piotrf.pl"
  featured: false
- title: WebPurple
  main_url: "https://www.webpurple.net/"
  url: "https://www.webpurple.net/"
  source_url: "https://github.com/WebPurple/site"
  description: >-
    Site of local (Russia, Ryazan) frontend community. Main purpose is to show
    info about meetups and keep blog.
  categories:
    - Nonprofit
    - Web Development
    - Community
    - Blog
    - Open Source
  built_by: Nikita Kirsanov
  built_by_url: "https://twitter.com/kitos_kirsanov"
  featured: false
- title: Papertrail.io
  description: |
    Inspection Management for the 21st Century
  main_url: "https://www.papertrail.io/"
  url: "https://www.papertrail.io/"
  categories:
    - Marketing
    - Technology
  built_by: Papertrail.io
  built_by_url: "https://www.papertrail.io"
  featured: false
- title: Matt Ferderer
  main_url: "https://mattferderer.com"
  url: "https://mattferderer.com"
  source_url: "https://github.com/mattferderer/gatsbyblog"
  description: >
    {titleofthesite} is a blog built with Gatsby that discusses web related tech
    such as JavaScript, .NET, Blazor & security.
  categories:
    - Blog
    - Web Development
  built_by: Matt Ferderer
  built_by_url: "https://twitter.com/mattferderer"
  featured: false
- title: Sahyadri Open Source Community
  main_url: "https://sosc.org.in"
  url: "https://sosc.org.in"
  source_url: "https://github.com/haxzie/sosc-website"
  description: >
    Official website of Sahyadri Open Source Community for community blog, event
    details and members info.
  categories:
    - Blog
    - Community
    - Open Source
  built_by: Musthaq Ahamad
  built_by_url: "https://github.com/haxzie"
  featured: false
- title: Tech Confessions
  main_url: "https://confessions.tech"
  url: "https://confessions.tech"
  source_url: "https://github.com/JonathanSpeek/tech-confessions"
  description: "A guilt-free place for us to confess our tech sins \U0001F64F\n"
  categories:
    - Community
    - Open Source
  built_by: Jonathan Speek
  built_by_url: "https://speek.design"
  featured: false
- title: Thibault Maekelbergh
  main_url: "https://thibmaek.com"
  url: "https://thibmaek.com"
  source_url: "https://github.com/thibmaek/thibmaek.github.io"
  description: |
    A nice blog about development, Raspberry Pi, plants and probably records.
  categories:
    - Blog
    - Open Source
  built_by: Thibault Maekelbergh
  built_by_url: "https://twitter.com/thibmaek"
  featured: false
- title: LearnReact.design
  main_url: "https://learnreact.design"
  url: "https://learnreact.design"
  description: >
    React Essentials For Designers: A React course tailored for product
    designers, ux designers, ui designers.
  categories:
    - Blog
  built_by: Linton Ye
  built_by_url: "https://twitter.com/lintonye"
- title: Devol’s Dance
  main_url: "https://www.devolsdance.com/"
  url: "https://www.devolsdance.com/"
  description: >
    Devol’s Dance is an invite-only, one-day event celebrating industrial
    robotics, AI, and automation.
  categories:
    - Marketing
    - Technology
  built_by: Corey Ward
  built_by_url: "http://www.coreyward.me/"
  featured: false
- title: Mega House Creative
  main_url: "https://www.megahousecreative.com/"
  url: "https://www.megahousecreative.com/"
  description: >
    Mega House Creative is a digital agency that provides unique goal-oriented
    web marketing solutions.
  categories:
    - Marketing
    - Agency
  built_by: Daniel Robinson
  featured: false
- title: Tobie Marier Robitaille - csc
  main_url: "https://tobiemarierrobitaille.com/"
  url: "https://tobiemarierrobitaille.com/en/"
  description: |
    Portfolio site for director of photography Tobie Marier Robitaille
  categories:
    - Portfolio
    - Gallery
  built_by: Mill3 Studio
  built_by_url: "https://mill3.studio/en/"
  featured: false
- title: Bestvideogame.deals
  main_url: "https://bestvideogame.deals/"
  url: "https://bestvideogame.deals/"
  description: |
    Video game comparison website for the UK, build with GatsbyJS.
  categories:
    - eCommerce
    - Video Games
  built_by: Koen Kamphuis
  built_by_url: "https://koenkamphuis.com/"
  featured: false
- title: Mahipat's Portfolio
  main_url: "https://mojaave.com/"
  url: "https://mojaave.com"
  source_url: "https://github.com/mhjadav/mojaave"
  description: >
    mojaave.com is Mahipat's portfolio, I have developed it using Gatsby v2 and
    Bootstrap, To get in touch with people looking for full-stack developer.
  categories:
    - Portfolio
    - Web Development
  built_by: Mahipat Jadav
  built_by_url: "https://mojaave.com/"
  featured: false
- title: Cmsbased
  main_url: "https://www.cmsbased.net"
  url: "https://www.cmsbased.net"
  description: >
    Cmsbased is providing automation tools and design resources for Web Hosting
    and IT services industry.
  categories:
    - Technology
    - Design
  featured: false
- title: Traffic Design Biennale 2018
  main_url: "https://trafficdesign.pl"
  url: "http://trafficdesign.pl/pl/ficzery/2018-biennale/"
  description: |
    Mini site for 2018 edition of Traffic Design’s Biennale
  categories:
    - Nonprofit
    - Gallery
  built_by: Piotr Fedorczyk
  built_by_url: "https://piotrf.pl"
  featured: false
- title: Insights
  main_url: "https://justaskusers.com/"
  url: "https://justaskusers.com/"
  description: >
    Insights helps user experience (UX) researchers conduct their research and
    make sense of the findings.
  categories:
    - User Experience
    - Design
  built_by: Just Ask Users
  built_by_url: "https://justaskusers.com/"
  featured: false
- title: Tensiq
  main_url: "https://tensiq.com"
  url: "https://tensiq.com"
  source_url: "https://github.com/Tensiq/tensiq-site"
  description: >
    Tensiq is an e-Residency startup, that provides development in cutting-edge
    technology while delivering secure, resilient, performant solutions.
  categories:
    - Game Development
    - Web Development
    - Mobile Development
    - Agency
    - Open Source
  built_by: Jens
  built_by_url: "https://github.com/arrkiin"
  featured: false
- title: Mintfort
  main_url: "https://mintfort.com/"
  url: "https://mintfort.com/"
  source_url: "https://github.com/MintFort/mintfort.com"
  description: >
    Mintfort, the first crypto-friendly bank account. Store and manage assets on
    the blockchain.
  categories:
    - Technology
    - Bank
  built_by: Axel Fuhrmann
  built_by_url: "https://axelfuhrmann.com/"
  featured: false
- title: React Native Explorer
  main_url: "https://react-native-explorer.firebaseapp.com"
  url: "https://react-native-explorer.firebaseapp.com"
  description: |
    Explorer React Native packages and examples effortlessly.
  categories:
    - React Native
  featured: false
- title: 500Tech
  main_url: "https://500tech.com/"
  url: "https://500tech.com/"
  featured: false
  categories:
    - Web Development
    - Agency
    - Open Source
- title: eworld
  main_url: "http://eworld.herokuapp.com/"
  url: "http://eworld.herokuapp.com/"
  featured: false
  categories:
    - eCommerce
    - Technology
- title: It's a Date
  description: >
    It's a Date is a dating app that actually involves dating.
  main_url: "https://www.itsadate.app/"
  url: "https://www.itsadate.app/"
  featured: false
  categories:
    - App
    - Blog
- title: Node.js HBase
  description: >
    Asynchronous HBase client for NodeJs using REST.
  main_url: https://hbase.js.org/
  url: https://hbase.js.org/
  source_url: "https://github.com/adaltas/node-hbase"
  categories:
    - Documentation
    - Open Source
    - Technology
  built_by: David Worms
  built_by_url: http://www.adaltas.com
  featured: false
- title: Peter Kroyer - Web Design / Web Development
  main_url: https://www.peterkroyer.at/en/
  url: https://www.peterkroyer.at/en/
  description: >
    Freelance web designer / web developer based in Vienna, Austria (Wien, Österreich).
  categories:
    - Agency
    - Web Development
    - Design
    - Portfolio
    - Freelance
  built_by: Peter Kroyer
  built_by_url: https://www.peterkroyer.at/
  featured: false
- title: Geddski
  main_url: https://gedd.ski
  url: https://gedd.ski
  description: >
    frontend mastery blog - level up your UI game.
  categories:
    - Web Development
    - Education
    - Productivity
    - User Experience
  built_by: Dave Geddes
  built_by_url: https://twitter.com/geddski
  featured: false
- title: Rung
  main_url: "https://rung.com.br/"
  url: "https://rung.com.br/"
  description: >
    Rung alerts you about the exceptionalities of your personal and professional life.
  categories:
    - API
    - Technology
    - Travel
    - Bot
  featured: false
- title: Mokkapps
  main_url: "https://www.mokkapps.de/"
  url: "https://www.mokkapps.de/"
  source_url: "https://github.com/mokkapps/website"
  description: >
    Portfolio website from Michael Hoffmann. Passionate software developer with focus on web-based technologies.
  categories:
    - Blog
    - Portfolio
    - Web Development
    - Mobile Development
  featured: false
- title: Premier Octet
  main_url: "https://www.premieroctet.com/"
  url: "https://www.premieroctet.com/"
  description: >
    Premier Octet is a React-based agency
  categories:
    - Agency
    - Web Development
    - Mobile Development
    - React Native
  featured: false
- title: Thorium
  main_url: "https://www.thoriumsim.com/"
  url: "https://www.thoriumsim.com/"
  source_url: "https://github.com/thorium-sim/thoriumsim.com"
  description: >
    Thorium - Open-source Starship Simulator Controls for Live Action Role Play
  built_by: Alex Anderson
  built_by_url: https://twitter.com/ralex1993
  categories:
    - Blog
    - Portfolio
    - Documentation
    - Marketing
    - Education
    - Entertainment
    - Open Source
    - Web Development
  featured: false
- title: Cameron Maske
  main_url: "https://www.cameronmaske.com/"
  url: "https://www.cameronmaske.com/courses/introduction-to-pytest/"
  source_url: "https://github.com/cameronmaske/cameronmaske.com-v2"
  description: >
    The homepage of Cameron Maske, a freelance full-stack developer, who is currently working on a free pytest video course
  categories:
    - Education
    - Video
    - Portfolio
    - Freelance
  featured: false
- title: Studenten bilden Schüler
  description: >
    Studenten bilden Schüler e.V. is a German student-run nonprofit initiative that aims to
    contribute to more equal educational opportunities by providing free tutoring to refugees
    and children from underprivileged families. The site is built on Gatsby v2, styled-components
    and Contentful. It supports Google Analytics, fluid typography and Algolia search.
  main_url: "https://studenten-bilden-schueler.de"
  url: "https://studenten-bilden-schueler.de"
  source_url: "https://github.com/StudentenBildenSchueler/homepage"
  categories:
    - Education
    - Nonprofit
    - Blog
  built_by: Janosh Riebesell
  built_by_url: "https://janosh.io"
  featured: false
- title: Joseph Chambers
  main_url: "https://joseph.michael-chambers.com/"
  url: "https://joseph.michael-chambers.com/"
  description: >
    The homepage of Joseph Chambers, a freelance full-stack developer, who is currently looking for work.
  categories:
    - Portfolio
    - Freelance
    - Web Development
  built_by: Joseph Chambers
  built_by_url: https://twitter.com/imcodingideas
  featured: false
- title: Mike's Remote List
  main_url: "https://www.mikesremotelist.com"
  url: "https://www.mikesremotelist.com"
  description: >
    A list of remote jobs, updated throughout the day. Built on Gatsby v1 and powered by Contentful, Google Sheets, string and sticky tape.
  categories:
    - Job Board
  featured: false
- title: Madvoid
  main_url: "https://madvoid.com/"
  url: "https://madvoid.com/screenshot/"
  featured: false
  description: >
    Madvoid is a team of expert developers dedicated to creating simple, clear, usable and blazing fast web and mobile apps.
    We are coders that help companies and agencies to create social & interactive experiences.
    This includes full-stack development using React, WebGL, Static Site Generators, Ruby On Rails, Phoenix, GraphQL, Chatbots, CI / CD, Docker and more!
  categories:
    - Portfolio
    - Technology
    - Web Development
    - Agency
    - Marketing
  built_by: Jean-Paul Bonnetouche
  built_by_url: https://twitter.com/_jpb
- title: MOMNOTEBOOK.COM
  description: >
    Sharing knowledge and experiences that make childhood and motherhood rich, vibrant and healthy.
  main_url: "https://momnotebook.com/"
  url: "https://momnotebook.com/"
  featured: false
  built_by: Aleksander Hansson
  built_by_url: https://www.linkedin.com/in/aleksanderhansson/
  categories:
    - Blog
- title: Pirate Studios
  description: >
    Reinventing music studios with 24/7 self service rehearsal, DJ & production rooms available around the world.
  main_url: "https://www.piratestudios.co"
  url: "https://www.piratestudios.co"
  featured: false
  built_by: The Pirate Studios team
  built_by_url: https://github.com/piratestudios/
  categories:
    - Music
- title: Aurora EOS
  main_url: "https://www.auroraeos.com/"
  url: "https://www.auroraeos.com/"
  featured: false
  categories:
    - Blockchain
    - Marketing
    - Blog
  built_by: Corey Ward
  built_by_url: "http://www.coreyward.me/"
- title: MadeComfy
  main_url: "https://madecomfy.com.au/"
  url: "https://madecomfy.com.au/"
  description: >
    Short term rental management startup, using Contentful + Gatsby + CicleCI
  featured: false
  categories:
    - Travel
  built_by: Lucas Vilela
  built_by_url: "https://madecomfy.com.au/"
- title: How To Book Cheap Flights
  description: >
    A travel blog built with Gatsby and adopting the AMP technology.
  main_url: "https://howtobookcheapflights.com"
  url: "https://howtobookcheapflights.com"
  source_url: "https://github.com/flaviolivolsi/howtobookcheapflights"
  featured: false
  categories:
    - Travel
    - Blog
  built_by: Flavio Li Volsi
  built_by_url: "http://github.com/flaviolivolsi"
- title: Tiger Facility Services
  description: >
    Tiger Facility Services combines facility management expertise with state of the art software to offer a sustainable and customer oriented cleaning and facility service.
  main_url: https://www.tigerfacilityservices.com/de-en/
  url: https://www.tigerfacilityservices.com/de-en/
  featured: false
  categories:
    - B2B Services
- title: "Luciano Mammino's blog"
  description: >
    Tech & programming blog of Luciano Mammino a.k.a. "loige", Full-Stack Web Developer and International Speaker
  main_url: https://loige.co
  url: https://loige.co
  featured: false
  categories:
    - Blog
    - Web Development
  built_by: Luciano Mammino
  built_by_url: https://loige.co
- title: Wire • Secure collaboration platform
  description: >
    Corporate website of Wire, an open source, end-to-end encrypted collaboration platform
  main_url: "https://wire.com"
  url: "https://wire.com"
  featured: false
  categories:
    - Open Source
    - Productivity
    - Technology
    - Blog
    - App
  built_by: Wire team
  built_by_url: "https://github.com/orgs/wireapp/people"
- title: J. Patrick Raftery
  main_url: "https://www.jpatrickraftery.com"
  url: "https://www.jpatrickraftery.com"
  description: J. Patrick Raftery is an opera singer and voice teacher based in Vancouver, BC.
  categories:
    - Portfolio
    - Music
  built_by: Michael Uloth
  built_by_url: "https://www.michaeluloth.com"
  featured: false
- title: Aria Umezawa
  main_url: "https://www.ariaumezawa.com"
  url: "https://www.ariaumezawa.com"
  description: Aria Umezawa is a director, producer, and writer currently based in San Francisco.
  categories:
    - Portfolio
    - Music
    - Entertainment
  built_by: Michael Uloth
  built_by_url: "https://www.michaeluloth.com"
  featured: false
- title: Pomegranate Opera
  main_url: "https://www.pomegranateopera.com"
  url: "https://www.pomegranateopera.com"
  description: Pomegranate Opera is a lesbian opera written by Amanda Hale & Kye Marshall.
  categories:
    - Gallery
    - Music
  built_by: Michael Uloth
  built_by_url: "https://www.michaeluloth.com"
  featured: false
- title: Daniel Cabena
  main_url: "https://www.danielcabena.com"
  url: "https://www.danielcabena.com"
  description: Daniel Cabena is a Canadian countertenor highly regarded in both Canada and Europe for prize-winning performances ranging from baroque to contemporary repertoire.
  categories:
    - Portfolio
    - Music
  built_by: Michael Uloth
  built_by_url: "https://www.michaeluloth.com"
  featured: false
- title: Artist.Center
  main_url: "https://artistcenter.netlify.com"
  url: "https://artistcenter.netlify.com"
  description: The marketing page for Artist.Center, a soon-to-launch platform designed to connect opera singers to opera companies.
  categories:
    - Music
  built_by: Michael Uloth
  built_by_url: "https://www.michaeluloth.com"
  featured: false
- title: DG Volo & Company
  main_url: "https://www.dgvolo.com"
  url: "https://www.dgvolo.com"
  description: DG Volo & Company is a Toronto-based investment consultancy.
  categories:
    - Finance
  built_by: Michael Uloth
  built_by_url: "https://www.michaeluloth.com"
  featured: false
- title: Shawna Lucey
  main_url: "https://www.shawnalucey.com"
  url: "https://www.shawnalucey.com"
  description: Shawna Lucey is an American theater and opera director based in New York City.
  categories:
    - Portfolio
    - Music
    - Entertainment
  built_by: Michael Uloth
  built_by_url: "https://www.michaeluloth.com"
  featured: false
- title: Leyan Lo
  main_url: https://www.leyanlo.com
  url: https://www.leyanlo.com
  description: >
    Leyan Lo’s personal website
  categories:
    - Portfolio
  built_by: Leyan Lo
  built_by_url: https://www.leyanlo.com
  featured: false
- title: Hawaii National Bank
  url: https://hawaiinational.bank
  main_url: https://hawaiinational.bank
  description: Hawaii National Bank's highly personalized service has helped loyal customers & locally owned businesses achieve their financial dreams for over 50 years.
  categories:
    - Bank
  built_by: Wall-to-Wall Studios
  built_by_url: https://walltowall.com
  featured: false
- title: Coletiv
  url: https://coletiv.com
  main_url: https://coletiv.com
  description: Coletiv teams up with companies of all sizes to design, develop & launch digital products for iOS, Android & the Web.
  categories:
    - Technology
    - Agency
    - Web Development
  built_by: Coletiv
  built_by_url: https://coletiv.com
  featured: false
- title: janosh.io
  description: >
    Personal blog and portfolio of Janosh Riebesell. The site is built with Gatsby v2 and designed
    entirely with styled-components v4. Much of the layout was achieved with CSS grid. It supports
    Google Analytics, fluid typography and Algolia search.
  main_url: "https://janosh.io"
  url: "https://janosh.io"
  source_url: "https://github.com/janosh/janosh.io"
  categories:
    - Portfolio
    - Blog
    - Science
    - Photography
    - Travel
  built_by: Janosh Riebesell
  built_by_url: "https://janosh.io"
  featured: false
- title: Gatsby Manor
  description: >
    We build themes for gatsby. We have themes for all projects including personal,
    portfolio, ecommerce, landing pages and more. We also run an in-house
    web dev and design studio. If you cannot find what you want, we can build it for you!
    Email us at gatsbymanor@gmail.com with questions.
  main_url: "https://www.gatsbymanor.com"
  url: "https://www.gatsbymanor.com"
  source_url: "https://github.com/gatsbymanor"
  categories:
    - Web Development
    - Themes
    - Agency
    - Technology
    - Freelance
  built_by: Steven Natera
  built_by_url: "https://stevennatera.com"
- title: Ema Suriano's Portfolio
  main_url: https://emasuriano.com/
  url: https://emasuriano.com/
  source_url: https://github.com/EmaSuriano/emasuriano.github.io
  description: >
    Ema Suriano's portfolio to display information about him, his projects and what he's writing about.
  categories:
    - Portfolio
    - Technology
    - Web Development
  built_by: Ema Suriano
  built_by_url: https://emasuriano.com/
  featured: false
- title: Luan Orlandi
  main_url: https://luanorlandi.github.io
  url: https://luanorlandi.github.io
  source_url: https://github.com/luanorlandi/luanorlandi.github.io
  description: >
    Luan Orlandi's personal website. Brazilian web developer, enthusiast in React and Gatsby.
  categories:
    - Blog
    - Portfolio
    - Web Development
  built_by: Luan Orlandi
  built_by_url: https://github.com/luanorlandi
- title: Mobius Labs
  main_url: https://mobius.ml
  url: https://mobius.ml
  description: >
    Mobius Labs landing page, a Start-up working on Computer Vision
  categories:
    - Landing page
    - Marketing
    - Technology
    - AI
  built_by: sktt
  built_by_url: https://github.com/sktt
- title: EZAgrar
  main_url: https://www.ezagrar.at/en/
  url: https://www.ezagrar.at/en/
  description: >
    EZAgrar.at is the homepage of the biggest agricultural machinery dealership in Austria. In total 8 pages will be built for this client reusing a lot of components between them.
  categories:
    - eCommerce
    - Marketing
    - Multilingual
  built_by: MangoART
  built_by_url: https://www.mangoart.at
  featured: false
- title: OAsome blog
  main_url: https://oasome.blog/
  url: https://oasome.blog/
  source_url: https://github.com/oorestisime/oasome
  description: >
    Paris-based Cypriot adventurers. A and O. Lovers of life and travel. Want to get a glimpse of the OAsome world?
  categories:
    - Blog
    - Photography
    - Travel
  built_by: Orestis Ioannou
  featured: false
- title: Brittany Chiang
  main_url: https://brittanychiang.com/
  url: https://brittanychiang.com/
  source_url: https://github.com/bchiang7/v4
  description: >
    Personal website and portfolio of Brittany Chiang built with Gatsby v2
  categories:
    - Portfolio
  built_by: Brittany Chiang
  built_by_url: https://github.com/bchiang7
  featured: false
- title: Fitekran
  description: >
    One of the most visited Turkish blog about health, sports and healthy lifestyle, that has been rebuilt with Gatsby v2 using Wordpress.
  main_url: "https://www.fitekran.com"
  url: "https://www.fitekran.com"
  categories:
    - Science
    - Healthcare
    - Blog
  built_by: Burak Tokak
  built_by_url: "https://www.buraktokak.com"
- title: Serverless
  main_url: https://serverless.com
  url: https://serverless.com
  source_url: https://github.com/serverless/site
  description: >
    Serverless.com – Build web, mobile and IoT applications with serverless architectures using AWS Lambda, Azure Functions, Google CloudFunctions & more!
  categories:
    - Technology
    - Web Development
  built_by: Codebrahma
  built_by_url: https://codebrahma.com
  featured: false
- title: Dive Bell
  main_url: https://divebell.band/
  url: https://divebell.band/
  description: >
    Simple site for a band to list shows dates and videos (499 on lighthouse)
  categories:
    - Music
  built_by: Matt Bagni
  built_by_url: https://mattbag.github.io
  featured: false
- title: Mayer Media Co.
  main_url: https://mayermediaco.com/
  url: https://mayermediaco.com/
  description: >
    Freelance Web Development and Digital Marketing
  categories:
    - Web Development
    - Marketing
    - Blog
  source_url: https://github.com/MayerMediaCo/MayerMediaCo2.0
  built_by: Danny Mayer
  built_by_url: https://twitter.com/mayermediaco
  featured: false
- title: Jan Czizikow Portfolio
  main_url: https://www.janczizikow.com/
  url: https://www.janczizikow.com/
  source_url: https://github.com/janczizikow/janczizikow-portfolio
  description: >
    Simple personal portfolio site built with Gatsby
  categories:
    - Portfolio
    - Freelance
    - Web Development
  built_by: Jan Czizikow
  built_by_url: https://github.com/janczizikow
- title: Carbon Design Systems
  main_url: http://www.carbondesignsystem.com/
  url: http://www.carbondesignsystem.com/
  description: >
    The Carbon Design System is integrating the new IBM Design Ethos and Language. It represents a completely fresh approach to the design of all things at IBM.
  categories:
    - Design System
    - Documentation
  built_by: IBM
  built_by_url: https://www.ibm.com/
  featured: false
- title: Retirement Community
  main_url: https://retirementcommunity.fastcompany.com/
  url: https://retirementcommunity.fastcompany.com/
  description: >
    Bye Bye Funny Business, Pete Holmes and Jamie Lee enter retirement
  categories:
    - Entertainment
    - Retirement
    - Education
  built_by: FastCompany
  built_by_url: https://www.fastcompany.com/
  featured: false
- title: McDonald's Design System
  main_url: https://design.mcdonalds.com/
  url: https://design.mcdonalds.com/
  description: >
    McDonald's Design System
  categories:
    - Design
    - Design System
  built_by: McDonald's
  built_by_url: https://www.mcdonalds.com/us/en-us.html
  featured: false
- title: Mozilla Mixed Reality
  main_url: https://mixedreality.mozilla.org/
  url: https://mixedreality.mozilla.org/
  description: >
    Virtual Reality for the free and open Web.
  categories:
    - Virtual Reality
    - Open Source
  built_by: Mozilla
  built_by_url: https://www.mozilla.org/
  featured: false
- title: Uniform Hudl Design System
  main_url: http://uniform.hudl.com/
  url: http://uniform.hudl.com/
  description: >
    A single design system to ensure every interface feels like Hudl. From the colors we use to the size of our buttons and what those buttons say, Uniform has you covered. Check the guidelines, copy the code and get to building.
  categories:
    - Design System
    - Open Source
    - Design
  built_by: Hudl
  built_by_url: https://www.hudl.com/
- title: Subtle UI
  main_url: "https://subtle-ui.netlify.com/"
  url: "https://subtle-ui.netlify.com/"
  source_url: "https://github.com/ryanwiemer/subtle-ui"
  description: >
    A collection of clever yet understated user interactions found on the web.
  categories:
    - Web Development
    - Open Source
    - User Experience
  built_by: Ryan Wiemer
  built_by_url: "https://www.ryanwiemer.com/"
  featured: false
- title: developer.bitcoin.com
  main_url: "https://www.bitcoin.com/"
  url: "https://developer.bitcoin.com/"
  description: >
    Bitbox based bitcoin.com developer platform and resources.
  categories:
    - Blockchain
  featured: false
- title: Barmej
  main_url: "https://app.barmej.com/"
  url: "https://app.barmej.com/"
  description: >
    An interactive platform to learn different programming languages in Arabic for FREE
  categories:
    - Education
    - Programming
    - Learning
  built_by: Obytes
  built_by_url: "https://www.obytes.com/"
  featured: false
- title: Vote Save America
  main_url: "https://votesaveamerica.com"
  url: "https://votesaveamerica.com"
  description: >
    Be a voter. Save America.
  categories:
    - Education
    - Government
  featured: false
  built_by: Jeremy E. Miller
  built_by_url: "https://jeremyemiller.com/"
- title: Emergence
  main_url: https://emcap.com/
  url: https://emcap.com/
  description: >
    Emergence is a top enterprise cloud venture capital firm. We fund early stage ventures focusing on enterprise & SaaS applications. Emergence is one of the top VC firms in Silicon Valley.
  categories:
    - Marketing
    - Blog
  built_by: Upstatement
  built_by_url: https://www.upstatement.com/
  featured: false
- title: FPVtips
  main_url: https://fpvtips.com
  url: https://fpvtips.com
  source_url: https://github.com/jumpalottahigh/fpvtips
  description: >
    FPVtips is all about bringing racing drone pilots closer together, and getting more people into the hobby!
  categories:
    - Community
    - Education
    - Drones
  built_by: Georgi Yanev
  built_by_url: https://twitter.com/jumpalottahigh
  featured: false
- title: Georgi Yanev
  main_url: https://blog.georgi-yanev.com/
  url: https://blog.georgi-yanev.com/
  source_url: https://github.com/jumpalottahigh/blog.georgi-yanev.com
  description: >
    I write articles about FPV quads (building and flying), web development, smart home automation, life-long learning and other topics from my personal experience.
  categories:
    - Blog
    - Electronics
    - Drones
  built_by: Georgi Yanev
  built_by_url: https://twitter.com/jumpalottahigh
  featured: false
- title: Bear Archery
  main_url: "https://beararchery.com/"
  url: "https://beararchery.com/"
  categories:
    - eCommerce
    - Sports
  built_by: Escalade Sports
  built_by_url: "https://www.escaladesports.com/"
  featured: false
- title: "attn:"
  main_url: "https://www.attn.com/"
  url: "https://www.attn.com/"
  categories:
    - Media
    - Entertainment
  built_by: "attn:"
  built_by_url: "https://www.attn.com/"
  featured: false
- title: Mirror Conf
  description: >
    Mirror Conf is a conference designed to empower designers and frontend developers who have a thirst for knowledge and want to broaden their horizons.
  main_url: "https://www.mirrorconf.com/"
  url: "https://www.mirrorconf.com/"
  categories:
    - Conference
    - Design
    - Frontend
  featured: false
- title: Startarium
  main_url: https://www.startarium.ro
  url: https://www.startarium.ro
  description: >
    Free entrepreneurship educational portal with more than 20000 users, hundreds of resources, crowdfunding, mentoring and investor pitching events facilitated.
  categories:
    - Education
    - Crowdfunding
    - Nonprofit
    - Entrepreneurship
  built_by: Cezar Neaga
  built_by_url: https://twitter.com/cezarneaga
  featured: false
- title: Microlink
  main_url: https://microlink.io/
  url: https://microlink.io/
  description: >
    Extract structured data from any website.
  categories:
    - Web Development
    - API
    - SDK
  built_by: Kiko Beats
  built_by_url: https://kikobeats.com/
  featured: false
- title: Markets.com
  main_url: "https://www.markets.com/"
  url: "https://www.markets.com/"
  featured: false
  categories:
    - Finance
- title: Kevin Legrand
  url: "https://k-legrand.com"
  main_url: "https://k-legrand.com"
  source_url: "https://github.com/Manoz/k-legrand.com"
  description: >
    Personal website and blog built with love with Gatsby v2
  categories:
    - Blog
    - Portfolio
    - Web Development
  built_by: Kevin Legrand
  built_by_url: https://k-legrand.com
  featured: false
- title: David James Portfolio
  main_url: https://dfjames.com/
  url: https://dfjames.com/
  source_url: https://github.com/daviddeejjames/dfjames-gatsby
  description: >
    Portfolio Site using GatsbyJS and headless WordPress
  categories:
    - WordPress
    - Portfolio
    - Blog
  built_by: David James
  built_by_url: https://twitter.com/daviddeejjames
- title: Hypertext Candy
  url: https://www.hypertextcandy.com/
  main_url: https://www.hypertextcandy.com/
  description: >
    Blog about web development. Laravel, Vue.js, etc.
  categories:
    - Blog
    - Web Development
  built_by: Masahiro Harada
  built_by_url: https://twitter.com/_Masahiro_H_
  featured: false
- title: "Maxence Poutord's blog"
  description: >
    Tech & programming blog of Maxence Poutord, Software Engineer, Serial Traveler and Public Speaker
  main_url: https://www.maxpou.fr
  url: https://www.maxpou.fr
  featured: false
  categories:
    - Blog
    - Web Development
  built_by: Maxence Poutord
  built_by_url: https://www.maxpou.fr
- title: "Dante Calderón"
  description: >
    Personal Website and Blog of Dante Calderón
  main_url: https://dantecalderon.com/
  url: https://dantecalderon.com/
  source_url: https://github.com/dantehemerson/dantecalderon.com
  featured: false
  categories:
    - Blog
    - Portfolio
    - Web Development
    - Open Source
    - Technology
    - Education
  built_by: Dante Calderón
  built_by_url: https://github.com/dantehemerson
- title: "The Noted Project"
  url: https://thenotedproject.org
  main_url: https://thenotedproject.org
  source_url: https://github.com/ianbusko/the-noted-project
  description: >
    Website to showcase the ethnomusicology research for The Noted Project.
  categories:
    - Portfolio
    - Education
    - Gallery
  built_by: Ian Busko
  built_by_url: https://github.com/ianbusko
  featured: false
- title: Got Milk
  main_url: "https://www.gotmilk.com/"
  url: "https://www.gotmilk.com/"
  featured: false
  categories:
    - Food
    - Miscellaneous
- title: People For Bikes
  url: "https://2017.peopleforbikes.org/"
  main_url: "https://2017.peopleforbikes.org/"
  categories:
    - Community
    - Sport
    - Gallery
    - Nonprofit
  built_by: PeopleForBikes
  built_by_url: "https://peopleforbikes.org/about-us/who-we-are/staff/"
  featured: false
- title: Wide Eye
  description: >
    Creative agency specializing in interactive design, web development, and digital communications.
  url: https://wideeye.co/
  main_url: https://wideeye.co/
  categories:
    - Design
    - Web Development
  built_by: Wide Eye
  built_by_url: https://wideeye.co/about-us/
  featured: false
- title: Guster
  description: >
    American alternative rock band from Boston, Massachusetts.
  url: http://guster.com/
  main_url: http://guster.com/
  categories:
    - Music
  featured: false
- title: CodeSandbox
  description: >
    CodeSandbox is an online editor that helps you create web applications, from prototype to deployment.
  url: https://codesandbox.io/
  main_url: https://codesandbox.io/
  categories:
    - Web Development
  featured: false
- title: Marvel
  description: >
    The all-in-one platform powering design.
  url: https://marvelapp.com/
  main_url: https://marvelapp.com/
  categories:
    - Design
  featured: false
- title: Designcode.io
  description: >
    Learn to design and code React apps.
  url: https://designcode.io
  main_url: https://designcode.io
  categories:
    - Learning
  featured: false
- title: Happy Design
  description: >
    The Brand and Product Team Behind Happy Money
  url: https://design.happymoney.com/
  main_url: https://design.happymoney.com/
  categories:
    - Design
    - Finance
- title: Weihnachtsmarkt.ms
  description: >
    Explore the christmas market in Münster (Westf).
  url: https://weihnachtsmarkt.ms/
  main_url: https://weihnachtsmarkt.ms/
  source_url: https://github.com/codeformuenster/weihnachtsmarkt
  categories:
    - Gallery
    - Food
  built_by: "Code for Münster during #MSHACK18"
  featured: false
- title: Code Championship
  description: >
    Competitive coding competitions for students from 3rd to 8th grade. Code is Sport.
  url: https://www.codechampionship.com
  main_url: https://www.codechampionship.com
  categories:
    - Learning
    - Education
    - Sport
  built_by: Abamath LLC
  built_by_url: https://www.abamath.com
  featured: false
- title: Wieden+Kennedy
  description: >
    Wieden+Kennedy is an independent, global creative company.
  categories:
    - Technology
    - Web Development
    - Agency
    - Marketing
  url: https://www.wk.com
  main_url: https://www.wk.com
  built_by: Wieden Kennedy
  built_by_url: https://www.wk.com/about/
  featured: false
- title: Testing JavaScript
  description: >
    This course will teach you the fundamentals of testing your JavaScript applications using eslint, Flow, Jest, and Cypress.
  url: https://testingjavascript.com/
  main_url: https://testingjavascript.com/
  categories:
    - Learning
    - Education
    - Testing
    - JavaScript
  built_by: Kent C. Dodds
  built_by_url: https://kentcdodds.com/
  featured: false
- title: Use Hooks
  description: >
    One new React Hook recipe every day.
  url: https://usehooks.com/
  main_url: https://usehooks.com/
  categories:
    - Learning
    - Tips
    - React
  built_by: Gabe Ragland
  built_by_url: https://twitter.com/gabe_ragland
  featured: false
- title: Disrupting Nate
  description: >
    Ketogenic Diet, Podcasts, and Blockchain.
  url: https://www.disruptingnate.com/
  main_url: https://disruptingnate.com/
  categories:
    - Technology
    - Podcasts
  built_by: Nathan Olmstead
  built_by_url: https://twitter.com/disruptingnate
  featured: false
- title: Ambassador
  url: https://www.getambassador.io
  main_url: https://www.getambassador.io
  description: >
    Open source, Kubernetes-native API Gateway for microservices built on Envoy.
  categories:
    - Open Source
    - Documentation
    - Technology
  built_by: Datawire
  built_by_url: https://www.datawire.io
  featured: false
- title: Clubhouse
  main_url: https://clubhouse.io
  url: https://clubhouse.io
  description: >
    The intuitive and powerful project management platform loved by software teams of all sizes. Built with Gatsby v2 and Prismic
  categories:
    - Technology
    - Project Management
    - Blog
    - Productivity
    - B2B Services
    - Community
    - Design
    - Open Source
  built_by: Ueno.
  built_by_url: https://ueno.co
  featured: false
- title: Asian Art Collection
  url: http://artmuseum.princeton.edu/asian-art/
  main_url: http://artmuseum.princeton.edu/asian-art/
  description: >
    Princeton University has a branch dealing with state of art.They have showcased ore than 6,000 works of Asian art are presented alongside ongoing curatorial and scholarly research
  categories:
    - Art
    - History
    - Models
  featured: false
- title: QHacks
  url: https://qhacks.io
  main_url: https://qhacks.io
  source_url: https://github.com/qhacks/qhacks-website
  description: >
    QHacks is Queen’s University’s annual hackathon! QHacks was founded in 2016 with a mission to advocate and incubate the tech community at Queen’s University and throughout Canada.
  categories:
    - Hackathon
    - Education
    - Technology
    - Podcast
  featured: false
- title: Tyler McGinnis
  url: https://tylermcginnis.com/
  main_url: https://tylermcginnis.com/
  description: >
    The linear, course based approach to learning web technologies.
  categories:
    - Education
    - Technology
    - Podcast
    - Web Development
  featured: false
- title: a11y with Lindsey
  url: https://www.a11ywithlindsey.com/
  main_url: https://www.a11ywithlindsey.com/
  source_url: https://github.com/lkopacz/a11y-with-lindsey
  description: >
    To help developers navigate accessibility jargon, write better code, and to empower them to make their Internet, Everyone's Internet.
  categories:
    - Education
    - Blog
    - Technology
  built_by: Lindsey Kopacz
  built_by_url: https://twitter.com/littlekope0903
  featured: false
- title: DEKEMA
  url: https://www.dekema.com/
  main_url: https://www.dekema.com/
  description: >
    Worldclass crafting: Furnace, fervor, fullfilment. Delivering highest demand for future craftsmanship. Built using Gatsby v2 and Prismic.
  categories:
    - Healthcare
    - Science
    - Technology
  built_by: Crisp Studio
  built_by_url: https://crisp.studio
  featured: false
- title: FOX Circus
  main_url: "https://www.foxcircus.it/"
  url: "https://www.foxcircus.it/"
  categories:
    - Event
    - Conference
    - Entertainment
  built_by: Kframe Interactive SA
  built_by_url: http://kframeinteractive.com
  featured: false
- title: Ramón Chancay
  description: >-
    Frontend / Backend Developer in Guayaquil Ecuador.
    Currently at Everymundo, previously at El Universo.
    I enjoy teaching and sharing what I know.
    I give professional advice to developers and companies.
    My wife and my children are everything in my life.
  main_url: "https://ramonchancay.me/"
  url: "https://ramonchancay.me/"
  source_url: "https://github.com/devrchancay/personal-site"
  featured: false
  categories:
    - Blog
    - Technology
    - Web Development
  built_by: Codedebug
  built_by_url: "https://codedebug.co/"
- title: BELLHOPS
  main_url: https://www.getbellhops.com/
  url: https://www.getbellhops.com/
  description: >-
    Whether you’re moving someplace new or just want to complete a few projects around your current home, BellHops can arrange the moving services you need—at simple, straightforward rates.
  categories:
    - Business
  built_by: Bellhops, Inc.
  built_by_url: https://www.getbellhops.com/
  featured: false
- title: Acclimate Consulting
  main_url: https://www.acclimate.io/
  url: https://www.acclimate.io/
  description: >-
    Acclimate is a consulting firm that puts organizations back in control with data-driven strategies and full-stack applications.
  categories:
    - AI
    - Technology
    - Consulting
  built_by: Andrew Wilson
  built_by_url: https://github.com/andwilson
  featured: false
- title: Flyright
  url: https://flyright.co/
  main_url: https://flyright.co/
  description: >-
    Flyright curates everything you need for international travel in one tidy place 💜
  categories:
    - Technology
    - App
  built_by: Ty Hopp
  built_by_url: https://github.com/tyhopp
  featured: false
- title: Vets Who Code
  url: https://vetswhocode.io/
  main_url: https://vetswhocode.io/
  description: >-
    VetsWhoCode is a non-profit organization dedicated to training military veterans & giving them the skills they need transition into tech careers.
  categories:
    - Technology
    - Nonprofit
  featured: false
- title: Patreon Blog
  url: https://blog.patreon.com/
  main_url: https://blog.patreon.com/
  description: >-
    Official blog of Patreon.com
  categories:
    - Blog
  featured: false
- title: Full Beaker
  url: https://fullbeaker.com/
  main_url: https://fullbeaker.com/
  description: >-
    Full Beaker provides independent advice online about careers and home ownership, and connect anyone who asks with companies that can help them.
  categories:
    - Consulting
  featured: false
- title: Citywide Holdup
  url: https://citywideholdup.org/
  main_url: https://citywideholdup.org/
  source_url: https://github.com/killakam3084/citywide-site
  description: >-
    Citywide Holdup is an annual fundraising event held around early November in the city of Austin, TX hosted by the Texas Wranglers benefitting Easter Seals of Central Texas, a non-profit organization that provides exceptional services, education, outreach and advocacy so that people with disabilities can live, learn, work and play in our communities.
  categories:
    - Fundraising
    - Nonprofit
    - Event
  built_by: Cameron Rison
  built_by_url: https://github.com/killakam3084
  featured: false
- title: Dawn Labs
  url: https://dawnlabs.io
  main_url: https://dawnlabs.io
  description: >-
    Thoughtful products for inspired teams. With a holistic approach to engineering and design, we partner with startups and enterprises to build for the digital era.
  categories:
    - Technology
    - Agency
    - Web Development
  featured: false
- title: COOP by Ryder
  url: https://coop.com/
  main_url: https://coop.com/
  description: >
    COOP is a platform that connects fleet managers that have idle vehicles to businesses that are looking to rent vehicles. COOP simplifies the process and paperwork required to safely share vehicles between business owners.
  categories:
    - Marketing
    - Asset Sharing
  built_by: Crispin Porter Bogusky
  built_by_url: http://www.cpbgroup.com/
  featured: false
- title: Domino's Paving for Pizza
  url: https://www.pavingforpizza.com/
  main_url: https://www.pavingforpizza.com/
  description: >
    Nominate your town for a chance to have your rough drive home from Domino's fixed to pizza perfection.
  categories:
    - Marketing
  built_by: Crispin Porter Bogusky
  built_by_url: http://www.cpbgroup.com/
  featured: false
- title: Propapanda
  url: https://propapanda.eu/
  main_url: https://propapanda.eu/
  description: >
    Is a creative production house based in Tallinn, Estonia. We produce music videos, commercials, films and campaigns – from scratch to finish.
  categories:
    - Cinema
    - Video
    - Portfolio
    - Agency
    - Media
  built_by: Henry Kehlmann
  built_by_url: https://github.com/madhenry/
  featured: false
- title: JAMstack.paris
  url: https://jamstack.paris/
  main_url: https://jamstack.paris/
  source_url: https://github.com/JAMstack-paris/jamstack.paris
  description: >
    JAMstack-focused, bi-monthly meetup in Paris
  categories:
    - Web Development
  built_by: Matthieu Auger & Nicolas Goutay
  built_by_url: https://github.com/JAMstack-paris
  featured: false
- title: DexWallet - The only Wallet you need by Dexlab
  main_url: "https://www.dexwallet.io/"
  url: "https://www.dexwallet.io/"
  source_url: "https://github.com/dexlab-io/DexWallet-website"
  featured: false
  description: >-
    DexWallet is a secure, multi-chain, mobile wallet with an upcoming one-click exchange for mobile.
  categories:
    - Blockchain
    - App
    - Open Source
    - React Native
  built_by: DexLab
  built_by_url: "https://github.com/dexlab-io"
- title: Kings Valley Paving
  url: https://kingsvalleypaving.com
  main_url: https://kingsvalleypaving.com
  description: >
    Kings Valley Paving is an asphalt, paving and concrete company serving the commercial, residential and industrial sectors in the Greater Toronto Area.
  categories:
    - Marketing
    - Construction
  built_by: Michael Uloth
  built_by_url: https://www.michaeluloth.com
  featured: false
- title: Peter Barrett
  url: https://www.peterbarrett.ca
  main_url: https://www.peterbarrett.ca
  description: >
    Peter Barrett is a Canadian baritone from Newfoundland and Labrador who performs opera and concert repertoire in Canada, the U.S. and around the world.
  categories:
    - Portfolio
    - Music
  built_by: Michael Uloth
  built_by_url: https://www.michaeluloth.com
  featured: false
- title: NARCAN
  main_url: https://www.narcan.com
  url: https://www.narcan.com
  description: >
    NARCAN Nasal Spray is the first and only FDA-approved nasal form of naloxone for the emergency treatment of a known or suspected opioid overdose.
  categories:
    - Healthcare
  built_by: NARCAN
  built_by_url: https://www.narcan.com
  featured: false
- title: Ritual
  main_url: https://ritual.com
  url: https://ritual.com
  description: >
    Ritual started with a simple question, what exactly is in women's multivitamins? This is the story of what happened when our founder Kat started searching for answers — the story of Ritual.
  categories:
    - Healthcare
  built_by: Ritual
  built_by_url: https://ritual.com
  featured: false
- title: Truebill
  main_url: https://www.truebill.com
  url: https://www.truebill.com
  description: >
    Truebill empowers you to take control of your money.
  categories:
    - Finance
  built_by: Truebill
  built_by_url: https://www.truebill.com
  featured: false
- title: Smartling
  main_url: https://www.smartling.com
  url: https://www.smartling.com
  description: >
    Smartling enables you to automate, manage, and professionally translate content so that you can do more with less.
  categories:
    - Marketing
  built_by: Smartling
  built_by_url: https://www.smartling.com
  featured: false
- title: Clear
  main_url: https://www.clearme.com
  url: https://www.clearme.com
  description: >
    At clear, we’re working toward a future where you are your ID, enabling you to lead an unstoppable life.
  categories:
    - Security
  built_by: Clear
  built_by_url: https://www.clearme.com
  featured: false
- title: VS Code Rocks
  main_url: "https://vscode.rocks"
  url: "https://vscode.rocks"
  source_url: "https://github.com/lannonbr/vscode-rocks"
  featured: false
  description: >
    VS Code Rocks is a place for weekly news on the newest features and updates to Visual Studio Code as well as trending extensions and neat tricks to continually improve your VS Code skills.
  categories:
    - Open Source
    - Blog
    - Web Development
  built_by: Benjamin Lannon
  built_by_url: "https://github.com/lannonbr"
- title: Particle
  main_url: "https://www.particle.io"
  url: "https://www.particle.io"
  featured: false
  description: Particle is a fully-integrated IoT platform that offers everything you need to deploy an IoT product.
  categories:
    - Marketing
    - IOT
- title: freeCodeCamp curriculum
  main_url: "https://learn.freecodecamp.org"
  url: "https://learn.freecodecamp.org"
  featured: false
  description: Learn to code with free online courses, programming projects, and interview preparation for developer jobs.
  categories:
    - Web Development
    - Learning
- title: Tandem
  main_url: "https://tandem.co.uk"
  url: "https://tandem.co.uk/the-app"
  description: >
    We're on a mission to free you of money misery. Our app, card and savings account are designed to help you spend less time worrying about money and more time enjoying life.
  categories:
    - Finance
    - App
  built_by: Tandem
  built_by_url: https://github.com/tandembank
  featured: false
- title: Monbanquet.fr
  main_url: "https://monbanquet.fr"
  url: "https://monbanquet.fr"
  description: >
    Give your corporate events the food and quality it deserves, thanks to the know-how of the best local artisans.
  categories:
    - eCommerce
    - Food
    - Event
  built_by: Monbanquet.fr
  built_by_url: https://github.com/monbanquet
  featured: false
- title: The Leaky Cauldron Blog
  url: https://theleakycauldronblog.com
  main_url: https://theleakycauldronblog.com
  source_url: https://github.com/v4iv/theleakycauldronblog
  description: >
    A Brew of Awesomeness with a Pinch of Magic...
  categories:
    - Blog
  built_by: Vaibhav Sharma
  built_by_url: https://github.com/v4iv
  featured: false
- title: Wild Drop Surf Camp
  main_url: "https://wilddropsurfcamp.com"
  url: "https://wilddropsurfcamp.com"
  description: >
    Welcome to Portugal's best kept secret and be amazed with our nature. Here you can explore, surf, taste the world's best gastronomy and wine, feel the North Canyon's power with the biggest waves in the world and so many other amazing things. Find us, discover yourself!
  categories:
    - Tourism
    - Travel
  built_by: Samuel Fialho
  built_by_url: https://samuelfialho.com
  featured: false
- title: JoinUp HR chatbot
  url: https://www.joinup.io
  main_url: https://www.joinup.io
  description: Custom HR chatbot for better candidate experience
  categories:
    - App
    - Chatbot
    - HR
    - Technology
  featured: false
- title: JDCastro Web Design & Development
  main_url: https://jacobdcastro.com
  url: https://jacobdcastro.com
  source_url: https://github.com/jacobdcastro/personal-site
  featured: false
  description: >
    A small business site for freelance web designer and developer Jacob D. Castro. Includes professional blog, contact forms, and soon-to-come portfolio of sites for clients. Need a new website or an extra developer to share the workload? Feel free to check out the website!
  categories:
    - Blog
    - Portfolio
    - Business
    - Freelance
  built_by: Jacob D. Castro
  built_by_url: https://twitter.com/jacobdcastro
- title: Gatsby Tutorials
  main_url: https://www.gatsbytutorials.com
  url: https://www.gatsbytutorials.com
  source_url: https://github.com/ooloth/gatsby-tutorials
  featured: false
  description: >
    Gatsby Tutorials is a community-updated list of video, audio and written tutorials to help you learn GatsbyJS.
  categories:
    - Web Development
    - Education
    - Open Source
  built_by: Michael Uloth
  built_by_url: "https://www.michaeluloth.com"
- title: Up & Running Tutorials
  main_url: https://www.upandrunningtutorials.com
  url: https://www.upandrunningtutorials.com
  featured: false
  description: >
    Free coding tutorials for web developers. Get your web development career up and running by learning to build better, faster websites.
  categories:
    - Web Development
    - Education
  built_by: Michael Uloth
  built_by_url: "https://www.michaeluloth.com"
- title: Grooovinger
  url: https://www.grooovinger.com
  main_url: https://www.grooovinger.com
  description: >
    Martin Grubinger, a web developer from Austria
  categories:
    - Portfolio
    - Web Development
  built_by: Martin Grubinger
  built_by_url: https://www.grooovinger.com
  featured: false
- title: LXDX - the Crypto Derivatives Exchange
  main_url: https://www.lxdx.co/
  url: https://www.lxdx.co/
  description: >
    LXDX is the world's fastest crypto exchange. Our mission is to bring innovative financial products to retail crypto investors, providing access to the same speed and scalability that institutional investors already depend on us to deliver each and every day.
  categories:
    - Marketing
    - Blockchain
    - Finance
  built_by: Corey Ward
  built_by_url: http://www.coreyward.me/
  featured: false
- title: Kyle McDonald
  url: https://kylemcd.com
  main_url: https://kylemcd.com
  source_url: https://github.com/kylemcd/personal-site-react
  description: >
    Personal site + blog for Kyle McDonald
  categories:
    - Blog
  built_by: Kyle McDonald
  built_by_url: https://kylemcd.com
  featured: false
- title: VSCode Power User Course
  main_url: https://VSCode.pro
  url: https://VSCode.pro
  description: >
    After 10 years with Sublime, I switched to VSCode. Love it. Spent 1000+ hours building a premium video course to help you switch today. 200+ power user tips & tricks turn you into a VSCode.pro
  categories:
    - Education
    - Learning
    - eCommerce
    - Marketing
    - VSCode
    - Technology
    - Web Development
  built_by: Ahmad Awais
  built_by_url: https://twitter.com/MrAhmadAwais/
  featured: false
- title: Thijs Koerselman Portfolio
  main_url: https://www.vauxlab.com
  url: https://www.vauxlab.com
  featured: false
  description: >
    Portfolio of Thijs Koerselman. A freelance software engineer, full-stack web developer and sound designer.
  categories:
    - Portfolio
    - Business
    - Freelance
    - Technology
    - Web Development
    - React Native
    - Music
- title: Ad Hoc Homework
  main_url: https://homework.adhoc.team
  url: https://homework.adhoc.team
  description: >
    Ad Hoc builds government digital services that are fast, efficient, and usable by everyone. Ad Hoc Homework is a collection of coding and design challenges for candidates applying to our open positions.
  categories:
    - Web Development
    - Government
    - Healthcare
    - Programming
  built_by_url: https://adhoc.team
  featured: false
- title: BetterDocs | Discord Themes & Plugins
  main_url: https://betterdocs.us
  url: https://betterdocs.us
  description: >
    All Discord enhancement projects in 1! Free quality Themes and Plugins for Discord and easy installation instructions for BetterDiscord and more!
  categories:
    - Web Development
    - Programming
    - Open Source
  built_by: Christopher R. | Owner
  built_by_url: https://github.com/MrRobotjs/
  featured: false
- title: Birra Napoli
  main_url: http://www.birranapoli.it
  url: http://www.birranapoli.it
  built_by: Ribrain
  built_by_url: https://www.ribrainstudio.com
  featured: false
  description: >
    Birra Napoli official site
  categories:
    - Landing page
    - Business
    - Food
    - Beverage
- title: Satispay
  url: https://www.satispay.com
  main_url: https://www.satispay.com
  categories:
    - Business
    - Finance
    - Technology
  built_by: Satispay
  built_by_url: https://www.satispay.com
  featured: false
- title: The Movie Database - Gatsby
  url: https://tmdb.lekoarts.de
  main_url: https://tmdb.lekoarts.de
  source_url: https://github.com/LekoArts/gatsby-source-tmdb-example
  categories:
    - Open Source
    - Entertainment
    - Gallery
  featured: false
  built_by: LekoArts
  built_by_url: "https://github.com/LekoArts"
  description: >
    Source from The Movie Database (TMDb) API (v3) in Gatsby. This example is built with react-spring, React hooks and react-tabs and showcases the gatsby-source-tmdb plugin. It also has some client-only paths and uses gatsby-image.
- title: LANDR - Creative Tools for Musicians
  url: https://www.landr.com/
  main_url: https://www.landr.com/en/
  categories:
    - Music
    - Technology
    - AI
    - Business
    - Entrepreneurship
    - Freelance
    - Marketing
    - Media
  featured: false
  built_by: LANDR
  built_by_url: https://twitter.com/landr_music
  description: >
    Marketing website built for LANDR. LANDR is a web application that provides tools for musicians to master their music (using artificial intelligence), collaborate with other musicians, and distribute their music to multiple platforms.
- title: ClinicJS
  url: https://clinicjs.org/
  main_url: https://clinicjs.org/
  categories:
    - Performance
    - Technology
    - Documentation
  featured: false
  built_by: NearForm
  built_by_url: "https://www.nearform.com/"
  description: >
    Tools to help diagnose and pinpoint Node.js performance issues.
- title: KOBIT
  main_url: "https://kobit.in"
  url: "https://kobit.in"
  description: Automated Google Analytics Report with everything you need and more
  featured: false
  categories:
    - Marketing
    - Blog
  built_by: mottox2
  built_by_url: "https://mottox2.com"
- title: Aleksander Hansson
  main_url: https://ahansson.com
  url: https://ahansson.com
  featured: false
  description: >
    Portfolio website for Aleksander Hansson
  categories:
    - Portfolio
    - Business
    - Freelance
    - Technology
    - Web Development
    - Consulting
  built_by: Aleksander Hansson
  built_by_url: https://www.linkedin.com/in/aleksanderhansson/
- title: Surfing Nosara
  main_url: "https://www.surfingnosara.com"
  url: "https://www.surfingnosara.com"
  description: Real estate, vacation, and surf report hub for Nosara, Costa Rica
  featured: false
  categories:
    - Business
    - Blog
    - Gallery
    - Marketing
  built_by: Desarol
  built_by_url: "https://www.desarol.com"
- title: Crispin Porter Bogusky
  url: https://cpbgroup.com/
  main_url: https://cpbgroup.com/
  description: >
    We solve the world’s toughest communications problems with the most quantifiably potent creative assets.
  categories:
    - Agency
    - Advertising
    - Design
    - Marketing
  built_by: Crispin Porter Bogusky
  built_by_url: https://cpbgroup.com/
  featured: false
- title: graphene-python
  url: https://graphene-python.org
  main_url: https://graphene-python.org
  description: Graphene is a collaboratively funded project.Graphene-Python is a library for building GraphQL APIs in Python easily.
  categories:
    - Library
    - API
    - Documentation
  featured: false
- title: klarna
  url: https://developers.klarna.com/en/gb/kco-v3
  main_url: https://developers.klarna.com/en/gb/kco-v3
  description: Here you will find the integration guides, API documentation, and more to easily integrate with Klarna.
  categories:
    - API
    - Documentation
  featured: false
- title: Song Wang's Blog
  main_url: "https://songwang.io/"
  url: "https://songwang.io/"
  source_url: "https://github.com/wangsongiam/songwang.io/"
  description: >
    The website about Song Wang.
  categories:
    - Blog
    - Technology
    - Web Development
  built_by: Song Wang
  built_by_url: "https://github.com/wangsongiam/"
  featured: false
- title: Engel & Völkers Ibiza Holiday Rentals
  main_url: "https://www.ev-ibiza.com/"
  url: "https://www.ev-ibiza.com/"
  featured: false
  built_by: Ventura Digitalagentur
  description: >
    Engel & Völkers, one of the most successful real estate agencies in the world, offers luxury holiday villas to rent in Ibiza.
  categories:
    - Tourism
    - Travel
- title: Sylvain Hamann's personal website
  url: "https://shamann.fr"
  main_url: "https://shamann.fr"
  source_url: "https://github.com/sylvhama/shamann-gatsby/"
  description: >
    Sylvain Hamann, web developer from France
  categories:
    - Portfolio
    - Web Development
  built_by: Sylvain Hamann
  built_by_url: "https://twitter.com/sylvhama"
  featured: false
- title: Jane Manchun Wong's Personal Website
  main_url: "https://wongmjane.com/"
  url: "https://wongmjane.com/"
  description: >
    Jane Manchun Wong's Personal Website is where she posts bug bounty write-ups, discoveries from reverse engineering apps and personal thoughts. This site is built on Gatsby v2 and it leverages the ecosystem to provide PWA features such as offline support.
  categories:
    - Blog
    - Portfolio
    - Security
  built_by: Jane Manchun Wong
  built_by_url: "https://twitter.com/wongmjane"
  featured: false
- title: PostPost
  main_url: "https://postpost.design"
  source_url: "https://github.com/postpostpdx/website"
  url: "https://postpost.design"
  description: >
    PostPost is a small studio based in Portland, OR that is focused on product design, web design/development, branding, and strategy.
  categories:
    - Portfolio
    - Design
    - Agency
    - Web Development
  built_by: Jonathan Simcoe
  built_by_url: "https://twitter.com/jdsimcoe"
  featured: false
- title: Luca Crea's portfolio
  main_url: https://lcrea.github.io
  url: https://lcrea.github.io
  description: >
    Portfolio and personal website of Luca Crea, an Italian software engineer.
  categories:
    - Portfolio
  built_by: Luca Crea
  built_by_url: https://github.com/lcrea
  featured: false
- title: Escalade Sports
  main_url: "https://www.escaladesports.com/"
  url: "https://www.escaladesports.com/"
  categories:
    - eCommerce
    - Sports
  built_by: Escalade Sports
  built_by_url: "https://www.escaladesports.com/"
  featured: false
- title: Exposify
  main_url: "https://www.exposify.de/"
  url: "https://www.exposify.de/"
  description: >
    This is our German website built with Gatsby 2.0, Emotion and styled-system.
    Exposify is a proptech startup and builds technology for real estate businesses.
    We provide our customers with an elegant agent software in combination
    with beautifully designed and fast websites.
  categories:
    - Web Development
    - Real Estate
    - Agency
    - Marketing
  built_by: Exposify
  built_by_url: "https://www.exposify.de/"
  featured: false
- title: Steak Point
  main_url: https://www.steakpoint.at/
  url: https://www.steakpoint.at/
  description: >
    Steak Restaurant in Vienna, Austria (Wien, Österreich).
  categories:
    - Restaurant
    - Food
  built_by: Peter Kroyer
  built_by_url: https://www.peterkroyer.at/
  featured: false
- title: Takumon blog
  main_url: "https://takumon.com"
  url: "https://takumon.com"
  source_url: "https://github.com/Takumon/blog"
  description: Java Engineer's tech blog.
  featured: false
  categories:
    - Blog
  built_by: Takumon
  built_by_url: "https://twitter.com/inouetakumon"
- title: DayThirty
  main_url: "https://daythirty.com"
  url: "https://daythirty.com"
  description: DayThirty - ideas for the new year.
  featured: false
  categories:
    - Health & Wellness
  built_by: Jack Oliver
  built_by_url: "https://twitter.com/mrjackolai"
- title: TheAgencyProject
  main_url: "https://theagencyproject.co"
  url: "https://theagencyproject.co"
  description: Agency model, without agency overhead.
  categories:
    - Agency
  built_by: JV-LA
  built_by_url: https://jv-la.com
- title: Karen Hou's portfolio
  main_url: https://www.karenhou.com/
  url: https://www.karenhou.com/
  categories:
    - Portfolio
  built_by: Karen H. Developer
  built_by_url: https://github.com/karenhou
  featured: false
- title: Jean Luc Ponty
  main_url: "https://ponty.com"
  url: "https://ponty.com"
  description: Official site for Jean Luc Ponty, French virtuoso violinist and jazz composer.
  featured: false
  categories:
    - Music
    - Entertainment
  built_by: Othermachines
  built_by_url: "https://othermachines.com"
- title: Rosewood Family Advisors
  main_url: "https://www.rfallp.com/"
  url: "https://www.rfallp.com/"
  description: Rosewood Family Advisors LLP (Palo Alto) provides a diverse range of family office services customized for ultra high net worth individuals.
  featured: false
  categories:
    - Finance
    - Business
  built_by: Othermachines
  built_by_url: "https://othermachines.com"
- title: Cole Walker's Portfolio
  main_url: "https://www.walkermakes.com"
  url: "https://www.walkermakes.com"
  source_url: "https://github.com/ColeWalker/portfolio"
  description: The portfolio of web developer Cole Walker, built with the help of Gatsby v2, React-Spring, and SASS.
  featured: false
  categories:
    - Portfolio
    - Web Development
  built_by: Cole Walker
  built_by_url: "https://www.walkermakes.com"
- title: Ashley Thouret
  main_url: "https://www.ashleythouret.com"
  url: "https://www.ashleythouret.com"
  description: Official website of Canadian soprano Ashley Thouret.
  categories:
    - Portfolio
    - Music
  built_by: Michael Uloth
  built_by_url: "https://www.michaeluloth.com"
  featured: false
- title: The AZOOR Society
  main_url: "https://www.theazoorsociety.org"
  url: "https://www.theazoorsociety.org"
  description: The AZOOR Society is a UK-based charity committed to promoting awareness of Acute Zonal Occult Outer Retinopathy and assisting further research.
  categories:
    - Health & Wellness
    - Community
    - Nonprofit
  built_by: Michael Uloth
  built_by_url: "https://www.michaeluloth.com"
  featured: false
- title: Gábor Fűzy pianist
  main_url: "https://pianobar.hu"
  url: "https://pianobar.hu"
  description: Gábor Fűzy pianist's offical website built with Gatsby v2.
  categories:
    - Music
  built_by: Zoltán Bedi
  built_by_url: "https://github.com/B3zo0"
  featured: false
- title: Logicwind
  main_url: "https://logicwind.com"
  url: "https://logicwind.com"
  description: Website of Logicwind - Javascript experts, Technology development agency & consulting.
  featured: false
  categories:
    - Portfolio
    - Agency
    - Web Development
    - Consulting
  built_by: Logicwind
  built_by_url: "https://www.logicwind.com"
- title: ContactBook.app
  main_url: "https://contactbook.app"
  url: "https://contactbook.app"
  description: Seamlessly share Contacts with G Suite team members
  featured: false
  categories:
    - Landing page
    - Blog
  built_by: Logicwind
  built_by_url: "https://www.logicwind.com"
- title: npm.cardiv.de
  url: https://npm.cardiv.de
  main_url: https://npm.cardiv.de
  source_url: https://github.com/cardiv/npm.cardiv.de
  description: >
    A site to collect personal favorites of NPM packages – sorted by downloads count with a tags filter and search by title. Fork it and bookmark your favorite packages!
  categories:
    - Directory
    - JavaScript
    - Library
    - Open Source
    - Programming
    - Web Development
    - Bookmarks
    - Favorites
  built_by: cardiv
  built_by_url: https://github.com/cardiv/
  featured: false
- title: Waterscapes
  main_url: "https://waterscap.es"
  url: "https://waterscap.es/lake-monteynard/"
  source_url: "https://github.com/gaelbillon/Waterscapes-Gatsby-site"
  description: Waterscap.es is a directory of bodies of water (creeks, ponds, waterfalls, lakes, etc) with information about each place such as how to get there, hike time, activities and photos and a map displayed with the Mapbox GL SJ npm package. It was developed with the goal of learning Gatsby. This website is based on the gatsby-contentful-starter and uses Contentful as CMS. It is hosted on Netlify. Hooks are setup with Bitbucket and Contentful to trigger a new build upon code or content changes. The data on Waterscap.es is a mix of original content and informations from the internets gathered and put together.
  categories:
    - Directory
    - Photography
    - Travel
  built_by: Gaël Billon
  built_by_url: "https://gaelbillon.com"
  featured: false
- title: Packrs
  url: "https://www.packrs.co/"
  main_url: "https://www.packrs.co/"
  description: >
    Packrs is a local delivery platform, one spot for all your daily requirements. On a single tap get everything you need at your doorstep.
  categories:
    - Marketing
    - Landing Page
    - Entrepreneurship
  built_by: Vipin Kumar Rawat
  built_by_url: "https://github.com/aesthytik"
  featured: false
- title: HyakuninIsshu
  main_url: "https://hyakuninanki.net"
  url: "https://hyakuninanki.net"
  source_url: "https://github.com/rei-m/web_hyakuninisshu"
  description: >
    HyakuninIsshu is a traditional Japanese card game.
  categories:
    - Education
    - Gallery
    - Entertainment
  built_by: Rei Matsushita
  built_by_url: "https://github.com/rei-m/"
  featured: false
- title: WQU Partners
  main_url: "https://partners.wqu.org/"
  url: "https://partners.wqu.org/"
  featured: false
  categories:
    - Marketing
    - Education
    - Landing Page
  built_by: Corey Ward
  built_by_url: "http://www.coreyward.me/"
- title: Federico Giacone
  url: "https://federico.giac.one/"
  main_url: "https://federico.giac.one"
  source_url: "https://github.com/leopuleo/federico.giac.one"
  description: >
    Digital portfolio for Italian Architect Federico Giacone.
  categories:
    - Portfolio
    - Gallery
  built_by: Leonardo Giacone
  built_by_url: "https://github.com/leopuleo"
  featured: false
- title: Station
  url: "https://getstation.com/"
  main_url: "https://getstation.com/"
  description: Station is the first smart browser for busy people. A single place for all of your web applications.
  categories:
    - Technology
    - Web Development
    - Productivity
  featured: false
- title: Vyron Vasileiadis
  url: "https://fedonman.com/"
  main_url: "https://fedonman.com"
  source_url: "https://github.com/fedonman/fedonman-website"
  description: Personal space of Vyron Vasileiadis aka fedonman, a Web & IoT Developer, Educator and Entrepreneur based in Athens, Greece.
  categories:
    - Portfolio
    - Technology
    - Web Development
    - Education
  built_by: Vyron Vasileiadis
  built_by_url: "https://github.com/fedonman"
- title: Fabien Champigny
  url: "https://www.champigny.name/"
  main_url: "https://www.champigny.name/"
  built_by_url: "https://www.champigny.name/"
  description: Fabien Champigny's personal blog. Entrepreneur, hacker and loves street photo.
  categories:
    - Blog
    - Gallery
    - Photography
    - Productivity
    - Entrepreneurship
  featured: false
- title: Alex Xie - Portfolio
  url: https://alexieyizhe.me/
  main_url: https://alexieyizhe.me/
  source_url: https://github.com/alexieyizhe/alexieyizhe.github.io
  description: >
    Personal website of Alex Yizhe Xie, a University of Waterloo Computer Science student and coding enthusiast.
  categories:
    - Blog
    - Portfolio
    - Web Development
  featured: false
- title: Equithon
  url: https://equithon.org/
  main_url: https://equithon.org/
  source_url: https://github.com/equithon/site-main/
  built_by: Alex Xie
  built_by_url: https://alexieyizhe.me/
  description: >
    Equithon is the largest social innovation hackathon in Waterloo, Canada. It was founded in 2016 to tackle social equity issues and create change.
  categories:
    - Education
    - Event
    - Hackathon
    - Learning
    - Open Source
    - Nonprofit
    - Technology
  featured: false
- title: Dale Blackburn - Portfolio
  url: https://dakebl.co.uk/
  main_url: https://dakebl.co.uk/
  source_url: https://github.com/dakebl/dakebl.co.uk
  description: >
    Dale Blackburn's personal website and blog.
  categories:
    - Blog
    - Portfolio
    - Web Development
  featured: false
- title: Portfolio of Anthony Wiktor
  url: https://www.anthonydesigner.com/
  main_url: https://www.anthonydesigner.com/
  description: >
    Anthony Wiktor is a Webby Award-Winning Creative Director and Digital Designer twice named Hot 100 by WebDesigner Magazine. Anthony has over a decade of award-winning experience in design and has worked on projects across a diverse set of industries — from entertainment to consumer products to hospitality to technology. Anthony is a frequent lecturer at USC’s Annenberg School for Communication & Journalism and serves on the board of AIGA Los Angeles.
  categories:
    - Portfolio
    - Marketing
  built_by: Maciej Leszczyński
  built_by_url: http://twitter.com/_maciej
  featured: false
- title: Frame.io Workflow Guide
  main_url: https://workflow.frame.io
  url: https://workflow.frame.io
  description: >
    The web’s most comprehensive post-production resource, written by pro filmmakers, for pro filmmakers. Always expanding, always free.
  categories:
    - Education
    - Cinema
  built_by: Frame.io
  built_by_url: https://frame.io
  featured: false
- title: MarcySutton.com
  main_url: https://marcysutton.com
  url: https://marcysutton.com
  description: >
    The personal website of web developer and accessibility advocate Marcy Sutton.
  categories:
    - Blog
    - Accessibility
    - Video
    - Photography
    - Images
    - CSS Grid
  built_by: Marcy Sutton
  built_by_url: https://marcysutton.com
  featured: true
- title: Kepinski.me
  main_url: https://kepinski.me
  url: https://kepinski.me
  description: >
    The personal site of Antoni Kepinski, Node.js Developer.
  categories:
    - Portfolio
    - Open Source
  built_by: Antoni Kepinski
  built_by_url: https://kepinski.me
  featured: false
- title: WPGraphQL Docs
  main_url: https://docs.wpgraphql.com
  url: https://docs.wpgraphql.com
  description: >
    Documentation for WPGraphQL, a free open-source WordPress plugin that provides an extendable GraphQL schema and API for any WordPress site.
  categories:
    - API
    - CMS
    - Documentation
    - GraphQL
    - Technology
    - Web Development
    - WordPress
  built_by: WPGraphQL
  built_by_url: https://wpgraphql.com
  featured: false
- title: Shine Lawyers
  main_url: https://www.shine.com.au
  url: https://www.shine.com.au
  description: >
    Shine Lawyers is an Australian legal services website built with Gatsby v2, Elasticsearch, Isso, and Geolocation services.
  categories:
    - Legal
    - Business
    - Blog
- title: Parallel Polis Kosice
  url: https://www.paralelnapoliskosice.sk/
  main_url: https://www.paralelnapoliskosice.sk/
  source_url: https://github.com/ParalelnaPolisKE/paralelnapoliskosice.sk
  description: >
    Parallel Polis is a collective of people who want to live in a more opened world. We look for possibilities and technologies (Bitcoin, the blockchain, reputation systems and decentralized technologies in general) that open new ways, make processes easier and remove unnecessary barriers. We want to create an environment that aims at education, discovering and creating better systems for everybody who is interested in freedom and independence.
  categories:
    - Blog
    - Education
    - Technology
    - Blockchain
  built_by: Roman Vesely
  built_by_url: https://romanvesely.
  featured: false
- title: Unda Solutions
  url: https://unda.com.au
  main_url: https://unda.com.au
  description: >
    A custom web application development company in Perth, WA
  categories:
    - Business
    - Freelance
    - Web Development
    - Technology
  featured: false
- title: BIGBrave
  main_url: https://bigbrave.digital
  url: https://bigbrave.digital
  description: >
    BIGBrave is a strategic design firm. We partner with our clients, big and small, to design & create human-centered brands, products, services and systems that are simple, beautiful and easy to use.
  categories:
    - Agency
    - Web Development
    - Marketing
    - Technology
    - WordPress
  built_by: Francois Brill
  built_by_url: https://bigbrave.digital
  featured: false
- title: KegTracker
  main_url: https://www.kegtracker.co.za
  url: https://www.kegtracker.co.za
  description: >
    Keg Tracker is part of the Beverage Insights family and its sole aim is to provide you with the right data about your kegs to make better decisions. In today’s business landscape having the right information at your finger tips is crucial to the agility of your business.
  categories:
    - Food
    - Business
    - Technology
  built_by: Francois Brill
  built_by_url: https://bigbrave.digital
  featured: false
- title: Mike Nichols
  url: https://www.mikenichols.me
  main_url: https://www.mikenichols.me
  description: >
    Portfolio site of Mike Nichols, a UX designer and product development lead.
  categories:
    - Portfolio
    - Technology
    - Web Development
  built_by: Mike Nichols
  featured: false
- title: Steve Haid
  url: https://www.stevehaid.com
  main_url: https://www.stevehaid.com
  description: >
    Steve Haid is a real estate agent and Professional Financial Planner (PFP) who has been helping clients achieve their investment goals since 2006.
  categories:
    - Marketing
    - Real Estate
  built_by: Michael Uloth
  built_by_url: "https://www.michaeluloth.com"
- title: Incremental - Loyalty, Rewards and Incentive Programs
  main_url: https://www.incremental.com.au
  url: https://www.incremental.com.au
  description: >
    Sydney-based digital agency specialising in loyalty, rewards and incentive programs. WordPress backend; Cloudinary, YouTube and Hubspot form integration; query data displayed as animated SVG graphs; video background in the header.
  categories:
    - Agency
    - Portfolio
    - WordPress
  built_by: Incremental
  built_by_url: https://www.incremental.com.au
  featured: false
- title: Technica11y
  main_url: https://www.technica11y.org
  url: https://www.technica11y.org
  description: >
    Discussing challenges in technical accessibility.
  categories:
    - Accessibility
    - Education
    - Video
  built_by: Tenon.io
  built_by_url: https://tenon.io
  featured: false
- title: Tenon-UI Documentation
  main_url: https://www.tenon-ui.info
  url: https://www.tenon-ui.info
  description: >
    Documentation site for Tenon-UI: Tenon.io's accessible components library.
  categories:
    - Accessibility
    - Documentation
    - Library
    - Web Development
  built_by: Tenon.io
  built_by_url: https://tenon.io
  featured: false
<<<<<<< HEAD
- title: Title of the Site
  main_url: https://www.matthewsecrist.net
  url: https://www.matthewsecrist.net
  source_url: https://github.com/matthewsecrist/v3
  description: >
    Matthew Secrist's personal portfolio using Gatsby, Prismic and Styled-Components.
  categories:
    - Portfolio
    - Technology
    - Web Development
  built_by: Matthew Secrist
  built_by_url: https://www.matthewsecrist.net
  featured: false
=======
- title: Node.js Dev
  main_url: https://nodejs.dev
  url: https://nodejs.dev
  source_url: https://github.com/nodejs/nodejs.dev
  description: >
    Node.js Foundation Website.
  categories:
    - Node.js
    - Documentation
    - Dev
    - Web Development
  built_by: Node.js Website Redesign Working Group
  built_by_url: https://github.com/nodejs/website-redesign
  featured: false
  
>>>>>>> 5dee54dc
<|MERGE_RESOLUTION|>--- conflicted
+++ resolved
@@ -4360,8 +4360,7 @@
   built_by: Tenon.io
   built_by_url: https://tenon.io
   featured: false
-<<<<<<< HEAD
-- title: Title of the Site
+- title: Matthew Secrist
   main_url: https://www.matthewsecrist.net
   url: https://www.matthewsecrist.net
   source_url: https://github.com/matthewsecrist/v3
@@ -4374,7 +4373,6 @@
   built_by: Matthew Secrist
   built_by_url: https://www.matthewsecrist.net
   featured: false
-=======
 - title: Node.js Dev
   main_url: https://nodejs.dev
   url: https://nodejs.dev
@@ -4388,6 +4386,4 @@
     - Web Development
   built_by: Node.js Website Redesign Working Group
   built_by_url: https://github.com/nodejs/website-redesign
-  featured: false
-  
->>>>>>> 5dee54dc
+  featured: false