- title: ReactJS
  main_url: "https://reactjs.org/"
  url: "https://reactjs.org/"
  source_url: "https://github.com/reactjs/reactjs.org"
  featured: true
  categories:
    - Web Development
    - Featured
- title: Flamingo
  main_url: https://www.shopflamingo.com/
  url: https://www.shopflamingo.com/
  description: >
    Online shop for women's body care and hair removal products.
  categories:
    - eCommerce
    - Featured
  featured: true
- title: IDEO
  url: https://www.ideo.com
  main_url: https://www.ideo.com/
  description: >
    A Global design company committed to creating positive impact.
  categories:
    - Agency
    - Technology
    - Featured
    - Consulting
    - User Experience
  featured: true
- title: Airbnb Engineering & Data Science
  description: >
    Creative engineers and data scientists building a world where you can belong
    anywhere
  main_url: "https://airbnb.io/"
  url: "https://airbnb.io/"
  categories:
    - Blog
    - Gallery
    - Featured
  featured: true
- title: Impossible Foods
  main_url: "https://impossiblefoods.com/"
  url: "https://impossiblefoods.com/"
  categories:
    - Food
    - Featured
  featured: true
- title: Braun
  description: >
    Braun offers high performance hair removal and hair care products, including dryers, straighteners, shavers, and more.
  main_url: "https://ca.braun.com/en-ca"
  url: "https://ca.braun.com/en-ca"
  categories:
    - eCommerce
    - Featured
  featured: true
- title: NYC Pride 2019 | WorldPride NYC | Stonewall50
  main_url: "https://2019-worldpride-stonewall50.nycpride.org/"
  url: "https://2019-worldpride-stonewall50.nycpride.org/"
  featured: true
  description: >-
    Join us in 2019 for NYC Pride, as we welcome WorldPride and mark the 50th
    Anniversary of the Stonewall Uprising and a half-century of LGBTQ+
    liberation.
  categories:
    - Education
    - Marketing
    - Nonprofit
    - Featured
  built_by: Canvas United
  built_by_url: "https://www.canvasunited.com/"
- title: The State of European Tech
  main_url: "https://2017.stateofeuropeantech.com/"
  url: "https://2017.stateofeuropeantech.com/"
  featured: true
  categories:
    - Technology
    - Featured
  built_by: Studio Lovelock
  built_by_url: "http://www.studiolovelock.com/"
- title: Hopper
  main_url: "https://www.hopper.com/"
  url: "https://www.hopper.com/"
  built_by: Narative
  built_by_url: "https://www.narative.co/"
  featured: true
  categories:
    - Technology
    - App
    - Featured
- title: GM Capital One
  description: |
    Introducing the new online experience for your GM Rewards Credit Card
  main_url: "https://gm.capitalone.com/"
  url: "https://gm.capitalone.com/"
  categories:
    - Featured
  featured: true
- title: Theodora Warre
  main_url: "https://theodorawarre.eu"
  url: "https://theodorawarre.eu"
  description: >-
    E-commerce site for jewellery designer Theodora Warre, built using Gatsby + Shopify + Prismic + Matter.js
  categories:
    - eCommerce
    - Marketing
  built_by: Pierre Nel
  built_by_url: "https://pierre.io"
  featured: false
- title: Life Without Barriers | Foster Care
  main_url: "https://www.lwb.org.au/foster-care"
  url: "https://www.lwb.org.au/foster-care"
  featured: true
  description: >-
    We are urgently seeking foster carers all across Australia. Can you open
    your heart and your home to a child in need? There are different types of
    foster care that can suit you. We offer training and 24/7 support.
  categories:
    - Nonprofit
    - Education
    - Documentation
    - Marketing
    - Featured
  built_by: LWB Digital Team
  built_by_url: "https://twitter.com/LWBAustralia"
- title: Figma
  main_url: "https://www.figma.com/"
  url: "https://www.figma.com/"
  featured: true
  categories:
    - Marketing
    - Design
    - Featured
  built_by: Corey Ward
  built_by_url: "http://www.coreyward.me/"
- title: Bejamas - JAM Experts for hire
  main_url: "https://bejamas.io/"
  url: "https://bejamas.io/"
  featured: true
  description: >-
    We help agencies and companies with JAMStack tools. This includes web
    development using Static Site Generators, Headless CMS, CI / CD and CDN
    setup.
  categories:
    - Technology
    - Web Development
    - Agency
    - Marketing
    - Featured
  built_by: Bejamas
  built_by_url: "https://bejamas.io/"
- title: The State of JavaScript
  description: >
    Data from over 20,000 developers, asking them questions on topics ranging
    from frontend frameworks and state management, to build tools and testing
    libraries.
  main_url: "https://stateofjs.com/"
  url: "https://stateofjs.com/"
  source_url: "https://github.com/StateOfJS/StateOfJS"
  categories:
    - Data
    - JavaScript
    - Featured
  built_by: StateOfJS
  built_by_url: "https://github.com/StateOfJS/StateOfJS/graphs/contributors"
  featured: true
- title: DesignSystems.com
  main_url: "https://www.designsystems.com/"
  url: "https://www.designsystems.com/"
  description: |
    A resource for learning, creating and evangelizing design systems.
  categories:
    - Design
    - Blog
    - Technology
    - Featured
  built_by: Corey Ward
  built_by_url: "http://www.coreyward.me/"
  featured: true
- title: Timely
  main_url: "https://timelyapp.com/"
  url: "https://timelyapp.com/"
  description: |
    Fully automatic time tracking. For those who trade in time.
  categories:
    - Productivity
    - Featured
  built_by: Timm Stokke
  built_by_url: "https://timm.stokke.me"
  featured: true
- title: Snap Kit
  main_url: "https://kit.snapchat.com/"
  url: "https://kit.snapchat.com/"
  description: >
    Snap Kit lets developers integrate some of Snapchat’s best features across
    platforms.
  categories:
    - Technology
    - Documentation
    - Featured
  featured: true
- title: SendGrid
  main_url: "https://sendgrid.com/docs/"
  url: "https://sendgrid.com/docs/"
  description: >
    SendGrid delivers your transactional and marketing emails through the
    world's largest cloud-based email delivery platform.
  categories:
    - API
    - Technology
    - Documentation
    - Featured
  featured: true
- title: Kirsten Noelle
  main_url: "https://www.kirstennoelle.com/"
  url: "https://www.kirstennoelle.com/"
  featured: true
  description: >
    Digital portfolio for San Francisco Bay Area photographer Kirsten Noelle Wiemer.
  categories:
    - Photography
    - Portfolio
    - Featured
  built_by: Ryan Wiemer
  built_by_url: "https://www.ryanwiemer.com/"
- title: Cajun Bowfishing
  main_url: "https://cajunbowfishing.com/"
  url: "https://cajunbowfishing.com/"
  featured: false
  categories:
    - eCommerce
    - Sports
  built_by: Escalade Sports
  built_by_url: "https://www.escaladesports.com/"
- title: NEON
  main_url: "http://neonrated.com/"
  url: "http://neonrated.com/"
  featured: false
  categories:
    - Gallery
- title: GraphCMS
  main_url: "https://graphcms.com/"
  url: "https://graphcms.com/"
  featured: false
  categories:
    - Marketing
    - Technology
- title: Ghost Documentation
  main_url: https://docs.ghost.org/
  url: https://docs.ghost.org/
  source_url: "https://github.com/tryghost/docs"
  featured: false
  description: >-
    Ghost is an open source, professional publishing platform built on a modern Node.js technology stack — designed for teams who need power, flexibility and performance.
  categories:
    - Technology
    - Documentation
    - Open Source
  built_by: Ghost Foundation
  built_by_url: https://ghost.org/
- title: Nike - Just Do It
  main_url: "https://justdoit.nike.com/"
  url: "https://justdoit.nike.com/"
  featured: true
  categories:
    - eCommerce
    - Featured
- title: AirBnB Cereal
  main_url: "https://airbnb.design/cereal"
  url: "https://airbnb.design/cereal"
  featured: false
  categories:
    - Marketing
    - Design
- title: Cardiogram
  main_url: "https://cardiogr.am/"
  url: "https://cardiogr.am/"
  featured: false
  categories:
    - Marketing
    - Technology
- title: Hack Club
  main_url: "https://hackclub.com/"
  url: "https://hackclub.com/"
  source_url: "https://github.com/hackclub/site"
  featured: false
  categories:
    - Education
    - Web Development
- title: Matthias Jordan Portfolio
  main_url: "https://iammatthias.com/"
  url: "https://iammatthias.com/"
  source_url: "https://github.com/iammatthias/.com"
  description: >-
    Photography portfolio of content creator and digital marketer Matthias Jordan
  built_by: Matthias Jordan
  built_by_url: https://github.com/iammatthias
  featured: false
  categories:
    - Photography
    - Portfolio
    - Blog
    - Gallery
- title: Investment Calculator
  main_url: "https://investmentcalculator.io/"
  url: "https://investmentcalculator.io/"
  featured: false
  categories:
    - Education
    - Finance
- title: CSS Grid Playground by MozillaDev
  main_url: "https://mozilladevelopers.github.io/playground/"
  url: "https://mozilladevelopers.github.io/playground/"
  source_url: "https://github.com/MozillaDevelopers/playground"
  featured: false
  categories:
    - Education
    - Web Development
- title: Piotr Fedorczyk Portfolio
  built_by: Piotr Fedorczyk
  built_by_url: "https://piotrf.pl"
  categories:
    - Portfolio
    - Web Development
  description: >-
    Portfolio of Piotr Fedorczyk, a digital product designer and full-stack developer specializing in shaping, designing and building news and tools for news.
  featured: false
  main_url: "https://piotrf.pl/"
  url: "https://piotrf.pl/"
- title: unrealcpp
  main_url: "https://unrealcpp.com/"
  url: "https://unrealcpp.com/"
  source_url: "https://github.com/Harrison1/unrealcpp-com"
  featured: false
  categories:
    - Blog
    - Web Development
- title: Andy Slezak
  main_url: "https://www.aslezak.com/"
  url: "https://www.aslezak.com/"
  source_url: "https://github.com/amslezak"
  featured: false
  categories:
    - Web Development
    - Portfolio
- title: Deliveroo.Design
  main_url: "https://www.deliveroo.design/"
  url: "https://www.deliveroo.design/"
  featured: false
  categories:
    - Food
    - Marketing
- title: Dona Rita
  main_url: "https://www.donarita.co.uk/"
  url: "https://www.donarita.co.uk/"
  source_url: "https://github.com/peduarte/dona-rita-website"
  featured: false
  categories:
    - Food
    - Marketing
- title: Fröhlich ∧ Frei
  main_url: "https://www.froehlichundfrei.de/"
  url: "https://www.froehlichundfrei.de/"
  featured: false
  categories:
    - Web Development
    - Blog
    - Open Source
- title: How to GraphQL
  main_url: "https://www.howtographql.com/"
  url: "https://www.howtographql.com/"
  source_url: "https://github.com/howtographql/howtographql"
  featured: false
  categories:
    - Documentation
    - Web Development
    - Open Source
- title: OnCallogy
  main_url: "https://www.oncallogy.com/"
  url: "https://www.oncallogy.com/"
  featured: false
  categories:
    - Marketing
    - Healthcare
- title: Ryan Wiemer's Portfolio
  main_url: "https://www.ryanwiemer.com/"
  url: "https://www.ryanwiemer.com/knw-photography/"
  source_url: "https://github.com/ryanwiemer/rw"
  featured: false
  description: >
    Digital portfolio for Oakland, CA based account manager Ryan Wiemer.
  categories:
    - Portfolio
    - Web Development
    - Design
  built_by: Ryan Wiemer
  built_by_url: "https://www.ryanwiemer.com/"
- title: Ventura Digitalagentur Köln
  main_url: "https://www.ventura-digital.de/"
  url: "https://www.ventura-digital.de/"
  featured: false
  built_by: Ventura Digitalagentur
  categories:
    - Agency
    - Marketing
    - Featured
- title: Azer Koçulu
  main_url: "https://kodfabrik.com/"
  url: "https://kodfabrik.com/photography/"
  featured: false
  categories:
    - Portfolio
    - Photography
    - Web Development
- title: Damir.io
  main_url: "http://damir.io/"
  url: "http://damir.io/"
  source_url: "https://github.com/dvzrd/gatsby-sfiction"
  featured: false
  categories:
    - Blog
- title: Digital Psychology
  main_url: "http://digitalpsychology.io/"
  url: "http://digitalpsychology.io/"
  source_url: "https://github.com/danistefanovic/digitalpsychology.io"
  featured: false
  categories:
    - Education
    - Library
- title: Théâtres Parisiens
  main_url: "http://theatres-parisiens.fr/"
  url: "http://theatres-parisiens.fr/"
  source_url: "https://github.com/phacks/theatres-parisiens"
  featured: false
  categories:
    - Education
    - Entertainment
# - title: William Owen UK Portfolio / Blog
#   main_url: "http://william-owen.co.uk/"
#   url: "http://william-owen.co.uk/"
#   featured: false
#   description: >-
#     Over 20 years experience delivering customer-facing websites, internet-based
#     solutions and creative visual design for a wide range of companies and
#     organisations.
#   categories:
#     - Portfolio
#     - Blog
#   built_by: William Owen
#   built_by_url: "https://twitter.com/twilowen"
- title: A4 纸网
  main_url: "http://www.a4z.cn/"
  url: "http://www.a4z.cn/price"
  source_url: "https://github.com/hiooyUI/hiooyui.github.io"
  featured: false
  categories:
    - eCommerce
- title: Steve Meredith's Portfolio
  main_url: "http://www.stevemeredith.com/"
  url: "http://www.stevemeredith.com/"
  featured: false
  categories:
    - Portfolio
- title: API Platform
  main_url: "https://api-platform.com/"
  url: "https://api-platform.com/"
  source_url: "https://github.com/api-platform/website"
  featured: false
  categories:
    - Documentation
    - Web Development
    - Open Source
    - Library
- title: Artivest
  main_url: "https://artivest.co/"
  url: "https://artivest.co/what-we-do/for-advisors-and-investors/"
  featured: false
  categories:
    - Marketing
    - Blog
    - Documentation
    - Finance
- title: The Audacious Project
  main_url: "https://audaciousproject.org/"
  url: "https://audaciousproject.org/"
  featured: false
  categories:
    - Nonprofit
- title: Dustin Schau's Blog
  main_url: "https://blog.dustinschau.com/"
  url: "https://blog.dustinschau.com/"
  source_url: "https://github.com/dschau/blog"
  featured: false
  categories:
    - Blog
    - Web Development
- title: iContract Blog
  main_url: "https://blog.icontract.co.uk/"
  url: "http://blog.icontract.co.uk/"
  featured: false
  categories:
    - Blog
- title: BRIIM
  main_url: "https://bri.im/"
  url: "https://bri.im/"
  featured: false
  description: >-
    BRIIM is a movement to enable JavaScript enthusiasts and web developers in
    machine learning. Learn about artificial intelligence and data science, two
    fields which are governed by machine learning, in JavaScript. Take it right
    to your browser with WebGL.
  categories:
    - Education
    - Web Development
    - Technology
- title: Calpa's Blog
  main_url: "https://calpa.me/"
  url: "https://calpa.me/"
  source_url: "https://github.com/calpa/blog"
  featured: false
  categories:
    - Blog
    - Web Development
- title: Code Bushi
  main_url: "https://codebushi.com/"
  url: "https://codebushi.com/"
  featured: false
  description: >-
    Web development resources, trends, & techniques to elevate your coding
    journey.
  categories:
    - Web Development
    - Open Source
    - Blog
  built_by: Hunter Chang
  built_by_url: "https://hunterchang.com/"
- title: Daniel Hollcraft
  main_url: "https://danielhollcraft.com/"
  url: "https://danielhollcraft.com/"
  source_url: "https://github.com/danielbh/danielhollcraft.com"
  featured: false
  categories:
    - Web Development
    - Blog
    - Portfolio
- title: Darren Britton's Portfolio
  main_url: "https://darrenbritton.com/"
  url: "https://darrenbritton.com/"
  source_url: "https://github.com/darrenbritton/darrenbritton.github.io"
  featured: false
  categories:
    - Web Development
    - Portfolio
- title: Dave Lindberg Marketing & Design
  url: "https://davelindberg.com/"
  main_url: "https://davelindberg.com/"
  source_url: "https://github.com/Dave-Lindberg/dl-gatsby"
  featured: false
  description: >-
    My work revolves around solving problems for people in business, using
    integrated design and marketing strategies to improve sales, increase brand
    engagement, generate leads and achieve goals.
  categories:
    - Design
    - Marketing
    - Portfolio
- title: Dalbinaco's Website
  main_url: "https://dlbn.co/en/"
  url: "https://dlbn.co/en/"
  source_url: "https://github.com/dalbinaco/dlbn.co"
  featured: false
  categories:
    - Portfolio
    - Web Development
- title: mParticle's Documentation
  main_url: "https://docs.mparticle.com/"
  url: "https://docs.mparticle.com/"
  featured: false
  categories:
    - Web Development
    - Documentation
- title: Doopoll
  main_url: "https://doopoll.co/"
  url: "https://doopoll.co/"
  featured: false
  categories:
    - Marketing
    - Technology
- title: ERC dEX
  main_url: "https://ercdex.com/"
  url: "https://ercdex.com/aqueduct"
  featured: false
  categories:
    - Marketing
- title: Fabian Schultz' Portfolio
  main_url: "https://fabianschultz.com/"
  url: "https://fabianschultz.com/"
  source_url: "https://github.com/fabe/site"
  featured: false
  description: >-
    Hello, I’m Fabian — a product designer and developer based in Potsdam,
    Germany. I’ve been working both as a product designer and frontend developer
    for over 5 years now. I particularly enjoy working with companies that try
    to meet broad and unique user needs.
  categories:
    - Portfolio
    - Web Development
  built_by: Fabian Schultz
  built_by_url: "https://fabianschultz.com/"
- title: CalState House Manager
  description: >
    Home service membership that offers proactive and on-demand maintenance for
    homeowners
  main_url: "https://housemanager.calstate.aaa.com/"
  url: "https://housemanager.calstate.aaa.com/"
  categories:
    - Marketing
- title: The freeCodeCamp Guide
  main_url: "https://guide.freecodecamp.org/"
  url: "https://guide.freecodecamp.org/"
  source_url: "https://github.com/freeCodeCamp/guide"
  featured: false
  categories:
    - Web Development
    - Documentation
- title: High School Hackathons
  main_url: "https://hackathons.hackclub.com/"
  url: "https://hackathons.hackclub.com/"
  source_url: "https://github.com/hackclub/hackathons"
  featured: false
  categories:
    - Education
    - Web Development
- title: Hapticmedia
  main_url: "https://hapticmedia.fr/en/"
  url: "https://hapticmedia.fr/en/"
  featured: false
  categories:
    - Agency
- title: heml.io
  main_url: "https://heml.io/"
  url: "https://heml.io/"
  source_url: "https://github.com/SparkPost/heml.io"
  featured: false
  categories:
    - Documentation
    - Web Development
    - Open Source
- title: Juliette Pretot's Portfolio
  main_url: "https://juliette.sh/"
  url: "https://juliette.sh/"
  featured: false
  categories:
    - Web Development
    - Portfolio
    - Blog
- title: Kris Hedstrom's Portfolio
  main_url: "https://k-create.com/"
  url: "https://k-create.com/portfolio/"
  source_url: "https://github.com/kristofferh/kristoffer"
  featured: false
  description: >-
    Hey. I’m Kris. I’m an interactive designer / developer. I grew up in Umeå,
    in northern Sweden, but I now live in Brooklyn, NY. I am currently enjoying
    a hybrid Art Director + Lead Product Engineer role at a small startup called
    Nomad Health. Before that, I was a Product (Engineering) Manager at Tumblr.
    Before that, I worked at agencies. Before that, I was a baby. I like to
    design things, and then I like to build those things. I occasionally take on
    freelance projects. Feel free to get in touch if you have an interesting
    project that you want to collaborate on. Or if you just want to say hello,
    that’s cool too.
  categories:
    - Portfolio
  built_by: Kris Hedstrom
  built_by_url: "https://k-create.com/"
- title: knpw.rs
  main_url: "https://knpw.rs/"
  url: "https://knpw.rs/"
  source_url: "https://github.com/knpwrs/knpw.rs"
  featured: false
  categories:
    - Blog
    - Web Development
- title: Kostas Bariotis' Blog
  main_url: "https://kostasbariotis.com/"
  url: "https://kostasbariotis.com/"
  source_url: "https://github.com/kbariotis/kostasbariotis.com"
  featured: false
  categories:
    - Blog
    - Portfolio
    - Web Development
- title: LaserTime Clinic
  main_url: "https://lasertime.ru/"
  url: "https://lasertime.ru/"
  source_url: "https://github.com/oleglegun/lasertime"
  featured: false
  categories:
    - Marketing
- title: Jason Lengstorf
  main_url: "https://lengstorf.com"
  url: "https://lengstorf.com"
  source_url: "https://github.com/jlengstorf/lengstorf.com"
  featured: false
  categories:
    - Blog
  built_by: Jason Lengstorf
  built_by_url: "https://github.com/jlengstorf"
- title: Mannequin.io
  main_url: "https://mannequin.io/"
  url: "https://mannequin.io/"
  source_url: "https://github.com/LastCallMedia/Mannequin/tree/master/site"
  featured: false
  categories:
    - Open Source
    - Web Development
    - Documentation
- title: manu.ninja
  main_url: "https://manu.ninja/"
  url: "https://manu.ninja/"
  source_url: "https://github.com/Lorti/manu.ninja"
  featured: false
  description: >-
    manu.ninja is the personal blog of Manuel Wieser, where he talks about
    frontend development, games and digital art
  categories:
    - Blog
    - Technology
    - Web Development
- title: Fabric
  main_url: "https://meetfabric.com/"
  url: "https://meetfabric.com/"
  featured: false
  categories:
    - Marketing
- title: Nexit
  main_url: "https://nexit.sk/"
  url: "https://nexit.sk/references"
  featured: false
  categories:
    - Web Development
- title: Open FDA
  description: >
    Provides APIs and raw download access to a number of high-value, high
    priority and scalable structured datasets, including adverse events, drug
    product labeling, and recall enforcement reports.
  main_url: "https://open.fda.gov/"
  url: "https://open.fda.gov/"
  source_url: "https://github.com/FDA/open.fda.gov"
  featured: false
  categories:
    - Government
    - Open Source
    - Web Development
    - API
    - Data
- title: NYC Planning Labs (New York City Department of City Planning)
  main_url: "https://planninglabs.nyc/"
  url: "https://planninglabs.nyc/about/"
  source_url: "https://github.com/NYCPlanning/"
  featured: false
  description: >-
    We work with New York City's Urban Planners to deliver impactful, modern
    technology tools.
  categories:
    - Open Source
    - Government
- title: Pravdomil
  main_url: "https://pravdomil.com/"
  url: "https://pravdomil.com/"
  source_url: "https://github.com/pravdomil/pravdomil.com"
  featured: false
  description: >-
    I’ve been working both as a product designer and frontend developer for over
    5 years now. I particularly enjoy working with companies that try to meet
    broad and unique user needs.
  categories:
    - Portfolio
- title: Preston Richey Portfolio / Blog
  main_url: "https://prestonrichey.com/"
  url: "https://prestonrichey.com/"
  source_url: "https://github.com/prichey/prestonrichey.com"
  featured: false
  categories:
    - Web Development
    - Portfolio
    - Blog
- title: Landing page of Put.io
  main_url: "https://put.io/"
  url: "https://put.io/"
  featured: false
  categories:
    - eCommerce
    - Technology
- title: The Rick and Morty API
  main_url: "https://rickandmortyapi.com/"
  url: "https://rickandmortyapi.com/"
  built_by: Axel Fuhrmann
  built_by_url: "https://axelfuhrmann.com/"
  featured: false
  categories:
    - Web Development
    - Entertainment
    - Documentation
    - Open Source
    - API
- title: Santa Compañía Creativa
  main_url: "https://santacc.es/"
  url: "https://santacc.es/"
  source_url: "https://github.com/DesarrolloWebSantaCC/santacc-web"
  featured: false
  categories:
    - Agency
- title: Sean Coker's Blog
  main_url: "https://sean.is/"
  url: "https://sean.is/"
  featured: false
  categories:
    - Blog
    - Portfolio
    - Web Development
- title: Several Levels
  main_url: "https://severallevels.io/"
  url: "https://severallevels.io/"
  source_url: "https://github.com/Harrison1/several-levels"
  featured: false
  categories:
    - Agency
    - Web Development
- title: Simply
  main_url: "https://simply.co.za/"
  url: "https://simply.co.za/"
  featured: false
  categories:
    - Marketing
- title: Storybook
  main_url: "https://storybook.js.org/"
  url: "https://storybook.js.org/"
  source_url: "https://github.com/storybooks/storybook"
  featured: false
  categories:
    - Web Development
    - Open Source
- title: Vibert Thio's Portfolio
  main_url: "https://vibertthio.com/portfolio/"
  url: "https://vibertthio.com/portfolio/projects/"
  source_url: "https://github.com/vibertthio/portfolio"
  featured: false
  categories:
    - Portfolio
    - Web Development
- title: VisitGemer
  main_url: "https://visitgemer.sk/"
  url: "https://visitgemer.sk/"
  featured: false
  categories:
    - Marketing
- title: Bricolage.io
  main_url: "https://www.bricolage.io/"
  url: "https://www.bricolage.io/"
  source_url: "https://github.com/KyleAMathews/blog"
  featured: false
  categories:
    - Blog
- title: Charles Pinnix Website
  main_url: "https://www.charlespinnix.com/"
  url: "https://www.charlespinnix.com/"
  featured: false
  description: >-
    I’m a senior frontend engineer with 8 years of experience building websites
    and web applications. I’m interested in leading creative, multidisciplinary
    engineering teams. I’m a creative technologist, merging photography, art,
    and design into engineering and visa versa. I take a pragmatic,
    product-oriented approach to development, allowing me to see the big picture
    and ensuring quality products are completed on time. I have a passion for
    modern frontend JavaScript frameworks such as React and Vue, and I have
    substantial experience on the backend with an interest in Node and
    container based deployment with Docker and AWS.
  categories:
    - Portfolio
    - Web Development
- title: Charlie Harrington's Blog
  main_url: "https://www.charlieharrington.com/"
  url: "https://www.charlieharrington.com/"
  source_url: "https://github.com/whatrocks/blog"
  featured: false
  categories:
    - Blog
    - Web Development
    - Music
- title: Gabriel Adorf's Portfolio
  main_url: "https://www.gabrieladorf.com/"
  url: "https://www.gabrieladorf.com/"
  source_url: "https://github.com/gabdorf/gabriel-adorf-portfolio"
  featured: false
  categories:
    - Portfolio
    - Web Development
- title: greglobinski.com
  main_url: "https://www.greglobinski.com/"
  url: "https://www.greglobinski.com/"
  source_url: "https://github.com/greglobinski/www.greglobinski.com"
  featured: false
  categories:
    - Portfolio
    - Web Development
- title: I am Putra
  main_url: "https://www.iamputra.com/"
  url: "https://www.iamputra.com/"
  featured: false
  categories:
    - Portfolio
    - Web Development
    - Blog
- title: In Sowerby Bridge
  main_url: "https://www.insowerbybridge.co.uk/"
  url: "https://www.insowerbybridge.co.uk/"
  featured: false
  categories:
    - Marketing
    - Government
- title: JavaScript Stuff
  main_url: "https://www.javascriptstuff.com/"
  url: "https://www.javascriptstuff.com/"
  featured: false
  categories:
    - Education
    - Web Development
    - Library
- title: Ledgy
  main_url: "https://www.ledgy.com/"
  url: "https://github.com/morloy/ledgy.com"
  featured: false
  categories:
    - Marketing
    - Finance
- title: Alec Lomas's Portfolio / Blog
  main_url: "https://www.lowmess.com/"
  url: "https://www.lowmess.com/"
  source_url: "https://github.com/lowmess/lowmess"
  featured: false
  categories:
    - Web Development
    - Blog
    - Portfolio
- title: Michele Mazzucco's Portfolio
  main_url: "https://www.michelemazzucco.it/"
  url: "https://www.michelemazzucco.it/"
  source_url: "https://github.com/michelemazzucco/michelemazzucco.it"
  featured: false
  categories:
    - Portfolio
- title: Orbit FM Podcasts
  main_url: "https://www.orbit.fm/"
  url: "https://www.orbit.fm/"
  source_url: "https://github.com/agarrharr/orbit.fm"
  featured: false
  categories:
    - Podcast
- title: Prosecco Springs
  main_url: "https://www.proseccosprings.com/"
  url: "https://www.proseccosprings.com/"
  featured: false
  categories:
    - Food
    - Blog
    - Marketing
- title: Verious
  main_url: "https://www.verious.io/"
  url: "https://www.verious.io/"
  source_url: "https://github.com/cpinnix/verious"
  featured: false
  categories:
    - Web Development
- title: Yisela
  main_url: "https://www.yisela.com/"
  url: "https://www.yisela.com/tetris-against-trauma-gaming-as-therapy/"
  featured: false
  categories:
    - Blog
- title: YouFoundRon.com
  main_url: "https://www.youfoundron.com/"
  url: "https://www.youfoundron.com/"
  source_url: "https://github.com/rongierlach/yfr-dot-com"
  featured: false
  categories:
    - Portfolio
    - Web Development
    - Blog
- title: yerevancoder
  main_url: "https://yerevancoder.com/"
  url: "https://forum.yerevancoder.com/categories"
  source_url: "https://github.com/yerevancoder/yerevancoder.github.io"
  featured: false
  categories:
    - Blog
    - Web Development
- title: Ease
  main_url: "https://www.ease.com/"
  url: "https://www.ease.com/"
  featured: false
  categories:
    - Marketing
    - Healthcare
- title: Policygenius
  main_url: "https://www.policygenius.com/"
  url: "https://www.policygenius.com/"
  featured: false
  categories:
    - Marketing
    - Healthcare
- title: Moteefe
  main_url: "http://www.moteefe.com/"
  url: "http://www.moteefe.com/"
  featured: false
  categories:
    - Marketing
    - Agency
    - Technology
- title: Athelas
  main_url: "http://www.athelas.com/"
  url: "http://www.athelas.com/"
  featured: false
  categories:
    - Marketing
    - Healthcare
- title: Pathwright
  main_url: "http://www.pathwright.com/"
  url: "http://www.pathwright.com/"
  featured: false
  categories:
    - Marketing
    - Education
- title: Lucid
  main_url: "https://www.golucid.co/"
  url: "https://www.golucid.co/"
  featured: false
  categories:
    - Marketing
    - Technology
- title: Bench
  main_url: "http://www.bench.co/"
  url: "http://www.bench.co/"
  featured: false
  categories:
    - Marketing
- title: Union Plus Credit Card
  main_url: "http://www.unionpluscard.com"
  url: "https://unionplus.capitalone.com/"
  featured: false
  categories:
    - Marketing
    - Finance
- title: Gin Lane
  main_url: "http://www.ginlane.com/"
  url: "https://www.ginlane.com/"
  featured: false
  categories:
    - Web Development
    - Agency
- title: Marmelab
  main_url: "https://marmelab.com/en/"
  url: "https://marmelab.com/en/"
  featured: false
  categories:
    - Web Development
    - Agency
- title: Dovetail
  main_url: "https://dovetailapp.com/"
  url: "https://dovetailapp.com/"
  featured: false
  categories:
    - Marketing
    - Technology
- title: Yuuniworks Portfolio / Blog
  main_url: "https://www.yuuniworks.com/"
  url: "https://www.yuuniworks.com/"
  source_url: "https://github.com/junkboy0315/yuuni-web"
  featured: false
  categories:
    - Portfolio
    - Web Development
    - Blog
- title: The Bastion Bot
  main_url: "https://bastionbot.org/"
  url: "https://bastionbot.org/"
  source_url: "https://github.com/TheBastionBot/Bastion-Website"
  description: Give awesome perks to your Discord server!
  featured: false
  categories:
    - Open Source
    - Technology
    - Documentation
    - Community
  built_by: Sankarsan Kampa
  built_by_url: "https://traction.one"
- title: Smakosh
  main_url: "https://smakosh.com/"
  url: "https://smakosh.com/"
  source_url: "https://github.com/smakosh/smakosh.com"
  featured: false
  categories:
    - Portfolio
    - Web Development
# - title: Philipp Czernitzki - Blog/Website
#   main_url: "http://philippczernitzki.me/"
#   url: "http://philippczernitzki.me/"
#   featured: false
#   categories:
#     - Portfolio
#     - Web Development
#     - Blog
- title: WebGazer
  main_url: "https://www.webgazer.io/"
  url: "https://www.webgazer.io/"
  featured: false
  categories:
    - Marketing
    - Web Development
    - Technology
- title: Joe Seifi's Blog
  main_url: "http://seifi.org/"
  url: "http://seifi.org/"
  featured: false
  categories:
    - Portfolio
    - Web Development
    - Blog
- title: LekoArts — Graphic Designer & Front-End Developer
  main_url: "https://www.lekoarts.de"
  url: "https://www.lekoarts.de"
  source_url: "https://github.com/LekoArts/portfolio"
  featured: false
  built_by: LekoArts
  built_by_url: "https://github.com/LekoArts"
  description: >-
    Hi, I'm Lennart — a self-taught and passionate graphic/web designer &
    frontend developer based in Darmstadt, Germany. I love it to realize complex
    projects in a creative manner and face new challenges. Since 6 years I do
    graphic design, my love for frontend development came up 3 years ago. I
    enjoy acquiring new skills and cementing this knowledge by writing blogposts
    and creating tutorials.
  categories:
    - Portfolio
    - Blog
    - Design
    - Web Development
    - Freelance
    - Open Source
- title: 杨二小的博客
  main_url: "https://blog.yangerxiao.com/"
  url: "https://blog.yangerxiao.com/"
  source_url: "https://github.com/zerosoul/blog.yangerxiao.com"
  featured: false
  categories:
    - Blog
    - Portfolio
- title: MOTTO x MOTTO
  main_url: "https://mottox2.com"
  url: "https://mottox2.com"
  source_url: "https://github.com/mottox2/website"
  description: Web developer / UI Designer in Tokyo Japan.
  featured: false
  categories:
    - Blog
    - Portfolio
  built_by: mottox2
  built_by_url: "https://mottox2.com"
- title: Pride of the Meadows
  main_url: "https://www.prideofthemeadows.com/"
  url: "https://www.prideofthemeadows.com/"
  featured: false
  categories:
    - eCommerce
    - Food
    - Blog
  built_by: Caldera Digital
  built_by_url: https://www.calderadigital.com/
- title: Michael Uloth
  main_url: "https://www.michaeluloth.com"
  url: "https://www.michaeluloth.com"
  featured: false
  description: Michael Uloth is a web developer, opera singer, and the creator of Up and Running Tutorials.
  categories:
    - Portfolio
    - Web Development
    - Music
  built_by: Michael Uloth
  built_by_url: "https://www.michaeluloth.com"
- title: Spacetime
  main_url: "https://www.heyspacetime.com/"
  url: "https://www.heyspacetime.com/"
  featured: false
  description: >-
    Spacetime is a Dallas-based digital experience agency specializing in web,
    app, startup, and digital experience creation.
  categories:
    - Marketing
    - Portfolio
    - Agency
  built_by: Spacetime
  built_by_url: "https://www.heyspacetime.com/"
- title: Eric Jinks
  main_url: "https://ericjinks.com/"
  url: "https://ericjinks.com/"
  featured: false
  description: "Software engineer / web developer from the Gold Coast, Australia."
  categories:
    - Portfolio
    - Blog
    - Web Development
    - Technology
  built_by: Eric Jinks
  built_by_url: "https://ericjinks.com/"
- title: GaiAma - We are wildlife
  main_url: "https://www.gaiama.org/"
  url: "https://www.gaiama.org/"
  featured: false
  description: >-
    We founded the GaiAma conservation organization to protect wildlife in Perú
    and to create an example of a permaculture neighborhood, living
    symbiotically with the forest - because reforestation is just the beginning
  categories:
    - Nonprofit
    - Marketing
    - Blog
  source_url: "https://github.com/GaiAma/gaiama.org"
  built_by: GaiAma
  built_by_url: "https://www.gaiama.org/"
- title: Healthcare Logic
  main_url: "https://www.healthcarelogic.com/"
  url: "https://www.healthcarelogic.com/"
  featured: false
  description: >-
    Revolutionary technology that empowers clinical and managerial leaders to
    collaborate with clarity.
  categories:
    - Marketing
    - Healthcare
    - Technology
  built_by: Thrive
  built_by_url: "https://thriveweb.com.au/"
- title: Papergov
  main_url: "https://papergov.com/"
  url: "https://papergov.com/"
  featured: false
  description: Manage all your government services in a single place
  categories:
    - Directory
    - Government
    - Technology
  source_url: "https://github.com/WeOpenly/localgov.fyi"
  built_by: Openly Technologies
  built_by_url: "https://papergov.com/about/"
- title: Kata.ai Documentation
  main_url: "https://docs.kata.ai/"
  url: "https://docs.kata.ai/"
  source_url: "https://github.com/kata-ai/kata-platform-docs"
  featured: false
  description: >-
    Documentation website for the Kata Platform, an all-in-one platform for
    building chatbots using AI technologies.
  categories:
    - Documentation
    - Technology
- title: goalgetters
  main_url: "https://goalgetters.space/"
  url: "https://goalgetters.space/"
  featured: false
  description: >-
    goalgetters is a source of inspiration for people who want to change their
    career. We offer articles, success stories and expert interviews on how to
    find a new passion and how to implement change.
  categories:
    - Blog
    - Education
  built_by: "Stephanie Langers (content), Adrian Wenke (development)"
  built_by_url: "https://twitter.com/AdrianWenke"
- title: Zensum
  main_url: "https://zensum.se/"
  url: "https://zensum.se/"
  featured: false
  description: >-
    Borrow money quickly and safely through Zensum. We compare Sweden's leading
    banks and credit institutions. Choose from multiple offers and lower your
    monthly cost. [Translated from Swedish]
  categories:
    - Technology
    - Finance
    - Marketing
  built_by: Bejamas
  built_by_url: "https://bejamas.io/"
- title: StatusHub - Easy to use Hosted Status Page Service
  main_url: "https://statushub.com/"
  url: "https://statushub.com/"
  featured: false
  description: >-
    Set up your very own service status page in minutes with StatusHub. Allow
    customers to subscribe to be updated automatically.
  categories:
    - Technology
    - Marketing
  built_by: Bejamas
  built_by_url: "https://bejamas.io/"
- title: Matthias Kretschmann Portfolio
  main_url: "https://matthiaskretschmann.com/"
  url: "https://matthiaskretschmann.com/"
  source_url: "https://github.com/kremalicious/portfolio"
  featured: false
  description: Portfolio of designer & developer Matthias Kretschmann.
  categories:
    - Portfolio
    - Web Development
  built_by: Matthias Kretschmann
  built_by_url: "https://matthiaskretschmann.com/"
- title: Iron Cove Solutions
  main_url: "https://ironcovesolutions.com/"
  url: "https://ironcovesolutions.com/"
  description: >-
    Iron Cove Solutions is a cloud based consulting firm. We help companies
    deliver a return on cloud usage by applying best practices
  categories:
    - Technology
    - Web Development
  built_by: Iron Cove Solutions
  built_by_url: "https://ironcovesolutions.com/"
  featured: false
- title: Moetez Chaabene Portfolio / Blog
  main_url: "https://moetez.me/"
  url: "https://moetez.me/"
  source_url: "https://github.com/moetezch/moetez.me"
  featured: false
  description: Portfolio of Moetez Chaabene
  categories:
    - Portfolio
    - Web Development
    - Blog
  built_by: Moetez Chaabene
  built_by_url: "https://twitter.com/moetezch"
- title: Nikita
  description: >-
    Automation of system deployments in Node.js for applications and
    infrastructures.
  main_url: "https://nikita.js.org/"
  url: "https://nikita.js.org/"
  source_url: "https://github.com/adaltas/node-nikita"
  categories:
    - Documentation
    - Open Source
    - Technology
  built_by: Adaltas
  built_by_url: "https://www.adaltas.com"
  featured: false
- title: Gourav Sood Blog & Portfolio
  main_url: "https://www.gouravsood.com/"
  url: "https://www.gouravsood.com/"
  featured: false
  categories:
    - Blog
    - Portfolio
  built_by: Gourav Sood
  built_by_url: "https://www.gouravsood.com/"
- title: Jonas Tebbe Portfolio
  description: |
    Hey, I’m Jonas and I create digital products.
  main_url: "https://jonastebbe.com"
  url: "https://jonastebbe.com"
  categories:
    - Portfolio
  built_by: Jonas Tebbe
  built_by_url: "http://twitter.com/jonastebbe"
  featured: false
- title: Parker Sarsfield Portfolio
  description: |
    I'm Parker, a software engineer and sneakerhead.
  main_url: "https://parkersarsfield.com"
  url: "https://parkersarsfield.com"
  categories:
    - Blog
    - Portfolio
  built_by: Parker Sarsfield
  built_by_url: "https://parkersarsfield.com"
- title: Frontend web development with Greg
  description: |
    JavaScript, GatsbyJS, ReactJS, CSS in JS... Let's learn some stuff together.
  main_url: "https://dev.greglobinski.com"
  url: "https://dev.greglobinski.com"
  categories:
    - Blog
    - Web Development
  built_by: Greg Lobinski
  built_by_url: "https://github.com/greglobinski"
- title: Insomnia
  description: |
    Desktop HTTP and GraphQL client for developers
  main_url: "https://insomnia.rest/"
  url: "https://insomnia.rest/"
  categories:
    - Blog
  built_by: Gregory Schier
  built_by_url: "https://schier.co"
  featured: false
- title: Timeline Theme Portfolio
  description: |
    I'm Aman Mittal, a software developer.
  main_url: "https://amanhimself.dev/"
  url: "https://amanhimself.dev/"
  categories:
    - Web Development
    - Portfolio
  built_by: Aman Mittal
  built_by_url: "https://amanhimself.dev/"
- title: Ocean artUp
  description: >
    Science outreach site built using styled-components and Contentful. It
    presents the research project "Ocean artUp" funded by an Advanced Grant of
    the European Research Council to explore the possible benefits of artificial
    uplift of nutrient-rich deep water to the ocean’s sunlit surface layer.
  main_url: "https://ocean-artup.eu"
  url: "https://ocean-artup.eu"
  source_url: "https://github.com/janosh/ocean-artup"
  categories:
    - Science
    - Education
    - Blog
  built_by: Janosh Riebesell
  built_by_url: "https://janosh.io"
  featured: false
- title: Ryan Fitzgerald
  description: |
    Personal portfolio and blog for Ryan Fitzgerald
  main_url: "https://ryanfitzgerald.ca/"
  url: "https://ryanfitzgerald.ca/"
  categories:
    - Web Development
    - Portfolio
  built_by: Ryan Fitzgerald
  built_by_url: "https://github.com/RyanFitzgerald"
  featured: false
- title: Kaizen
  description: |
    Content Marketing, PR & SEO Agency in London
  main_url: "https://www.kaizen.co.uk/"
  url: "https://www.kaizen.co.uk/"
  categories:
    - Agency
    - Blog
    - Design
    - Web Development
    - SEO
  built_by: Bogdan Stanciu
  built_by_url: "https://github.com/b0gd4n"
  featured: false
- title: HackerOne Platform Documentation
  description: |
    HackerOne's Product Documentation Center!
  url: "https://docs.hackerone.com/"
  main_url: "https://docs.hackerone.com/"
  categories:
    - Documentation
    - Security
  featured: false
- title: Mux Video
  description: |
    API to video hosting and streaming
  main_url: "https://mux.com/"
  url: "https://mux.com/"
  categories:
    - Video
    - API
  featured: false
- title: Swapcard
  description: >
    The easiest way for event organizers to instantly connect people, build a
    community of attendees and exhibitors, and increase revenue over time
  main_url: "https://www.swapcard.com/"
  url: "https://www.swapcard.com/"
  categories:
    - Event
    - Community
    - Marketing
  built_by: Swapcard
  built_by_url: "https://www.swapcard.com/"
  featured: false
- title: Kalix
  description: >
    Kalix is perfect for healthcare professionals starting out in private
    practice, to those with an established clinic.
  main_url: "https://www.kalixhealth.com/"
  url: "https://www.kalixhealth.com/"
  categories:
    - Healthcare
  featured: false
- title: Hubba
  description: |
    Buy wholesale products from thousands of independent, verified Brands.
  main_url: "https://join.hubba.com/"
  url: "https://join.hubba.com/"
  categories:
    - eCommerce
  featured: false
- title: HyperPlay
  description: |
    In Asean's 1st Ever LOL Esports X Music Festival
  main_url: "https://hyperplay.leagueoflegends.com/"
  url: "https://hyperplay.leagueoflegends.com/"
  categories:
    - Music
  featured: false
- title: Bad Credit Loans
  description: |
    Get the funds you need, from $250-$5,000
  main_url: "https://www.creditloan.com/"
  url: "https://www.creditloan.com/"
  categories:
    - Finance
  featured: false
- title: Financial Center
  description: >
    Member-owned, not-for-profit, co-operative whose members receive financial
    benefits in the form of lower loan rates, higher savings rates, and lower
    fees than banks.
  main_url: "https://fcfcu.com/"
  url: "https://fcfcu.com/"
  categories:
    - Finance
    - Nonprofit
    - Business
    - Education
  built_by: "https://fcfcu.com/"
  built_by_url: "https://fcfcu.com/"
  featured: false
- title: Office of Institutional Research and Assessment
  description: |
    Good Data, Good Decisions
  main_url: "http://oira.ua.edu/"
  url: "http://oira.ua.edu/"
  categories:
    - Data
  featured: false
- title: The Telegraph Premium
  description: |
    Exclusive stories from award-winning journalists
  main_url: "https://premium.telegraph.co.uk/"
  url: "https://premium.telegraph.co.uk/"
  categories:
    - Media
  featured: false
- title: html2canvas
  description: |
    Screenshots with JavaScript
  main_url: "http://html2canvas.hertzen.com/"
  url: "http://html2canvas.hertzen.com/"
  source_url: "https://github.com/niklasvh/html2canvas/tree/master/www"
  categories:
    - JavaScript
    - Documentation
  built_by: Niklas von Hertzen
  built_by_url: "http://hertzen.com/"
  featured: false
- title: Dato CMS
  description: |
    The API-based CMS your editors will love
  main_url: "https://www.datocms.com/"
  url: "https://www.datocms.com/"
  categories:
    - API
  featured: false
- title: Half Electronics
  description: |
    Personal website
  main_url: "https://www.halfelectronic.com/"
  url: "https://www.halfelectronic.com/"
  categories:
    - Blog
  built_by: Fernando Poumian
  built_by_url: "https://github.com/fpoumian/halfelectronic.com"
  featured: false
- title: Frithir Software Development
  main_url: "https://frithir.com/"
  url: "https://frithir.com/"
  featured: false
  description: "I DRINK COFFEE, WRITE CODE AND IMPROVE MY DEVELOPMENT SKILLS EVERY DAY."
  categories:
    - Design
    - Web Development
  built_by: Frithir
  built_by_url: "https://Frithir.com/"
- title: Unow
  main_url: "https://www.unow.fr/"
  url: "https://www.unow.fr/"
  categories:
    - Education
    - Marketing
  featured: false
- title: Peter Hironaka
  description: |
    Freelance Web Developer based in Los Angeles.
  main_url: "https://peterhironaka.com/"
  url: "https://peterhironaka.com/"
  categories:
    - Portfolio
    - Web Development
  built_by: Peter Hironaka
  built_by_url: "https://github.com/PHironaka"
  featured: false
- title: Michael McQuade
  description: |
    Personal website and blog for Michael McQuade
  main_url: "https://giraffesyo.io"
  url: "https://giraffesyo.io"
  categories:
    - Blog
  built_by: Michael McQuade
  built_by_url: "https://github.com/giraffesyo"
  featured: false
- title: Haacht Brewery
  description: |
    Corporate website for Haacht Brewery. Designed and Developed by Gafas.
  main_url: "https://haacht.com/en/"
  url: "https://haacht.com"
  categories:
    - Marketing
  built_by: Gafas
  built_by_url: "https://gafas.be"
  featured: false
- title: StoutLabs
  description: |
    Portfolio of Daniel Stout, freelance developer in East Tennessee.
  main_url: "https://www.stoutlabs.com/"
  url: "https://www.stoutlabs.com/"
  categories:
    - Web Development
    - Portfolio
  built_by: Daniel Stout
  built_by_url: "https://github.com/stoutlabs"
  featured: false
- title: Chicago Ticket Outcomes By Neighborhood
  description: |
    ProPublica data visualization of traffic ticket court outcomes
  categories:
    - Media
    - Nonprofit
  url: >-
    https://projects.propublica.org/graphics/il/il-city-sticker-tickets-maps/ticket-status/?initialWidth=782
  main_url: >-
    https://projects.propublica.org/graphics/il/il-city-sticker-tickets-maps/ticket-status/?initialWidth=782
  built_by: David Eads
  built_by_url: "https://github.com/eads"
  featured: false
- title: Chicago South Side Traffic Ticketing rates
  description: |
    ProPublica data visualization of traffic ticket rates by community
  main_url: >-
    https://projects.propublica.org/graphics/il/il-city-sticker-tickets-maps/ticket-rate/?initialWidth=782
  url: >-
    https://projects.propublica.org/graphics/il/il-city-sticker-tickets-maps/ticket-rate/?initialWidth=782
  categories:
    - Media
    - Nonprofit
  built_by: David Eads
  built_by_url: "https://github.com/eads"
  featured: false
- title: Otsimo
  description: >
    Otsimo is a special education application for children with autism, down
    syndrome and other developmental disabilities.
  main_url: "https://otsimo.com/en/"
  url: "https://otsimo.com/en/"
  categories:
    - Blog
    - Education
  featured: false
- title: Matt Bagni Portfolio 2018
  description: >
    Mostly the result of playing with Gatsby and learning about react and
    graphql. Using the screenshot plugin to showcase the work done for my
    company in the last 2 years, and a good amount of other experiments.
  main_url: "https://mattbag.github.io"
  url: "https://mattbag.github.io"
  categories:
    - Portfolio
  featured: false
- title: Lisa Ye's Blog
  description: |
    Simple blog/portofolio for a fashion designer. Gatsby_v2 + Netlify cms
  main_url: "https://lisaye.netlify.com/"
  url: "https://lisaye.netlify.com/"
  categories:
    - Blog
    - Portfolio
  featured: false
- title: Artem Sapegin
  description: >
    Little homepage of Artem Sapegin, a frontend developer, passionate
    photographer, coffee drinker and crazy dogs’ owner.
  main_url: "https://sapegin.me/"
  url: "https://sapegin.me/"
  categories:
    - Portfolio
    - Open Source
    - Web Development
  built_by: Artem Sapegin
  built_by_url: "https://github.com/sapegin"
  featured: false
- title: SparkPost Developers
  main_url: "https://developers.sparkpost.com/"
  url: "https://developers.sparkpost.com/"
  source_url: "https://github.com/SparkPost/developers.sparkpost.com"
  categories:
    - Documentation
    - API
  featured: false
- title: Malik Browne Portfolio 2018
  description: >
    The portfolio blog of Malik Browne, a full-stack engineer, foodie, and avid
    blogger/YouTuber.
  main_url: "https://www.malikbrowne.com/about"
  url: "https://www.malikbrowne.com"
  categories:
    - Blog
    - Portfolio
  built_by: Malik Browne
  built_by_url: "https://twitter.com/milkstarz"
  featured: false
- title: Novatics
  description: |
    Digital products that inspire and make a difference
  main_url: "https://www.novatics.com.br"
  url: "https://www.novatics.com.br"
  categories:
    - Portfolio
    - Technology
    - Web Development
  built_by: Novatics
  built_by_url: "https://github.com/Novatics"
  featured: false
- title: Max McKinney
  description: >
    I’m a developer and designer with a focus in web technologies. I build cars
    on the side.
  main_url: "https://maxmckinney.com/"
  url: "https://maxmckinney.com/"
  categories:
    - Portfolio
    - Web Development
    - Design
  built_by: Max McKinney
  featured: false
- title: Stickyard
  description: |
    Make your React component sticky the easy way
  main_url: "https://nihgwu.github.io/stickyard/"
  url: "https://nihgwu.github.io/stickyard/"
  source_url: "https://github.com/nihgwu/stickyard/tree/master/website"
  categories:
    - Web Development
  built_by: Neo Nie
  featured: false
- title: Agata Milik
  description: |
    Website of a Polish psychologist/psychotherapist based in Gdańsk, Poland.
  main_url: "https://agatamilik.pl"
  url: "https://agatamilik.pl"
  categories:
    - Marketing
    - Healthcare
  built_by: Piotr Fedorczyk
  built_by_url: "https://piotrf.pl"
  featured: false
- title: WebPurple
  main_url: "https://www.webpurple.net/"
  url: "https://www.webpurple.net/"
  source_url: "https://github.com/WebPurple/site"
  description: >-
    Site of local (Russia, Ryazan) frontend community. Main purpose is to show
    info about meetups and keep blog.
  categories:
    - Nonprofit
    - Web Development
    - Community
    - Blog
    - Open Source
  built_by: Nikita Kirsanov
  built_by_url: "https://twitter.com/kitos_kirsanov"
  featured: false
- title: Papertrail.io
  description: |
    Inspection Management for the 21st Century
  main_url: "https://www.papertrail.io/"
  url: "https://www.papertrail.io/"
  categories:
    - Marketing
    - Technology
  built_by: Papertrail.io
  built_by_url: "https://www.papertrail.io"
  featured: false
- title: Matt Ferderer
  main_url: "https://mattferderer.com"
  url: "https://mattferderer.com"
  source_url: "https://github.com/mattferderer/gatsbyblog"
  description: >
    {titleofthesite} is a blog built with Gatsby that discusses web related tech
    such as JavaScript, .NET, Blazor & security.
  categories:
    - Blog
    - Web Development
  built_by: Matt Ferderer
  built_by_url: "https://twitter.com/mattferderer"
  featured: false
- title: Sahyadri Open Source Community
  main_url: "https://sosc.org.in"
  url: "https://sosc.org.in"
  source_url: "https://github.com/haxzie/sosc-website"
  description: >
    Official website of Sahyadri Open Source Community for community blog, event
    details and members info.
  categories:
    - Blog
    - Community
    - Open Source
  built_by: Musthaq Ahamad
  built_by_url: "https://github.com/haxzie"
  featured: false
- title: Tech Confessions
  main_url: "https://confessions.tech"
  url: "https://confessions.tech"
  source_url: "https://github.com/JonathanSpeek/tech-confessions"
  description: "A guilt-free place for us to confess our tech sins \U0001F64F\n"
  categories:
    - Community
    - Open Source
  built_by: Jonathan Speek
  built_by_url: "https://speek.design"
  featured: false
- title: Thibault Maekelbergh
  main_url: "https://thibmaek.com"
  url: "https://thibmaek.com"
  source_url: "https://github.com/thibmaek/thibmaek.github.io"
  description: |
    A nice blog about development, Raspberry Pi, plants and probably records.
  categories:
    - Blog
    - Open Source
  built_by: Thibault Maekelbergh
  built_by_url: "https://twitter.com/thibmaek"
  featured: false
- title: LearnReact.design
  main_url: "https://learnreact.design"
  url: "https://learnreact.design"
  description: >
    React Essentials For Designers: A React course tailored for product
    designers, ux designers, ui designers.
  categories:
    - Blog
  built_by: Linton Ye
  built_by_url: "https://twitter.com/lintonye"
- title: Mega House Creative
  main_url: "https://www.megahousecreative.com/"
  url: "https://www.megahousecreative.com/"
  description: >
    Mega House Creative is a digital agency that provides unique goal-oriented
    web marketing solutions.
  categories:
    - Marketing
    - Agency
  built_by: Daniel Robinson
  featured: false
- title: Tobie Marier Robitaille - csc
  main_url: "https://tobiemarierrobitaille.com/"
  url: "https://tobiemarierrobitaille.com/en/"
  description: |
    Portfolio site for director of photography Tobie Marier Robitaille
  categories:
    - Portfolio
    - Gallery
  built_by: Mill3 Studio
  built_by_url: "https://mill3.studio/en/"
  featured: false
- title: Bestvideogame.deals
  main_url: "https://bestvideogame.deals/"
  url: "https://bestvideogame.deals/"
  description: |
    Video game comparison website for the UK, build with GatsbyJS.
  categories:
    - eCommerce
  built_by: Koen Kamphuis
  built_by_url: "https://koenkamphuis.com/"
  featured: false
- title: Mahipat's Portfolio
  main_url: "https://mojaave.com/"
  url: "https://mojaave.com"
  source_url: "https://github.com/mhjadav/mojaave"
  description: >
    mojaave.com is Mahipat's portfolio, I have developed it using Gatsby v2 and
    Bootstrap, To get in touch with people looking for full-stack developer.
  categories:
    - Portfolio
    - Web Development
  built_by: Mahipat Jadav
  built_by_url: "https://mojaave.com/"
  featured: false
- title: Insights
  main_url: "https://justaskusers.com/"
  url: "https://justaskusers.com/"
  description: >
    Insights helps user experience (UX) researchers conduct their research and
    make sense of the findings.
  categories:
    - User Experience
    - Design
  built_by: Just Ask Users
  built_by_url: "https://justaskusers.com/"
  featured: false
- title: Tensiq
  main_url: "https://tensiq.com"
  url: "https://tensiq.com"
  source_url: "https://github.com/Tensiq/tensiq-site"
  description: >
    Tensiq is an e-Residency startup, that provides development in cutting-edge
    technology while delivering secure, resilient, performant solutions.
  categories:
    - Web Development
    - Mobile Development
    - Agency
    - Open Source
  built_by: Jens
  built_by_url: "https://github.com/arrkiin"
  featured: false
- title: Mintfort
  main_url: "https://mintfort.com/"
  url: "https://mintfort.com/"
  source_url: "https://github.com/MintFort/mintfort.com"
  description: >
    Mintfort, the first crypto-friendly bank account. Store and manage assets on
    the blockchain.
  categories:
    - Technology
    - Finance
  built_by: Axel Fuhrmann
  built_by_url: "https://axelfuhrmann.com/"
  featured: false
- title: React Native Explorer
  main_url: "https://react-native-explorer.firebaseapp.com"
  url: "https://react-native-explorer.firebaseapp.com"
  description: |
    Explorer React Native packages and examples effortlessly.
  categories:
    - Education
  featured: false
- title: 500Tech
  main_url: "https://500tech.com/"
  url: "https://500tech.com/"
  featured: false
  categories:
    - Web Development
    - Agency
    - Open Source
- title: eworld
  main_url: "http://eworld.herokuapp.com/"
  url: "http://eworld.herokuapp.com/"
  featured: false
  categories:
    - eCommerce
    - Technology
- title: It's a Date
  description: >
    It's a Date is a dating app that actually involves dating.
  main_url: "https://www.itsadate.app/"
  url: "https://www.itsadate.app/"
  featured: false
  categories:
    - App
    - Blog
- title: Node.js HBase
  description: >
    Asynchronous HBase client for NodeJs using REST.
  main_url: https://hbase.js.org/
  url: https://hbase.js.org/
  source_url: "https://github.com/adaltas/node-hbase"
  categories:
    - Documentation
    - Open Source
    - Technology
  built_by: David Worms
  built_by_url: http://www.adaltas.com
  featured: false
- title: Peter Kroyer - Web Design / Web Development
  main_url: https://www.peterkroyer.at/en/
  url: https://www.peterkroyer.at/en/
  description: >
    Freelance web designer / web developer based in Vienna, Austria (Wien, Österreich).
  categories:
    - Agency
    - Web Development
    - Design
    - Portfolio
    - Freelance
  built_by: Peter Kroyer
  built_by_url: https://www.peterkroyer.at/
  featured: false
- title: Geddski
  main_url: https://gedd.ski
  url: https://gedd.ski
  description: >
    frontend mastery blog - level up your UI game.
  categories:
    - Web Development
    - Education
    - Productivity
    - User Experience
  built_by: Dave Geddes
  built_by_url: https://twitter.com/geddski
  featured: false
- title: Rung
  main_url: "https://rung.com.br/"
  url: "https://rung.com.br/"
  description: >
    Rung alerts you about the exceptionalities of your personal and professional life.
  categories:
    - API
    - Technology
    - Travel
  featured: false
- title: Mokkapps
  main_url: "https://www.mokkapps.de/"
  url: "https://www.mokkapps.de/"
  source_url: "https://github.com/mokkapps/website"
  description: >
    Portfolio website from Michael Hoffmann. Passionate software developer with focus on web-based technologies.
  categories:
    - Blog
    - Portfolio
    - Web Development
    - Mobile Development
  featured: false
- title: Premier Octet
  main_url: "https://www.premieroctet.com/"
  url: "https://www.premieroctet.com/"
  description: >
    Premier Octet is a React-based agency
  categories:
    - Agency
    - Web Development
    - Mobile Development
  featured: false
- title: Thorium
  main_url: "https://www.thoriumsim.com/"
  url: "https://www.thoriumsim.com/"
  source_url: "https://github.com/thorium-sim/thoriumsim.com"
  description: >
    Thorium - Open-source Starship Simulator Controls for Live Action Role Play
  built_by: Alex Anderson
  built_by_url: https://twitter.com/ralex1993
  categories:
    - Blog
    - Portfolio
    - Documentation
    - Marketing
    - Education
    - Entertainment
    - Open Source
    - Web Development
  featured: false
- title: Cameron Maske
  main_url: "https://www.cameronmaske.com/"
  url: "https://www.cameronmaske.com/courses/introduction-to-pytest/"
  source_url: "https://github.com/cameronmaske/cameronmaske.com-v2"
  description: >
    The homepage of Cameron Maske, a freelance full-stack developer, who is currently working on a free pytest video course
  categories:
    - Education
    - Video
    - Portfolio
    - Freelance
  featured: false
- title: Studenten bilden Schüler
  description: >
    Studenten bilden Schüler e.V. is a German student-run nonprofit initiative that aims to
    contribute to more equal educational opportunities by providing free tutoring to refugees
    and children from underprivileged families. The site is built on Gatsby v2, styled-components
    and Contentful. It supports Google Analytics, fluid typography and Algolia search.
  main_url: "https://studenten-bilden-schueler.de"
  url: "https://studenten-bilden-schueler.de"
  source_url: "https://github.com/StudentenBildenSchueler/homepage"
  categories:
    - Education
    - Nonprofit
    - Blog
  built_by: Janosh Riebesell
  built_by_url: "https://janosh.io"
  featured: false
- title: Mike's Remote List
  main_url: "https://www.mikesremotelist.com"
  url: "https://www.mikesremotelist.com"
  description: >
    A list of remote jobs, updated throughout the day. Built on Gatsby v1 and powered by Contentful, Google Sheets, string and sticky tape.
  categories:
    - Marketing
  featured: false
- title: Madvoid
  main_url: "https://madvoid.com/"
  url: "https://madvoid.com/screenshot/"
  featured: false
  description: >
    Madvoid is a team of expert developers dedicated to creating simple, clear, usable and blazing fast web and mobile apps.
    We are coders that help companies and agencies to create social & interactive experiences.
    This includes full-stack development using React, WebGL, Static Site Generators, Ruby On Rails, Phoenix, GraphQL, Chatbots, CI / CD, Docker and more!
  categories:
    - Portfolio
    - Technology
    - Web Development
    - Agency
    - Marketing
  built_by: Jean-Paul Bonnetouche
  built_by_url: https://twitter.com/_jpb
- title: MOMNOTEBOOK.COM
  description: >
    Sharing knowledge and experiences that make childhood and motherhood rich, vibrant and healthy.
  main_url: "https://momnotebook.com/"
  url: "https://momnotebook.com/"
  featured: false
  built_by: Aleksander Hansson
  built_by_url: https://www.linkedin.com/in/aleksanderhansson/
  categories:
    - Blog
- title: Pirate Studios
  description: >
    Reinventing music studios with 24/7 self service rehearsal, DJ & production rooms available around the world.
  main_url: "https://www.piratestudios.co"
  url: "https://www.piratestudios.co"
  featured: false
  built_by: The Pirate Studios team
  built_by_url: https://github.com/piratestudios/
  categories:
    - Music
- title: Aurora EOS
  main_url: "https://www.auroraeos.com/"
  url: "https://www.auroraeos.com/"
  featured: false
  categories:
    - Finance
    - Marketing
    - Blog
  built_by: Corey Ward
  built_by_url: "http://www.coreyward.me/"
- title: MadeComfy
  main_url: "https://madecomfy.com.au/"
  url: "https://madecomfy.com.au/"
  description: >
    Short term rental management startup, using Contentful + Gatsby + CicleCI
  featured: false
  categories:
    - Travel
  built_by: Lucas Vilela
  built_by_url: "https://madecomfy.com.au/"
- title: Tiger Facility Services
  description: >
    Tiger Facility Services combines facility management expertise with state of the art software to offer a sustainable and customer oriented cleaning and facility service.
  main_url: https://www.tigerfacilityservices.com/de-en/
  url: https://www.tigerfacilityservices.com/de-en/
  featured: false
  categories:
    - Marketing
- title: "Luciano Mammino's blog"
  description: >
    Tech & programming blog of Luciano Mammino a.k.a. "loige", Full-Stack Web Developer and International Speaker
  main_url: https://loige.co
  url: https://loige.co
  featured: false
  categories:
    - Blog
    - Web Development
  built_by: Luciano Mammino
  built_by_url: https://loige.co
- title: Wire • Secure collaboration platform
  description: >
    Corporate website of Wire, an open source, end-to-end encrypted collaboration platform
  main_url: "https://wire.com"
  url: "https://wire.com"
  featured: false
  categories:
    - Open Source
    - Productivity
    - Technology
    - Blog
    - App
  built_by: Wire team
  built_by_url: "https://github.com/orgs/wireapp/people"
- title: J. Patrick Raftery
  main_url: "https://www.jpatrickraftery.com"
  url: "https://www.jpatrickraftery.com"
  description: J. Patrick Raftery is an opera singer and voice teacher based in Vancouver, BC.
  categories:
    - Portfolio
    - Music
  built_by: Michael Uloth
  built_by_url: "https://www.michaeluloth.com"
  featured: false
- title: Aria Umezawa
  main_url: "https://www.ariaumezawa.com"
  url: "https://www.ariaumezawa.com"
  description: Aria Umezawa is a director, producer, and writer currently based in San Francisco. Site designed by Stephen Bell.
  categories:
    - Portfolio
    - Music
    - Entertainment
  built_by: Michael Uloth
  built_by_url: "https://www.michaeluloth.com"
  featured: false
- title: Pomegranate Opera
  main_url: "https://www.pomegranateopera.com"
  url: "https://www.pomegranateopera.com"
  description: Pomegranate Opera is a lesbian opera written by Amanda Hale & Kye Marshall. Site designed by Stephen Bell.
  categories:
    - Gallery
    - Music
  built_by: Michael Uloth
  built_by_url: "https://www.michaeluloth.com"
  featured: false
- title: Daniel Cabena
  main_url: "https://www.danielcabena.com"
  url: "https://www.danielcabena.com"
  description: Daniel Cabena is a Canadian countertenor highly regarded in both Canada and Europe for prize-winning performances ranging from baroque to contemporary repertoire. Site designed by Stephen Bell.
  categories:
    - Portfolio
    - Music
  built_by: Michael Uloth
  built_by_url: "https://www.michaeluloth.com"
  featured: false
- title: Artist.Center
  main_url: "https://artistcenter.netlify.com"
  url: "https://artistcenter.netlify.com"
  description: The marketing page for Artist.Center, a soon-to-launch platform designed to connect opera singers to opera companies. Site designed by Stephen Bell.
  categories:
    - Music
  built_by: Michael Uloth
  built_by_url: "https://www.michaeluloth.com"
  featured: false
- title: DG Volo & Company
  main_url: "https://www.dgvolo.com"
  url: "https://www.dgvolo.com"
  description: DG Volo & Company is a Toronto-based investment consultancy. Site designed by Stephen Bell.
  categories:
    - Finance
  built_by: Michael Uloth
  built_by_url: "https://www.michaeluloth.com"
  featured: false
- title: Shawna Lucey
  main_url: "https://www.shawnalucey.com"
  url: "https://www.shawnalucey.com"
  description: Shawna Lucey is an American theater and opera director based in New York City. Site designed by Stephen Bell.
  categories:
    - Portfolio
    - Music
    - Entertainment
  built_by: Michael Uloth
  built_by_url: "https://www.michaeluloth.com"
  featured: false
- title: Leyan Lo
  main_url: https://www.leyanlo.com
  url: https://www.leyanlo.com
  description: >
    Leyan Lo’s personal website
  categories:
    - Portfolio
  built_by: Leyan Lo
  built_by_url: https://www.leyanlo.com
  featured: false
- title: Hawaii National Bank
  url: https://hawaiinational.bank
  main_url: https://hawaiinational.bank
  description: Hawaii National Bank's highly personalized service has helped loyal customers & locally owned businesses achieve their financial dreams for over 50 years.
  categories:
    - Finance
  built_by: Wall-to-Wall Studios
  built_by_url: https://walltowall.com
  featured: false
- title: Coletiv
  url: https://coletiv.com
  main_url: https://coletiv.com
  description: Coletiv teams up with companies of all sizes to design, develop & launch digital products for iOS, Android & the Web.
  categories:
    - Technology
    - Agency
    - Web Development
  built_by: Coletiv
  built_by_url: https://coletiv.com
  featured: false
- title: janosh.io
  description: >
    Personal blog and portfolio of Janosh Riebesell. The site is built with Gatsby v2 and designed
    entirely with styled-components v4. Much of the layout was achieved with CSS grid. It supports
    Google Analytics, fluid typography and Algolia search.
  main_url: "https://janosh.io"
  url: "https://janosh.io"
  source_url: "https://github.com/janosh/janosh.io"
  categories:
    - Portfolio
    - Blog
    - Science
    - Photography
    - Travel
  built_by: Janosh Riebesell
  built_by_url: "https://janosh.io"
  featured: false
- title: Gatsby Manor
  description: >
    We build themes for gatsby. We have themes for all projects including personal,
    portfolio, ecommerce, landing pages and more. We also run an in-house
    web dev and design studio. If you cannot find what you want, we can build it for you!
    Email us at gatsbymanor@gmail.com with questions.
  main_url: "https://www.gatsbymanor.com"
  url: "https://www.gatsbymanor.com"
  source_url: "https://github.com/gatsbymanor"
  categories:
    - Web Development
    - Agency
    - Technology
    - Freelance
  built_by: Steven Natera
  built_by_url: "https://stevennatera.com"
- title: Ema Suriano's Portfolio
  main_url: https://emasuriano.com/
  url: https://emasuriano.com/
  source_url: https://github.com/EmaSuriano/emasuriano.github.io
  description: >
    Ema Suriano's portfolio to display information about him, his projects and what he's writing about.
  categories:
    - Portfolio
    - Technology
    - Web Development
  built_by: Ema Suriano
  built_by_url: https://emasuriano.com/
  featured: false
- title: Luan Orlandi
  main_url: https://luanorlandi.github.io
  url: https://luanorlandi.github.io
  source_url: https://github.com/luanorlandi/luanorlandi.github.io
  description: >
    Luan Orlandi's personal website. Brazilian web developer, enthusiast in React and Gatsby.
  categories:
    - Blog
    - Portfolio
    - Web Development
  built_by: Luan Orlandi
  built_by_url: https://github.com/luanorlandi
- title: Mobius Labs
  main_url: https://mobius.ml
  url: https://mobius.ml
  description: >
    Mobius Labs landing page, a Start-up working on Computer Vision
  categories:
    - Landing Page
    - Marketing
    - Technology
  built_by: sktt
  built_by_url: https://github.com/sktt
- title: EZAgrar
  main_url: https://www.ezagrar.at/en/
  url: https://www.ezagrar.at/en/
  description: >
    EZAgrar.at is the homepage of the biggest agricultural machinery dealership in Austria. In total 8 pages will be built for this client reusing a lot of components between them.
  categories:
    - eCommerce
    - Marketing
  built_by: MangoART
  built_by_url: https://www.mangoart.at
  featured: false
- title: OAsome blog
  main_url: https://oasome.blog/
  url: https://oasome.blog/
  source_url: https://github.com/oorestisime/oasome
  description: >
    Paris-based Cypriot adventurers. A and O. Lovers of life and travel. Want to get a glimpse of the OAsome world?
  categories:
    - Blog
    - Photography
    - Travel
  built_by: Orestis Ioannou
  featured: false
- title: Brittany Chiang
  main_url: https://brittanychiang.com/
  url: https://brittanychiang.com/
  source_url: https://github.com/bchiang7/v4
  description: >
    Personal website and portfolio of Brittany Chiang built with Gatsby v2
  categories:
    - Portfolio
  built_by: Brittany Chiang
  built_by_url: https://github.com/bchiang7
  featured: false
- title: Fitekran
  description: >
    One of the most visited Turkish blogs about health, sports and healthy lifestyle, that has been rebuilt with Gatsby v2 using WordPress.
  main_url: "https://www.fitekran.com"
  url: "https://www.fitekran.com"
  categories:
    - Science
    - Healthcare
    - Blog
  built_by: Burak Tokak
  built_by_url: "https://www.buraktokak.com"
- title: Serverless
  main_url: https://serverless.com
  url: https://serverless.com
  source_url: https://github.com/serverless/site
  description: >
    Serverless.com – Build web, mobile and IoT applications with serverless architectures using AWS Lambda, Azure Functions, Google CloudFunctions & more!
  categories:
    - Technology
    - Web Development
  built_by: Codebrahma
  built_by_url: https://codebrahma.com
  featured: false
- title: Dive Bell
  main_url: https://divebell.band/
  url: https://divebell.band/
  description: >
    Simple site for a band to list shows dates and videos (499 on lighthouse)
  categories:
    - Music
  built_by: Matt Bagni
  built_by_url: https://mattbag.github.io
  featured: false
- title: Mayer Media Co.
  main_url: https://mayermediaco.com/
  url: https://mayermediaco.com/
  description: >
    Freelance Web Development and Digital Marketing
  categories:
    - Web Development
    - Marketing
    - Blog
  source_url: https://github.com/MayerMediaCo/MayerMediaCo2.0
  built_by: Danny Mayer
  built_by_url: https://twitter.com/mayermediaco
  featured: false
- title: Jan Czizikow Portfolio
  main_url: https://www.janczizikow.com/
  url: https://www.janczizikow.com/
  source_url: https://github.com/janczizikow/janczizikow-portfolio
  description: >
    Simple personal portfolio site built with Gatsby
  categories:
    - Portfolio
    - Freelance
    - Web Development
  built_by: Jan Czizikow
  built_by_url: https://github.com/janczizikow
- title: Carbon Design Systems
  main_url: http://www.carbondesignsystem.com/
  url: http://www.carbondesignsystem.com/
  description: >
    The Carbon Design System is integrating the new IBM Design Ethos and Language. It represents a completely fresh approach to the design of all things at IBM.
  categories:
    - Design System
    - Documentation
  built_by: IBM
  built_by_url: https://www.ibm.com/
  featured: false
- title: Mozilla Mixed Reality
  main_url: https://mixedreality.mozilla.org/
  url: https://mixedreality.mozilla.org/
  description: >
    Virtual Reality for the free and open Web.
  categories:
    - Open Source
  built_by: Mozilla
  built_by_url: https://www.mozilla.org/
  featured: false
- title: Uniform Hudl Design System
  main_url: http://uniform.hudl.com/
  url: http://uniform.hudl.com/
  description: >
    A single design system to ensure every interface feels like Hudl. From the colors we use to the size of our buttons and what those buttons say, Uniform has you covered. Check the guidelines, copy the code and get to building.
  categories:
    - Design System
    - Open Source
    - Design
  built_by: Hudl
  built_by_url: https://www.hudl.com/
- title: Subtle UI
  main_url: "https://subtle-ui.netlify.com/"
  url: "https://subtle-ui.netlify.com/"
  source_url: "https://github.com/ryanwiemer/subtle-ui"
  description: >
    A collection of clever yet understated user interactions found on the web.
  categories:
    - Web Development
    - Open Source
    - User Experience
  built_by: Ryan Wiemer
  built_by_url: "https://www.ryanwiemer.com/"
  featured: false
- title: developer.bitcoin.com
  main_url: "https://developer.bitcoin.com/"
  url: "https://developer.bitcoin.com/"
  description: >
    Bitbox based bitcoin.com developer platform and resources.
  categories:
    - Finance
  featured: false
- title: Barmej
  main_url: "https://app.barmej.com/"
  url: "https://app.barmej.com/"
  description: >
    An interactive platform to learn different programming languages in Arabic for FREE
  categories:
    - Education
    - Programming
    - Learning
  built_by: Obytes
  built_by_url: "https://www.obytes.com/"
  featured: false
- title: Vote Save America
  main_url: "https://votesaveamerica.com"
  url: "https://votesaveamerica.com"
  description: >
    Be a voter. Save America.
  categories:
    - Education
    - Government
  featured: false
  built_by: Jeremy E. Miller
  built_by_url: "https://jeremyemiller.com/"
- title: Emergence
  main_url: https://emcap.com/
  url: https://emcap.com/
  description: >
    Emergence is a top enterprise cloud venture capital firm. We fund early stage ventures focusing on enterprise & SaaS applications. Emergence is one of the top VC firms in Silicon Valley.
  categories:
    - Marketing
    - Blog
  built_by: Upstatement
  built_by_url: https://www.upstatement.com/
  featured: false
- title: FPVtips
  main_url: https://fpvtips.com
  url: https://fpvtips.com
  source_url: https://github.com/jumpalottahigh/fpvtips
  description: >
    FPVtips is all about bringing racing drone pilots closer together, and getting more people into the hobby!
  categories:
    - Community
    - Education
  built_by: Georgi Yanev
  built_by_url: https://twitter.com/jumpalottahigh
  featured: false
- title: Georgi Yanev
  main_url: https://blog.georgi-yanev.com/
  url: https://blog.georgi-yanev.com/
  source_url: https://github.com/jumpalottahigh/blog.georgi-yanev.com
  description: >
    I write articles about FPV quads (building and flying), web development, smart home automation, life-long learning and other topics from my personal experience.
  categories:
    - Blog
  built_by: Georgi Yanev
  built_by_url: https://twitter.com/jumpalottahigh
  featured: false
- title: Bear Archery
  main_url: "https://beararchery.com/"
  url: "https://beararchery.com/"
  categories:
    - eCommerce
    - Sports
  built_by: Escalade Sports
  built_by_url: "https://www.escaladesports.com/"
  featured: false
- title: "attn:"
  main_url: "https://www.attn.com/"
  url: "https://www.attn.com/"
  categories:
    - Media
    - Entertainment
  built_by: "attn:"
  built_by_url: "https://www.attn.com/"
  featured: false
- title: Mirror Conf
  description: >
    Mirror Conf is a conference designed to empower designers and frontend developers who have a thirst for knowledge and want to broaden their horizons.
  main_url: "https://www.mirrorconf.com/"
  url: "https://www.mirrorconf.com/"
  categories:
    - Conference
    - Design
    - Web Development
  featured: false
- title: Startarium
  main_url: https://www.startarium.ro
  url: https://www.startarium.ro
  description: >
    Free entrepreneurship educational portal with more than 20000 users, hundreds of resources, crowdfunding, mentoring and investor pitching events facilitated.
  categories:
    - Education
    - Nonprofit
    - Entrepreneurship
  built_by: Cezar Neaga
  built_by_url: https://twitter.com/cezarneaga
  featured: false
- title: Microlink
  main_url: https://microlink.io/
  url: https://microlink.io/
  description: >
    Extract structured data from any website.
  categories:
    - Web Development
    - API
  built_by: Kiko Beats
  built_by_url: https://kikobeats.com/
  featured: false
- title: Markets.com
  main_url: "https://www.markets.com/"
  url: "https://www.markets.com/"
  featured: false
  categories:
    - Finance
- title: Kevin Legrand
  url: "https://k-legrand.com"
  main_url: "https://k-legrand.com"
  source_url: "https://github.com/Manoz/k-legrand.com"
  description: >
    Personal website and blog built with love with Gatsby v2
  categories:
    - Blog
    - Portfolio
    - Web Development
  built_by: Kevin Legrand
  built_by_url: https://k-legrand.com
  featured: false
- title: David James Portfolio
  main_url: https://dfjames.com/
  url: https://dfjames.com/
  source_url: https://github.com/daviddeejjames/dfjames-gatsby
  description: >
    Portfolio Site using GatsbyJS and headless WordPress
  categories:
    - WordPress
    - Portfolio
    - Blog
  built_by: David James
  built_by_url: https://twitter.com/daviddeejjames
- title: Hypertext Candy
  url: https://www.hypertextcandy.com/
  main_url: https://www.hypertextcandy.com/
  description: >
    Blog about web development. Laravel, Vue.js, etc.
  categories:
    - Blog
    - Web Development
  built_by: Masahiro Harada
  built_by_url: https://twitter.com/_Masahiro_H_
  featured: false
- title: "Maxence Poutord's blog"
  description: >
    Tech & programming blog of Maxence Poutord, Software Engineer, Serial Traveler and Public Speaker
  main_url: https://www.maxpou.fr
  url: https://www.maxpou.fr
  featured: false
  categories:
    - Blog
    - Web Development
  built_by: Maxence Poutord
  built_by_url: https://www.maxpou.fr
- title: "The Noted Project"
  url: https://thenotedproject.org
  main_url: https://thenotedproject.org
  source_url: https://github.com/ianbusko/the-noted-project
  description: >
    Website to showcase the ethnomusicology research for The Noted Project.
  categories:
    - Portfolio
    - Education
    - Gallery
  built_by: Ian Busko
  built_by_url: https://github.com/ianbusko
  featured: false
- title: People For Bikes
  url: "https://2017.peopleforbikes.org/"
  main_url: "https://2017.peopleforbikes.org/"
  categories:
    - Community
    - Sports
    - Gallery
    - Nonprofit
  built_by: PeopleForBikes
  built_by_url: "https://peopleforbikes.org/about-us/who-we-are/staff/"
  featured: false
- title: Wide Eye
  description: >
    Creative agency specializing in interactive design, web development, and digital communications.
  url: https://wideeye.co/
  main_url: https://wideeye.co/
  categories:
    - Design
    - Web Development
  built_by: Wide Eye
  built_by_url: https://wideeye.co/about-us/
  featured: false
- title: CodeSandbox
  description: >
    CodeSandbox is an online editor that helps you create web applications, from prototype to deployment.
  url: https://codesandbox.io/
  main_url: https://codesandbox.io/
  categories:
    - Web Development
  featured: false
- title: Marvel
  description: >
    The all-in-one platform powering design.
  url: https://marvelapp.com/
  main_url: https://marvelapp.com/
  categories:
    - Design
  featured: false
- title: Designcode.io
  description: >
    Learn to design and code React apps.
  url: https://designcode.io
  main_url: https://designcode.io
  categories:
    - Learning
  featured: false
- title: Happy Design
  description: >
    The Brand and Product Team Behind Happy Money
  url: https://design.happymoney.com/
  main_url: https://design.happymoney.com/
  categories:
    - Design
    - Finance
- title: Weihnachtsmarkt.ms
  description: >
    Explore the christmas market in Münster (Westf).
  url: https://weihnachtsmarkt.ms/
  main_url: https://weihnachtsmarkt.ms/
  source_url: https://github.com/codeformuenster/weihnachtsmarkt
  categories:
    - Gallery
    - Food
  built_by: "Code for Münster during #MSHACK18"
  featured: false
- title: Code Championship
  description: >
    Competitive coding competitions for students from 3rd to 8th grade. Code is Sport.
  url: https://www.codechampionship.com
  main_url: https://www.codechampionship.com
  categories:
    - Learning
    - Education
    - Sports
  built_by: Abamath LLC
  built_by_url: https://www.abamath.com
  featured: false
- title: Wieden+Kennedy
  description: >
    Wieden+Kennedy is an independent, global creative company.
  categories:
    - Technology
    - Web Development
    - Agency
    - Marketing
  url: https://www.wk.com
  main_url: https://www.wk.com
  built_by: Wieden Kennedy
  built_by_url: https://www.wk.com/about/
  featured: false
- title: Testing JavaScript
  description: >
    This course will teach you the fundamentals of testing your JavaScript applications using eslint, Flow, Jest, and Cypress.
  url: https://testingjavascript.com/
  main_url: https://testingjavascript.com/
  categories:
    - Learning
    - Education
    - JavaScript
  built_by: Kent C. Dodds
  built_by_url: https://kentcdodds.com/
  featured: false
- title: Use Hooks
  description: >
    One new React Hook recipe every day.
  url: https://usehooks.com/
  main_url: https://usehooks.com/
  categories:
    - Learning
  built_by: Gabe Ragland
  built_by_url: https://twitter.com/gabe_ragland
  featured: false
- title: Ambassador
  url: https://www.getambassador.io
  main_url: https://www.getambassador.io
  description: >
    Open source, Kubernetes-native API Gateway for microservices built on Envoy.
  categories:
    - Open Source
    - Documentation
    - Technology
  built_by: Datawire
  built_by_url: https://www.datawire.io
  featured: false
- title: Clubhouse
  main_url: https://clubhouse.io
  url: https://clubhouse.io
  description: >
    The intuitive and powerful project management platform loved by software teams of all sizes. Built with Gatsby v2 and Prismic
  categories:
    - Technology
    - Blog
    - Productivity
    - Community
    - Design
    - Open Source
  built_by: Ueno.
  built_by_url: https://ueno.co
  featured: false
- title: Asian Art Collection
  url: http://artmuseum.princeton.edu/asian-art/
  main_url: http://artmuseum.princeton.edu/asian-art/
  description: >
    Princeton University has a branch dealing with state of art.They have showcased ore than 6,000 works of Asian art are presented alongside ongoing curatorial and scholarly research
  categories:
    - Marketing
  featured: false
- title: QHacks
  url: https://qhacks.io
  main_url: https://qhacks.io
  source_url: https://github.com/qhacks/qhacks-website
  description: >
    QHacks is Queen’s University’s annual hackathon! QHacks was founded in 2016 with a mission to advocate and incubate the tech community at Queen’s University and throughout Canada.
  categories:
    - Education
    - Technology
    - Podcast
  featured: false
- title: Tyler McGinnis
  url: https://tylermcginnis.com/
  main_url: https://tylermcginnis.com/
  description: >
    The linear, course based approach to learning web technologies.
  categories:
    - Education
    - Technology
    - Podcast
    - Web Development
  featured: false
- title: a11y with Lindsey
  url: https://www.a11ywithlindsey.com/
  main_url: https://www.a11ywithlindsey.com/
  source_url: https://github.com/lkopacz/a11y-with-lindsey
  description: >
    To help developers navigate accessibility jargon, write better code, and to empower them to make their Internet, Everyone's Internet.
  categories:
    - Education
    - Blog
    - Technology
  built_by: Lindsey Kopacz
  built_by_url: https://twitter.com/littlekope0903
  featured: false
- title: DEKEMA
  url: https://www.dekema.com/
  main_url: https://www.dekema.com/
  description: >
    Worldclass crafting: Furnace, fervor, fulfillment. Delivering highest demand for future craftsmanship. Built using Gatsby v2 and Prismic.
  categories:
    - Healthcare
    - Science
    - Technology
  built_by: Crisp Studio
  built_by_url: https://crisp.studio
  featured: false
- title: Ramón Chancay
  description: >-
    Front-end / Back-end Developer in Guayaquil Ecuador.
    Currently at Everymundo, previously at El Universo.
    I enjoy teaching and sharing what I know.
    I give professional advice to developers and companies.
    My wife and my children are everything in my life.
  main_url: "https://ramonchancay.me/"
  url: "https://ramonchancay.me/"
  source_url: "https://github.com/devrchancay/personal-site"
  featured: false
  categories:
    - Blog
    - Technology
    - Web Development
  built_by: Ramón Chancay
  built_by_url: "https://ramonchancay.me/"
- title: BELLHOPS
  main_url: https://www.getbellhops.com/
  url: https://www.getbellhops.com/
  description: >-
    Whether you’re moving someplace new or just want to complete a few projects around your current home, BellHops can arrange the moving services you need—at simple, straightforward rates.
  categories:
    - Business
  built_by: Bellhops, Inc.
  built_by_url: https://www.getbellhops.com/
  featured: false
- title: Acclimate Consulting
  main_url: https://www.acclimate.io/
  url: https://www.acclimate.io/
  description: >-
    Acclimate is a consulting firm that puts organizations back in control with data-driven strategies and full-stack applications.
  categories:
    - Technology
    - Consulting
  built_by: Andrew Wilson
  built_by_url: https://github.com/andwilson
  featured: false
- title: Flyright
  url: https://flyright.co/
  main_url: https://flyright.co/
  description: >-
    Flyright curates everything you need for international travel in one tidy place 💜
  categories:
    - Technology
    - App
  built_by: Ty Hopp
  built_by_url: https://github.com/tyhopp
  featured: false
- title: Vets Who Code
  url: https://vetswhocode.io/
  main_url: https://vetswhocode.io/
  description: >-
    VetsWhoCode is a non-profit organization dedicated to training military veterans & giving them the skills they need transition into tech careers.
  categories:
    - Technology
    - Nonprofit
  featured: false
- title: Patreon Blog
  url: https://blog.patreon.com/
  main_url: https://blog.patreon.com/
  description: >-
    Official blog of Patreon.com
  categories:
    - Blog
  featured: false
- title: Full Beaker
  url: https://fullbeaker.com/
  main_url: https://fullbeaker.com/
  description: >-
    Full Beaker provides independent advice online about careers and home ownership, and connect anyone who asks with companies that can help them.
  categories:
    - Consulting
  featured: false
- title: Citywide Holdup
  url: https://citywideholdup.org/
  main_url: https://citywideholdup.org/
  description: >-
    Citywide Holdup is an annual fundraising event held around early November in the city of Austin, TX hosted by the Texas Wranglers benefitting Easter Seals of Central Texas, a non-profit organization that provides exceptional services, education, outreach and advocacy so that people with disabilities can live, learn, work and play in our communities.
  categories:
    - Nonprofit
    - Event
  built_by: Cameron Rison
  built_by_url: https://github.com/killakam3084
  featured: false
- title: Dawn Labs
  url: https://dawnlabs.io
  main_url: https://dawnlabs.io
  description: >-
    Thoughtful products for inspired teams. With a holistic approach to engineering and design, we partner with startups and enterprises to build for the digital era.
  categories:
    - Technology
    - Agency
    - Web Development
  featured: false
- title: COOP by Ryder
  url: https://coop.com/
  main_url: https://coop.com/
  description: >
    COOP is a platform that connects fleet managers that have idle vehicles to businesses that are looking to rent vehicles. COOP simplifies the process and paperwork required to safely share vehicles between business owners.
  categories:
    - Marketing
  built_by: Crispin Porter Bogusky
  built_by_url: http://www.cpbgroup.com/
  featured: false
- title: Domino's Paving for Pizza
  url: https://www.pavingforpizza.com/
  main_url: https://www.pavingforpizza.com/
  description: >
    Nominate your town for a chance to have your rough drive home from Domino's fixed to pizza perfection.
  categories:
    - Marketing
  built_by: Crispin Porter Bogusky
  built_by_url: http://www.cpbgroup.com/
  featured: false
- title: Propapanda
  url: https://propapanda.eu/
  main_url: https://propapanda.eu/
  description: >
    Is a creative production house based in Tallinn, Estonia. We produce music videos, commercials, films and campaigns – from scratch to finish.
  categories:
    - Video
    - Portfolio
    - Agency
    - Media
  built_by: Henry Kehlmann
  built_by_url: https://github.com/madhenry/
  featured: false
- title: JAMstack.paris
  url: https://jamstack.paris/
  main_url: https://jamstack.paris/
  source_url: https://github.com/JAMstack-paris/jamstack.paris
  description: >
    JAMstack-focused, bi-monthly meetup in Paris
  categories:
    - Web Development
  built_by: Matthieu Auger & Nicolas Goutay
  built_by_url: https://github.com/JAMstack-paris
  featured: false
- title: DexWallet - The only Wallet you need by Dexlab
  main_url: "https://www.dexwallet.io/"
  url: "https://www.dexwallet.io/"
  source_url: "https://github.com/dexlab-io/DexWallet-website"
  featured: false
  description: >-
    DexWallet is a secure, multi-chain, mobile wallet with an upcoming one-click exchange for mobile.
  categories:
    - App
    - Open Source
  built_by: DexLab
  built_by_url: "https://github.com/dexlab-io"
- title: Kings Valley Paving
  url: https://kingsvalleypaving.com
  main_url: https://kingsvalleypaving.com
  description: >
    Kings Valley Paving is an asphalt, paving and concrete company serving the commercial, residential and industrial sectors in the Greater Toronto Area. Site designed by Stephen Bell.
  categories:
    - Marketing
  built_by: Michael Uloth
  built_by_url: https://www.michaeluloth.com
  featured: false
- title: Peter Barrett
  url: https://www.peterbarrett.ca
  main_url: https://www.peterbarrett.ca
  description: >
    Peter Barrett is a Canadian baritone from Newfoundland and Labrador who performs opera and concert repertoire in Canada, the U.S. and around the world. Site designed by Stephen Bell.
  categories:
    - Portfolio
    - Music
  built_by: Michael Uloth
  built_by_url: https://www.michaeluloth.com
  featured: false
- title: NARCAN
  main_url: https://www.narcan.com
  url: https://www.narcan.com
  description: >
    NARCAN Nasal Spray is the first and only FDA-approved nasal form of naloxone for the emergency treatment of a known or suspected opioid overdose.
  categories:
    - Healthcare
  built_by: NARCAN
  built_by_url: https://www.narcan.com
  featured: false
- title: Ritual
  main_url: https://ritual.com
  url: https://ritual.com
  description: >
    Ritual started with a simple question, what exactly is in women's multivitamins? This is the story of what happened when our founder Kat started searching for answers — the story of Ritual.
  categories:
    - Healthcare
  built_by: Ritual
  built_by_url: https://ritual.com
  featured: false
- title: Truebill
  main_url: https://www.truebill.com
  url: https://www.truebill.com
  description: >
    Truebill empowers you to take control of your money.
  categories:
    - Finance
  built_by: Truebill
  built_by_url: https://www.truebill.com
  featured: false
- title: Smartling
  main_url: https://www.smartling.com
  url: https://www.smartling.com
  description: >
    Smartling enables you to automate, manage, and professionally translate content so that you can do more with less.
  categories:
    - Marketing
  built_by: Smartling
  built_by_url: https://www.smartling.com
  featured: false
- title: Clear
  main_url: https://www.clearme.com
  url: https://www.clearme.com
  description: >
    At clear, we’re working toward a future where you are your ID, enabling you to lead an unstoppable life.
  categories:
    - Security
  built_by: Clear
  built_by_url: https://www.clearme.com
  featured: false
- title: VS Code Rocks
  main_url: "https://vscode.rocks"
  url: "https://vscode.rocks"
  source_url: "https://github.com/lannonbr/vscode-rocks"
  featured: false
  description: >
    VS Code Rocks is a place for weekly news on the newest features and updates to Visual Studio Code as well as trending extensions and neat tricks to continually improve your VS Code skills.
  categories:
    - Open Source
    - Blog
    - Web Development
  built_by: Benjamin Lannon
  built_by_url: "https://github.com/lannonbr"
- title: Particle
  main_url: "https://www.particle.io"
  url: "https://www.particle.io"
  featured: false
  description: Particle is a fully-integrated IoT platform that offers everything you need to deploy an IoT product.
  categories:
    - Marketing
- title: freeCodeCamp curriculum
  main_url: "https://learn.freecodecamp.org"
  url: "https://learn.freecodecamp.org"
  featured: false
  description: Learn to code with free online courses, programming projects, and interview preparation for developer jobs.
  categories:
    - Web Development
    - Learning
- title: Tandem
  main_url: "https://www.tandem.co.uk"
  url: "https://www.tandem.co.uk"
  description: >
    We're on a mission to free you of money misery. Our app, card and savings account are designed to help you spend less time worrying about money and more time enjoying life.
  categories:
    - Finance
    - App
  built_by: Tandem
  built_by_url: https://github.com/tandembank
  featured: false
- title: Monbanquet.fr
  main_url: "https://monbanquet.fr"
  url: "https://monbanquet.fr"
  description: >
    Give your corporate events the food and quality it deserves, thanks to the know-how of the best local artisans.
  categories:
    - eCommerce
    - Food
    - Event
  built_by: Monbanquet.fr
  built_by_url: https://github.com/monbanquet
  featured: false
- title: The Leaky Cauldron Blog
  url: https://theleakycauldronblog.com
  main_url: https://theleakycauldronblog.com
  source_url: https://github.com/v4iv/theleakycauldronblog
  description: >
    A Brew of Awesomeness with a Pinch of Magic...
  categories:
    - Blog
  built_by: Vaibhav Sharma
  built_by_url: https://github.com/v4iv
  featured: false
- title: Wild Drop Surf Camp
  main_url: "https://wilddropsurfcamp.com"
  url: "https://wilddropsurfcamp.com"
  description: >
    Welcome to Portugal's best kept secret and be amazed with our nature. Here you can explore, surf, taste the world's best gastronomy and wine, feel the North Canyon's power with the biggest waves in the world and so many other amazing things. Find us, discover yourself!
  categories:
    - Travel
  built_by: Samuel Fialho
  built_by_url: https://samuelfialho.com
  featured: false
- title: JoinUp HR chatbot
  url: https://www.joinup.io
  main_url: https://www.joinup.io
  description: Custom HR chatbot for better candidate experience
  categories:
    - App
    - Technology
  featured: false
- title: JDCastro Web Design & Development
  main_url: https://jacobdcastro.com
  url: https://jacobdcastro.com
  source_url: https://github.com/jacobdcastro/personal-site
  featured: false
  description: >
    A small business site for freelance web designer and developer Jacob D. Castro. Includes professional blog, contact forms, and soon-to-come portfolio of sites for clients. Need a new website or an extra developer to share the workload? Feel free to check out the website!
  categories:
    - Blog
    - Portfolio
    - Business
    - Freelance
  built_by: Jacob D. Castro
  built_by_url: https://twitter.com/jacobdcastro
- title: Gatsby Tutorials
  main_url: https://www.gatsbytutorials.com
  url: https://www.gatsbytutorials.com
  source_url: https://github.com/ooloth/gatsby-tutorials
  featured: false
  description: >
    Gatsby Tutorials is a community-updated list of video, audio and written tutorials to help you learn GatsbyJS.
  categories:
    - Web Development
    - Education
    - Open Source
  built_by: Michael Uloth
  built_by_url: "https://www.michaeluloth.com"
- title: Up & Running Tutorials
  main_url: https://www.upandrunningtutorials.com
  url: https://www.upandrunningtutorials.com
  featured: false
  description: >
    Free coding tutorials for web developers. Get your web development career up and running by learning to build better, faster websites.
  categories:
    - Web Development
    - Education
  built_by: Michael Uloth
  built_by_url: "https://www.michaeluloth.com"
- title: Grooovinger
  url: https://www.grooovinger.com
  main_url: https://www.grooovinger.com
  description: >
    Martin Grubinger, a web developer from Austria
  categories:
    - Portfolio
    - Web Development
  built_by: Martin Grubinger
  built_by_url: https://www.grooovinger.com
  featured: false
- title: LXDX - the Crypto Derivatives Exchange
  main_url: https://www.lxdx.co/
  url: https://www.lxdx.co/
  description: >
    LXDX is the world's fastest crypto exchange. Our mission is to bring innovative financial products to retail crypto investors, providing access to the same speed and scalability that institutional investors already depend on us to deliver each and every day.
  categories:
    - Marketing
    - Finance
  built_by: Corey Ward
  built_by_url: http://www.coreyward.me/
  featured: false
- title: Kyle McDonald
  url: https://kylemcd.com
  main_url: https://kylemcd.com
  source_url: https://github.com/kylemcd/personal-site-react
  description: >
    Personal site + blog for Kyle McDonald
  categories:
    - Blog
  built_by: Kyle McDonald
  built_by_url: https://kylemcd.com
  featured: false
- title: VSCode Power User Course
  main_url: https://VSCode.pro
  url: https://VSCode.pro
  description: >
    After 10 years with Sublime, I switched to VSCode. Love it. Spent 1000+ hours building a premium video course to help you switch today. 200+ power user tips & tricks turn you into a VSCode.pro
  categories:
    - Education
    - Learning
    - eCommerce
    - Marketing
    - Technology
    - Web Development
  built_by: Ahmad Awais
  built_by_url: https://twitter.com/MrAhmadAwais/
  featured: false
- title: Thijs Koerselman Portfolio
  main_url: https://www.vauxlab.com
  url: https://www.vauxlab.com
  featured: false
  description: >
    Portfolio of Thijs Koerselman. A freelance software engineer, full-stack web developer and sound designer.
  categories:
    - Portfolio
    - Business
    - Freelance
    - Technology
    - Web Development
    - Music
- title: Ad Hoc Homework
  main_url: https://homework.adhoc.team
  url: https://homework.adhoc.team
  description: >
    Ad Hoc builds government digital services that are fast, efficient, and usable by everyone. Ad Hoc Homework is a collection of coding and design challenges for candidates applying to our open positions.
  categories:
    - Web Development
    - Government
    - Healthcare
    - Programming
  built_by_url: https://adhoc.team
  featured: false
- title: Birra Napoli
  main_url: http://www.birranapoli.it
  url: http://www.birranapoli.it
  built_by: Ribrain
  built_by_url: https://www.ribrainstudio.com
  featured: false
  description: >
    Birra Napoli official site
  categories:
    - Landing Page
    - Business
    - Food
- title: Satispay
  url: https://www.satispay.com
  main_url: https://www.satispay.com
  categories:
    - Business
    - Finance
    - Technology
  built_by: Satispay
  built_by_url: https://www.satispay.com
  featured: false
- title: The Movie Database - Gatsby
  url: https://tmdb.lekoarts.de
  main_url: https://tmdb.lekoarts.de
  source_url: https://github.com/LekoArts/gatsby-source-tmdb-example
  categories:
    - Open Source
    - Entertainment
    - Gallery
  featured: false
  built_by: LekoArts
  built_by_url: "https://github.com/LekoArts"
  description: >
    Source from The Movie Database (TMDb) API (v3) in Gatsby. This example is built with react-spring, React hooks and react-tabs and showcases the gatsby-source-tmdb plugin. It also has some client-only paths and uses gatsby-image.
- title: LANDR - Creative Tools for Musicians
  url: https://www.landr.com/
  main_url: https://www.landr.com/en/
  categories:
    - Music
    - Technology
    - Business
    - Entrepreneurship
    - Freelance
    - Marketing
    - Media
  featured: false
  built_by: LANDR
  built_by_url: https://twitter.com/landr_music
  description: >
    Marketing website built for LANDR. LANDR is a web application that provides tools for musicians to master their music (using artificial intelligence), collaborate with other musicians, and distribute their music to multiple platforms.
- title: ClinicJS
  url: https://clinicjs.org/
  main_url: https://clinicjs.org/
  categories:
    - Technology
    - Documentation
  featured: false
  built_by: NearForm
  built_by_url: "https://www.nearform.com/"
  description: >
    Tools to help diagnose and pinpoint Node.js performance issues.
- title: KOBIT
  main_url: "https://kobit.in"
  url: "https://kobit.in"
  description: Automated Google Analytics Report with everything you need and more
  featured: false
  categories:
    - Marketing
    - Blog
  built_by: mottox2
  built_by_url: "https://mottox2.com"
- title: Aleksander Hansson
  main_url: https://ahansson.com
  url: https://ahansson.com
  featured: false
  description: >
    Portfolio website for Aleksander Hansson
  categories:
    - Portfolio
    - Business
    - Freelance
    - Technology
    - Web Development
    - Consulting
  built_by: Aleksander Hansson
  built_by_url: https://www.linkedin.com/in/aleksanderhansson/
- title: Surfing Nosara
  main_url: "https://www.surfingnosara.com"
  url: "https://www.surfingnosara.com"
  description: Real estate, vacation, and surf report hub for Nosara, Costa Rica
  featured: false
  categories:
    - Business
    - Blog
    - Gallery
    - Marketing
  built_by: Desarol
  built_by_url: "https://www.desarol.com"
- title: Crispin Porter Bogusky
  url: https://cpbgroup.com/
  main_url: https://cpbgroup.com/
  description: >
    We solve the world’s toughest communications problems with the most quantifiably potent creative assets.
  categories:
    - Agency
    - Design
    - Marketing
  built_by: Crispin Porter Bogusky
  built_by_url: https://cpbgroup.com/
  featured: false
- title: graphene-python
  url: https://graphene-python.org
  main_url: https://graphene-python.org
  description: Graphene is a collaboratively funded project.Graphene-Python is a library for building GraphQL APIs in Python easily.
  categories:
    - Library
    - API
    - Documentation
  featured: false
- title: Engel & Völkers Ibiza Holiday Rentals
  main_url: "https://www.ev-ibiza.com/"
  url: "https://www.ev-ibiza.com/"
  featured: false
  built_by: Ventura Digitalagentur
  description: >
    Engel & Völkers, one of the most successful real estate agencies in the world, offers luxury holiday villas to rent in Ibiza.
  categories:
    - Travel
- title: Sylvain Hamann's personal website
  url: "https://shamann.fr"
  main_url: "https://shamann.fr"
  source_url: "https://github.com/sylvhama/shamann-gatsby/"
  description: >
    Sylvain Hamann, web developer from France
  categories:
    - Portfolio
    - Web Development
  built_by: Sylvain Hamann
  built_by_url: "https://twitter.com/sylvhama"
  featured: false
- title: Luca Crea's portfolio
  main_url: https://lcrea.github.io
  url: https://lcrea.github.io
  description: >
    Portfolio and personal website of Luca Crea, an Italian software engineer.
  categories:
    - Portfolio
  built_by: Luca Crea
  built_by_url: https://github.com/lcrea
  featured: false
- title: Escalade Sports
  main_url: "https://www.escaladesports.com/"
  url: "https://www.escaladesports.com/"
  categories:
    - eCommerce
    - Sports
  built_by: Escalade Sports
  built_by_url: "https://www.escaladesports.com/"
  featured: false
- title: Exposify
  main_url: "https://www.exposify.de/"
  url: "https://www.exposify.de/"
  description: >
    This is our German website built with Gatsby 2.0, Emotion and styled-system.
    Exposify is a proptech startup and builds technology for real estate businesses.
    We provide our customers with an elegant agent software in combination
    with beautifully designed and fast websites.
  categories:
    - Web Development
    - Real Estate
    - Agency
    - Marketing
  built_by: Exposify
  built_by_url: "https://www.exposify.de/"
  featured: false
- title: Steak Point
  main_url: https://www.steakpoint.at/
  url: https://www.steakpoint.at/
  description: >
    Steak Restaurant in Vienna, Austria (Wien, Österreich).
  categories:
    - Food
  built_by: Peter Kroyer
  built_by_url: https://www.peterkroyer.at/
  featured: false
- title: Takumon blog
  main_url: "https://takumon.com"
  url: "https://takumon.com"
  source_url: "https://github.com/Takumon/blog"
  description: Java Engineer's tech blog.
  featured: false
  categories:
    - Blog
  built_by: Takumon
  built_by_url: "https://twitter.com/inouetakumon"
- title: DayThirty
  main_url: "https://daythirty.com"
  url: "https://daythirty.com"
  description: DayThirty - ideas for the new year.
  featured: false
  categories:
    - Marketing
  built_by: Jack Oliver
  built_by_url: "https://twitter.com/mrjackolai"
- title: TheAgencyProject
  main_url: "https://theagencyproject.co"
  url: "https://theagencyproject.co"
  description: Agency model, without agency overhead.
  categories:
    - Agency
  built_by: JV-LA
  built_by_url: https://jv-la.com
- title: Karen Hou's portfolio
  main_url: https://www.karenhou.com/
  url: https://www.karenhou.com/
  categories:
    - Portfolio
  built_by: Karen H. Developer
  built_by_url: https://github.com/karenhou
  featured: false
- title: Jean Luc Ponty
  main_url: "https://ponty.com"
  url: "https://ponty.com"
  description: Official site for Jean Luc Ponty, French virtuoso violinist and jazz composer.
  featured: false
  categories:
    - Music
    - Entertainment
  built_by: Othermachines
  built_by_url: "https://othermachines.com"
- title: Rosewood Family Advisors
  main_url: "https://www.rfallp.com/"
  url: "https://www.rfallp.com/"
  description: Rosewood Family Advisors LLP (Palo Alto) provides a diverse range of family office services customized for ultra high net worth individuals.
  featured: false
  categories:
    - Finance
    - Business
  built_by: Othermachines
  built_by_url: "https://othermachines.com"
- title: Cole Walker's Portfolio
  main_url: "https://www.walkermakes.com"
  url: "https://www.walkermakes.com"
  source_url: "https://github.com/ColeWalker/portfolio"
  description: The portfolio of web developer Cole Walker, built with the help of Gatsby v2, React-Spring, and SASS.
  featured: false
  categories:
    - Portfolio
    - Web Development
  built_by: Cole Walker
  built_by_url: "https://www.walkermakes.com"
- title: Standing By Company
  main_url: "https://standingby.company"
  url: "https://standingby.company"
  description: A brand experience design company led by Scott Mackenzie and Trent Barton.
  featured: false
  categories:
    - Design
    - Web Development
  built_by: Standing By Company
  built_by_url: "https://standingby.company"
- title: Ashley Thouret
  main_url: "https://www.ashleythouret.com"
  url: "https://www.ashleythouret.com"
  description: Official website of Canadian soprano Ashley Thouret. Site designed by Stephen Bell.
  categories:
    - Portfolio
    - Music
  built_by: Michael Uloth
  built_by_url: "https://www.michaeluloth.com"
  featured: false
- title: The AZOOR Society
  main_url: "https://www.theazoorsociety.org"
  url: "https://www.theazoorsociety.org"
  description: The AZOOR Society is a UK-based charity committed to promoting awareness of Acute Zonal Occult Outer Retinopathy and assisting further research. Site designed by Stephen Bell.
  categories:
    - Community
    - Nonprofit
  built_by: Michael Uloth
  built_by_url: "https://www.michaeluloth.com"
  featured: false
- title: Gábor Fűzy pianist
  main_url: "https://pianobar.hu"
  url: "https://pianobar.hu"
  description: Gábor Fűzy pianist's official website built with Gatsby v2.
  categories:
    - Music
  built_by: Zoltán Bedi
  built_by_url: "https://github.com/B3zo0"
  featured: false
- title: Logicwind
  main_url: "https://logicwind.com"
  url: "https://logicwind.com"
  description: Website of Logicwind - JavaScript experts, Technology development agency & consulting.
  featured: false
  categories:
    - Portfolio
    - Agency
    - Web Development
    - Consulting
  built_by: Logicwind
  built_by_url: "https://www.logicwind.com"
- title: ContactBook.app
  main_url: "https://contactbook.app"
  url: "https://contactbook.app"
  description: Seamlessly share Contacts with G Suite team members
  featured: false
  categories:
    - Landing Page
    - Blog
  built_by: Logicwind
  built_by_url: "https://www.logicwind.com"
- title: Waterscapes
  main_url: "https://waterscap.es"
  url: "https://waterscap.es/lake-monteynard/"
  source_url: "https://github.com/gaelbillon/Waterscapes-Gatsby-site"
  description: Waterscap.es is a directory of bodies of water (creeks, ponds, waterfalls, lakes, etc) with information about each place such as how to get there, hike time, activities and photos and a map displayed with the Mapbox GL SJ npm package. It was developed with the goal of learning Gatsby. This website is based on the gatsby-contentful-starter and uses Contentful as CMS. It is hosted on Netlify. Hooks are setup with Bitbucket and Contentful to trigger a new build upon code or content changes. The data on Waterscap.es is a mix of original content and informations from the internets gathered and put together.
  categories:
    - Directory
    - Photography
    - Travel
  built_by: Gaël Billon
  built_by_url: "https://gaelbillon.com"
  featured: false
- title: Packrs
  url: "https://www.packrs.co/"
  main_url: "https://www.packrs.co/"
  description: >
    Packrs is a local delivery platform, one spot for all your daily requirements. On a single tap get everything you need at your doorstep.
  categories:
    - Marketing
    - Landing Page
    - Entrepreneurship
  built_by: Vipin Kumar Rawat
  built_by_url: "https://github.com/aesthytik"
  featured: false
- title: HyakuninIsshu
  main_url: "https://hyakuninanki.net"
  url: "https://hyakuninanki.net"
  source_url: "https://github.com/rei-m/web_hyakuninisshu"
  description: >
    HyakuninIsshu is a traditional Japanese card game.
  categories:
    - Education
    - Gallery
    - Entertainment
  built_by: Rei Matsushita
  built_by_url: "https://github.com/rei-m/"
  featured: false
- title: WQU Partners
  main_url: "https://partners.wqu.org/"
  url: "https://partners.wqu.org/"
  featured: false
  categories:
    - Marketing
    - Education
    - Landing Page
  built_by: Corey Ward
  built_by_url: "http://www.coreyward.me/"
- title: Federico Giacone
  url: "https://federico.giac.one/"
  main_url: "https://federico.giac.one"
  source_url: "https://github.com/leopuleo/federico.giac.one"
  description: >
    Digital portfolio for Italian Architect Federico Giacone.
  categories:
    - Portfolio
    - Gallery
  built_by: Leonardo Giacone
  built_by_url: "https://github.com/leopuleo"
  featured: false
- title: Station
  url: "https://getstation.com/"
  main_url: "https://getstation.com/"
  description: Station is the first smart browser for busy people. A single place for all of your web applications.
  categories:
    - Technology
    - Web Development
    - Productivity
  featured: false
- title: Vyron Vasileiadis
  url: "https://fedonman.com/"
  main_url: "https://fedonman.com"
  source_url: "https://github.com/fedonman/fedonman-website"
  description: Personal space of Vyron Vasileiadis aka fedonman, a Web & IoT Developer, Educator and Entrepreneur based in Athens, Greece.
  categories:
    - Portfolio
    - Technology
    - Web Development
    - Education
  built_by: Vyron Vasileiadis
  built_by_url: "https://github.com/fedonman"
- title: Fabien Champigny
  url: "https://www.champigny.name/"
  main_url: "https://www.champigny.name/"
  built_by_url: "https://www.champigny.name/"
  description: Fabien Champigny's personal blog. Entrepreneur, hacker and loves street photo.
  categories:
    - Blog
    - Gallery
    - Photography
    - Productivity
    - Entrepreneurship
  featured: false
- title: Alex Xie - Portfolio
  url: https://alexieyizhe.me/
  main_url: https://alexieyizhe.me/
  source_url: https://github.com/alexieyizhe/alexieyizhe.github.io
  description: >
    Personal website of Alex Yizhe Xie, a University of Waterloo Computer Science student and coding enthusiast.
  categories:
    - Blog
    - Portfolio
    - Web Development
  featured: false
- title: Equithon
  url: https://equithon.org/
  main_url: https://equithon.org/
  source_url: https://github.com/equithon/site-main/
  built_by: Alex Xie
  built_by_url: https://alexieyizhe.me/
  description: >
    Equithon is the largest social innovation hackathon in Waterloo, Canada. It was founded in 2016 to tackle social equity issues and create change.
  categories:
    - Education
    - Event
    - Learning
    - Open Source
    - Nonprofit
    - Technology
  featured: false
- title: Dale Blackburn - Portfolio
  url: https://dakebl.co.uk/
  main_url: https://dakebl.co.uk/
  description: >
    Dale Blackburn's personal website and blog.
  categories:
    - Blog
    - Portfolio
    - Web Development
  featured: false
- title: Portfolio of Anthony Wiktor
  url: https://www.anthonydesigner.com/
  main_url: https://www.anthonydesigner.com/
  description: >
    Anthony Wiktor is a Webby Award-Winning Creative Director and Digital Designer twice named Hot 100 by WebDesigner Magazine. Anthony has over a decade of award-winning experience in design and has worked on projects across a diverse set of industries — from entertainment to consumer products to hospitality to technology. Anthony is a frequent lecturer at USC’s Annenberg School for Communication & Journalism and serves on the board of AIGA Los Angeles.
  categories:
    - Portfolio
    - Marketing
  built_by: Maciej Leszczyński
  built_by_url: http://twitter.com/_maciej
  featured: false
- title: Frame.io Workflow Guide
  main_url: https://workflow.frame.io
  url: https://workflow.frame.io
  description: >
    The web’s most comprehensive post-production resource, written by pro filmmakers, for pro filmmakers. Always expanding, always free.
  categories:
    - Education
  built_by: Frame.io
  built_by_url: https://frame.io
  featured: false
- title: MarcySutton.com
  main_url: https://marcysutton.com
  url: https://marcysutton.com
  description: >
    The personal website of web developer and accessibility advocate Marcy Sutton.
  categories:
    - Blog
    - Accessibility
    - Video
    - Photography
  built_by: Marcy Sutton
  built_by_url: https://marcysutton.com
  featured: true
- title: Kepinski.me
  main_url: https://kepinski.me
  url: https://kepinski.me
  description: >
    The personal site of Antoni Kepinski, Node.js Developer.
  categories:
    - Portfolio
    - Open Source
  built_by: Antoni Kepinski
  built_by_url: https://kepinski.me
  featured: false
- title: WPGraphQL Docs
  main_url: https://docs.wpgraphql.com
  url: https://docs.wpgraphql.com
  description: >
    Documentation for WPGraphQL, a free open-source WordPress plugin that provides an extendable GraphQL schema and API for any WordPress site.
  categories:
    - API
    - Documentation
    - Technology
    - Web Development
    - WordPress
  built_by: WPGraphQL
  built_by_url: https://wpgraphql.com
  featured: false
- title: Shine Lawyers
  main_url: https://www.shine.com.au
  url: https://www.shine.com.au
  description: >
    Shine Lawyers is an Australian legal services website built with Gatsby v2, Elasticsearch, Isso, and Geolocation services.
  categories:
    - Business
    - Blog
- title: Parallel Polis Kosice
  url: https://www.paralelnapoliskosice.sk/
  main_url: https://www.paralelnapoliskosice.sk/
  source_url: https://github.com/ParalelnaPolisKE/paralelnapoliskosice.sk
  description: >
    Parallel Polis is a collective of people who want to live in a more opened world. We look for possibilities and technologies (Bitcoin, the blockchain, reputation systems and decentralized technologies in general) that open new ways, make processes easier and remove unnecessary barriers. We want to create an environment that aims at education, discovering and creating better systems for everybody who is interested in freedom and independence.
  categories:
    - Blog
    - Education
    - Technology
  built_by: Roman Vesely
  built_by_url: https://romanvesely.
  featured: false
- title: Unda Solutions
  url: https://unda.com.au
  main_url: https://unda.com.au
  description: >
    A custom web application development company in Perth, WA
  categories:
    - Business
    - Freelance
    - Web Development
    - Technology
  featured: false
- title: BIGBrave
  main_url: https://bigbrave.digital
  url: https://bigbrave.digital
  description: >
    BIGBrave is a strategic design firm. We partner with our clients, big and small, to design & create human-centered brands, products, services and systems that are simple, beautiful and easy to use.
  categories:
    - Agency
    - Web Development
    - Marketing
    - Technology
    - WordPress
  built_by: Francois Brill | BIGBrave
  built_by_url: https://bigbrave.digital
  featured: false
- title: 5th Avenue Properties
  main_url: https://5thavenue.co.za
  url: https://5thavenue.co.za
  description: >
    5th Avenue Properties specializes in the leasing and sales of office space and industrial property. BIGBrave built the website in Gatsby with data from an API server (CRM) for all the property and consultant data, and WordPress for all the website content data and case studies. All forms on the website was also directly integrated into the CRM system to ensure no leads are lost. People cannot stop commenting on the speed of the site and the property search.
  categories:
    - Property Consultants
    - Algolia
    - Technology
    - WordPress
    - API
  built_by: Russel Povey and Francois Brill | BIGBrave
  built_by_url: https://bigbrave.digital
  featured: false
- title: Intsha Consulting
  main_url: https://intsha.co.za
  url: https://intsha.co.za
  description: >
    Intsha is a bespoke Human Resources consultancy firm offering expert Recruitment and Talent Management services in today's competitive marketplace. BIGBrave helped Intsha design and develop a bespoke online presense helping them stand out from the crowd.
  categories:
    - Consultants
    - Marketing Website
    - WordPress
  built_by: Evan Janovsky | BIGBrave
  built_by_url: https://bigbrave.digital
  featured: false
- title: MHW Law
  main_url: https://mhwlaw.ca
  url: https://mhwlaw.ca
  description: >
    MHW is a full service law firm that has offered legal representation and advice to clients locally and throughout British Columbia since 1984. BIGBrave helped MHW bring their website into the 21st century by offering the best and latest Gatsby site to help them stand our from the crowd.
  categories:
    - Law Firm
    - Marketing Website
    - WordPress
  built_by: Evan Janovsky and Francois Brill | BIGBrave
  built_by_url: https://bigbrave.digital
  featured: false
- title: KegTracker
  main_url: https://www.kegtracker.co.za
  url: https://www.kegtracker.co.za
  description: >
    Keg Tracker is part of the Beverage Insights family and its sole aim is to provide you with the right data about your kegs to make better decisions. In today’s business landscape having the right information at your finger tips is crucial to the agility of your business.
  categories:
    - Food
    - Business
    - Beverages
    - Technology
  built_by: Francois Brill | BIGBrave
  built_by_url: https://bigbrave.digital
  featured: false
- title: Mike Nichols
  url: https://www.mikenichols.me
  main_url: https://www.mikenichols.me
  description: >
    Portfolio site of Mike Nichols, a UX designer and product development lead.
  categories:
    - Portfolio
    - Technology
    - Web Development
  built_by: Mike Nichols
  featured: false
- title: Steve Haid
  url: https://www.stevehaid.com
  main_url: https://www.stevehaid.com
  description: >
    Steve Haid is a real estate agent and Professional Financial Planner (PFP) who has been helping clients achieve their investment goals since 2006. Site designed by Stephen Bell.
  categories:
    - Marketing
    - Real Estate
  built_by: Michael Uloth
  built_by_url: "https://www.michaeluloth.com"
- title: Incremental - Loyalty, Rewards and Incentive Programs
  main_url: https://www.incremental.com.au
  url: https://www.incremental.com.au
  description: >
    Sydney-based digital agency specialising in loyalty, rewards and incentive programs. WordPress backend; Cloudinary, YouTube and Hubspot form integration; query data displayed as animated SVG graphs; video background in the header.
  categories:
    - Agency
    - Portfolio
    - WordPress
  built_by: Incremental
  built_by_url: https://www.incremental.com.au
  featured: false
- title: Technica11y
  main_url: https://www.technica11y.org
  url: https://www.technica11y.org
  description: >
    Discussing challenges in technical accessibility.
  categories:
    - Accessibility
    - Education
    - Video
  built_by: Tenon.io
  built_by_url: https://tenon.io
  featured: false
- title: Tenon-UI Documentation
  main_url: https://www.tenon-ui.info
  url: https://www.tenon-ui.info
  description: >
    Documentation site for Tenon-UI: Tenon.io's accessible components library.
  categories:
    - Accessibility
    - Documentation
    - Library
    - Web Development
  built_by: Tenon.io
  built_by_url: https://tenon.io
  featured: false
- title: Matthew Secrist
  main_url: https://www.matthewsecrist.net
  url: https://www.matthewsecrist.net
  source_url: https://github.com/matthewsecrist/v3
  description: >
    Matthew Secrist's personal portfolio using Gatsby, Prismic and Styled-Components.
  categories:
    - Portfolio
    - Technology
    - Web Development
  built_by: Matthew Secrist
  built_by_url: https://www.matthewsecrist.net
  featured: false
- title: Node.js Dev
  main_url: https://nodejs.dev
  url: https://nodejs.dev
  source_url: https://github.com/nodejs/nodejs.dev
  description: >
    Node.js Foundation Website.
  categories:
    - Documentation
    - Web Development
  built_by: Node.js Website Redesign Working Group
  built_by_url: https://github.com/nodejs/website-redesign
  featured: false
- title: Sheffielders
  main_url: https://sheffielders.org
  url: https://sheffielders.org
  source_url: https://github.com/davemullenjnr/sheffielders
  description: >
    A collective of businesses, creatives, and projects based in Sheffield, UK.
  categories:
    - Directory
  built_by: Dave Mullen Jnr
  built_by_url: https://davemullenjnr.co.uk
  featured: false
- title: Stealth Labs
  url: https://stealthlabs.io
  main_url: https://stealthlabs.io
  description: >
    We design and develop for the web, mobile and desktop
  categories:
    - Portfolio
    - Web Development
  built_by: Edvins Antonovs
  built_by_url: https://edvins.io
  featured: false
- title: Constanzia Yurashko
  main_url: https://www.constanziayurashko.com
  url: https://www.constanziayurashko.com
  description: >
    Exclusive women's ready-to-wear fashion by designer Constanzia Yurashko.
  categories:
    - Portfolio
  built_by: Maxim Andries
  featured: false
- title: Algolia
  url: https://algolia.com
  main_url: https://algolia.com
  description: >
    Algolia helps businesses across industries quickly create relevant, scalable, and lightning fast search and discovery experiences.
  categories:
    - Web Development
    - Technology
    - Open Source
    - Featured
  built_by: Algolia
  featured: true
- title: GVD Renovations
  url: https://www.gvdrenovationsinc.com/
  main_url: https://www.gvdrenovationsinc.com/
  description: >
    GVD Renovations is a home improvement contractor with a well known reputation as a professional, quality contractor in California.
  categories:
    - Business
  built_by: David Krasniy
  built_by_url: http://dkrasniy.com
  featured: false
- title: Styled System
  url: https://styled-system.com/
  main_url: https://styled-system.com/
  source_url: https://github.com/styled-system/styled-system/tree/master/docs
  description: >
    Style props for rapid UI development.
  categories:
    - Design System
  built_by: Brent Jackson
  built_by_url: https://jxnblk.com/
- title: Timehacker
  url: https://timehacker.app
  main_url: https://timehacker.app
  description: >
    Procrastination killer, automatic time tracking app to skyrocket your productivity
  categories:
    - Productivity
    - App
    - Technology
    - Marketing
    - Landing Page
  built_by: timehackers
  featured: false
- title: Little & Big
  main_url: "https://www.littleandbig.com.au/"
  url: "https://www.littleandbig.com.au/"
  description: >
    Little & Big exists with the aim to create Websites, Apps, E-commerce stores
    that are consistently unique and thoughtfully crafted, every time.
  categories:
    - Agency
    - Design
    - Web Development
    - Portfolio
  built_by: Little & Big
  built_by_url: "https://www.littleandbig.com.au/"
  featured: false
- title: Cat Knows
  main_url: "https://catnose99.com/"
  url: "https://catnose99.com/"
  description: >
    Personal blog built with Gatsby v2.
  categories:
    - Blog
    - Web Development
  built_by: CatNose
  built_by_url: "https://twitter.com/catnose99"
  featured: false
- title: just some dev
  url: https://www.iamdeveloper.com
  main_url: https://www.iamdeveloper.com
  source_url: https://github.com/nickytonline/www.iamdeveloper.com
  description: >
    Just some software developer writing things ✏️
  categories:
    - Blog
  built_by: Nick Taylor
  built_by_url: https://www.iamdeveloper.com
  featured: false
- title: Keziah Moselle Blog
  url: https://blog.keziahmoselle.fr/
  main_url: https://blog.keziahmoselle.fr/
  source_url: https://github.com/KeziahMoselle/blog.keziahmoselle.fr
  description: >
    ✍️ A place to share my thoughts.
  categories:
    - Blog
  built_by: Keziah Moselle
  built_by_url: https://keziahmoselle.fr/
- title: xfuture's blog
  url: https://www.xfuture-blog.com/
  main_url: https://www.xfuture-blog.com/
  source_url: https://github.com/xFuture603/xfuture-blog
  description: >
    A blog about Devops, Web development, and my insights as a systems engineer.
  categories:
    - Blog
  built_by: Daniel Uhlmann
  built_by_url: https://www.xfuture-blog.com/
- title: Mayne's Blog
  main_url: "https://gine.me/"
  url: "https://gine.me/page/1"
  source_url: "https://github.com/mayneyao/gine-blog"
  featured: false
  categories:
    - Blog
    - Web Development
- title: Bakedbird
  url: https://bakedbird.com
  main_url: https://bakedbird.com
  description: >
    Eleftherios Psitopoulos - A frontend developer from Greece ☕
  categories:
    - Portfolio
    - Blog
  built_by: Eleftherios Psitopoulos
  built_by_url: https://bakedbird.com
- title: Benjamin Lannon
  url: https://lannonbr.com
  main_url: https://lannonbr.com
  source_url: https://github.com/lannonbr/Portfolio-gatsby
  description: >
    Personal portfolio of Benjamin Lannon
  categories:
    - Portfolio
    - Web Development
  built_by: Benjamin Lannon
  built_by_url: https://lannonbr.com
  featured: false
- title: Aravind Balla
  url: https://aravindballa.com
  main_url: https://aravindballa.com
  source_url: https://github.com/aravindballa/website2017
  description: >
    Personal portfolio of Aravind Balla
  categories:
    - Portfolio
    - Blog
    - Web Development
  built_by: Aravind Balla
  built_by_url: https://aravindballa.com
- title: Kaleb McKelvey
  url: https://kalebmckelvey.com
  main_url: https://kalebmckelvey.com
  source_url: https://github.com/avatar-kaleb/kalebmckelvey-site
  description: >
    Personal portfolio of Kaleb McKelvey!
  categories:
    - Blog
    - Portfolio
  built_by: Kaleb McKelvey
  built_by_url: https://kalebmckelvey.com
  featured: false
- title: Michal Czaplinski
  url: https://czaplinski.io
  main_url: https://czaplinski.io
  source_url: https://github.com/michalczaplinski/michalczaplinski.github.io
  description: >
    Michal Czaplinski is a full-stack developer 🚀
  categories:
    - Portfolio
    - Web Development
  built_by: Michal Czaplinski mmczaplinski@gmail.com
  built_by_url: https://czaplinski.io
  featured: false
- title: Interactive Investor (ii)
  url: https://www.ii.co.uk
  main_url: https://www.ii.co.uk
  description: >
    Hybrid (static/dynamic) Gatsby web app for ii's free research, news and analysis, discussion and product marketing site.
  categories:
    - Business
    - Finance
    - Technology
  built_by: Interactive Investor (ii)
  built_by_url: https://www.ii.co.uk
  featured: false
- title: Weingut Goeschl
  url: https://www.weingut-goeschl.at/
  main_url: https://www.weingut-goeschl.at/
  description: >
    Weingut Goeschl is a family winery located in Gols, Burgenland in Austria (Österreich)
  categories:
    - eCommerce
    - Business
  built_by: Peter Kroyer
  built_by_url: https://www.peterkroyer.at/
  featured: false
- title: Hash Tech Guru
  url: https://hashtech.guru
  main_url: https://hashtech.guru
  description: >
    Software Development Training School and Tech Blog
  categories:
    - Blog
    - Education
  built_by: Htet Wai Yan Soe
  built_by_url: https://github.com/johnreginald
- title: AquaGruppen Vattenfilter
  url: https://aquagruppen.se
  main_url: https://aquagruppen.se/
  description: >
    Water filter and water treatment products in Sweden
  categories:
    - Business
    - Technology
  built_by: Johan Eliasson
  built_by_url: https://github.com/elitan
  featured: false
- title: Josef Aidt
  url: https://josefaidt.dev
  main_url: https://josefaidt.dev
  source_url: https://github.com/josefaidt/josefaidt.github.io
  description: >
    Personal website, blog, portfolio for Josef Aidt
  categories:
    - Portfolio
    - Blog
    - Web Development
  built_by: Josef Aidt
  built_by_url: https://twitter.com/garlicbred
- title: How To egghead
  main_url: https://howtoegghead.com/
  url: https://howtoegghead.com/
  source_url: https://github.com/eggheadio/how-to-egghead
  featured: false
  built_by: egghead.io
  built_by_url: https://egghead.io
  description: >
    How to become an egghead instructor or reviewer
  categories:
    - Documentation
    - Education
- title: Sherpalo Ventures
  main_url: "https://www.sherpalo.com/"
  url: "https://www.sherpalo.com/"
  featured: false
  categories:
    - Finance
    - Business
    - Technology
  built_by: Othermachines
  built_by_url: "https://othermachines.com"
- title: WrapCode
  url: https://www.wrapcode.com
  main_url: https://www.wrapcode.com
  description: >
    A full stack blog on Microsoft Azure, JavaScript, DevOps, AI and Bots.
  categories:
    - Blog
    - Technology
    - Web Development
  built_by: Rahul P
  built_by_url: https://twitter.com/_rahulpp
  featured: false
- title: Kirankumar Ambati's Portfolio
  url: https://www.kirankumarambati.me
  main_url: https://www.kirankumarambati.me
  description: >
    Personal website, blog, portfolio of Kirankumar Ambati
  categories:
    - Blog
    - Portfolio
    - Web Development
  built_by: Kirankumar Ambati
  built_by_url: https://github.com/kirankumarambati
  featured: false
- title: Rou Hun Fan's portfolio
  main_url: https://flowen.me
  url: https://flowen.me
  description: >
    Portfolio of creative developer Rou Hun Fan. Built with Gatsby v2 &amp; Greensock drawSVG.
  categories:
    - Portfolio
  built_by: Rou Hun Fan Developer
  built_by_url: https://flowen.me
  featured: false
- title: chadly.net
  url: https://www.chadly.net
  main_url: https://www.chadly.net
  source_url: https://github.com/chadly/chadly.net
  description: >
    Personal tech blog by Chad Lee.
  categories:
    - Blog
    - Technology
    - Web Development
  built_by: Chad Lee
  built_by_url: https://github.com/chadly
  featured: false
- title: CivicSource
  url: https://www.civicsource.com
  main_url: https://www.civicsource.com
  description: >
    Online auction site to purchase tax-distressed properties from local taxing authorities.
  categories:
    - Real Estate
    - Government
  featured: false
- title: SpotYou
  main_url: "https://spotyou.joshglazer.com"
  url: "https://spotyou.joshglazer.com"
  source_url: "https://github.com/joshglazer/spotyou"
  description: >
    SpotYou allows you to watch your favorite music videos on Youtube based on your Spotify Preferences
  categories:
    - Entertainment
    - Music
  built_by: Josh Glazer
  built_by_url: https://linkedin.com/in/joshglazer/
  featured: false
- title: Hesam Kaveh's blog
  description: >
    A blog with great seo that using gatsby-source-wordpress to fetch posts from backend
  main_url: "https://hesamkaveh.com/"
  url: "https://hesamkaveh.com/"
  source_url: "https://github.com/hesamkaveh/sansi"
  featured: false
  categories:
    - Blog
    - WordPress
- title: Oliver Gomes Portfolio
  main_url: https://oliver-gomes.github.io/v4/
  url: https://oliver-gomes.github.io/v4/
  description: >
    As an artist and a web designer/developer, I wanted to find a way to present these two portfolios in a way that made sense.  I felt with new found power of speed, Gatsby helped keep my creativity intact with amazing response and versatility. I felt my butter smooth transition felt much better in user perspective and super happy with the power of Gatsby.
  categories:
    - Portfolio
    - Web Development
    - Blog
  built_by: Oliver Gomes
  built_by_url: https://github.com/oliver-gomes
  featured: false
- title: Patrik Szewczyk
  url: https://www.szewczyk.cz/
  main_url: https://www.szewczyk.cz/
  description: >
    Patrik Szewczyk – JavaScript, TypeScript, React, Node.js developer, Redux, Reason
  categories:
    - Portfolio
  built_by: Patrik Szewczyk
  built_by_url: https://linkedin.com/in/thepatriczek/
  featured: false
- title: Patrik Arvidsson's portfolio
  url: https://www.patrikarvidsson.com
  main_url: https://www.patrikarvidsson.com
  source_url: https://github.com/patrikarvidsson/portfolio-gatsby-contentful
  description: >
    Personal portfolio site of Swedish interaction designer Patrik Arvidsson. Built with Gatsby, Tailwind CSS, Emotion JS and Contentful.
  categories:
    - Blog
    - Design
    - Portfolio
    - Web Development
    - Technology
  built_by: Patrik Arvidsson
  built_by_url: https://www.patrikarvidsson.com
  featured: false
- title: Jacob Cofman's Blog
  description: >
    Personal blog / portfolio about Jacob Cofman.
  main_url: "https://jcofman.de/"
  url: "https://jcofman.de/"
  source_url: "https://github.com/JCofman/jc-website"
  featured: false
  categories:
    - Blog
    - Portfolio
- title: re-geo
  description: >
    re-geo is react based geo cities style component.
  main_url: "https://re-geo.netlify.com/"
  url: "https://re-geo.netlify.com/"
  source_url: "https://github.com/sadnessOjisan/re-geo-lp"
  categories:
    - Open Source
  built_by: sadnessOjisan
  built_by_url: https://twitter.com/sadnessOjisan
  featured: false
- title: Luis Cestou Portfolio
  description: >
    Portfolio of graphic + interactive designer Luis Cestou.
  main_url: "https://luiscestou.com"
  url: "https://luiscestou.com"
  source_url: "https://github.com/lcestou/luiscestou.com"
  built_by: Luis Cestou contact@luiscestou.com
  built_by_url: https://luiscestou.com
  featured: false
  categories:
    - Portfolio
    - Web Development
- title: Data Hackers
  url: https://datahackers.com.br/
  main_url: https://datahackers.com.br/
  description: >
    Official website for the biggest portuguese-speaking data science community. Makes use of several data sources such as podcasts from Anchor, messages from Slack, newsletters from MailChimp and blog posts from Medium. The unique visual design also had its hurdles and was quite fun to develop!
  categories:
    - Blog
    - Education
    - Podcast
    - Technology
  built_by: Kaordica
  built_by_url: https://kaordica.design
  featured: false
- title: TROMAQ
  url: https://www.tromaq.com/
  main_url: https://www.tromaq.com/
  description: >
    TROMAQ executes earthmoving services and rents heavy machinery for construction work. Even with the lack of good photography, their new site managed to pass a solid and trustworthy feeling to visitors during testing and they're already seeing the improvement in brand awareness, being the sole player with a modern website in their industry.
  categories:
    - Marketing
  built_by: Kaordica
  built_by_url: https://kaordica.design
  featured: false
- title: Novida Consulting
  url: https://www.novidaconsultoria.com.br
  main_url: https://www.novidaconsultoria.com.br
  description: >
    Novida’s goal was to position itself as a solid, exclusive and trustworthy brand for families looking for a safe financial future… We created a narrative and visual design that highlight their exclusivity.
  categories:
    - Marketing
  built_by: Kaordica
  built_by_url: https://kaordica.design
  featured: false
- title: We Are Clarks
  url: "https://www.weareclarks.com"
  main_url: "https://www.weareclarks.com"
  source_url: "https://github.com/abeaclark/weareclarks"
  description: >
    A family travel blog.
  categories:
    - Blog
    - Travel
  built_by: Abe Clark
  built_by_url: https://www.linkedin.com/in/abrahamclark/
  featured: false
- title: Guillaume Briday's Blog
  main_url: "https://guillaumebriday.fr/"
  url: "https://guillaumebriday.fr/"
  source_url: "https://github.com/guillaumebriday/guillaumebriday.fr"
  description: >
    My personal blog built with Gatsby and Tailwind CSS.
  categories:
    - Blog
    - Web Development
    - Technology
  built_by: Guillaume Briday
  built_by_url: https://guillaumebriday.fr/
  featured: false
- title: SEOmonitor
  main_url: "https://www.seomonitor.com"
  url: "https://www.seomonitor.com"
  description: >
    SEOmonitor is a suite of SEO tools dedicated to agencies.
  categories:
    - Blog
    - Portfolio
    - Agency
  built_by: Bejamas
  built_by_url: https://bejamas.io/
  featured: false
- title: Jean Regisser's Portfolio
  main_url: "https://jeanregisser.com/"
  url: "https://jeanregisser.com/"
  source_url: "https://github.com/jeanregisser/jeanregisser.com"
  featured: false
  description: >
    Portfolio of software engineer Jean Regisser.
  categories:
    - Portfolio
    - Mobile Development
  built_by: Jean Regisser
  built_by_url: "https://jeanregisser.com/"
- title: Axcept - Visual Screenshot Testing
  url: https://axcept.io
  main_url: https://axcept.io
  description: >
    Visual Testing for everyone
  categories:
    - Documentation
    - Web Development
  built_by: d:code:it
  built_by_url: https://dcodeit.com
  featured: false
- title: Chase Ohlson
  url: https://chaseohlson.com
  main_url: https://chaseohlson.com
  description: >
    Portfolio of frontend engineer & web developer Chase Ohlson.
  categories:
    - Portfolio
    - Web Development
  built_by: Chase Ohlson
  built_by_url: https://chaseohlson.com
  featured: false
- title: Zach Schnackel
  url: https://zslabs.com
  main_url: https://zslabs.com
  source_url: "https://github.com/zslabs/zslabs.com"
  description: >
    Portfolio site for UI/Motion Developer, Zach Schnackel.
  categories:
    - Portfolio
    - Web Development
  built_by: Zach Schnackel
  built_by_url: "https://zslabs.com"
- title: Gremlin
  url: https://www.gremlin.com
  main_url: https://www.gremlin.com
  description: >
    Gremlin's Failure as a Service finds weaknesses in your system before they cause problems.
  categories:
    - Marketing
- title: Headless.page
  main_url: https://headless.page/
  url: https://headless.page/
  description: >
    Headless.page is a directory of eCommerce sites featuring headless architecture, PWA features and / or the latest JavaScript technology.
  categories:
    - Directory
    - eCommerce
  built_by: Pilon
  built_by_url: https://pilon.io/
  featured: false
- title: Ouracademy
  main_url: https://our-academy.org/
  url: https://our-academy.org/
  source_url: "https://github.com/ouracademy/website"
  description: >
    Ouracademy is an organization that promoves the education in software development through blog posts & videos smiley.
  categories:
    - Open Source
    - Blog
    - Education
  built_by: Ouracademy
  built_by_url: https://github.com/ouracademy
  featured: false
- title: Tenon.io
  main_url: https://tenon.io
  url: https://tenon.io
  description: >
    Tenon.io is an accessibility tooling, services and consulting company.
  categories:
    - API
    - Accessibility
    - Business
    - Consulting
    - Technology
  built_by: Tenon.io
  built_by_url: https://tenon.io
  featured: false
- title: Projectival
  url: https://www.projectival.de/
  main_url: https://www.projectival.de/
  description: >
    Freelancer Online Marketing & Web Development in Cologne, Germany
  categories:
    - Freelance
    - Marketing
    - Web Development
    - Blog
    - Consulting
    - SEO
    - Business
  built_by: Sascha Klapetz
  built_by_url: https://www.projectival.de/
  featured: false
- title: Hetzner Online Community
  main_url: https://community.hetzner.com
  url: https://community.hetzner.com
  description: >
    Hetzner Online Community provides a free collection of high-quality tutorials, which are based on free and open source software, on a variety of topics such as development, system administration, and other web technology.
  categories:
    - Web Development
    - Technology
    - Programming
    - Open Source
    - Community
  built_by: Hetzner Online GmbH
  built_by_url: https://www.hetzner.com/
  featured: false
- title: AGYNAMIX
  url: https://www.agynamix.de/
  main_url: https://www.agynamix.de/
  source_url: https://github.com/tuhlmann/agynamix.de
  description: >
    Full Stack Java, Scala, Clojure, TypeScript, React Developer in Thalheim, Germany
  categories:
    - Freelance
    - Web Development
    - Programming
    - Blog
    - Consulting
    - Portfolio
    - Business
  built_by: Torsten Uhlmann
  built_by_url: https://www.agynamix.de/
  featured: false
- title: syracuse.io
  url: https://syracuse.io
  main_url: https://syracuse.io
  source_url: https://github.com/syracuseio/syracuseio/
  description: >
    Landing page for Syracuse NY Software Development Meetup Groups
  categories:
    - Community
  built_by: Benjamin Lannon
  built_by_url: https://lannonbr.com
- title: Render Documentation
  main_url: https://render.com/docs
  url: https://render.com/docs
  description: >
    Render is the easiest place to host your sites and apps. We use Gatsby for everything on https://render.com, including our documentation. The site is deployed on Render as well! We also have a guide to deploying Gatsby apps on Render: https://render.com/docs/deploy-gatsby.
  categories:
    - Web Development
    - Programming
    - Documentation
    - Technology
  built_by: Render Developers
  built_by_url: https://render.com
  featured: false
- title: prima
  url: https://www.prima.co
  main_url: https://www.prima.co
  description: >
    Discover industry-defining wellness content and trusted organic hemp CBD products safely supporting wellness, stress, mood, skin health, and balance.
  categories:
    - Blog
    - eCommerce
    - Education
  built_by: The Couch
  built_by_url: https://thecouch.nyc
- title: Gatsby Guides
  url: https://gatsbyguides.com/
  main_url: https://gatsbyguides.com/
  description: >
    Free tutorial course about using Gatsby with a CMS.
  categories:
    - Education
    - Documentation
    - Web Development
  built_by: Osio Labs
  built_by_url: https://osiolabs.com/
  featured: false
- title: Architude
  url: https://architudedesign.com
  main_url: https://architudedesign.com
  description: >
    筑冶 Architude International Design Consultants
  categories:
    - Design
    - Landing Page
    - Gallery
  built_by: Neo Nie
  built_by_url: https://github.com/nihgwu
  featured: false
- title: Arctica
  url: https://arctica.io
  main_url: https://arctica.io
  description: >
    Arctica specialises in purpose-built web sites and progressive web applications with user optimal experiences, tailored to meet the objectives of your business.
  categories:
    - Portfolio
    - Agency
    - Design
    - Web Development
  built_by: Arctica
  built_by_url: https://arctica.io
  featured: false
- title: Shard Ventures
  url: https://shard.vc
  main_url: https://shard.vc
  description: >
    Shard is building new online companies from scratch, partnering with other like-minded founders to start and invest in technology companies.
  categories:
    - Finance
    - Technology
    - Portfolio
  built_by: Arctica
  built_by_url: https://arctica.io
  featured: false
- title: David Brookes
  url: https://davidbrookes.me
  main_url: https://davidbrookes.me
  description: >
    Specialising in crafting stylish, high performance websites and applications that get results, using the latest cutting edge web development technologies.
  categories:
    - Portfolio
    - Freelance
    - Web Development
  built_by: Arctica
  built_by_url: https://arctica.io
  featured: false
- title: Dennis Morello
  url: https://morello.dev
  main_url: https://morello.dev
  source_url: https://gitlab.com/dennismorello/dev-blog
  description: >
    morello.dev is a development and techology blog written by Dennis Morello.
  categories:
    - Blog
    - Education
    - Web Development
    - Open Source
    - Technology
  built_by: Dennis Morello
  built_by_url: https://twitter.com/dennismorello
  featured: false
- title: BaseTable
  url: https://autodesk.github.io/react-base-table/
  main_url: https://autodesk.github.io/react-base-table/
  source_url: https://github.com/Autodesk/react-base-table
  description: >
    BaseTable is a react table component to display large data set with high performance and flexibility.
  categories:
    - Web Development
    - Documentation
    - Open Source
  built_by: Neo Nie
  built_by_url: https://github.com/nihgwu
  featured: false
- title: herper.io
  url: https://herper.io
  main_url: https://herper.io
  description: >
    Portfolio website for Jacob Herper - a Front End Web Developer with a passion for all things digital. I have more than 10 years experience working in web development.
  categories:
    - Portfolio
    - Web Development
    - Freelance
    - Design
    - SEO
  built_by: Jacob Herper
  built_by_url: https://github.com/jakeherp
  featured: false
- title: Artem Sapegin Photography
  description: >
    Photography portfolio and blog of Artem Sapegin, an award-losing photographer living in Berlin, Germany. Landscapes, cityscapes and dogs.
  main_url: "https://morning.photos/"
  url: "https://morning.photos/"
  source_url: "https://github.com/sapegin/morning.photos"
  categories:
    - Portfolio
    - Photography
  built_by: Artem Sapegin
  built_by_url: "https://github.com/sapegin"
- title: Pattyrn
  main_url: https://pattyrn.com
  url: https://pattyrn.com
  # optional: short paragraph describing the content and/or purpose of the site that will appear in the modal detail view and permalink views for your site
  description: >
    Pattyrn uses advanced machine learning AI to analyze the platform’s your teams use, making it easy to solve performance problems, reduce bottlenecks, and monitor culture health to optimize your ROI and help boost performance without causing burn out.
  categories:
    - Marketing
    - Technology
  built_by: Pattyrn
  built_by_url: https://twitter.com/Pattyrn4
  featured: false
- title: Intranet Italia Day
  main_url: https://www.intranetitaliaday.it/en
  url: https://www.intranetitaliaday.it/en
  description: >
    The Italian event dedicated to the digital workplace that focuses on planning, governance and company intranet management
  categories:
    - Event
    - Conference
  built_by: Ariadne Digital
  built_by_url: https://www.ariadnedigital.it
  featured: false
- title: Textually Stylo
  main_url: https://www.textually.net
  url: https://www.textually.net
  description: >
    Stylo Markdown writing App marketing/documentation website by Textually Inc.
  categories:
    - Marketing
    - Technology
    - Blog
    - Documentation
  built_by: Sébastien Hamel
  built_by_url: https://www.textually.net
  featured: false
- title: OneDeck
  main_url: https://www.onedeck.co
  url: https://www.onedeck.co
  description: >
    OneDeck is a simple yet powerful tool for creating and sharing your one-page investment summary in under 10 minutes.
  categories:
    - Finance
    - Technology
  built_by: William Neill
  built_by_url: https://twitter.com/williamneill
  featured: false
- title: Assortment
  main_url: https://assortment.io
  url: https://assortment.io
  description: >
    Assortment aims to provide detailed tutorials (and more) for developers of all skill levels within the Web Development Industry. Attempting to cut out the fluff and arm you with the facts.
  categories:
    - Blog
    - Web Development
  built_by: Luke Whitehouse
  built_by_url: https://twitter.com/_lukewh
  featured: false
- title: Mission42
  main_url: https://mission42.zauberware.com
  url: https://mission42.zauberware.com
  description: >
    A landing page for the mobile app Mission42. Mission42 wants to help you learn new skills.
  categories:
    - App
    - Learning
    - Education
    - Landing Page
  built_by: Philipp Siegmund, zauberware
  built_by_url: https://www.zauberware.com
- title: Altstadtdomizil Idstein
  main_url: http://www.altstadtdomizil-idstein.de/
  url: http://www.altstadtdomizil-idstein.de/
  description: >
    A landing page for a holiday apartment in Idstein, Germany.
  categories:
    - Landing Page
    - Travel
    - Real Estate
  built_by: Simon Franzen, zauberware
  built_by_url: https://www.zauberware.com
- title: Gerald Martinez Dev
  main_url: https://gmartinez.dev/
  url: https://gmartinez.dev/
  source_url: https://github.com/nephlin7/gmartinez.dev
  description: >
    Personal web site for show my skills and my works.
  categories:
    - Web Development
    - Portfolio
  built_by: Gerald Martinez
  built_by_url: https://twitter.com/GeraldM_92
  featured: false
- title: Becreatives
  main_url: "https://becreatives.com"
  url: "https://becreatives.com"
  featured: false
  description: >
    Digital software house. Enlights ideas. Think smart execute harder.
  categories:
    - Technology
    - Web Development
    - Agency
    - Marketing
  built_by: Becreatives
  built_by_url: "https://becreatives.com"
- title: Paul Clifton Photography
  main_url: https://paulcliftonphotography.com
  url: https://paulcliftonphotography.com
  featured: false
  description: >
    A full migration from WordPress to GatsbyJS and DatoCMS. Includes custom cropping on images as viewport changes size and also an infinity scroll that doesn't preload all of the results.
  categories:
    - Blog
    - Portfolio
    - Gallery
    - Photography
  built_by: Little Wolf Studio
  built_by_url: https://littlewolfstudio.co.uk
- title: Atte Juvonen - Blog
  url: https://www.attejuvonen.fi/
  main_url: https://www.attejuvonen.fi/
  source_url: https://github.com/baobabKoodaa/blog
  description: >
    Tech-oriented personal blog covering topics like AI, data, voting, game theory, infosec and software development.
  categories:
    - Blog
    - Data
    - JavaScript
    - Programming
    - Science
    - Security
    - Technology
    - Web Development
  featured: false
- title: Kibuk Construction
  url: https://kibukconstruction.com/
  main_url: https://kibukconstruction.com/
  description: >
    Kibuk Construction is a fully licensed and insured contractor specializing in Siding, Decks, Windows & Doors!
  categories:
    - Business
  built_by: David Krasniy
  built_by_url: http://dkrasniy.com
- title: RedCarpetUp
  main_url: https://www.redcarpetup.com
  url: https://www.redcarpetup.com/
  description: >
    RedCarpetUp's home page for a predominantly mobile-only customer base in India with major constraints on bandwidth availability
  categories:
    - Finance
  built_by: RedCarpet Dev Team
  built_by_url: https://www.redcarpetup.com
  featured: false
- title: talita traveler
  url: https://talitatraveler.com/
  main_url: https://talitatraveler.com/
  source_url: https://github.com/afuh/talitatraveler
  description: >
    Talita Traveler's personal blog.
  categories:
    - Blog
  built_by: Axel Fuhrmann
  built_by_url: https://axelfuhrmann.com/
  featured: false
- title: Pastelería el Progreso
  url: https://pasteleriaelprogreso.com/
  main_url: https://pasteleriaelprogreso.com/
  source_url: https://github.com/afuh/elprogreso
  description: >
    Famous bakery in Buenos Aires.
  categories:
    - Food
    - Gallery
  built_by: Axel Fuhrmann
  built_by_url: https://axelfuhrmann.com/
  featured: false
- title: Maitrik's Portfolio
  url: https://www.maitrikpatel.com/
  main_url: https://www.maitrikpatel.com/
  source_url: https://github.com/maitrikjpatel/portfolio
  description: >
    Portfolio of a Front-End Developer / UX Designer who designs and develops pixel perfect user interface, experiences and web applications.
  categories:
    - Portfolio
    - Blog
    - Design
    - Web Development
  built_by: Maitrik Patel
  built_by_url: https://www.maitrikpatel.com/
  featured: false
- title: PicPick
  url: https://picpick.app/
  main_url: https://picpick.app/
  description: >
    All-in-one Graphic Design Tool, Screen Capture Software, Image Editor, Color Picker, Pixel Ruler and More
  categories:
    - Productivity
    - App
    - Technology
  built_by: NGWIN
  built_by_url: https://picpick.app/
  featured: false
- title: Ste O'Neill
  main_url: https://www.steoneill.dev
  url: https://www.steoneill.dev
  description: >
    MVP of a portfolio site for a full stack UK based developer.
  categories:
    - Blog
    - Portfolio
  built_by: Ste O'Neill
  built_by_url: https://steoneill.dev
  featured: false
- title: Filipe Santos Correa's Portfolio
  description: >
    Filipe's Personal About Me / Portfolio.
  main_url: "https://filipesantoscorrea.com/"
  url: "https://filipesantoscorrea.com/"
  source_url: "https://github.com/Safi1012/filipesantoscorrea.com"
  featured: false
  categories:
    - Portfolio
- title: Progressive Massachusetts Legislator Scorecard
  main_url: https://scorecard.progressivemass.com
  url: https://scorecard.progressivemass.com
  featured: false
  source_url: https://github.com/progressivemass/legislator-scorecard
  description: >
    Learn about MA state legislators' voting records through a progressive lens
  categories:
    - Government
    - Education
  built_by: Alex Holachek
  built_by_url: "https://alex.holachek.com/"
- title: Jeff Wolff – Portfolio
  main_url: https://www.jeffwolff.net
  url: https://www.jeffwolff.net
  featured: false
  description: >
    A guy from San Diego who makes websites.
  categories:
    - Blog
    - Portfolio
    - Web Development
- title: Jp Valery – Portfolio
  main_url: https://jpvalery.photo
  url: https://jpvalery.photo
  featured: false
  description: >
    Self-taught photographer documenting spaces and people
  categories:
    - Portfolio
    - Photography
- title: Prevue
  main_url: https://www.prevue.io
  url: https://www.prevue.io
  featured: false
  description: >
    All in One Prototyping Tool For Vue Developers
  categories:
    - Open Source
    - Web Development
- title: Gold Medal Flour
  main_url: https://www.goldmedalflour.com
  url: https://www.goldmedalflour.com
  description: >
    Gold Medal Four is a brand of flour products owned by General Mills. The new site was built using Gatsby v2 with data sources from WordPress and an internal recipe API, and features multifaceted recipe filtering and a modified version of Gatsby Image to support art direction images.
  categories:
    - Food
  built_by: General Mills Branded Sites Dev Team
  built_by_url: https://www.generalmills.com
  featured: false
- title: Fifth Gait Technologies
  main_url: https://5thgait.com
  url: https://5thgait.com
  featured: false
  description: >
    Fifth Gait is a small business in the defense and space industry that is run and owned by physicists and engineers that have worked together for decades. The site was built using Gatsby V2.
  categories:
    - Government
    - Science
    - Technology
  built_by: Jonathan Z. Fisher
  built_by_url: "https://jonzfisher.com"
- title: Sal's Pals
  main_url: https://www.sals-pals.net
  url: https://www.sals-pals.net
  featured: false
  description: >
    Sal's Pals is a professional dog walking and pet sitting service based in Westfield, NJ. New site built with gatsby v2.
  categories:
    - Business
- title: Zuyet Awarmatrip
  main_url: https://www.zuyetawarmatrip.com
  url: https://www.zuyetawarmatrip.com
  featured: false
  description: >
    Zuyet Awarmatrip is a subsidiary identity within the personal ecosystem of Zuyet Awarmatik, focusing on travel and photography.
  categories:
    - Travel
    - Photography
  built_by: Zuyet Awarmatik
- title: manuvel.be
  url: https://www.manuvel.be
  main_url: https://www.manuvel.be
  source_url: https://github.com/riencoertjens/manuvelsite
  description: >
    Cycling themed café coming this april in Sint Niklaas, Belgium. One page with funky css-grid and gatsby-image trickery!
  categories:
    - Food
  built_by: WEBhart
  built_by_url: https://www.web-hart.com
  featured: false
- title: WEBhart
  url: https://www.web-hart.com
  main_url: https://www.web-hart.com
  description: >
    Hi, I'm Rien (pronounced Reen) from Belgium but based in Girona, Spain. I'm an autodidact, committed to learning until the end of time.
  categories:
    - Portfolio
    - Design
    - Web Development
    - Freelance
  built_by: WEBhart
  built_by_url: https://www.web-hart.com
  featured: false
- title: nicdougall.com
  url: https://nicdougall.netlify.com/
  main_url: https://nicdougall.netlify.com/
  source_url: https://github.com/riencoertjens/nicdougall.com
  description: >
    Athlete website with Netlify CMS for blog content.
  categories:
    - Blog
  built_by: WEBhart
  built_by_url: https://www.web-hart.com
  featured: false
- title: het Groeiatelier
  url: https://www.hetgroeiatelier.be/
  main_url: https://www.hetgroeiatelier.be/
  description: >
    Workspace for talent development and logopedics. One page site with basic info and small calendar CMS.
  categories:
    - Marketing
  built_by: WEBhart
  built_by_url: https://www.web-hart.com
  featured: false
- title: Lebuin D'Haese
  url: https://www.lebuindhaese.be/
  main_url: https://www.lebuindhaese.be/
  description: >
    Artist portfolio website. Powered by a super simple Netlify CMS to easily add blog posts or new art pieces.
  categories:
    - Portfolio
    - Blog
  built_by: WEBhart
  built_by_url: https://www.web-hart.com
  featured: false
- title: Iefke Molenstra
  url: https://www.iefke.be/
  main_url: https://www.iefke.be/
  description: >
    Artist portfolio website. Powered by a super simple Netlify CMS to easily add blog posts or new art pieces.
  categories:
    - Portfolio
    - Blog
  built_by: WEBhart
  built_by_url: https://www.web-hart.com
  featured: false
- title: The Broomwagon
  url: https://www.thebroomwagongirona.com/
  main_url: https://www.thebroomwagongirona.com/
  description: >
    foodtruck style coffee by pro cyclist Robert Gesink. The site has a webshop with merchandise and coffee beans.
  categories:
    - eCommerce
  built_by: WEBhart
  built_by_url: https://www.web-hart.com
- title: Pella Windows and Doors
  main_url: https://www.pella.com
  url: https://www.pella.com
  featured: false
  description: >
    The Pella Corporation is a privately held window and door manufacturing
  categories:
    - Business
- title: tinney.dev
  url: https://tinney.dev
  main_url: https://tinney.dev
  source_url: https://github.com/cdtinney/tinney.dev
  description: >
    Personal portfolio/blog of Colin Tinney
  categories:
    - Blog
    - Portfolio
    - Open Source
  built_by: Colin Tinney
  built_by_url: https://tinney.dev
  featured: false
- title: Monkeywrench Books
  main_url: https://monkeywrenchbooks.org
  url: https://monkeywrenchbooks.org
  description: >
    Monkeywrench Books is an all-volunteer, collectively-run bookstore and event space in Austin, TX
  categories:
    - Business
    - Community
    - Education
  built_by: Monkeywrench Books
  built_by_url: https://monkeywrenchbooks.org
- title: DeepMay.io
  main_url: https://deepmay.io
  url: https://deepmay.io
  description: >
    DeepMay is an experimental new tech bootcamp in the mountains of North Carolina.
  categories:
    - Event
    - Community
    - Technology
    - Marketing
  built_by: DeepMay
  built_by_url: https://twitter.com/deepmay_io
  featured: false
- title: Liferay.Design
  main_url: https://liferay.design
  url: https://liferay.design
  source_url: https://github.com/liferay-design/liferay.design
  description: >
    Liferay.Design is home to some of the freshest open-source designers who love to share articles and other resources for the Design Community.
  categories:
    - Blog
    - Community
    - Design
    - Marketing
    - Open Source
    - Technology
    - User Experience
  built_by: Liferay Designers
  built_by_url: https://twitter.com/liferaydesign
  featured: false
- title: Front End Remote Jobs
  main_url: https://frontendremotejobs.com
  url: https://frontendremotejobs.com
  source_url: https://github.com/benjamingrobertson/remotefrontend
  description: >
    Front End Remote Jobs features fully remote jobs for front end developers.
  categories:
    - WordPress
    - Web Development
  built_by: Ben Robertson
  built_by_url: https://benrobertson.io
  featured: false
- title: Penrose Grand Del Mar
  main_url: https://penroseatthegrand.com
  url: https://penroseatthegrand.com
  description: >
    Penrose Grand Del Mar is a luxury housing project coming soon.
  categories:
    - Real Estate
    - Design
  built_by: Chase Ohlson
  built_by_url: https://chaseohlson.com
- title: JustGraphQL
  url: https://www.justgraphql.com/
  main_url: https://www.justgraphql.com/
  source_url: https://github.com/Novvum/justgraphql
  description: >
    JustGraphQL helps developers quickly search and filter through GraphQL resources, tools, and articles.
  categories:
    - Open Source
    - Web Development
    - Technology
  built_by: Novvum
  built_by_url: https://www.novvum.io/
  featured: false
- title: Peter Macinkovic Personal Blog
  url: https://peter.macinkovic.id.au/
  main_url: https://peter.macinkovic.id.au/
  source_url: https://github.com/inkovic/peter-macinkovic-static-site
  description: >
    Personal Website and Blog of eCommerce SEO Specilaist and Digital Marketer Peter Macinkovic.
  categories:
    - SEO
    - Marketing
    - Blog
  featured: false
- title: NH Hydraulikzylinder
  main_url: https://nh-hydraulikzylinder.com
  url: https://nh-hydraulikzylinder.com
  description: >
    High quality & high performance hydraulic cylinders manufactured in Austria based on the clients requirements
  categories:
    - Business
  built_by: MangoART
  built_by_url: https://www.mangoart.at
  featured: false
- title: Frauennetzwerk Linz-Land
  main_url: https://frauennetzwerk-linzland.net
  url: https://frauennetzwerk-linzland.net
  description: >
    Homepage for the local women's association providing support to people in need offline and online (Livechat integration)
  categories:
    - Nonprofit
  built_by: MangoART
  built_by_url: https://www.mangoart.at
  featured: false
- title: Mein Traktor
  main_url: http://www.mein-traktor.at/
  url: http://www.mein-traktor.at/
  description: >
    Homepage of a the main importer of SAME and Lamborghini Tractors in Austria with customer support area
  categories:
    - Business
    - App
  built_by: MangoART
  built_by_url: https://www.mangoart.at
  featured: false
- title: Lamborghini Traktoren
  main_url: https://lamborghini-traktor.at
  url: https://lamborghini-traktor.at
  description: >
    Lamborghini Tractors - Landing page for the brand in Austria
  categories:
    - Business
  built_by: MangoART
  built_by_url: https://www.mangoart.at
  featured: false
- title: Holly Lodge Community Centre - Highgate, London
  main_url: https://www.hlcchl.org/
  url: https://www.hlcchl.org/
  source_url: https://github.com/eugelogic/hlcchl-gatsby
  description: >
    The Holly Lodge Community Centre - Highgate, London has a shiny new website built with Gatsby v2 that makes important contributions towards a faster, more secure and environmentally friendly web for everyone.
  categories:
    - Community
    - Event
    - Nonprofit
  built_by: Eugene Molari Developer
  built_by_url: https://twitter.com/EugeneMolari
  featured: false
- title: blackcater's blog
  url: https://www.blackcater.win
  main_url: https://www.blackcater.win
  source_url: https://github.com/blackcater/blog
  description: >
    Blog like Medium, for person and team.
  categories:
    - Blog
    - Web Development
  built_by: blackcater
  built_by_url: https://github.com/blackcater
  featured: false
- title: Kenneth Kwakye-Gyamfi Portfolio Site
  url: https://www.kwakye-gyamfi.com
  main_url: https://www.kwakye-gyamfi.com
  source_url: https://github.com/cr05s19xx/cross-site
  description: >
    Personal portfolio site for Kenneth Kwakye-Gyamfi, a mobile and web full stack applications developer currently based in Accra, Ghana.
  categories:
    - SEO
    - Web Development
    - Open Source
    - Portfolio
  featured: false
- title: Gareth Weaver
  url: https://www.garethweaver.com/
  main_url: https://www.garethweaver.com/
  source_url: https://github.com/garethweaver/public-site-react
  description: >
    A personal portofolio of a London based frontend developer built with Gatsby 2, Redux and Sass
  categories:
    - Portfolio
    - Web Development
  built_by: Gareth Weaver
  built_by_url: https://twitter.com/garethdweaver
  featured: false
- title: Mailjet
  url: https://dev.mailjet.com/
  main_url: https://dev.mailjet.com/
  description: >
    Mailjet is an easy-to-use all-in-one e-mail platform.
  categories:
    - API
    - Documentation
  featured: false
- title: Peintagone
  url: https://www.peintagone.be/
  main_url: https://www.peintagone.be/
  description: >
    Peintagone is a superior quality paint brand with Belgian tones.
  categories:
    - Portfolio
    - Gallery
  built_by: Sebastien Crepin
  built_by_url: https://github.com/opeah
  featured: false
- title: Let's Do Dish!
  url: https://letsdodish.com
  main_url: https://letsdodish.com
  description: >
    A new recipe site for people who enjoy cooking great food in their home kitchen. Find some great meal ideas! Let's do dish!
  categories:
    - Blog
    - Food
  built_by: Connerra
  featured: false
- title: AWS Amplify Community
  url: https://amplify.aws/community/
  main_url: https://amplify.aws/community/
  source_url: https://github.com/aws-amplify/community
  description: >
    Amplify Community is a hub for developers building fullstack serverless applications with Amplify to easily access content (such as events, blog posts, videos, sample projects, and tutorials) created by other members of the Amplify community.
  categories:
    - Blog
    - Directory
    - Education
    - Technology
  built_by: Nikhil Swaminathan
  built_by_url: https://github.com/swaminator
  featured: false
- title: Cal State Monterey Bay
  url: https://csumb.edu
  main_url: https://csumb.edu
  source_url: https://github.com/csumb/csumb-gatsby
  description: >
    A website for the entire campus of California State University, Monterey Bay.
  categories:
    - Education
    - Government
  built_by: CSUMB Web Team
  built_by_url: https://csumb.edu/web/team
  featured: false
- title: BestPricingPages.com
  url: https://bestpricingpages.com
  main_url: https://bestpricingpages.com
  source_url: https://github.com/jpvalery/pricingpages/
  description: >
    A repository of the best pricing pages by the best companies. Built in less than a week.
    Inspired by RGE and since pricingpages.xyz no longer exists, I felt such a resource was missing and could be helpful to many people.
  categories:
    - Business
    - Community
    - Entrepreneurship
    - Open Source
    - Technology
  built_by: Jp Valery
  built_by_url: https://jpvalery.me
  featured: false
- title: Lendo Austria
  url: https://lendo.at
  main_url: https://lendo.at
  description: >
    A Comparison site for best private loan offer from banks in Austria.
  categories:
    - Business
    - Finance
  built_by: Lendo developers
  featured: false
- title: Visual Cloud FX
  url: https://visualcloudfx.com
  main_url: https://visualcloudfx.com
  source_url: https://github.com/jjcav84/visualcloudfx
  description: >
    Basic static site built with MDBootstrap, React, and Gatsby
  categories:
    - Consulting
    - Portfolio
  built_by: Jacob Cavazos
  built_by_url: https://jacobcavazos.com
- title: Matthew Miller (Me4502)
  url: https://matthewmiller.dev
  main_url: https://matthewmiller.dev
  description: >
    The personal site, blog and portfolio of Matthew Miller (Me4502)
  categories:
    - Blog
    - Programming
    - Technology
    - Portfolio
  built_by: Matthew Miller
  featured: false
- title: Årets Kontor
  url: https://aretskontor.newst.se
  main_url: https://aretskontor.newst.se
  description: >
    A swedish competition for "office of the year" in sweden with a focus on design. Built with MDBootstrap and Gatsby.
  categories:
    - Real Estate
    - Marketing
  built_by: Victor Björklund
  built_by_url: https://victorbjorklund.com
  featured: false
- title: Kyma
  url: https://kyma-project.io
  main_url: https://kyma-project.io
  source_url: https://github.com/kyma-project/website
  description: >
    This website holds overview, blog and documentation for Kyma open source project that is a Kubernates based application extensibility framework.
  categories:
    - Documentation
    - Blog
    - Technology
    - Open Source
  built_by: Kyma developers
  built_by_url: https://twitter.com/kymaproject
  featured: false
- title: Verso
  main_url: https://verso.digital
  url: https://verso.digital
  description: >
    Verso is a creative technology studio based in Singapore. Site built with Gatsby and Netlify.
  categories:
    - Agency
    - Consulting
    - Design
    - Technology
  built_by: Verso
  built_by_url: https://verso.digital
  featured: false
- title: Camilo Holguin
  url: https://camiloholguin.me
  main_url: https://camiloholguin.me
  source_url: https://github.com/camiloholguin/gatsby-portfolio
  description: >
    Portfolio site using GatsbyJS and WordPress REST API.
  categories:
    - WordPress
    - Portfolio
    - Web Development
  built_by: Camilo Holguin
  built_by_url: https://camiloholguin.me
  featured: false
- title: Bennett Hardwick
  url: https://bennetthardwick.com
  main_url: https://bennetthardwick.com
  description: >
    The personal website and blog of Bennett Hardwick, an Australian software developer and human being.
  categories:
    - Blog
    - Programming
    - Technology
  source_url: https://github.com/bennetthardwick/website
  built_by: Bennett Hardwick
  built_by_url: https://bennetthardwick.com
  featured: false
- title: Sindhuka
  url: https://sindhuka.org/
  main_url: https://sindhuka.org/
  description: >
    Official website of the Sindhuka initiative, a sustainable farmers' network in Nepal.
  categories:
    - Business
    - Community
    - Government
    - Marketing
  source_url: https://github.com/Polcius/sindhuka-serif
  built_by: Pol Milian
  built_by_url: https://github.com/Polcius/
  featured: false
- title: ERS HCL Open Source Portal
  url: https://ers-hcl.github.io/
  main_url: https://ers-hcl.github.io/
  description: >
    Official site for ERS-HCL GitHub organizational site. This is a hybrid app with static and dynamic content, providing a details of the open source projects, initiatives, innovation ideas within ERS-HCL. It pulls data from various data sources including GitHub APIs, MDX based blog posts, excel files. It also hosts an ideas app that is based on Firebase.
  categories:
    - Open Source
    - Blog
    - Technology
    - Web Development
    - Community
    - Documentation
  source_url: https://github.com/ERS-HCL/gatsby-ershcl-app
  built_by: Tarun Kumar Sukhu
  built_by_url: https://github.com/tsukhu
- title: Sandbox
  url: https://www.sandboxneu.com/
  main_url: https://www.sandboxneu.com/
  source_url: https://github.com/sandboxneu/sandboxneu.com
  description: >
    Official website of Sandbox, a Northeastern University student group that builds software for researchers.
  categories:
    - Marketing
  built_by: Sandbox at Northeastern
  built_by_url: https://github.com/sandboxneu/
  featured: false
- title: Accessible App
  main_url: https://accessible-app.com
  url: https://accessible-app.com
  source_url: https://github.com/accessible-app/accessible-app_com
  description: >
    Learn how to build inclusive web applications and Single Page Apps in modern JavaScript frameworks. This project collects strategies, links, patterns and plugins for React, Vue and Angular.
  categories:
    - Accessibility
    - Web Development
    - JavaScript
  built_by: Marcus Herrmann
  built_by_url: https://marcus.io
  featured: false
- title: PygmalionPolymorph
  url: https://pygmalionpolymorph.com
  main_url: https://pygmalionpolymorph.com
  source_url: https://github.com/PygmalionPolymorph/portfolio
  description: >
    Portfolio of artist, musician and developer PygmalionPolymorph.
  categories:
    - Portfolio
    - Gallery
    - Music
    - Photography
    - Web Development
  built_by: PygmalionPolymorph
  built_by_url: https://pygmalionpolymorph.com
  featured: false
- title: Gonzalo Nuñez Photographer
  main_url: https://www.gonzalonunez.com
  url: https://www.gonzalonunez.com
  description: >
    Website for Cancun based destination wedding photographer Gonzalo Nuñez. Site built with GatsbyJS, WordPress API and Netlify.
  categories:
    - Photography
    - Portfolio
    - WordPress
  built_by: Miguel Mayo
  built_by_url: https://www.miguelmayo.com
  featured: false
- title: Element 84
  main_url: https://www.element84.com
  url: https://www.element84.com
  description: >
    Element 84 is software engineering and design firm that helps companies and government agencies solve problems using remote sensing, life sciences, and transportation data in the cloud.
  categories:
    - Agency
    - Blog
    - Business
    - Consulting
    - Data
    - Design
    - Government
    - Portfolio
    - Programming
    - Science
    - Technology
    - User Experience
    - Web Development
- title: Measures for Justice
  main_url: https://www.measuresforjustice.org
  url: https://www.measuresforjustice.org
  description: >
    Measures for Justice gathers criminal justice data at the county level and makes it available on a free public Data Portal. Site rebuilt from scratch with GatsbyJS.
  categories:
    - Nonprofit
    - Marketing
  featured: false
- title: Raconteur Agency
  main_url: https://www.raconteur.net/agency
  url: https://www.raconteur.net/agency
  description: >
    Raconteur Agency is a London-based content marketing agency for B2B brands. We have rebuilt their site with Gatsby v2 using their existing WordPress backend as the data source. By switching from WordPress to GatsbyJS we have achieved a 200%+ improvement in page load times and went from a Lighthouse performance score of 49 to 100.
  categories:
    - Agency
    - Marketing
    - WordPress
  built_by: Jacob Herper
  built_by_url: https://herper.io
  featured: false
- title: GreenOrbit
  main_url: https://greenorbit.com/
  url: https://greenorbit.com/
  description: >
    Cloud-based intranet software. Get your people going with everything you need, built in.
  categories:
    - Business
    - App
    - Productivity
    - Technology
  built_by: Effective Digital
  built_by_url: https://effective.digital/
- title: Purple11
  main_url: https://purple11.com/
  url: https://purple11.com/
  description: >
    Purple11 is a site for photography and photo retouching tips and tricks.
  categories:
    - Blog
    - Photography
  built_by: Sébastien Noël
  built_by_url: https://blkfuel.com/
  featured: false
- title: PerfReviews
  main_url: https://perf.reviews/
  url: https://perf.reviews/
  source_url: https://github.com/PerfReviews/PerfReviews
  description: >
    The best content about web performance in spanish language.
  categories:
    - Web Development
  built_by: Joan León & José M. Pérez
  built_by_url: https://perf.reviews/nosotros/
  featured: false
- title: Un Backend - Blog
  main_url: https://www.unbackend.pro/
  url: https://www.unbackend.pro/
  description: >
    The personal website and blog of Camilo Ramírez, a backend developer :).
  categories:
    - Blog
    - Programming
    - Technology
  source_url: https://github.com/camilortte/camilortte.github.com
  built_by: Camilo Ramírez
  built_by_url: https://www.unbackend.pro/about
  featured: false
- title: Hitesh Vaghasiya
  main_url: https://hiteshvaghasiya.com/
  url: https://hiteshvaghasiya.com/
  description: >
    This is Hitesh Vaghasiya's blog. This blog is help you an E-Commerce like Magento, Shopify, and BigCommece.
  categories:
    - Blog
    - Programming
    - Technology
    - Web Development
  built_by: Hitesh Vaghasiya
  built_by_url: https://hiteshvaghasiya.com/
  featured: false
- title: Aditus
  main_url: https://www.aditus.io
  url: https://www.aditus.io
  description: >
    Aditus is the accessibility tool for your team. We help teams build accessible websites and products.
  categories:
    - Accessibility
    - Education
  built_by: Aditus
  built_by_url: https://www.aditus.io
  featured: false
- title: Ultra Config
  main_url: https://ultraconfig.com.au/
  url: https://ultraconfig.com.au/ultra-config-generator/
  description: >
    Ultra Config Generator is a software application for Network Engineers to efficiently manage their network infrastructure.
  categories:
    - Blog
    - Technology
  built_by: Ultra Config
  built_by_url: https://ultraconfig.com.au/
  featured: false
- title: Malice
  main_url: https://malice.fr/
  url: https://malice.fr/
  description: >
    Malice is a cyber-training  platform for learning, validating and improving security related skills through simulated scenarios and challenges.
  categories:
    - Security
    - Technology
  built_by: Sysdream
  built_by_url: https://sysdream.com/
  featured: false
- title: Nash
  main_url: https://nash.io/
  url: https://nash.io/
  description: >
    Nash is a decentralized platform for trading, payment and other financial services. Our goal is to bring distributed finance to everyone by making blockchain technology fast and easy to use. We employ an off-chain engine to match trades rapidly, but never take control of customers’ assets. Our intuitive interface offers easy access to a range of trading, payment and investment functions.
  categories:
    - Portfolio
    - Security
    - Technology
  built_by: Andrej Gajdos
  built_by_url: https://andrejgajdos.com/
  featured: false
- title: Axel Fuhrmann
  url: https://axelfuhrmann.com
  main_url: https://axelfuhrmann.com
  source_url: https://github.com/afuh/axelfuhrmann.com
  description: >
    Personal portfolio.
  categories:
    - Portfolio
    - Freelance
    - Web Development
  featured: false
- title: Alaina Viau
  url: https://www.alainaviau.com
  main_url: https://www.alainaviau.com
  description: >
    Official website of Canadian opera director, creator, and producer Alaina Viau. Site designed by Stephen Bell.
  categories:
    - Portfolio
    - Music
  built_by: Michael Uloth
  built_by_url: "https://www.michaeluloth.com"
- title: Alison Moritz
  url: https://www.alisonmoritz.com
  main_url: https://www.alisonmoritz.com
  description: >
    Official website of American stage director Alison Moritz. Site designed by Stephen Bell.
  categories:
    - Portfolio
    - Music
  built_by: Michael Uloth
  built_by_url: "https://www.michaeluloth.com"
- title: Luke Secomb Digital
  url: https://lukesecomb.digital
  main_url: https://lukesecomb.digital
  source_url: https://github.com/lukethacoder/luke-secomb-simple
  description: >
    A simple portfolio site built using TypeScript, Markdown and React Spring.
  categories:
    - Portfolio
    - Web Development
  built_by: Luke Secomb
  built_by_url: https://lukesecomb.digital
  featured: false
- title: We are Brew
  url: https://www.wearebrew.co.uk
  main_url: https://www.wearebrew.co.uk
  description: >
    Official website for Brew, a Birmingham based Digital Marketing Agency.
  categories:
    - Portfolio
    - Web Development
    - Agency
    - Marketing
  built_by: Brew Digital
  built_by_url: https://www.wearebrew.co.uk
- title: Global City Data
  main_url: https://globalcitydata.com
  url: https://globalcitydata.com
  source_url: https://github.com/globalcitydata/globalcitydata
  description: >
    Global City Data is an open, easily browsable platform to showcase peer-reviewed urban datasets and models created by different research groups.
  categories:
    - Education
    - Open Source
  built_by: Rafi Barash
  built_by_url: https://rafibarash.com
  featured: false
- title: Submittable
  url: https://www.submittable.com
  main_url: https://www.submittable.com
  description: >
    Submissions made simple. Submittalbe is a cloud-based submissions manager that lets you accept, review, and make decisions on any kind of digital content.
  categories:
    - Technology
    - Marketing
  built_by: Genevieve Crow
  built_by_url: https://github.com/g-crow
- title: Appmantle
  main_url: https://appmantle.com
  url: https://appmantle.com
  description: >
    Appmantle is a new way of creating apps. A complete modern app that you build yourself quickly & easily, without programming knowledge.
  categories:
    - App
    - Marketing
    - Landing Page
    - Mobile Development
    - Technology
  built_by: Appmantle
  built_by_url: https://appmantle.com
  featured: false
- title: Acto
  main_url: https://www.acto.dk/
  url: https://www.acto.dk/
  description: >
    Tomorrows solutions - today. Acto is an innovative software engineering company, providing your business with high-quality, scalable and maintainable software solutions, to make your business shine.
  categories:
    - Agency
    - Technology
    - Web Development
    - Mobile Development
  built_by: Acto
  built_by_url: https://www.acto.dk/
- title: Gatsby GitHub Stats
  url: https://gatsby-github-stats.netlify.com
  main_url: https://gatsby-github-stats.netlify.com
  source_url: https://github.com/lannonbr/gatsby-github-stats/
  description: >
    Statistics Dashboard for Gatsby GitHub repository
  categories:
    - Data
  built_by: Benjamin Lannon
  built_by_url: https://lannonbr.com
  featured: false
- title: Graphic Intuitions
  url: https://www.graphicintuitions.com/
  main_url: https://www.graphicintuitions.com/
  description: >
    Digital marketing agency located in Morris, Manitoba.
  categories:
    - Agency
    - Web Development
    - Marketing
  featured: false
- title: Smooper
  url: https://www.smooper.com/
  main_url: https://www.smooper.com/
  description: >
    We connect you with digital marketing experts for 1 on 1 consultation sessions
  categories:
    - Marketing
    - Directory
  featured: false
- title: Lesley Barber
  url: https://www.lesleybarber.com/
  main_url: https://www.lesleybarber.com/
  description: >
    Official website of Canadian film composer Lesley Barber.
  categories:
    - Portfolio
    - Music
  built_by: Michael Uloth
  built_by_url: https://www.michaeluloth.com
- title: Timeline of Terror
  main_url: https://timelineofterror.org/
  url: https://timelineofterror.org/
  source_url: https://github.com/Symbitic/timeline-of-terror
  description: >
    Complete guide to the events of September 11, 2001.
  categories:
    - Directory
    - Government
  built_by: Alex Shaw
  built_by_url: https://github.com/Symbitic/
  featured: false
- title: Pill Club
  url: https://thepillclub.com
  main_url: https://thepillclub.com
  description: >
    Zero Copay With Insurance + Free Shipping + Bonus Gifts + Online Delivery – Birth Control Delivery and Prescription
  categories:
    - Marketing
    - Healthcare
  built_by: Pill Club
  built_by_url: https://thepillclub.com
- title: myweekinjs
  url: https://www.myweekinjs.com/
  main_url: https://www.myweekinjs.com/
  source_url: https://github.com/myweekinjs/public-website
  description: >
    Challenge to create and/or learn something new in JavaScript each week.
  categories:
    - Blog
  built_by: Adriaan Janse van Rensburg
  built_by_url: https://github.com/HurricaneInteractive/
  featured: false
- title: The Edit Suite
  main_url: https://www.theeditsuite.com.au/
  url: https://www.theeditsuite.com.au/
  source_url: https://thriveweb.com.au/portfolio/the-edit-suite/
  description: >-
    The Edit Suite is an award winning video production and photography company based out of our Mermaid Beach studio on the Gold Coast of Australia but we also have the ability to work mobile from any location.
  categories:
    - Photography
    - Marketing
  built_by: Thrive Team - Gold Coast
  built_by_url: https://thriveweb.com.au/
  featured: false
- title: CarineRoitfeld
  main_url: https://www.carineroitfeld.com/
  url: https://www.carineroitfeld.com/
  description: >
    Online shop for Carine Roitfeld parfume
  categories:
    - eCommerce
  built_by: Ask Phill
  built_by_url: https://askphill.com
- title: EngineHub.org
  url: https://enginehub.org
  main_url: https://enginehub.org
  source_url: https://github.com/EngineHub/enginehub-website
  description: >
    The landing pages for EngineHub, the organisation behind WorldEdit, WorldGuard, CraftBook, and more
  categories:
    - Landing Page
    - Technology
    - Open Source
  built_by: Matthew Miller
  built_by_url: https://matthewmiller.dev
- title: Goulburn Physiotherapy
  url: https://www.goulburnphysiotherapy.com.au/
  main_url: https://www.goulburnphysiotherapy.com.au/
  description: >
    Goulburn Physiotherapy is a leader in injury prevention, individual and community health, and workplace health solutions across Central Victoria.
  categories:
    - Blog
    - Healthcare
  built_by: KiwiSprout
  built_by_url: https://kiwisprout.nz/
  featured: false
- title: TomTom Traffic Index
  main_url: https://www.tomtom.com/en_gb/traffic-index/
  url: https://www.tomtom.com/en_gb/traffic-index/
  description: >
    The TomTom Traffic Index provides drivers, city planners, auto manufacturers and policy makers with unbiased statistics and information about congestion levels in 403 cities across 56 countries on 6 continents.
  categories:
    - Travel
    - Data
  built_by: TomTom
  built_by_url: https://tomtom.com
  featured: false
- title: PrintAWorld | A 3D Printing and Fabrication Company
  main_url: https://prtwd.com/
  url: https://prtwd.com/
  description: >
    PrintAWorld is a NYC based fabrication and manufacturing company that specializes in 3D printing, 3D scanning, CAD Design,
    laser cutting, and rapid prototyping. We help artists, agencies and engineers turn their ideas into its physical form.
  categories:
    - Business
  featured: false
- title: Asjas
  main_url: https://asjas.co.za
  url: https://asjas.co.za/blog
  source_url: https://github.com/Asjas/Personal-Webpage
  description: >
    This is a website built with Gatsby v2 that uses Netlify CMS and Gatsby-MDX as a blog (incl. portfolio page).
  categories:
    - Web Development
    - Blog
    - Portfolio
  built_by: A-J Roos
  built_by_url: https://twitter.com/_asjas
  featured: false
- title: Glug-Infinite
  main_url: https://gluginfinite.github.io
  url: https://gluginfinite.github.io
  source_url: https://github.com/crstnmac/glug
  description: >
    This is a website built with Gatsby v2 that is deployed on GitHub using GitHub Pages and Netlify.
  categories:
    - Web Development
    - Blog
    - Portfolio
    - Agency
  built_by: Criston Macarenhas
  built_by_url: https://github.com/crstnmac
  featured: false
- title: The State of CSS Survey
  main_url: https://stateofcss.com/
  url: https://stateofcss.com/
  source_url: https://github.com/StateOfJS/state-of-css-2019
  description: >
    Annual CSS survey, brother of The State of JS Survey.
  categories:
    - Web Development
  built_by: Sacha Greif & Contribs
  built_by_url: https://github.com/StateOfJS
  featured: false
- title: Bytom Blockchain
  url: https://bytom.io/
  main_url: https://bytom.io/
  source_url: https://github.com/bytomlabs/bytom.io
  description: >
    Embrace the New Era of Bytom Blockchain
  categories:
    - Finance
    - Open Source
    - Technology
  built_by: Bytom Foundation
  built_by_url: https://bytom.io/
  featured: false
- title: Oerol Festival
  url: https://www.oerol.nl/nl/
  main_url: https://www.oerol.nl/en/
  description: >
    Oerol is a cultural festival on the island of Terschelling in the Netherlands that is held annually in June.
    The ten-day festival is focused on live, public theatre as well as music and visual arts.
  categories:
    - Event
    - Entertainment
  built_by: Oberon
  built_by_url: https://oberon.nl/
  featured: false
- title: Libra
  main_url: "https://libra.org/"
  url: "https://libra.org/"
  description: Libra's mission is to enable a simple global currency and financial infrastructure that empowers billions of people.
  featured: false
  categories:
    - Open Source
    - Technology
    - Finance
- title: Riffy Blog
  main_url: https://blog.rayriffy.com/
  url: https://blog.rayriffy.com/
  source_url: https://github.com/rayriffy/rayriffy-blog
  description: >
    Riffy Blog is async based beautiful highly maintainable site built by using Gatsby v2 with SEO optimized.
  categories:
    - Web Development
    - Blog
    - Open Source
    - Technology
    - Music
    - SEO
  built_by: Phumrapee Limpianchop
  built_by_url: https://rayriffy.com/
  featured: false
- title: The Coffee Collective
  url: https://coffeecollective.dk
  main_url: https://coffeecollective.dk
  description: >
    The Coffee Collective website is a JAM-stack based, multilingual, multi currency website/shop selling coffee, related products and subscriptions.
  categories:
    - eCommerce
    - Food
  built_by: Remotely (Anders Hallundbæk)
  built_by_url: https://remotely.dk
  featured: false
- title: Leadership Development International
  url: https://ldi.global
  main_url: https://ldi.global
  description: >
    A DatoCMS-backed site for an education and training company based in the US, China and the UAE.
  categories:
    - Education
    - Nonprofit
  built_by: Grant Holle
  built_by_url: https://grantholle.com
  featured: false
- title: Canvas 1839
  main_url: "https://www.canvas1839.com/"
  url: "https://www.canvas1839.com/"
  description: >-
    Online store for Canvas 1839 products, including pharmacological-grade CBD oil and relief cream.
  categories:
    - eCommerce
    - Marketing
  built_by: Corey Ward
  built_by_url: "http://www.coreyward.me/"
- title: Sparkle Stories
  main_url: "https://app.sparklestories.com/"
  url: "https://app.sparklestories.com/"
  description: >-
    Sparkle Stories is a streaming audio platform for children with over 1,200 original audio stories.
  categories:
    - App
    - Education
  built_by: Corey Ward
  built_by_url: "http://www.coreyward.me/"
- title: nehalist.io
  main_url: https://nehalist.io
  url: https://nehalist.io
  description: >
    nehalist.io is a blog about software development, technology and all that kind of geeky stuff.
  categories:
    - Blog
    - Web Development
    - Open Source
  built_by: Kevin Hirczy
  built_by_url: https://nehalist.io
  featured: false
- title: March and Ash
  main_url: https://marchandash.com/
  url: https://marchandash.com/
  description: >-
    March and Ash is a customer-focused, licensed cannabis dispensary located in Mission Valley.
  categories:
    - eCommerce
    - Business
    - Blog
  built_by: Blueyellow
  built_by_url: https://blueyellow.io/
  featured: false
- title: T Two Industries
  description: >
    T Two Industries is a manufacturing company specializing in building custom truck decks, truck bodies, and trailers.
  main_url: https://www.ttwo.ca
  url: https://www.ttwo.ca
  categories:
    - Business
  built_by: https://www.t2.ca
  built_by_url: https://www.t2.ca
  featured: false
- title: Cali's Finest Landscaping
  url: https://www.calisfinestlandscaping.com/
  main_url: https://www.calisfinestlandscaping.com/
  description: >
    A team of hard-working, quality-obsessed landscaping professionals looking to take dreams and transform them into reality.
  categories:
    - Business
  built_by: David Krasniy
  built_by_url: http://dkrasniy.com
  featured: false
- title: Vazco
  url: https://www.vazco.eu
  main_url: https://www.vazco.eu
  description: >
    Vazco works for clients from all around the world in future-proof technologies and help them build better products.
  categories:
    - Agency
    - Web Development
    - Blog
    - Business
    - Technology
  built_by: Vazco
  built_by_url: https://www.vazco.eu
  featured: false
- title: Major League Eating
  main_url: https://majorleagueeating.com
  url: https://majorleagueeating.com
  description: >
    Major League Eating is the professional competitive eating organization that runs the Nathan’s Famous Coney Island Hot Dog eating contest on July 4th, among other eating events.
  categories:
    - Entertainment
    - Sports
  built_by: Carmen Cincotti
  built_by_url: https://github.com/ccincotti3
  featured: false
- title: APIs You Won't Hate
  url: https://apisyouwonthate.com/blog
  main_url: https://apisyouwonthate.com
  source_url: http://github.com/apisyouwonthate/apisyouwonthate.com
  description: >
    API development is a topic very close to our hearts. APIs You Won't Hate is a team and community dedicated to learning, writing, sharing ideas and bettering understanding of API practices. Together we can erradicate APIs we hate.
  categories:
    - Blog
    - Education
    - eCommerce
    - API
    - Community
    - Learning
    - Open Source
    - Technology
    - Web Development
  built_by: Mike Bifulco
  built_by_url: https://github.com/mbifulco
  featured: false
- title: Sankarsan Kampa
  main_url: "https://traction.one"
  url: "https://traction.one"
  description: Full time programmer, part time gamer, exploring the details of programmable systems and how to stretch their capabilities.
  featured: false
  categories:
    - Portfolio
    - Freelance
- title: AwesomeDocs
  main_url: "https://awesomedocs.traction.one/"
  url: "https://awesomedocs.traction.one/install"
  source_url: "https://github.com/AwesomeDocs/website"
  description: An awesome documentation website generator!
  featured: false
  categories:
    - Open Source
    - Web Development
    - Technology
    - Documentation
  built_by: Sankarsan Kampa
  built_by_url: "https://traction.one"
- title: Prism Programming Language
  main_url: "https://prism.traction.one/"
  url: "https://prism.traction.one/"
  source_url: "https://github.com/PrismLang/website"
  description: Interpreted, high-level, programming language.
  featured: false
  categories:
    - Programming
    - Open Source
    - Technology
    - Documentation
  built_by: Sankarsan Kampa
  built_by_url: "https://traction.one"
- title: Arnondora
  main_url: "https://arnondora.in.th/"
  url: "https://arnondora.in.th/"
  source_url: "https://github.com/arnondora/arnondoraBlog"
  description: Arnondora is a personal blog by Arnon Puitrakul
  categories:
    - Blog
    - Programming
    - Technology
  built_by: Arnon Puitrakul
  built_by_url: "https://arnondora.in.th/"
  featured: false
- title: KingsDesign
  url: "https://www.kingsdesign.com.au/"
  main_url: "https://www.kingsdesign.com.au/"
  description: KingsDesign is a Hobart based web design and development company. KingsDesign creates, designs, measures and improves web based solutions for businesses and organisations across Australia.
  categories:
    - Agency
    - Technology
    - Portfolio
    - Consulting
    - User Experience
  built_by: KingsDesign
  built_by_url: "https://www.kingsdesign.com.au"
- title: EasyFloh | Easy Flows for all
  url: "https://www.easyfloh.com"
  main_url: "https://www.easyfloh.com"
  description: >
    EasyFloh is for creating simple flows for your organisation. An organisation
    can design own flows with own stages.
  categories:
    - Business
    - Landing Page
  built_by: Vikram Aroskar
  built_by_url: "https://medium.com/@vikramaroskar"
  featured: false
- title: Home Alarm Report
  url: https://homealarmreport.com/
  main_url: https://homealarmreport.com/
  description: >
    Home Alarm Report is dedicated to helping consumers make informed decisions
    about home security solutions. The site was easily migrated from a legacy WordPress
    installation and the dev team chose Gatsby for its site speed and SEO capabilities.
  categories:
    - Blog
    - Business
    - SEO
    - Technology
  built_by: Centerfield Media
  built_by_url: https://www.centerfield.com
- title: Just | FX for treasurers
  url: "https://www.gojust.com"
  main_url: "https://www.gojust.com"
  description: >
    Just provides a single centralized view of FX for corporate treasurers. See interbank market prices, and access transaction cost analysis.
  categories:
    - Finance
    - Technology
  built_by: Bejamas
  built_by_url: "https://bejamas.io/"
  featured: false
- title: Bureau for Good | Nonprofit branding, web and print communications
  url: "https://www.bureauforgood.com"
  main_url: "https://www.bureauforgood.com"
  description: >
    Bureau for Good helps nonprofits explain why they matter across digital & print media. Bureau for Good crafts purpose-driven identities, websites & print materials for changemakers.
  categories:
    - Nonprofit
    - Agency
    - Design
  built_by: Bejamas
  built_by_url: "https://bejamas.io/"
  featured: false
- title: Atelier Cartier Blumen
  url: "https://www.ateliercartier.ch"
  main_url: "https://www.ateliercartier.ch"
  description: >
    Im schönen Kreis 6 in Zürich kreiert Nicole Cartier Blumenkompositionen anhand Charaktereigenschaften oder Geschichten zur Person an. Für wen ist Dein Blumenstrauss gedacht? Einzigartige Floristik Blumensträusse, Blumenabos, Events, Shootings. Site designed by https://www.stolfo.co
  categories:
    - eCommerce
    - Design
  built_by: Bejamas
  built_by_url: "https://bejamas.io/"
  featured: false
- title: Veronym – Cloud Security Service Provider
  url: "https://www.veronym.com"
  main_url: "https://www.veronym.com"
  description: >
    Veronym is securing your digital transformation. A comprehensive Internet security solution for business. Stay safe no matter how, where and when you connect.
  categories:
    - Security
    - Technology
    - Business
  built_by: Bejamas
  built_by_url: "https://bejamas.io/"
  featured: false
- title: Devahoy
  url: "https://devahoy.com/"
  main_url: "https://devahoy.com/"
  description: >
    Devahoy is a personal blog written in Thai about software development.
  categories:
    - Blog
    - Programming
  built_by: Chai Phonbopit
  built_by_url: "https://github.com/phonbopit"
  featured: false
- title: Venus Lover
  url: https://venuslover.com
  main_url: https://venuslover.com
  description: >
    Venus Lover is a mobile app for iOS and Android so you can read your daily horoscope and have your natal chart, including the interpretation of the ascendant, planets, houses and aspects.
  categories:
    - App
    - Consulting
    - Education
    - Landing Page
- title: Write/Speak/Code
  url: https://www.writespeakcode.com/
  main_url: https://www.writespeakcode.com/
  description: >
    Write/Speak/Code is a non-profit on a mission to promote the visibility and leadership of technologists with marginalized genders through peer-led professional development.
  categories:
    - Community
    - Nonprofit
    - Open Source
    - Conference
  built_by: Nicola B.
  built_by_url: https://www.linkedin.com/in/nicola-b/
  featured: false
- title: Daniel Spajic
  url: https://danieljs.tech/
  main_url: https://danieljs.tech/
  source_url: https://github.com/dspacejs/portfolio
  description: >
    Passionate front-end developer with a deep, yet diverse skillset.
  categories:
    - Portfolio
    - Programming
    - Freelance
  built_by: Daniel Spajic
  featured: false
- title: Cosmotory
  url: https://cosmotory.netlify.com/
  main_url: https://cosmotory.netlify.com/
  description: >
    This is the educational blog containing various courses,learning materials from various authors from all over the world.
  categories:
    - Blog
    - Community
    - Nonprofit
    - Open Source
    - Education
  built_by: Hanishraj B Rao.
  built_by_url: https://hanishrao.netlify.com/
  featured: false
- title: Armorblox | Security Powered by Understanding
  url: https://www.armorblox.com
  main_url: https://www.armorblox.com
  description: >
    Armorblox is a venture-backed stealth cybersecurity startup, on a mission to build a game-changing enterprise security platform.
  categories:
    - Security
    - Technology
    - Business
  built_by: Bejamas
  built_by_url: https://bejamas.io
  featured: false
- title: Mojo
  url: https://www.mojo.is
  main_url: https://www.mojo.is/
  description: >
    We help companies create beautiful digital experiences
  categories:
    - Agency
    - Technology
    - Consulting
    - User Experience
    - Web Development
  featured: false
- title: Marcel Hauri
  url: https://marcelhauri.ch/
  main_url: https://marcelhauri.ch/
  description: >
    Marcel Hauri is an award-winning Magento developer and e-commerce specialist.
  categories:
    - Portfolio
    - Blog
    - Programming
    - Community
    - Open Source
    - eCommerce
  built_by: Marcel Hauri
  built_by_url: https://marcelhauri.ch
  featured: false
- title: Projektmanagementblog
  url: https://www.projektmanagementblog.de
  main_url: https://www.projektmanagementblog.de/
  source_url: https://github.com/StephanWeinhold/pmblog
  description: >
    Thoughts about modern project management. Built with Gatsby and Tachyons, based on Advanced Starter.
  categories:
    - Blog
  built_by: Stephan Weinhold
  built_by_url: https://stephanweinhold.com/
  featured: false
- title: Anthony Boyd Graphics
  url: https://www.anthonyboyd.graphics/
  main_url: https://www.anthonyboyd.graphics/
  description: >
    Free Graphic Design Resources by Anthony Boyd
  categories:
    - Portfolio
  built_by: Anthony Boyd
  built_by_url: https://www.anthonyboyd.com/
  featured: false
- title: Relocation Hero
  url: https://relocationhero.com
  main_url: https://relocationhero.com
  description: >
    Blog with FAQs related to Germany relocation. Built with Gatsby.
  categories:
    - Blog
    - Consulting
    - Community
  featured: false
- title: Zoe Rodriguez
  url: https://zoerodrgz.com
  main_url: https://zoerodrgz.com
  description: >
    Portfolio for Los Angeles-based designer Zoe Rodriguez. Built with Gatsby.
  categories:
    - Portfolio
    - Design
  built_by: Chase Ohlson
  built_by_url: https://chaseohlson.com
  featured: false
- title: TriActive USA
  url: https://triactiveusa.com
  main_url: https://triactiveusa.com
  description: >
    Website and blog for TriActive USA. Built with Gatsby.
  categories:
    - Landing Page
    - Business
  built_by: Chase Ohlson
  built_by_url: https://chaseohlson.com
- title: LaunchDarkly
  url: https://launchdarkly.com/
  main_url: https://launchdarkly.com/
  description: >
    LaunchDarkly is the feature management platform that software teams use to build better software, faster.
  categories:
    - Technology
    - Marketing
  built_by: LaunchDarkly
  built_by_url: https://launchdarkly.com/
  featured: false
- title: Arpit Goyal
  url: https://arpitgoyal.com
  main_url: https://arpitgoyal.com
  source_url: https://github.com/92arpitgoyal/ag-blog
  description: >
    Blog and portfolio website of a Front-end Developer turned Product Manager.
  categories:
    - Blog
    - Portfolio
    - Technology
    - User Experience
  built_by: Arpit Goyal
  built_by_url: https://twitter.com/_arpitgoyal
  featured: false
- title: Portfolio of Cole Townsend
  url: https://twnsnd.co
  main_url: https://twnsnd.co
  description: Portfolio of Cole Townsend, Product Designer
  categories:
    - Portfolio
    - User Experience
    - Web Development
    - Design
  built_by: Cole Townsend
  built_by_url: https://twitter.com/twnsndco
- title: Jana Desomer
  url: https://www.janadesomer.be/
  main_url: https://www.janadesomer.be/
  description: >
    I'm Jana, a digital product designer with coding skills, based in Belgium
  categories:
    - Portfolio
  built_by: Jana Desomer Designer/Developer
  built_by_url: https://www.janadesomer.be/
  featured: false
- title: Carbon8 Regenerative Agriculture
  url: https://www.carbon8.org.au/
  main_url: https://www.carbon8.org.au/
  description: >
    Carbon8 is a Not for Profit charity that supports Aussie farmers to transition to regenerative agriculture practices and rebuild the carbon (organic matter) in their soil from 1% to 8%.
  categories:
    - Nonprofit
    - eCommerce
  built_by: Little & Big
  built_by_url: "https://www.littleandbig.com.au/"
  featured: false
- title: Reactgo blog
  url: https://reactgo.com/
  main_url: https://reactgo.com/
  description: >
    It provides tutorials & articles about modern open source web technologies such as react,vuejs and gatsby.
  categories:
    - Blog
    - Education
    - Programming
    - Web Development
  built_by: Sai gowtham
  built_by_url: "https://twitter.com/saigowthamr"
  featured: false
- title: City Springs
  url: https://citysprings.com/
  main_url: https://citysprings.com/
  description: >
    Sandy Springs is a city built on creative thinking and determination. They captured a bold vision for a unified platform to bring together new and existing information systems. To get there, the Sandy Springs communications team partnered with Mediacurrent on a new Drupal 8 decoupled platform architecture with a Gatsbyjs front end to power both the City Springs website and its digital signage network. Now, the Sandy Springs team can create content once and publish it everywhere.
  categories:
    - Community
    - Government
  built_by: Mediacurrent
  built_by_url: https://www.mediacurrent.com
  featured: false
- title: Behalf
  url: https://www.behalf.no/
  main_url: https://www.behalf.no/
  description: >
    Behalf is Norwegian based digital design agency.
  categories:
    - Agency
    - Portfolio
    - Business
    - Consulting
    - Design
    - Design System
    - Marketing
    - Web Development
    - User Experience
  built_by: Behalf
  built_by_url: https://www.behalf.no/
  featured: false
- title: Saxenhammer & Co.
  url: https://saxenhammer-co.com/
  main_url: https://saxenhammer-co.com/
  description: >
    Saxenhammer & Co. is a leading boutique investment bank in Continental Europe. The firm’s strong track record is comprised of the execution of 200 successful transactions across all major industries.
  categories:
    - Consulting
    - Finance
    - Business
  built_by: Axel Fuhrmann
  built_by_url: https://axelfuhrmann.com/
  featured: false
- title: UltronEle
  url: http://ultronele.com
  main_url: https://runbytech.github.io/ueofcweb/
  source_url: https://github.com/runbytech/ueofcweb
  description: >
    UltronEle is a light, fast, simple yet interesting serverless e-learning CMS based on GatsbyJS. It aims to provide a easy-use product for tutors, teachers, instructors from all kinks of fields with near-zero efforts to setup their own authoring tool and content publish website.
  categories:
    - Education
    - Consulting
    - Landing Page
    - Web Development
    - Open Source
    - Learning
  built_by: RunbyTech
  built_by_url: http://runbytech.co
  featured: false
- title: Nick Selvaggio
  url: https://nickgs.com/
  main_url: https://nickgs.com/
  description: >
    The personal website of Nick Selvaggio. Long Island based web developer, teacher, and technologist.
  categories:
    - Consulting
    - Programming
    - Web Development
  featured: false
- title: Free & Open Source Gatsby Themes by LekoArts
  main_url: "https://themes.lekoarts.de"
  url: "https://themes.lekoarts.de"
  source_url: "https://github.com/LekoArts/gatsby-themes/tree/master/www"
  built_by: LekoArts
  built_by_url: "https://github.com/LekoArts"
  description: >-
    Get high-quality and customizable Gatsby themes to quickly bootstrap your website! Choose from many professionally created and impressive designs with a wide variety of features and customization options. Use Gatsby Themes to take your project to the next level and let you and your customers take advantage of the many benefits Gatsby has to offer.
  categories:
    - Open Source
    - Directory
    - Marketing
    - Landing Page
  featured: false
- title: Lars Roettig
  url: https://larsroettig.dev/
  main_url: https://larsroettig.dev/
  description: >
    Lars Roettig is a Magento Maintainer and e-commerce specialist. On his Blog, he writes Software Architecture and Magento Development.
  categories:
    - Portfolio
    - Blog
    - Programming
    - Community
    - Open Source
    - eCommerce
  built_by: Lars Roettig
  built_by_url: https://larsroettig.dev/
  featured: false
- title: Cade Kynaston
  url: https://cade.codes
  main_url: https://cade.codes
  source_url: https://github.com/cadekynaston/gatsby-portfolio
  description: >
    Cade Kynaston's Portfolio
  categories:
    - Portfolio
  built_by: Cade Kynaston
  built_by_url: https://github.com/cadekynaston
  featured: false
- title: Growable Meetups
  url: https://www.growable.io/
  main_url: https://www.growable.io/
  description: >
    Growable - Events to Accelerate your career in Tech. Made with <3 with Gatsby, React & Netlify by Talent Point in London.
  categories:
    - Event
    - Technology
    - Education
    - Community
    - Conference
  built_by: Talent Point
  built_by_url: https://github.com/talent-point/
  featured: false
- title: Fantastic Metropolis
  main_url: https://fantasticmetropolis.com
  url: https://fantasticmetropolis.com
  description: >
    Fantastic Metropolis ran between 2001 and 2006, highlighting the potential of literary science fiction and fantasy.
  categories:
    - Entertainment
  built_by: Luis Rodrigues
  built_by_url: https://goblindegook.com
  featured: false
- title: Simon Koelewijn
  main_url: https://simonkoelewijn.nl
  url: https://simonkoelewijn.nl
  description: >
    Personal blog of Simon Koelewijn, where he blogs about UX, analytics and web development (in Dutch). Made awesome and fast by using Gatsby 2.x (naturally) and gratefully using Netlify and Netlify CMS.
  categories:
    - Freelance
    - Blog
    - Web Development
    - User Experience
  built_by: Simon Koelewijn
  built_by_url: https://simonkoelewijn.nl
  featured: false
- title: Raconteur Careers
  main_url: https://careers.raconteur.net
  url: https://careers.raconteur.net
  description: >
    Raconteur is a London-based publishing house and content marketing agency. We have built this careers portal Gatsby v2 with TypeScript, Styled-Components, React-Spring and Contentful.
  categories:
    - Media
    - Marketing
    - Landing Page
  built_by: Jacob Herper
  built_by_url: https://herper.io
  featured: false
- title: Frankly Steve
  url: https://www.franklysteve.com/
  main_url: https://www.franklysteve.com/
  description: >
    Wedding photography with all the hugs, tears, kisses, smiles, laughter, banter, kids up trees, friends in hedges.
  categories:
    - Photography
    - Portfolio
  built_by: Little & Big
  built_by_url: "https://www.littleandbig.com.au/"
  featured: false
- title: Eventos orellana
  description: >-
    We are a company dedicated to providing personalized and professional advice
    for the elaboration and coordination of social and business events.
  main_url: "https://eventosorellana.com/"
  url: "https://eventosorellana.com/"
  featured: false
  categories:
    - Gallery
  built_by: Ramón Chancay
  built_by_url: "https://ramonchancay.me/"
- title: DIA Supermercados
  main_url: https://dia.com.br
  url: https://dia.com.br
  description: >-
    Brazilian retailer subsidiary, with more than 1,100 stores in Brazil, focusing on low prices and exclusive DIA Products.
  categories:
    - Business
  built_by: CloudDog
  built_by_url: https://clouddog.com.br
  featured: false
- title: AntdSite
  main_url: https://antdsite.yvescoding.org
  url: https://antdsite.yvescoding.org
  description: >-
    A static docs generator based on Ant Design and GatsbyJs.
  categories:
    - Documentation
  built_by: Yves Wang
  built_by_url: https://antdsite.yvescoding.org
- title: Fourpost
  url: https://www.fourpost.com
  main_url: https://www.fourpost.com
  description: >
    Fourpost is a shopping destination for today’s family that combines the best brands and experiences under one roof.
  categories:
    - Marketing
  built_by: Fourpost
  built_by_url: https://github.com/fourpost
  featured: false
- title: ReactStudy Blog
  url: https://elated-lewin-51cf0d.netlify.com
  main_url: https://elated-lewin-51cf0d.netlify.com
  description: >
    Belong to your own blog by gatsby
  categories:
    - Blog
  built_by: 97thjingba
  built_by_url: https://github.com/97thjingba
  featured: false
- title: George
  main_url: https://kind-mestorf-5a2bc0.netlify.com
  url: https://kind-mestorf-5a2bc0.netlify.com
  description: >
    shiny new web built with Gatsby
  categories:
    - Blog
    - Portfolio
    - Gallery
    - Landing Page
    - Design
    - Web Development
    - Open Source
    - Science
  built_by: George Davituri
  featured: false

- title: CEO amp
  main_url: https://www.ceoamp.com
  url: https://www.ceoamp.com
  description: >
    CEO amp is an executive training programme to amplify a CEO's voice in the media. This site was built with Gatsby v2, Styled-Components, TypeScript and React Spring.
  categories:
    - Consulting
    - Entrepreneurship
    - Marketing
    - Landing Page
  built_by: Jacob Herper
  built_by_url: https://herper.io
  featured: false
- title: QuantumBlack
  main_url: https://www.quantumblack.com/
  url: https://www.quantumblack.com/
  description: >
    We help companies use data to make distinctive, sustainable and significant improvements to their performance.
  categories:
    - Technology
    - Consulting
    - Data
    - Design
  built_by: Richard Westenra
  built_by_url: https://www.richardwestenra.com/
  featured: false
- title: Coffeeshop Creative
  url: https://www.coffeeshopcreative.ca
  main_url: https://www.coffeeshopcreative.ca
  description: >
    Marketing site for a Toronto web design and videography studio.
  categories:
    - Marketing
    - Agency
    - Design
    - Video
    - Web Development
  built_by: Michael Uloth
  built_by_url: https://www.michaeluloth.com
  featured: false
- title: Daily Hacker News
  url: https://dailyhn.com
  main_url: https://dailyhn.com
  description: >
    Daily Hacker News presents the top five stories from Hacker News daily.
  categories:
    - Entertainment
    - Design
    - Web Development
    - Technology
    - Science
  built_by: Joeri Smits
  built_by_url: https://joeri.dev
  featured: false
- title: Grüne Dresden
  main_url: https://ltw19dresden.de
  url: https://ltw19dresden.de
  description: >
    This site was built for the Green Party in Germany (Bündnis 90/Die Grünen) for their local election in Dresden, Saxony. The site was built with Gatsby v2 and Styled-Components.
  categories:
    - Government
    - Nonprofit
  built_by: Jacob Herper
  built_by_url: https://herper.io
- title: Gratsy
  url: https://gratsy.com/
  main_url: https://gratsy.com/
  description: >
    Gratsy: Feedback To Give Back
  categories:
    - Agency
    - Marketing
    - Landing Page
  built_by: Whalar
  built_by_url: https://whalar.com/
  featured: false
- title: deepThreads
  main_url: https://deepthreads.com
  url: https://deepthreads.com/
  description: >
    deepThreads is a shiny new website built with Gatsby v2.  We make art using deep learning along with print on demand providers to create some cool stuff!
  categories:
    - eCommerce
  built_by: Kyle Kitlinski
  built_by_url: http://github.com/k-kit
  featured: false
- title: Smoopit
  main_url: https://smoopit.com
  url: https://smoopit.com/
  description: >
    Smoopit helps you schedule meetings without the extra effort of checking your availability or back-and-forth emails.
  categories:
    - Business
    - Productivity
  built_by: Chandra Bhushan
  built_by_url: https://github.com/chandu2304
  featured: false
- title: Mill3 Studio
  main_url: https://mill3.studio/en/
  url: https://mill3.studio/en/
  description: >
    Our agency specializes in the analysis, strategy and development of digital products.
  categories:
    - Agency
    - Portfolio
  built_by: Mill3
  built_by_url: https://mill3.studio/en/
  featured: false
- title: Zellement
  main_url: https://www.zellement.com
  url: https://www.zellement.com
  description: >
    Online portfolio of Dan Farrow from Nottingham, UK.
  categories:
    - Portfolio
  built_by: Zellement
  built_by_url: https://www.zellement.com
  featured: false
- title: Fullstack HQ
  url: https://fullstackhq.com/
  main_url: https://fullstackhq.com/
  description: >
    Get immediate access to a battle-tested team of designers and developers on a pay-as-you-go monthly subscription.
  categories:
    - Agency
    - Consulting
    - Freelance
    - Marketing
    - Portfolio
    - Web Development
    - App
    - Business
    - Design
    - JavaScript
    - Technology
    - User Experience
    - Web Development
    - eCommerce
    - WordPress
  built_by: Fullstack HQ
  built_by_url: https://fullstackhq.com/
  featured: false
- title: Cantas
  main_url: https://www.cantas.co.jp
  url: https://www.cantas.co.jp
  description: >
    Cantas is digital marketing company in Japan.
  categories:
    - Business
    - Agency
  built_by: Cantas
  built_by_url: https://www.cantas.co.jp
  featured: false
- title: Sheringham Shantymen
  main_url: https://www.shantymen.com/
  url: https://www.shantymen.com/
  description: >
    The Sheringham Shantymen are a sea shanty singing group that raise money for the RNLI in the UK.
  categories:
    - Music
    - Community
    - Entertainment
    - Nonprofit
  built_by: Zellement
  built_by_url: https://www.zellement.com/
  featured: false
- title: WP Spark
  main_url: https://wpspark.io/
  url: https://wpspark.io/
  description: >
    Create blazing fast website with WordPress and our Gatsby themes.
  categories:
    - Agency
    - Community
    - Blog
    - WordPress
  built_by: wpspark
  built_by_url: https://wpspark.io/
- title: Ronald Langeveld
  description: >
    Ronald Langeveld's blog and Web Development portfolio website.
  main_url: "https://www.ronaldlangeveld.com"
  url: "https://www.ronaldlangeveld.com"
  categories:
    - Blog
    - Web Development
    - Freelance
    - Portfolio
    - Consulting
  featured: false
- title: Golfonaut
  description: >
    Golfonaut - Golf application for Apple Watch
  main_url: https://golfonaut.io
  url: https://golfonaut.io
  categories:
    - App
    - Sports
  featured: false
- title: Anton Sten - UX Lead/Design
  url: https://www.antonsten.com
  main_url: https://www.antonsten.com
  description: Anton Sten leads UX for design-driven companies.
  categories:
    - User Experience
    - Blog
    - Freelance
    - Portfolio
    - Consulting
    - Agency
    - Design
  featured: false
- title: Rashmi AP - Front-end Developer
  main_url: http://rashmiap.me
  url: http://rashmiap.me
  featured: false
  description: >
    Rashmi AP's Personal Portfolio Website
  source_url: https://github.com/rashmiap/personal-website-react
  categories:
    - Portfolio
    - Open Source
  built_by: Rashmi AP
  built_by_url: http://rashmiap.me
- title: OpenSourceRepos - Blogs for open source repositories
  main_url: https://opensourcerepos.com
  url: https://opensourcerepos.com
  featured: false
  description: >
    Open Source Repos is a blog site for explaining the architecture, code-walkthrough and key takeways for the GitHub repository. Out main aim to is to help more developers contribute to open source projects.
  source_url: https://github.com/opensourcerepos/blogs
  categories:
    - Open Source
    - Design
    - Design System
    - Blog
  built_by: OpenSourceRepos Team
  built_by_url: https://opensourcerepos.com
- title: Sheelah Brennan - Front-End/UX Engineer
  main_url: https://sheelahb.com
  url: https://sheelahb.com
  featured: false
  description: >
    Sheelah Brennan's web development blog
  categories:
    - Blog
    - Web Development
    - Design
    - Freelance
    - Portfolio
  built_by: Sheelah Brennan
- title: Delinx.Digital - Web and Mobile Development Agency based in Sofia, Bulgaria
  main_url: https://delinx.digital
  url: https://delinx.digital/solutions
  description: >
    Delinx.digital is a software development oriented digital agency based in Sofia, Bulgaria. We develop bespoke software solutions using  WordPress, WooCommerce, Shopify, eCommerce, React.js, Node.js, PHP, Laravel and many other technologies.
  categories:
    - Agency
    - Web Development
    - Design
    - eCommerce
    - WordPress
  featured: false
- title: Cameron Nuckols - Articles, Book Notes, and More
  main_url: https://nucks.co
  url: https://nucks.co
  description: >
    This site hosts all of Cameron Nuckols's writing on entrepreneurship, startups, money, fitness, self-education, and self-improvement.
  categories:
    - Blog
    - Entrepreneurship
    - Business
    - Productivity
    - Technology
    - Marketing
  featured: false
- title: Hayato KAJIYAMA - Portfolio
  main_url: "https://hyakt.dev"
  url: "https://hyakt.dev"
  source_url: "https://github.com/hyakt/hyakt.github.io"
  featured: false
  categories:
    - Portfolio
- title: Skirtcraft - Unisex Skirts with Large Pockets
  main_url: https://skirtcraft.com
  url: https://skirtcraft.com/products
  source_url: https://github.com/jqrn/skirtcraft-web
  description: >
    Skirtcraft sells unisex skirts with large pockets, made in the USA. Site built with TypeScript and styled-components, with Tumblr-sourced blog posts.
  categories:
    - eCommerce
    - Blog
  built_by: Joe Quarion
  built_by_url: https://github.com/jqrn
  featured: false
- title: Vermarc Sport
  main_url: https://www.vermarcsport.com/
  url: https://www.vermarcsport.com/
  description: >
    Vermarc Sport offers a wide range of cycle clothing, cycling jerseys, bib shorts, rain gear and accessories, as well for the summer, the mid-season (autumn / spring) and the winter.
  categories:
    - eCommerce
  built_by: BrikL
  built_by_url: https://github.com/Brikl
- title: Cole Ruche
  main_url: https://coleruche.com
  url: https://coleruche.com
  source_url: https://github.com/kingingcole/myblog
  description: >
    The personal website and blog for Emeruche "Cole" Ikenna, front-end web developer from Nigeria.
  categories:
    - Blog
    - Portfolio
  built_by: Emeruche "Cole" Ikenna
  built_by_url: https://twitter.com/cole_ruche
  featured: false
- title: Abhith Rajan - Coder, Blogger, Biker, Full Stack Developer
  main_url: https://www.abhith.net/
  url: https://www.abhith.net/
  source_url: https://github.com/Abhith/abhith.net
  description: >
    abhith.net is a portfolio website of Abhith Rajan, a full stack developer. Sharing blog posts, recommended videos, developer stories and services with the world through this site.
  categories:
    - Portfolio
    - Blog
    - Programming
    - Open Source
    - Technology
  built_by: Abhith Rajan
  built_by_url: https://github.com/Abhith
  featured: false
- title: Mr & Mrs Wilkinson
  url: https://thewilkinsons.netlify.com/
  main_url: https://thewilkinsons.netlify.com/
  source_url: https://github.com/davemullenjnr/the-wilkinsons
  description: >
    A one-page wedding photography showcase using Gatsby Image and featuring a lovely hero and intro section.
  categories:
    - Photography
  built_by: Dave Mullen Jnr
  built_by_url: https://davemullenjnr.co.uk
  featured: false
- title: Gopesh Gopinath - Full Stack JavaScript Developer
  url: https://www.gopeshgopinath.com
  main_url: https://www.gopeshgopinath.com
  source_url: https://github.com/GopeshMedayil/gopeshgopinath.com
  description: >
    Gopesh Gopinath's Personal Portfolio Website
  categories:
    - Portfolio
    - Open Source
  built_by: Gopesh Gopinath
  built_by_url: https://www.gopeshgopinath.com
  featured: false
- title: Misael Taveras - FrontEnd Developer
  url: https://taverasmisael.com
  main_url: https://taverasmisael.com
  source_url: https://github.com/taverasmisael/taverasmisael
  description: >
    Personal site and bloging about learning FrontEnd web development in spanish.
  categories:
    - Portfolio
    - Open Source
    - Blog
    - JavaScript
    - Web Development
  built_by: Misael Taveras
  built_by_url: https://taverasmisael.com
  featured: false
- title: Le Reacteur
  url: https://www.lereacteur.io/
  main_url: https://www.lereacteur.io/
  description: >
    Le Reacteur is the first coding bootcamp dedicated to web and mobile apps development (iOS/Android). We offer intensive sessions to train students in a short time (10 weeks). Our goal is to pass on to our students in less than 3 months what they would have learned in 2 years. To achieve this ambitious challenge, our training is based on learning JavaScript (Node.js, Express, ReactJS, React Native).
  categories:
    - JavaScript
    - Learning
    - Mobile Development
    - Web Development
  built_by: Farid Safi
  built_by_url: https://twitter.com/FaridSafi
  featured: false
- title: Cinch
  url: https://www.cinch.co.uk
  main_url: https://www.cinch.co.uk
  description: >
    Cinch is a hub for car supermarkets and dealers to show off their stock. The site only lists second-hand cars that are seven years old or younger, with less than 70,000 miles on the clock.
  categories:
    - Entrepreneurship
    - Business
  built_by: Somo
  built_by_url: https://www.somoglobal.com
  featured: false
- title: Recetas El Universo
  description: >-
    Recipes and videos with the best of Ecuadorian cuisine.
    Collectable recipes from Diario El Universo.
  main_url: "https://recetas-eu.netlify.com/"
  url: "https://recetas-eu.netlify.com/"
  featured: false
  categories:
    - Blog
    - WordPress
    - Food
  built_by: Ramón Chancay
  built_by_url: "https://ramonchancay.me/"
- title: NuBrakes
  url: https://nubrakes.com/
  main_url: https://nubrakes.com/
  description: >
    NuBrakes is the mobile brake repair company that comes to you! We perform brake pad, caliper, and rotor replacement at your office, apartment or home!
  categories:
    - Business
    - Entrepreneurship
  featured: false
- title: Third and Grove
  url: https://www.thirdandgrove.com
  main_url: https://www.thirdandgrove.com
  source_url: https://github.com/thirdandgrove/tagd8_gatsby
  description: >
    A digital agency slaying the mundane one pixel at a time.
  categories:
    - Agency
    - Marketing
    - Open Source
    - Technology
  built_by: Third and Grove
  built_by_url: https://www.thirdandgrove.com
  featured: false
- title: Le Bikini
  url: https://lebikini.com
  main_url: https://lebikini.com
  description: >
    New website for Toulouse's most iconic concert hall.
  categories:
    - Music
  built_by: Antoine Rousseau
  built_by_url: https://antoine.rousseau.im
  featured: false
- title: Jimmy Truong's Portfolio
  url: https://jimmytruong.ca
  main_url: https://jimmytruong.ca
  description: >
    This porfolio is a complication of all projects done during my time at BCIT D3 (Digital Design and Development) program and after graduation.
  categories:
    - Portfolio
    - Web Development
  built_by: Jimmy Truong
  built_by_url: https://jimmytruong.ca
  featured: false
- title: Quick Stop Nicaragua
  main_url: https://quickstopnicaragua.com
  url: https://quickstopnicaragua.com
  description: >
    Convenience Store Website
  categories:
    - Food
  built_by: Gerald Martinez
  built_by_url: https://twitter.com/GeraldM_92
  featured: false
- title: XIEL
  main_url: https://xiel.dev
  url: https://xiel.dev
  source_url: https://github.com/xiel/xiel
  description: >
    I'm a freelance front-end developer from Berlin who creates digital experiences that everyone likes to use.
  categories:
    - Portfolio
    - Blog
  built_by: Felix Leupold
  built_by_url: https://twitter.com/xiel
  featured: false
- title: Nicaragua Best Guides
  main_url: https://www.nicaraguasbestguides.com
  url: https://www.nicaraguasbestguides.com
  description: >
    Full-Service Tour Operator and Destination Management Company (DMC)
  categories:
    - Agency
    - Travel
  built_by: Gerald Martinez
  built_by_url: https://twitter.com/GeraldM_92
  featured: false
- title: Thoughts and Stuff
  main_url: http://thoughtsandstuff.com
  url: http://thoughtsandstuff.com
  source_url: https://github.com/robmarshall/gatsby-tns
  description: >
    A simple easy to read blog. Minimalistic, focusing on content over branding. Includes RSS feed.
  categories:
    - Accessibility
    - Blog
    - WordPress
  built_by: Robert Marshall
  built_by_url: https://robertmarshall.dev
  featured: false
- title: Tracli
  url: https://tracli.rootvan.com/
  main_url: https://tracli.rootvan.com/
  source_url: https://github.com/ridvankaradag/tracli-landing
  description: >
    A command line app that tracks your time
  categories:
    - Productivity
    - Technology
    - Landing Page
  built_by: Ridvan Karadag
  built_by_url: http://www.rootvan.com
  featured: false
- title: spon.io
  url: https://www.spon.io
  main_url: https://www.spon.io
  source_url: https://github.com/magicspon/spon.io
  description: >
    Portfolio for frontend web developer, based in Bristol UK
  categories:
    - Portfolio
  built_by: Dave Stockley
  built_by_url: https://www.spon.io
  featured: false
- title: BBS
  url: https://big-boss-studio.com
  main_url: https://big-boss-studio.com
  description: >
    For 11 years, we help great brands in their digital transformation, offering all our expertise for their needs. Technical consulting, UX, design, technical integration and maintenance.
  categories:
    - Agency
    - JavaScript
    - Web Development
  built_by: BBS
  built_by_url: https://big-boss-studio.com
  featured: false
- title: Appes - Meant to evolve
  main_url: https://appes.co
  url: https://appes.co
  description: >
    Appes is all about apps and evolution. We help companies to build mobile and
    web products.
  categories:
    - Agency
    - Mobile Development
    - Web Development
    - Technology
  built_by: Appes
  built_by_url: https://appes.co
  featured: false
- title: Intern
  url: https://intern.imedadel.me
  main_url: https://intern.imedadel.me
  description: >
    Intern is a job board for getting internships in tech, design, marketing, and more. It's built entirely with Gatsby.
  categories:
    - Directory
    - Technology
  built_by: Imed Adel
  built_by_url: https://imedadel.me
  featured: false
- title: Global Citizen Foundation
  main_url: https://www.globalcitizenfoundation.org
  url: https://www.globalcitizenfoundation.org
  description: >
    In the digital economy, we are Global Citizens and the currency is Personal Data
  categories:
    - Nonprofit
  built_by: The Delta Studio
  built_by_url: https://www.thedelta.io
  featured: false
- title: GatsbyFinds
  main_url: https://gatsbyfinds.netlify.com
  url: https://gatsbyfinds.netlify.com
  source_url: https://github.com/bvlktech/GatsbyFinds
  description: >
    GatsbyFinds is a website built ontop of Gatsby v2 by providing developers with a showcase of all the lastest projects made with the beloved GatsbyJS.
  categories:
    - Portfolio
    - Gallery
  built_by: Bvlktech
  built_by_url: https://twitter.com/bvlktech
  featured: false
- title: AFEX Commodities Exchange
  main_url: https://afexnigeria.com
  url: https://afexnigeria.com
  description: >
    AFEX Nigeria strives to transform Nigerian agriculture by creating more bargaining power to smallholder farmers, access to information, and secure storage.
  categories:
    - Blog
    - Business
    - Finance
    - Food
    - WordPress
  built_by: Mayowa Falade
  built_by_url: http://mayowafalade.com
  featured: false
- title: VIA Data
  main_url: https://viadata.io
  url: https://viadata.io
  description: >
    The future of data management
  categories:
    - Data
  built_by: The Delta Studio
  built_by_url: https://www.thedelta.io
  featured: false
- title: Front End Day Event Website
  main_url: https://frontend-day.com/
  url: https://frontend-day.com/
  description: >
    Performant landing page for a front end workshops recurring event / conference.
  categories:
    - Event
    - Conference
    - Web Development
    - Technology
  built_by: Pagepro
  built_by_url: https://pagepro.co
  featured: false
- title: Mutual
  main_url: https://www.madebymutual.com
  url: https://www.madebymutual.com
  description: >
    Mutual is a web design and development agency. Our new website is powered by Gatsby and Craft CMS.
  categories:
    - Blog
    - Portfolio
    - Agency
    - Design
    - Web Development
  built_by: Mutual
  built_by_url: https://twitter.com/madebymutual
  featured: false
- title: Surge 3
  main_url: https://surge3.com
  url: https://surge3.com/
  description: >
    We’re Surge 3 - a premier web development agency. Our company centers around the principles of quality, speed, and service! We are founded using the latest in web technologies and are dedicated to using those exact tools to help our customers achieve their goals.
  categories:
    - Portfolio
    - Blog
    - Agency
    - Web Development
    - Marketing
  built_by: Dillon Browne
  built_by_url: https://dillonbrowne.com
- title: Adaltas
  main_url: https://www.adaltas.com
  url: https://www.adaltas.com
  description: >
    Adaltas is a team of consultants with a focus on Open Source, Big Data and Cloud Computing based in France, Canada and Morocco.
  categories:
    - Consulting
    - Data
    - Design System
    - Programming
    - Learning
  built_by: Adaltas
  built_by_url: https://www.adaltas.com
- title: Themis Attorneys
  main_url: https://themis-attorneys.com
  url: https://themis-attorneys.com
  description: >
    Themis Attorneys is Chennai based lawyers. Their new complete website is made using Gatsby.
  categories:
    - Agency
    - Consulting
    - Portfolio
    - Law
  built_by: Merbin J Anselm
  built_by_url: https://anselm.in
- title: Runlet
  main_url: https://runlet.app
  url: https://runlet.app
  source_url: https://github.com/runletapp/runlet
  description: >
    Runlet is a cloud-based job manager that offers device synchronization and reliable message delivery in a network of connected devices even after connectivity issues. Available for ARM, Linux, Mac and Windows.
  categories:
    - App
    - Landing Page
    - Productivity
    - Technology
  built_by: Vandre Leal
  built_by_url: https://vandreleal.github.io
  featured: false
- title: tiaan.dev
  main_url: https://tiaan.dev
  url: https://tiaan.dev
  featured: false
  categories:
    - Blog
    - Portfolio
    - Web Development
- title: Praveen Bisht
  main_url: https://www.prvnbist.com/
  url: https://www.prvnbist.com/
  source_url: https://github.com/prvnbist/portfolio
  categories:
    - Portfolio
    - Blog
  built_by: Praveen Bisht
  built_by_url: https://www.prvnbist.com/
  featured: false
- title: Jeff Mills The Outer Limits x NTS Radio
  url: https://www.nts.live/projects/jeff-mills-the-outer-limits/
  main_url: https://www.nts.live/projects/jeff-mills-the-outer-limits/
  source_url: https://github.com/ntslive/the-outer-limits
  description: >
    NTS Radio created a minisite for Jeff Mills' 6 part radio series The Outer Limits, including original music production and imagery curated from the NASA online image archive.
  categories:
    - Music
    - Gallery
    - Science
    - Entertainment
  built_by: NTS Radio
  built_by_url: https://www.nts.live
  featured: false
- title: BALAJIRAO676
  main_url: https://thebalajiraoecommerce.netlify.com/
  url: https://thebalajiraoecommerce.netlify.com/
  featured: false
  categories:
    - Blog
    - eCommerce
    - Web Development
- title: Mentimeter
  url: https://www.mentimeter.com/
  main_url: https://www.mentimeter.com/
  categories:
    - Business
  featured: false
- title: HYFN
  url: https://hyfn.com/
  main_url: https://hyfn.com/
  categories:
    - Business
  featured: false
- title: Mozilla India
  main_url: https://mozillaindia.org/
  url: https://mozillaindia.org/
  categories:
    - Open Source
  featured: false
- title: Primer Labs
  main_url: https://www.primerlabs.io
  url: https://www.primerlabs.io
  featured: false
  categories:
    - Education
    - Learning
- title: AJ on Purr-fect Solutions
  url: https://ajonp.com
  main_url: https://ajonp.com
  description: >
    A Community of developers, creating resources for all to use!
  categories:
    - Education
    - Learning
    - Programming
    - Web Development
    - API
    - Blog
    - SEO
  built_by: AJonP
  built_by_url: http://ajonp.com/authors/alex-patterson
- title: blog.kwst.site
  main_url: https://blog.kwst.site
  url: https://blog.kwst.site
  description: A blog of frontend engineer working in Fukuoka
  source_url: https://github.com/SatoshiKawabata/blog
  featured: false
  categories:
    - Blog
    - Technology
    - Web Development
    - JavaScript
- title: Run Leeds
  main_url: http://www.runleeds.co.uk
  url: http://www.runleeds.co.uk
  description: >
    Community running site based in Leeds,UK. Aiming to support those going through a life crisis.
  categories:
    - Accessibility
    - Blog
    - Community
    - Nonprofit
    - Sports
    - WordPress
  built_by: Robert Marshall
  built_by_url: https://www.robertmarshall.dev
- title: Arvind Kumar
  main_url: https://arvind.io
  url: https://arvind.io
  source_url: https://github.com/EnKrypt/arvind.io
  built_by: Arvind Kumar
  built_by_url: "https://arvind.io/"
  description: >
    A blog about writing code, making music and studying the skies.
  featured: false
  categories:
    - Blog
    - Music
    - Technology
- title: GlobalMoney
  url: https://global24.ua
  main_url: https://global24.ua
  description: >
    Provide payment solution for SMB, eWallet GlobalMoney
  categories:
    - Business
    - Finance
    - Technology
  built_by: NodeArt
  built_by_url: https://NodeArt.io
- title: Women's and Girls' Emergency Centre
  url: https://www.wagec.org.au/
  main_url: https://www.wagec.org.au/
  description: >
    Specialist homelessness service for women and families escaping domestic violence. Based in Redfern, Sydney, Australia.
  categories:
    - Nonprofit
    - Community
  built_by: Little & Big
  built_by_url: "https://www.littleandbig.com.au/"
  featured: false
- title: Guus van de Wal | Drupal Front-end specialist
  url: https://guusvandewal.nl
  main_url: https://guusvandewal.nl
  description: >
    Decoupled portfolio site for guusvandewal.nl, a Drupal and ReactJS front-end developer and designer.
  categories:
    - Open Source
    - Web Development
    - Design
    - Blog
    - Freelance
  built_by: Guus van de Wal
  featured: false
- title: Pixelize Web Design Gold Coast | Web Design and SEO
  url: https://www.pixelize.com.au/
  main_url: https://www.pixelize.com.au/
  description: >
    Pixelize is a tight knit group of professional web developers, graphic designers, and content creators that work together to create high performing, blazing fast, beautiful websites with a strong focus on SEO.
  categories:
    - Agency
    - Web Development
    - Marketing
    - SEO
    - Design
    - Portfolio
    - Blog
  built_by: Pixelize
  built_by_url: https://www.pixelize.com.au
  featured: false
- title: VS Code GitHub Stats
  url: https://vscode-github-stats.netlify.com
  main_url: https://vscode-github-stats.netlify.com
  source_url: https://github.com/lannonbr/vscode-github-stats/
  description: >
    Statistics Dashboard for VS Code GitHub repository
  categories:
    - Data
  built_by: Benjamin Lannon
  built_by_url: https://lannonbr.com
  featured: false
- title: MetaProjection
  main_url: https://www.metaprojection.ca
  url: https://www.metaprojection.ca
  source_url: https://github.com/rosslh/metaprojection
  description: >
    MetaProjection is a website that aggregates multiple Canadian federal electoral projections in order to provide an overview of how the election is playing out, both federally and by district.
  categories:
    - Government
    - Data
    - Open Source
  built_by: Ross Hill
  built_by_url: https://rosshill.ca
  featured: false
- title: Tamarisc VC
  url: https://www.tamarisc.vc
  main_url: https://www.tamarisc.vc
  description: >
    Tamarisc invests in and helps build companies that improve the human habitat through innovating at the intersection of real estate, health, and technology.
  categories:
    - Business
    - Technology
  built_by: Peter Hironaka
  built_by_url: "https://peterhironaka.com"
  featured: false
- title: Roman Kravets
  description: >
    Portfolio of Roman Kravets. Web Developer, HTML & CSS Coder.
  main_url: "https://romkravets.netlify.com/"
  url: "https://romkravets.netlify.com/"
  categories:
    - Portfolio
    - Open Source
    - Web Development
    - Blog
  built_by: Roman Kravets
  built_by_url: "https://github.com/romkravets/dev-page"
  featured: false
- title: Phil Tietjen Portfolio
  url: https://www.philtietjen.dev/
  main_url: https://www.philtietjen.dev/
  source_url: https://github.com/Phizzard/phil-portfolio
  description: >
    Portfolio of Phil Tietjen using Gatsby, TailwindCSS, and Emotion/styled
  categories:
    - Portfolio
    - Open Source
    - Web Development
  built_by: Phil Tietjen
  built_by_url: https://github.com/Phizzard
  featured: false
- title: Gatsby Bomb
  description: >
    A fan made version of the website Giantbomb, fully static and powered by Gatsby JS and the GiantBomb API.
  main_url: "https://gatsbybomb.netlify.com"
  url: "https://gatsbybomb.netlify.com"
  categories:
    - App
    - Entertainment
    - Media
    - Video
  built_by: Phil Tietjen
  built_by_url: "https://github.com/Phizzard"
  featured: false
- title: Divyanshu Maithani
  main_url: https://divyanshu013.dev
  url: https://divyanshu013.dev
  source_url: https://github.com/divyanshu013/blog
  description: >
    Personal blog of Divyanshu Maithani. Life, music, code and things in between...
  categories:
    - Blog
    - JavaScript
    - Open Source
    - Music
    - Programming
    - Technology
    - Web Development
  built_by: Divyanshu Maithani
  built_by_url: https://twitter.com/divyanshu013
- title: TFE Energy
  main_url: https://tfe.energy
  url: https://tfe.energy
  source_url: https://gitlab.com/marcfehrmedia/2019-07-03-tfe-energy
  description: >
    TFE Energy believes in the future. Their new website is programmed with Gatsby, Scrollmagic, Contentful, Cloudify.
  categories:
    - Technology
    - Consulting
    - Video
    - Business
  built_by: Marc Fehr
  built_by_url: https:/www.marcfehr.media
- title: AtomBuild
  url: https://atombuild.github.io/
  main_url: https://atombuild.github.io/
  source_url: https://github.com/AtomBuild/atombuild.github.io
  description: >
    Landing page for the AtomBuild project, offering a curation of Atom packages associated with the project.
  categories:
    - Directory
    - Landing Page
    - Open Source
    - Programming
    - Technology
  built_by: Kepler Sticka-Jones
  built_by_url: https://keplersj.com/
  featured: false
- title: Josh Pensky
  main_url: https://joshpensky.com
  url: https://joshpensky.com
  description: >
    Josh Pensky is an interactive developer based in Boston. He designs and builds refreshing web experiences, packed to the punch with delightful interactions.
  categories:
    - Portfolio
    - Web Development
    - Design
    - SEO
  built_by: Josh Pensky
  built_by_url: https://github.com/joshpensky
  featured: false
- title: AtomLinter
  url: https://atomlinter.github.io/
  main_url: https://atomlinter.github.io/
  source_url: https://github.com/AtomLinter/atomlinter.github.io
  description: >
    Landing page for the AtomLinter project, offering a curation of Atom packages associated with the project.
  categories:
    - Directory
    - Landing Page
    - Open Source
    - Programming
    - Technology
  built_by: Kepler Sticka-Jones
  built_by_url: https://keplersj.com/
  featured: false
- title: Dashbouquet
  url: https://dashbouquet.com/
  main_url: https://dashbouquet.com/
  categories:
    - Agency
    - Blog
    - Business
    - Mobile Development
    - Portfolio
    - Web Development
  built_by: Dashbouquet team
  featured: false
- title: rathes.me
  url: https://rathes.me/
  main_url: https://rathes.me/
  source_url: https://github.com/rathesDot/rathes.me
  description: >
    The Portfolio Website of Rathes Sachchithananthan
  categories:
    - Blog
    - Portfolio
    - Web Development
  built_by: Rathes Sachchithananthan
  built_by_url: https://rathes.me/
- title: viviGuides - Your travel guides
  url: https://vivitravels.com/en/guides/
  main_url: https://vivitravels.com/en/guides/
  description: >
    viviGuides is viviTravels' blog: here you will find travel tips, useful information about the cities and the best guides for your next vacation.
  categories:
    - Travel
    - Blog
  built_by: Kframe Interactive SA
  built_by_url: https://kframeinteractive.com/
  featured: false
- title: KNC Blog
  main_url: https://nagakonada.com
  url: https://nagakonada.com/
  description: >
    Nagakonada is my blogging and portfolio site where I list my projects, experience, capabilities and the blog mostly talks about technical and personal writings.
  categories:
    - Blog
    - Web Development
    - Portfolio
  built_by: Konada, Naga Chaitanya
  built_by_url: https://github.com/ChaituKNag
  featured: false
- title: Vishal Nakum
  url: https://nakum.tech/
  main_url: https://nakum.tech/
  source_url: https://github.com/vishalnakum011/contentful
  description: >
    Portfolio of Vishal Nakum. Made with Gatsby, Contentful. Deployed on Netlify.
  categories:
    - Portfolio
    - Blog
  built_by: Amol Tangade
  built_by_url: https://amoltangade.me/
- title: Sagar Hani Portfolio
  url: http://sagarhani.in/
  main_url: http://sagarhani.in/
  source_url: https://github.com/sagarhani
  description: >
    Sagar Hani is a Software Developer & an Open Source Enthusiast. He blogs about JavaScript, Open Source and his Life experiences.
  categories:
    - Portfolio
    - Blog
    - Web Development
    - Open Source
    - Technology
    - Programming
    - JavaScript
  built_by: Sagar Hani
  built_by_url: http://sagarhani.in/about
- title: Arturo Alviar's Portfolio
  main_url: "https://arturoalviar.com"
  url: "https://arturoalviar.com"
  source_url: "https://github.com/arturoalviar/portfolio"
  categories:
    - Portfolio
    - Open Source
    - Web Development
  built_by: Arturo Alviar
  built_by_url: "https://github.com/arturoalviar"
  featured: false
- title: Pearly
  url: https://www.pearlyplan.com
  main_url: https://www.pearlyplan.com
  description: >
    Dental Membership Growth Platform
  categories:
    - Technology
    - Healthcare
    - App
  built_by: Sean Emmer and Jeff Cole
- title: MarceloNM
  url: https://marcelonm.com
  main_url: https://marcelonm.com
  description: >
    Personal landing page and blog for MarceloNM, a frontend developer based in Brazil.
  categories:
    - Blog
    - JavaScript
    - Landing Page
    - Programming
    - Web Development
  built_by: Marcelo Nascimento Menezes
  built_by_url: https://github.com/mrcelo
  featured: false
- title: Open Source Galaxy
  main_url: https://www.opensourcegalaxy.com
  url: https://www.opensourcegalaxy.com
  description: >
    Explore the Open Source Galaxy and help other earthlings by contributing to open source.
  categories:
    - Open Source
    - Programming
    - Web Development
  built_by: Justin Juno
  built_by_url: https://www.justinjuno.dev
  featured: false
- title: enBonnet Blog
  url: https://enbonnet.me/
  main_url: https://enbonnet.me/
  source_url: https://github.com/enbonnet
  description: >
    Hola, este es mi sitio personal, estare escribiendo sobre JavaScript, Frontend y Tecnologia que utilice en mi dia a dia.
  categories:
    - Portfolio
    - Blog
    - Web Development
    - Technology
    - Programming
    - JavaScript
  built_by: Ender Bonnet
  built_by_url: https://enbonnet.me/
- title: Edenspiekermann
  url: "https://www.edenspiekermann.com/eu/"
  main_url: "https://www.edenspiekermann.com/eu/"
  description: >
    Hello. We are Edenspiekermann, an independent global creative agency.
  categories:
    - Featured
    - Agency
    - Design
    - Portfolio
  featured: true
- title: IBM Design
  url: "https://www.ibm.com/design/"
  main_url: "https://www.ibm.com/design/"
  description: >
    At IBM, our design philosophy is to help guide people so they can do their best work. Our human-centered design practices help us deliver on that goal.
  categories:
    - Featured
    - Design
    - Technology
    - Web Development
  built_by: IBM
  featured: true
- title: We Do Plugins
  url: https://wedoplugins.com
  main_url: https://wedoplugins.com
  description: >
    Free & premium WordPress plugins development studio from Wroclaw, Poland.
  categories:
    - Portfolio
    - Agency
    - Open Source
    - Web Development
  built_by: We Do Plugins
  built_by_url: https://wedoplugins.com
- title: Mevish Aslam, business coach
  url: "https://mevishaslam.com/"
  main_url: "https://mevishaslam.com/"
  description: >
    Mevish Aslam helps women build a life they love and coaches women to launch and grow businesses.
  categories:
    - Business
    - Consulting
    - Entrepreneurship
    - Freelance
    - Marketing
    - Portfolio
  built_by: Rou Hun Fan
  built_by_url: "https://flowen.me"
  featured: false
- title: Principles of wealth
  url: "https://principlesofwealth.net"
  main_url: "https://principlesofwealth.net"
  source_url: "https://github.com/flowen/principlesofwealth"
  description: >
    Principles of wealth. How to get rich without being lucky, a summary of Naval Ravikant's tweets and podcast.`
  categories:
    - Business
    - Consulting
    - Education
    - Entrepreneurship
    - Finance
    - Learning
    - Marketing
    - Media
    - Nonprofit
    - Productivity
    - Science
  built_by: Rou Hun Fan
  built_by_url: "https://flowen.me"
  featured: false
- title: North X South
  main_url: https://northxsouth.co
  url: https://northxsouth.co
  description: >
    We work with small businesses and non-profits to develop their brands, build an online identity, create stellar designs, and give a voice to their causes.
  categories:
    - Agency
    - Consulting
    - Business
    - Design
    - Web Development
  built_by: North X South
  built_by_url: https://northxsouth.co
- title: Plenty of Fish
  main_url: https://www.pof.com/
  url: https://pof.com
  description: >
    Plenty of Fish is one of the world's largest dating platforms.
  categories:
    - Community
  featured: true
- title: Bitcoin
  main_url: https://www.bitcoin.com/
  url: https://bitcoin.com
  description: >
    One of the largest crypto-currency platforms in the world.
  categories:
    - Technology
    - Finance
  featured: true
- title: Frame.io
  main_url: https://www.frame.io/
  url: https://frame.io
  description: >
    Frame.io is a cloud-based video collaboration platform that allows its users to easily work on media projects together
  categories:
    - Technology
    - Entertainment
    - Media
  featured: true
- title: Sainsbury’s Homepage
  main_url: https://www.sainsburys.co.uk/
  url: https://www.sainsburys.co.uk
  description: >
    Sainsbury’s is an almost 150 year old supermarket chain in the United Kingdom.
  categories:
    - eCommerce
    - Food
  featured: true
- title: Haxzie, Portfolio and Blog
  url: "https://haxzie.com/"
  main_url: "https://haxzie.com/"
  source_url: "https://github.com/haxzie/haxzie.com"
  description: >
    Haxzie.com is the portfolio and personal blog of Musthaq Ahamad, UX Engineer and Visual Designer
  categories:
    - Blog
    - Portfolio
  built_by: Musthaq Ahamad
  built_by_url: "https://haxzie.com"
  featured: false
- title: GBT
  url: "https://yangmuzi.com/"
  main_url: "https://yangmuzi.com/"
  source_url: "https://github.com/yangnianbing/blog-by-gatsby"
  description: >
    It is a basic Gatsby site project
  categories:
    - Blog
    - Portfolio
  built_by: yangnianbing
  featured: false
- title: Robin Wieruch's Blog
  url: "https://www.robinwieruch.de/"
  main_url: "https://www.robinwieruch.de/"
  categories:
    - Blog
    - Education
  featured: false
- title: Roger Ramos Development Journal
  url: "https://rogerramos.me/"
  main_url: "https://rogerramos.me/"
  source_url: "https://github.com/rogerramosme/rogerramos.me/"
  description: >
    Personal development journal made with Netlify CMS
  categories:
    - Blog
  built_by: Roger Ramos
  built_by_url: https://rogerramos.me/
  featured: false
- title: Global Adviser Alpha
  main_url: "https://globaladviseralpha.com"
  url: "https://globaladviseralpha.com"
  description: >
    Lead by David Haintz, Global Adviser Alpha transforms advice business into world class firms.
  categories:
    - Business
    - Blog
    - Finance
  built_by: Handsome Creative
  built_by_url: https://www.hellohandsome.com.au
  featured: false
- title: Alcamine
  url: https://alcamine.com/
  main_url: https://alcamine.com/
  description: >
    Never apply to another job online and receive tons of tech jobs in your inbox everyday — all while keeping your information private.
  categories:
    - Blog
    - Technology
  built_by: Caldera Digital
  built_by_url: https://www.calderadigital.com/
  featured: false
- title: Caldera Digital
  url: https://www.calderadigital.com/
  main_url: https://www.calderadigital.com/
  source_url: https://github.com/caldera-digital/platform
  description: >
    Caldera is a product and application development agency that uses innovative technology to bring your vision, brand, and identity to life through user centered design.
  categories:
    - Blog
    - User Experience
    - Consulting
  built_by: Caldera Digital
  built_by_url: https://www.calderadigital.com/
  featured: false
- title: Keycodes
  url: https://www.keycodes.dev
  main_url: https://www.keycodes.dev
  source_url: https://github.com/justinjunodev/keycodes.dev
  description: >
    A developer resource for getting keyboard key codes.
  categories:
    - Programming
    - Productivity
    - Open Source
    - Web Development
  built_by: Justin Juno
  built_by_url: https://www.justinjuno.dev
  featured: false
- title: Utah Pumpkins
  url: https://www.utahpumpkins.com/
  main_url: https://www.utahpumpkins.com/
  source_url: https://github.com/cadekynaston/utah-pumpkins
  description: >
    An awesome pumpkin gallery built using Gatsby and Contentful.
  categories:
    - Gallery
    - Blog
    - Photography
  built_by: Cade Kynaston
  built_by_url: https://cade.codes
- title: diff001a's blog
  main_url: https://diff001a.netlify.com/
  url: https://diff001a.netlify.com/
  description: >
    This is diff001a's blog which contains blogs realted to programming.
  categories:
    - Blog
  built_by: diff001a
- title: Rockwong Blog
  main_url: http://rockwong.com/blog/
  url: http://rockwong.com/blog/
  description: >
    Rockwong is a techncal blog containing content realted to various web technologies.
  categories:
    - Technology
    - Education
    - Blog
- title: RegexGuide
  main_url: "https://regex.guide"
  url: "https://regex.guide/playground"
  source_url: "https://github.com/pacdiv/regex.guide"
  description: >
    The easiest way to learn regular expressions! The RegexGuide is a playground helping developers to discover regular expressions. Trying it is adopting regular expressions!
  categories:
    - App
    - Education
    - JavaScript
    - Nonprofit
    - Open Source
    - Programming
    - Technology
    - Web Development
  built_by: Loïc J.
  built_by_url: https://growthnotes.dev
- title: re:store
  url: https://www.visitrestore.com
  main_url: https://www.visitrestore.com
  description: >
    This is your chance to discover, connect, and shop beyond your feed and get to know the who, how, and why behind your favorite products.
  categories:
    - Marketing
  built_by: The Couch
  built_by_url: https://thecouch.nyc
  featured: false
- title: Bululu Eventos
  url: https://bululueventos.cl/
  main_url: https://bululueventos.cl/
  source_url: https://github.com/enBonnet/bululu-front
  description: >
    Sitio de organizadores de eventos
  categories:
    - Marketing
  built_by: Ender Bonnet
  built_by_url: https://enbonnet.me/
- title: MyPrograming Steps
  main_url: https://mysteps.netlify.com/
  url: https://mysteps.netlify.com/
  description: >
    FrontEnd Tutorial Information
  featured: false
  categories:
    - Blog
    - Portfolio
  source_url: https://github.com/IoT-Arduino/Gatsby-MySteps
  built_by: Maruo
  built_by_url: https://twitter.com/DengenT
- title: Brent Runs Marathons
  main_url: https://www.brentrunsmarathons.com/
  url: https://www.brentrunsmarathons.com/
  source_url: https://github.com/bingr001/brentrunsmarathonsv2
  description: >
    Brent Runs Marathons is about the training and race experience for the Comrades Ultra Marathon
  categories:
    - Blog
  built_by: Brent Ingram
  built_by_url: https://www.brentjingram.com/
  featured: false
- title: Pedro LaTorre
  main_url: https://www.pedrolatorre.com/
  url: https://www.pedrolatorre.com/
  source_url: https://github.com/bingr001/pedro-latorre-site
  description: >
    A really awesome website built for the motivational speaker Pedro LaTorre
  categories:
    - Blog
  built_by: Brent Ingram
  built_by_url: https://www.brentjingram.com/
  featured: false
- title: Veryben
  main_url: https://veryben.com/
  url: https://veryben.com/
  description: >
    be water my friend
  categories:
    - Blog
  built_by: anikijiang
  built_by_url: https://twitter.com/anikijiang
  featured: false
- title: kentarom's portfolio
  main_url: https://kentarom.com/
  url: https://kentarom.com/
  source_url: https://github.com/kentaro-m/portfolio-gatsby
  description: >
    The portfolio of kentarom, frontend developer. This site shows recent activities about him.
  categories:
    - Portfolio
    - Technology
    - Web Development
  built_by: kentarom
  built_by_url: https://twitter.com/_kentaro_m
  featured: false
- title: MotionThat
  main_url: "https://motionthat.com.au"
  url: "https://motionthat.com.au"
  description: >
    MotionThat was created to fill a void in Tabletop Product shooting, whereby the need for consistency, repetition and flexibility was required to eliminate the many variables and inaccuracies that slow the filming process down.
  categories:
    - Entertainment
    - Food
    - Media
    - Gallery
  built_by: Handsome Creative
  built_by_url: https://www.hellohandsome.com.au
  featured: false
- title: TEN ALPHAS
  main_url: "https://tenalphas.com.au"
  url: "https://tenalphas.com.au"
  description: >
    TEN ALPHAS is a content production company based in Sydney and Wollongong, telling stories through moving image and beautiful design.
  categories:
    - Media
    - Entertainment
    - Video
  built_by: Handsome Creative
  built_by_url: https://www.hellohandsome.com.au
  featured: false
- title: SalesGP
  main_url: "https://salesgp.io"
  url: "https://salesgp.io"
  description: >
    SalesGP is a specialist Sales and Operations partner offering expert skill-sets and decades of experience to companies entering the Australia, NZ (ANZ) and South East Asian (SEA) markets.
  categories:
    - Business
    - Marketing
    - Consulting
  built_by: Handsome Creative
  built_by_url: https://www.hellohandsome.com.au
  featured: false
- title: Source Separation Systems
  main_url: "https://sourceseparationsystems.com.au"
  url: "https://sourceseparationsystems.com.au"
  description: >
    Innovative waste diversion products, designed to connect Australians to a more sustainable world.
  categories:
    - Business
  built_by: Handsome Creative
  built_by_url: https://www.hellohandsome.com.au
- title: Fuzzy String Matching
  main_url: https://fuzzy-string-matching.netlify.com
  url: https://fuzzy-string-matching.netlify.com
  source_url: https://github.com/jdemieville/fuzzyStringMatching
  description: >
    This site is built to assess the performance of various approximate string matching algorithms aka fuzzy string searching.
  categories:
    - JavaScript
    - Learning
    - Programming
  built_by: Jennifer Demieville
  built_by_url: https://demieville-codes.herokuapp.com/portfolio
  featured: false
- title: Open Techiz
  main_url: "https://www.opentechiz.com/"
  url: "https://www.opentechiz.com/"
  featured: false
  description: >
    An agile software development company in Vietnam, providing wide range service from ecommerce development, mobile development, automation testing and cloud deployment with kubernets
  categories:
    - Web Development
    - Mobile Development
    - Technology
  built_by: Open Techiz
  built_by_url: "https://www.opentechiz.com/"
- title: Leave Me Alone
  url: https://leavemealone.app
  main_url: https://leavemealone.app
  description: >
    Leave Me Alone helps you unsubscribe from unwanted emails easily. It's built with Gatsby v2.
  categories:
    - Landing Page
    - Productivity
  built_by: James Ivings
  built_by_url: https://squarecat.io
  featured: false
- title: Oberion
  main_url: https://oberion.io
  url: https://oberion.io
  description: >
    Oberion analyzes your gaming library and gives you personal recommendations based on what you play
  categories:
    - Entertainment
    - Media
  built_by: Thomas Uta
  built_by_url: https://twitter.com/ThomasJanUta
  featured: false
- title: Lusta Hair
  url: https://www.lustahair.com
  main_url: https://www.lustahair.com
  description: >
    Luxury 100% Remy Human Hair Toppers. The perfect solution for volume, coverage and style. Online retailer based in Australia.
  categories:
    - eCommerce
  built_by: Jason Di Benedetto
  built_by_url: https://jason.dibenedetto.fyi
  featured: false
<<<<<<< HEAD
- title: Yoseph.tech
  main_url: https://www.yoseph.tech
  url: https://www.yoseph.tech/compilers
  source_url: https://github.com/radding/yoseph.tech_gatsby
  description: >
    Yoseph.tech is a personal blog centered around technology and software engineering
  categories:
    - Technology
    - Web Development
    - Open Source
  built_by: Yoseph Radding
  built_by_url: https://github.com/radding
  featured: false
- title: Gildform
  main_url: https://www.gildform.com
  url: https://www.gildform.com
  source_url:
  description: >
    Gildform is an on demand jewelry manaufacturer, taking 3D models uploaded through the site and converting it to a real piece of jewelry
  categories:
    - eCommerce
    - Manufacturing
    - Marketing
  built_by: Yoseph Radding
  built_by_url: https://github.com/radding
=======
- title: Really Fast Sites
  url: https://reallyfastsites.com
  main_url: https://reallyfastsites.com
  description: >
    Really Fast Sites showcases websites that have a speed score of 85 or higher on Google's Page Speed Insights for both mobile and desktop, along with some of the platforms and technologies those sites use.
  categories:
    - Web Development
    - Programming
  built_by: Peter Brady
  built_by_url: https://www.peterbrady.co.uk
>>>>>>> 1cf7ef14
  featured: false<|MERGE_RESOLUTION|>--- conflicted
+++ resolved
@@ -8326,7 +8326,6 @@
   built_by: Jason Di Benedetto
   built_by_url: https://jason.dibenedetto.fyi
   featured: false
-<<<<<<< HEAD
 - title: Yoseph.tech
   main_url: https://www.yoseph.tech
   url: https://www.yoseph.tech/compilers
@@ -8352,7 +8351,6 @@
     - Marketing
   built_by: Yoseph Radding
   built_by_url: https://github.com/radding
-=======
 - title: Really Fast Sites
   url: https://reallyfastsites.com
   main_url: https://reallyfastsites.com
@@ -8363,5 +8361,4 @@
     - Programming
   built_by: Peter Brady
   built_by_url: https://www.peterbrady.co.uk
->>>>>>> 1cf7ef14
   featured: false