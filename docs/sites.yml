--- conflicted
+++ resolved
@@ -5391,7 +5391,6 @@
   built_by: Nikodem Deja
   built_by_url: https://nikodemdeja.pl
   featured: false
-<<<<<<< HEAD
 - title: manuvel.be
   url: https://www.manuvel.be
   main_url: https://www.manuvel.be
@@ -5476,7 +5475,6 @@
     - Coffee
   built_by: WEBhart
   built_by_url: https://www.web-hart.com
-=======
 - title: blog.nikodemdeja.pl
   main_url: https://blog.nikodemdeja.pl
   url: https://blog.nikodemdeja.pl
@@ -5534,5 +5532,4 @@
     - Marketing
   built_by: DeepMay
   built_by_url: https://twitter.com/deepmay_io
->>>>>>> 2067c2b8
   featured: false