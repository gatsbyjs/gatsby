- title: ReactJS
  main_url: https://reactjs.org/
  url: https://reactjs.org/
  source_url: https://github.com/reactjs/reactjs.org
  featured: true
  categories:
    - Web Development
    - Featured
    - Documentation
- title: Spotify.Design
  main_url: https://spotify.design/
  url: https://spotify.design/
  description: >
    Spotify Design's team site! Read their blog and meet Spotify designers.
  featured: true
  categories:
    - Featured
    - Music
    - Blog
- title: Flamingo
  main_url: https://www.shopflamingo.com/
  url: https://www.shopflamingo.com/
  description: >
    Online shop for women's body care and hair removal products.
  categories:
    - E-commerce
    - Featured
  featured: true
- title: IDEO
  url: https://www.ideo.com
  main_url: https://www.ideo.com/
  description: >
    A Global design company committed to creating positive impact.
  categories:
    - Agency
    - Technology
    - Featured
    - Consulting
    - User Experience
  featured: true
- title: Airbnb Engineering & Data Science
  description: >
    Creative engineers and data scientists building a world where you can belong
    anywhere
  main_url: https://airbnb.io/
  url: https://airbnb.io/
  categories:
    - Blog
    - Gallery
    - Featured
  featured: true
- title: Impossible Foods
  main_url: https://impossiblefoods.com/
  url: https://impossiblefoods.com/
  categories:
    - Food
    - Featured
  featured: true
- title: Braun
  description: >
    Braun offers high performance hair removal and hair care products, including dryers, straighteners, shavers, and more.
  main_url: https://ca.braun.com/en-ca
  url: https://ca.braun.com/en-ca
  categories:
    - E-commerce
    - Featured
  featured: true
- title: NYC Pride 2019 | WorldPride NYC | Stonewall50
  main_url: https://2019-worldpride-stonewall50.nycpride.org/
  url: https://2019-worldpride-stonewall50.nycpride.org/
  featured: true
  description: >-
    Join us in 2019 for NYC Pride, as we welcome WorldPride and mark the 50th
    Anniversary of the Stonewall Uprising and a half-century of LGBTQ+
    liberation.
  categories:
    - Education
    - Marketing
    - Nonprofit
    - Featured
  built_by: Canvas United
  built_by_url: https://www.canvasunited.com/
- title: The State of European Tech
  main_url: https://2017.stateofeuropeantech.com/
  url: https://2017.stateofeuropeantech.com/
  featured: true
  categories:
    - Technology
    - Featured
  built_by: Studio Lovelock
  built_by_url: http://www.studiolovelock.com/
- title: Hopper
  main_url: https://www.hopper.com/
  url: https://www.hopper.com/
  built_by: Narative
  built_by_url: https://www.narative.co/
  featured: true
  categories:
    - Technology
    - App
    - Featured
- title: Theodora Warre
  main_url: https://theodorawarre.eu
  url: https://theodorawarre.eu
  description: >-
    E-commerce site for jewellery designer Theodora Warre, built using Gatsby + Shopify + Prismic + Matter.js
  categories:
    - E-commerce
    - Marketing
  built_by: Pierre Nel
  built_by_url: https://pierre.io
  featured: false
- title: Life Without Barriers | Foster Care
  main_url: https://www.lwb.org.au/foster-care
  url: https://www.lwb.org.au/foster-care
  featured: true
  description: >-
    We are urgently seeking foster carers all across Australia. Can you open
    your heart and your home to a child in need? There are different types of
    foster care that can suit you. We offer training and 24/7 support.
  categories:
    - Nonprofit
    - Education
    - Documentation
    - Marketing
    - Featured
  built_by: LWB Digital Team
  built_by_url: https://twitter.com/LWBAustralia
- title: Figma
  main_url: https://www.figma.com/
  url: https://www.figma.com/
  featured: true
  categories:
    - Marketing
    - Design
    - Featured
  built_by: Corey Ward
  built_by_url: http://www.coreyward.me/
- title: Bejamas - JAM Experts for hire
  main_url: https://bejamas.io/
  url: https://bejamas.io/
  featured: true
  description: >-
    We help agencies and companies with JAMStack tools. This includes web
    development using Static Site Generators, Headless CMS, CI / CD and CDN
    setup.
  categories:
    - Technology
    - Web Development
    - Agency
    - Marketing
    - Featured
  built_by: Bejamas
  built_by_url: https://bejamas.io/
- title: The State of JavaScript
  description: >
    Data from over 20,000 developers, asking them questions on topics ranging
    from frontend frameworks and state management, to build tools and testing
    libraries.
  main_url: https://stateofjs.com/
  url: https://stateofjs.com/
  source_url: https://github.com/StateOfJS/StateOfJS
  categories:
    - Data
    - JavaScript
    - Featured
  built_by: StateOfJS
  built_by_url: https://github.com/StateOfJS/StateOfJS/graphs/contributors
  featured: true
- title: DesignSystems.com
  main_url: https://www.designsystems.com/
  url: https://www.designsystems.com/
  description: |
    A resource for learning, creating and evangelizing design systems.
  categories:
    - Design
    - Blog
    - Technology
    - Featured
  built_by: Corey Ward
  built_by_url: http://www.coreyward.me/
  featured: true
- title: Snap Kit
  main_url: https://kit.snapchat.com/
  url: https://kit.snapchat.com/
  description: >
    Snap Kit lets developers integrate some of Snapchat’s best features across
    platforms.
  categories:
    - Technology
    - Documentation
    - Featured
  featured: true
- title: SendGrid
  main_url: https://sendgrid.com/docs/
  url: https://sendgrid.com/docs/
  description: >
    SendGrid delivers your transactional and marketing emails through the
    world's largest cloud-based email delivery platform.
  categories:
    - API
    - Technology
    - Documentation
    - Featured
  featured: true
- title: Kirsten Noelle
  main_url: https://www.kirstennoelle.com/
  url: https://www.kirstennoelle.com/
  featured: true
  description: >
    Digital portfolio for San Francisco Bay Area photographer Kirsten Noelle Wiemer.
  categories:
    - Photography
    - Portfolio
    - Featured
  built_by: Ryan Wiemer
  built_by_url: https://www.ryanwiemer.com/
- title: Cajun Bowfishing
  main_url: https://cajunbowfishing.com/
  url: https://cajunbowfishing.com/
  featured: false
  categories:
    - E-commerce
    - Sports
  built_by: Escalade Sports
  built_by_url: https://www.escaladesports.com/
- title: GraphCMS
  main_url: https://graphcms.com/
  url: https://graphcms.com/
  featured: false
  categories:
    - Marketing
    - Technology
- title: Ghost Documentation
  main_url: https://docs.ghost.org/
  url: https://docs.ghost.org/
  source_url: https://github.com/tryghost/docs
  featured: false
  description: >-
    Ghost is an open source, professional publishing platform built on a modern Node.js technology stack — designed for teams who need power, flexibility and performance.
  categories:
    - Technology
    - Documentation
    - Open Source
  built_by: Ghost Foundation
  built_by_url: https://ghost.org/
- title: Nike - Just Do It
  main_url: https://justdoit.nike.com/
  url: https://justdoit.nike.com/
  featured: true
  categories:
    - E-commerce
    - Featured
- title: AirBnB Cereal
  main_url: https://airbnb.design/cereal
  url: https://airbnb.design/cereal
  featured: false
  categories:
    - Marketing
    - Design
- title: Cardiogram
  main_url: https://cardiogr.am/
  url: https://cardiogr.am/
  featured: false
  categories:
    - Marketing
    - Technology
- title: Matthias Jordan Portfolio
  main_url: https://iammatthias.com/
  url: https://iammatthias.com/
  source_url: https://github.com/iammatthias/.com
  description: >-
    Photography portfolio of content creator and digital marketer Matthias Jordan
  built_by: Matthias Jordan
  built_by_url: https://github.com/iammatthias
  featured: false
  categories:
    - Photography
    - Portfolio
    - Blog
    - Gallery
- title: Investment Calculator
  main_url: https://investmentcalculator.io/
  url: https://investmentcalculator.io/
  featured: false
  categories:
    - Education
    - Finance
- title: CSS Grid Playground by MozillaDev
  main_url: https://mozilladevelopers.github.io/playground/
  url: https://mozilladevelopers.github.io/playground/
  source_url: https://github.com/MozillaDevelopers/playground
  featured: false
  categories:
    - Education
    - Web Development
- title: Piotr Fedorczyk Portfolio
  built_by: Piotr Fedorczyk
  built_by_url: https://piotrf.pl
  categories:
    - Portfolio
    - Web Development
  description: >-
    Portfolio of Piotr Fedorczyk, a digital product designer and full-stack developer specializing in shaping, designing and building news and tools for news.
  featured: false
  main_url: https://piotrf.pl/
  url: https://piotrf.pl/
- title: unrealcpp
  main_url: https://unrealcpp.com/
  url: https://unrealcpp.com/
  source_url: https://github.com/Harrison1/unrealcpp-com
  featured: false
  categories:
    - Blog
    - Web Development
- title: Andy Slezak
  main_url: https://www.aslezak.com/
  url: https://www.aslezak.com/
  source_url: https://github.com/amslezak
  featured: false
  categories:
    - Web Development
    - Portfolio
- title: Deliveroo.Design
  main_url: https://www.deliveroo.design/
  url: https://www.deliveroo.design/
  featured: false
  categories:
    - Food
    - Marketing
- title: Dona Rita
  main_url: https://www.donarita.co.uk/
  url: https://www.donarita.co.uk/
  source_url: https://github.com/peduarte/dona-rita-website
  featured: false
  categories:
    - Food
    - Marketing
- title: Fröhlich ∧ Frei
  main_url: https://www.froehlichundfrei.de/
  url: https://www.froehlichundfrei.de/
  featured: false
  categories:
    - Web Development
    - Blog
    - Open Source
- title: How to GraphQL
  main_url: https://www.howtographql.com/
  url: https://www.howtographql.com/
  source_url: https://github.com/howtographql/howtographql
  featured: false
  categories:
    - Documentation
    - Web Development
    - Open Source
- title: OnCallogy
  main_url: https://www.oncallogy.com/
  url: https://www.oncallogy.com/
  featured: false
  categories:
    - Marketing
    - Healthcare
- title: Ryan Wiemer's Portfolio
  main_url: https://www.ryanwiemer.com/
  url: https://www.ryanwiemer.com/knw-photography/
  source_url: https://github.com/ryanwiemer/rw
  featured: false
  description: >
    Digital portfolio for Oakland, CA based account manager Ryan Wiemer.
  categories:
    - Portfolio
    - Web Development
    - Design
  built_by: Ryan Wiemer
  built_by_url: https://www.ryanwiemer.com/
- title: Ventura Digitalagentur Köln
  main_url: https://www.ventura-digital.de/
  url: https://www.ventura-digital.de/
  featured: false
  built_by: Ventura Digitalagentur
  categories:
    - Agency
    - Marketing
    - Featured
- title: Azer Koçulu
  main_url: https://kodfabrik.com/
  url: https://kodfabrik.com/photography/
  featured: false
  categories:
    - Portfolio
    - Photography
    - Web Development
- title: Damir.io
  main_url: http://damir.io/
  url: http://damir.io/
  source_url: https://github.com/dvzrd/gatsby-sfiction
  featured: false
  categories:
    - Blog
- title: Digital Psychology
  main_url: http://digitalpsychology.io/
  url: http://digitalpsychology.io/
  source_url: https://github.com/danistefanovic/digitalpsychology.io
  featured: false
  categories:
    - Education
    - Library
- title: Théâtres Parisiens
  main_url: http://theatres-parisiens.fr/
  url: http://theatres-parisiens.fr/
  source_url: https://github.com/phacks/theatres-parisiens
  featured: false
  categories:
    - Education
    - Entertainment
- title: A4 纸网
  main_url: http://www.a4z.cn/
  url: http://www.a4z.cn/price
  source_url: https://github.com/hiooyUI/hiooyui.github.io
  featured: false
  categories:
    - E-commerce
- title: Steve Meredith's Portfolio
  main_url: http://www.stevemeredith.com/
  url: http://www.stevemeredith.com/
  featured: false
  categories:
    - Portfolio
- title: API Platform
  main_url: https://api-platform.com/
  url: https://api-platform.com/
  source_url: https://github.com/api-platform/website
  featured: false
  categories:
    - Documentation
    - Web Development
    - Open Source
    - Library
- title: The Audacious Project
  main_url: https://audaciousproject.org/
  url: https://audaciousproject.org/
  featured: false
  categories:
    - Nonprofit
- title: Dustin Schau's Blog
  main_url: https://blog.dustinschau.com/
  url: https://blog.dustinschau.com/
  source_url: https://github.com/dschau/blog
  featured: false
  categories:
    - Blog
    - Web Development
- title: iContract Blog
  main_url: https://blog.icontract.co.uk/
  url: http://blog.icontract.co.uk/
  featured: false
  categories:
    - Blog
- title: BRIIM
  main_url: https://bri.im/
  url: https://bri.im/
  featured: false
  description: >-
    BRIIM is a movement to enable JavaScript enthusiasts and web developers in
    machine learning. Learn about artificial intelligence and data science, two
    fields which are governed by machine learning, in JavaScript. Take it right
    to your browser with WebGL.
  categories:
    - Education
    - Web Development
    - Technology
- title: Calpa's Blog
  main_url: https://calpa.me/
  url: https://calpa.me/
  source_url: https://github.com/calpa/blog
  featured: false
  categories:
    - Blog
    - Web Development
- title: Code Bushi
  main_url: https://codebushi.com/
  url: https://codebushi.com/
  featured: false
  description: >-
    Web development resources, trends, & techniques to elevate your coding
    journey.
  categories:
    - Web Development
    - Open Source
    - Blog
  built_by: Hunter Chang
  built_by_url: https://hunterchang.com/
- title: Daniel Hollcraft
  main_url: https://danielhollcraft.com/
  url: https://danielhollcraft.com/
  source_url: https://github.com/danielbh/danielhollcraft.com
  featured: false
  categories:
    - Web Development
    - Blog
    - Portfolio
- title: Darren Britton's Portfolio
  main_url: https://darrenbritton.com/
  url: https://darrenbritton.com/
  source_url: https://github.com/darrenbritton/darrenbritton.github.io
  featured: false
  categories:
    - Web Development
    - Portfolio
- title: Dave Lindberg Marketing & Design
  url: https://davelindberg.com/
  main_url: https://davelindberg.com/
  source_url: https://github.com/Dave-Lindberg/dl-gatsby
  featured: false
  description: >-
    My work revolves around solving problems for people in business, using
    integrated design and marketing strategies to improve sales, increase brand
    engagement, generate leads and achieve goals.
  categories:
    - Design
    - Marketing
    - Portfolio
- title: Dalbinaco's Website
  main_url: https://dlbn.co/en/
  url: https://dlbn.co/en/
  source_url: https://github.com/dalbinaco/dlbn.co
  featured: false
  categories:
    - Portfolio
    - Web Development
- title: mParticle's Documentation
  main_url: https://docs.mparticle.com/
  url: https://docs.mparticle.com/
  featured: false
  categories:
    - Web Development
    - Documentation
- title: Doopoll
  main_url: https://doopoll.co/
  url: https://doopoll.co/
  featured: false
  categories:
    - Marketing
    - Technology
- title: ERC dEX
  main_url: https://ercdex.com/
  url: https://ercdex.com/aqueduct
  featured: false
  categories:
    - Marketing
- title: CalState House Manager
  description: >
    Home service membership that offers proactive and on-demand maintenance for
    homeowners
  main_url: https://housemanager.calstate.aaa.com/
  url: https://housemanager.calstate.aaa.com/
  categories:
    - Marketing
- title: The freeCodeCamp Guide
  main_url: https://guide.freecodecamp.org/
  url: https://guide.freecodecamp.org/
  source_url: https://github.com/freeCodeCamp/guide
  featured: false
  categories:
    - Web Development
    - Documentation
- title: Hapticmedia
  main_url: https://hapticmedia.fr/en/
  url: https://hapticmedia.fr/en/
  featured: false
  categories:
    - Agency
- title: heml.io
  main_url: https://heml.io/
  url: https://heml.io/
  source_url: https://github.com/SparkPost/heml.io
  featured: false
  categories:
    - Documentation
    - Web Development
    - Open Source
- title: Juliette Pretot's Portfolio
  main_url: https://juliette.sh/
  url: https://juliette.sh/
  featured: false
  categories:
    - Web Development
    - Portfolio
    - Blog
- title: Kris Hedstrom's Portfolio
  main_url: https://k-create.com/
  url: https://k-create.com/portfolio/
  source_url: https://github.com/kristofferh/kristoffer
  featured: false
  description: >-
    Hey. I’m Kris. I’m an interactive designer / developer. I grew up in Umeå,
    in northern Sweden, but I now live in Brooklyn, NY. I am currently enjoying
    a hybrid Art Director + Lead Product Engineer role at a small startup called
    Nomad Health. Before that, I was a Product (Engineering) Manager at Tumblr.
    Before that, I worked at agencies. Before that, I was a baby. I like to
    design things, and then I like to build those things. I occasionally take on
    freelance projects. Feel free to get in touch if you have an interesting
    project that you want to collaborate on. Or if you just want to say hello,
    that’s cool too.
  categories:
    - Portfolio
  built_by: Kris Hedstrom
  built_by_url: https://k-create.com/
- title: knpw.rs
  main_url: https://knpw.rs/
  url: https://knpw.rs/
  source_url: https://github.com/knpwrs/knpw.rs
  featured: false
  categories:
    - Blog
    - Web Development
- title: Kostas Bariotis' Blog
  main_url: https://kostasbariotis.com/
  url: https://kostasbariotis.com/
  source_url: https://github.com/kbariotis/kostasbariotis.com
  featured: false
  categories:
    - Blog
    - Portfolio
    - Web Development
- title: LaserTime Clinic
  main_url: https://lasertime.ru/
  url: https://lasertime.ru/
  source_url: https://github.com/oleglegun/lasertime
  featured: false
  categories:
    - Marketing
- title: Jason Lengstorf
  main_url: https://lengstorf.com
  url: https://lengstorf.com
  source_url: https://github.com/jlengstorf/lengstorf.com
  featured: false
  categories:
    - Blog
  built_by: Jason Lengstorf
  built_by_url: https://github.com/jlengstorf
- title: Mannequin.io
  main_url: https://mannequin.io/
  url: https://mannequin.io/
  source_url: https://github.com/LastCallMedia/Mannequin/tree/master/site
  featured: false
  categories:
    - Open Source
    - Web Development
    - Documentation
- title: Fabric
  main_url: https://meetfabric.com/
  url: https://meetfabric.com/
  featured: false
  categories:
    - Marketing
- title: Nexit
  main_url: https://nexit.sk/
  url: https://nexit.sk/references
  featured: false
  categories:
    - Web Development
- title: Open FDA
  description: >
    Provides APIs and raw download access to a number of high-value, high
    priority and scalable structured datasets, including adverse events, drug
    product labeling, and recall enforcement reports.
  main_url: https://open.fda.gov/
  url: https://open.fda.gov/
  source_url: https://github.com/FDA/open.fda.gov
  featured: false
  categories:
    - Government
    - Open Source
    - Web Development
    - API
    - Data
- title: NYC Planning Labs (New York City Department of City Planning)
  main_url: https://planninglabs.nyc/
  url: https://planninglabs.nyc/about/
  source_url: https://github.com/NYCPlanning/
  featured: false
  description: >-
    We work with New York City's Urban Planners to deliver impactful, modern
    technology tools.
  categories:
    - Open Source
    - Government
- title: Preston Richey Portfolio / Blog
  main_url: https://prestonrichey.com/
  url: https://prestonrichey.com/
  source_url: https://github.com/prichey/prestonrichey.com
  featured: false
  categories:
    - Web Development
    - Portfolio
    - Blog
- title: Landing page of Put.io
  main_url: https://put.io/
  url: https://put.io/
  featured: false
  categories:
    - E-commerce
    - Technology
- title: The Rick and Morty API
  main_url: https://rickandmortyapi.com/
  url: https://rickandmortyapi.com/
  built_by: Axel Fuhrmann
  built_by_url: https://axelfuhrmann.com/
  featured: false
  categories:
    - Web Development
    - Entertainment
    - Documentation
    - Open Source
    - API
- title: Santa Compañía Creativa
  main_url: https://santacc.es/
  url: https://santacc.es/
  source_url: https://github.com/DesarrolloWebSantaCC/santacc-web
  featured: false
  categories:
    - Agency
- title: Sean Coker's Blog
  main_url: https://sean.is/
  url: https://sean.is/
  featured: false
  categories:
    - Blog
    - Portfolio
    - Web Development
- title: Several Levels
  main_url: https://severallevels.io/
  url: https://severallevels.io/
  source_url: https://github.com/Harrison1/several-levels
  featured: false
  categories:
    - Agency
    - Web Development
- title: Simply
  main_url: https://simply.co.za/
  url: https://simply.co.za/
  featured: false
  categories:
    - Marketing
- title: Storybook
  main_url: https://storybook.js.org/
  url: https://storybook.js.org/
  source_url: https://github.com/storybooks/storybook
  featured: false
  categories:
    - Web Development
    - Open Source
- title: Vibert Thio's Portfolio
  main_url: https://vibertthio.com/portfolio/
  url: https://vibertthio.com/portfolio/projects/
  source_url: https://github.com/vibertthio/portfolio
  featured: false
  categories:
    - Portfolio
    - Web Development
- title: VisitGemer
  main_url: https://visitgemer.sk/
  url: https://visitgemer.sk/
  featured: false
  categories:
    - Marketing
- title: Bricolage.io
  main_url: https://www.bricolage.io/
  url: https://www.bricolage.io/
  source_url: https://github.com/KyleAMathews/blog
  featured: false
  categories:
    - Blog
- title: Charles Pinnix Website
  main_url: https://www.charlespinnix.com/
  url: https://www.charlespinnix.com/
  featured: false
  description: >-
    I’m a senior frontend engineer with 8 years of experience building websites
    and web applications. I’m interested in leading creative, multidisciplinary
    engineering teams. I’m a creative technologist, merging photography, art,
    and design into engineering and visa versa. I take a pragmatic,
    product-oriented approach to development, allowing me to see the big picture
    and ensuring quality products are completed on time. I have a passion for
    modern frontend JavaScript frameworks such as React and Vue, and I have
    substantial experience on the backend with an interest in Node and
    container based deployment with Docker and AWS.
  categories:
    - Portfolio
    - Web Development
- title: Charlie Harrington's Blog
  main_url: https://www.charlieharrington.com/
  url: https://www.charlieharrington.com/
  source_url: https://github.com/whatrocks/blog
  featured: false
  categories:
    - Blog
    - Web Development
    - Music
- title: Gabriel Adorf's Portfolio
  main_url: https://www.gabrieladorf.com/
  url: https://www.gabrieladorf.com/
  source_url: https://github.com/gabdorf/gabriel-adorf-portfolio
  featured: false
  categories:
    - Portfolio
    - Web Development
- title: greglobinski.com
  main_url: https://www.greglobinski.com/
  url: https://www.greglobinski.com/
  source_url: https://github.com/greglobinski/www.greglobinski.com
  featured: false
  categories:
    - Portfolio
    - Web Development
- title: I am Putra
  main_url: https://www.iamputra.com/
  url: https://www.iamputra.com/
  featured: false
  categories:
    - Portfolio
    - Web Development
    - Blog
- title: In Sowerby Bridge
  main_url: https://www.insowerbybridge.co.uk/
  url: https://www.insowerbybridge.co.uk/
  featured: false
  categories:
    - Marketing
    - Government
- title: JavaScript Stuff
  main_url: https://www.javascriptstuff.com/
  url: https://www.javascriptstuff.com/
  featured: false
  categories:
    - Education
    - Web Development
    - Library
- title: Ledgy
  main_url: https://www.ledgy.com/
  url: https://github.com/morloy/ledgy.com
  featured: false
  categories:
    - Marketing
    - Finance
- title: Alec Lomas's Portfolio / Blog
  main_url: https://www.lowmess.com/
  url: https://www.lowmess.com/
  source_url: https://github.com/lowmess/lowmess
  featured: false
  categories:
    - Web Development
    - Blog
    - Portfolio
- title: Michele Mazzucco's Portfolio
  main_url: https://www.michelemazzucco.it/
  url: https://www.michelemazzucco.it/
  source_url: https://github.com/michelemazzucco/michelemazzucco.it
  featured: false
  categories:
    - Portfolio
- title: Orbit FM Podcasts
  main_url: https://www.orbit.fm/
  url: https://www.orbit.fm/
  source_url: https://github.com/agarrharr/orbit.fm
  featured: false
  categories:
    - Podcast
- title: Prosecco Springs
  main_url: https://www.proseccosprings.com/
  url: https://www.proseccosprings.com/
  featured: false
  categories:
    - Food
    - Blog
    - Marketing
- title: Verious
  main_url: https://www.verious.io/
  url: https://www.verious.io/
  source_url: https://github.com/cpinnix/verious
  featured: false
  categories:
    - Web Development
- title: Yisela
  main_url: https://www.yisela.com/
  url: https://www.yisela.com/tetris-against-trauma-gaming-as-therapy/
  featured: false
  categories:
    - Blog
- title: YouFoundRon.com
  main_url: https://www.youfoundron.com/
  url: https://www.youfoundron.com/
  source_url: https://github.com/rongierlach/yfr-dot-com
  featured: false
  categories:
    - Portfolio
    - Web Development
    - Blog
- title: Ease
  main_url: https://www.ease.com/
  url: https://www.ease.com/
  featured: false
  categories:
    - Marketing
    - Healthcare
- title: Policygenius
  main_url: https://www.policygenius.com/
  url: https://www.policygenius.com/
  featured: false
  categories:
    - Marketing
    - Healthcare
- title: Moteefe
  main_url: https://www.moteefe.com/
  url: https://www.moteefe.com/
  featured: false
  categories:
    - Marketing
    - Agency
    - Technology
- title: Athelas
  main_url: http://www.athelas.com/
  url: http://www.athelas.com/
  featured: false
  categories:
    - Marketing
    - Healthcare
- title: Pathwright
  main_url: http://www.pathwright.com/
  url: http://www.pathwright.com/
  featured: false
  categories:
    - Marketing
    - Education
- title: Lucid
  main_url: https://www.golucid.co/
  url: https://www.golucid.co/
  featured: false
  categories:
    - Marketing
    - Technology
- title: Bench
  main_url: http://www.bench.co/
  url: http://www.bench.co/
  featured: false
  categories:
    - Marketing
- title: Gin Lane
  main_url: http://www.ginlane.com/
  url: https://www.ginlane.com/
  featured: false
  categories:
    - Web Development
    - Agency
- title: Marmelab
  main_url: https://marmelab.com/en/
  url: https://marmelab.com/en/
  featured: false
  categories:
    - Web Development
    - Agency
- title: Dovetail
  main_url: https://dovetailapp.com/
  url: https://dovetailapp.com/
  featured: false
  categories:
    - Marketing
    - Technology
- title: The Bastion Bot
  main_url: https://bastionbot.org/
  url: https://bastionbot.org/
  description: Give awesome perks to your Discord server!
  featured: false
  categories:
    - Open Source
    - Technology
    - Documentation
    - Community
  built_by: Sankarsan Kampa
  built_by_url: https://traction.one
- title: Smakosh
  main_url: https://smakosh.com/
  url: https://smakosh.com/
  source_url: https://github.com/smakosh/smakosh.com
  featured: false
  categories:
    - Portfolio
    - Web Development
- title: WebGazer
  main_url: https://www.webgazer.io/
  url: https://www.webgazer.io/
  featured: false
  categories:
    - Marketing
    - Web Development
    - Technology
- title: Joe Seifi's Blog
  main_url: http://seifi.org/
  url: http://seifi.org/
  featured: false
  categories:
    - Portfolio
    - Web Development
    - Blog
- title: LekoArts — Graphic Designer & Front-End Developer
  main_url: https://www.lekoarts.de
  url: https://www.lekoarts.de
  source_url: https://github.com/LekoArts/portfolio
  featured: false
  built_by: LekoArts
  built_by_url: https://github.com/LekoArts
  description: >-
    Hi, I'm Lennart — a self-taught and passionate graphic/web designer &
    frontend developer based in Darmstadt, Germany. I love it to realize complex
    projects in a creative manner and face new challenges. Since 6 years I do
    graphic design, my love for frontend development came up 3 years ago. I
    enjoy acquiring new skills and cementing this knowledge by writing blogposts
    and creating tutorials.
  categories:
    - Portfolio
    - Blog
    - Design
    - Web Development
    - Freelance
    - Open Source
- title: 杨二小的博客
  main_url: https://blog.yangerxiao.com/
  url: https://blog.yangerxiao.com/
  source_url: https://github.com/zerosoul/blog.yangerxiao.com
  featured: false
  categories:
    - Blog
    - Portfolio
- title: MOTTO x MOTTO
  main_url: https://mottox2.com
  url: https://mottox2.com
  source_url: https://github.com/mottox2/website
  description: Web developer / UI Designer in Tokyo Japan.
  featured: false
  categories:
    - Blog
    - Portfolio
  built_by: mottox2
  built_by_url: https://mottox2.com
- title: Pride of the Meadows
  main_url: https://www.prideofthemeadows.com/
  url: https://www.prideofthemeadows.com/
  featured: false
  categories:
    - E-commerce
    - Food
    - Blog
  built_by: Caldera Digital
  built_by_url: https://www.calderadigital.com/
- title: Michael Uloth
  main_url: https://www.michaeluloth.com
  url: https://www.michaeluloth.com
  featured: false
  description: Michael Uloth is a web developer, opera singer, and the creator of Up and Running Tutorials.
  categories:
    - Portfolio
    - Web Development
    - Music
  built_by: Michael Uloth
  built_by_url: https://www.michaeluloth.com
- title: Spacetime
  main_url: https://www.heyspacetime.com/
  url: https://www.heyspacetime.com/
  featured: false
  description: >-
    Spacetime is a Dallas-based digital experience agency specializing in web,
    app, startup, and digital experience creation.
  categories:
    - Marketing
    - Portfolio
    - Agency
  built_by: Spacetime
  built_by_url: https://www.heyspacetime.com/
- title: Eric Jinks
  main_url: https://ericjinks.com/
  url: https://ericjinks.com/
  featured: false
  description: Software engineer / web developer from the Gold Coast, Australia.
  categories:
    - Portfolio
    - Blog
    - Web Development
    - Technology
  built_by: Eric Jinks
  built_by_url: https://ericjinks.com/
- title: GaiAma - We are wildlife
  main_url: https://www.gaiama.org/
  url: https://www.gaiama.org/
  featured: false
  description: >-
    We founded the GaiAma conservation organization to protect wildlife in Perú
    and to create an example of a permaculture neighborhood, living
    symbiotically with the forest - because reforestation is just the beginning
  categories:
    - Nonprofit
    - Marketing
    - Blog
  source_url: https://github.com/GaiAma/gaiama.org
  built_by: GaiAma
  built_by_url: https://www.gaiama.org/
- title: Healthcare Logic
  main_url: https://www.healthcarelogic.com/
  url: https://www.healthcarelogic.com/
  featured: false
  description: >-
    Revolutionary technology that empowers clinical and managerial leaders to
    collaborate with clarity.
  categories:
    - Marketing
    - Healthcare
    - Technology
  built_by: Thrive
  built_by_url: https://thriveweb.com.au/
- title: Papergov
  main_url: https://papergov.com/
  url: https://papergov.com/
  featured: false
  description: Manage all your government services in a single place
  categories:
    - Directory
    - Government
    - Technology
  source_url: https://github.com/WeOpenly/localgov.fyi
  built_by: Openly Technologies
  built_by_url: https://papergov.com/about/
- title: Kata.ai Documentation
  main_url: https://docs.kata.ai/
  url: https://docs.kata.ai/
  source_url: https://github.com/kata-ai/kata-platform-docs
  featured: false
  description: >-
    Documentation website for the Kata Platform, an all-in-one platform for
    building chatbots using AI technologies.
  categories:
    - Documentation
    - Technology
- title: goalgetters
  main_url: https://goalgetters.space/
  url: https://goalgetters.space/
  featured: false
  description: >-
    goalgetters is a source of inspiration for people who want to change their
    career. We offer articles, success stories and expert interviews on how to
    find a new passion and how to implement change.
  categories:
    - Blog
    - Education
  built_by: Stephanie Langers (content), Adrian Wenke (development)
  built_by_url: https://twitter.com/AdrianWenke
- title: StatusHub - Easy to use Hosted Status Page Service
  main_url: https://statushub.com/
  url: https://statushub.com/
  featured: false
  description: >-
    Set up your very own service status page in minutes with StatusHub. Allow
    customers to subscribe to be updated automatically.
  categories:
    - Technology
    - Marketing
  built_by: Bejamas
  built_by_url: https://bejamas.io/
- title: Mambu
  main_url: https://www.mambu.com/
  url: https://www.mambu.com/
  featured: false
  description: >-
    Mambu is the cloud platform for banking and lending businesses that
    puts customer relationships first.
  categories:
    - Technology
    - Finance
  built_by: Bejamas
  built_by_url: https://bejamas.io/
- title: Avenues
  main_url: https://www.avenues.org
  url: https://www.avenues.org
  featured: false
  description: >-
    One school with many campuses, providing transformative,
    world-focused learning experiences to students around the globe
  categories:
    - Education
  built_by: Bejamas
  built_by_url: https://bejamas.io/
- title: Multicoin Capital
  main_url: https://multicoin.capital
  url: https://multicoin.capital
  featured: false
  description: >-
    Multicoin Capital is a thesis-driven investment firm that
    invests in cryptocurrencies, tokens, and blockchain
    companies reshaping trillion-dollar markets.
  categories:
    - Technology
    - Finance
  built_by: Bejamas
  built_by_url: https://bejamas.io/
- title: Argent
  main_url: https://www.argent.xyz/
  url: https://www.argent.xyz/
  featured: false
  description: Argent is the simplest and safest Ethereum wallet for DeFi.
  categories:
    - Technology
    - Finance
  built_by: Bejamas
  built_by_url: https://bejamas.io/
- title: Meet Flo
  main_url: https://meetflo.com/
  url: https://meetflo.com/
  featured: false
  description: >-
    The Flo by Moen Smart Water Shutoff is a comprehensive
    water monitoringand shut-off system with leak detection
    and proactive leak prevention technologies.
  categories:
    - E-commerce
  built_by: Bejamas
  built_by_url: https://bejamas.io/
- title: Matthias Kretschmann Portfolio
  main_url: https://matthiaskretschmann.com/
  url: https://matthiaskretschmann.com/
  source_url: https://github.com/kremalicious/portfolio
  featured: false
  description: Portfolio of designer & developer Matthias Kretschmann.
  categories:
    - Portfolio
    - Web Development
  built_by: Matthias Kretschmann
  built_by_url: https://matthiaskretschmann.com/
- title: Iron Cove Solutions
  main_url: https://ironcovesolutions.com/
  url: https://ironcovesolutions.com/
  description: >-
    Iron Cove Solutions is a cloud based consulting firm. We help companies
    deliver a return on cloud usage by applying best practices
  categories:
    - Technology
    - Web Development
  built_by: Iron Cove Solutions
  built_by_url: https://ironcovesolutions.com/
  featured: false
- title: Moetez Chaabene Portfolio / Blog
  main_url: https://moetez.me/
  url: https://moetez.me/
  source_url: https://github.com/moetezch/moetez.me
  featured: false
  description: Portfolio of Moetez Chaabene
  categories:
    - Portfolio
    - Web Development
    - Blog
  built_by: Moetez Chaabene
  built_by_url: https://twitter.com/moetezch
- title: Nikita
  description: >-
    Automation of system deployments in Node.js for applications and
    infrastructures.
  main_url: https://nikita.js.org/
  url: https://nikita.js.org/
  source_url: https://github.com/adaltas/node-nikita
  categories:
    - Documentation
    - Open Source
    - Technology
  built_by: Adaltas
  built_by_url: https://www.adaltas.com
  featured: false
- title: Gourav Sood Blog & Portfolio
  main_url: https://www.gouravsood.com/
  url: https://www.gouravsood.com/
  featured: false
  categories:
    - Blog
    - Portfolio
  built_by: Gourav Sood
  built_by_url: https://www.gouravsood.com/
- title: Jonas Tebbe Portfolio
  description: |
    Hey, I’m Jonas and I create digital products.
  main_url: https://jonastebbe.com
  url: https://jonastebbe.com
  categories:
    - Portfolio
  built_by: Jonas Tebbe
  built_by_url: https://twitter.com/jonastebbe
  featured: false
- title: Parker Sarsfield Portfolio
  description: |
    I'm Parker, a software engineer and sneakerhead.
  main_url: https://parkersarsfield.com
  url: https://parkersarsfield.com
  categories:
    - Blog
    - Portfolio
  built_by: Parker Sarsfield
  built_by_url: https://parkersarsfield.com
- title: Frontend web development with Greg
  description: |
    JavaScript, GatsbyJS, ReactJS, CSS in JS... Let's learn some stuff together.
  main_url: https://dev.greglobinski.com
  url: https://dev.greglobinski.com
  categories:
    - Blog
    - Web Development
  built_by: Greg Lobinski
  built_by_url: https://github.com/greglobinski
- title: Insomnia
  description: |
    Desktop HTTP and GraphQL client for developers
  main_url: https://insomnia.rest/
  url: https://insomnia.rest/
  categories:
    - Blog
  built_by: Gregory Schier
  built_by_url: https://schier.co
  featured: false
- title: Timeline Theme Portfolio
  description: |
    I'm Aman Mittal, a software developer.
  main_url: https://amanhimself.dev/
  url: https://amanhimself.dev/
  categories:
    - Web Development
    - Portfolio
  built_by: Aman Mittal
  built_by_url: https://amanhimself.dev/
- title: Ocean artUp
  description: >
    Science outreach site built using styled-components and Contentful. It
    presents the research project "Ocean artUp" funded by an Advanced Grant of
    the European Research Council to explore the possible benefits of artificial
    uplift of nutrient-rich deep water to the ocean’s sunlit surface layer.
  main_url: https://ocean-artup.eu
  url: https://ocean-artup.eu
  source_url: https://github.com/janosh/ocean-artup
  categories:
    - Science
    - Education
    - Blog
  built_by: Janosh Riebesell
  built_by_url: https://janosh.io
  featured: false
- title: Ryan Fitzgerald
  description: |
    Personal portfolio and blog for Ryan Fitzgerald
  main_url: https://ryanfitzgerald.ca/
  url: https://ryanfitzgerald.ca/
  categories:
    - Web Development
    - Portfolio
  built_by: Ryan Fitzgerald
  built_by_url: https://github.com/RyanFitzgerald
  featured: false
- title: Kaizen
  description: |
    Content Marketing, PR & SEO Agency in London
  main_url: https://www.kaizen.co.uk/
  url: https://www.kaizen.co.uk/
  categories:
    - Agency
    - Blog
    - Design
    - Web Development
    - SEO
  built_by: Bogdan Stanciu
  built_by_url: https://github.com/b0gd4n
  featured: false
- title: HackerOne Platform Documentation
  description: |
    HackerOne's Product Documentation Center!
  url: https://docs.hackerone.com/
  main_url: https://docs.hackerone.com/
  categories:
    - Documentation
    - Security
  featured: false
- title: Mux Video
  description: |
    API to video hosting and streaming
  main_url: https://mux.com/
  url: https://mux.com/
  categories:
    - Video
    - API
  featured: false
- title: Swapcard
  description: >
    The easiest way for event organizers to instantly connect people, build a
    community of attendees and exhibitors, and increase revenue over time
  main_url: https://www.swapcard.com/
  url: https://www.swapcard.com/
  categories:
    - Event
    - Community
    - Marketing
  built_by: Swapcard
  built_by_url: https://www.swapcard.com/
  featured: false
- title: Kalix
  description: >
    Kalix is perfect for healthcare professionals starting out in private
    practice, to those with an established clinic.
  main_url: https://www.kalixhealth.com/
  url: https://www.kalixhealth.com/
  categories:
    - Healthcare
  featured: false
- title: Bad Credit Loans
  description: |
    Get the funds you need, from $250-$5,000
  main_url: https://www.creditloan.com/
  url: https://www.creditloan.com/
  categories:
    - Finance
  featured: false
- title: Financial Center
  description: >
    Member-owned, not-for-profit, co-operative whose members receive financial
    benefits in the form of lower loan rates, higher savings rates, and lower
    fees than banks.
  main_url: https://fcfcu.com/
  url: https://fcfcu.com/
  categories:
    - Finance
    - Nonprofit
    - Business
    - Education
  built_by: https://fcfcu.com/
  built_by_url: https://fcfcu.com/
  featured: false
- title: Office of Institutional Research and Assessment
  description: |
    Good Data, Good Decisions
  main_url: http://oira.ua.edu/
  url: http://oira.ua.edu/
  categories:
    - Data
  featured: false
- title: The Telegraph Premium
  description: |
    Exclusive stories from award-winning journalists
  main_url: https://premium.telegraph.co.uk/
  url: https://premium.telegraph.co.uk/
  categories:
    - Media
  featured: false
- title: html2canvas
  description: |
    Screenshots with JavaScript
  main_url: http://html2canvas.hertzen.com/
  url: http://html2canvas.hertzen.com/
  source_url: https://github.com/niklasvh/html2canvas/tree/master/www
  categories:
    - JavaScript
    - Documentation
  built_by: Niklas von Hertzen
  built_by_url: http://hertzen.com/
  featured: false
- title: Half Electronics
  description: |
    Personal website
  main_url: https://www.halfelectronic.com/
  url: https://www.halfelectronic.com/
  categories:
    - Blog
  built_by: Fernando Poumian
  built_by_url: https://github.com/fpoumian/halfelectronic.com
  featured: false
- title: Frithir Software Development
  main_url: https://frithir.com/
  url: https://frithir.com/
  featured: false
  description: I DRINK COFFEE, WRITE CODE AND IMPROVE MY DEVELOPMENT SKILLS EVERY DAY.
  categories:
    - Design
    - Web Development
  built_by: Frithir
  built_by_url: https://Frithir.com/
- title: Unow
  main_url: https://www.unow.fr/
  url: https://www.unow.fr/
  categories:
    - Education
    - Marketing
  featured: false
- title: Peter Hironaka
  description: |
    Freelance Web Developer based in Los Angeles.
  main_url: https://peterhironaka.com/
  url: https://peterhironaka.com/
  categories:
    - Portfolio
    - Web Development
  built_by: Peter Hironaka
  built_by_url: https://github.com/PHironaka
  featured: false
- title: Michael McQuade
  description: |
    Personal website and blog for Michael McQuade
  main_url: https://giraffesyo.io
  url: https://giraffesyo.io
  categories:
    - Blog
  built_by: Michael McQuade
  built_by_url: https://github.com/giraffesyo
  featured: false
- title: Haacht Brewery
  description: |
    Corporate website for Haacht Brewery. Designed and Developed by Gafas.
  main_url: https://haacht.com/en/
  url: https://haacht.com
  categories:
    - Marketing
  built_by: Gafas
  built_by_url: https://gafas.be
  featured: false
- title: StoutLabs
  description: |
    Portfolio of Daniel Stout, freelance developer in East Tennessee.
  main_url: https://www.stoutlabs.com/
  url: https://www.stoutlabs.com/
  categories:
    - Web Development
    - Portfolio
  built_by: Daniel Stout
  built_by_url: https://github.com/stoutlabs
  featured: false
- title: Chicago Ticket Outcomes By Neighborhood
  description: |
    ProPublica data visualization of traffic ticket court outcomes
  categories:
    - Media
    - Nonprofit
  url: >-
    https://projects.propublica.org/graphics/il/il-city-sticker-tickets-maps/ticket-status/?initialWidth=782
  main_url: >-
    https://projects.propublica.org/graphics/il/il-city-sticker-tickets-maps/ticket-status/?initialWidth=782
  built_by: David Eads
  built_by_url: https://github.com/eads
  featured: false
- title: Chicago South Side Traffic Ticketing rates
  description: |
    ProPublica data visualization of traffic ticket rates by community
  main_url: >-
    https://projects.propublica.org/graphics/il/il-city-sticker-tickets-maps/ticket-rate/?initialWidth=782
  url: >-
    https://projects.propublica.org/graphics/il/il-city-sticker-tickets-maps/ticket-rate/?initialWidth=782
  categories:
    - Media
    - Nonprofit
  built_by: David Eads
  built_by_url: https://github.com/eads
  featured: false
- title: Otsimo
  description: >
    Otsimo is a special education application for children with autism, down
    syndrome and other developmental disabilities.
  main_url: https://otsimo.com/en/
  url: https://otsimo.com/en/
  categories:
    - Blog
    - Education
  featured: false
- title: Matt Bagni Portfolio 2018
  description: >
    Mostly the result of playing with Gatsby and learning about react and
    graphql. Using the screenshot plugin to showcase the work done for my
    company in the last 2 years, and a good amount of other experiments.
  main_url: https://mattbag.github.io
  url: https://mattbag.github.io
  categories:
    - Portfolio
  featured: false
- title: Lisa Ye's Blog
  description: |
    Simple blog/portofolio for a fashion designer. Gatsby_v2 + Netlify cms
  main_url: https://lisaye.netlify.com/
  url: https://lisaye.netlify.com/
  categories:
    - Blog
    - Portfolio
  featured: false
- title: Artem Sapegin
  description: >
    Little homepage of Artem Sapegin, a frontend developer, passionate
    photographer, coffee drinker and crazy dogs’ owner.
  main_url: https://sapegin.me/
  url: https://sapegin.me/
  categories:
    - Portfolio
    - Open Source
    - Web Development
  built_by: Artem Sapegin
  built_by_url: https://github.com/sapegin
  featured: false
- title: SparkPost Developers
  main_url: https://developers.sparkpost.com/
  url: https://developers.sparkpost.com/
  source_url: https://github.com/SparkPost/developers.sparkpost.com
  categories:
    - Documentation
    - API
  featured: false
- title: Malik Browne Portfolio 2018
  description: >
    The portfolio blog of Malik Browne, a full-stack engineer, foodie, and avid
    blogger/YouTuber.
  main_url: https://www.malikbrowne.com/about
  url: https://www.malikbrowne.com
  categories:
    - Blog
    - Portfolio
  built_by: Malik Browne
  built_by_url: https://twitter.com/milkstarz
  featured: false
- title: Novatics
  description: |
    Digital products that inspire and make a difference
  main_url: https://www.novatics.com.br
  url: https://www.novatics.com.br
  categories:
    - Portfolio
    - Technology
    - Web Development
  built_by: Novatics
  built_by_url: https://github.com/Novatics
  featured: false
- title: Max McKinney
  description: >
    I’m a developer and designer with a focus in web technologies. I build cars
    on the side.
  main_url: https://maxmckinney.com/
  url: https://maxmckinney.com/
  categories:
    - Portfolio
    - Web Development
    - Design
  built_by: Max McKinney
  featured: false
- title: Stickyard
  description: |
    Make your React component sticky the easy way
  main_url: https://nihgwu.github.io/stickyard/
  url: https://nihgwu.github.io/stickyard/
  source_url: https://github.com/nihgwu/stickyard/tree/master/website
  categories:
    - Web Development
  built_by: Neo Nie
  featured: false
- title: Agata Milik
  description: |
    Website of a Polish psychologist/psychotherapist based in Gdańsk, Poland.
  main_url: https://agatamilik.pl
  url: https://agatamilik.pl
  categories:
    - Marketing
    - Healthcare
  built_by: Piotr Fedorczyk
  built_by_url: https://piotrf.pl
  featured: false
- title: WebPurple
  main_url: https://www.webpurple.net/
  url: https://www.webpurple.net/
  source_url: https://github.com/WebPurple/site
  description: >-
    Site of local (Russia, Ryazan) frontend community. Main purpose is to show
    info about meetups and keep blog.
  categories:
    - Nonprofit
    - Web Development
    - Community
    - Blog
    - Open Source
  built_by: Nikita Kirsanov
  built_by_url: https://twitter.com/kitos_kirsanov
  featured: false
- title: Papertrail.io
  description: |
    Inspection Management for the 21st Century
  main_url: https://www.papertrail.io/
  url: https://www.papertrail.io/
  categories:
    - Marketing
    - Technology
  built_by: Papertrail.io
  built_by_url: https://www.papertrail.io
  featured: false
- title: Matt Ferderer
  main_url: https://mattferderer.com
  url: https://mattferderer.com
  source_url: https://github.com/mattferderer/gatsbyblog
  description: >
    A blog built with Gatsby that discusses web related tech
    such as JavaScript, .NET, Blazor & security.
  categories:
    - Blog
    - Web Development
  built_by: Matt Ferderer
  built_by_url: https://twitter.com/mattferderer
  featured: false
- title: Sahyadri Open Source Community
  main_url: https://sosc.org.in
  url: https://sosc.org.in
  source_url: https://github.com/haxzie/sosc-website
  description: >
    Official website of Sahyadri Open Source Community for community blog, event
    details and members info.
  categories:
    - Blog
    - Community
    - Open Source
  built_by: Musthaq Ahamad
  built_by_url: https://github.com/haxzie
  featured: false
- title: Tech Confessions
  main_url: https://confessions.tech
  url: https://confessions.tech
  source_url: https://github.com/JonathanSpeek/tech-confessions
  description: A guilt-free place for us to confess our tech sins \U0001F64F\n
  categories:
    - Community
    - Open Source
  built_by: Jonathan Speek
  built_by_url: https://speek.design
  featured: false
- title: Thibault Maekelbergh
  main_url: https://thibmaek.com
  url: https://thibmaek.com
  source_url: https://github.com/thibmaek/thibmaek.github.io
  description: |
    A nice blog about development, Raspberry Pi, plants and probably records.
  categories:
    - Blog
    - Open Source
  built_by: Thibault Maekelbergh
  built_by_url: https://twitter.com/thibmaek
  featured: false
- title: LearnReact.design
  main_url: https://learnreact.design
  url: https://learnreact.design
  description: >
    React Essentials For Designers: A React course tailored for product
    designers, ux designers, ui designers.
  categories:
    - Blog
  built_by: Linton Ye
  built_by_url: https://twitter.com/lintonye
- title: Mega House Creative
  main_url: https://www.megahousecreative.com/
  url: https://www.megahousecreative.com/
  description: >
    Mega House Creative is a digital agency that provides unique goal-oriented
    web marketing solutions.
  categories:
    - Marketing
    - Agency
  built_by: Daniel Robinson
  featured: false
- title: Tobie Marier Robitaille - csc
  main_url: https://tobiemarierrobitaille.com/
  url: https://tobiemarierrobitaille.com/en/
  description: |
    Portfolio site for director of photography Tobie Marier Robitaille
  categories:
    - Portfolio
    - Gallery
  built_by: Mill3 Studio
  built_by_url: https://mill3.studio/en/
  featured: false
- title: Mahipat's Portfolio
  main_url: https://mojaave.com/
  url: https://mojaave.com
  source_url: https://github.com/mhjadav/mojaave
  description: >
    mojaave.com is Mahipat's portfolio, I have developed it using Gatsby v2 and
    Bootstrap, To get in touch with people looking for full-stack developer.
  categories:
    - Portfolio
    - Web Development
  built_by: Mahipat Jadav
  built_by_url: https://mojaave.com/
  featured: false
- title: Mintfort
  main_url: https://mintfort.com/
  url: https://mintfort.com/
  source_url: https://github.com/MintFort/mintfort.com
  description: >
    Mintfort, the first crypto-friendly bank account. Store and manage assets on
    the blockchain.
  categories:
    - Technology
    - Finance
  built_by: Axel Fuhrmann
  built_by_url: https://axelfuhrmann.com/
  featured: false
- title: React Native Explorer
  main_url: https://react-native-explorer.firebaseapp.com
  url: https://react-native-explorer.firebaseapp.com
  description: |
    Explorer React Native packages and examples effortlessly.
  categories:
    - Education
  featured: false
- title: 500Tech
  main_url: https://500tech.com/
  url: https://500tech.com/
  featured: false
  categories:
    - Web Development
    - Agency
    - Open Source
- title: eworld
  main_url: https://eworld.herokuapp.com/
  url: https://eworld.herokuapp.com/
  featured: false
  categories:
    - E-commerce
    - Technology
- title: It's a Date
  description: >
    It's a Date is a dating app that actually involves dating.
  main_url: https://www.itsadate.app/
  url: https://www.itsadate.app/
  featured: false
  categories:
    - App
    - Blog
- title: Node.js HBase
  description: >
    Asynchronous HBase client for NodeJs using REST.
  main_url: https://hbase.js.org/
  url: https://hbase.js.org/
  source_url: https://github.com/adaltas/node-hbase
  categories:
    - Documentation
    - Open Source
    - Technology
  built_by: David Worms
  built_by_url: http://www.adaltas.com
  featured: false
- title: Peter Kroyer - Web Design / Web Development
  main_url: https://www.peterkroyer.at/en/
  url: https://www.peterkroyer.at/en/
  description: >
    Freelance web designer / web developer based in Vienna, Austria (Wien, Österreich).
  categories:
    - Agency
    - Web Development
    - Design
    - Portfolio
    - Freelance
  built_by: Peter Kroyer
  built_by_url: https://www.peterkroyer.at/
  featured: false
- title: Geddski
  main_url: https://gedd.ski
  url: https://gedd.ski
  description: >
    frontend mastery blog - level up your UI game.
  categories:
    - Web Development
    - Education
    - Productivity
    - User Experience
  built_by: Dave Geddes
  built_by_url: https://twitter.com/geddski
  featured: false
- title: Rung
  main_url: https://rung.com.br/
  url: https://rung.com.br/
  description: >
    Rung alerts you about the exceptionalities of your personal and professional life.
  categories:
    - API
    - Technology
    - Travel
  featured: false
- title: Mokkapps
  main_url: https://www.mokkapps.de/
  url: https://www.mokkapps.de/
  source_url: https://github.com/mokkapps/website
  description: >
    Portfolio website from Michael Hoffmann. Passionate software developer with focus on web-based technologies.
  categories:
    - Blog
    - Portfolio
    - Web Development
    - Mobile Development
  featured: false
- title: Premier Octet
  main_url: https://www.premieroctet.com/
  url: https://www.premieroctet.com/
  description: >
    Premier Octet is a React-based agency
  categories:
    - Agency
    - Web Development
    - Mobile Development
  featured: false
- title: Thorium
  main_url: https://www.thoriumsim.com/
  url: https://www.thoriumsim.com/
  source_url: https://github.com/thorium-sim/thoriumsim.com
  description: >
    Thorium - Open-source Starship Simulator Controls for Live Action Role Play
  built_by: Alex Anderson
  built_by_url: https://twitter.com/ralex1993
  categories:
    - Blog
    - Portfolio
    - Documentation
    - Marketing
    - Education
    - Entertainment
    - Open Source
    - Web Development
  featured: false
- title: Cameron Maske
  main_url: https://www.cameronmaske.com/
  url: https://www.cameronmaske.com/courses/introduction-to-pytest/
  source_url: https://github.com/cameronmaske/cameronmaske.com-v2
  description: >
    The homepage of Cameron Maske, a freelance full-stack developer, who is currently working on a free pytest video course
  categories:
    - Education
    - Video
    - Portfolio
    - Freelance
  featured: false
- title: Studenten bilden Schüler
  description: >
    Studenten bilden Schüler e.V. is a German student-run nonprofit initiative that aims to
    contribute to more equal educational opportunities by providing free tutoring to refugees
    and children from underprivileged families. The site is built on Gatsby v2, styled-components
    and Contentful. It supports Google Analytics, fluid typography and Algolia search.
  main_url: https://studenten-bilden-schueler.de
  url: https://studenten-bilden-schueler.de
  source_url: https://github.com/StudentenBildenSchueler/homepage
  categories:
    - Education
    - Nonprofit
    - Blog
  built_by: Janosh Riebesell
  built_by_url: https://janosh.io
  featured: false
- title: Mike's Remote List
  main_url: https://www.mikesremotelist.com
  url: https://www.mikesremotelist.com
  description: >
    A list of remote jobs, updated throughout the day. Built on Gatsby v1 and powered by Contentful, Google Sheets, string and sticky tape.
  categories:
    - Marketing
  featured: false
- title: Madvoid
  main_url: https://madvoid.com/
  url: https://madvoid.com/screenshot/
  featured: false
  description: >
    Madvoid is a team of expert developers dedicated to creating simple, clear, usable and blazing fast web and mobile apps.
    We are coders that help companies and agencies to create social & interactive experiences.
    This includes full-stack development using React, WebGL, Static Site Generators, Ruby On Rails, Phoenix, GraphQL, Chatbots, CI / CD, Docker and more!
  categories:
    - Portfolio
    - Technology
    - Web Development
    - Agency
    - Marketing
  built_by: Jean-Paul Bonnetouche
  built_by_url: https://twitter.com/_jpb
- title: MOMNOTEBOOK.COM
  description: >
    Sharing knowledge and experiences that make childhood and motherhood rich, vibrant and healthy.
  main_url: https://momnotebook.com/
  url: https://momnotebook.com/
  featured: false
  built_by: Aleksander Hansson
  built_by_url: https://www.linkedin.com/in/aleksanderhansson/
  categories:
    - Blog
- title: Pirate Studios
  description: >
    Reinventing music studios with 24/7 self service rehearsal, DJ & production rooms available around the world.
  main_url: https://www.piratestudios.co
  url: https://www.piratestudios.co
  featured: false
  built_by: The Pirate Studios team
  built_by_url: https://github.com/piratestudios/
  categories:
    - Music
- title: Aurora EOS
  main_url: https://www.auroraeos.com/
  url: https://www.auroraeos.com/
  featured: false
  categories:
    - Finance
    - Marketing
    - Blog
  built_by: Corey Ward
  built_by_url: http://www.coreyward.me/
- title: MadeComfy
  main_url: https://madecomfy.com.au/
  url: https://madecomfy.com.au/
  description: >
    Short term rental management startup, using Contentful + Gatsby + CircleCI
  featured: false
  categories:
    - Travel
  built_by: Lucas Vilela
  built_by_url: https://madecomfy.com.au/
- title: Tiger Facility Services
  description: >
    Tiger Facility Services combines facility management expertise with state of the art software to offer a sustainable and customer oriented cleaning and facility service.
  main_url: https://www.tigerfacilityservices.com/de-en/
  url: https://www.tigerfacilityservices.com/de-en/
  featured: false
  categories:
    - Marketing
- title: Luciano Mammino's blog
  description: >
    Tech & programming blog of Luciano Mammino a.k.a. "loige", Full-Stack Web Developer and International Speaker
  main_url: https://loige.co
  url: https://loige.co
  featured: false
  categories:
    - Blog
    - Web Development
  built_by: Luciano Mammino
  built_by_url: https://loige.co
- title: Wire • Secure collaboration platform
  description: >
    Corporate website of Wire, an open source, end-to-end encrypted collaboration platform
  main_url: https://wire.com
  url: https://wire.com
  featured: false
  categories:
    - Open Source
    - Productivity
    - Technology
    - Blog
    - App
  built_by: Wire team
  built_by_url: https://github.com/orgs/wireapp/people
- title: J. Patrick Raftery
  main_url: https://www.jpatrickraftery.com
  url: https://www.jpatrickraftery.com
  description: J. Patrick Raftery is an opera singer and voice teacher based in Vancouver, BC.
  categories:
    - Portfolio
    - Music
  built_by: Michael Uloth
  built_by_url: https://www.michaeluloth.com
  featured: false
- title: Aria Umezawa
  main_url: https://www.ariaumezawa.com
  url: https://www.ariaumezawa.com
  description: Aria Umezawa is a director, producer, and writer currently based in San Francisco. Site designed by Stephen Bell.
  categories:
    - Portfolio
    - Music
    - Entertainment
  built_by: Michael Uloth
  built_by_url: https://www.michaeluloth.com
  featured: false
- title: Pomegranate Opera
  main_url: https://pomegranateopera.netlify.com
  url: https://pomegranateopera.netlify.com
  description: Pomegranate Opera is a lesbian opera written by Amanda Hale & Kye Marshall. Site designed by Stephen Bell.
  categories:
    - Gallery
    - Music
  built_by: Michael Uloth
  built_by_url: https://www.michaeluloth.com
  featured: false
- title: Daniel Cabena
  main_url: https://www.danielcabena.com
  url: https://www.danielcabena.com
  description: Daniel Cabena is a Canadian countertenor highly regarded in both Canada and Europe for prize-winning performances ranging from baroque to contemporary repertoire. Site designed by Stephen Bell.
  categories:
    - Portfolio
    - Music
  built_by: Michael Uloth
  built_by_url: https://www.michaeluloth.com
  featured: false
- title: Artist.Center
  main_url: https://artistcenter.netlify.com
  url: https://artistcenter.netlify.com
  description: The marketing page for Artist.Center, a soon-to-launch platform designed to connect opera singers to opera companies. Site designed by Stephen Bell.
  categories:
    - Music
  built_by: Michael Uloth
  built_by_url: https://www.michaeluloth.com
  featured: false
- title: DG Volo & Company
  main_url: https://www.dgvolo.com
  url: https://www.dgvolo.com
  description: DG Volo & Company is a Toronto-based investment consultancy. Site designed by Stephen Bell.
  categories:
    - Finance
  built_by: Michael Uloth
  built_by_url: https://www.michaeluloth.com
  featured: false
- title: Shawna Lucey
  main_url: https://www.shawnalucey.com
  url: https://www.shawnalucey.com
  description: Shawna Lucey is an American theater and opera director based in New York City. Site designed by Stephen Bell.
  categories:
    - Portfolio
    - Music
    - Entertainment
  built_by: Michael Uloth
  built_by_url: https://www.michaeluloth.com
  featured: false
- title: Leyan Lo
  main_url: https://www.leyanlo.com
  url: https://www.leyanlo.com
  description: >
    Leyan Lo’s personal website
  categories:
    - Portfolio
  built_by: Leyan Lo
  built_by_url: https://www.leyanlo.com
  featured: false
- title: Hawaii National Bank
  url: https://hawaiinational.bank
  main_url: https://hawaiinational.bank
  description: Hawaii National Bank's highly personalized service has helped loyal customers & locally owned businesses achieve their financial dreams for over 50 years.
  categories:
    - Finance
  built_by: Wall-to-Wall Studios
  built_by_url: https://walltowall.com
  featured: false
- title: Coletiv
  url: https://coletiv.com
  main_url: https://coletiv.com
  description: Coletiv teams up with companies of all sizes to design, develop & launch digital products for iOS, Android & the Web.
  categories:
    - Technology
    - Agency
    - Web Development
  built_by: Coletiv
  built_by_url: https://coletiv.com
  featured: false
- title: janosh.io
  description: >
    Personal blog and portfolio of Janosh Riebesell. The site is built with Gatsby v2 and designed
    entirely with styled-components v4. Much of the layout was achieved with CSS grid. It supports
    Google Analytics, fluid typography and Algolia search.
  main_url: https://janosh.io
  url: https://janosh.io
  source_url: https://github.com/janosh/janosh.io
  categories:
    - Portfolio
    - Blog
    - Science
    - Photography
    - Travel
  built_by: Janosh Riebesell
  built_by_url: https://janosh.io
  featured: false
- title: Gold Edge Training
  url: https://www.goldedgetraining.co.uk
  main_url: https://www.goldedgetraining.co.uk
  description: >
    AAT approved online distance learning accountancy training provider. Branded landing page / mini brochure promoting competitor differentiators, student testimonials, offers, service benefits and features. Designed to both inform potential students and encourage visits to company e-commerce site or direct company contact.
  categories:
    - Education
    - Learning
    - Landing Page
    - Business
    - Finance
  built_by: Leo Furze-Waddock
  built_by_url: https://www.linkedin.com/in/lfurzewaddock
- title: Gatsby Manor
  description: >
    We build themes for gatsby. We have themes for all projects including personal,
    portfolio, e-commerce, landing pages and more. We also run an in-house
    web dev and design studio. If you cannot find what you want, we can build it for you!
    Email us at gatsbymanor@gmail.com with questions.
  main_url: https://www.gatsbymanor.com
  url: https://www.gatsbymanor.com
  source_url: https://github.com/gatsbymanor
  categories:
    - Web Development
    - Agency
    - Technology
    - Freelance
  built_by: Steven Natera
  built_by_url: https://stevennatera.com
- title: Ema Suriano's Portfolio
  main_url: https://emasuriano.com/
  url: https://emasuriano.com/
  description: >
    Ema Suriano's portfolio to display information about him, his projects and what he's writing about.
  categories:
    - Portfolio
    - Technology
    - Web Development
  built_by: Ema Suriano
  built_by_url: https://emasuriano.com/
  featured: false
- title: Luan Orlandi
  main_url: https://luanorlandi.github.io
  url: https://luanorlandi.github.io
  source_url: https://github.com/luanorlandi/luanorlandi.github.io
  description: >
    Luan Orlandi's personal website. Brazilian web developer, enthusiast in React and Gatsby.
  categories:
    - Blog
    - Portfolio
    - Web Development
  built_by: Luan Orlandi
  built_by_url: https://github.com/luanorlandi
- title: Mobius Labs
  main_url: https://mobius.ml
  url: https://mobius.ml
  description: >
    Mobius Labs landing page, a Start-up working on Computer Vision
  categories:
    - Landing Page
    - Marketing
    - Technology
  built_by: sktt
  built_by_url: https://github.com/sktt
- title: EZAgrar
  main_url: https://www.ezagrar.at/en/
  url: https://www.ezagrar.at/en/
  description: >
    EZAgrar.at is the homepage of the biggest agricultural machinery dealership in Austria. In total 8 pages will be built for this client reusing a lot of components between them.
  categories:
    - E-commerce
    - Marketing
  built_by: MangoART
  built_by_url: https://www.mangoart.at
  featured: false
- title: OAsome blog
  main_url: https://oasome.blog/
  url: https://oasome.blog/
  source_url: https://github.com/oorestisime/oasome
  description: >
    Paris-based Cypriot adventurers. A and O. Lovers of life and travel. Want to get a glimpse of the OAsome world?
  categories:
    - Blog
    - Photography
    - Travel
  built_by: Orestis Ioannou
  featured: false
- title: Brittany Chiang
  main_url: https://brittanychiang.com/
  url: https://brittanychiang.com/
  source_url: https://github.com/bchiang7/v4
  description: >
    Personal website and portfolio of Brittany Chiang built with Gatsby v2
  categories:
    - Portfolio
  built_by: Brittany Chiang
  built_by_url: https://github.com/bchiang7
  featured: false
- title: Fitekran
  description: >
    One of the most visited Turkish blogs about health, sports and healthy lifestyle, that has been rebuilt with Gatsby v2 using WordPress.
  main_url: https://www.fitekran.com
  url: https://www.fitekran.com
  categories:
    - Science
    - Healthcare
    - Blog
  built_by: Burak Tokak
  built_by_url: https://www.buraktokak.com
- title: Serverless
  main_url: https://serverless.com
  url: https://serverless.com
  description: >
    Serverless.com – Build web, mobile and IoT applications with serverless architectures using AWS Lambda, Azure Functions, Google CloudFunctions & more!
  categories:
    - Technology
    - Web Development
  built_by: Codebrahma
  built_by_url: https://codebrahma.com
  featured: false
- title: Dive Bell
  main_url: https://divebell.band/
  url: https://divebell.band/
  description: >
    Simple site for a band to list shows dates and videos (499 on lighthouse)
  categories:
    - Music
  built_by: Matt Bagni
  built_by_url: https://mattbag.github.io
  featured: false
- title: Mayer Media Co.
  main_url: https://mayermediaco.com/
  url: https://mayermediaco.com/
  description: >
    Freelance Web Development and Digital Marketing
  categories:
    - Web Development
    - Marketing
    - Blog
  source_url: https://github.com/MayerMediaCo/MayerMediaCo2.0
  built_by: Danny Mayer
  built_by_url: https://twitter.com/mayermediaco
  featured: false
- title: Jan Czizikow Portfolio
  main_url: https://www.janczizikow.com/
  url: https://www.janczizikow.com/
  source_url: https://github.com/janczizikow/janczizikow-portfolio
  description: >
    Simple personal portfolio site built with Gatsby
  categories:
    - Portfolio
    - Freelance
    - Web Development
  built_by: Jan Czizikow
  built_by_url: https://github.com/janczizikow
- title: Carbon Design Systems
  main_url: http://www.carbondesignsystem.com/
  url: http://www.carbondesignsystem.com/
  description: >
    The Carbon Design System is integrating the new IBM Design Ethos and Language. It represents a completely fresh approach to the design of all things at IBM.
  categories:
    - Design System
    - Documentation
  built_by: IBM
  built_by_url: https://www.ibm.com/
  featured: false
- title: Mozilla Mixed Reality
  main_url: https://mixedreality.mozilla.org/
  url: https://mixedreality.mozilla.org/
  description: >
    Virtual Reality for the free and open Web.
  categories:
    - Open Source
  built_by: Mozilla
  built_by_url: https://www.mozilla.org/
  featured: false
- title: Uniform Hudl Design System
  main_url: http://uniform.hudl.com/
  url: http://uniform.hudl.com/
  description: >
    A single design system to ensure every interface feels like Hudl. From the colors we use to the size of our buttons and what those buttons say, Uniform has you covered. Check the guidelines, copy the code and get to building.
  categories:
    - Design System
    - Open Source
    - Design
  built_by: Hudl
  built_by_url: https://www.hudl.com/
- title: Subtle UI
  main_url: https://subtle-ui.netlify.com/
  url: https://subtle-ui.netlify.com/
  source_url: https://github.com/ryanwiemer/subtle-ui
  description: >
    A collection of clever yet understated user interactions found on the web.
  categories:
    - Web Development
    - Open Source
    - User Experience
  built_by: Ryan Wiemer
  built_by_url: https://www.ryanwiemer.com/
  featured: false
- title: developer.bitcoin.com
  main_url: https://developer.bitcoin.com/
  url: https://developer.bitcoin.com/
  description: >
    Bitbox based bitcoin.com developer platform and resources.
  categories:
    - Finance
  featured: false
- title: Barmej
  main_url: https://app.barmej.com/
  url: https://app.barmej.com/
  description: >
    An interactive platform to learn different programming languages in Arabic for FREE
  categories:
    - Education
    - Programming
    - Learning
  built_by: Obytes
  built_by_url: https://www.obytes.com/
  featured: false
- title: Emergence
  main_url: https://emcap.com/
  url: https://emcap.com/
  description: >
    Emergence is a top enterprise cloud venture capital firm. We fund early stage ventures focusing on enterprise & SaaS applications. Emergence is one of the top VC firms in Silicon Valley.
  categories:
    - Marketing
    - Blog
  built_by: Upstatement
  built_by_url: https://www.upstatement.com/
  featured: false
- title: FPVtips
  main_url: https://fpvtips.com
  url: https://fpvtips.com
  source_url: https://github.com/jumpalottahigh/fpvtips
  description: >
    FPVtips is all about bringing racing drone pilots closer together, and getting more people into the hobby!
  categories:
    - Community
    - Education
  built_by: Georgi Yanev
  built_by_url: https://twitter.com/jumpalottahigh
  featured: false
- title: Georgi Yanev
  main_url: https://blog.georgi-yanev.com/
  url: https://blog.georgi-yanev.com/
  source_url: https://github.com/jumpalottahigh/blog.georgi-yanev.com
  description: >
    I write articles about FPV quads (building and flying), web development, smart home automation, life-long learning and other topics from my personal experience.
  categories:
    - Blog
  built_by: Georgi Yanev
  built_by_url: https://twitter.com/jumpalottahigh
  featured: false
- title: Bear Archery
  main_url: https://beararchery.com/
  url: https://beararchery.com/
  categories:
    - E-commerce
    - Sports
  built_by: Escalade Sports
  built_by_url: https://www.escaladesports.com/
  featured: false
- title: "attn:"
  main_url: https://www.attn.com/
  url: https://www.attn.com/
  categories:
    - Media
    - Entertainment
  built_by: "attn:"
  built_by_url: https://www.attn.com/
  featured: false
- title: Mirror Conf
  description: >
    Mirror Conf is a conference designed to empower designers and frontend developers who have a thirst for knowledge and want to broaden their horizons.
  main_url: https://www.mirrorconf.com/
  url: https://www.mirrorconf.com/
  categories:
    - Conference
    - Design
    - Web Development
  featured: false
- title: Startarium
  main_url: https://www.startarium.ro
  url: https://www.startarium.ro
  description: >
    Free entrepreneurship educational portal with more than 20000 users, hundreds of resources, crowdfunding, mentoring and investor pitching events facilitated.
  categories:
    - Education
    - Nonprofit
    - Entrepreneurship
  built_by: Cezar Neaga
  built_by_url: https://twitter.com/cezarneaga
  featured: false
- title: Microlink
  main_url: https://microlink.io/
  url: https://microlink.io/
  description: >
    Extract structured data from any website.
  categories:
    - Web Development
    - API
  built_by: Kiko Beats
  built_by_url: https://kikobeats.com/
  featured: false
- title: Kevin Legrand
  url: https://k-legrand.com
  main_url: https://k-legrand.com
  source_url: https://github.com/Manoz/k-legrand.com
  description: >
    Personal website and blog built with love with Gatsby v2
  categories:
    - Blog
    - Portfolio
    - Web Development
  built_by: Kevin Legrand
  built_by_url: https://k-legrand.com
  featured: false
- title: David James Portfolio
  main_url: https://dfjames.com/
  url: https://dfjames.com/
  source_url: https://github.com/daviddeejjames/dfjames-gatsby
  description: >
    Portfolio Site using GatsbyJS and headless WordPress
  categories:
    - WordPress
    - Portfolio
    - Blog
  built_by: David James
  built_by_url: https://twitter.com/daviddeejjames
- title: Hypertext Candy
  url: https://www.hypertextcandy.com/
  main_url: https://www.hypertextcandy.com/
  description: >
    Blog about web development. Laravel, Vue.js, etc.
  categories:
    - Blog
    - Web Development
  built_by: Masahiro Harada
  built_by_url: https://twitter.com/_Masahiro_H_
  featured: false
- title: Maxence Poutord's blog
  description: >
    Tech & programming blog of Maxence Poutord, Software Engineer, Serial Traveler and Public Speaker
  main_url: https://www.maxpou.fr
  url: https://www.maxpou.fr
  featured: false
  categories:
    - Blog
    - Web Development
  built_by: Maxence Poutord
  built_by_url: https://www.maxpou.fr
- title: The Noted Project
  url: https://thenotedproject.org
  main_url: https://thenotedproject.org
  source_url: https://github.com/ianbusko/the-noted-project
  description: >
    Website to showcase the ethnomusicology research for The Noted Project.
  categories:
    - Portfolio
    - Education
    - Gallery
  built_by: Ian Busko
  built_by_url: https://github.com/ianbusko
  featured: false
- title: People For Bikes
  url: https://2017.peopleforbikes.org/
  main_url: https://2017.peopleforbikes.org/
  categories:
    - Community
    - Sports
    - Gallery
    - Nonprofit
  built_by: PeopleForBikes
  built_by_url: https://peopleforbikes.org/about-us/who-we-are/staff/
  featured: false
- title: Wide Eye
  description: >
    Creative agency specializing in interactive design, web development, and digital communications.
  url: https://wideeye.co/
  main_url: https://wideeye.co/
  categories:
    - Design
    - Web Development
  built_by: Wide Eye
  built_by_url: https://wideeye.co/about-us/
  featured: false
- title: CodeSandbox
  description: >
    CodeSandbox is an online editor that helps you create web applications, from prototype to deployment.
  url: https://codesandbox.io/
  main_url: https://codesandbox.io/
  categories:
    - Web Development
  featured: false
- title: Marvel
  description: >
    The all-in-one platform powering design.
  url: https://marvelapp.com/
  main_url: https://marvelapp.com/
  categories:
    - Design
  featured: false
- title: Designcode.io
  description: >
    Learn to design and code React apps.
  url: https://designcode.io
  main_url: https://designcode.io
  categories:
    - Learning
  featured: false
- title: Happy Design
  description: >
    The Brand and Product Team Behind Happy Money
  url: https://design.happymoney.com/
  main_url: https://design.happymoney.com/
  categories:
    - Design
    - Finance
- title: Weihnachtsmarkt.ms
  description: >
    Explore the christmas market in Münster (Westf).
  url: https://weihnachtsmarkt.ms/
  main_url: https://weihnachtsmarkt.ms/
  source_url: https://github.com/codeformuenster/weihnachtsmarkt
  categories:
    - Gallery
    - Food
  built_by: Code for Münster during MSHACK18
  featured: false
- title: Code Championship
  description: >
    Competitive coding competitions for students from 3rd to 8th grade. Code is Sport.
  url: https://www.codechampionship.com
  main_url: https://www.codechampionship.com
  categories:
    - Learning
    - Education
    - Sports
  built_by: Abamath LLC
  built_by_url: https://www.abamath.com
  featured: false
- title: Wieden+Kennedy
  description: >
    Wieden+Kennedy is an independent, global creative company.
  categories:
    - Technology
    - Web Development
    - Agency
    - Marketing
  url: https://www.wk.com
  main_url: https://www.wk.com
  built_by: Wieden Kennedy
  built_by_url: https://www.wk.com/about/
  featured: false
- title: Testing JavaScript
  description: >
    This course will teach you the fundamentals of testing your JavaScript applications using eslint, Flow, Jest, and Cypress.
  url: https://testingjavascript.com/
  main_url: https://testingjavascript.com/
  categories:
    - Learning
    - Education
    - JavaScript
  built_by: Kent C. Dodds
  built_by_url: https://kentcdodds.com/
  featured: false
- title: Use Hooks
  description: >
    One new React Hook recipe every day.
  url: https://usehooks.com/
  main_url: https://usehooks.com/
  categories:
    - Learning
  built_by: Gabe Ragland
  built_by_url: https://twitter.com/gabe_ragland
  featured: false
- title: Ambassador
  url: https://www.getambassador.io
  main_url: https://www.getambassador.io
  description: >
    Open source, Kubernetes-native API Gateway for microservices built on Envoy.
  categories:
    - Open Source
    - Documentation
    - Technology
  built_by: Datawire
  built_by_url: https://www.datawire.io
  featured: false
- title: Clubhouse
  main_url: https://clubhouse.io
  url: https://clubhouse.io
  description: >
    The intuitive and powerful project management platform loved by software teams of all sizes. Built with Gatsby v2 and Prismic
  categories:
    - Technology
    - Blog
    - Productivity
    - Community
    - Design
    - Open Source
  built_by: Ueno.
  built_by_url: https://ueno.co
  featured: false
- title: Asian Art Collection
  url: http://artmuseum.princeton.edu/asian-art/
  main_url: http://artmuseum.princeton.edu/asian-art/
  description: >
    Princeton University has a branch dealing with state of art.They have showcased ore than 6,000 works of Asian art are presented alongside ongoing curatorial and scholarly research
  categories:
    - Marketing
  featured: false
- title: QHacks
  url: https://qhacks.io
  main_url: https://qhacks.io
  source_url: https://github.com/qhacks/qhacks-website
  description: >
    QHacks is Queen’s University’s annual hackathon! QHacks was founded in 2016 with a mission to advocate and incubate the tech community at Queen’s University and throughout Canada.
  categories:
    - Education
    - Technology
    - Podcast
  featured: false
- title: Tyler McGinnis
  url: https://tylermcginnis.com/
  main_url: https://tylermcginnis.com/
  description: >
    The linear, course based approach to learning web technologies.
  categories:
    - Education
    - Technology
    - Podcast
    - Web Development
  featured: false
- title: a11y with Lindsey
  url: https://www.a11ywithlindsey.com/
  main_url: https://www.a11ywithlindsey.com/
  source_url: https://github.com/lkopacz/a11y-with-lindsey
  description: >
    To help developers navigate accessibility jargon, write better code, and to empower them to make their Internet, Everyone's Internet.
  categories:
    - Education
    - Blog
    - Technology
  built_by: Lindsey Kopacz
  built_by_url: https://twitter.com/littlekope0903
  featured: false
- title: DEKEMA
  url: https://www.dekema.com/
  main_url: https://www.dekema.com/
  description: >
    Worldclass crafting: Furnace, fervor, fulfillment. Delivering highest demand for future craftsmanship. Built using Gatsby v2 and Prismic.
  categories:
    - Healthcare
    - Science
    - Technology
  built_by: Crisp Studio
  built_by_url: https://crisp.studio
  featured: false
- title: Ramón Chancay
  description: >-
    Front-end / Back-end Developer in Guayaquil Ecuador.
    Currently at Everymundo, previously at El Universo.
    I enjoy teaching and sharing what I know.
    I give professional advice to developers and companies.
    My wife and my children are everything in my life.
  main_url: https://ramonchancay.me/
  url: https://ramonchancay.me/
  source_url: https://github.com/devrchancay/personal-site
  featured: false
  categories:
    - Blog
    - Technology
    - Web Development
  built_by: Ramón Chancay
  built_by_url: https://ramonchancay.me/
- title: Acclimate Consulting
  main_url: https://www.acclimate.io/
  url: https://www.acclimate.io/
  description: >-
    Acclimate is a consulting firm that puts organizations back in control with data-driven strategies and full-stack applications.
  categories:
    - Technology
    - Consulting
  built_by: Andrew Wilson
  built_by_url: https://github.com/andwilson
  featured: false
- title: Flyright
  url: https://flyright.co/
  main_url: https://flyright.co/
  description: >-
    Flyright curates everything you need for international travel in one tidy place 💜
  categories:
    - Technology
    - App
  built_by: Ty Hopp
  built_by_url: https://github.com/tyhopp
  featured: false
- title: Vets Who Code
  url: https://vetswhocode.io/
  main_url: https://vetswhocode.io/
  description: >-
    VetsWhoCode is a non-profit organization dedicated to training military veterans & giving them the skills they need transition into tech careers.
  categories:
    - Technology
    - Nonprofit
  featured: false
- title: Patreon Blog
  url: https://blog.patreon.com/
  main_url: https://blog.patreon.com/
  description: >-
    Official blog of Patreon.com
  categories:
    - Blog
  featured: false
- title: Full Beaker
  url: https://fullbeaker.com/
  main_url: https://fullbeaker.com/
  description: >-
    Full Beaker provides independent advice online about careers and home ownership, and connect anyone who asks with companies that can help them.
  categories:
    - Consulting
  featured: false
- title: Citywide Holdup
  url: https://citywideholdup.org/
  main_url: https://citywideholdup.org/
  description: >-
    Citywide Holdup is an annual fundraising event held around early November in the city of Austin, TX hosted by the Texas Wranglers benefitting Easter Seals of Central Texas, a non-profit organization that provides exceptional services, education, outreach and advocacy so that people with disabilities can live, learn, work and play in our communities.
  categories:
    - Nonprofit
    - Event
  built_by: Cameron Rison
  built_by_url: https://github.com/killakam3084
  featured: false
- title: Dawn Labs
  url: https://dawnlabs.io
  main_url: https://dawnlabs.io
  description: >-
    Thoughtful products for inspired teams. With a holistic approach to engineering and design, we partner with startups and enterprises to build for the digital era.
  categories:
    - Technology
    - Agency
    - Web Development
  featured: false
- title: COOP by Ryder
  url: https://coop.com/
  main_url: https://coop.com/
  description: >
    COOP is a platform that connects fleet managers that have idle vehicles to businesses that are looking to rent vehicles. COOP simplifies the process and paperwork required to safely share vehicles between business owners.
  categories:
    - Marketing
  built_by: Crispin Porter Bogusky
  built_by_url: http://www.cpbgroup.com/
  featured: false
- title: Domino's Paving for Pizza
  url: https://www.pavingforpizza.com/
  main_url: https://www.pavingforpizza.com/
  description: >
    Nominate your town for a chance to have your rough drive home from Domino's fixed to pizza perfection.
  categories:
    - Marketing
  built_by: Crispin Porter Bogusky
  built_by_url: http://www.cpbgroup.com/
  featured: false
- title: Propapanda
  url: https://propapanda.eu/
  main_url: https://propapanda.eu/
  description: >
    Is a creative production house based in Tallinn, Estonia. We produce music videos, commercials, films and campaigns – from scratch to finish.
  categories:
    - Video
    - Portfolio
    - Agency
    - Media
  built_by: Henry Kehlmann
  built_by_url: https://github.com/madhenry/
  featured: false
- title: JAMstack.paris
  url: https://jamstack.paris/
  main_url: https://jamstack.paris/
  source_url: https://github.com/JAMstack-paris/jamstack.paris
  description: >
    JAMstack-focused, bi-monthly meetup in Paris
  categories:
    - Web Development
  built_by: Matthieu Auger & Nicolas Goutay
  built_by_url: https://github.com/JAMstack-paris
  featured: false
- title: DexWallet - The only Wallet you need by Dexlab
  main_url: https://www.dexwallet.io/
  url: https://www.dexwallet.io/
  source_url: https://github.com/dexlab-io/DexWallet-website
  featured: false
  description: >-
    DexWallet is a secure, multi-chain, mobile wallet with an upcoming one-click exchange for mobile.
  categories:
    - App
    - Open Source
  built_by: DexLab
  built_by_url: https://github.com/dexlab-io
- title: Kings Valley Paving
  url: https://kingsvalleypaving.com
  main_url: https://kingsvalleypaving.com
  description: >
    Kings Valley Paving is an asphalt, paving and concrete company serving the commercial, residential and industrial sectors in the Greater Toronto Area. Site designed by Stephen Bell.
  categories:
    - Marketing
  built_by: Michael Uloth
  built_by_url: https://www.michaeluloth.com
  featured: false
- title: Peter Barrett
  url: https://www.peterbarrett.ca
  main_url: https://www.peterbarrett.ca
  description: >
    Peter Barrett is a Canadian baritone from Newfoundland and Labrador who performs opera and concert repertoire in Canada, the U.S. and around the world. Site designed by Stephen Bell.
  categories:
    - Portfolio
    - Music
  built_by: Michael Uloth
  built_by_url: https://www.michaeluloth.com
  featured: false
- title: NARCAN
  main_url: https://www.narcan.com
  url: https://www.narcan.com
  description: >
    NARCAN Nasal Spray is the first and only FDA-approved nasal form of naloxone for the emergency treatment of a known or suspected opioid overdose.
  categories:
    - Healthcare
  built_by: NARCAN
  built_by_url: https://www.narcan.com
  featured: false
- title: Ritual
  main_url: https://ritual.com
  url: https://ritual.com
  description: >
    Ritual started with a simple question, what exactly is in women's multivitamins? This is the story of what happened when our founder Kat started searching for answers — the story of Ritual.
  categories:
    - Healthcare
  built_by: Ritual
  built_by_url: https://ritual.com
  featured: false
- title: Truebill
  main_url: https://www.truebill.com
  url: https://www.truebill.com
  description: >
    Truebill empowers you to take control of your money.
  categories:
    - Finance
  built_by: Truebill
  built_by_url: https://www.truebill.com
  featured: false
- title: Smartling
  main_url: https://www.smartling.com
  url: https://www.smartling.com
  description: >
    Smartling enables you to automate, manage, and professionally translate content so that you can do more with less.
  categories:
    - Marketing
  built_by: Smartling
  built_by_url: https://www.smartling.com
  featured: false
- title: Clear
  main_url: https://www.clearme.com
  url: https://www.clearme.com
  description: >
    At clear, we’re working toward a future where you are your ID, enabling you to lead an unstoppable life.
  categories:
    - Security
  built_by: Clear
  built_by_url: https://www.clearme.com
  featured: false
- title: VS Code Rocks
  main_url: https://vscode.rocks
  url: https://vscode.rocks
  source_url: https://github.com/lannonbr/vscode-rocks
  featured: false
  description: >
    VS Code Rocks is a place for weekly news on the newest features and updates to Visual Studio Code as well as trending extensions and neat tricks to continually improve your VS Code skills.
  categories:
    - Open Source
    - Blog
    - Web Development
  built_by: Benjamin Lannon
  built_by_url: https://github.com/lannonbr
- title: Particle
  main_url: https://www.particle.io
  url: https://www.particle.io
  featured: false
  description: Particle is a fully-integrated IoT platform that offers everything you need to deploy an IoT product.
  categories:
    - Marketing
- title: freeCodeCamp curriculum
  main_url: https://learn.freecodecamp.org
  url: https://learn.freecodecamp.org
  featured: false
  description: Learn to code with free online courses, programming projects, and interview preparation for developer jobs.
  categories:
    - Web Development
    - Learning
- title: Tandem
  main_url: https://www.tandem.co.uk
  url: https://www.tandem.co.uk
  description: >
    We're on a mission to free you of money misery. Our app, card and savings account are designed to help you spend less time worrying about money and more time enjoying life.
  categories:
    - Finance
    - App
  built_by: Tandem
  built_by_url: https://github.com/tandembank
  featured: false
- title: Monbanquet.fr
  main_url: https://monbanquet.fr
  url: https://monbanquet.fr
  description: >
    Give your corporate events the food and quality it deserves, thanks to the know-how of the best local artisans.
  categories:
    - E-commerce
    - Food
    - Event
  built_by: Monbanquet.fr
  built_by_url: https://github.com/monbanquet
  featured: false
- title: The Leaky Cauldron Blog
  url: https://theleakycauldronblog.com
  main_url: https://theleakycauldronblog.com
  source_url: https://github.com/v4iv/theleakycauldronblog
  description: >
    A Brew of Awesomeness with a Pinch of Magic...
  categories:
    - Blog
  built_by: Vaibhav Sharma
  built_by_url: https://github.com/v4iv
  featured: false
- title: Wild Drop Surf Camp
  main_url: https://wilddropsurfcamp.com
  url: https://wilddropsurfcamp.com
  description: >
    Welcome to Portugal's best kept secret and be amazed with our nature. Here you can explore, surf, taste the world's best gastronomy and wine, feel the North Canyon's power with the biggest waves in the world and so many other amazing things. Find us, discover yourself!
  categories:
    - Travel
  built_by: Samuel Fialho
  built_by_url: https://samuelfialho.com
  featured: false
- title: JoinUp HR chatbot
  url: https://www.joinup.io
  main_url: https://www.joinup.io
  description: Custom HR chatbot for better candidate experience
  categories:
    - App
    - Technology
  featured: false
- title: JDCastro Web Design & Development
  main_url: https://jacobdcastro.com
  url: https://jacobdcastro.com
  source_url: https://github.com/jacobdcastro/personal-site
  featured: false
  description: >
    A small business site for freelance web designer and developer Jacob D. Castro. Includes professional blog, contact forms, and soon-to-come portfolio of sites for clients. Need a new website or an extra developer to share the workload? Feel free to check out the website!
  categories:
    - Blog
    - Portfolio
    - Business
    - Freelance
  built_by: Jacob D. Castro
  built_by_url: https://twitter.com/jacobdcastro
- title: Gatsby Tutorials
  main_url: https://www.gatsbytutorials.com
  url: https://www.gatsbytutorials.com
  source_url: https://github.com/ooloth/gatsby-tutorials
  featured: false
  description: >
    Gatsby Tutorials is a community-updated list of video, audio and written tutorials to help you learn GatsbyJS.
  categories:
    - Web Development
    - Education
    - Open Source
  built_by: Michael Uloth
  built_by_url: https://www.michaeluloth.com
- title: Grooovinger
  url: https://www.grooovinger.com
  main_url: https://www.grooovinger.com
  description: >
    Martin Grubinger, a web developer from Austria
  categories:
    - Portfolio
    - Web Development
  built_by: Martin Grubinger
  built_by_url: https://www.grooovinger.com
  featured: false
- title: LXDX - the Crypto Derivatives Exchange
  main_url: https://www.lxdx.co/
  url: https://www.lxdx.co/
  description: >
    LXDX is the world's fastest crypto exchange. Our mission is to bring innovative financial products to retail crypto investors, providing access to the same speed and scalability that institutional investors already depend on us to deliver each and every day.
  categories:
    - Marketing
    - Finance
  built_by: Corey Ward
  built_by_url: http://www.coreyward.me/
  featured: false
- title: Kyle McDonald
  url: https://kylemcd.com
  main_url: https://kylemcd.com
  source_url: https://github.com/kylemcd/personal-site-react
  description: >
    Personal site + blog for Kyle McDonald
  categories:
    - Blog
  built_by: Kyle McDonald
  built_by_url: https://kylemcd.com
  featured: false
- title: VSCode Power User Course
  main_url: https://VSCode.pro
  url: https://VSCode.pro
  description: >
    After 10 years with Sublime, I switched to VSCode. Love it. Spent 1000+ hours building a premium video course to help you switch today. 200+ power user tips & tricks turn you into a VSCode.pro
  categories:
    - Education
    - Learning
    - E-commerce
    - Marketing
    - Technology
    - Web Development
  built_by: Ahmad Awais
  built_by_url: https://twitter.com/MrAhmadAwais/
  featured: false
- title: Thijs Koerselman Portfolio
  main_url: https://www.vauxlab.com
  url: https://www.vauxlab.com
  featured: false
  description: >
    Portfolio of Thijs Koerselman. A freelance software engineer, full-stack web developer and sound designer.
  categories:
    - Portfolio
    - Business
    - Freelance
    - Technology
    - Web Development
    - Music
- title: Ad Hoc Homework
  main_url: https://homework.adhoc.team
  url: https://homework.adhoc.team
  description: >
    Ad Hoc builds government digital services that are fast, efficient, and usable by everyone. Ad Hoc Homework is a collection of coding and design challenges for candidates applying to our open positions.
  categories:
    - Web Development
    - Government
    - Healthcare
    - Programming
  built_by_url: https://adhoc.team
  featured: false
- title: Birra Napoli
  main_url: http://www.birranapoli.it
  url: http://www.birranapoli.it
  built_by: Ribrain
  built_by_url: https://www.ribrainstudio.com
  featured: false
  description: >
    Birra Napoli official site
  categories:
    - Landing Page
    - Business
    - Food
- title: Satispay
  url: https://www.satispay.com
  main_url: https://www.satispay.com
  categories:
    - Business
    - Finance
    - Technology
  built_by: Satispay
  built_by_url: https://www.satispay.com
  featured: false
- title: The Movie Database - Gatsby
  url: https://tmdb.lekoarts.de
  main_url: https://tmdb.lekoarts.de
  source_url: https://github.com/LekoArts/gatsby-source-tmdb-example
  categories:
    - Open Source
    - Entertainment
    - Gallery
  featured: false
  built_by: LekoArts
  built_by_url: https://github.com/LekoArts
  description: >
    Source from The Movie Database (TMDb) API (v3) in Gatsby. This example is built with react-spring, React hooks and react-tabs and showcases the gatsby-source-tmdb plugin. It also has some client-only paths and uses gatsby-image.
- title: LANDR - Creative Tools for Musicians
  url: https://www.landr.com/
  main_url: https://www.landr.com/en/
  categories:
    - Music
    - Technology
    - Business
    - Entrepreneurship
    - Freelance
    - Marketing
    - Media
  featured: false
  built_by: LANDR
  built_by_url: https://twitter.com/landr_music
  description: >
    Marketing website built for LANDR. LANDR is a web application that provides tools for musicians to master their music (using artificial intelligence), collaborate with other musicians, and distribute their music to multiple platforms.
- title: ClinicJS
  url: https://clinicjs.org/
  main_url: https://clinicjs.org/
  categories:
    - Technology
    - Documentation
  featured: false
  built_by: NearForm
  built_by_url: https://www.nearform.com/
  description: >
    Tools to help diagnose and pinpoint Node.js performance issues.
- title: KOBIT
  main_url: https://kobit.in
  url: https://kobit.in
  description: Automated Google Analytics Report with everything you need and more
  featured: false
  categories:
    - Marketing
    - Blog
  built_by: mottox2
  built_by_url: https://mottox2.com
- title: Aleksander Hansson
  main_url: https://ahansson.com
  url: https://ahansson.com
  featured: false
  description: >
    Portfolio website for Aleksander Hansson
  categories:
    - Portfolio
    - Business
    - Freelance
    - Technology
    - Web Development
    - Consulting
  built_by: Aleksander Hansson
  built_by_url: https://www.linkedin.com/in/aleksanderhansson/
- title: Surfing Nosara
  main_url: https://www.surfingnosara.com
  url: https://www.surfingnosara.com
  description: Real estate, vacation, and surf report hub for Nosara, Costa Rica
  featured: false
  categories:
    - Business
    - Blog
    - Gallery
    - Marketing
  built_by: Desarol
  built_by_url: https://www.desarol.com
- title: Crispin Porter Bogusky
  url: https://cpbgroup.com/
  main_url: https://cpbgroup.com/
  description: >
    We solve the world’s toughest communications problems with the most quantifiably potent creative assets.
  categories:
    - Agency
    - Design
    - Marketing
  built_by: Crispin Porter Bogusky
  built_by_url: https://cpbgroup.com/
  featured: false
- title: graphene-python
  url: https://graphene-python.org
  main_url: https://graphene-python.org
  description: Graphene is a collaboratively funded project.Graphene-Python is a library for building GraphQL APIs in Python easily.
  categories:
    - Library
    - API
    - Documentation
  featured: false
- title: Engel & Völkers Ibiza Holiday Rentals
  main_url: https://www.ev-ibiza.com/
  url: https://www.ev-ibiza.com/
  featured: false
  built_by: Ventura Digitalagentur
  description: >
    Engel & Völkers, one of the most successful real estate agencies in the world, offers luxury holiday villas to rent in Ibiza.
  categories:
    - Travel
- title: Sylvain Hamann's personal website
  url: https://shamann.fr
  main_url: https://shamann.fr
  source_url: https://github.com/sylvhama/shamann-gatsby/
  description: >
    Sylvain Hamann, web developer from France
  categories:
    - Portfolio
    - Web Development
  built_by: Sylvain Hamann
  built_by_url: https://twitter.com/sylvhama
  featured: false
- title: Luca Crea's portfolio
  main_url: https://lcrea.github.io
  url: https://lcrea.github.io
  description: >
    Portfolio and personal website of Luca Crea, an Italian software engineer.
  categories:
    - Portfolio
  built_by: Luca Crea
  built_by_url: https://github.com/lcrea
  featured: false
- title: Escalade Sports
  main_url: https://www.escaladesports.com/
  url: https://www.escaladesports.com/
  categories:
    - E-commerce
    - Sports
  built_by: Escalade Sports
  built_by_url: https://www.escaladesports.com/
  featured: false
- title: Exposify
  main_url: https://www.exposify.de/
  url: https://www.exposify.de/
  description: >
    This is our German website built with Gatsby 2.0, Emotion and styled-system.
    Exposify is a proptech startup and builds technology for real estate businesses.
    We provide our customers with an elegant agent software in combination
    with beautifully designed and fast websites.
  categories:
    - Web Development
    - Real Estate
    - Agency
    - Marketing
  built_by: Exposify
  built_by_url: https://www.exposify.de/
  featured: false
- title: Steak Point
  main_url: https://www.steakpoint.at/
  url: https://www.steakpoint.at/
  description: >
    Steak Restaurant in Vienna, Austria (Wien, Österreich).
  categories:
    - Food
  built_by: Peter Kroyer
  built_by_url: https://www.peterkroyer.at/
  featured: false
- title: Takumon blog
  main_url: https://takumon.com
  url: https://takumon.com
  source_url: https://github.com/Takumon/blog
  description: Java Engineer's tech blog.
  featured: false
  categories:
    - Blog
  built_by: Takumon
  built_by_url: https://twitter.com/inouetakumon
- title: DayThirty
  main_url: https://daythirty.com
  url: https://daythirty.com
  description: DayThirty - ideas for the new year.
  featured: false
  categories:
    - Marketing
  built_by: Jack Oliver
  built_by_url: https://twitter.com/mrjackolai
- title: TheAgencyProject
  main_url: https://theagencyproject.co
  url: https://theagencyproject.co
  description: Agency model, without agency overhead.
  categories:
    - Agency
  built_by: JV-LA
  built_by_url: https://jv-la.com
- title: Karen Hou's portfolio
  main_url: https://www.karenhou.com/
  url: https://www.karenhou.com/
  categories:
    - Portfolio
  built_by: Karen H. Developer
  built_by_url: https://github.com/karenhou
  featured: false
- title: Jean Luc Ponty
  main_url: https://ponty.com
  url: https://ponty.com
  description: Official site for Jean Luc Ponty, French virtuoso violinist and jazz composer.
  featured: false
  categories:
    - Music
    - Entertainment
  built_by: Othermachines
  built_by_url: https://othermachines.com
- title: Rosewood Family Advisors
  main_url: https://www.rfallp.com/
  url: https://www.rfallp.com/
  description: Rosewood Family Advisors LLP (Palo Alto) provides a diverse range of family office services customized for ultra high net worth individuals.
  featured: false
  categories:
    - Finance
    - Business
  built_by: Othermachines
  built_by_url: https://othermachines.com
- title: Standing By Company
  main_url: https://standingby.company
  url: https://standingby.company
  description: A brand experience design company led by Scott Mackenzie and Trent Barton.
  featured: false
  categories:
    - Design
    - Web Development
  built_by: Standing By Company
  built_by_url: https://standingby.company
- title: Ashley Thouret
  main_url: https://www.ashleythouret.com
  url: https://www.ashleythouret.com
  description: Official website of Canadian soprano Ashley Thouret. Site designed by Stephen Bell.
  categories:
    - Portfolio
    - Music
  built_by: Michael Uloth
  built_by_url: https://www.michaeluloth.com
  featured: false
- title: The AZOOR Society
  main_url: https://www.azoorsociety.org
  url: https://www.azoorsociety.org
  description: The AZOOR Society is a UK-based charity committed to promoting awareness of Acute Zonal Occult Outer Retinopathy and assisting further research. Site designed by Stephen Bell.
  categories:
    - Community
    - Nonprofit
  built_by: Michael Uloth
  built_by_url: https://www.michaeluloth.com
  featured: false
- title: Gábor Fűzy pianist
  main_url: https://pianobar.hu
  url: https://pianobar.hu
  description: Gábor Fűzy pianist's official website built with Gatsby v2.
  categories:
    - Music
  built_by: Zoltán Bedi
  built_by_url: https://github.com/B3zo0
  featured: false
- title: Logicwind
  main_url: https://logicwind.com
  url: https://logicwind.com
  description: Website of Logicwind - JavaScript experts, Technology development agency & consulting.
  featured: false
  categories:
    - Portfolio
    - Agency
    - Web Development
    - Consulting
  built_by: Logicwind
  built_by_url: https://www.logicwind.com
- title: ContactBook.app
  main_url: https://contactbook.app
  url: https://contactbook.app
  description: Seamlessly share Contacts with G Suite team members
  featured: false
  categories:
    - Landing Page
    - Blog
  built_by: Logicwind
  built_by_url: https://www.logicwind.com
- title: Waterscapes
  main_url: https://waterscap.es
  url: https://waterscap.es/lake-monteynard/
  source_url: https://github.com/gaelbillon/Waterscapes-Gatsby-site
  description: Waterscap.es is a directory of bodies of water (creeks, ponds, waterfalls, lakes, etc) with information about each place such as how to get there, hike time, activities and photos and a map displayed with the Mapbox GL SJ npm package. It was developed with the goal of learning Gatsby. This website is based on the gatsby-contentful-starter and uses Contentful as CMS. It is hosted on Netlify. Hooks are setup with Bitbucket and Contentful to trigger a new build upon code or content changes. The data on Waterscap.es is a mix of original content and informations from the internets gathered and put together.
  categories:
    - Directory
    - Photography
    - Travel
  built_by: Gaël Billon
  built_by_url: https://gaelbillon.com
  featured: false
- title: Packrs
  url: https://www.packrs.co/
  main_url: https://www.packrs.co/
  description: >
    Packrs is a local delivery platform, one spot for all your daily requirements. On a single tap get everything you need at your doorstep.
  categories:
    - Marketing
    - Landing Page
    - Entrepreneurship
  built_by: Vipin Kumar Rawat
  built_by_url: https://github.com/aesthytik
  featured: false
- title: HyakuninIsshu
  main_url: https://hyakuninanki.net
  url: https://hyakuninanki.net
  source_url: https://github.com/rei-m/web_hyakuninisshu
  description: >
    HyakuninIsshu is a traditional Japanese card game.
  categories:
    - Education
    - Gallery
    - Entertainment
  built_by: Rei Matsushita
  built_by_url: https://github.com/rei-m/
  featured: false
- title: WQU Partners
  main_url: https://partners.wqu.org/
  url: https://partners.wqu.org/
  featured: false
  categories:
    - Marketing
    - Education
    - Landing Page
  built_by: Corey Ward
  built_by_url: http://www.coreyward.me/
- title: Federico Giacone
  url: https://federico.giac.one/
  main_url: https://federico.giac.one
  source_url: https://github.com/leopuleo/federico.giac.one
  description: >
    Digital portfolio for Italian Architect Federico Giacone.
  categories:
    - Portfolio
    - Gallery
  built_by: Leonardo Giacone
  built_by_url: https://github.com/leopuleo
  featured: false
- title: Station
  url: https://getstation.com/
  main_url: https://getstation.com/
  description: Station is the first smart browser for busy people. A single place for all of your web applications.
  categories:
    - Technology
    - Web Development
    - Productivity
  featured: false
- title: Vyron Vasileiadis
  url: https://fedonman.com/
  main_url: https://fedonman.com
  source_url: https://github.com/fedonman/fedonman-website
  description: Personal space of Vyron Vasileiadis aka fedonman, a Web & IoT Developer, Educator and Entrepreneur based in Athens, Greece.
  categories:
    - Portfolio
    - Technology
    - Web Development
    - Education
  built_by: Vyron Vasileiadis
  built_by_url: https://github.com/fedonman
- title: Fabien Champigny
  url: https://www.champigny.name/
  main_url: https://www.champigny.name/
  built_by_url: https://www.champigny.name/
  description: Fabien Champigny's personal blog. Entrepreneur, hacker and loves street photo.
  categories:
    - Blog
    - Gallery
    - Photography
    - Productivity
    - Entrepreneurship
  featured: false
- title: Alex Xie - Portfolio
  url: https://alexieyizhe.me/
  main_url: https://alexieyizhe.me/
  source_url: https://github.com/alexieyizhe/alexieyizhe.github.io
  description: >
    Personal website of Alex Yizhe Xie, a University of Waterloo Computer Science student and coding enthusiast.
  categories:
    - Blog
    - Portfolio
    - Web Development
  featured: false
- title: Dale Blackburn - Portfolio
  url: https://dakebl.co.uk/
  main_url: https://dakebl.co.uk/
  description: >
    Dale Blackburn's personal website and blog.
  categories:
    - Blog
    - Portfolio
    - Web Development
  featured: false
- title: Portfolio of Anthony Wiktor
  url: https://www.anthonydesigner.com/
  main_url: https://www.anthonydesigner.com/
  description: >
    Anthony Wiktor is a Webby Award-Winning Creative Director and Digital Designer twice named Hot 100 by WebDesigner Magazine. Anthony has over a decade of award-winning experience in design and has worked on projects across a diverse set of industries — from entertainment to consumer products to hospitality to technology. Anthony is a frequent lecturer at USC’s Annenberg School for Communication & Journalism and serves on the board of AIGA Los Angeles.
  categories:
    - Portfolio
    - Marketing
  built_by: Maciej Leszczyński
  built_by_url: https://twitter.com/_maciej
  featured: false
- title: Frame.io Workflow Guide
  main_url: https://workflow.frame.io
  url: https://workflow.frame.io
  description: >
    The web’s most comprehensive post-production resource, written by pro filmmakers, for pro filmmakers. Always expanding, always free.
  categories:
    - Education
  built_by: Frame.io
  built_by_url: https://frame.io
  featured: false
- title: MarcySutton.com
  main_url: https://marcysutton.com
  url: https://marcysutton.com
  description: >
    The personal website of web developer and accessibility advocate Marcy Sutton.
  categories:
    - Blog
    - Accessibility
    - Video
    - Photography
  built_by: Marcy Sutton
  built_by_url: https://marcysutton.com
  featured: true
- title: WPGraphQL Docs
  main_url: https://docs.wpgraphql.com
  url: https://docs.wpgraphql.com
  description: >
    Documentation for WPGraphQL, a free open-source WordPress plugin that provides an extendable GraphQL schema and API for any WordPress site.
  categories:
    - API
    - Documentation
    - Technology
    - Web Development
    - WordPress
  built_by: WPGraphQL
  built_by_url: https://wpgraphql.com
  featured: false
- title: Shine Lawyers
  main_url: https://www.shine.com.au
  url: https://www.shine.com.au
  description: >
    Shine Lawyers is an Australian legal services website built with Gatsby v2, Elasticsearch, Isso, and Geolocation services.
  categories:
    - Business
    - Blog
- title: Parallel Polis Kosice
  url: https://www.paralelnapoliskosice.sk/
  main_url: https://www.paralelnapoliskosice.sk/
  source_url: https://github.com/ParalelnaPolisKE/paralelnapoliskosice.sk
  description: >
    Parallel Polis is a collective of people who want to live in a more opened world. We look for possibilities and technologies (Bitcoin, the blockchain, reputation systems and decentralized technologies in general) that open new ways, make processes easier and remove unnecessary barriers. We want to create an environment that aims at education, discovering and creating better systems for everybody who is interested in freedom and independence.
  categories:
    - Blog
    - Education
    - Technology
  built_by: Roman Vesely
  built_by_url: https://romanvesely.
  featured: false
- title: Unda Solutions
  url: https://unda.com.au
  main_url: https://unda.com.au
  description: >
    A custom web application development company in Perth, WA
  categories:
    - Business
    - Freelance
    - Web Development
    - Technology
  featured: false
- title: BIGBrave
  main_url: https://bigbrave.digital
  url: https://bigbrave.digital
  description: >
    BIGBrave is a strategic design firm. We partner with our clients, big and small, to design & create human-centered brands, products, services and systems that are simple, beautiful and easy to use.
  categories:
    - Agency
    - Web Development
    - Marketing
    - Technology
    - WordPress
  built_by: Francois Brill | BIGBrave
  built_by_url: https://bigbrave.digital
  featured: false
- title: 5th Avenue Properties
  main_url: https://5thavenue.co.za
  url: https://5thavenue.co.za
  description: >
    5th Avenue Properties specializes in the leasing and sales of office space and industrial property. BIGBrave built the website in Gatsby with data from an API server (CRM) for all the property and consultant data, and WordPress for all the website content data and case studies. All forms on the website was also directly integrated into the CRM system to ensure no leads are lost. People cannot stop commenting on the speed of the site and the property search.
  categories:
    - Technology
    - WordPress
    - API
  built_by: Russel Povey and Francois Brill | BIGBrave
  built_by_url: https://bigbrave.digital
  featured: false
- title: Intsha Consulting
  main_url: https://intsha.co.za
  url: https://intsha.co.za
  description: >
    Intsha is a bespoke Human Resources consultancy firm offering expert Recruitment and Talent Management services in today's competitive marketplace. BIGBrave helped Intsha design and develop a bespoke online presense helping them stand out from the crowd.
  categories:
    - Consulting
    - Marketing
    - WordPress
  built_by: Evan Janovsky | BIGBrave
  built_by_url: https://bigbrave.digital
  featured: false
- title: MHW Law
  main_url: https://mhwlaw.ca
  url: https://mhwlaw.ca
  description: >
    MHW is a full service law firm that has offered legal representation and advice to clients locally and throughout British Columbia since 1984. BIGBrave helped MHW bring their website into the 21st century by offering the best and latest Gatsby site to help them stand our from the crowd.
  categories:
    - Law
    - Marketing
    - WordPress
  built_by: Evan Janovsky and Francois Brill | BIGBrave
  built_by_url: https://bigbrave.digital
  featured: false
- title: KegTracker
  main_url: https://www.kegtracker.co.za
  url: https://www.kegtracker.co.za
  description: >
    Keg Tracker is part of the Beverage Insights family and its sole aim is to provide you with the right data about your kegs to make better decisions. In today’s business landscape having the right information at your finger tips is crucial to the agility of your business.
  categories:
    - Food
    - Business
    - Technology
  built_by: Francois Brill | BIGBrave
  built_by_url: https://bigbrave.digital
  featured: false
- title: Mike Nichols
  url: https://www.mikenichols.me
  main_url: https://www.mikenichols.me
  description: >
    Portfolio site of Mike Nichols, a UX designer and product development lead.
  categories:
    - Portfolio
    - Technology
    - Web Development
  built_by: Mike Nichols
  featured: false
- title: Steve Haid
  url: https://www.stevehaid.com
  main_url: https://www.stevehaid.com
  description: >
    Steve Haid is a real estate agent and Professional Financial Planner (PFP) who has been helping clients achieve their investment goals since 2006. Site designed by Stephen Bell.
  categories:
    - Marketing
    - Real Estate
  built_by: Michael Uloth
  built_by_url: https://www.michaeluloth.com
- title: Incremental - Loyalty, Rewards and Incentive Programs
  main_url: https://www.incremental.com.au
  url: https://www.incremental.com.au
  description: >
    Sydney-based digital agency specialising in loyalty, rewards and incentive programs. WordPress backend; Cloudinary, YouTube and Hubspot form integration; query data displayed as animated SVG graphs; video background in the header.
  categories:
    - Agency
    - Portfolio
    - WordPress
  built_by: Incremental
  built_by_url: https://www.incremental.com.au
  featured: false
- title: Technica11y
  main_url: https://www.technica11y.org
  url: https://www.technica11y.org
  description: >
    Discussing challenges in technical accessibility.
  categories:
    - Accessibility
    - Education
    - Video
  built_by: Tenon.io
  built_by_url: https://tenon.io
  featured: false
- title: Matthew Secrist
  main_url: https://www.matthewsecrist.net
  url: https://www.matthewsecrist.net
  source_url: https://github.com/matthewsecrist/v3
  description: >
    Matthew Secrist's personal portfolio using Gatsby, Prismic and Styled-Components.
  categories:
    - Portfolio
    - Technology
    - Web Development
  built_by: Matthew Secrist
  built_by_url: https://www.matthewsecrist.net
  featured: false
- title: Node.js Dev
  main_url: https://nodejs.dev
  url: https://nodejs.dev
  source_url: https://github.com/nodejs/nodejs.dev
  description: >
    Node.js Foundation Website.
  categories:
    - Documentation
    - Web Development
  built_by: Node.js Website Redesign Working Group
  built_by_url: https://github.com/nodejs/website-redesign
  featured: false
- title: Sheffielders
  main_url: https://sheffielders.org
  url: https://sheffielders.org
  source_url: https://github.com/davemullenjnr/sheffielders
  description: >
    A collective of businesses, creatives, and projects based in Sheffield, UK.
  categories:
    - Directory
  built_by: Dave Mullen Jnr
  built_by_url: https://davemullenjnr.co.uk
  featured: false
- title: Stealth Labs
  url: https://stealthlabs.io
  main_url: https://stealthlabs.io
  description: >
    We design and develop for the web, mobile and desktop
  categories:
    - Portfolio
    - Web Development
  built_by: Edvins Antonovs
  built_by_url: https://edvins.io
  featured: false
- title: Constanzia Yurashko
  main_url: https://www.constanziayurashko.com
  url: https://www.constanziayurashko.com
  description: >
    Exclusive women's ready-to-wear fashion by designer Constanzia Yurashko.
  categories:
    - Portfolio
  built_by: Maxim Andries
  featured: false
- title: Algolia
  url: https://algolia.com
  main_url: https://algolia.com
  description: >
    Algolia helps businesses across industries quickly create relevant, scalable, and lightning fast search and discovery experiences.
  categories:
    - Web Development
    - Technology
    - Open Source
    - Featured
  built_by: Algolia
  featured: true
- title: GVD Renovations
  url: https://www.gvdrenovationsinc.com/
  main_url: https://www.gvdrenovationsinc.com/
  description: >
    GVD Renovations is a home improvement contractor with a well known reputation as a professional, quality contractor in California.
  categories:
    - Business
  built_by: David Krasniy
  built_by_url: http://dkrasniy.com
  featured: false
- title: Styled System
  url: https://styled-system.com/
  main_url: https://styled-system.com/
  source_url: https://github.com/styled-system/styled-system/tree/master/docs
  description: >
    Style props for rapid UI development.
  categories:
    - Design System
  built_by: Brent Jackson
  built_by_url: https://jxnblk.com/
- title: Timehacker
  url: https://timehacker.app
  main_url: https://timehacker.app
  description: >
    Procrastination killer, automatic time tracking app to skyrocket your productivity
  categories:
    - Productivity
    - App
    - Technology
    - Marketing
    - Landing Page
  built_by: timehackers
  featured: false
- title: Little & Big
  main_url: https://www.littleandbig.com.au/
  url: https://www.littleandbig.com.au/
  description: >
    Little & Big exists with the aim to create Websites, Apps, E-commerce stores
    that are consistently unique and thoughtfully crafted, every time.
  categories:
    - Agency
    - Design
    - Web Development
    - Portfolio
  built_by: Little & Big
  built_by_url: https://www.littleandbig.com.au/
  featured: false
- title: Cat Knows
  main_url: https://catnose99.com/
  url: https://catnose99.com/
  description: >
    Personal blog built with Gatsby v2.
  categories:
    - Blog
    - Web Development
  built_by: CatNose
  built_by_url: https://twitter.com/catnose99
  featured: false
- title: just some dev
  url: https://www.iamdeveloper.com
  main_url: https://www.iamdeveloper.com
  source_url: https://github.com/nickytonline/www.iamdeveloper.com
  description: >
    Just some software developer writing things ✏️
  categories:
    - Blog
  built_by: Nick Taylor
  built_by_url: https://www.iamdeveloper.com
  featured: false
- title: Keziah Moselle Blog
  url: https://blog.keziahmoselle.fr/
  main_url: https://blog.keziahmoselle.fr/
  source_url: https://github.com/KeziahMoselle/blog.keziahmoselle.fr
  description: >
    ✍️ A place to share my thoughts.
  categories:
    - Blog
  built_by: Keziah Moselle
  built_by_url: https://keziahmoselle.fr/
- title: xfuture's blog
  url: https://www.xfuture-blog.com/
  main_url: https://www.xfuture-blog.com/
  source_url: https://github.com/xFuture603/xfuture-blog
  description: >
    A blog about Devops, Web development, and my insights as a systems engineer.
  categories:
    - Blog
  built_by: Daniel Uhlmann
  built_by_url: https://www.xfuture-blog.com/
- title: Mayne's Blog
  main_url: https://gine.me/
  url: https://gine.me/page/1
  source_url: https://github.com/mayneyao/gine-blog
  featured: false
  categories:
    - Blog
    - Web Development
- title: Bakedbird
  url: https://bakedbird.com
  main_url: https://bakedbird.com
  description: >
    Eleftherios Psitopoulos - A frontend developer from Greece ☕
  categories:
    - Portfolio
    - Blog
  built_by: Eleftherios Psitopoulos
  built_by_url: https://bakedbird.com
- title: Benjamin Lannon
  url: https://lannonbr.com
  main_url: https://lannonbr.com
  source_url: https://github.com/lannonbr/Portfolio-gatsby
  description: >
    Personal portfolio of Benjamin Lannon
  categories:
    - Portfolio
    - Web Development
  built_by: Benjamin Lannon
  built_by_url: https://lannonbr.com
  featured: false
- title: Aravind Balla
  url: https://aravindballa.com
  main_url: https://aravindballa.com
  source_url: https://github.com/aravindballa/website2017
  description: >
    Personal portfolio of Aravind Balla
  categories:
    - Portfolio
    - Blog
    - Web Development
  built_by: Aravind Balla
  built_by_url: https://aravindballa.com
- title: Kaleb McKelvey
  url: https://kalebmckelvey.com
  main_url: https://kalebmckelvey.com
  source_url: https://github.com/avatar-kaleb/kalebmckelvey-site
  description: >
    Personal portfolio of Kaleb McKelvey!
  categories:
    - Blog
    - Portfolio
  built_by: Kaleb McKelvey
  built_by_url: https://kalebmckelvey.com
  featured: false
- title: Michal Czaplinski
  url: https://czaplinski.io
  main_url: https://czaplinski.io
  source_url: https://github.com/michalczaplinski/michalczaplinski.github.io
  description: >
    Michal Czaplinski is a full-stack developer 🚀
  categories:
    - Portfolio
    - Web Development
  built_by: Michal Czaplinski mmczaplinski@gmail.com
  built_by_url: https://czaplinski.io
  featured: false
- title: Interactive Investor (ii)
  url: https://www.ii.co.uk
  main_url: https://www.ii.co.uk
  description: >
    Hybrid (static/dynamic) Gatsby web app for ii's free research, news and analysis, discussion and product marketing site.
  categories:
    - Business
    - Finance
    - Technology
  built_by: Interactive Investor (ii)
  built_by_url: https://www.ii.co.uk
  featured: false
- title: Weingut Goeschl
  url: https://www.weingut-goeschl.at/
  main_url: https://www.weingut-goeschl.at/
  description: >
    Weingut Goeschl is a family winery located in Gols, Burgenland in Austria (Österreich)
  categories:
    - E-commerce
    - Business
  built_by: Peter Kroyer
  built_by_url: https://www.peterkroyer.at/
  featured: false
- title: Hash Tech Guru
  url: https://hashtech.guru
  main_url: https://hashtech.guru
  description: >
    Software Development Training School and Tech Blog
  categories:
    - Blog
    - Education
  built_by: Htet Wai Yan Soe
  built_by_url: https://github.com/johnreginald
- title: AquaGruppen Vattenfilter
  url: https://aquagruppen.se
  main_url: https://aquagruppen.se/
  description: >
    Water filter and water treatment products in Sweden
  categories:
    - Business
    - Technology
  built_by: Johan Eliasson
  built_by_url: https://github.com/elitan
  featured: false
- title: Josef Aidt
  url: https://josefaidt.dev
  main_url: https://josefaidt.dev
  source_url: https://github.com/josefaidt/josefaidt.github.io
  description: >
    Personal website, blog, portfolio for Josef Aidt
  categories:
    - Portfolio
    - Blog
    - Web Development
  built_by: Josef Aidt
  built_by_url: https://twitter.com/garlicbred
- title: How To egghead
  main_url: https://howtoegghead.com/
  url: https://howtoegghead.com/
  source_url: https://github.com/eggheadio/how-to-egghead
  featured: false
  built_by: egghead.io
  built_by_url: https://egghead.io
  description: >
    How to become an egghead instructor or reviewer
  categories:
    - Documentation
    - Education
- title: Sherpalo Ventures
  main_url: https://www.sherpalo.com/
  url: https://www.sherpalo.com/
  featured: false
  categories:
    - Finance
    - Business
    - Technology
  built_by: Othermachines
  built_by_url: https://othermachines.com
- title: WrapCode
  url: https://www.wrapcode.com
  main_url: https://www.wrapcode.com
  description: >
    A full stack blog on Microsoft Azure, JavaScript, DevOps, AI and Bots.
  categories:
    - Blog
    - Technology
    - Web Development
  built_by: Rahul P
  built_by_url: https://twitter.com/_rahulpp
  featured: false
- title: Kirankumar Ambati's Portfolio
  url: https://www.kirankumarambati.me
  main_url: https://www.kirankumarambati.me
  description: >
    Personal website, blog, portfolio of Kirankumar Ambati
  categories:
    - Blog
    - Portfolio
    - Web Development
  built_by: Kirankumar Ambati
  built_by_url: https://github.com/kirankumarambati
  featured: false
- title: Rou Hun Fan's portfolio
  main_url: https://flowen.me
  url: https://flowen.me
  description: >
    Portfolio of creative developer Rou Hun Fan. Built with Gatsby v2 &amp; Greensock drawSVG.
  categories:
    - Portfolio
  built_by: Rou Hun Fan Developer
  built_by_url: https://flowen.me
  featured: false
- title: chadly.net
  url: https://www.chadly.net
  main_url: https://www.chadly.net
  source_url: https://github.com/chadly/chadly.net
  description: >
    Personal tech blog by Chad Lee.
  categories:
    - Blog
    - Technology
    - Web Development
  built_by: Chad Lee
  built_by_url: https://github.com/chadly
  featured: false
- title: CivicSource
  url: https://www.civicsource.com
  main_url: https://www.civicsource.com
  description: >
    Online auction site to purchase tax-distressed properties from local taxing authorities.
  categories:
    - Real Estate
    - Government
  featured: false
- title: SpotYou
  main_url: https://spotyou.joshglazer.com
  url: https://spotyou.joshglazer.com
  source_url: https://github.com/joshglazer/spotyou
  description: >
    SpotYou allows you to watch your favorite music videos on Youtube based on your Spotify Preferences
  categories:
    - Entertainment
    - Music
  built_by: Josh Glazer
  built_by_url: https://linkedin.com/in/joshglazer/
  featured: false
- title: Hesam Kaveh's blog
  description: >
    A blog with great seo that using gatsby-source-wordpress to fetch posts from backend
  main_url: https://hesamkaveh.com/
  url: https://hesamkaveh.com/
  source_url: https://github.com/hesamkaveh/sansi
  featured: false
  categories:
    - Blog
    - WordPress
- title: Oliver Gomes Portfolio
  main_url: https://oliver-gomes.github.io/v4/
  url: https://oliver-gomes.github.io/v4/
  description: >
    As an artist and a web designer/developer, I wanted to find a way to present these two portfolios in a way that made sense.  I felt with new found power of speed, Gatsby helped keep my creativity intact with amazing response and versatility. I felt my butter smooth transition felt much better in user perspective and super happy with the power of Gatsby.
  categories:
    - Portfolio
    - Web Development
    - Blog
  built_by: Oliver Gomes
  built_by_url: https://github.com/oliver-gomes
  featured: false
- title: Patrik Szewczyk
  url: https://www.szewczyk.cz/
  main_url: https://www.szewczyk.cz/
  description: >
    Patrik Szewczyk – JavaScript, TypeScript, React, Node.js developer, Redux, Reason
  categories:
    - Portfolio
  built_by: Patrik Szewczyk
  built_by_url: https://linkedin.com/in/thepatriczek/
  featured: false
- title: Jacob Cofman's Blog
  description: >
    Personal blog / portfolio about Jacob Cofman.
  main_url: https://jcofman.de/
  url: https://jcofman.de/
  source_url: https://github.com/JCofman/jc-website
  featured: false
  categories:
    - Blog
    - Portfolio
- title: re-geo
  description: >
    re-geo is react based geo cities style component.
  main_url: https://re-geo.netlify.com/
  url: https://re-geo.netlify.com/
  source_url: https://github.com/sadnessOjisan/re-geo-lp
  categories:
    - Open Source
  built_by: sadnessOjisan
  built_by_url: https://twitter.com/sadnessOjisan
  featured: false
- title: Luis Cestou Portfolio
  description: >
    Portfolio of graphic + interactive designer Luis Cestou.
  main_url: https://luiscestou.com
  url: https://luiscestou.com
  source_url: https://github.com/lcestou/luiscestou.com
  built_by: Luis Cestou contact@luiscestou.com
  built_by_url: https://luiscestou.com
  featured: false
  categories:
    - Portfolio
    - Web Development
- title: Data Hackers
  url: https://datahackers.com.br/
  main_url: https://datahackers.com.br/
  description: >
    Official website for the biggest portuguese-speaking data science community. Makes use of several data sources such as podcasts from Anchor, messages from Slack, newsletters from MailChimp and blog posts from Medium. The unique visual design also had its hurdles and was quite fun to develop!
  categories:
    - Blog
    - Education
    - Podcast
    - Technology
  built_by: Kaordica
  built_by_url: https://kaordica.design
  featured: false
- title: TROMAQ
  url: https://www.tromaq.com/
  main_url: https://www.tromaq.com/
  description: >
    TROMAQ executes earthmoving services and rents heavy machinery for construction work. Even with the lack of good photography, their new site managed to pass a solid and trustworthy feeling to visitors during testing and they're already seeing the improvement in brand awareness, being the sole player with a modern website in their industry.
  categories:
    - Marketing
  built_by: Kaordica
  built_by_url: https://kaordica.design
  featured: false
- title: Novida Consulting
  url: https://www.novidaconsultoria.com.br
  main_url: https://www.novidaconsultoria.com.br
  description: >
    Novida’s goal was to position itself as a solid, exclusive and trustworthy brand for families looking for a safe financial future… We created a narrative and visual design that highlight their exclusivity.
  categories:
    - Marketing
  built_by: Kaordica
  built_by_url: https://kaordica.design
  featured: false
- title: We Are Clarks
  url: https://www.weareclarks.com
  main_url: https://www.weareclarks.com
  source_url: https://github.com/abeaclark/weareclarks
  description: >
    A family travel blog.
  categories:
    - Blog
    - Travel
  built_by: Abe Clark
  built_by_url: https://www.linkedin.com/in/abrahamclark/
  featured: false
- title: Guillaume Briday's Blog
  main_url: https://guillaumebriday.fr/
  url: https://guillaumebriday.fr/
  source_url: https://github.com/guillaumebriday/guillaumebriday.fr
  description: >
    My personal blog built with Gatsby and Tailwind CSS.
  categories:
    - Blog
    - Web Development
    - Technology
  built_by: Guillaume Briday
  built_by_url: https://guillaumebriday.fr/
  featured: false
- title: Jean Regisser's Portfolio
  main_url: https://jeanregisser.com/
  url: https://jeanregisser.com/
  source_url: https://github.com/jeanregisser/jeanregisser.com
  featured: false
  description: >
    Portfolio of software engineer Jean Regisser.
  categories:
    - Portfolio
    - Mobile Development
  built_by: Jean Regisser
  built_by_url: https://jeanregisser.com/
- title: Chase Ohlson
  url: https://chaseohlson.com
  main_url: https://chaseohlson.com
  description: >
    Portfolio of frontend engineer & web developer Chase Ohlson.
  categories:
    - Portfolio
    - Web Development
  built_by: Chase Ohlson
  built_by_url: https://chaseohlson.com
  featured: false
- title: Zach Schnackel
  url: https://zslabs.com
  main_url: https://zslabs.com
  source_url: https://github.com/zslabs/zslabs.com
  description: >
    Portfolio site for UI/Motion Developer, Zach Schnackel.
  categories:
    - Portfolio
    - Web Development
  built_by: Zach Schnackel
  built_by_url: https://zslabs.com
- title: Gremlin
  url: https://www.gremlin.com
  main_url: https://www.gremlin.com
  description: >
    Gremlin's Failure as a Service finds weaknesses in your system before they cause problems.
  categories:
    - Marketing
- title: Headless.page
  main_url: https://headless.page/
  url: https://headless.page/
  description: >
    Headless.page is a directory of e-commerce sites featuring headless architecture, PWA features and / or the latest JavaScript technology.
  categories:
    - Directory
    - E-commerce
  built_by: Subscribe Pro
  built_by_url: https://www.subscribepro.com/
  featured: false
- title: Ouracademy
  main_url: https://our-academy.org/
  url: https://our-academy.org/
  source_url: https://github.com/ouracademy/website
  description: >
    Ouracademy is an organization that promoves the education in software development through blog posts & videos smiley.
  categories:
    - Open Source
    - Blog
    - Education
  built_by: Ouracademy
  built_by_url: https://github.com/ouracademy
  featured: false
- title: Tenon.io
  main_url: https://tenon.io
  url: https://tenon.io
  description: >
    Tenon.io is an accessibility tooling, services and consulting company.
  categories:
    - API
    - Accessibility
    - Business
    - Consulting
    - Technology
  built_by: Tenon.io
  built_by_url: https://tenon.io
  featured: false
- title: Projectival
  url: https://www.projectival.de/
  main_url: https://www.projectival.de/
  description: >
    Freelancer Online Marketing & Web Development in Cologne, Germany
  categories:
    - Freelance
    - Marketing
    - Web Development
    - Blog
    - Consulting
    - SEO
    - Business
  built_by: Sascha Klapetz
  built_by_url: https://www.projectival.de/
  featured: false
- title: Hetzner Online Community
  main_url: https://community.hetzner.com
  url: https://community.hetzner.com
  description: >
    Hetzner Online Community provides a free collection of high-quality tutorials, which are based on free and open source software, on a variety of topics such as development, system administration, and other web technology.
  categories:
    - Web Development
    - Technology
    - Programming
    - Open Source
    - Community
  built_by: Hetzner Online GmbH
  built_by_url: https://www.hetzner.com/
  featured: false
- title: AGYNAMIX
  url: https://www.agynamix.de/
  main_url: https://www.agynamix.de/
  source_url: https://github.com/tuhlmann/agynamix.de
  description: >
    Full Stack Java, Scala, Clojure, TypeScript, React Developer in Thalheim, Germany
  categories:
    - Freelance
    - Web Development
    - Programming
    - Blog
    - Consulting
    - Portfolio
    - Business
  built_by: Torsten Uhlmann
  built_by_url: https://www.agynamix.de/
  featured: false
- title: syracuse.io
  url: https://syracuse.io
  main_url: https://syracuse.io
  source_url: https://github.com/syracuseio/syracuseio/
  description: >
    Landing page for Syracuse NY Software Development Meetup Groups
  categories:
    - Community
  built_by: Benjamin Lannon
  built_by_url: https://lannonbr.com
- title: Render Documentation
  main_url: https://render.com/docs
  url: https://render.com/docs
  description: >
    Render is the easiest place to host your sites and apps. We use Gatsby for everything on https://render.com, including our documentation. The site is deployed on Render as well! We also have a guide to deploying Gatsby apps on Render: https://render.com/docs/deploy-gatsby.
  categories:
    - Web Development
    - Programming
    - Documentation
    - Technology
  built_by: Render Developers
  built_by_url: https://render.com
  featured: false
- title: prima
  url: https://www.prima.co
  main_url: https://www.prima.co
  description: >
    Discover industry-defining wellness content and trusted organic hemp CBD products safely supporting wellness, stress, mood, skin health, and balance.
  categories:
    - Blog
    - E-commerce
    - Education
  built_by: The Couch
  built_by_url: https://thecouch.nyc
- title: Gatsby Guides
  url: https://gatsbyguides.com/
  main_url: https://gatsbyguides.com/
  description: >
    Free tutorial course about using Gatsby with a CMS.
  categories:
    - Education
    - Documentation
    - Web Development
  built_by: Osio Labs
  built_by_url: https://osiolabs.com/
  featured: false
- title: Architude
  url: https://architudedesign.com
  main_url: https://architudedesign.com
  description: >
    筑冶 Architude International Design Consultants
  categories:
    - Design
    - Landing Page
    - Gallery
  built_by: Neo Nie
  built_by_url: https://github.com/nihgwu
  featured: false
- title: Arctica
  url: https://arctica.io
  main_url: https://arctica.io
  description: >
    Arctica specialises in purpose-built web sites and progressive web applications with user optimal experiences, tailored to meet the objectives of your business.
  categories:
    - Portfolio
    - Agency
    - Design
    - Web Development
  built_by: Arctica
  built_by_url: https://arctica.io
  featured: false
- title: Shard Ventures
  url: https://shard.vc
  main_url: https://shard.vc
  description: >
    Shard is building new online companies from scratch, partnering with other like-minded founders to start and invest in technology companies.
  categories:
    - Finance
    - Technology
    - Portfolio
  built_by: Arctica
  built_by_url: https://arctica.io
  featured: false
- title: David Brookes
  url: https://davidbrookes.me
  main_url: https://davidbrookes.me
  description: >
    Specialising in crafting stylish, high performance websites and applications that get results, using the latest cutting edge web development technologies.
  categories:
    - Portfolio
    - Freelance
    - Web Development
  built_by: Arctica
  built_by_url: https://arctica.io
  featured: false
- title: Dennis Morello
  url: https://morello.dev
  main_url: https://morello.dev
  source_url: https://gitlab.com/dennismorello/dev-blog
  description: >
    morello.dev is a development and technology blog written by Dennis Morello.
  categories:
    - Blog
    - Education
    - Web Development
    - Open Source
    - Technology
  built_by: Dennis Morello
  built_by_url: https://twitter.com/dennismorello
  featured: false
- title: BaseTable
  url: https://autodesk.github.io/react-base-table/
  main_url: https://autodesk.github.io/react-base-table/
  source_url: https://github.com/Autodesk/react-base-table
  description: >
    BaseTable is a react table component to display large data set with high performance and flexibility.
  categories:
    - Web Development
    - Documentation
    - Open Source
  built_by: Neo Nie
  built_by_url: https://github.com/nihgwu
  featured: false
- title: herper.io
  url: https://herper.io/
  main_url: https://herper.io/
  description: >
    Portfolio website for Jacob Herper - a Front End Web Developer with a passion for all things digital. I have more than 10 years experience working in web development.
  categories:
    - Portfolio
    - Web Development
    - Freelance
    - Design
    - SEO
  built_by: Jacob Herper
  built_by_url: https://github.com/jakeherp
  source_url: https://github.com/jakeherp/portfolio
  featured: false
- title: Artem Sapegin Photography
  description: >
    Photography portfolio and blog of Artem Sapegin, an award-losing photographer living in Berlin, Germany. Landscapes, cityscapes and dogs.
  main_url: https://morning.photos/
  url: https://morning.photos/
  source_url: https://github.com/sapegin/morning.photos
  categories:
    - Portfolio
    - Photography
  built_by: Artem Sapegin
  built_by_url: https://github.com/sapegin
- title: Pattyrn
  main_url: https://pattyrn.com
  url: https://pattyrn.com
  description: >
    Pattyrn uses advanced machine learning AI to analyze the platform’s your teams use, making it easy to solve performance problems, reduce bottlenecks, and monitor culture health to optimize your ROI and help boost performance without causing burn out.
  categories:
    - Marketing
    - Technology
  built_by: Pattyrn
  built_by_url: https://twitter.com/Pattyrn4
  featured: false
- title: Intranet Italia Day
  main_url: https://www.intranetitaliaday.it/en
  url: https://www.intranetitaliaday.it/en
  description: >
    The Italian event dedicated to the digital workplace that focuses on planning, governance and company intranet management
  categories:
    - Event
    - Conference
  built_by: Ariadne Digital
  built_by_url: https://www.ariadnedigital.it
  featured: false
- title: Textually Stylo
  main_url: https://www.textually.net
  url: https://www.textually.net
  description: >
    Stylo Markdown writing App marketing/documentation website by Textually Inc.
  categories:
    - Marketing
    - Technology
    - Blog
    - Documentation
  built_by: Sébastien Hamel
  built_by_url: https://www.textually.net
  featured: false
- title: OneDeck
  main_url: https://www.onedeck.co
  url: https://www.onedeck.co
  description: >
    OneDeck is a simple yet powerful tool for creating and sharing your one-page investment summary in under 10 minutes.
  categories:
    - Finance
    - Technology
  built_by: William Neill
  built_by_url: https://twitter.com/williamneill
  featured: false
- title: Assortment
  main_url: https://assortment.io
  url: https://assortment.io
  description: >
    Assortment aims to provide detailed tutorials (and more) for developers of all skill levels within the Web Development Industry. Attempting to cut out the fluff and arm you with the facts.
  categories:
    - Blog
    - Web Development
  built_by: Luke Whitehouse
  built_by_url: https://twitter.com/_lukewh
  featured: false
- title: Mission42
  main_url: https://mission42.zauberware.com
  url: https://mission42.zauberware.com
  description: >
    A landing page for the mobile app Mission42. Mission42 wants to help you learn new skills.
  categories:
    - App
    - Learning
    - Education
    - Landing Page
  built_by: Philipp Siegmund, zauberware
  built_by_url: https://www.zauberware.com
- title: Altstadtdomizil Idstein
  main_url: http://www.altstadtdomizil-idstein.de/
  url: http://www.altstadtdomizil-idstein.de/
  description: >
    A landing page for a holiday apartment in Idstein, Germany.
  categories:
    - Landing Page
    - Travel
    - Real Estate
  built_by: Simon Franzen, zauberware
  built_by_url: https://www.zauberware.com
- title: Gerald Martinez Dev
  main_url: https://gmartinez.dev/
  url: https://gmartinez.dev/
  source_url: https://github.com/nephlin7/gmartinez.dev
  description: >
    Personal web site for show my skills and my works.
  categories:
    - Web Development
    - Portfolio
  built_by: Gerald Martinez
  built_by_url: https://twitter.com/GeraldM_92
  featured: false
- title: Becreatives
  main_url: https://becreatives.com
  url: https://becreatives.com
  featured: false
  description: >
    Digital software house. Enlights ideas. Think smart execute harder.
  categories:
    - Technology
    - Web Development
    - Agency
    - Marketing
  built_by: Becreatives
  built_by_url: https://becreatives.com
- title: Paul Clifton Photography
  main_url: https://paulcliftonphotography.com
  url: https://paulcliftonphotography.com
  featured: false
  description: >
    A full migration from WordPress to GatsbyJS and DatoCMS. Includes custom cropping on images as viewport changes size and also an infinity scroll that doesn't preload all of the results.
  categories:
    - Blog
    - Portfolio
    - Gallery
    - Photography
  built_by: Little Wolf Studio
  built_by_url: https://littlewolfstudio.co.uk
- title: Atte Juvonen - Blog
  url: https://www.attejuvonen.fi/
  main_url: https://www.attejuvonen.fi/
  source_url: https://github.com/baobabKoodaa/blog
  description: >
    Tech-oriented personal blog covering topics like AI, data, voting, game theory, infosec and software development.
  categories:
    - Blog
    - Data
    - JavaScript
    - Programming
    - Science
    - Security
    - Technology
    - Web Development
  featured: false
- title: Kibuk Construction
  url: https://kibukconstruction.com/
  main_url: https://kibukconstruction.com/
  description: >
    Kibuk Construction is a fully licensed and insured contractor specializing in Siding, Decks, Windows & Doors!
  categories:
    - Business
  built_by: David Krasniy
  built_by_url: http://dkrasniy.com
- title: RedCarpetUp
  main_url: https://www.redcarpetup.com
  url: https://www.redcarpetup.com/
  description: >
    RedCarpetUp's home page for a predominantly mobile-only customer base in India with major constraints on bandwidth availability
  categories:
    - Finance
  built_by: RedCarpet Dev Team
  built_by_url: https://www.redcarpetup.com
  featured: false
- title: talita traveler
  url: https://talitatraveler.com/
  main_url: https://talitatraveler.com/
  source_url: https://github.com/afuh/talitatraveler
  description: >
    Talita Traveler's personal blog.
  categories:
    - Blog
  built_by: Axel Fuhrmann
  built_by_url: https://axelfuhrmann.com/
  featured: false
- title: Pastelería el Progreso
  url: https://pasteleriaelprogreso.com/
  main_url: https://pasteleriaelprogreso.com/
  source_url: https://github.com/afuh/elprogreso
  description: >
    Famous bakery in Buenos Aires.
  categories:
    - Food
    - Gallery
  built_by: Axel Fuhrmann
  built_by_url: https://axelfuhrmann.com/
  featured: false
- title: Maitrik's Portfolio
  url: https://www.maitrikpatel.com/
  main_url: https://www.maitrikpatel.com/
  source_url: https://github.com/maitrikjpatel/portfolio
  description: >
    Portfolio of a Front-End Developer / UX Designer who designs and develops pixel perfect user interface, experiences and web applications.
  categories:
    - Portfolio
    - Blog
    - Design
    - Web Development
  built_by: Maitrik Patel
  built_by_url: https://www.maitrikpatel.com/
  featured: false
- title: PicPick
  url: https://picpick.app/
  main_url: https://picpick.app/
  description: >
    All-in-one Graphic Design Tool, Screen Capture Software, Image Editor, Color Picker, Pixel Ruler and More
  categories:
    - Productivity
    - App
    - Technology
  built_by: NGWIN
  built_by_url: https://picpick.app/
  featured: false
- title: Ste O'Neill
  main_url: https://www.steoneill.dev
  url: https://www.steoneill.dev
  description: >
    MVP of a portfolio site for a full stack UK based developer.
  categories:
    - Blog
    - Portfolio
  built_by: Ste O'Neill
  built_by_url: https://steoneill.dev
  featured: false
- title: Filipe Santos Correa's Portfolio
  description: >
    Filipe's Personal About Me / Portfolio.
  main_url: https://filipesantoscorrea.com/
  url: https://filipesantoscorrea.com/
  source_url: https://github.com/Safi1012/filipesantoscorrea.com
  featured: false
  categories:
    - Portfolio
- title: Progressive Massachusetts Legislator Scorecard
  main_url: https://scorecard.progressivemass.com
  url: https://scorecard.progressivemass.com
  featured: false
  source_url: https://github.com/progressivemass/legislator-scorecard
  description: >
    Learn about MA state legislators' voting records through a progressive lens
  categories:
    - Government
    - Education
  built_by: Alex Holachek
  built_by_url: https://alex.holachek.com/
- title: Jeff Wolff – Portfolio
  main_url: https://www.jeffwolff.net
  url: https://www.jeffwolff.net
  featured: false
  description: >
    A guy from San Diego who makes websites.
  categories:
    - Blog
    - Portfolio
    - Web Development
- title: Jp Valery – Portfolio
  main_url: https://jpvalery.photo
  url: https://jpvalery.photo
  featured: false
  description: >
    Self-taught photographer documenting spaces and people
  categories:
    - Portfolio
    - Photography
- title: Prevue
  main_url: https://www.prevue.io
  url: https://www.prevue.io
  featured: false
  description: >
    All in One Prototyping Tool For Vue Developers
  categories:
    - Open Source
    - Web Development
- title: Gold Medal Flour
  main_url: https://www.goldmedalflour.com
  url: https://www.goldmedalflour.com
  description: >
    Gold Medal Four is a brand of flour products owned by General Mills. The new site was built using Gatsby v2 with data sources from WordPress and an internal recipe API, and features multifaceted recipe filtering and a modified version of Gatsby Image to support art direction images.
  categories:
    - Food
  built_by: General Mills Branded Sites Dev Team
  built_by_url: https://www.generalmills.com
  featured: false
- title: Fifth Gait Technologies
  main_url: https://5thgait.com
  url: https://5thgait.com
  featured: false
  description: >
    Fifth Gait is a small business in the defense and space industry that is run and owned by physicists and engineers that have worked together for decades. The site was built using Gatsby V2.
  categories:
    - Government
    - Science
    - Technology
  built_by: Jonathan Z. Fisher
  built_by_url: https://jonzfisher.com
- title: Sal's Pals
  main_url: https://www.sals-pals.net
  url: https://www.sals-pals.net
  featured: false
  description: >
    Sal's Pals is a professional dog walking and pet sitting service based in Westfield, NJ. New site built with gatsby v2.
  categories:
    - Business
- title: Zuyet Awarmatrip
  main_url: https://www.zuyetawarmatrip.com
  url: https://www.zuyetawarmatrip.com
  featured: false
  description: >
    Zuyet Awarmatrip is a subsidiary identity within the personal ecosystem of Zuyet Awarmatik, focusing on travel and photography.
  categories:
    - Travel
    - Photography
  built_by: Zuyet Awarmatik
- title: manuvel.be
  url: https://www.manuvel.be
  main_url: https://www.manuvel.be
  source_url: https://github.com/riencoertjens/manuvelsite
  description: >
    Cycling themed café coming this april in Sint Niklaas, Belgium. One page with funky css-grid and gatsby-image trickery!
  categories:
    - Food
  built_by: WEBhart
  built_by_url: https://www.web-hart.com
  featured: false
- title: WEBhart
  url: https://www.web-hart.com
  main_url: https://www.web-hart.com
  description: >
    Hi, I'm Rien (pronounced Reen) from Belgium but based in Girona, Spain. I'm an autodidact, committed to learning until the end of time.
  categories:
    - Portfolio
    - Design
    - Web Development
    - Freelance
  built_by: WEBhart
  built_by_url: https://www.web-hart.com
  featured: false
- title: nicdougall.com
  url: https://nicdougall.netlify.com/
  main_url: https://nicdougall.netlify.com/
  source_url: https://github.com/riencoertjens/nicdougall.com
  description: >
    Athlete website with Netlify CMS for blog content.
  categories:
    - Blog
  built_by: WEBhart
  built_by_url: https://www.web-hart.com
  featured: false
- title: Lebuin D'Haese
  url: https://www.lebuindhaese.be/
  main_url: https://www.lebuindhaese.be/
  description: >
    Artist portfolio website. Powered by a super simple Netlify CMS to easily add blog posts or new art pieces.
  categories:
    - Portfolio
    - Blog
  built_by: WEBhart
  built_by_url: https://www.web-hart.com
  featured: false
- title: Iefke Molenstra
  url: https://www.iefke.be/
  main_url: https://www.iefke.be/
  description: >
    Artist portfolio website. Powered by a super simple Netlify CMS to easily add blog posts or new art pieces.
  categories:
    - Portfolio
    - Blog
  built_by: WEBhart
  built_by_url: https://www.web-hart.com
  featured: false
- title: The Broomwagon
  url: https://www.thebroomwagongirona.com/
  main_url: https://www.thebroomwagongirona.com/
  description: >
    foodtruck style coffee by pro cyclist Robert Gesink. The site has a webshop with merchandise and coffee beans.
  categories:
    - E-commerce
  built_by: WEBhart
  built_by_url: https://www.web-hart.com
- title: Pella Windows and Doors
  main_url: https://www.pella.com
  url: https://www.pella.com
  featured: false
  description: >
    The Pella Corporation is a privately held window and door manufacturing
  categories:
    - Business
- title: tinney.dev
  url: https://tinney.dev
  main_url: https://tinney.dev
  source_url: https://github.com/cdtinney/tinney.dev
  description: >
    Personal portfolio/blog of Colin Tinney
  categories:
    - Blog
    - Portfolio
    - Open Source
  built_by: Colin Tinney
  built_by_url: https://tinney.dev
  featured: false
- title: Monkeywrench Books
  main_url: https://monkeywrenchbooks.org
  url: https://monkeywrenchbooks.org
  description: >
    Monkeywrench Books is an all-volunteer, collectively-run bookstore and event space in Austin, TX
  categories:
    - Business
    - Community
    - Education
  built_by: Monkeywrench Books
  built_by_url: https://monkeywrenchbooks.org
- title: DeepMay.io
  main_url: https://deepmay.io
  url: https://deepmay.io
  description: >
    DeepMay is an experimental new tech bootcamp in the mountains of North Carolina.
  categories:
    - Event
    - Community
    - Technology
    - Marketing
  built_by: DeepMay
  built_by_url: https://twitter.com/deepmay_io
  featured: false
- title: Liferay.Design
  main_url: https://liferay.design
  url: https://liferay.design
  source_url: https://github.com/liferay-design/liferay.design
  description: >
    Liferay.Design is home to some of the freshest open-source designers who love to share articles and other resources for the Design Community.
  categories:
    - Blog
    - Community
    - Design
    - Marketing
    - Open Source
    - Technology
    - User Experience
  built_by: Liferay Designers
  built_by_url: https://twitter.com/liferaydesign
  featured: false
- title: Front End Remote Jobs
  main_url: https://frontendremotejobs.com
  url: https://frontendremotejobs.com
  source_url: https://github.com/benjamingrobertson/remotefrontend
  description: >
    Front End Remote Jobs features fully remote jobs for front end developers.
  categories:
    - WordPress
    - Web Development
  built_by: Ben Robertson
  built_by_url: https://benrobertson.io
  featured: false
- title: Penrose Grand Del Mar
  main_url: https://penroseatthegrand.com
  url: https://penroseatthegrand.com
  description: >
    Penrose Grand Del Mar is a luxury housing project coming soon.
  categories:
    - Real Estate
    - Design
  built_by: Chase Ohlson
  built_by_url: https://chaseohlson.com
- title: JustGraphQL
  url: https://www.justgraphql.com/
  main_url: https://www.justgraphql.com/
  source_url: https://github.com/Novvum/justgraphql
  description: >
    JustGraphQL helps developers quickly search and filter through GraphQL resources, tools, and articles.
  categories:
    - Open Source
    - Web Development
    - Technology
  built_by: Novvum
  built_by_url: https://www.novvum.io/
  featured: false
- title: Peter Macinkovic Personal Blog
  url: https://peter.macinkovic.id.au/
  main_url: https://peter.macinkovic.id.au/
  source_url: https://github.com/inkovic/peter-macinkovic-static-site
  description: >
    Personal Website and Blog of e-commerce SEO Specialist and Digital Marketer Peter Macinkovic.
  categories:
    - SEO
    - Marketing
    - Blog
  featured: false
- title: NH Hydraulikzylinder
  main_url: https://nh-hydraulikzylinder.com
  url: https://nh-hydraulikzylinder.com
  description: >
    High quality & high performance hydraulic cylinders manufactured in Austria based on the clients requirements
  categories:
    - Business
  built_by: MangoART
  built_by_url: https://www.mangoart.at
  featured: false
- title: Frauennetzwerk Linz-Land
  main_url: https://frauennetzwerk-linzland.net
  url: https://frauennetzwerk-linzland.net
  description: >
    Homepage for the local women's association providing support to people in need offline and online (Livechat integration)
  categories:
    - Nonprofit
  built_by: MangoART
  built_by_url: https://www.mangoart.at
  featured: false
- title: Mein Traktor
  main_url: http://www.mein-traktor.at/
  url: http://www.mein-traktor.at/
  description: >
    Homepage of a the main importer of SAME and Lamborghini Tractors in Austria with customer support area
  categories:
    - Business
    - App
  built_by: MangoART
  built_by_url: https://www.mangoart.at
  featured: false
- title: Lamborghini Traktoren
  main_url: https://lamborghini-traktor.at
  url: https://lamborghini-traktor.at
  description: >
    Lamborghini Tractors - Landing page for the brand in Austria
  categories:
    - Business
  built_by: MangoART
  built_by_url: https://www.mangoart.at
  featured: false
- title: Holly Lodge Community Centre - Highgate, London
  main_url: https://www.hlcchl.org/
  url: https://www.hlcchl.org/
  source_url: https://github.com/eugelogic/hlcchl-gatsby
  description: >
    The Holly Lodge Community Centre - Highgate, London has a shiny new website built with Gatsby v2 that makes important contributions towards a faster, more secure and environmentally friendly web for everyone.
  categories:
    - Community
    - Event
    - Nonprofit
  built_by: Eugene Molari Developer
  built_by_url: https://twitter.com/EugeneMolari
  featured: false
- title: blackcater's blog
  url: https://www.blackcater.win
  main_url: https://www.blackcater.win
  source_url: https://github.com/blackcater/blog
  description: >
    Blog like Medium, for person and team.
  categories:
    - Blog
    - Web Development
  built_by: blackcater
  built_by_url: https://github.com/blackcater
  featured: false
- title: Kenneth Kwakye-Gyamfi Portfolio Site
  url: https://www.kwakye-gyamfi.com
  main_url: https://www.kwakye-gyamfi.com
  source_url: https://www.github.com/cross19xx/cross-site
  description: >
    Personal portfolio site for Kenneth Kwakye-Gyamfi, a mobile and web full stack applications developer currently based in Accra, Ghana.
  categories:
    - SEO
    - Web Development
    - Open Source
    - Portfolio
  featured: false
- title: Gareth Weaver
  url: https://www.garethweaver.com/
  main_url: https://www.garethweaver.com/
  source_url: https://github.com/garethweaver/public-site-react
  description: >
    A personal portfolio of a London based frontend developer built with Gatsby 2, Redux and Sass
  categories:
    - Portfolio
    - Web Development
  built_by: Gareth Weaver
  built_by_url: https://twitter.com/garethdweaver
  featured: false
- title: Mailjet
  url: https://dev.mailjet.com/
  main_url: https://dev.mailjet.com/
  description: >
    Mailjet is an easy-to-use all-in-one e-mail platform.
  categories:
    - API
    - Documentation
  featured: false
- title: Peintagone
  url: https://www.peintagone.be/
  main_url: https://www.peintagone.be/
  description: >
    Peintagone is a superior quality paint brand with Belgian tones.
  categories:
    - Portfolio
    - Gallery
  built_by: Sebastien Crepin
  built_by_url: https://github.com/opeah
  featured: false
- title: Let's Do Dish!
  url: https://letsdodish.com
  main_url: https://letsdodish.com
  description: >
    A new recipe site for people who enjoy cooking great food in their home kitchen. Find some great meal ideas! Let's do dish!
  categories:
    - Blog
    - Food
  built_by: Connerra
  featured: false
- title: AWS Amplify Community
  url: https://amplify.aws/community/
  main_url: https://amplify.aws/community/
  source_url: https://github.com/aws-amplify/community
  description: >
    Amplify Community is a hub for developers building fullstack serverless applications with Amplify to easily access content (such as events, blog posts, videos, sample projects, and tutorials) created by other members of the Amplify community.
  categories:
    - Blog
    - Directory
    - Education
    - Technology
  built_by: Nikhil Swaminathan
  built_by_url: https://github.com/swaminator
  featured: false
- title: Cal State Monterey Bay
  url: https://csumb.edu
  main_url: https://csumb.edu
  source_url: https://github.com/csumb/csumb-gatsby
  description: >
    A website for the entire campus of California State University, Monterey Bay.
  categories:
    - Education
    - Government
  built_by: CSUMB Web Team
  built_by_url: https://csumb.edu/web/team
  featured: false
- title: BestPricingPages.com
  url: https://bestpricingpages.com
  main_url: https://bestpricingpages.com
  source_url: https://github.com/jpvalery/pricingpages/
  description: >
    A repository of the best pricing pages by the best companies. Built in less than a week.
    Inspired by RGE and since pricingpages.xyz no longer exists, I felt such a resource was missing and could be helpful to many people.
  categories:
    - Business
    - Community
    - Entrepreneurship
    - Open Source
    - Technology
  built_by: Jp Valery
  built_by_url: https://jpvalery.me
  featured: false
- title: Lendo Austria
  url: https://lendo.at
  main_url: https://lendo.at
  description: >
    A Comparison site for best private loan offer from banks in Austria.
  categories:
    - Business
    - Finance
  built_by: Lendo developers
  featured: false
- title: Visual Cloud FX
  url: https://visualcloudfx.com
  main_url: https://visualcloudfx.com
  source_url: https://github.com/jjcav84/visualcloudfx
  description: >
    Basic static site built with MDBootstrap, React, and Gatsby
  categories:
    - Consulting
    - Portfolio
  built_by: Jacob Cavazos
  built_by_url: https://jacobcavazos.com
- title: Matthew Miller (Me4502)
  url: https://matthewmiller.dev
  main_url: https://matthewmiller.dev
  description: >
    The personal site, blog and portfolio of Matthew Miller (Me4502)
  categories:
    - Blog
    - Programming
    - Technology
    - Portfolio
  built_by: Matthew Miller
  featured: false
- title: Årets Kontor
  url: https://aretskontor.newst.se
  main_url: https://aretskontor.newst.se
  description: >
    A swedish competition for "office of the year" in sweden with a focus on design. Built with MDBootstrap and Gatsby.
  categories:
    - Real Estate
    - Marketing
  built_by: Victor Björklund
  built_by_url: https://victorbjorklund.com
  featured: false
- title: Kyma
  url: https://kyma-project.io
  main_url: https://kyma-project.io
  source_url: https://github.com/kyma-project/website
  description: >
    This website holds overview, blog and documentation for Kyma open source project that is a Kubernates based application extensibility framework.
  categories:
    - Documentation
    - Blog
    - Technology
    - Open Source
  built_by: Kyma developers
  built_by_url: https://twitter.com/kymaproject
  featured: false
- title: Verso
  main_url: https://verso.digital
  url: https://verso.digital
  description: >
    Verso is a creative technology studio based in Singapore. Site built with Gatsby and Netlify.
  categories:
    - Agency
    - Consulting
    - Design
    - Technology
  built_by: Verso
  built_by_url: https://verso.digital
  featured: false
- title: Camilo Holguin
  url: https://camiloholguin.me
  main_url: https://camiloholguin.me
  source_url: https://github.com/camiloholguin/gatsby-portfolio
  description: >
    Portfolio site using GatsbyJS and WordPress REST API.
  categories:
    - WordPress
    - Portfolio
    - Web Development
  built_by: Camilo Holguin
  built_by_url: https://camiloholguin.me
  featured: false
- title: Bennett Hardwick
  url: https://bennetthardwick.com
  main_url: https://bennetthardwick.com
  description: >
    The personal website and blog of Bennett Hardwick, an Australian software developer and human being.
  categories:
    - Blog
    - Programming
    - Technology
  source_url: https://github.com/bennetthardwick/website
  built_by: Bennett Hardwick
  built_by_url: https://bennetthardwick.com
  featured: false
- title: Kodingnesia
  url: https://kodingnesia.com/
  main_url: https://kodingnesia.com/
  description: >
    Kodingnesia is a place for learning programming & linux in Bahasa Indonesia.
  categories:
    - Blog
    - Programming
    - Technology
  built_by: Frisko Mayufid
  built_by_url: https://frisko.space
- title: ERS HCL Open Source Portal
  url: https://ers-hcl.github.io/
  main_url: https://ers-hcl.github.io/
  description: >
    Official site for ERS-HCL GitHub organizational site. This is a hybrid app with static and dynamic content, providing a details of the open source projects, initiatives, innovation ideas within ERS-HCL. It pulls data from various data sources including GitHub APIs, MDX based blog posts, excel files. It also hosts an ideas app that is based on Firebase.
  categories:
    - Open Source
    - Blog
    - Technology
    - Web Development
    - Community
    - Documentation
  source_url: https://github.com/ERS-HCL/gatsby-ershcl-app
  built_by: Tarun Kumar Sukhu
  built_by_url: https://github.com/tsukhu
- title: Ben Shi
  url: https://hbish.com/
  main_url: https://hbish.com/
  source_url: https://github.com/hbish/hbish.com
  description: >
    A personal website of Ben Shi, a technologist from Sydney, Australia.
  categories:
    - Blog
    - Programming
    - Technology
  built_by: Ben Shi
  built_by_url: https://hbish.com/
  featured: false
- title: Sandbox
  url: https://www.sandboxneu.com/
  main_url: https://www.sandboxneu.com/
  source_url: https://github.com/sandboxneu/sandboxneu.com
  description: >
    Official website of Sandbox, a Northeastern University student group that builds software for researchers.
  categories:
    - Marketing
  built_by: Sandbox at Northeastern
  built_by_url: https://github.com/sandboxneu/
  featured: false
- title: Accessible App
  main_url: https://accessible-app.com
  url: https://accessible-app.com
  source_url: https://github.com/accessible-app/accessible-app_com
  description: >
    Learn how to build inclusive web applications and Single Page Apps in modern JavaScript frameworks. This project collects strategies, links, patterns and plugins for React, Vue and Angular.
  categories:
    - Accessibility
    - Web Development
    - JavaScript
  built_by: Marcus Herrmann
  built_by_url: https://marcus.io
  featured: false
- title: PygmalionPolymorph
  url: https://pygmalionpolymorph.com
  main_url: https://pygmalionpolymorph.com
  source_url: https://github.com/PygmalionPolymorph/portfolio
  description: >
    Portfolio of artist, musician and developer PygmalionPolymorph.
  categories:
    - Portfolio
    - Gallery
    - Music
    - Photography
    - Web Development
  built_by: PygmalionPolymorph
  built_by_url: https://pygmalionpolymorph.com
  featured: false
- title: Gonzalo Nuñez Photographer
  main_url: https://www.gonzalonunez.com
  url: https://www.gonzalonunez.com
  description: >
    Website for Cancun based destination wedding photographer Gonzalo Nuñez. Site built with GatsbyJS, WordPress API and Netlify.
  categories:
    - Photography
    - Portfolio
    - WordPress
  built_by: Miguel Mayo
  built_by_url: https://www.miguelmayo.com
  featured: false
- title: Element 84
  main_url: https://www.element84.com
  url: https://www.element84.com
  description: >
    Element 84 is software engineering and design firm that helps companies and government agencies solve problems using remote sensing, life sciences, and transportation data in the cloud.
  categories:
    - Agency
    - Blog
    - Business
    - Consulting
    - Data
    - Design
    - Government
    - Portfolio
    - Programming
    - Science
    - Technology
    - User Experience
    - Web Development
- title: Raconteur Agency
  main_url: https://www.raconteur.net/agency
  url: https://www.raconteur.net/agency
  description: >
    Raconteur Agency is a London-based content marketing agency for B2B brands. We have rebuilt their site with Gatsby v2 using their existing WordPress backend as the data source. By switching from WordPress to GatsbyJS we have achieved a 200%+ improvement in page load times and went from a Lighthouse performance score of 49 to 100.
  categories:
    - Agency
    - Marketing
    - WordPress
  built_by: Jacob Herper
  built_by_url: https://herper.io
  featured: false
- title: Purple11
  main_url: https://purple11.com/
  url: https://purple11.com/
  description: >
    Purple11 is a site for photography and photo retouching tips and tricks.
  categories:
    - Blog
    - Photography
  built_by: Sébastien Noël
  built_by_url: https://blkfuel.com/
  featured: false
- title: PerfReviews
  main_url: https://perf.reviews/
  url: https://perf.reviews/
  source_url: https://github.com/PerfReviews/PerfReviews
  description: >
    The best content about web performance in spanish language.
  categories:
    - Web Development
  built_by: Joan León & José M. Pérez
  built_by_url: https://perf.reviews/nosotros/
  featured: false
- title: Un Backend - Blog
  main_url: https://www.unbackend.pro/
  url: https://www.unbackend.pro/
  description: >
    The personal website and blog of Camilo Ramírez, a backend developer :).
  categories:
    - Blog
    - Programming
    - Technology
  source_url: https://github.com/camilortte/camilortte.github.com
  built_by: Camilo Ramírez
  built_by_url: https://www.unbackend.pro/about
  featured: false
- title: Hitesh Vaghasiya
  main_url: https://hiteshvaghasiya.com/
  url: https://hiteshvaghasiya.com/
  description: >
    This is Hitesh Vaghasiya's blog. This blog is help you an E-Commerce like Magento, Shopify, and BigCommerce.
  categories:
    - Blog
    - Programming
    - Technology
    - Web Development
  built_by: Hitesh Vaghasiya
  built_by_url: https://hiteshvaghasiya.com/
  featured: false
- title: Aditus
  main_url: https://www.aditus.io
  url: https://www.aditus.io
  description: >
    Aditus is the accessibility tool for your team. We help teams build accessible websites and products.
  categories:
    - Accessibility
    - Education
  built_by: Aditus
  built_by_url: https://www.aditus.io
  featured: false
- title: Ultra Config
  main_url: https://ultraconfig.com.au/
  url: https://ultraconfig.com.au/ultra-config-generator/
  description: >
    Ultra Config Generator is a software application for Network Engineers to efficiently manage their network infrastructure.
  categories:
    - Blog
    - Technology
  built_by: Ultra Config
  built_by_url: https://ultraconfig.com.au/
  featured: false
- title: Malice
  main_url: https://malice.fr/
  url: https://malice.fr/
  description: >
    Malice is a cyber-training  platform for learning, validating and improving security related skills through simulated scenarios and challenges.
  categories:
    - Security
    - Technology
  built_by: Sysdream
  built_by_url: https://sysdream.com/
  featured: false
- title: Nash
  main_url: https://nash.io/
  url: https://nash.io/
  description: >
    Nash is a decentralized platform for trading, payment and other financial services. Our goal is to bring distributed finance to everyone by making blockchain technology fast and easy to use. We employ an off-chain engine to match trades rapidly, but never take control of customers’ assets. Our intuitive interface offers easy access to a range of trading, payment and investment functions.
  categories:
    - Portfolio
    - Security
    - Technology
  built_by: Andrej Gajdos
  built_by_url: https://andrejgajdos.com/
  featured: false
- title: Axel Fuhrmann
  url: https://axelfuhrmann.com
  main_url: https://axelfuhrmann.com
  source_url: https://github.com/afuh/axelfuhrmann.com
  description: >
    Personal portfolio.
  categories:
    - Portfolio
    - Freelance
    - Web Development
  featured: false
- title: Alaina Viau
  url: https://www.alainaviau.com
  main_url: https://www.alainaviau.com
  description: >
    Official website of Canadian opera director, creator, and producer Alaina Viau. Site designed by Stephen Bell.
  categories:
    - Portfolio
    - Music
  built_by: Michael Uloth
  built_by_url: https://www.michaeluloth.com
- title: Alison Moritz
  url: https://www.alisonmoritz.com
  main_url: https://www.alisonmoritz.com
  description: >
    Official website of American stage director Alison Moritz. Site designed by Stephen Bell.
  categories:
    - Portfolio
    - Music
  built_by: Michael Uloth
  built_by_url: https://www.michaeluloth.com
- title: Luke Secomb Digital
  url: https://lukesecomb.digital
  main_url: https://lukesecomb.digital
  source_url: https://github.com/lukethacoder/luke-secomb-simple
  description: >
    A simple portfolio site built using TypeScript, Markdown and React Spring.
  categories:
    - Portfolio
    - Web Development
  built_by: Luke Secomb
  built_by_url: https://lukesecomb.digital
  featured: false
- title: We are Brew
  url: https://www.wearebrew.co.uk
  main_url: https://www.wearebrew.co.uk
  description: >
    Official website for Brew, a Birmingham based Digital Marketing Agency.
  categories:
    - Portfolio
    - Web Development
    - Agency
    - Marketing
  built_by: Brew Digital
  built_by_url: https://www.wearebrew.co.uk
- title: Global City Data
  main_url: https://globalcitydata.com
  url: https://globalcitydata.com
  source_url: https://github.com/globalcitydata/globalcitydata
  description: >
    Global City Data is an open, easily browsable platform to showcase peer-reviewed urban datasets and models created by different research groups.
  categories:
    - Education
    - Open Source
  built_by: Rafi Barash
  built_by_url: https://rafibarash.com
  featured: false
- title: Submittable
  url: https://www.submittable.com
  main_url: https://www.submittable.com
  description: >
    Submissions made simple. Submittalbe is a cloud-based submissions manager that lets you accept, review, and make decisions on any kind of digital content.
  categories:
    - Technology
    - Marketing
  built_by: Genevieve Crow
  built_by_url: https://github.com/g-crow
- title: Appmantle
  main_url: https://appmantle.com
  url: https://appmantle.com
  description: >
    Appmantle is a new way of creating apps. A complete modern app that you build yourself quickly & easily, without programming knowledge.
  categories:
    - App
    - Marketing
    - Landing Page
    - Mobile Development
    - Technology
  built_by: Appmantle
  built_by_url: https://appmantle.com
  featured: false
- title: Acto
  main_url: https://www.acto.dk/
  url: https://www.acto.dk/
  description: >
    Tomorrows solutions - today. Acto is an innovative software engineering company, providing your business with high-quality, scalable and maintainable software solutions, to make your business shine.
  categories:
    - Agency
    - Technology
    - Web Development
    - Mobile Development
  built_by: Acto
  built_by_url: https://www.acto.dk/
- title: Gatsby GitHub Stats
  url: https://gatsby-github-stats.netlify.com
  main_url: https://gatsby-github-stats.netlify.com
  source_url: https://github.com/lannonbr/gatsby-github-stats/
  description: >
    Statistics Dashboard for Gatsby GitHub repository
  categories:
    - Data
  built_by: Benjamin Lannon
  built_by_url: https://lannonbr.com
  featured: false
- title: Graphic Intuitions
  url: https://www.graphicintuitions.com/
  main_url: https://www.graphicintuitions.com/
  description: >
    Digital marketing agency located in Morris, Manitoba.
  categories:
    - Agency
    - Web Development
    - Marketing
  featured: false
- title: Smooper
  url: https://www.smooper.com/
  main_url: https://www.smooper.com/
  description: >
    We connect you with digital marketing experts for 1 on 1 consultation sessions
  categories:
    - Marketing
    - Directory
  featured: false
- title: Lesley Barber
  url: https://www.lesleybarber.com/
  main_url: https://www.lesleybarber.com/
  description: >
    Official website of Canadian film composer Lesley Barber.
  categories:
    - Portfolio
    - Music
  built_by: Michael Uloth
  built_by_url: https://www.michaeluloth.com
- title: Timeline of Terror
  main_url: https://timelineofterror.org/
  url: https://timelineofterror.org/
  source_url: https://github.com/Symbitic/timeline-of-terror
  description: >
    Complete guide to the events of September 11, 2001.
  categories:
    - Directory
    - Government
  built_by: Alex Shaw
  built_by_url: https://github.com/Symbitic/
  featured: false
- title: Pill Club
  url: https://thepillclub.com
  main_url: https://thepillclub.com
  description: >
    Zero Copay With Insurance + Free Shipping + Bonus Gifts + Online Delivery – Birth Control Delivery and Prescription
  categories:
    - Marketing
    - Healthcare
  built_by: Pill Club
  built_by_url: https://thepillclub.com
- title: myweekinjs
  url: https://www.myweekinjs.com/
  main_url: https://www.myweekinjs.com/
  source_url: https://github.com/myweekinjs/public-website
  description: >
    Challenge to create and/or learn something new in JavaScript each week.
  categories:
    - Blog
  built_by: Adriaan Janse van Rensburg
  built_by_url: https://github.com/HurricaneInteractive/
  featured: false
- title: The Edit Suite
  main_url: https://www.theeditsuite.com.au/
  url: https://www.theeditsuite.com.au/
  source_url: https://thriveweb.com.au/portfolio/the-edit-suite/
  description: >-
    The Edit Suite is an award winning video production and photography company based out of our Mermaid Beach studio on the Gold Coast of Australia but we also have the ability to work mobile from any location.
  categories:
    - Photography
    - Marketing
  built_by: Thrive Team - Gold Coast
  built_by_url: https://thriveweb.com.au/
  featured: false
- title: CarineRoitfeld
  main_url: https://www.carineroitfeld.com/
  url: https://www.carineroitfeld.com/
  description: >
    Online shop for Carine Roitfeld parfume
  categories:
    - E-commerce
  built_by: Ask Phill
  built_by_url: https://askphill.com
- title: EngineHub.org
  url: https://enginehub.org
  main_url: https://enginehub.org
  source_url: https://github.com/EngineHub/enginehub-website
  description: >
    The landing pages for EngineHub, the organisation behind WorldEdit, WorldGuard, CraftBook, and more
  categories:
    - Landing Page
    - Technology
    - Open Source
  built_by: Matthew Miller
  built_by_url: https://matthewmiller.dev
- title: Goulburn Physiotherapy
  url: https://www.goulburnphysiotherapy.com.au/
  main_url: https://www.goulburnphysiotherapy.com.au/
  description: >
    Goulburn Physiotherapy is a leader in injury prevention, individual and community health, and workplace health solutions across Central Victoria.
  categories:
    - Blog
    - Healthcare
  built_by: KiwiSprout
  built_by_url: https://kiwisprout.nz/
  featured: false
- title: TomTom Traffic Index
  main_url: https://www.tomtom.com/en_gb/traffic-index/
  url: https://www.tomtom.com/en_gb/traffic-index/
  description: >
    The TomTom Traffic Index provides drivers, city planners, auto manufacturers and policy makers with unbiased statistics and information about congestion levels in 403 cities across 56 countries on 6 continents.
  categories:
    - Travel
    - Data
  built_by: TomTom
  built_by_url: https://tomtom.com
  featured: false
- title: PrintAWorld | A 3D Printing and Fabrication Company
  main_url: https://prtwd.com/
  url: https://prtwd.com/
  description: >
    PrintAWorld is a NYC based fabrication and manufacturing company that specializes in 3D printing, 3D scanning, CAD Design,
    laser cutting, and rapid prototyping. We help artists, agencies and engineers turn their ideas into its physical form.
  categories:
    - Business
  featured: false
- title: Glug-Infinite
  main_url: https://gluginfinite.github.io
  url: https://gluginfinite.github.io
  source_url: https://github.com/crstnmac/glug
  description: >
    This is a website built with Gatsby v2 that is deployed on GitHub using GitHub Pages and Netlify.
  categories:
    - Web Development
    - Blog
    - Portfolio
    - Agency
  built_by: Criston Macarenhas
  built_by_url: https://github.com/crstnmac
  featured: false
- title: The State of CSS Survey
  main_url: https://stateofcss.com/
  url: https://stateofcss.com/
  source_url: https://github.com/StateOfJS/state-of-css-2019
  description: >
    Annual CSS survey, brother of The State of JS Survey.
  categories:
    - Web Development
  built_by: Sacha Greif & Contribs
  built_by_url: https://github.com/StateOfJS
  featured: false
- title: Bytom Blockchain
  url: https://bytom.io/
  main_url: https://bytom.io/
  source_url: https://github.com/bytomlabs/bytom.io
  description: >
    Embrace the New Era of Bytom Blockchain
  categories:
    - Finance
    - Open Source
    - Technology
  built_by: Bytom Foundation
  built_by_url: https://bytom.io/
  featured: false
- title: Oerol Festival
  url: https://www.oerol.nl/nl/
  main_url: https://www.oerol.nl/en/
  description: >
    Oerol is a cultural festival on the island of Terschelling in the Netherlands that is held annually in June.
    The ten-day festival is focused on live, public theatre as well as music and visual arts.
  categories:
    - Event
    - Entertainment
  built_by: Oberon
  built_by_url: https://oberon.nl/
  featured: false
- title: Libra
  main_url: https://libra.org/
  url: https://libra.org/
  description: Libra's mission is to enable a simple global currency and financial infrastructure that empowers billions of people.
  featured: false
  categories:
    - Open Source
    - Technology
    - Finance
- title: Riffy Blog
  main_url: https://blog.rayriffy.com/
  url: https://blog.rayriffy.com/
  source_url: https://github.com/rayriffy/rayriffy-blog
  description: >
    Riffy Blog is async based beautiful highly maintainable site built by using Gatsby v2 with SEO optimized.
  categories:
    - Web Development
    - Blog
    - Open Source
    - Technology
    - Music
    - SEO
  built_by: Phumrapee Limpianchop
  built_by_url: https://rayriffy.com/
  featured: false
- title: The Coffee Collective
  url: https://coffeecollective.dk
  main_url: https://coffeecollective.dk
  description: >
    The Coffee Collective website is a JAM-stack based, multilingual, multi currency website/shop selling coffee, related products and subscriptions.
  categories:
    - E-commerce
    - Food
  built_by: Remotely (Anders Hallundbæk)
  built_by_url: https://remotely.dk
  featured: false
- title: Leadership Development International
  url: https://ldi.global
  main_url: https://ldi.global
  description: >
    A DatoCMS-backed site for an education and training company based in the US, China and the UAE.
  categories:
    - Education
    - Nonprofit
  built_by: Grant Holle
  built_by_url: https://grantholle.com
  featured: false
- title: Canvas 1839
  main_url: https://www.canvas1839.com/
  url: https://www.canvas1839.com/
  description: >-
    Online store for Canvas 1839 products, including pharmacological-grade CBD oil and relief cream.
  categories:
    - E-commerce
    - Marketing
  built_by: Corey Ward
  built_by_url: http://www.coreyward.me/
- title: Sparkle Stories
  main_url: https://app.sparklestories.com/
  url: https://app.sparklestories.com/
  description: >-
    Sparkle Stories is a streaming audio platform for children with over 1,200 original audio stories.
  categories:
    - App
    - Education
  built_by: Corey Ward
  built_by_url: http://www.coreyward.me/
- title: nehalist.io
  main_url: https://nehalist.io
  url: https://nehalist.io
  description: >
    nehalist.io is a blog about software development, technology and all that kind of geeky stuff.
  categories:
    - Blog
    - Web Development
    - Open Source
  built_by: Kevin Hirczy
  built_by_url: https://nehalist.io
  featured: false
- title: March and Ash
  main_url: https://marchandash.com/
  url: https://marchandash.com/
  description: >-
    March and Ash is a customer-focused, licensed cannabis dispensary located in Mission Valley.
  categories:
    - E-commerce
    - Business
    - Blog
  built_by: Blueyellow
  built_by_url: https://blueyellow.io/
  featured: false
- title: T Two Industries
  description: >
    T Two Industries is a manufacturing company specializing in building custom truck decks, truck bodies, and trailers.
  main_url: https://www.ttwo.ca
  url: https://www.ttwo.ca
  categories:
    - Business
  built_by: https://www.t2.ca
  built_by_url: https://www.t2.ca
  featured: false
- title: Cali's Finest Landscaping
  url: https://www.calisfinestlandscaping.com/
  main_url: https://www.calisfinestlandscaping.com/
  description: >
    A team of hard-working, quality-obsessed landscaping professionals looking to take dreams and transform them into reality.
  categories:
    - Business
  built_by: David Krasniy
  built_by_url: http://dkrasniy.com
  featured: false
- title: Vazco
  url: https://www.vazco.eu
  main_url: https://www.vazco.eu
  description: >
    Vazco works for clients from all around the world in future-proof technologies and help them build better products.
  categories:
    - Agency
    - Web Development
    - Blog
    - Business
    - Technology
  built_by: Vazco
  built_by_url: https://www.vazco.eu
  featured: false
- title: Major League Eating
  main_url: https://majorleagueeating.com
  url: https://majorleagueeating.com
  description: >
    Major League Eating is the professional competitive eating organization that runs the Nathan’s Famous Coney Island Hot Dog eating contest on July 4th, among other eating events.
  categories:
    - Entertainment
    - Sports
  built_by: Carmen Cincotti
  built_by_url: https://github.com/ccincotti3
  featured: false
- title: APIs You Won't Hate
  url: https://apisyouwonthate.com/blog
  main_url: https://apisyouwonthate.com
  source_url: https://github.com/apisyouwonthate/apisyouwonthate.com
  description: >
    API development is a topic very close to our hearts. APIs You Won't Hate is a team and community dedicated to learning, writing, sharing ideas and bettering understanding of API practices. Together we can eradicate APIs we hate.
  categories:
    - Blog
    - Education
    - E-commerce
    - API
    - Community
    - Learning
    - Open Source
    - Technology
    - Web Development
  built_by: Mike Bifulco
  built_by_url: https://github.com/mbifulco
  featured: false
- title: Sankarsan Kampa
  main_url: https://traction.one
  url: https://traction.one
  description: Full time programmer, part time gamer, exploring the details of programmable systems and how to stretch their capabilities.
  featured: false
  categories:
    - Portfolio
    - Freelance
- title: AwesomeDocs
  main_url: https://awesomedocs.traction.one/
  url: https://awesomedocs.traction.one/install
  source_url: https://github.com/AwesomeDocs/website
  description: An awesome documentation website generator!
  featured: false
  categories:
    - Open Source
    - Web Development
    - Technology
    - Documentation
  built_by: Sankarsan Kampa
  built_by_url: https://traction.one
- title: Prism Programming Language
  main_url: https://prism.traction.one/
  url: https://prism.traction.one/
  source_url: https://github.com/PrismLang/website
  description: Interpreted, high-level, programming language.
  featured: false
  categories:
    - Programming
    - Open Source
    - Technology
    - Documentation
  built_by: Sankarsan Kampa
  built_by_url: https://traction.one
- title: Arnondora
  main_url: https://arnondora.in.th/
  url: https://arnondora.in.th/
  source_url: https://github.com/arnondora/arnondoraBlog
  description: Arnondora is a personal blog by Arnon Puitrakul
  categories:
    - Blog
    - Programming
    - Technology
  built_by: Arnon Puitrakul
  built_by_url: https://arnondora.in.th/
  featured: false
- title: KingsDesign
  url: https://www.kingsdesign.com.au/
  main_url: https://www.kingsdesign.com.au/
  description: KingsDesign is a Hobart based web design and development company. KingsDesign creates, designs, measures and improves web based solutions for businesses and organisations across Australia.
  categories:
    - Agency
    - Technology
    - Portfolio
    - Consulting
    - User Experience
  built_by: KingsDesign
  built_by_url: https://www.kingsdesign.com.au
- title: EasyFloh | Easy Flows for all
  url: https://www.easyfloh.com
  main_url: https://www.easyfloh.com
  description: >
    EasyFloh is for creating simple flows for your organisation. An organisation
    can design own flows with own stages.
  categories:
    - Business
    - Landing Page
  built_by: Vikram Aroskar
  built_by_url: https://medium.com/@vikramaroskar
  featured: false
- title: Home Alarm Report
  url: https://homealarmreport.com/
  main_url: https://homealarmreport.com/
  description: >
    Home Alarm Report is dedicated to helping consumers make informed decisions
    about home security solutions. The site was easily migrated from a legacy WordPress
    installation and the dev team chose Gatsby for its site speed and SEO capabilities.
  categories:
    - Blog
    - Business
    - SEO
    - Technology
  built_by: Centerfield Media
  built_by_url: https://www.centerfield.com
- title: Just | FX for treasurers
  url: https://www.gojust.com
  main_url: https://www.gojust.com
  description: >
    Just provides a single centralized view of FX for corporate treasurers. See interbank market prices, and access transaction cost analysis.
  categories:
    - Finance
    - Technology
  built_by: Bejamas
  built_by_url: https://bejamas.io/
  featured: false
- title: Bureau for Good | Nonprofit branding, web and print communications
  url: https://www.bureauforgood.com
  main_url: https://www.bureauforgood.com
  description: >
    Bureau for Good helps nonprofits explain why they matter across digital & print media. Bureau for Good crafts purpose-driven identities, websites & print materials for changemakers.
  categories:
    - Nonprofit
    - Agency
    - Design
  built_by: Bejamas
  built_by_url: https://bejamas.io/
  featured: false
- title: Atelier Cartier Blumen
  url: https://www.ateliercartier.ch
  main_url: https://www.ateliercartier.ch
  description: >
    Im schönen Kreis 6 in Zürich kreiert Nicole Cartier Blumenkompositionen anhand Charaktereigenschaften oder Geschichten zur Person an. Für wen ist Dein Blumenstrauss gedacht? Einzigartige Floristik Blumensträusse, Blumenabos, Events, Shootings. Site designed by https://www.stolfo.co
  categories:
    - E-commerce
    - Design
  built_by: Bejamas
  built_by_url: https://bejamas.io/
  featured: false
- title: Veronym – Cloud Security Service Provider
  url: https://www.veronym.com
  main_url: https://www.veronym.com
  description: >
    Veronym is securing your digital transformation. A comprehensive Internet security solution for business. Stay safe no matter how, where and when you connect.
  categories:
    - Security
    - Technology
    - Business
  built_by: Bejamas
  built_by_url: https://bejamas.io/
  featured: false
- title: Devahoy
  url: https://devahoy.com/
  main_url: https://devahoy.com/
  description: >
    Devahoy is a personal blog written in Thai about software development.
  categories:
    - Blog
    - Programming
  built_by: Chai Phonbopit
  built_by_url: https://github.com/phonbopit
  featured: false
- title: Venus Lover
  url: https://venuslover.com
  main_url: https://venuslover.com
  description: >
    Venus Lover is a mobile app for iOS and Android so you can read your daily horoscope and have your natal chart, including the interpretation of the ascendant, planets, houses and aspects.
  categories:
    - App
    - Consulting
    - Education
    - Landing Page
- title: Write/Speak/Code
  url: https://www.writespeakcode.com/
  main_url: https://www.writespeakcode.com/
  description: >
    Write/Speak/Code is a non-profit on a mission to promote the visibility and leadership of technologists with marginalized genders through peer-led professional development.
  categories:
    - Community
    - Nonprofit
    - Open Source
    - Conference
  built_by: Nicola B.
  built_by_url: https://www.linkedin.com/in/nicola-b/
  featured: false
- title: Daniel Spajic
  url: https://danieljs.tech/
  main_url: https://danieljs.tech/
  description: >
    Passionate front-end developer with a deep, yet diverse skillset.
  categories:
    - Portfolio
    - Programming
    - Freelance
  built_by: Daniel Spajic
  featured: false
- title: Cosmotory
  url: https://cosmotory.netlify.com/
  main_url: https://cosmotory.netlify.com/
  description: >
    This is the educational blog containing various courses,learning materials from various authors from all over the world.
  categories:
    - Blog
    - Community
    - Nonprofit
    - Open Source
    - Education
  built_by: Hanishraj B Rao.
  built_by_url: https://hanishrao.netlify.com/
  featured: false
- title: Armorblox | Security Powered by Understanding
  url: https://www.armorblox.com
  main_url: https://www.armorblox.com
  description: >
    Armorblox is a venture-backed stealth cybersecurity startup, on a mission to build a game-changing enterprise security platform.
  categories:
    - Security
    - Technology
    - Business
  built_by: Bejamas
  built_by_url: https://bejamas.io
  featured: false
- title: Mojo
  url: https://www.mojo.is
  main_url: https://www.mojo.is/
  description: >
    We help companies create beautiful digital experiences
  categories:
    - Agency
    - Technology
    - Consulting
    - User Experience
    - Web Development
  featured: false
- title: Marcel Hauri
  url: https://marcelhauri.ch/
  main_url: https://marcelhauri.ch/
  description: >
    Marcel Hauri is an award-winning Magento developer and e-commerce specialist.
  categories:
    - Portfolio
    - Blog
    - Programming
    - Community
    - Open Source
    - E-commerce
  built_by: Marcel Hauri
  built_by_url: https://marcelhauri.ch
  featured: false
- title: Projektmanagementblog
  url: https://www.projektmanagementblog.de
  main_url: https://www.projektmanagementblog.de/
  source_url: https://github.com/StephanWeinhold/pmblog
  description: >
    Thoughts about modern project management. Built with Gatsby and Tachyons, based on Advanced Starter.
  categories:
    - Blog
  built_by: Stephan Weinhold
  built_by_url: https://stephanweinhold.com/
  featured: false
- title: Anthony Boyd Graphics
  url: https://www.anthonyboyd.graphics/
  main_url: https://www.anthonyboyd.graphics/
  description: >
    Free Graphic Design Resources by Anthony Boyd
  categories:
    - Portfolio
  built_by: Anthony Boyd
  built_by_url: https://www.anthonyboyd.com/
  featured: false
- title: Relocation Hero
  url: https://relocationhero.com
  main_url: https://relocationhero.com
  description: >
    Blog with FAQs related to Germany relocation. Built with Gatsby.
  categories:
    - Blog
    - Consulting
    - Community
  featured: false
- title: Zoe Rodriguez
  url: https://zoerodrgz.com
  main_url: https://zoerodrgz.com
  description: >
    Portfolio for Los Angeles-based designer Zoe Rodriguez. Built with Gatsby.
  categories:
    - Portfolio
    - Design
  built_by: Chase Ohlson
  built_by_url: https://chaseohlson.com
  featured: false
- title: TriActive USA
  url: https://triactiveusa.com
  main_url: https://triactiveusa.com
  description: >
    Website and blog for TriActive USA. Built with Gatsby.
  categories:
    - Landing Page
    - Business
  built_by: Chase Ohlson
  built_by_url: https://chaseohlson.com
- title: LaunchDarkly
  url: https://launchdarkly.com/
  main_url: https://launchdarkly.com/
  description: >
    LaunchDarkly is the feature management platform that software teams use to build better software, faster.
  categories:
    - Technology
    - Marketing
  built_by: LaunchDarkly
  built_by_url: https://launchdarkly.com/
  featured: false
- title: Arpit Goyal
  url: https://arpitgoyal.com
  main_url: https://arpitgoyal.com
  source_url: https://github.com/92arpitgoyal/ag-blog
  description: >
    Blog and portfolio website of a Front-end Developer turned Product Manager.
  categories:
    - Blog
    - Portfolio
    - Technology
    - User Experience
  built_by: Arpit Goyal
  built_by_url: https://twitter.com/_arpitgoyal
  featured: false
- title: Portfolio of Cole Townsend
  url: https://twnsnd.co
  main_url: https://twnsnd.co
  description: Portfolio of Cole Townsend, Product Designer
  categories:
    - Portfolio
    - User Experience
    - Web Development
    - Design
  built_by: Cole Townsend
  built_by_url: https://twitter.com/twnsndco
- title: Jana Desomer
  url: https://www.janadesomer.be/
  main_url: https://www.janadesomer.be/
  description: >
    I'm Jana, a digital product designer with coding skills, based in Belgium
  categories:
    - Portfolio
  built_by: Jana Desomer Designer/Developer
  built_by_url: https://www.janadesomer.be/
  featured: false
- title: Carbon8 Regenerative Agriculture
  url: https://www.carbon8.org.au/
  main_url: https://www.carbon8.org.au/
  description: >
    Carbon8 is a Not for Profit charity that supports Aussie farmers to transition to regenerative agriculture practices and rebuild the carbon (organic matter) in their soil from 1% to 8%.
  categories:
    - Nonprofit
    - E-commerce
  built_by: Little & Big
  built_by_url: https://www.littleandbig.com.au/
  featured: false
- title: Reactgo blog
  url: https://reactgo.com/
  main_url: https://reactgo.com/
  description: >
    It provides tutorials & articles about modern open source web technologies such as react,vuejs and gatsby.
  categories:
    - Blog
    - Education
    - Programming
    - Web Development
  built_by: Sai gowtham
  built_by_url: https://twitter.com/saigowthamr
  featured: false
- title: City Springs
  url: https://citysprings.com/
  main_url: https://citysprings.com/
  description: >
    Sandy Springs is a city built on creative thinking and determination. They captured a bold vision for a unified platform to bring together new and existing information systems. To get there, the Sandy Springs communications team partnered with Mediacurrent on a new Drupal 8 decoupled platform architecture with a Gatsbyjs front end to power both the City Springs website and its digital signage network. Now, the Sandy Springs team can create content once and publish it everywhere.
  categories:
    - Community
    - Government
  built_by: Mediacurrent
  built_by_url: https://www.mediacurrent.com
  featured: false
- title: Behalf
  url: https://www.behalf.no/
  main_url: https://www.behalf.no/
  description: >
    Behalf is Norwegian based digital design agency.
  categories:
    - Agency
    - Portfolio
    - Business
    - Consulting
    - Design
    - Design System
    - Marketing
    - Web Development
    - User Experience
  built_by: Behalf
  built_by_url: https://www.behalf.no/
  featured: false
- title: Saxenhammer & Co.
  url: https://saxenhammer-co.com/
  main_url: https://saxenhammer-co.com/
  description: >
    Saxenhammer & Co. is a leading boutique investment bank in Continental Europe. The firm’s strong track record is comprised of the execution of 200 successful transactions across all major industries.
  categories:
    - Consulting
    - Finance
    - Business
  built_by: Axel Fuhrmann
  built_by_url: https://axelfuhrmann.com/
  featured: false
- title: UltronEle
  url: http://ultronele.com
  main_url: https://runbytech.github.io/ueofcweb/
  source_url: https://github.com/runbytech/ueofcweb
  description: >
    UltronEle is a light, fast, simple yet interesting serverless e-learning CMS based on GatsbyJS. It aims to provide a easy-use product for tutors, teachers, instructors from all kinks of fields with near-zero efforts to setup their own authoring tool and content publish website.
  categories:
    - Education
    - Consulting
    - Landing Page
    - Web Development
    - Open Source
    - Learning
  built_by: RunbyTech
  built_by_url: http://runbytech.co
  featured: false
- title: Nick Selvaggio
  url: https://nickgs.com/
  main_url: https://nickgs.com/
  description: >
    The personal website of Nick Selvaggio. Long Island based web developer, teacher, and technologist.
  categories:
    - Consulting
    - Programming
    - Web Development
  featured: false
- title: Free & Open Source Gatsby Themes by LekoArts
  main_url: https://themes.lekoarts.de
  url: https://themes.lekoarts.de
  source_url: https://github.com/LekoArts/gatsby-themes/tree/master/www
  built_by: LekoArts
  built_by_url: https://github.com/LekoArts
  description: >-
    Get high-quality and customizable Gatsby themes to quickly bootstrap your website! Choose from many professionally created and impressive designs with a wide variety of features and customization options. Use Gatsby Themes to take your project to the next level and let you and your customers take advantage of the many benefits Gatsby has to offer.
  categories:
    - Open Source
    - Directory
    - Marketing
    - Landing Page
  featured: false
- title: Lars Roettig
  url: https://larsroettig.dev/
  main_url: https://larsroettig.dev/
  description: >
    Lars Roettig is a Magento Maintainer and e-commerce specialist. On his Blog, he writes Software Architecture and Magento Development.
  categories:
    - Portfolio
    - Blog
    - Programming
    - Community
    - Open Source
    - E-commerce
  built_by: Lars Roettig
  built_by_url: https://larsroettig.dev/
  featured: false
- title: Cade Kynaston
  url: https://cade.codes
  main_url: https://cade.codes
  source_url: https://github.com/cadekynaston/gatsby-portfolio
  description: >
    Cade Kynaston's Portfolio
  categories:
    - Portfolio
  built_by: Cade Kynaston
  built_by_url: https://github.com/cadekynaston
  featured: false
- title: Growable Meetups
  url: https://www.growable.io/
  main_url: https://www.growable.io/
  description: >
    Growable - Events to Accelerate your career in Tech. Made with <3 with Gatsby, React & Netlify by Talent Point in London.
  categories:
    - Event
    - Technology
    - Education
    - Community
    - Conference
  built_by: Talent Point
  built_by_url: https://github.com/talent-point/
  featured: false
- title: Fantastic Metropolis
  main_url: https://fantasticmetropolis.com
  url: https://fantasticmetropolis.com
  description: >
    Fantastic Metropolis ran between 2001 and 2006, highlighting the potential of literary science fiction and fantasy.
  categories:
    - Entertainment
  built_by: Luis Rodrigues
  built_by_url: https://goblindegook.com
  featured: false
- title: Simon Koelewijn
  main_url: https://simonkoelewijn.nl
  url: https://simonkoelewijn.nl
  description: >
    Personal blog of Simon Koelewijn, where he blogs about UX, analytics and web development (in Dutch). Made awesome and fast by using Gatsby 2.x (naturally) and gratefully using Netlify and Netlify CMS.
  categories:
    - Freelance
    - Blog
    - Web Development
    - User Experience
  built_by: Simon Koelewijn
  built_by_url: https://simonkoelewijn.nl
  featured: false
- title: Frankly Steve
  url: https://www.franklysteve.com/
  main_url: https://www.franklysteve.com/
  description: >
    Wedding photography with all the hugs, tears, kisses, smiles, laughter, banter, kids up trees, friends in hedges.
  categories:
    - Photography
    - Portfolio
  built_by: Little & Big
  built_by_url: https://www.littleandbig.com.au/
  featured: false
- title: Eventos orellana
  description: >-
    We are a company dedicated to providing personalized and professional advice
    for the elaboration and coordination of social and business events.
  main_url: https://eventosorellana.com/
  url: https://eventosorellana.com/
  featured: false
  categories:
    - Gallery
  built_by: Ramón Chancay
  built_by_url: https://ramonchancay.me/
- title: DIA Supermercados
  main_url: https://dia.com.br
  url: https://dia.com.br
  description: >-
    Brazilian retailer subsidiary, with more than 1,100 stores in Brazil, focusing on low prices and exclusive DIA Products.
  categories:
    - Business
  built_by: CloudDog
  built_by_url: https://clouddog.com.br
  featured: false
- title: AntdSite
  main_url: https://antdsite.yvescoding.org
  url: https://antdsite.yvescoding.org
  description: >-
    A static docs generator based on Ant Design and GatsbyJs.
  categories:
    - Documentation
  built_by: Yves Wang
  built_by_url: https://antdsite.yvescoding.org
- title: AntV
  main_url: https://antv.vision
  url: https://antv.vision
  description: >-
    AntV is a new generation of data visualization technique from Ant Financial
  categories:
    - Documentation
  built_by: afc163
  built_by_url: https://github.com/afc163
- title: ReactStudy Blog
  url: https://elated-lewin-51cf0d.netlify.com
  main_url: https://elated-lewin-51cf0d.netlify.com
  description: >
    Belong to your own blog by gatsby
  categories:
    - Blog
  built_by: 97thjingba
  built_by_url: https://github.com/97thjingba
  featured: false
- title: George
  main_url: https://kind-mestorf-5a2bc0.netlify.com
  url: https://kind-mestorf-5a2bc0.netlify.com
  description: >
    shiny new web built with Gatsby
  categories:
    - Blog
    - Portfolio
    - Gallery
    - Landing Page
    - Design
    - Web Development
    - Open Source
    - Science
  built_by: George Davituri
  featured: false

- title: CEO amp
  main_url: https://www.ceoamp.com
  url: https://www.ceoamp.com
  description: >
    CEO amp is an executive training programme to amplify a CEO's voice in the media. This site was built with Gatsby v2, Styled-Components, TypeScript and React Spring.
  categories:
    - Consulting
    - Entrepreneurship
    - Marketing
    - Landing Page
  built_by: Jacob Herper
  built_by_url: https://herper.io
  featured: false
- title: QuantumBlack
  main_url: https://www.quantumblack.com/
  url: https://www.quantumblack.com/
  description: >
    We help companies use data to make distinctive, sustainable and significant improvements to their performance.
  categories:
    - Technology
    - Consulting
    - Data
    - Design
  built_by: Richard Westenra
  built_by_url: https://www.richardwestenra.com/
  featured: false
- title: Coffeeshop Creative
  url: https://www.coffeeshopcreative.ca
  main_url: https://www.coffeeshopcreative.ca
  description: >
    Marketing site for a Toronto web design and videography studio.
  categories:
    - Marketing
    - Agency
    - Design
    - Video
    - Web Development
  built_by: Michael Uloth
  built_by_url: https://www.michaeluloth.com
  featured: false
- title: Daily Hacker News
  url: https://dailyhn.com
  main_url: https://dailyhn.com
  description: >
    Daily Hacker News presents the top five stories from Hacker News daily.
  categories:
    - Entertainment
    - Design
    - Web Development
    - Technology
    - Science
  built_by: Joeri Smits
  built_by_url: https://joeri.dev
  featured: false
- title: Grüne Dresden
  main_url: https://ltw19dresden.de
  url: https://ltw19dresden.de
  description: >
    This site was built for the Green Party in Germany (Bündnis 90/Die Grünen) for their local election in Dresden, Saxony. The site was built with Gatsby v2 and Styled-Components.
  categories:
    - Government
    - Nonprofit
  built_by: Jacob Herper
  built_by_url: https://herper.io
- title: Mill3 Studio
  main_url: https://mill3.studio/en/
  url: https://mill3.studio/en/
  description: >
    Our agency specializes in the analysis, strategy and development of digital products.
  categories:
    - Agency
    - Portfolio
  built_by: Mill3
  built_by_url: https://mill3.studio/en/
  featured: false
- title: Zellement
  main_url: https://www.zellement.com
  url: https://www.zellement.com
  description: >
    Online portfolio of Dan Farrow from Nottingham, UK.
  categories:
    - Portfolio
  built_by: Zellement
  built_by_url: https://www.zellement.com
  featured: false
- title: Fullstack HQ
  url: https://fullstackhq.com/
  main_url: https://fullstackhq.com/
  description: >
    Get immediate access to a battle-tested team of designers and developers on a pay-as-you-go monthly subscription.
  categories:
    - Agency
    - Consulting
    - Freelance
    - Marketing
    - Portfolio
    - Web Development
    - App
    - Business
    - Design
    - JavaScript
    - Technology
    - User Experience
    - Web Development
    - E-commerce
    - WordPress
  built_by: Fullstack HQ
  built_by_url: https://fullstackhq.com/
  featured: false
- title: Cantas
  main_url: https://www.cantas.co.jp
  url: https://www.cantas.co.jp
  description: >
    Cantas is digital marketing company in Japan.
  categories:
    - Business
    - Agency
  built_by: Cantas
  built_by_url: https://www.cantas.co.jp
  featured: false
- title: Sheringham Shantymen
  main_url: https://www.shantymen.com/
  url: https://www.shantymen.com/
  description: >
    The Sheringham Shantymen are a sea shanty singing group that raise money for the RNLI in the UK.
  categories:
    - Music
    - Community
    - Entertainment
    - Nonprofit
  built_by: Zellement
  built_by_url: https://www.zellement.com/
  featured: false
- title: WP Spark
  main_url: https://wpspark.io/
  url: https://wpspark.io/
  description: >
    Create blazing fast website with WordPress and our Gatsby themes.
  categories:
    - Agency
    - Community
    - Blog
    - WordPress
  built_by: wpspark
  built_by_url: https://wpspark.io/
- title: Ronald Langeveld
  description: >
    Ronald Langeveld's blog and Web Development portfolio website.
  main_url: https://www.ronaldlangeveld.com
  url: https://www.ronaldlangeveld.com
  categories:
    - Blog
    - Web Development
    - Freelance
    - Portfolio
    - Consulting
  featured: false
- title: Golfonaut
  description: >
    Golfonaut - Golf application for Apple Watch
  main_url: https://golfonaut.io
  url: https://golfonaut.io
  categories:
    - App
    - Sports
  featured: false
- title: Anton Sten - UX Lead/Design
  url: https://www.antonsten.com
  main_url: https://www.antonsten.com
  description: Anton Sten leads UX for design-driven companies.
  categories:
    - User Experience
    - Blog
    - Freelance
    - Portfolio
    - Consulting
    - Agency
    - Design
  featured: false
- title: Rashmi AP - Front-end Developer
  main_url: http://rashmiap.me
  url: http://rashmiap.me
  featured: false
  description: >
    Rashmi AP's Personal Portfolio Website
  source_url: https://github.com/rashmiap/personal-website-react
  categories:
    - Portfolio
    - Open Source
  built_by: Rashmi AP
  built_by_url: http://rashmiap.me
- title: OpenSourceRepos - Blogs for open source repositories
  main_url: https://opensourcerepos.com
  url: https://opensourcerepos.com
  featured: false
  description: >
    Open Source Repos is a blog site for explaining the architecture, code-walkthrough and key takeways for the GitHub repository. Out main aim to is to help more developers contribute to open source projects.
  source_url: https://github.com/opensourcerepos/blogs
  categories:
    - Open Source
    - Design
    - Design System
    - Blog
  built_by: OpenSourceRepos Team
  built_by_url: https://opensourcerepos.com
- title: Sheelah Brennan - Front-End/UX Engineer
  main_url: https://sheelahb.com
  url: https://sheelahb.com
  featured: false
  description: >
    Sheelah Brennan's web development blog
  categories:
    - Blog
    - Web Development
    - Design
    - Freelance
    - Portfolio
  built_by: Sheelah Brennan
- title: Delinx.Digital - Web and Mobile Development Agency based in Sofia, Bulgaria
  main_url: https://delinx.digital
  url: https://delinx.digital/solutions
  description: >
    Delinx.digital is a software development oriented digital agency based in Sofia, Bulgaria. We develop bespoke software solutions using  WordPress, WooCommerce, Shopify, e-commerce, React.js, Node.js, PHP, Laravel and many other technologies.
  categories:
    - Agency
    - Web Development
    - Design
    - E-commerce
    - WordPress
  featured: false
- title: Cameron Nuckols - Articles, Book Notes, and More
  main_url: https://nucks.co
  url: https://nucks.co
  description: >
    This site hosts all of Cameron Nuckols's writing on entrepreneurship, startups, money, fitness, self-education, and self-improvement.
  categories:
    - Blog
    - Entrepreneurship
    - Business
    - Productivity
    - Technology
    - Marketing
  featured: false
- title: Hayato KAJIYAMA - Portfolio
  main_url: https://hyakt.dev
  url: https://hyakt.dev
  source_url: https://github.com/hyakt/hyakt.github.io
  featured: false
  categories:
    - Portfolio
- title: Skirtcraft - Unisex Skirts with Large Pockets
  main_url: https://skirtcraft.com
  url: https://skirtcraft.com/products
  source_url: https://github.com/jqrn/skirtcraft-web
  description: >
    Skirtcraft sells unisex skirts with large pockets, made in the USA. Site built with TypeScript and styled-components, with Tumblr-sourced blog posts.
  categories:
    - E-commerce
    - Blog
  built_by: Joe Quarion
  built_by_url: https://github.com/jqrn
  featured: false
- title: Vermarc Sport
  main_url: https://www.vermarcsport.com/
  url: https://www.vermarcsport.com/
  description: >
    Vermarc Sport offers a wide range of cycle clothing, cycling jerseys, bib shorts, rain gear and accessories, as well for the summer, the mid-season (autumn / spring) and the winter.
  categories:
    - E-commerce
  built_by: BrikL
  built_by_url: https://github.com/Brikl
- title: Cole Ruche
  main_url: https://coleruche.com
  url: https://coleruche.com
  source_url: https://github.com/kingingcole/myblog
  description: >
    The personal website and blog for Emeruche "Cole" Ikenna, front-end web developer from Nigeria.
  categories:
    - Blog
    - Portfolio
  built_by: Emeruche "Cole" Ikenna
  built_by_url: https://twitter.com/cole_ruche
  featured: false
- title: Abhith Rajan - Coder, Blogger, Biker, Full Stack Developer
  main_url: https://www.abhith.net/
  url: https://www.abhith.net/
  source_url: https://github.com/Abhith/abhith.net
  description: >
    abhith.net is a portfolio website of Abhith Rajan, a full stack developer. Sharing blog posts, recommended videos, developer stories and services with the world through this site.
  categories:
    - Portfolio
    - Blog
    - Programming
    - Open Source
    - Technology
  built_by: Abhith Rajan
  built_by_url: https://github.com/Abhith
  featured: false
- title: Mr & Mrs Wilkinson
  url: https://thewilkinsons.netlify.com/
  main_url: https://thewilkinsons.netlify.com/
  source_url: https://github.com/davemullenjnr/the-wilkinsons
  description: >
    A one-page wedding photography showcase using Gatsby Image and featuring a lovely hero and intro section.
  categories:
    - Photography
  built_by: Dave Mullen Jnr
  built_by_url: https://davemullenjnr.co.uk
  featured: false
- title: Gopesh Gopinath - Full Stack JavaScript Developer
  url: https://www.gopeshgopinath.com
  main_url: https://www.gopeshgopinath.com
  source_url: https://github.com/GopeshMedayil/gopeshgopinath.com
  description: >
    Gopesh Gopinath's Personal Portfolio Website
  categories:
    - Portfolio
    - Open Source
  built_by: Gopesh Gopinath
  built_by_url: https://www.gopeshgopinath.com
  featured: false
- title: Misael Taveras - FrontEnd Developer
  url: https://taverasmisael.com
  main_url: https://taverasmisael.com
  source_url: https://github.com/taverasmisael/taverasmisael
  description: >
    Personal site and blogging about learning FrontEnd web development in spanish.
  categories:
    - Portfolio
    - Open Source
    - Blog
    - JavaScript
    - Web Development
  built_by: Misael Taveras
  built_by_url: https://taverasmisael.com
  featured: false
- title: Le Reacteur
  url: https://www.lereacteur.io/
  main_url: https://www.lereacteur.io/
  description: >
    Le Reacteur is the first coding bootcamp dedicated to web and mobile apps development (iOS/Android). We offer intensive sessions to train students in a short time (10 weeks). Our goal is to pass on to our students in less than 3 months what they would have learned in 2 years. To achieve this ambitious challenge, our training is based on learning JavaScript (Node.js, Express, ReactJS, React Native).
  categories:
    - JavaScript
    - Learning
    - Mobile Development
    - Web Development
  built_by: Farid Safi
  built_by_url: https://twitter.com/FaridSafi
  featured: false
- title: Cinch
  url: https://www.cinch.co.uk
  main_url: https://www.cinch.co.uk
  description: >
    Cinch is a hub for car supermarkets and dealers to show off their stock. The site only lists second-hand cars that are seven years old or younger, with less than 70,000 miles on the clock.
  categories:
    - Entrepreneurship
    - Business
  built_by: Somo
  built_by_url: https://www.somoglobal.com
  featured: false
- title: Recetas El Universo
  description: >-
    Recipes and videos with the best of Ecuadorian cuisine.
    Collectable recipes from Diario El Universo.
  main_url: https://recetas-eu.now.sh/
  url: https://recetas-eu.now.sh/
  featured: false
  categories:
    - Blog
    - WordPress
    - Food
  built_by: Ramón Chancay
  built_by_url: https://ramonchancay.me/
- title: Third and Grove
  url: https://www.thirdandgrove.com
  main_url: https://www.thirdandgrove.com
  source_url: https://github.com/thirdandgrove/tagd8_gatsby
  description: >
    A digital agency slaying the mundane one pixel at a time.
  categories:
    - Agency
    - Marketing
    - Open Source
    - Technology
  built_by: Third and Grove
  built_by_url: https://www.thirdandgrove.com
  featured: false
- title: Le Bikini
  url: https://lebikini.com
  main_url: https://lebikini.com
  description: >
    New website for Toulouse's most iconic concert hall.
  categories:
    - Music
  built_by: Antoine Rousseau
  built_by_url: https://antoine.rousseau.im
  featured: false
- title: Jimmy Truong's Portfolio
  url: https://jimmytruong.ca
  main_url: https://jimmytruong.ca
  description: >
    This porfolio is a complication of all projects done during my time at BCIT D3 (Digital Design and Development) program and after graduation.
  categories:
    - Portfolio
    - Web Development
  built_by: Jimmy Truong
  built_by_url: https://jimmytruong.ca
  featured: false
- title: Quick Stop Nicaragua
  main_url: https://quickstopnicaragua.com
  url: https://quickstopnicaragua.com
  description: >
    Convenience Store Website
  categories:
    - Food
  built_by: Gerald Martinez
  built_by_url: https://twitter.com/GeraldM_92
  featured: false
- title: XIEL
  main_url: https://xiel.dev
  url: https://xiel.dev
  source_url: https://github.com/xiel/xiel
  description: >
    I'm a freelance front-end developer from Berlin who creates digital experiences that everyone likes to use.
  categories:
    - Portfolio
    - Blog
  built_by: Felix Leupold
  built_by_url: https://twitter.com/xiel
  featured: false
- title: Nicaragua Best Guides
  main_url: https://www.nicaraguasbestguides.com
  url: https://www.nicaraguasbestguides.com
  description: >
    Full-Service Tour Operator and Destination Management Company (DMC)
  categories:
    - Agency
    - Travel
  built_by: Gerald Martinez
  built_by_url: https://twitter.com/GeraldM_92
  featured: false
- title: Thoughts and Stuff
  main_url: http://thoughtsandstuff.com
  url: http://thoughtsandstuff.com
  source_url: https://github.com/robmarshall/gatsby-tns
  description: >
    A simple easy to read blog. Minimalistic, focusing on content over branding. Includes RSS feed.
  categories:
    - Accessibility
    - Blog
    - WordPress
  built_by: Robert Marshall
  built_by_url: https://robertmarshall.dev
  featured: false
- title: Tracli
  url: https://tracli.rootvan.com/
  main_url: https://tracli.rootvan.com/
  source_url: https://github.com/ridvankaradag/tracli-landing
  description: >
    A command line app that tracks your time
  categories:
    - Productivity
    - Technology
    - Landing Page
  built_by: Ridvan Karadag
  built_by_url: http://www.rootvan.com
  featured: false
- title: spon.io
  url: https://www.spon.io
  main_url: https://www.spon.io
  source_url: https://github.com/magicspon/spon.io
  description: >
    Portfolio for frontend web developer, based in Bristol UK
  categories:
    - Portfolio
  built_by: Dave Stockley
  built_by_url: https://www.spon.io
  featured: false
- title: BBS
  url: https://big-boss-studio.com
  main_url: https://big-boss-studio.com
  description: >
    For 11 years, we help great brands in their digital transformation, offering all our expertise for their needs. Technical consulting, UX, design, technical integration and maintenance.
  categories:
    - Agency
    - JavaScript
    - Web Development
  built_by: BBS
  built_by_url: https://big-boss-studio.com
  featured: false
- title: Appes - Meant to evolve
  main_url: https://appes.co
  url: https://appes.co
  description: >
    Appes is all about apps and evolution. We help companies to build mobile and
    web products.
  categories:
    - Agency
    - Mobile Development
    - Web Development
    - Technology
  built_by: Appes
  built_by_url: https://appes.co
  featured: false
- title: Intern
  url: https://intern.imedadel.me
  main_url: https://intern.imedadel.me
  description: >
    Intern is a job board for getting internships in tech, design, marketing, and more. It's built entirely with Gatsby.
  categories:
    - Directory
    - Technology
  built_by: Imed Adel
  built_by_url: https://imedadel.me
  featured: false
- title: Global Citizen Foundation
  main_url: https://www.globalcitizenfoundation.org
  url: https://www.globalcitizenfoundation.org
  description: >
    In the digital economy, we are Global Citizens and the currency is Personal Data
  categories:
    - Nonprofit
  built_by: The Delta Studio
  built_by_url: https://www.thedelta.io
  featured: false
- title: GatsbyFinds
  main_url: https://gatsbyfinds.netlify.com
  url: https://gatsbyfinds.netlify.com
  description: >
    GatsbyFinds is a website built ontop of Gatsby v2 by providing developers with a showcase of all the latest projects made with the beloved GatsbyJS.
  categories:
    - Portfolio
    - Gallery
  built_by: Bvlktech
  built_by_url: https://twitter.com/bvlktech
  featured: false
- title: AFEX Commodities Exchange
  main_url: https://afexnigeria.com
  url: https://afexnigeria.com
  description: >
    AFEX Nigeria strives to transform Nigerian agriculture by creating more bargaining power to smallholder farmers, access to information, and secure storage.
  categories:
    - Blog
    - Business
    - Finance
    - Food
    - WordPress
  built_by: Mayowa Falade
  built_by_url: http://mayowafalade.com
  featured: false
- title: VIA Data
  main_url: https://viadata.io
  url: https://viadata.io
  description: >
    The future of data management
  categories:
    - Data
  built_by: The Delta Studio
  built_by_url: https://www.thedelta.io
  featured: false
- title: Front End Day Event Website
  main_url: https://frontend-day.com/
  url: https://frontend-day.com/
  description: >
    Performant landing page for a front end workshops recurring event / conference.
  categories:
    - Event
    - Conference
    - Web Development
    - Technology
  built_by: Pagepro
  built_by_url: https://pagepro.co
  featured: false
- title: Mutual
  main_url: https://www.madebymutual.com
  url: https://www.madebymutual.com
  description: >
    Mutual is a web design and development agency. Our new website is powered by Gatsby and Craft CMS.
  categories:
    - Blog
    - Portfolio
    - Agency
    - Design
    - Web Development
  built_by: Mutual
  built_by_url: https://twitter.com/madebymutual
  featured: false
- title: Surge 3
  main_url: https://surge3.com
  url: https://surge3.com/
  description: >
    We’re Surge 3 - a premier web development agency. Our company centers around the principles of quality, speed, and service! We are founded using the latest in web technologies and are dedicated to using those exact tools to help our customers achieve their goals.
  categories:
    - Portfolio
    - Blog
    - Agency
    - Web Development
    - Marketing
  built_by: Dillon Browne
  built_by_url: https://dillonbrowne.com
- title: Adaltas
  main_url: https://www.adaltas.com
  url: https://www.adaltas.com
  description: >
    Adaltas is a team of consultants with a focus on Open Source, Big Data and Cloud Computing based in France, Canada and Morocco.
  categories:
    - Consulting
    - Data
    - Design System
    - Programming
    - Learning
  built_by: Adaltas
  built_by_url: https://www.adaltas.com
- title: Themis Attorneys
  main_url: https://themis-attorneys.com
  url: https://themis-attorneys.com
  description: >
    Themis Attorneys is Chennai based lawyers. Their new complete website is made using Gatsby.
  categories:
    - Agency
    - Consulting
    - Portfolio
    - Law
  built_by: Merbin J Anselm
  built_by_url: https://anselm.in
- title: Runlet
  main_url: https://runlet.app
  url: https://runlet.app
  source_url: https://github.com/runletapp/runlet
  description: >
    Runlet is a cloud-based job manager that offers device synchronization and reliable message delivery in a network of connected devices even after connectivity issues. Available for ARM, Linux, Mac and Windows.
  categories:
    - App
    - Landing Page
    - Productivity
    - Technology
  built_by: Vandré Leal
  built_by_url: https://vandreleal.github.io
  featured: false
- title: tiaan.dev
  main_url: https://tiaan.dev
  url: https://tiaan.dev
  featured: false
  categories:
    - Blog
    - Portfolio
    - Web Development
- title: Praveen Bisht
  main_url: https://www.prvnbist.com/
  url: https://www.prvnbist.com/
  source_url: https://github.com/prvnbist/portfolio
  categories:
    - Portfolio
    - Blog
  built_by: Praveen Bisht
  built_by_url: https://www.prvnbist.com/
  featured: false
- title: Jeff Mills The Outer Limits x NTS Radio
  url: https://www.nts.live/projects/jeff-mills-the-outer-limits/
  main_url: https://www.nts.live/projects/jeff-mills-the-outer-limits/
  source_url: https://github.com/ntslive/the-outer-limits
  description: >
    NTS Radio created a minisite for Jeff Mills' 6 part radio series The Outer Limits, including original music production and imagery curated from the NASA online image archive.
  categories:
    - Music
    - Gallery
    - Science
    - Entertainment
  built_by: NTS Radio
  built_by_url: https://www.nts.live
  featured: false
- title: BALAJIRAO676
  main_url: https://thebalajiraoecommerce.netlify.com/
  url: https://thebalajiraoecommerce.netlify.com/
  featured: false
  categories:
    - Blog
    - E-commerce
    - Web Development
- title: Mentimeter
  url: https://www.mentimeter.com/
  main_url: https://www.mentimeter.com/
  categories:
    - Business
  featured: false
- title: HYFN
  url: https://hyfn.com/
  main_url: https://hyfn.com/
  categories:
    - Business
  featured: false
- title: Mozilla India
  main_url: https://mozillaindia.org/
  url: https://mozillaindia.org/
  categories:
    - Open Source
  featured: false
- title: Primer Labs
  main_url: https://www.primerlabs.io
  url: https://www.primerlabs.io
  featured: false
  categories:
    - Education
    - Learning
- title: AJ on Purr-fect Solutions
  url: https://ajonp.com
  main_url: https://ajonp.com
  description: >
    A Community of developers, creating resources for all to use!
  categories:
    - Education
    - Learning
    - Programming
    - Web Development
    - API
    - Blog
    - SEO
  built_by: AJonP
  built_by_url: http://ajonp.com/authors/alex-patterson
- title: blog.kwst.site
  main_url: https://blog.kwst.site
  url: https://blog.kwst.site
  description: A blog of frontend engineer working in Fukuoka
  source_url: https://github.com/SatoshiKawabata/blog
  featured: false
  categories:
    - Blog
    - Technology
    - Web Development
    - JavaScript
- title: Run Leeds
  main_url: http://www.runleeds.co.uk
  url: http://www.runleeds.co.uk
  description: >
    Community running site based in Leeds,UK. Aiming to support those going through a life crisis.
  categories:
    - Accessibility
    - Blog
    - Community
    - Nonprofit
    - Sports
    - WordPress
  built_by: Robert Marshall
  built_by_url: https://www.robertmarshall.dev
- title: Arvind Kumar
  main_url: https://arvind.io
  url: https://arvind.io
  source_url: https://github.com/EnKrypt/arvind.io
  built_by: Arvind Kumar
  built_by_url: https://arvind.io/
  description: >
    A blog about writing code, making music and studying the skies.
  featured: false
  categories:
    - Blog
    - Music
    - Technology
- title: GlobalMoney
  url: https://global24.ua
  main_url: https://global24.ua
  description: >
    Provide payment solution for SMB, eWallet GlobalMoney
  categories:
    - Business
    - Finance
    - Technology
  built_by: NodeArt
  built_by_url: https://NodeArt.io
- title: Women's and Girls' Emergency Centre
  url: https://www.wagec.org.au/
  main_url: https://www.wagec.org.au/
  description: >
    Specialist homelessness service for women and families escaping domestic violence. Based in Redfern, Sydney, Australia.
  categories:
    - Nonprofit
    - Community
    - E-commerce
  built_by: Little & Big
  built_by_url: https://www.littleandbig.com.au/
  featured: false
- title: Guus van de Wal | Drupal Front-end specialist
  url: https://guusvandewal.nl
  main_url: https://guusvandewal.nl
  description: >
    Decoupled portfolio site for guusvandewal.nl, a Drupal and ReactJS front-end developer and designer.
  categories:
    - Open Source
    - Web Development
    - Design
    - Blog
    - Freelance
  built_by: Guus van de Wal
  featured: false
- title: Pixelize Web Design Gold Coast | Web Design and SEO
  url: https://www.pixelize.com.au/
  main_url: https://www.pixelize.com.au/
  description: >
    Pixelize is a tight knit group of professional web developers, graphic designers, and content creators that work together to create high performing, blazing fast, beautiful websites with a strong focus on SEO.
  categories:
    - Agency
    - Web Development
    - Marketing
    - SEO
    - Design
    - Portfolio
    - Blog
  built_by: Pixelize
  built_by_url: https://www.pixelize.com.au
  featured: false
- title: VS Code GitHub Stats
  url: https://vscode-github-stats.netlify.com
  main_url: https://vscode-github-stats.netlify.com
  source_url: https://github.com/lannonbr/vscode-github-stats/
  description: >
    Statistics Dashboard for VS Code GitHub repository
  categories:
    - Data
  built_by: Benjamin Lannon
  built_by_url: https://lannonbr.com
  featured: false
- title: MetaProjection
  main_url: https://www.metaprojection.ca
  url: https://www.metaprojection.ca
  source_url: https://github.com/rosslh/metaprojection
  description: >
    MetaProjection is a website that aggregates multiple Canadian federal electoral projections in order to provide an overview of how the election is playing out, both federally and by district.
  categories:
    - Government
    - Data
    - Open Source
  built_by: Ross Hill
  built_by_url: https://rosshill.ca
  featured: false
- title: Tamarisc VC
  url: https://www.tamarisc.vc
  main_url: https://www.tamarisc.vc
  description: >
    Tamarisc invests in and helps build companies that improve the human habitat through innovating at the intersection of real estate, health, and technology.
  categories:
    - Business
    - Technology
  built_by: Peter Hironaka
  built_by_url: https://peterhironaka.com
  featured: false
- title: Up Your A11y
  url: https://www.upyoura11y.com/
  main_url: https://www.upyoura11y.com/
  source_url: https://www.upyoura11y.com/
  description: >
    A web accessibility toolkit with a React focus, Up Your A11y is a resource for front-end developers to find useful information on how to make your sites more accessible. The topics covered have a React bias, but the principles in each apply to all web development, so please don't be put off if you don't work with React specifically!
  categories:
    - Accessibility
    - Blog
    - Programming
    - JavaScript
    - User Experience
    - Web Development
  built_by: Suzanne Aitchison
  built_by_url: https://twitter.com/s_aitchison
  featured: false
- title: Roman Kravets
  description: >
    Portfolio of Roman Kravets. Web Developer, HTML & CSS Coder.
  main_url: https://romkravets.netlify.com/
  url: https://romkravets.netlify.com/
  categories:
    - Portfolio
    - Open Source
    - Web Development
    - Blog
  built_by: Roman Kravets
  built_by_url: https://github.com/romkravets/dev-page
  featured: false
- title: Phil Tietjen Portfolio
  url: https://www.philtietjen.dev/
  main_url: https://www.philtietjen.dev/
  source_url: https://github.com/Phizzard/phil-portfolio
  description: >
    Portfolio of Phil Tietjen using Gatsby, TailwindCSS, and Emotion/styled
  categories:
    - Portfolio
    - Open Source
    - Web Development
  built_by: Phil Tietjen
  built_by_url: https://github.com/Phizzard
  featured: false
- title: Gatsby Bomb
  description: >
    A fan made version of the website Giantbomb, fully static and powered by Gatsby JS and the GiantBomb API.
  main_url: https://gatsbybomb.netlify.com
  url: https://gatsbybomb.netlify.com
  categories:
    - App
    - Entertainment
    - Media
    - Video
  built_by: Phil Tietjen
  built_by_url: https://github.com/Phizzard
  featured: false
- title: Divyanshu Maithani
  main_url: https://divyanshu013.dev
  url: https://divyanshu013.dev
  source_url: https://github.com/divyanshu013/blog
  description: >
    Personal blog of Divyanshu Maithani. Life, music, code and things in between...
  categories:
    - Blog
    - JavaScript
    - Open Source
    - Music
    - Programming
    - Technology
    - Web Development
  built_by: Divyanshu Maithani
  built_by_url: https://twitter.com/divyanshu013
- title: TFE Energy
  main_url: https://www.tfe.energy
  url: https://www.tfe.energy
  source_url: https://gitlab.com/marcfehrmedia/2019-07-03-tfe-energy
  description: >
    TFE Energy believes in the future. Their new website is programmed with Gatsby, Scrollmagic, Contentful, Cloudify.
  categories:
    - Technology
    - Consulting
    - Video
    - Business
  built_by: Marc Fehr
  built_by_url: https://www.marcfehr.ch
- title: AtomBuild
  url: https://atombuild.github.io/
  main_url: https://atombuild.github.io/
  source_url: https://github.com/AtomBuild/atombuild.github.io
  description: >
    Landing page for the AtomBuild project, offering a curation of Atom packages associated with the project.
  categories:
    - Directory
    - Landing Page
    - Open Source
    - Programming
    - Technology
  built_by: Kepler Sticka-Jones
  built_by_url: https://keplersj.com/
  featured: false
- title: Josh Pensky
  main_url: https://joshpensky.com
  url: https://joshpensky.com
  description: >
    Josh Pensky is an interactive developer based in Boston. He designs and builds refreshing web experiences, packed to the punch with delightful interactions.
  categories:
    - Portfolio
    - Web Development
    - Design
    - SEO
  built_by: Josh Pensky
  built_by_url: https://github.com/joshpensky
  featured: false
- title: AtomLinter
  url: https://atomlinter.github.io/
  main_url: https://atomlinter.github.io/
  source_url: https://github.com/AtomLinter/atomlinter.github.io
  description: >
    Landing page for the AtomLinter project, offering a curation of Atom packages associated with the project.
  categories:
    - Directory
    - Landing Page
    - Open Source
    - Programming
    - Technology
  built_by: Kepler Sticka-Jones
  built_by_url: https://keplersj.com/
  featured: false
- title: Dashbouquet
  url: https://dashbouquet.com/
  main_url: https://dashbouquet.com/
  categories:
    - Agency
    - Blog
    - Business
    - Mobile Development
    - Portfolio
    - Web Development
  built_by: Dashbouquet team
  featured: false
- title: rathes.me
  url: https://rathes.me/
  main_url: https://rathes.me/
  source_url: https://github.com/rathesDot/rathes.me
  description: >
    The Portfolio Website of Rathes Sachchithananthan
  categories:
    - Blog
    - Portfolio
    - Web Development
  built_by: Rathes Sachchithananthan
  built_by_url: https://rathes.me/
- title: viviGuides - Your travel guides
  url: https://vivitravels.com/en/guides/
  main_url: https://vivitravels.com/en/guides/
  description: >
    viviGuides is viviTravels' blog: here you will find travel tips, useful information about the cities and the best guides for your next vacation.
  categories:
    - Travel
    - Blog
  built_by: Kframe Interactive SA
  built_by_url: https://kframeinteractive.com/
  featured: false
- title: KNC Blog
  main_url: https://nagakonada.com
  url: https://nagakonada.com/
  description: >
    Nagakonada is my blogging and portfolio site where I list my projects, experience, capabilities and the blog mostly talks about technical and personal writings.
  categories:
    - Blog
    - Web Development
    - Portfolio
  built_by: Konada, Naga Chaitanya
  built_by_url: https://github.com/ChaituKNag
  featured: false
- title: Vishal Nakum
  url: https://nakum.tech/
  main_url: https://nakum.tech/
  source_url: https://github.com/vishalnakum011/contentful
  description: >
    Portfolio of Vishal Nakum. Made with Gatsby, Contentful. Deployed on Netlify.
  categories:
    - Portfolio
    - Blog
  built_by: Amol Tangade
  built_by_url: https://amoltangade.me/
- title: Sagar Hani Portfolio
  url: http://sagarhani.in/
  main_url: http://sagarhani.in/
  source_url: https://github.com/sagarhani
  description: >
    Sagar Hani is a Software Developer & an Open Source Enthusiast. He blogs about JavaScript, Open Source and his Life experiences.
  categories:
    - Portfolio
    - Blog
    - Web Development
    - Open Source
    - Technology
    - Programming
    - JavaScript
  built_by: Sagar Hani
  built_by_url: http://sagarhani.in/about
- title: Arturo Alviar's Portfolio
  main_url: https://arturoalviar.com
  url: https://arturoalviar.com
  source_url: https://github.com/arturoalviar/portfolio
  categories:
    - Portfolio
    - Open Source
    - Web Development
  built_by: Arturo Alviar
  built_by_url: https://github.com/arturoalviar
  featured: false
- title: Pearly
  url: https://www.pearlyplan.com
  main_url: https://www.pearlyplan.com
  description: >
    Dental Membership Growth Platform
  categories:
    - Technology
    - Healthcare
    - App
  built_by: Sean Emmer and Jeff Cole
- title: MarceloNM
  url: https://marcelonm.com
  main_url: https://marcelonm.com
  description: >
    Personal landing page and blog for MarceloNM, a frontend developer based in Brazil.
  categories:
    - Blog
    - JavaScript
    - Landing Page
    - Programming
    - Web Development
  built_by: Marcelo Nascimento Menezes
  built_by_url: https://github.com/mrcelo
  featured: false
- title: Open Source Galaxy
  main_url: https://www.opensourcegalaxy.com
  url: https://www.opensourcegalaxy.com
  description: >
    Explore the Open Source Galaxy and help other earthlings by contributing to open source.
  categories:
    - Open Source
    - Programming
    - Web Development
  built_by: Justin Juno
  built_by_url: https://www.justinjuno.dev
  featured: false
- title: enBonnet Blog
  url: https://enbonnet.me/
  main_url: https://enbonnet.me/
  source_url: https://github.com/enbonnet
  description: >
    Hola, este es mi sitio personal, estare escribiendo sobre JavaScript, Frontend y Tecnologia que utilice en mi dia a dia.
  categories:
    - Portfolio
    - Blog
    - Web Development
    - Technology
    - Programming
    - JavaScript
  built_by: Ender Bonnet
  built_by_url: https://enbonnet.me/
- title: Edenspiekermann
  url: https://www.edenspiekermann.com/eu/
  main_url: https://www.edenspiekermann.com/eu/
  description: >
    Hello. We are Edenspiekermann, an independent global creative agency.
  categories:
    - Featured
    - Agency
    - Design
    - Portfolio
  featured: true
- title: IBM Design
  url: https://www.ibm.com/design/
  main_url: https://www.ibm.com/design/
  description: >
    At IBM, our design philosophy is to help guide people so they can do their best work. Our human-centered design practices help us deliver on that goal.
  categories:
    - Featured
    - Design
    - Technology
    - Web Development
  built_by: IBM
  featured: true
- title: We Do Plugins
  url: https://wedoplugins.com
  main_url: https://wedoplugins.com
  description: >
    Free & premium WordPress plugins development studio from Wroclaw, Poland.
  categories:
    - Portfolio
    - Agency
    - Open Source
    - Web Development
  built_by: We Do Plugins
  built_by_url: https://wedoplugins.com
- title: Mevish Aslam, business coach
  url: https://mevishaslam.com/
  main_url: https://mevishaslam.com/
  description: >
    Mevish Aslam helps women build a life they love and coaches women to launch and grow businesses.
  categories:
    - Business
    - Consulting
    - Entrepreneurship
    - Freelance
    - Marketing
    - Portfolio
  built_by: Rou Hun Fan
  built_by_url: https://flowen.me
  featured: false
- title: Principles of wealth
  url: https://principlesofwealth.net
  main_url: https://principlesofwealth.net
  source_url: https://github.com/flowen/principlesofwealth
  description: >
    Principles of wealth. How to get rich without being lucky, a summary of Naval Ravikant's tweets and podcast.`
  categories:
    - Business
    - Consulting
    - Education
    - Entrepreneurship
    - Finance
    - Learning
    - Marketing
    - Media
    - Nonprofit
    - Productivity
    - Science
  built_by: Rou Hun Fan
  built_by_url: https://flowen.me
  featured: false
- title: Problem studio
  url: https://problem.studio
  main_url: https://problem.studio
  description: >
    Problem Studio creates unique and fun web experiences. Our enemy is "boring" if ya know what we mean: overused WordPress templates, the top 10 shopify templates, copy of a copy of a copy of a copy. We love to support design and marketing agencies and help realize their creations into a digital product. `
  categories:
    - Agency
    - Business
    - Consulting
    - Design
    - Education
    - Entrepreneurship
    - Freelance
    - Landing Page
    - Marketing
    - Media
    - Portfolio
    - Productivity
    - Web Development
  built_by: Rou Hun Fan & Sander Visser
  built_by_url: https://flowen.me
- title: North X South
  main_url: https://northxsouth.co
  url: https://northxsouth.co
  description: >
    We work with small businesses and non-profits to develop their brands, build an online identity, create stellar designs, and give a voice to their causes.
  categories:
    - Agency
    - Consulting
    - Business
    - Design
    - Web Development
  built_by: North X South
  built_by_url: https://northxsouth.co
- title: Plenty of Fish
  main_url: https://www.pof.com/
  url: https://pof.com
  description: >
    Plenty of Fish is one of the world's largest dating platforms.
  categories:
    - Community
  featured: true
- title: Bitcoin
  main_url: https://www.bitcoin.com/
  url: https://bitcoin.com
  description: >
    One of the largest crypto-currency platforms in the world.
  categories:
    - Technology
    - Finance
  featured: true
- title: Frame.io
  main_url: https://www.frame.io/
  url: https://frame.io
  description: >
    Frame.io is a cloud-based video collaboration platform that allows its users to easily work on media projects together
  categories:
    - Technology
    - Entertainment
    - Media
  featured: true
- title: Sainsbury’s Homepage
  main_url: https://www.sainsburys.co.uk/
  url: https://www.sainsburys.co.uk
  description: >
    Sainsbury’s is an almost 150 year old supermarket chain in the United Kingdom.
  categories:
    - E-commerce
    - Food
  featured: true
- title: Haxzie, Portfolio and Blog
  url: https://haxzie.com/
  main_url: https://haxzie.com/
  source_url: https://github.com/haxzie/haxzie.com
  description: >
    Haxzie.com is the portfolio and personal blog of Musthaq Ahamad, UX Engineer and Visual Designer
  categories:
    - Blog
    - Portfolio
  built_by: Musthaq Ahamad
  built_by_url: https://haxzie.com
  featured: false
- title: Robin Wieruch's Blog
  url: https://www.robinwieruch.de/
  main_url: https://www.robinwieruch.de/
  categories:
    - Blog
    - Education
  featured: false
- title: Roger Ramos Development Journal
  url: https://rogerramos.me/
  main_url: https://rogerramos.me/
  source_url: https://github.com/rogerramosme/rogerramos.me/
  description: >
    Personal development journal made with Netlify CMS
  categories:
    - Blog
  built_by: Roger Ramos
  built_by_url: https://rogerramos.me/
  featured: false
- title: Global Adviser Alpha
  main_url: https://globaladviseralpha.com
  url: https://globaladviseralpha.com
  description: >
    Lead by David Haintz, Global Adviser Alpha transforms advice business into world class firms.
  categories:
    - Business
    - Blog
    - Finance
  built_by: Handsome Creative
  built_by_url: https://www.hellohandsome.com.au
  featured: false
- title: Alcamine
  url: https://alcamine.com/
  main_url: https://alcamine.com/
  description: >
    Never apply to another job online and receive tons of tech jobs in your inbox everyday — all while keeping your information private.
  categories:
    - Blog
    - Technology
  built_by: Caldera Digital
  built_by_url: https://www.calderadigital.com/
  featured: false
- title: Caldera Digital
  url: https://www.calderadigital.com/
  main_url: https://www.calderadigital.com/
  source_url: https://github.com/caldera-digital/platform
  description: >
    Caldera is a product and application development agency that uses innovative technology to bring your vision, brand, and identity to life through user centered design.
  categories:
    - Blog
    - User Experience
    - Consulting
  built_by: Caldera Digital
  built_by_url: https://www.calderadigital.com/
  featured: false
- title: Keycodes
  url: https://www.keycodes.dev
  main_url: https://www.keycodes.dev
  source_url: https://github.com/justinjunodev/keycodes.dev
  description: >
    A developer resource for getting keyboard key codes.
  categories:
    - Programming
    - Productivity
    - Open Source
    - Web Development
  built_by: Justin Juno
  built_by_url: https://www.justinjuno.dev
  featured: false
- title: Utah Pumpkins
  url: https://www.utahpumpkins.com/
  main_url: https://www.utahpumpkins.com/
  source_url: https://github.com/cadekynaston/utah-pumpkins
  description: >
    An awesome pumpkin gallery built using Gatsby and Contentful.
  categories:
    - Gallery
    - Blog
    - Photography
  built_by: Cade Kynaston
  built_by_url: https://cade.codes
- title: diff001a's blog
  main_url: https://diff001a.netlify.com/
  url: https://diff001a.netlify.com/
  description: >
    This is diff001a's blog which contains blogs related to programming.
  categories:
    - Blog
  built_by: diff001a
- title: Rockwong Blog
  main_url: http://rockwong.com/blog/
  url: http://rockwong.com/blog/
  description: >
    Rockwong is a technical blog containing content related to various web technologies.
  categories:
    - Technology
    - Education
    - Blog
- title: RegexGuide
  main_url: https://regex.guide
  url: https://regex.guide/playground
  source_url: https://github.com/pacdiv/regex.guide
  description: >
    The easiest way to learn regular expressions! The RegexGuide is a playground helping developers to discover regular expressions. Trying it is adopting regular expressions!
  categories:
    - App
    - Education
    - JavaScript
    - Nonprofit
    - Open Source
    - Programming
    - Technology
    - Web Development
  built_by: Loïc J.
  built_by_url: https://growthnotes.dev
- title: re:store
  url: https://www.visitrestore.com
  main_url: https://www.visitrestore.com
  description: >
    This is your chance to discover, connect, and shop beyond your feed and get to know the who, how, and why behind your favorite products.
  categories:
    - Marketing
  built_by: The Couch
  built_by_url: https://thecouch.nyc
  featured: false
- title: MyPrograming Steps
  main_url: https://mysteps.netlify.com/
  url: https://mysteps.netlify.com/
  description: >
    FrontEnd Tutorial Information
  featured: false
  categories:
    - Blog
    - Portfolio
  source_url: https://github.com/IoT-Arduino/Gatsby-MySteps
  built_by: Maruo
  built_by_url: https://twitter.com/DengenT
- title: Brent Runs Marathons
  main_url: https://www.brentrunsmarathons.com/
  url: https://www.brentrunsmarathons.com/
  description: >
    Brent Runs Marathons is about the training and race experience for the Comrades Ultra Marathon
  categories:
    - Blog
  built_by: Brent Ingram
  built_by_url: https://www.brentjingram.com/
  featured: false
- title: Pedro LaTorre
  main_url: https://www.pedrolatorre.com/
  url: https://www.pedrolatorre.com/
  source_url: https://github.com/bingr001/pedro-latorre-site
  description: >
    A really awesome website built for the motivational speaker Pedro LaTorre
  categories:
    - Blog
  built_by: Brent Ingram
  built_by_url: https://www.brentjingram.com/
  featured: false
- title: Veryben
  main_url: https://veryben.com/
  url: https://veryben.com/
  description: >
    be water my friend
  categories:
    - Blog
  built_by: anikijiang
  built_by_url: https://twitter.com/anikijiang
  featured: false
- title: kentarom's portfolio
  main_url: https://kentarom.com/
  url: https://kentarom.com/
  source_url: https://github.com/kentaro-m/portfolio-gatsby
  description: >
    The portfolio of kentarom, frontend developer. This site shows recent activities about him.
  categories:
    - Portfolio
    - Technology
    - Web Development
  built_by: kentarom
  built_by_url: https://twitter.com/_kentaro_m
  featured: false
- title: MotionThat
  main_url: https://motionthat.com.au
  url: https://motionthat.com.au
  description: >
    MotionThat was created to fill a void in Tabletop Product shooting, whereby the need for consistency, repetition and flexibility was required to eliminate the many variables and inaccuracies that slow the filming process down.
  categories:
    - Entertainment
    - Food
    - Media
    - Gallery
  built_by: Handsome Creative
  built_by_url: https://www.hellohandsome.com.au
  featured: false
- title: TEN ALPHAS
  main_url: https://tenalphas.com.au
  url: https://tenalphas.com.au
  description: >
    TEN ALPHAS is a content production company based in Sydney and Wollongong, telling stories through moving image and beautiful design.
  categories:
    - Media
    - Entertainment
    - Video
  built_by: Handsome Creative
  built_by_url: https://www.hellohandsome.com.au
  featured: false
- title: SalesGP
  main_url: https://salesgp.io
  url: https://salesgp.io
  description: >
    SalesGP is a specialist Sales and Operations partner offering expert skill-sets and decades of experience to companies entering the Australia, NZ (ANZ) and South East Asian (SEA) markets.
  categories:
    - Business
    - Marketing
    - Consulting
  built_by: Handsome Creative
  built_by_url: https://www.hellohandsome.com.au
  featured: false
- title: Source Separation Systems
  main_url: https://sourceseparationsystems.com.au
  url: https://sourceseparationsystems.com.au
  description: >
    Innovative waste diversion products, designed to connect Australians to a more sustainable world.
  categories:
    - Business
  built_by: Handsome Creative
  built_by_url: https://www.hellohandsome.com.au
- title: Fuzzy String Matching
  main_url: https://fuzzy-string-matching.netlify.com
  url: https://fuzzy-string-matching.netlify.com
  source_url: https://github.com/jdemieville/fuzzyStringMatching
  description: >
    This site is built to assess the performance of various approximate string matching algorithms aka fuzzy string searching.
  categories:
    - JavaScript
    - Learning
    - Programming
  built_by: Jennifer Demieville
  built_by_url: https://demieville-codes.herokuapp.com/portfolio
  featured: false
- title: Open Techiz
  main_url: https://www.opentechiz.com/
  url: https://www.opentechiz.com/
  featured: false
  description: >
    An agile software development company in Vietnam, providing wide range service from e-commerce development, mobile development, automation testing and cloud deployment with kubernets
  categories:
    - Web Development
    - Mobile Development
    - Technology
  built_by: Open Techiz
  built_by_url: https://www.opentechiz.com/
- title: Leave Me Alone
  url: https://leavemealone.app
  main_url: https://leavemealone.app
  description: >
    Leave Me Alone helps you unsubscribe from unwanted emails easily. It's built with Gatsby v2.
  categories:
    - Landing Page
    - Productivity
  built_by: James Ivings
  built_by_url: https://squarecat.io
  featured: false
- title: Oberion
  main_url: https://oberion.io
  url: https://oberion.io
  description: >
    Oberion analyzes your gaming library and gives you personal recommendations based on what you play
  categories:
    - Entertainment
    - Media
  built_by: Thomas Uta
  built_by_url: https://twitter.com/ThomasJanUta
  featured: false
- title: Yoseph.tech
  main_url: https://www.yoseph.tech
  url: https://www.yoseph.tech/compilers
  source_url: https://github.com/radding/yoseph.tech_gatsby
  description: >
    Yoseph.tech is a personal blog centered around technology and software engineering
  categories:
    - Technology
    - Web Development
    - Open Source
  built_by: Yoseph Radding
  built_by_url: https://github.com/radding
  featured: false
- title: Really Fast Sites
  url: https://reallyfastsites.com
  main_url: https://reallyfastsites.com
  description: >
    Really Fast Sites showcases websites that have a speed score of 85 or higher on Google's Page Speed Insights for both mobile and desktop, along with some of the platforms and technologies those sites use.
  categories:
    - Web Development
    - Programming
  built_by: Peter Brady
  built_by_url: https://www.peterbrady.co.uk
  featured: false
- title: Mieke Frouws
  url: https://www.miekefrouws.nl
  main_url: https://www.miekefrouws.nl
  description: >
    Mieke Frouws is a freelance primary and secondary school theatre teacher based in the Netherlands.
  categories:
    - Freelance
    - Education
  built_by: Laurens Kling
  built_by_url: https://www.goedideemedia.nl
  featured: false
- title: Paul de Vries
  url: https://pauldevries1972.nl
  main_url: https://pauldevries1972.nl
  description: >
    Paul de Vries is founder of #DCDW and Spokesperson for Marktplaats Automotive (eBay) - Making the online automotive better!
  categories:
    - Blog
    - Business
    - Consulting
  built_by: Laurens Kling
  built_by_url: https://www.goedideemedia.nl
  featured: false
- title: The Fabulous Lifestyles 不藏私旅行煮藝
  url: https://thefabulouslifestyles.com/
  main_url: https://thefabulouslifestyles.com/
  description: >
    The Fabulous Lifestyles features content about travel and food. It offers practical travel advice that covers trip planning, logistics, and reviews on destination, resort & hotel...etc. Besides travelling, there are step-by-step homemade gourmet recipes that will appeal to everyone's taste buds.
  categories:
    - Blog
    - Food
    - Travel
  built_by: Kevin C Chen
  built_by_url: https://www.linkedin.com/in/kevincychen/
- title: Salexa - Estetica Venezolana
  url: https://peluqueriavenezolana.cl/
  main_url: https://peluqueriavenezolana.cl/
  source_url: https://github.com/enbonnet/salexa-front
  description: >
    Venezuelan beauty and hairdressing salon in Chile
  categories:
    - Marketing
    - Business
  built_by: Ender Bonnet
  built_by_url: https://enbonnet.me/
- title: Akshay Thakur's Portfolio
  main_url: https://akshaythakur.me
  url: https://akshaythakur.me
  categories:
    - Portfolio
    - Web Development
  built_by: Akshay Thakur
  built_by_url: https://akshaythakur.me
- title: Binaria
  description: >
    Digital product connecting technics & creativity.
  main_url: https://binaria.com/en/
  url: https://binaria.com/en/
  categories:
    - Web Development
    - Agency
    - Technology
    - App
    - Consulting
    - User Experience
  built_by: Binaria
  built_by_url: https://binaria.com/
- title: Quema Labs
  url: https://quemalabs.com/
  main_url: https://quemalabs.com/
  description: >
    WordPress themes for these modern times
  categories:
    - Blog
    - Web Development
    - WordPress
    - Portfolio
  built_by: Nico Andrade
  built_by_url: https://nicoandrade.com/
- title: Century 21 Financial
  url: https://century21financial.co.nz/
  main_url: https://century21financial.co.nz/
  description: Website for Century 21's mortgage broker and insurance broker business in New Zealand.
  categories:
    - Real Estate
    - Finance
    - Business
  built_by: Shannon Smith
  built_by_url: https://www.powerboard.co.nz/clients
  featured: false
- title: Base Backpackers
  url: https://www.stayatbase.com/
  main_url: https://www.stayatbase.com/
  description: Base Backpackers is one of Australasia's biggest youth adventure tourism brands. They are super stoked to have one of the fastest websites in the tourism industry.
  categories:
    - Travel
    - Business
  built_by: Shannon Smith
  built_by_url: https://www.powerboard.co.nz/clients
  featured: false
- title: Wealthsimple
  url: https://www.wealthsimple.com/
  main_url: https://www.wealthsimple.com/en-us/
  description: >
    The simple way to grow your money like the world's most sophisticated investors. Zero-maintenance portfolios, expert advisors and low fees.
  categories:
    - App
    - Business
    - Finance
  featured: false
- title: To Be Created
  description: >
    tbc is a London based styling agency that champions a modernised minimal aesthetic for both personal clients and brands.
  main_url: https://to-be-created.com
  url: https://to-be-created.com
  categories:
    - Web Development
    - Agency
    - Portfolio
    - Freelance
  built_by: Sam Goddard
  built_by_url: https://samgoddard.dev/
- title: Kosmos Platform
  main_url: https://kosmosplatform.com
  url: https://kosmosplatform.com
  description: >
    Explore the Kosmos - A new world is here, where every clinician now has the ability to improve cardiothoracic and abdominal assessment, in just a few minutes.
  categories:
    - Marketing
    - Science
    - Video
    - Landing Page
    - Healthcare
    - Technology
  built_by: Bryce Benson via Turnstyle Studio
  built_by_url: https://github.com/brycebenson
- title: B-Engaged
  url: https://b-engaged.se/
  main_url: https://b-engaged.se/
  description: >
    B-Engaged gives a clear picture of the organization and helps you implement the measures that makes difference for the employees. The results of our employee surveys are easily transformed into concrete improvement measures using AI technology.
  categories:
    - Business
    - Human Resources
  featured: false
- title: Rollbar
  url: https://rollbar.com/
  main_url: https://rollbar.com/
  description: >
    Rollbar automates error monitoring and triaging, so developers can fix errors that matter within minutes, and build software quickly and painlessly.
  categories:
    - Programming
    - Web Development
  featured: false
- title: EQX
  url: https://digitalexperience.equinox.com/
  main_url: https://digitalexperience.equinox.com/
  description: >
    The Equinox app, personalized to unlock your full potential.
  categories:
    - Sports
    - App
  featured: false
- title: WagWalking
  url: https://wagwalking.com/
  main_url: https://wagwalking.com/
  description: >
    Paws on the move
  categories:
    - App
  featured: false
- title: FirstBorn
  url: https://www.firstborn.com/
  main_url: https://www.firstborn.com/
  description: >
    We shape modern brands for a connected future.
  categories:
    - Agency
    - Design
- title: Pix4D
  url: https://www.pix4d.com
  main_url: https://www.pix4d.com
  description: >
    A unique suite of photogrammetry software for drone mapping. Capture images with our app, process on desktop or cloud and create maps and 3D models.
  categories:
    - Business
    - Productivity
    - Technology
  featured: false
- title: Bakken & Bæck
  url: https://bakkenbaeck.com
  main_url: https://bakkenbaeck.com
  description: >
    We’re Bakken & Bæck, a digital studio based in Oslo, Bonn and Amsterdam. Ambitious companies call us when they need an experienced team that can transform interesting ideas into powerful products.
  categories:
    - Agency
    - Design
    - Technology
  featured: false
- title: Figma Config
  url: https://config.figma.com/
  main_url: https://config.figma.com/
  description: A one-day conference where Figma users come together to learn from each other.
  categories:
    - Conference
    - Design
    - Event
    - Community
    - Learning
  built_by: Corey Ward
  built_by_url: http://www.coreyward.me/
  featured: false
- title: Anurag Hazra's Portfolio
  url: https://anuraghazra.github.io/
  main_url: https://anuraghazra.github.io/
  source_url: https://github.com/anuraghazra/anuraghazra.github.io
  description: >
    Anurag Hazra's portfolio & personal blog, Creative FrontEnd web developer from india.
  categories:
    - Portfolio
    - Blog
    - Open Source
    - JavaScript
  built_by: Anurag Hazra
  built_by_url: https://github.com/anuraghazra
- title: VeganWorks
  url: https://veganworks.com/
  main_url: https://veganworks.com/
  description: We make delicious vegan snack boxes.
  categories:
    - Food
- title: codesundar
  url: https://codesundar.com
  main_url: https://codesundar.com
  description: >
    Learn PhoneGap, Ionic, Flutter
  categories:
    - Education
    - Technology
    - Web Development
    - Blog
  built_by: codesundar
  built_by_url: https://codesundar.com
  featured: false
- title: Nordic Microfinance Initiative
  url: https://www.nmimicro.no/
  main_url: https://www.nmimicro.no/
  description: Nordic Microfinance Initiative's (NMI) vision is to contribute to the empowerment of poor people in developing countries and to the creation of jobs and wealth on a sustainable basis.
  featured: false
  categories:
    - Finance
    - Business
  built_by: Othermachines
  built_by_url: https://othermachines.com
- title: Subscribe Pro Documentation
  url: https://docs.subscribepro.com/
  main_url: https://docs.subscribepro.com/
  description: >
    Subscribe Pro is a subscription commerce solution that enables brands to quickly add subscription commerce models such as box, subscribe-and-save, autoship and similar to their existing e-commerce websites.
  categories:
    - Documentation
    - E-commerce
    - API
    - Technology
    - Web Development
  built_by: Subscribe Pro
  built_by_url: https://www.subscribepro.com/
- title: Software.com
  main_url: https://www.software.com
  url: https://www.software.com
  description: Our data platform helps developers learn from their data, increase productivity, and code smarter.
  categories:
    - Data
    - Productivity
    - Programming
  built_by: Brett Stevens, Joshua Cheng, Geoff Stevens
  built_by_url: https://github.com/swdotcom/
  featured: false
- title: WTL Studio Website Builder
  main_url: https://wtlstudio.com/
  url: https://wtlstudio.com/
  description: >
    Cloud-based, SEO focused website builder - helping local businesses and startups reach audiences faster.
  featured: false
  categories:
    - E-commerce
    - SEO
    - Business
- title: ToolsDB
  main_url: https://toolsdb.dev
  url: https://toolsdb.dev
  description: List of tools for better software development.
  featured: false
  categories:
    - Technology
    - Web Development
    - Programming
    - Productivity
- title: Eastman Strings
  url: https://www.eastmanstrings.com
  main_url: https://www.eastmanstrings.com
  description: >
    Site was built using GatsbyJS, Cosmic CMS, and Netlify.
  categories:
    - Business
    - Music
  built_by: Tekhaus
  built_by_url: https://www.tekha.us
  featured: false
- title: Lesley Lai
  main_url: https://lesleylai.info
  url: https://lesleylai.info
  source_url: https://github.com/LesleyLai/blog
  description: >
    lesleylai.info is the personal website of Lesley Lai, where he talks mainly about C++ and Computer Graphics.
  categories:
    - Blog
    - Open Source
    - Portfolio
    - Programming
    - Technology
  built_by: Lesley Lai
  built_by_url: https://github.com/LesleyLai
  featured: false
- title: Whipstitch Webwork
  url: https://www.whipstitchwebwork.com
  main_url: https://www.whipstitchwebwork.com
  description: >
    Websites for smart people.
  categories:
    - Agency
    - Web Development
  built_by: Matthew Russell
  featured: false
- title: Vandré Leal
  main_url: https://vandreleal.github.io
  url: https://vandreleal.github.io
  source_url: https://github.com/vandreleal/vandreleal.github.io
  description: >
    Portfolio of Vandré Leal.
  categories:
    - Portfolio
    - Web Development
  built_by: Vandré Leal
  built_by_url: https://vandreleal.github.io
  featured: false
- title: Tarokenlog
  url: https://taroken.dev/
  main_url: https://taroken.dev/
  description: >
    Blog and Gallery
  categories:
    - Blog
    - Portfolio
    - Web Development
    - Photography
  built_by: Kentaro Koga
  built_by_url: https://twitter.com/kentaro_koga
  featured: false
- title: OwlyPixel Blog
  main_url: https://owlypixel.com
  url: https://owlypixel.com
  description: >
    Notes and tutorials on coding, web development, design and other stuff.
  categories:
    - Web Development
    - Blog
    - Education
  built_by: Owlypixel
  built_by_url: https://twitter.com/owlypixel
  featured: false
- title: talkoverflow
  main_url: https://talkoverflow.com
  url: https://talkoverflow.com
  description: Blog on software engineering built with Gatsby themes and theme-ui
  categories:
    - Blog
    - Web Development
    - Technology
  built_by: Patryk Jeziorowski
  built_by_url: https://twitter.com/pjeziorowski
- title: HISTORYTalks
  main_url: https://www.history-talks.com/
  url: https://www.history-talks.com/
  description: Built using Gatsby, JSS and Contentful
  categories:
    - Conference
    - Media
  built_by: A+E Networks
  built_by_url: https://www.aenetworks.com/
- title: HISTORYCon
  main_url: https://www.historycon.com/
  url: https://www.historycon.com/
  description: Built using Gatsby, JSS and Contentful
  categories:
    - Conference
    - Media
  built_by: A+E Networks
  built_by_url: https://www.aenetworks.com/
- title: Kölliker Immobilien
  url: https://koelliker-immobilien.ch/
  main_url: https://koelliker-immobilien.ch/
  description: >
    Built using Gatsby, Netlify and Contentful
  categories:
    - Real Estate
    - Marketing
  built_by: Matthias Gemperli
  built_by_url: https://matthiasgemperli.ch
- title: Lessmess Agency website
  url: https://lessmess.agency/
  main_url: https://lessmess.agency/
  description: >
    Website of Lessmess Agency
  categories:
    - Agency
    - Web Development
  built_by: Ilya Lesik
  built_by_url: https://github.com/ilyalesik
- title: Ezekiel Ekunola Portfolio
  main_url: http://ezekielekunola.com/
  url: http://ezekielekunola.com/
  description: Built using Gatsby, Styled-Components
  categories:
    - Web Development
    - Portfolio
  built_by: Ezekiel Ekunola
  built_by_url: https://github.com/easybuoy/
  featured: false
- title: Gearbox Development
  main_url: https://gearboxbuilt.com
  url: https://gearboxbuilt.com/?no-load-in
  description: >
    Gearbox is a performance website development & optimization company based out of Canada. Built using Gatsby/WordPress.
  categories:
    - Agency
    - Web Development
    - WordPress
    - Portfolio
    - Programming
    - Technology
    - Business
  built_by: Gearbox Development
  built_by_url: https://gearboxbuilt.com
  featured: false
- title: UXWorks
  main_url: https://uxworks.org
  url: https://uxworks.org
  description: Built with Gatsby, Netlify and Markdown
  categories:
    - Web Development
    - Blog
  built_by: Amrish Kushwaha
  built_by_url: https://github.com/isamrish
  featured: false
- title: Jarod Peachey
  main_url: https://jarodpeachey.netlify.com
  url: https://jarodpeachey.netlify.com
  source_url: https://github.com/jarodpeachey/portfolio
  description: >
    Jarod Peachey is a front-end developer focused on building modern and fast websites for everyone.
  categories:
    - Blog
    - JavaScript
    - Mobile Development
    - Portfolio
  built_by: Jarod Peachey
  built_by_url: https://github.com/jarodpeachey
  featured: false
- title: Thomas Maximini
  main_url: https://www.thomasmaximini.com/
  url: https://www.thomasmaximini.com/
  source_url: https://github.com/tmaximini/maxi.io
  description: >
    Thomas Maximini is a full stack web developer from Germany
  categories:
    - Blog
    - JavaScript
    - Photography
    - Portfolio
    - Web Development
  built_by: Thomas Maximini
  built_by_url: https://github.com/tmaximini
  featured: false
- title: Aretha Iskandar
  main_url: https://arethaiskandar.com/
  url: https://arethaiskandar.com/
  source_url: https://github.com/tmaximini/arethaiskandar.com
  description: >
    Aretha Iskandar is a Jazz and Soul Singer / Songwriter from Paris
  categories:
    - Music
  built_by: Thomas Maximini
  built_by_url: https://github.com/tmaximini
  featured: false
- title: Harshil Shah
  url: https://harshil.net
  main_url: https://harshil.net
  description: >
    Harshil Shah is an iOS engineer from Mumbai, India
  categories:
    - Blog
    - Mobile Development
  built_by: Harshil Shah
  built_by_url: https://twitter.com/_HarshilShah
  featured: false
- title: Code Examples
  url: https://codeexamples.dev/
  main_url: https://codeexamples.dev/
  description: >
    Examples about various programming languages like JavaScript, Python, Rust, Angular, React, Vue.js etc.
  categories:
    - Blog
    - Education
    - Programming
    - Web Development
  built_by: Sai gowtham
  built_by_url: https://twitter.com/saigowthamr
  featured: false
- title: Samir Mujanovic
  main_url: https://www.samirmujanovic.com/
  url: https://www.samirmujanovic.com/
  description: >
    I'm a Frontend Developer with 3 years of experience. I describe myself as a developer who loves coding, open-source and web platform.
  categories:
    - Portfolio
    - Web Development
    - Design
  built_by: Samir Mujanovic
  built_by_url: https://github.com/sameerrM
- title: Yearlyglot - Fluent Every Year
  url: https://www.yearlyglot.com/blog
  main_url: https://www.yearlyglot.com
  description: >
    A popular blog on languages, second language acquisition and polyglottery.
  categories:
    - Blog
    - Education
    - Learning
    - Travel
  built_by: Donovan Nagel
  built_by_url: https://www.donovannagel.com
  featured: false
- title: 8fit.com
  url: https://8fit.com/
  main_url: https://8fit.com/
  description: >
    Get personalized workouts, custom meal plans, and nutrition guidance, right in the palm of your hand. Prioritize progress over perfection with the 8fit app!
  categories:
    - App
    - Food
    - Sports
  featured: false
- title: Dispel - Remote Access for Industrial Control Systems
  url: https://dispel.io
  main_url: https://dispel.io
  description: >
    Dispel provides secure, moving target defense networks through which your teams can remotely access industrial control systems in seconds, replacing static-defense products that take 5 to 15 minutes to work through.
  categories:
    - Business
    - Technology
    - Security
  built_by: Anton Aberg
  built_by_url: https://github.com/aaaberg
  featured: false
- title: Geothermal Heat Pump DIY Project
  url: https://diyheatpump.net/
  main_url: https://diyheatpump.net/
  description: Personal project by Yuriy Logvin that demonstrates how you can switch to heating with electricity at a minimal cost. The goal here is to show that everyone can build a geothermal heat pump and start saving money.
  categories:
    - Blog
    - Education
    - Technology
  built_by: Yuriy Logvin
  built_by_url: https://powerwatcher.net
- title: Catalyst Network - Cryptocurrency
  url: https://www.cryptocatalyst.net/
  main_url: https://www.cryptocatalyst.net/
  source_url: https://github.com/n8tb1t/gatsby-starter-cryptocurrency
  description: >
    An All-in-One solution for Modern Transactions.
  categories:
    - Business
    - Technology
  built_by: n8tb1t
  built_by_url: https://github.com/n8tb1t/
  featured: false
- title: SaoBear's-Blog
  main_url: https://saobear.xyz/
  url: https://saobear.xyz/
  source_url: https://github.com/PiccoloYu/SaoBear-is-Blog
  featured: false
  categories:
    - Blog
    - Web Development
- title: Rumaan Khalander - Portfolio
  url: https://www.rumaan.me/
  main_url: https://www.rumaan.me/
  description: >
    Rumaan Khalander is a Full-Stack Dev from Bengaluru who loves to develop for mobile and web.
  categories:
    - Portfolio
  built_by: rumaan
  built_by_url: https://github.com/rumaan/
  featured: false
- title: DigiGov
  main_url: https://digigov.grnet.gr/
  url: https://digigov.grnet.gr/
  description: >
    DigiGov is an initiative for the Digital Transformation of the Greek Public Sector
  categories:
    - Government
  built_by: GRNET
  built_by_url: https://grnet.gr/
  featured: false
- title: Zeek Interactive
  main_url: https://zeek.com
  url: https://zeek.com
  description: >
    Business site for Zeek Interactive. Using WordPress as a data store via the WPGraphQL plugin.
  categories:
    - Blog
    - Web Development
    - Mobile Development
    - WordPress
    - Agency
    - Business
  built_by: Zeek Interactive
  built_by_url: https://zeek.com
  featured: false
- title: Bare Advertising & Communications
  url: https://bare.ca/
  main_url: https://bare.ca/
  description: >
    Bare is a full-service branding and production agency in Vancouver BC with deep experience in digital/traditional communications and strategy. We specialize in building headless WordPress sites with Gatsby.
  categories:
    - WordPress
    - Agency
    - Business
  built_by: Bare Advertising & Communications
  built_by_url: https://www.bare.ca/
  featured: false
- title: The Decking Superstore
  url: https://www.thedeckingsuperstore.com/
  main_url: https://www.thedeckingsuperstore.com/
  description: >
    One of Northern California's largest outdoor decking and siding providers.
  categories:
    - WordPress
    - Business
  built_by: Bare Advertising & Communications
  built_by_url: https://www.bare.ca/
  featured: false
- title: Precision Cedar Products
  url: https://www.precisioncedar.com/
  main_url: https://www.precisioncedar.com/
  description: >
    Western Red Cedar Distributor in Vancouver Canada.
  categories:
    - WordPress
    - Business
  built_by: Bare Advertising & Communications
  built_by_url: https://www.bare.ca/
  featured: false
- title: Circle Restoration
  url: https://www.circlerestoration.com/
  main_url: https://www.circlerestoration.com/
  description: >
    Restoration Services Provider in Vancouver Canada.
  categories:
    - WordPress
    - Business
  built_by: Bare Advertising & Communications
  built_by_url: https://www.bare.ca/
  featured: false
- title: ALS Rally
  url: https://www.alsrally.com/
  main_url: https://www.alsrally.com/
  description: >
    Non profit fundraiser for ALS Research.
  categories:
    - WordPress
    - Nonprofit
    - Event
  built_by: Bare Advertising & Communications
  built_by_url: https://www.bare.ca/
  featured: false
- title: Vancouver Welsh Men's Choir
  url: https://vancouverchoir.ca/
  main_url: https://vancouverchoir.ca/
  description: >
    Vancouver Welsh Men's Choir website for upcoming shows, ticket purchases and online merchandise.
  categories:
    - WordPress
    - Entertainment
    - Event
    - E-commerce
  built_by: Bare Advertising & Communications
  built_by_url: https://www.bare.ca/
  featured: false
- title: Paul Scanlon - Blog
  main_url: https://paulie.dev/
  url: https://paulie.dev/
  source_url: https://github.com/PaulieScanlon/paulie-dev-2019
  description: >
    I'm a React UI developer / UX Engineer. React, GatsbyJs, JavaScript, TypeScript/Flow, StyledComponents, Storybook, TDD (Jest/Enzyme) and a tiny bit of Node.js.
  categories:
    - Blog
    - Web Development
  built_by: Paul Scanlon
  built_by_url: http://www.pauliescanlon.io
  featured: false
- title: EF Design
  main_url: https://ef.design
  url: https://ef.design
  description: >
    Home of everything creative, digital and brand at EF.
  featured: false
  categories:
    - Marketing
    - Design
  built_by: João Matos (Global Creative Studio - Education First)
- title: Codica
  main_url: https://www.codica.com/
  url: https://www.codica.com/
  description: >
    We help startups and established brands with JAMStack, Progressive Web Apps and Marketplaces development.
  categories:
    - Agency
    - Web Development
  built_by: Codica
  built_by_url: https://www.codica.com/
- title: Bhavani Ravi's Portfolio
  url: https://bhavaniravi.com
  main_url: https://bhavaniravi.com
  description: >
    Showcase of Bhavani Ravi's skillset and blogs
  categories:
    - Blog
    - Portfolio
  built_by: Bhavani Ravi
  built_by_url: https://twitter.com/geeky_bhavani
- title: Kotoriyama
  main_url: https://kotoriyama.com/
  url: https://kotoriyama.com/
  description: >
    Japanese Indie Game Creator.
  featured: false
  categories:
    - App
    - Entertainment
    - Mobile Development
  built_by: Motoyoshi Shiine (Kotoriyama)
- title: PWA Shields
  url: https://www.pwa-shields.com
  main_url: https://www.pwa-shields.com
  source_url: https://github.com/richardtaylordawson/pwa-shields
  description: >
    Personalize your app's README with custom, fun, PWA shields in SVG
  categories:
    - Documentation
    - App
    - API
  built_by: Richard Taylor Dawson
  built_by_url: https://richardtaylordawson.com
- title: Zatsuzen
  url: https://zatsuzen.com
  main_url: https://zatsuzen.com
  description: >
    Web developer's portfolio
  categories:
    - Portfolio
  built_by: Akane
  built_by_url: https://twitter.com/akanewz
  featured: false
- title: Reeemoter
  description: >-
    Join thousands of developers from everywhere and access to job
    offers from hundreds of companies worldwide right
    at your inbox for free.
  main_url: https://reeemoter.com/
  url: https://reeemoter.com/
  featured: false
  categories:
    - Technology
    - Web Development
  built_by: Ramón Chancay
  built_by_url: https://ramonchancay.me/
- title: Ananya Neogi
  main_url: https://ananyaneogi.com
  url: https://ananyaneogi.com
  description: >
    Showcases Ananya's work as a frontend developer and comprises of a collection of written articles on web development, programming and, user experience.
  categories:
    - Portfolio
    - Blog
  built_by: Ananya Neogi
  built_by_url: https://ananyaneogi.com
- title: webman.pro
  main_url: https://webman.pro/
  url: https://webman.pro/
  description: >
    webman.pro is an awesome portfolio and technical blog where
    professional Front End engineer Dmytro Chumak shares his thoughts
    and experience to inspire other developers.
  featured: false
  categories:
    - Blog
    - Web Development
    - JavaScript
  built_by: Dmytro Chumak
  built_by_url: https://github.com/wwwebman
- title: borderless
  url: https://junhobaik.github.io
  main_url: https://junhobaik.github.io
  source_url: https://github.com/junhobaik/junhobaik.github.io/tree/develop
  description: >
    Junho Baik's Development Blog
  categories:
    - Blog
    - Web Development
  built_by: Junho Baik
  built_by_url: https://github.com/junhobaik
  featured: false
- title: React Resume Generator
  main_url: https://nimahkh.github.io/nima_habibkhoda
  url: https://nimahkh.github.io/nima_habibkhoda
  source_url: https://github.com/nimahkh/resume_generator
  description: >
    The resume generator is a project to create your own resume web page easily with Gatsby.
  categories:
    - Portfolio
  built_by: Nima Habibkhoda
  featured: false
- title: Thomas Wang's Blog
  main_url: https://www.thomaswang.io
  url: https://www.thomaswang.io
  description: >-
    Technical blog by Thomas Wang
  built_by: Thomas Wang
  built_by_url: https://github.com/thomaswang
  featured: false
  categories:
    - Blog
    - Web Development
- title: The Rebigulator
  main_url: https://www.rebigulator.org/
  source_url: https://github.com/Me4502/Rebigulator/
  url: https://rebigulator.org/
  description: A quote-based via game powered by Frinkiac
  built_by: Matthew Miller
  built_by_url: https://matthewmiller.dev/
  featured: false
  categories:
    - Open Source
    - Entertainment
    - App
- title: madewithlove
  main_url: https://madewithlove.com
  url: https://madewithlove.com
  description: >-
    We build digital products and create the teams around them. We can help with software engineering, product management, managing technical teams, audits and technical consulting.
  built_by: madewithlove
  built_by_url: https://madewithlove.com
  featured: false
  categories:
    - Web Development
    - Blog
    - Agency
    - Business
- title: Sprucehill
  url: https://sprucehill.ca/
  main_url: https://sprucehill.ca/
  description: >
    Sprucehill is a North Vancouver based custom home builder and renovator.
  categories:
    - WordPress
    - Business
  built_by: Bare Advertising & Communications
  built_by_url: https://www.bare.ca/
  featured: false
- title: Nathaniel Ryan Mathew
  url: https://nathanielmathew.me
  main_url: https://nathanielmathew.me
  source_url: https://github.com/nathanielmathew/MyPortfolio
  description: >
    A personal online Portfolio built using GatsbyJS, that showcases Achievements, Projects and Additional information.
  categories:
    - Portfolio
    - Open Source
    - Blog
  built_by: Nathaniel Ryan Mathew
  built_by_url: https://github.com/nathanielmathew
  featured: false
- title: Kanazawa.js Community Page
  main_url: https://kanazawajs.now.sh/
  url: https://kanazawajs.now.sh/
  source_url: https://github.com/kanazawa-js/community-page
  description: >
    Kanazawa.js is a local community for the JSer around Kanazawa to share knowledge about JavaScript.
  categories:
    - Community
    - Programming
    - Web Development
  built_by: Kanazawa.js
  built_by_url: https://twitter.com/knzw_js
  featured: false
- title: monica*dev
  url: https://www.aboutmonica.com/
  main_url: https://www.aboutmonica.com/
  description: >
    Personal site for Monica Powell, a software engineer who is passionate about making open-source more accessible and building community, online & offline.
  categories:
    - Web Development
    - Blog
    - Programming
    - Portfolio
  built_by: Monica Powell
  built_by_url: https://www.aboutmonica.com/
  featured: false
- title: Shivam Sinha
  url: https://www.helloshivam.com/
  main_url: https://www.helloshivam.com/
  description: >
    Portfolio of Shivam Sinha, Graphic Designer and Creative Coder based in New York.
  categories:
    - Portfolio
  built_by: Shivam Sinha
  built_by_url: https://www.helloshivam.com/
  featured: false
- title: Brianna Sharpe - Writer
  main_url: https://www.briannasharpe.com/
  url: https://www.briannasharpe.com/
  source_url: https://github.com/ehowey/briannasharpe
  description: >
    Brianna Sharpe is an Alberta, Canada based freelance writer and journalist focused on health, LGBTQ2S+, parenting, and the environment.
  categories:
    - Portfolio
    - Media
  built_by: Eric Howey
  built_by_url: https://www.erichowey.dev/
  featured: false
- title: Eric Howey Web Development
  main_url: https://www.erichowey.dev/
  url: https://www.erichowey.dev/
  source_url: https://github.com/ehowey/erichoweydev
  description: >
    Personal website and blog for Eric Howey. I am a freelance web developer based in Alberta, Canada specializing in Gatsby, React, WordPress and Theme-UI.
  categories:
    - Portfolio
    - Web Development
    - Freelance
    - Blog
  built_by: Eric Howey
  built_by_url: https://www.erichowey.dev/
- title: Solfej Chord Search
  url: https://www.solfej.io/chords
  main_url: https://www.solfej.io/chords
  description: >
    Solfej Chord Search helps you master every chord imaginable. It shows you notes, intervals, guitar and piano fingerings for 1000s of chords.
  categories:
    - Education
    - Music
  built_by: Shayan Javadi
  built_by_url: https://www.instagram.com/shawnjavadi/
- title: a+ Saúde
  url: https://www.amaissaude.com.br/sp/
  main_url: https://www.amaissaude.com.br/sp/
  description: >
    An even better experience in using health services.
  categories:
    - Healthcare
    - Marketing
    - Blog
  built_by: Grupo Fleury
  built_by_url: http://www.grupofleury.com.br/
  featured: false
- title: Mallikarjun Katakol Photography
  main_url: https://mallik.in
  url: https://mallik.in
  built_by: Arvind Kumar
  built_by_url: https://arvind.io/
  description: >
    Mallikarjun Katakol is an Advertising, Architecture, Editorial, Fashion and Lifestyle Photographer based in Bangalore, India.
    Shoots Corporate & Business headshots, Portfolios for Models and Actors, Documents Projects for Architects, Fashion & Interior Designers
  featured: false
  categories:
    - Gallery
    - Photography
    - Portfolio
- title: gatsby-animate-blog
  url: https://gatsby-animate-blog.luffyzh.now.sh/
  main_url: https://gatsby-animate-blog.luffyzh.now.sh/home
  source_url: https://github.com/luffyZh/gatsby-animate-blog
  description: >
    A simple && cool blog site starter kit by Gatsby.
  categories:
    - Blog
    - Open Source
    - Web Development
  built_by: luffyZh
  built_by_url: https://github.com/luffyZh
  featured: false
- title: LBI Financial
  main_url: https://lbifinancial.com/
  url: https://lbifinancial.com/
  description: >
    We help individuals and businesses with life insurance, disability, long-term care and annuities.
  categories:
    - Business
    - Consulting
    - Finance
  built_by: Pagepro
  built_by_url: https://pagepro.co
  featured: false
- title: GIS-Netzwerk
  url: https://www.gis-netzwerk.com/
  main_url: https://www.gis-netzwerk.com/
  description: >
    Multilingual (i18n) Blog with different URLs for categories, tags and posts depending on the language.
  categories:
    - Blog
    - Data
    - Technology
  built_by: Max Dietrich
  built_by_url: https://www.gis-netzwerk.com/
  featured: false
- title: Krishna Gopinath
  main_url: https://krishnagopinath.me
  url: https://krishnagopinath.me
  source_url: https://github.com/krishnagopinath/website
  description: >
    Website of Krishna Gopinath, software engineer and budding teacher.
  categories:
    - Portfolio
  built_by: Krishna Gopinath
  built_by_url: https://twitter.com/krishwader
  featured: false
- title: Curology
  main_url: https://curology.com
  url: https://curology.com
  description: >
    Curology's mission is to make effective skincare accessible to everyone. We provide customized prescription skincare for our acne and anti-aging patients.
  categories:
    - Healthcare
    - Community
    - Landing Page
  built_by: Curology
  built_by_url: https://curology.com
- title: labelmake.jp
  main_url: https://labelmake.jp/
  url: https://labelmake.jp/
  description: >
    Web Application of Variable Data Printing and Blog.
  categories:
    - App
    - Data
    - Blog
  built_by: hand-dot
  built_by_url: https://twitter.com/hand_dot
  featured: false
- title: Personal website of Maarten Afink
  main_url: https://www.maarten.im/
  url: https://www.maarten.im/
  source_url: https://github.com/maartenafink/personal-website
  description: >
    Personal website of Maarten Afink, digital product designer.
  categories:
    - Portfolio
    - Open Source
    - Blog
    - Music
    - Design
- title: Adam Bowen
  main_url: https://adamcbowen.com/
  url: https://adamcbowen.com/
  source_url: https://github.com/bowenac/my-website
  description: >
    Personal website for Adam Bowen. I am a freelance web developer based in Tacoma, WA specializing in WordPress, Craft CMS, plus a lot more and recently fell in love with Gatsby.
  categories:
    - Portfolio
    - Web Development
    - Freelance
  built_by: Adam Bowen
  built_by_url: https://adamcbowen.com
  featured: false
- title: tqCoders
  main_url: https://tqcoders.com
  url: https://tqcoders.com
  description: >
    tqCoders is a software development company that focuses on the development of the most advanced websites and mobile apps. We use the most advanced technologies to make websites blazing fast, SEO-friendly and responsive for each screen resolution.
  categories:
    - Web Development
    - Mobile Development
    - SEO
    - Design
    - Programming
    - Technology
    - Business
  built_by: tqCoders
  built_by_url: https://tqcoders.com
  featured: false
- title: ErudiCAT
  main_url: https://www.erudicat.com
  url: https://www.erudicat.com
  description: >
    ErudiCAT is an educational platform created to help PMP certification candidates to prepare for the exam. There are 1k+ sample questions and PMP Exam Simulator. Upon completion, there are statistics and performance chart available. Performance reports are saved in users' accounts and may be used later to review questions. The PMP Exam Simulator has a unique feature of Time Acceleration. It makes the Mock Exam even tougher and makes training even more advanced.
  categories:
    - Education
    - Web Development
    - Learning
  built_by: tqCoders
  built_by_url: https://tqcoders.com
  featured: false
- title: Qri.io Website and Docs
  main_url: https://qri.io
  url: https://qri.io/docs
  source_url: https://github.com/qri-io/website
  description: >
    Website and Documentation for Qri, an open source version control system for datasets
  categories:
    - Open Source
    - Community
    - Data
    - Technology
  built_by: Qri, Inc.
  built_by_url: https://qri.io
  featured: false
- title: Jellypepper
  main_url: https://jellypepper.com/
  url: https://jellypepper.com/
  description: >
    Award-winning creative studio for disrupters. We design and build beautiful brands, apps, websites and videos for startups and tech companies.
  categories:
    - Portfolio
    - Agency
  built_by: Jellypepper
  built_by_url: https://jellypepper.com/
- title: Miyamado Jinja
  main_url: https://www.miyamadojinja.com
  url: https://www.miyamadojinja.com
  source_url: https://github.com/mnishiguchi/miyamadojinja
  description: >
    Miyamado Jinja is a Japanese Shinto Shrine in Yokkaichi, Mie, Japan.
  categories:
    - Nonprofit
    - Travel
  built_by: mnishiguchi
  built_by_url: https://mnishiguchi.com
  featured: false
- title: Hear This Idea
  main_url: https://hearthisidea.com
  url: https://hearthisidea.com/episodes/victoria
  source_url: https://github.com/finmoorhouse/podcast
  description: >
    A podcast showcasing new thinking from top academics.
  categories:
    - Podcast
    - Open Source
  built_by: Fin Moorhouse
  built_by_url: https://finmoorhouse.com
  featured: false
- title: Calisthenics Skills
  main_url: https://www.calisthenicsskills.com
  url: https://www.calisthenicsskills.com
  description: >
    A beautiful fitness progress tracker built on Gatsby.
  categories:
    - Sports
  built_by: Andrico Karoulla
  built_by_url: https://andri.co
  featured: false
- title: AutoloadIT
  main_url: https://autoloadit.com/
  url: https://autoloadit.com/
  description: >
    The world's leading Enterprise Automotive imaging solution
  categories:
    - Business
    - Landing Page
  built_by: Pagepro
  built_by_url: https://pagepro.co
  featured: false
- title: Tools of Golf
  main_url: https://thetoolsofgolf.com/
  url: https://thetoolsofgolf.com//titleist-915-d2-driver
  description: >
    Tools of Golf is a community dedicated to golf nerds and gear heads.
  categories:
    - Sports
    - Data
    - Documentation
  built_by: Peter Hironaka
  built_by_url: https://peterhironaka.com
  featured: false
- title: sung.codes
  main_url: https://sung.codes/
  source_url: https://github.com/dance2die/sung.codes
  url: https://sung.codes/
  description: >
    Blog by Sung M. Kim (a.k.a. dance2die)
  categories:
    - Blog
    - Landing Page
  built_by: Sung M. Kim
  built_by_url: https://github.com/dance2die
  featured: false
- title: Choose Tap
  main_url: https://www.choosetap.com.au/
  url: https://www.choosetap.com.au/
  featured: false
  description: >
    Choose Tap aims to improve the health and wellbeing of communities and the environment by promoting tap water as the best choice of hydration for all Australians.
  built_by: Hardhat
  built_by_url: https://www.hardhat.com.au
  categories:
    - Nonprofit
    - Community
- title: Akash Rajpurohit
  main_url: https://akashwho.codes/
  url: https://akashwho.codes/
  description: >
    Personal portfolio website of Akash Rajpurohit made using Gatsby v2, where I  write short blogs related to software development and share my experiences.
  categories:
    - Portfolio
    - Blog
  built_by: Akash Rajpurohit
  built_by_url: https://github.com/AkashRajpurohit
  featured: false
- title: See Kids Dream
  url: https://seekidsdream.org/
  main_url: https://seekidsdream.org/
  description: >
    A not-for-profit organization dedicated to empower youth with the skills, motivation and confidence.
  categories:
    - Nonprofit
    - Education
    - Learning
  built_by: CapTech Consulting
  built_by_url: https://www.captechconsulting.com/
  featured: false
- title: Locale Central
  url: https://localecentral.io/
  main_url: https://localecentral.io/
  description: >
    Locale Central is a web & mobile data collection app that makes it easy to record accurate data out on the field.
  categories:
    - Technology
  built_by: KiwiSprout
  built_by_url: https://kiwisprout.nz/
  featured: false
- title: Cathy O'Shea
  url: https://cathyoshea.co.nz/
  main_url: https://cathyoshea.co.nz/
  categories:
    - Portfolio
    - Real Estate
  built_by: KiwiSprout
  built_by_url: https://kiwisprout.nz/
  featured: false
- title: DG Recruit
  url: https://dgrecruit.com
  main_url: https://dgrecruit.com
  description: >
    DG Recruit is a NYC recruitment agency
  categories:
    - Agency
    - WordPress
  built_by: Waverly Lab
  built_by_url: https://waverlylab.com
  featured: false
- title: Smile
  url: https://reasontosmile.com
  main_url: https://reasontosmile.com
  description: >
    Smile is an online store for buying CBD products that keep you balanced and happy
  categories:
    - E-commerce
    - WordPress
  built_by: Waverly Lab
  built_by_url: https://waverlylab.com
- title: Bold Oak Design
  url: https://boldoak.design/
  main_url: https://boldoak.design/
  description: >
    A Milwaukee-based web design and development studio.
  categories:
    - Blog
    - Business
    - Freelance
    - Portfolio
    - Programming
    - Technology
    - Web Development
  featured: false
- title: Lydia Rose Eiche
  url: https://lydiaroseeiche.com/
  main_url: https://lydiaroseeiche.com/
  description: >
    Lydia Rose Eiche is a soprano, opera singer, and actress based in Milwaukee.
  categories:
    - Music
    - Portfolio
  built_by: Bold Oak Design
  built_by_url: https://boldoak.design/
  featured: false
- title: Chris Otto
  url: https://chrisotto.dev/
  main_url: https://chrisotto.dev/
  source_url: https://github.com/chrisotto6/chrisottodev
  description: >
    Blog, portfolio and website for Chris Otto.
  categories:
    - Blog
    - JavaScript
    - Landing Page
    - Portfolio
    - Programming
    - Technology
    - Web Development
  built_by: Chris Otto
  built_by_url: https://github.com/chrisotto6
  featured: false
- title: Roboto Studio
  url: https://roboto.studio
  main_url: https://roboto.studio
  description: >
    Faster than a speeding bullet Website Development based in sunny old Nottingham
  categories:
    - Agency
    - Blog
    - Business
    - Design
    - Featured
    - Freelance
    - Web Development
  featured: true
- title: Viraj Chavan | Full Stack Software Engineer
  url: http://virajc.tech
  main_url: http://virajc.tech
  source_url: https://github.com/virajvchavan/portfolio
  description: >
    Portfolio and blog of a full stack software engineer from India
  categories:
    - Portfolio
    - Blog
    - Web Development
  built_by: Viraj V Chavan
  built_by_url: https://twitter.com/VirajVChavan
  featured: false
- title: Nexweave
  url: https://www.nexweave.com
  main_url: https://www.nexweave.com
  description: >
    Nexweave is a SaaS platform built by a team of experienced product, design & technology professionals in India. Nexweave allows brands to create personalized & interactive video experiences at scale. We would love for our site to be featured at the gatsby showcase since we have long been appreciating the flexibility and speed of the sites we have created using the same.
  categories:
    - Video
    - API
    - User Experience
    - Marketing
    - Design
    - Data
    - Technology
    - Media
    - Consulting
  built_by: Kashaf S
  built_by_url: https://www.linkedin.com/in/kashaf-shaikh-925117178
  featured: false
- title: Daniel Balloch
  url: https://danielballoch.com
  main_url: https://danielballoch.com
  source_url: https://github.com/danielballoch/danielballoch
  description: >
    Hey, I'm Daniel and this is my portfolio site. Made with Gatsby, React, GraphQL, Styled Emotion & Netlify. Install & local host instructions: 1. git clone https://github.com/danielballoch/danielballoch.git 2. npm install. 3. gatsby develop. Keep in mind I'm still learning myself, so these may not be best practises. If anyone's curious as to how something works flick me a message or if you have advice for me I'd love to hear it, otherwise happy coding!
  categories:
    - Portfolio
    - Business
    - Design
    - Freelance
    - Web Development
  built_by: Daniel Balloch
  built_by_url: https://danielballoch.com
- title: The Rift Metz
  url: http://theriftmetz.com/
  main_url: http://theriftmetz.com/
  description: >
    The Rift is a gaming bar based in Metz (France).
  categories:
    - Landing Page
    - Entertainment
    - Design
    - Blog
    - Food
  built_by: Hugo Torzuoli
  built_by_url: https://github.com/HZooly
  featured: false
- title: Built with Workers
  url: https://workers.cloudflare.com/built-with/
  main_url: https://workers.cloudflare.com/built-with/
  description: >
    Showcasing websites & projects built with Cloudflare Workers
  categories:
    - Portfolio
    - JavaScript
    - Web Development
  built_by: Workers who work at Cloudflare
  built_by_url: https://github.com/cloudflare/built-with-workers/graphs/contributors
- title: WebAnaya Solutions
  url: https://www.webanaya.com
  main_url: https://www.webanaya.com
  description: >
    Full Stack Web Solutions Provider.
  categories:
    - Agency
    - Web Development
    - API
    - Blog
  built_by: Durgesh Gupta
  built_by_url: https://durgeshgupta.com
  featured: false
- title: Artem Sapegin’s Blog
  description: >
    Blog of a Berlin based coffee first frontend engineer who works at Omio, makes photos and hangs out with his dogs.
  main_url: https://blog.sapegin.me/
  url: https://blog.sapegin.me/
  source_url: https://github.com/sapegin/blog.sapegin.me
  categories:
    - Blog
    - Open Source
    - Web Development
    - JavaScript
    - Programming
    - Technology
  built_by: Artem Sapegin
  built_by_url: https://github.com/sapegin
- title: adam.ai
  url: https://adam.ai/
  main_url: https://adam.ai/
  description: >
    Are you ready to make your meetings more productive? Our intelligent meeting management tool can help!
  categories:
    - Business
    - Landing Page
    - Productivity
    - Technology
  built_by: Hazem Osama
  built_by_url: https://github.com/hazem3500
  featured: false
- title: Indra Kusuma Profile Page
  url: https://indrakusuma.web.id/me/
  main_url: https://indrakusuma.web.id/me/
  description: >
    Hi! I'm Indra Kusuma. I am an optimistic and type of person of learn by doing who have an interest in Software Engineering, specifically about Web Development.
  categories:
    - Landing Page
    - Blog
  built_by: Indra Kusuma
  built_by_url: https://github.com/idindrakusuma/me
  featured: false
- title: Lukas Horak
  main_url: https://lukashorak.com
  url: https://lukashorak.com
  description: >
    Lukas Horak's personal website. Full stack JavaScript Developer, working in React on front end and Node.js on back end.
  categories:
    - Blog
    - Portfolio
    - Web Development
  built_by: Lukas Horak
  built_by_url: https://github.com/lhorak
  featured: false
- title: Alexandra Thomas
  main_url: https://alexandracthomas.com/
  url: https://alexandracthomas.com/
  description: >
    A portfolio site for Alexandra Thomas, a front-end developer with creative super powers based in Charlotte, NC.
  categories:
    - Portfolio
    - Blog
    - Web Development
  featured: false
- title: Storto Productions
  main_url: https://www.storto-productions.com/
  url: https://www.storto-productions.com/about/
  featured: false
  description: >
    A portfolio site for a video production company based out of Phoenix, AZ.
  categories:
    - Video
    - Blog
    - Portfolio
    - Business
  built_by: Alexandra Thomas
  built_by_url: https://alexandracthomas.com/
- title: Zatsuzen Blog
  url: https://blog.zatsuzen.com
  main_url: https://blog.zatsuzen.com
  description: >
    Web developer's tech blog
  categories:
    - Blog
  built_by: Akane
  built_by_url: https://twitter.com/akanewz
- title: Matthew Mesa
  url: https://matthewmesa.com
  main_url: https://matthewmesa.com
  description: >
    Portfolio website for freelance digital specialist Matthew Mesa.
  categories:
    - Portfolio
  built_by: Matthew Mesa
  built_by_url: https://matthewmesa.com
- title: Taskade
  main_url: https://taskade.com
  url: https://taskade.com
  description: >
    Taskade is the unified workspace for distributed teams. Collaborate and organize in real-time to get things done, faster and smarter.
  categories:
    - App
    - Business
    - Productivity
  built_by: Taskade
  built_by_url: https://github.com/taskade
  featured: false
- title: PWD
  url: https://pwd.com.au
  main_url: https://pwd.com.au
  description: >
    PWD is a full service web marketing, design, and development agency in Perth, Western Australia.
  categories:
    - Blog
    - Portfolio
    - WordPress
    - Business
  built_by: Alex Moon
  built_by_url: https://moonmeister.net
  featured: false
- title: ramonak.io
  url: https://ramonak.io/
  main_url: https://ramonak.io/
  source_url: https://github.com/KaterinaLupacheva/ramonak.io
  description: >
    Tech blog and portfolio site of a full stack web developer Katsiaryna (Kate) Lupachova
  categories:
    - Blog
    - Portfolio
  built_by: Katsiaryna Lupachova
  built_by_url: https://ramonak.io/
  featured: false
- title: React JS Developer
  main_url: https://reacter.dev/
  url: https://reacter.dev/
  featured: false
  categories:
    - App
    - Web Development
    - Web Development
    - Agency
  built_by: App Design
  built_by_url: https://appdesign.dev/
- title: Guillermo Gómez-Peña
  url: https://www.guillermogomezpena.com/
  main_url: https://www.guillermogomezpena.com/
  description: >
    Personal website for the work of Guillermo Gómez-Peña: performance artist, writer, activist, radical pedagogue and artistic director of the performance troupe La Pocha Nostra. Recipient of the MacArthur Fellow, USA Artists Fellow, and a winner of the Bessie, Guggenheim, and American Book awards.
  categories:
    - Portfolio
    - Gallery
  built_by: Aveling Ray
  built_by_url: https://avelingray.com/
  featured: false
- title: Clinka
  url: https://www.clinka.com.au/
  main_url: https://www.clinka.com.au/
  description: >
    B2B website for an Australian manufacturer of environmentally friendly construction materials.
  categories:
    - Business
  built_by: Aveling Ray
  built_by_url: https://avelingray.com/
- title: Chris Vogt's Blog
  main_url: https://www.chrisvogt.me
  url: https://www.chrisvogt.me
  source_url: https://github.com/chrisvogt/gatsby-theme-private-sphere
  description: >-
    Personal blog of Chris Vogt, a software developer in San Francisco. Showcases
    my latest activity on Instagram, Goodreads, and Spotify using original widgets.
  categories:
    - Blog
    - Open Source
    - Photography
    - Portfolio
  built_by: Chris Vogt
  built_by_url: https://github.com/chrisvogt
- title: Trolley Travel
  main_url: http://trolleytravel.org/
  url: http://trolleytravel.org/
  description: >
    Travel blog website to give tips and informations for many destinations, built with Novella theme
  categories:
    - Blog
    - Travel
  built_by: Pierre Beard
  built_by_url: https://github.com/PBRT
  featured: false
- title: Playlist Detective
  main_url: https://www.playlistdetective.com/
  url: https://www.playlistdetective.com/
  source_url: https://github.com/bobylito/playlistFinder
  description: >
    Playlist Detective is an attempt to ease music discovery with playlists. Back in the days, people were sharing mixtapes - some songs we knew and others we didn't, therefore expanding our musical horizons.

    Playlists are the same, and playlist detective lets you search for songs or artists you like in order to stumble on your new favorite songs.

    It uses Algolia for the search.
  categories:
    - Media
    - Music
  built_by: Alexandre Valsamou-Stanislawski
  built_by_url: https://www.noima.xyz
- title: ProjectManager.tools
  main_url: https://projectmanager.tools/
  url: https://projectmanager.tools/
  featured: false
  categories:
    - App
    - Web Development
    - Design
    - Agency
  built_by: App Design
  built_by_url: https://appdesign.dev/
- title: 1902 Software
  url: https://1902software.com/
  main_url: https://1902software.com/
  description: >
    We are an IT company that specializes in e-commerce and website development on different platforms such as Magento, WordPress, and Umbraco. We are also known for custom software development, web design and mobile app solutions for iOS and Android.
  categories:
    - E-commerce
    - Web Development
    - Programming
    - Mobile Development
    - WordPress
    - Design
    - Business
    - Agency
  built_by: 1902 Software Development Corporation
  built_by_url: https://1902software.com/
  featured: false
- title: Codeful
  url: https://www.codeful.fi/
  main_url: https://www.codeful.fi/
  categories:
    - Agency
    - Consulting
  featured: false
- title: Noima
  url: https://www.noima.xyz
  main_url: https://www.noima.xyz
  categories:
    - Agency
    - Consulting
    - Blog
  featured: false
  built_by: Alexandre Valsamou-Stanislawski
  built_by_url: https://www.noima.xyz
- title: Talent Point
  url: https://talentpoint.co
  main_url: https://talentpoint.co
  description: >
    Talent Point provide the tools that companies need to scale quickly and effectively, bridging the gap between employer brand, HR, and hiring to build teams from within.
  categories:
    - Business
    - Technology
    - Blog
    - Consulting
    - Human Resources
  built_by: Talent Point
  built_by_url: https://talentpoint.co
  featured: false
- title: Marathon Oil
  main_url: https://www.marathonoil.com/
  url: https://www.marathonoil.com/
  featured: false
  categories:
    - Business
    - Marketing
  built_by: Corey Ward
  built_by_url: http://www.coreyward.me/
- title: Gene
  url: https://www.geneglobal.com/work
  main_url: https://www.geneglobal.com
  description: >
    We’re an experience design agency, focused on the future of health
  categories:
    - Agency
    - Technology
    - Healthcare
    - Consulting
    - User Experience
  featured: false
- title: medignition – healthcare innovations
  url: https://medignition.com/
  main_url: https://medignition.com/
  description: >
    medignition builds digital innovations in healthcare.
  categories:
    - Healthcare
    - Education
    - Technology
    - Design
    - Business
    - Portfolio
    - Entrepreneurship
    - Agency
  built_by: medignition
  built_by_url: https://medignition.com/
- title: Dynobase
  url: https://dynobase.dev/
  main_url: https://dynobase.dev/
  description: >
    Professional GUI Client for DynamoDB.
  categories:
    - Data
    - Programming
    - Web Development
  built_by: Rafal Wilinski
  built_by_url: https://rwilinski.me/
  featured: false
- title: Vaktija.eu
  url: https://vaktija.eu
  main_url: https://vaktija.eu
  description: >
    Vaktija.eu gives information about prayer times in germany. (Built with GatsbyJS. Fast in every way that matters.)
  categories:
    - App
    - Community
    - Nonprofit
    - SEO
    - Web Development
  built_by: Rašid Redžić
  built_by_url: https://rasidre.com/
  featured: false
- title: Creative code daily
  main_url: https://www.bobylito.dev/
  url: https://www.bobylito.dev/
  source_url: https://github.com/bobylito/sketches
  description: >
    Creative code daily (CCD) is a personal project for which I build a new animation made out of code every day.
  categories:
    - Blog
    - Programming
    - Gallery
    - Portfolio
  built_by: Alexandre Valsamou-Stanislawski
  built_by_url: https://www.noima.xyz
- title: Messi vs Ronaldo
  description: >
    The biggest debate in football - but who is the best, Messi or Ronaldo? This website provides all the goals and stats to help you reach your own conclusion.
  main_url: https://www.messivsronaldo.app/
  url: https://www.messivsronaldo.app/
  categories:
    - Sports
    - Data
    - App
  built_by: Stephen Greig
  built_by_url: http://ste.digital/
- title: Em Em Recipes
  url: https://ememrecipes.com
  main_url: https://ememrecipes.com
  description: >
    Finally, a recipe website that gets straight to the point.
  categories:
    - Blog
    - Food
  built_by: Matthew Mesa
  built_by_url: https://matthewmesa.com
- title: Yuuniworks Portfolio / Blog
  main_url: https://www.yuuniworks.com/
  url: https://www.yuuniworks.com/
  source_url: https://github.com/junkboy0315/gatsby-portfolio-blog
  featured: false
  categories:
    - Portfolio
    - Web Development
    - Blog
- title: Jun Chen Portfolio
  url: https://www.junchenjun.me
  main_url: https://www.junchenjun.me
  source_url: https://github.com/junchenjun/junchenjun.me
  description: >
    Get to know Jun.
  categories:
    - Portfolio
    - Blog
    - Web Development
  built_by: Jun Chen
  built_by_url: https://www.junchenjun.me
- title: Xavier Mirabelli-Montan
  url: https://xavie.mirmon.co.uk
  main_url: https://xavie.mirmon.co.uk
  source_url: https://github.com/xaviemirmon/xavier-developer-site
  description: >
    The developer portfolio and blog for Xavier Mirabelli-Montan.  Built using TinaCMS Grande hosted on Gatsby Cloud.
  categories:
    - Blog
    - Portfolio
    - Programming
  featured: false
- title: MPG Calculator
  url: https://www.mpg-calculator.co.uk
  main_url: https://www.mpg-calculator.co.uk
  description: >
    A website which allows you to calculate the MPG of your vehicle.
  categories:
    - SEO
    - Accessibility
    - Blog
  built_by: PJ
  built_by_url: https://pjsachdev.me
- title: Softblues
  main_url: https://softblues.io
  url: https://softblues.io
  description: >
    We optimize your project costs and deliver outstanding results by applying relevant technology. Plus, we create our own effective products for businesses and developers all over the world.
  categories:
    - WordPress
    - Portfolio
    - Agency
  built_by: Softblues
  built_by_url: https://softblues.io
- title: Clipchamp
  main_url: https://clipchamp.com/
  url: https://clipchamp.com/en/
  description: >
    Clipchamp is an online video editor, compressor, and converter. The Clipchamp website and blog are powered by Gatsby, Contentful, and Smartling.
  categories:
    - App
    - Blog
    - Landing Page
    - Marketing
    - Video
  featured: false
- title: Mob HQ
  main_url: https://hq.yt-mob.com/
  url: https://hq.yt-mob.com/
  description: >
    Mob HQ is the Headquarters for the World Cup winning Downhill Mountain Bike Race Team, and also a full-time Ride Center for YT bikes.
  categories:
    - Sports
    - Travel
  built_by: Built by Rebels Ltd.
  built_by_url: https://builtbyrebels.com/
  featured: false
- title: OCIUS
  url: https://www.ocius.com.au/
  main_url: https://www.ocius.com.au/
  source_url: https://github.com/ocius/website
  description: >
    Ocius Technology Ltd (formerly Solar Sailor Holdings Ltd) is an Australian public unlisted company with Research and Development facilities at the University of NSW.
  categories:
    - Business
    - Technology
    - Science
  built_by: Sergey Monin
  built_by_url: https://build-in-saratov.com/
- title: Kosmos & Kaos
  main_url: https://www.kosmosogkaos.is/
  url: https://www.kosmosogkaos.is/
  description: >
    A carefully designed user experience is good business.
  categories:
    - Design
    - Consulting
    - Agency
    - Web Development
    - JavaScript
  built_by: Kosmos & Kaos
  built_by_url: https://www.kosmosogkaos.is/
  featured: false
- title: Design Portfolio of Richard Bruskowski
  main_url: https://bruskowski.design/
  url: https://bruskowski.design/
  description: >
    My freelance design portfolio: Visual design, digital products, interactive prototypes, design systems, brand design. Uses MDX, Styled Components, Framer Motion. Started with Gatsby Starter Emilia by LekoArts.
  categories:
    - Design
    - Portfolio
    - User Experience
    - Freelance
    - Photography
  built_by: Richard Bruskowski
  built_by_url: https://github.com/richardbruskowski
- title: Kelvin DeCosta's Website
  url: https://kelvindecosta.com
  main_url: https://kelvindecosta.com
  categories:
    - Blog
    - Portfolio
  built_by: Kelvin DeCosta
  built_by_url: https://github.com/kelvindecosta
  featured: false
- title: Coronavirus (COVID-19) Tracker
  url: https://coronavirus.traction.one/
  main_url: https://coronavirus.traction.one/
  description: >
    This application shows the near real-time status based on data from JHU CSSE.
  categories:
    - Data
    - Directory
  built_by: Sankarsan Kampa
  built_by_url: https://traction.one
  featured: false
- title: Coronavirus COVID-19 Statistics Worldwide
  url: https://maxmaxinechen.github.io/COVID19-Worldwide-Stats/
  main_url: https://maxmaxinechen.github.io/COVID19-Worldwide-Stats/
  source_url: https://github.com/maxMaxineChen/COVID19-Worldwide-Stats
  description: >
    A Coronavirus COVID-19 global data statistics application built by Gatsby + Material UI + Recharts
  categories:
    - Data
    - Open Source
  built_by: Maxine Chen
  built_by_url: https://github.com/maxMaxineChen
  featured: false
- title: Folding@Home Stats
  url: https://folding.traction.one/team?id=246252
  main_url: https://folding.traction.one
  description: >
    Folding@Home Stats Report for Teams.
  categories:
    - Data
    - Science
    - Directory
  built_by: Sankarsan Kampa
  built_by_url: https://traction.one
  featured: false
- title: COVID-19 Tracking and Projections
  url: https://flattenthecurve.co.nz/
  main_url: https://flattenthecurve.co.nz/
  source_url: https://github.com/carlaiau/flatten-the-curve
  description: >
    Allowing non technical users to compare their country with other situations around the world. We present configurable cumulative graph curves. We compare your countries current status with other countries who have already been at your level and show you where they’ve ended up. Data via JHU. Further functionality added daily.
  categories:
    - Data
    - Open Source
  built_by: Carl Aiau
  built_by_url: https://github.com/carlaiau
  featured: false
- title: Takeout Tracker
  main_url: https://www.takeouttracker.com/
  url: https://www.takeouttracker.com/
  featured: false
  categories:
    - Data
    - Open Source
    - Food
    - Directory
    - Nonprofit
  built_by: Corey Ward
  built_by_url: http://www.coreyward.me/
- title: Illustration Hunt
  main_url: https://illustrationhunt.com/
  url: https://illustrationhunt.com/
  featured: false
  categories:
    - Data
    - Design
    - Entertainment
    - Productivity
    - User Experience
    - Programming
    - Gallery
    - Human Resources
    - Library
  built_by: Gilbish Kosma
  built_by_url: https://www.gil20.me/
- title: Monolit
  url: https://monolit.hr
  main_url: https://monolit.hr
  description: >
    Standard business website with sliders and contact form.
  categories:
    - Business
  built_by: Devnet
  built_by_url: https://devnet.hr
  featured: false
- title: Andrew Zeller
  main_url: https://zeller.io
  source_url: https://github.com/ajzeller/zellerio_gatsby
  url: https://zeller.io
  featured: false
  categories:
    - Portfolio
    - Blog
    - Web Development
  built_by: Andrew Zeller
  built_by_url: https://zeller.io
- title: Crushing WFH
  url: https://crushingwfh.com/
  main_url: https://crushingwfh.com/
  source_url: https://github.com/tiagofsanchez/wfh-tools
  description: >
    A directory of tools to help anyone to work from home in a productive manner
  categories:
    - Directory
    - Open Source
  built_by: Tiago Sanchez
  built_by_url: https://www.tiagofsanchez.com/
  featured: false
- title: Martin Container
  main_url: https://www.container.com/
  url: https://www.container.com/
  featured: false
  categories:
    - Business
  built_by: Vincit California
  built_by_url: https://www.vincit.com/
- title: Urban Armor Gear
  main_url: https://www.urbanarmorgear.com/
  url: https://www.urbanarmorgear.com/
  featured: false
  categories:
    - E-commerce
  built_by: Vincit California
  built_by_url: https://www.vincit.com/
- title: Jason Zheng's Portfolio
  main_url: https://jasonzy.com
  url: https://jasonzy.com
  source_url: https://github.com/bilafish/portfolio-site
  description: >
    Hey there, I'm Jason! I'm a front-end web developer from the sunny island
    of Singapore. This is my first Gatsby site developed using Gatsby and
    Netlify CMS. Feel free to get in touch if you're interested to collaborate
    or engage me on any projects. If you just want to say hello, that's cool
    too.
  featured: false
  categories:
    - Portfolio
    - Web Development
  built_by: Jason Zheng
  built_by_url: https://github.com/bilafish
- title: Fluiditype
  url: https://www.fluiditype.com/
  main_url: https://www.fluiditype.com/
  description: >
    Fluditype is small CSS library focusing on pure typographic fluidity. Recommend to be used for blogs, portfolios, documentation & and simplistic text websites.
  categories:
    - Open Source
    - Design
  built_by: Boris Kirov
  built_by_url: https://www.boriskirov.com
  featured: false
- title: Bonsaiilabs
  main_url: https://bonsaiilabs.com/
  url: https://bonsaiilabs.com/
  description: >
    We are a team of two, creating software for startups and enabling learners with our visualize, break, and solve approach.
  featured: false
  categories:
    - Education
    - Consulting
  built_by: Bonsaiilabs Team
  built_by_url: https://bonsaiilabs.com/team
- title: Tyson
  main_url: https://www.tyson.com
  url: https://www.tyson.com
  featured: false
  categories:
    - Food
    - Marketing
  built_by: Tyson Foods, Inc.
- title: Hillshire Farm
  main_url: https://www.hillshirefarm.com
  url: https://www.hillshirefarm.com
  featured: false
  categories:
    - Food
    - Marketing
  built_by: Tyson Foods, Inc.
- title: Hillshire Snacking
  main_url: https://www.hillshiresnacking.com
  url: https://www.hillshiresnacking.com
  featured: false
  categories:
    - Food
    - Marketing
  built_by: Tyson Foods, Inc.
- title: Jimmy Dean
  main_url: https://www.jimmydean.com
  url: https://www.jimmydean.com
  featured: false
  categories:
    - Food
    - Marketing
  built_by: Tyson Foods, Inc.
- title: Aidells
  main_url: https://www.aidells.com
  url: https://www.aidells.com
  featured: false
  categories:
    - Food
    - Marketing
  built_by: Tyson Foods, Inc.
- title: State Fair
  main_url: https://www.corndogs.com
  url: https://www.corndogs.com
  featured: false
  categories:
    - Food
    - Marketing
  built_by: Tyson Foods, Inc.
- title: Nudges
  main_url: https://www.nudgesdogtreats.com
  url: https://www.nudgesdogtreats.com
  featured: false
  categories:
    - Food
    - Marketing
  built_by: Tyson Foods, Inc.
- title: Tyson Ingredient Solutions
  main_url: https://www.tysoningredientsolutions.com
  url: https://www.tysoningredientsolutions.com
  featured: false
  categories:
    - Food
    - Marketing
  built_by: Tyson Foods, Inc.
- title: Wright Brand
  main_url: https://www.wrightbrand.com
  url: https://www.wrightbrand.com
  featured: false
  categories:
    - Food
    - Marketing
  built_by: Tyson Foods, Inc.
- title: TSUKUTTEMITA LAB
  main_url: https://create.kayac.com/
  url: https://create.kayac.com/
  description: KAYAC private works
  featured: false
  categories:
    - Portfolio
    - Technology
    - Entertainment
  built_by: KAYAC inc.
- title: Brad Garropy
  url: https://bradgarropy.com
  main_url: https://bradgarropy.com
  source_url: https://github.com/bradgarropy/bradgarropy.com
  categories:
    - Blog
    - Education
    - Entertainment
    - JavaScript
    - Open Source
    - Portfolio
    - Programming
    - SEO
    - Technology
    - Web Development
  built_by: Brad Garropy
  built_by_url: https://twitter.com/bradgarropy
- title: mrkaluzny
  main_url: https://mrkaluzny.com
  url: https://mrkaluzny.com
  description: >
    Web designer and web developer specializing in providing services for SME sector.
  featured: false
  categories:
    - Web Development
    - Programming
    - Business
    - Portfolio
    - Freelance
  built_by: Wojciech Kaluzny
- title: The COVID Tracking Project
  url: https://covidtracking.com/
  main_url: https://covidtracking.com/
  source_url: https://github.com/COVID19Tracking/website
  description: >
    The COVID Tracking Project collects and publishes the most complete testing data available for US states and territories.
  categories:
    - Media
    - Healthcare
  built_by: The COVID Tracking Project Web Team
  built_by_url: https://github.com/COVID19Tracking/website/graphs/contributors
- title: The Gauntlet Coverage of COVID-19 in Canada
  url: https://covid19.thegauntlet.ca
  main_url: https://covid19.thegauntlet.ca
  description: >
    Tracking The Spread of Coronavirus in Canada
  categories:
    - Media
    - Education
  built_by: Masoud Karimi
  built_by_url: https://github.com/masoudkarimif
- title: Zestard Technologies
  main_url: https://www.zestard.com
  url: https://www.zestard.com
  description: >
    Zestard Technologies is an eCommerce Specialist company focusing on Magento & Shopify as a core expertise.
  categories:
    - Web Development
    - WordPress
    - Technology
    - Agency
    - E-commerce
  built_by: Zestard Technologies
  built_by_url: https://www.zestard.com
- title: Kostas Vrouvas
  main_url: https://kosvrouvas.com
  url: https://kosvrouvas.com
  featured: false
  categories:
    - Blog
    - Portfolio
  built_by: Kostas Vrouvas
- title: Hanare Cafe in Toshijima, Toba, Japan
  main_url: https://hanarecafe.com
  url: https://hanarecafe.com
  source_url: https://github.com/mnishiguchi/hanarecafe-gatsby
  description: >
    A website for a cafe/bakery located in Toshijima, a beautiful sightseeing spot just a 20-minutes ferry ride from downtown Toba, Japan.
  categories:
    - Food
    - Travel
  built_by: Masatoshi Nishiguchi
  built_by_url: https://mnishiguchi.com
  featured: false
- title: WhileNext
  url: https://whilenext.com
  main_url: https://whilenext.com
  description: >
    A Blog on Software Development
  categories:
    - Blog
    - Learning
    - Programming
    - Web Development
  built_by: Masoud Karimi
  built_by_url: https://github.com/masoudkarimif
- title: Jamify.me
  description: >
    We build websites & PWAs with JAMstack. Delivering faster, more secure web.
  main_url: https://jamify.me
  url: https://jamify.me
  categories:
    - Agency
    - Web Development
  featured: false
- title: Shrey Sachdeva
  url: https://www.shreysachdeva.tech/
  main_url: https://www.shreysachdeva.tech/
  source_url: https://github.com/shrey-sachdeva2000/Shrey-Sachdeva
  description: >
    Personal website for Shrey Sachdeva. An abstract thinker who writes code and designs pixel-perfect user-interfaces with industry experience.
  categories:
    - Portfolio
    - Web Development
  built_by: Shrey Sachdeva
  built_by_url: https://www.shreysachdeva.tech/
- title: The Cares Family
  main_url: https://thecaresfamily.org.uk/home
  url: https://thecaresfamily.org.uk/home
  description: >
    The Cares Family helps people find connection and community in a disconnected age. They relaunched their website in Gatsby during the COVID-19 outbreak of 2020 to help connect neighbours.
  categories:
    - Nonprofit
    - Blog
    - Community
  built_by: Mutual
  built_by_url: https://www.madebymutual.com
- title: "Due to COVID-19: Documenting the Signs of the Pandemic"
  url: https://duetocovid19.com
  main_url: https://duetocovid19.com
  description: >
    A project to document all the signs that have gone up on the storefronts of our cities in response to the coronavirus pandemic.
  categories:
    - Photography
    - Community
  built_by: Andrew Louis
  built_by_url: https://hyfen.net
  featured: false
- title: "Besoegsvenner - Visiting Friends for the Elderly"
  main_url: https://www.xn--besgsvenner-igb.dk
  url: https://www.xn--besgsvenner-igb.dk/ruths-historie
  description: >
    50.000 elderly people in Denmark feel lonely. This project seeks to inform people to become visitor friends ("Besøgsven" in Danish) to help fight loneliness and bring new friendships in to the world.
  categories:
    - Marketing
    - Nonprofit
    - Landing Page
  built_by: Hello Great Works
  built_by_url: https://hellogreatworks.com
- title: Interficie Internet Services
  main_url: https://www.interficie.com
  url: https://www.interficie.com/our-work/
  description: >
    Located in Barcelona, we develop innovative websites, ecommerce solutions and software platforms for global brands, startups and organizations.
  categories:
    - E-commerce
    - Web Development
    - Consulting
    - JavaScript
    - Agency
    - Business
  built_by: Interficie Internet Services
  built_by_url: https://github.com/InterficieIS
- title: SofaScore Corporate
  url: https://corporate.sofascore.com
  main_url: https://corporate.sofascore.com
  description: >
    SofaScore is a leading provider of advanced sports insights and content with global coverage of 20+ sports.
  categories:
    - App
    - Data
    - Sports
    - Technology
  built_by: SofaScore
  built_by_url: https://www.sofascore.com
- title: "#compraaospequenos: buy local during Covid-19"
  url: https://compraaospequenos.pt/
  main_url: https://compraaospequenos.pt/
  source_url: https://github.com/marzeelabs/compraaospequenos
  description: >
    Helping local stores survive and thrive during the Covid-19 crisis (Portugal).
  categories:
    - Community
    - Food
    - Data
    - Directory
  built_by: Marzee Labs
  built_by_url: https://marzeelabs.org
  featured: false
- title: Inventia
  main_url: https://inventia.life/
  url: https://inventia.life/
  description: >
    We have developed unique digital bioprinting technology and unleashed it in a complete platform designed to make complex 3D cell biology simple.
  categories:
    - Business
    - Science
  built_by: Jellypepper
  built_by_url: https://jellypepper.com/
- title: Hasura
  url: https://hasura.io
  main_url: https://hasura.io
  description: >
    Hasura is an open source engine that connects to your databases & microservices and auto-generates a production-ready GraphQL backend.
  categories:
    - API
    - Web Development
    - Technology
    - Open Source
  featured: false
- title: Jimdo.com
  description: >
    Jimdo is an international tech company and one of the world's leading providers of online services for small and medium businesses (SMBs). The company empowers entrepreneurs to create their own website or store without coding and to digitize their business ideas.
  main_url: https://www.jimdo.com/
  url: https://www.jimdo.com/
  categories:
    - Marketing
    - Technology
    - E-commerce
    - Web Development
    - Business
  built_by: Jimdo GmbH
- title: Resume on the Web
  main_url: https://amruthpillai.com
  url: https://amruthpillai.com
  source_url: https://github.com/AmruthPillai/ResumeOnTheWeb-Gatsby
  description: >
    Everyone needs their own little spot on the interwebs, and this is mine. Welcome to my resume, on the web!
  categories:
    - Blog
    - Design
    - Freelance
    - Gallery
    - JavaScript
    - Landing Page
    - Mobile Development
    - Open Source
    - Photography
    - Portfolio
    - Technology
    - Web Development
  built_by: Amruth Pillai
  built_by_url: https://amruthpillai.com
  featured: false
- title: Landmarks.ro
  main_url: https://landmarks.ro/
  url: https://landmarks.ro/
  description: >
    Lead generation technology for real estate developers
  categories:
    - Real Estate
    - Marketing
    - Technology
    - Web Development
    - Landing Page
  built_by: Horia Miron
  built_by_url: https://github.com/ancashoria
  featured: false
- title: GeneOS
  url: https://geneos.me/
  main_url: https://geneos.me/
  description: >
    GeneOS is a privacy-preserving data monetization protocol for genetic, activity, and medical data.
  categories:
    - Landing Page
    - Business
  built_by: GeneOS Team
- title: COVID KPI
  url: https://covidkpi.com/
  main_url: https://covidkpi.com/
  description: >
    COVID KPI aggregates COVID-19 data from numerous official sources then displays the Key Performance Indicators.
  categories:
    - Data
    - Media
    - Healthcare
  built_by: Albert Chen
  built_by_url: https://github.com/mralbertchen
- title: Most Recommended Books
  url: http://mostrecommendedbooks.com/
  main_url: http://mostrecommendedbooks.com/
  description: >
    Discover credibly powerful books recommendations by billionaires, icons, and world-class performers.
  categories:
    - Blog
    - Entrepreneurship
    - Books
- title: theAnubhav.com
  main_url: https://theanubhav.com/
  url: https://theanubhav.com/
  categories:
    - Web Development
    - Blog
    - Portfolio
  built_by: Anubhav Srivastava
  built_by_url: https://theanubhav.com
- title: WatchKeeper
  url: https://www.watchkeeperintl.com
  main_url: https://www.watchkeeperintl.com
  description: >
    WatchKeeper helps organisations to manage global security risks such as natural disasters, extreme weather and violent incidents.
  categories:
    - Data
    - Business
    - Technology
    - Consulting
    - Security
  built_by: WatchKeeper Engineering
  built_by_url: https://twitter.com/watchkeeper
  featured: false
- title: Sztuka Programowania
  built_by: Piotr Fedorczyk
  built_by_url: https://piotrf.pl
  categories:
    - Event
    - Learning
    - Web Development
  description: >
    Landing page of a series of web development workshops held in Gdańsk, Poland.
  featured: false
  main_url: https://sztuka-programowania.pl/
  url: https://sztuka-programowania.pl/
- title: Rivers Casino
  built_by: WILDLIFE.LA
  built_by_url: https://www.wildlife.la
  categories:
    - Entertainment
    - Food
    - Blog
    - Travel
  description: >
    Rivers Casino offers the very best in casinos, hotels, restaurants, concerts, and entertainment. Visit us in Des Plaines, IL, Philadelphia, PA, Pittsburgh, PA and Schenectady, NY.
  featured: false
  main_url: https://www.riverscasino.com/desplaines/
  url: https://www.riverscasino.com/desplaines/
- title: Mishal Shah
  built_by: Mishal Shah
  built_by_url: https://mishal23.github.io
  categories:
    - Blog
    - Portfolio
    - Open Source
    - Web Development
  description: >
    Hey, I'm Mishal Shah, a passionate developer with interests in Networks, Databases and Web Security. This website is my personal portfolio and blog with the Fresh theme. I love reading engineering articles, contributing to open-source and interacting with communities. Feel free to get in touch if you have an interesting project that you want to collaborate on.
  featured: false
  main_url: https://mishal23.github.io/
  url: https://mishal23.github.io/
- title: Chris Nager
  main_url: https://chrisnager.com
  url: https://chrisnager.com
  source_url: https://github.com/chrisnager/chrisnager-dot-com
  description: >
    Developer and designer in Brooklyn, NY passionate about performance, accessibility, and systematic design.
  categories:
    - Accessibility
    - Blog
    - Design
    - Portfolio
    - User Experience
    - Web Development
  built_by: Chris Nager
  built_by_url: https://twitter.com/chrisnager
- title: Resistbot
  url: https://resist.bot
  main_url: https://resist.bot
  description: >
    A chatbot that helps you contact your representatives, and be an informed citizen.
  categories:
    - Blog
    - Government
    - Nonprofit
- title: SVG to PNG
  url: https://www.svgtopng.me/
  main_url: https://www.svgtopng.me/
  description: >
    Online SVG to PNG batch converter. Upload and convert your SVG files to PNG with the desired size and background color for free, fast and secure.
  categories:
    - App
    - Technology
    - Productivity
    - Design
    - Web Development
  built_by: Illia Achour
  built_by_url: https://github.com/dummyco
- title: St. Jude Cloud
  url: https://www.stjude.cloud
  main_url: https://www.stjude.cloud
  description: >
    Pediatric cancer data sharing ecosystem by St. Jude Children's Research Hospital.
  categories:
    - Science
    - Technology
    - Nonprofit
    - Data
    - Healthcare
  featured: false
- title: Philip Domingo
  url: https://www.prtdomingo.com
  main_url: https://www.prtdomingo.com
  description: >
    Personal website built on top of GatsbyJS, Ghost, and Azure.
  categories:
    - Technology
    - Blog
  featured: false
- title: Vinicius Dias
  built_by: Vinicius Dias
  built_by_url: https://viniciusdias.works/
  categories:
    - Blog
    - Portfolio
    - Open Source
    - Web Development
  description: >
    Hi, I'm Vinicius Dias, a Front-End developer with focus on performance and UX. This is my personal portfolio developed with Gatsby. I'm always learning different things and I consider myself a very curious guy. I feel that it keeps me motivated and creative to solve problems.
  featured: false
  main_url: https://viniciusdias.works/
  url: https://viniciusdias.works/
- title: Cognifide Tech
  url: https://tech.cognifide.com/
  main_url: https://tech.cognifide.com/
  description: >
    Technology HUB that provides useful and specialized technical knowledge created for fellow engineers by engineers from Cognifide.
  categories:
    - Blog
    - Programming
    - Technology
  built_by: Cognifide
  built_by_url: https://www.cognifide.com/
- title: Chandraveena by S Balachander
  url: https://www.chandraveena.com
  main_url: https://www.chandraveena.com
  description: >
    Chandraveena is a contemporary Indian string instrument designed from the traditional Saraswati Veena.
    S Balachander, an Indian classical musician, is the creator and performing artist of Chandraveena.
    Chandraveena has been designed to support a systematic and contemplative exploration of Indian Ragas.
    It is endowed with a deep sustain and a rich sound allowing the artist to create elaborate musical phrases
    and subtle intonations. Visit the website to listen and learn more!
  categories:
    - Music
    - Portfolio
    - Blog
  built_by: Sadharani Music Works
  built_by_url: https://www.sadharani.com
  featured: false
- title: Anong Network
  main_url: https://anong.network
  url: https://anong.network
  description: >
    An app used to quickly identify a network provider in Philippines
  categories:
    - App
    - Directory
  built_by: Jan Harold Diaz
  built_by_url: https://janharold.com
  featured: false
- title: PayMongo
  main_url: https://paymongo.com
  url: https://paymongo.com
  description: >
    The official website of PayMongo Philippines
  categories:
    - Marketing
    - Finance
  built_by: PayMongo
  built_by_url: https://paymongo.com
- title: Zona Digital
  url: https://zonadigital.pt
  main_url: https://zonadigital.pt
  description: >
    We work with startups and small businesses building effective strategies through digital platforms. Based in Porto, Portugal.
  categories:
    - Web Development
    - Programming
    - Technology
    - Design
    - Business
  built_by: Zona Digital
  built_by_url: https://zonadigital.pt
  featured: false
- title: Ofri Lifshitz Design
  url: https://www.ofrilifshitz.com
  main_url: https://www.ofrilifshitz.com
  categories:
    - Portfolio
    - Design
  built_by: Raz Lifshitz
  built_by_url: https://www.linkedin.com/in/raz-lifshitz
- title: Runly
  url: https://www.runly.io/
  main_url: https://www.runly.io/
  description: >
    The easiest way to run background jobs with .NET Core. It's more than background jobs —
    it's an all-in-one platform to create great user experiences.
  categories:
    - API
    - App
    - Landing Page
    - Technology
    - Programming
  built_by: Chad Lee
  built_by_url: https://github.com/chadly
  featured: false
- title: Ajith's blog
  url: https://ajith.blog
  main_url: https://ajith.blog
  source_url: https://github.com/ajithrnayak/ajith_blog
  description: >
    I build apps and sometimes write about the observations and frustrations at work here.
  categories:
    - Blog
    - Mobile Development
    - Open Source
    - Programming
    - Technology
  built_by: Ajith R Nayak
  built_by_url: https://ajith.xyz
- title: I Love You Infinity
  url: https://iloveyouinfinity.com
  main_url: https://iloveyouinfinity.com
  description: >
    An infinite sound experiment to help raise awareness about autism and love.
  categories:
    - Nonprofit
    - Healthcare
  built_by: Good Praxis
  built_by_url: https://goodpraxis.coop
  featured: false
- title: KAIGO in JAPAN
  main_url: https://kaigo-in-japan.jp
  url: https://kaigo-in-japan.jp
  description: >
    KAIGO in JAPAN is a website for those who are planning to work in the care work field in Japan. We built a multilingual site on Gatsby. One of them is a special language called Easy-Japanese with various ruby tags.
  categories:
    - Healthcare
    - Nonprofit
    - Web Development
    - Programming
  built_by: hgw
  built_by_url: https://shunyahagiwara.com/
- title: Dondoko Susumu Website
  url: https://xn--28jma5da5l6e.com/en/
  main_url: https://xn--28jma5da5l6e.com/en/
  source_url: https://github.com/dondoko-susumu/website-v2
  description: >
    The Web site of Dondoko Susumu, a Japanese cartoonist. His cartoons have been posted. It is internationalized into 12 languages.
  categories:
    - Blog
    - Entertainment
    - Gallery
    - Landing Page
  built_by: Dondoko Susumu
  built_by_url: https://xn--28jma5da5l6e.com/en/
- title: Raymond Ware
  url: https://www.raymondware.com
  main_url: https://www.raymondware.com
  description: >
    Seattle web developer portfolio site.
  categories:
    - Portfolio
    - Design
    - Freelance
    - Web Development
  built_by: Raymond Ware
  built_by_url: https://github.com/raymondware
  featured: false
- title: Formula One Gym
  url: https://www.formulaonegym.co.uk/
  main_url: https://www.formulaonegym.co.uk/
  source_url: https://github.com/Zellement/formula1gym
  description: A UK based fitness gym in the heart of Nottingham, built with Gatsby v2
  categories:
    - Sports
  built_by: Dan Farrow
  built_by_url: https://github.com/Zellement
  featured: false
- title: Blog - Thanawat Gulati
  main_url: https://testing.thanawatgulati.com
  url: https://testing.thanawatgulati.com
  source_url: https://github.com/thanawatgulati/thanawatgulati-blog
  description: >
    Thanawat Gulati - Blog , Work experience portfolio and more.
  categories:
    - Blog
  built_by: Thanawat Gulati
  built_by_url: https://twitter.com/mjamesvevo
  featured: false
- title: Effico Ltd
  main_url: https://www.effico.ltd
  url: https://www.effico.ltd
  source_url: https://github.com/Zellement/effico
  description: >
    Commercial and domestic electrical contractors.
  categories:
    - Business
  built_by: Dan Farrow
  built_by_url: https://www.zellement.com
  featured: false
- title: Sheringham Flooring
  main_url: https://www.sheringhamflooring.com
  url: https://www.sheringhamflooring.com
  source_url: https://github.com/Zellement/sheringham-flooring-2019
  description: >
    Sheringham Flooring - commercial and domestic flooring solutions
  categories:
    - Business
  built_by: Dan Farrow
  built_by_url: https://www.zellement.com
  featured: false
- title: Que Jamear
  description: >-
    A directory with a map of food delivery services 
    to be used during the health emergency caused by covid 19.
  main_url: https://quejamear.com/encebollados
  url: https://quejamear.com/encebollados
  featured: false
  categories:
    - Food
  built_by: Ramón Chancay
  built_by_url: https://ramonchancay.me/
<<<<<<< HEAD
- title: Nick Offerman
  url: https://nickofferman.co/
  main_url: https://nickofferman.co/
  description: >
    The official website of Nick Offerman: Actor, Author, Humorist, & Woodworker.
  categories:
    - E-commerce
    - Entertainment
    - Video
  built_by: Aveling Ray
  built_by_url: https://avelingray.com/
=======
- title: Rudra Narayan
  url: https://rudra.dev
  main_url: https://rudra.dev
  source_url: https://github.com/mrprofessor/rudra.dev
  description: >
    Rudra Narayan | Thoughts, obsessions and rants
  categories:
    - Blog
    - Portfolio
    - SEO
    - Programming
    - Landing Page
    - Technology
  built_by: Rudra Narayan
  built_by_url: https://github.com/mrprofessor
  featured: false
- title: Stackrole
  main_url: https://stackrole.com
  url: https://stackrole.com
  description: >
    We help Startups and Individuals launch their blazing fast JAMstack website with GatsbyJS and Netlify CMS, Deployed on Netlify
  categories:
    - Agency
    - Blog
    - User Experience
    - Web Development
    - Portfolio
    - JavaScript
  built_by: Stackrole
  built_by_url: https://stackrole.com
>>>>>>> b28138cb
  featured: false<|MERGE_RESOLUTION|>--- conflicted
+++ resolved
@@ -10772,7 +10772,6 @@
     - Food
   built_by: Ramón Chancay
   built_by_url: https://ramonchancay.me/
-<<<<<<< HEAD
 - title: Nick Offerman
   url: https://nickofferman.co/
   main_url: https://nickofferman.co/
@@ -10784,7 +10783,6 @@
     - Video
   built_by: Aveling Ray
   built_by_url: https://avelingray.com/
-=======
 - title: Rudra Narayan
   url: https://rudra.dev
   main_url: https://rudra.dev
@@ -10815,5 +10813,4 @@
     - JavaScript
   built_by: Stackrole
   built_by_url: https://stackrole.com
->>>>>>> b28138cb
   featured: false