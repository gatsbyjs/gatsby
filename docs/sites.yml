--- conflicted
+++ resolved
@@ -3150,7 +3150,6 @@
   built_by: Gabe Ragland
   built_by_url: https://twitter.com/gabe_ragland
   featured: false
-<<<<<<< HEAD
 - title: Disrupting Nate
   description: >
     Ketogenic Diet, Podcasts, and Blockchain.
@@ -3161,7 +3160,7 @@
     - Podcasts
   built_by: Nathan Olmstead
   built_by_url: https://twitter.com/disruptingnate
-=======
+  featured: false
 - title: Ambassador
   url: https://www.getambassador.io
   main_url: https://www.getambassador.io
@@ -3656,5 +3655,4 @@
     - Blog
   built_by: Kyle McDonald
   built_by_url: https://kylemcd.com
->>>>>>> 2d2ac7cf
   featured: false