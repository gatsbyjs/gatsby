- title: ReactJS
  main_url: "https://reactjs.org/"
  url: "https://reactjs.org/"
  source_url: "https://github.com/reactjs/reactjs.org"
  featured: true
  categories:
    - Web Development
    - Featured
- title: Flamingo
  main_url: https://www.shopflamingo.com/
  url: https://www.shopflamingo.com/
  description: >
    Online shop for women's body care and hair removal products.
  categories:
    - eCommerce
    - Beauty
    - Featured
  featured: true
- title: Airbnb Engineering & Data Science
  description: >
    Creative engineers and data scientists building a world where you can belong
    anywhere
  main_url: "https://airbnb.io/"
  url: "https://airbnb.io/"
  categories:
    - Blog
    - Gallery
    - Featured
  featured: true
- title: Impossible Foods
  main_url: "https://impossiblefoods.com/"
  url: "https://impossiblefoods.com/"
  categories:
    - Food
    - Featured
  featured: true
- title: Braun
  description: >
    Braun offers high performance hair removal and hair care products, including dryers, straighteners, shavers, and more.
  main_url: "https://ca.braun.com/en-ca"
  url: "https://ca.braun.com/en-ca"
  categories:
    - eCommerce
    - Featured
  featured: true
- title: NYC Pride 2019 | WorldPride NYC | Stonewall50
  main_url: "https://2019-worldpride-stonewall50.nycpride.org/"
  url: "https://2019-worldpride-stonewall50.nycpride.org/"
  featured: true
  description: >-
    Join us in 2019 for NYC Pride, as we welcome WorldPride and mark the 50th
    Anniversary of the Stonewall Uprising and a half-century of LGBTQ+
    liberation.
  categories:
    - Education
    - Marketing
    - Nonprofit
    - Featured
  built_by: Canvas United
  built_by_url: "https://www.canvasunited.com/"
- title: The State of European Tech
  main_url: "https://2017.stateofeuropeantech.com/"
  url: "https://2017.stateofeuropeantech.com/"
  featured: true
  categories:
    - Technology
    - Featured
  built_by: Studio Lovelock
  built_by_url: "http://www.studiolovelock.com/"
- title: Hopper
  main_url: "https://www.hopper.com/"
  url: "https://www.hopper.com/"
  built_by: Narative
  built_by_url: "https://www.narative.co/"
  featured: true
  categories:
    - Technology
    - App
    - Featured
- title: GM Capital One
  description: |
    Introducing the new online experience for your GM Rewards Credit Card
  main_url: "https://gm.capitalone.com/"
  url: "https://gm.capitalone.com/"
  categories:
    - Credit Card
    - Featured
  featured: true
- title: Life Without Barriers | Foster Care
  main_url: "https://www.lwb.org.au/foster-care"
  url: "https://www.lwb.org.au/foster-care"
  featured: true
  description: >-
    We are urgently seeking foster carers all across Australia. Can you open
    your heart and your home to a child in need? There are different types of
    foster care that can suit you. We offer training and 24/7 support.
  categories:
    - Nonprofit
    - Education
    - Documentation
    - Marketing
    - Featured
  built_by: LWB Digital Team
  built_by_url: "https://twitter.com/LWBAustralia"
- title: Figma
  main_url: "https://www.figma.com/"
  url: "https://www.figma.com/"
  featured: true
  categories:
    - Marketing
    - Design
    - Featured
  built_by: Corey Ward
  built_by_url: "http://www.coreyward.me/"
- title: Bejamas - JAM Experts for hire
  main_url: "https://bejamas.io/"
  url: "https://bejamas.io/"
  featured: true
  description: >-
    We help agencies and companies with JAMStack tools. This includes web
    development using Static Site Generators, Headless CMS, CI / CD and CDN
    setup.
  categories:
    - Technology
    - Web Development
    - Agency
    - Marketing
    - Featured
  built_by: Bejamas
  built_by_url: "https://bejamas.io/"
- title: The State of JavaScript
  description: >
    Data from over 20,000 developers, asking them questions on topics ranging
    from frontend frameworks and state management, to build tools and testing
    libraries.
  main_url: "https://stateofjs.com/"
  url: "https://stateofjs.com/"
  source_url: "https://github.com/StateOfJS/StateOfJS"
  categories:
    - Data
    - JavaScript
    - Featured
  built_by: StateOfJS
  built_by_url: "https://github.com/StateOfJS/StateOfJS/graphs/contributors"
  featured: true
- title: DesignSystems.com
  main_url: "https://www.designsystems.com/"
  url: "https://www.designsystems.com/"
  description: |
    A resource for learning, creating and evangelizing design systems.
  categories:
    - Design
    - Blog
    - Technology
    - Featured
  built_by: Corey Ward
  built_by_url: "http://www.coreyward.me/"
  featured: true
- title: Timely
  main_url: "https://timelyapp.com/"
  url: "https://timelyapp.com/"
  description: |
    Fully automatic time tracking. For those who trade in time.
  categories:
    - Productivity
    - Featured
  built_by: Timm Stokke
  built_by_url: "https://timm.stokke.me"
  featured: true
- title: Snap Kit
  main_url: "https://kit.snapchat.com/"
  url: "https://kit.snapchat.com/"
  description: >
    Snap Kit lets developers integrate some of Snapchat’s best features across
    platforms.
  categories:
    - Technology
    - Documentation
    - Featured
  featured: true
- title: SendGrid
  main_url: "https://sendgrid.com/docs/"
  url: "https://sendgrid.com/docs/"
  description: >
    SendGrid delivers your transactional and marketing emails through the
    world's largest cloud-based email delivery platform.
  categories:
    - API
    - Technology
    - Documentation
    - Featured
  featured: true
- title: Kirsten Noelle
  main_url: "https://www.kirstennoelle.com/"
  url: "https://www.kirstennoelle.com/"
  featured: true
  description: >
    Digital portfolio for San Francisco Bay Area photographer Kirsten Noelle Wiemer.
  categories:
    - Photography
    - Portfolio
    - Featured
  built_by: Ryan Wiemer
  built_by_url: "https://www.ryanwiemer.com/"
- title: Cajun Bowfishing
  main_url: "https://cajunbowfishing.com/"
  url: "https://cajunbowfishing.com/"
  featured: false
  categories:
    - eCommerce
    - Sports
  built_by: Escalade Sports
  built_by_url: "https://www.escaladesports.com/"
- title: NEON
  main_url: "http://neonrated.com/"
  url: "http://neonrated.com/"
  featured: false
  categories:
    - Gallery
    - Cinema
- title: Slite
  main_url: "https://slite.com/"
  url: "https://slite.com/"
  featured: false
  categories:
    - Marketing
    - Technology
- title: GraphCMS
  main_url: "https://graphcms.com/"
  url: "https://graphcms.com/"
  featured: false
  categories:
    - Marketing
    - Technology
- title: Bottender Docs
  main_url: "https://bottender.js.org/"
  url: "https://bottender.js.org/"
  source_url: "https://github.com/bottenderjs/bottenderjs.github.io"
  featured: false
  categories:
    - Documentation
    - Web Development
    - Open Source
- title: Ghost Documentation
  main_url: https://docs.ghost.org/
  url: https://docs.ghost.org/
  source_url: "https://github.com/tryghost/docs"
  featured: false
  description: >-
    Ghost is an open source, professional publishing platform built on a modern Node.js technology stack — designed for teams who need power, flexibility and performance.
  categories:
    - Publishing
    - Technology
    - Documentation
    - Open Source
  built_by: Ghost Foundation
  built_by_url: https://ghost.org/
- title: Nike - Just Do It
  main_url: "https://justdoit.nike.com/"
  url: "https://justdoit.nike.com/"
  featured: true
  categories:
    - eCommerce
    - Featured
- title: AirBnB Cereal
  main_url: "https://airbnb.design/cereal"
  url: "https://airbnb.design/cereal"
  featured: false
  categories:
    - Marketing
    - Design
- title: Cardiogram
  main_url: "https://cardiogr.am/"
  url: "https://cardiogr.am/"
  featured: false
  categories:
    - Marketing
    - Technology
- title: Etcetera Design
  main_url: "https://etcetera.design/"
  url: "https://etcetera.design/"
  source_url: "https://github.com/etceteradesign/website"
  featured: false
  categories:
    - Portfolio
- title: Hack Club
  main_url: "https://hackclub.com/"
  url: "https://hackclub.com/"
  source_url: "https://github.com/hackclub/site"
  featured: false
  categories:
    - Education
    - Web Development
- title: Matthias Jordan Portfolio
  main_url: "https://iammatthias.com/"
  url: "https://iammatthias.com/"
  source_url: "https://github.com/iammatthias/net"
  description: >-
    Photography portfolio and blog built using Contentful + Netlify + Gatsby V2.
  built_by: Matthias Jordan
  built_by_url: https://github.com/iammatthias
  featured: false
  categories:
    - Photography
    - Portfolio
- title: Investment Calculator
  main_url: "https://investmentcalculator.io/"
  url: "https://investmentcalculator.io/"
  featured: false
  categories:
    - Education
    - Finance
- title: CSS Grid Playground by MozillaDev
  main_url: "https://mozilladevelopers.github.io/playground/"
  url: "https://mozilladevelopers.github.io/playground/"
  source_url: "https://github.com/MozillaDevelopers/playground"
  featured: false
  categories:
    - Education
    - Web Development
- title: Piotr Fedorczyk Portfolio
  built_by: Piotr Fedorczyk
  built_by_url: "https://piotrf.pl"
  categories:
    - Portfolio
    - Web Development
  description: >-
    Portfolio of Piotr Fedorczyk, a digital product designer and full-stack developer specializing in shaping, designing and building news and tools for news.
  featured: false
  main_url: "https://piotrf.pl/"
  url: "https://piotrf.pl/"
- title: unrealcpp
  main_url: "https://unrealcpp.com/"
  url: "https://unrealcpp.com/"
  source_url: "https://github.com/Harrison1/unrealcpp-com"
  featured: false
  categories:
    - Blog
    - Web Development
- title: Andy Slezak
  main_url: "https://www.aslezak.com/"
  url: "https://www.aslezak.com/"
  source_url: "https://github.com/amslezak"
  featured: false
  categories:
    - Web Development
    - Portfolio
- title: Deliveroo.Design
  main_url: "https://www.deliveroo.design/"
  url: "https://www.deliveroo.design/"
  featured: false
  categories:
    - Food
    - Marketing
- title: Dona Rita
  main_url: "https://www.donarita.co.uk/"
  url: "https://www.donarita.co.uk/"
  source_url: "https://github.com/peduarte/dona-rita-website"
  featured: false
  categories:
    - Food
    - Marketing
- title: Fröhlich ∧ Frei
  main_url: "https://www.froehlichundfrei.de/"
  url: "https://www.froehlichundfrei.de/"
  featured: false
  categories:
    - Web Development
    - Blog
    - Open Source
- title: How to GraphQL
  main_url: "https://www.howtographql.com/"
  url: "https://www.howtographql.com/"
  source_url: "https://github.com/howtographql/howtographql"
  featured: false
  categories:
    - Documentation
    - Web Development
    - Open Source
- title: OnCallogy
  main_url: "https://www.oncallogy.com/"
  url: "https://www.oncallogy.com/"
  featured: false
  categories:
    - Marketing
    - Healthcare
- title: Ryan Wiemer's Portfolio
  main_url: "https://www.ryanwiemer.com/"
  url: "https://www.ryanwiemer.com/knw-photography/"
  source_url: "https://github.com/ryanwiemer/rw"
  featured: false
  description: >
    Digital portfolio for Oakland, CA based account manager Ryan Wiemer.
  categories:
    - Portfolio
    - Web Development
    - Design
  built_by: Ryan Wiemer
  built_by_url: "https://www.ryanwiemer.com/"
- title: Ventura Digitalagentur Köln
  main_url: "https://www.ventura-digital.de/"
  url: "https://www.ventura-digital.de/"
  featured: false
  built_by: Ventura Digitalagentur
  categories:
    - Agency
    - Marketing
    - Featured
- title: Azer Koçulu
  main_url: "http://azer.bike/"
  url: "http://azer.bike/photography"
  featured: false
  categories:
    - Portfolio
    - Photography
    - Web Development
- title: Damir.io
  main_url: "http://damir.io/"
  url: "http://damir.io/"
  source_url: "https://github.com/dvzrd/gatsby-sfiction"
  featured: false
  categories:
    - Fiction
- title: Digital Psychology
  main_url: "http://digitalpsychology.io/"
  url: "http://digitalpsychology.io/"
  source_url: "https://github.com/danistefanovic/digitalpsychology.io"
  featured: false
  categories:
    - Education
    - Library
- title: GRANDstack
  main_url: "http://grandstack.io/"
  url: "http://grandstack.io/"
  featured: false
  categories:
    - Open Source
    - Web Development
- title: Théâtres Parisiens
  main_url: "http://theatres-parisiens.fr/"
  url: "http://theatres-parisiens.fr/"
  source_url: "https://github.com/phacks/theatres-parisiens"
  featured: false
  categories:
    - Education
    - Entertainment
# - title: William Owen UK Portfolio / Blog
#   main_url: "http://william-owen.co.uk/"
#   url: "http://william-owen.co.uk/"
#   featured: false
#   description: >-
#     Over 20 years experience delivering customer-facing websites, internet-based
#     solutions and creative visual design for a wide range of companies and
#     organisations.
#   categories:
#     - Portfolio
#     - Blog
#   built_by: William Owen
#   built_by_url: "https://twitter.com/twilowen"
- title: A4 纸网
  main_url: "http://www.a4z.cn/"
  url: "http://www.a4z.cn/price"
  source_url: "https://github.com/hiooyUI/hiooyui.github.io"
  featured: false
  categories:
    - eCommerce
- title: Steve Meredith's Portfolio
  main_url: "http://www.stevemeredith.com/"
  url: "http://www.stevemeredith.com/"
  featured: false
  categories:
    - Portfolio
- title: API Platform
  main_url: "https://api-platform.com/"
  url: "https://api-platform.com/"
  source_url: "https://github.com/api-platform/website"
  featured: false
  categories:
    - Documentation
    - Web Development
    - Open Source
    - Library
- title: Artivest
  main_url: "https://artivest.co/"
  url: "https://artivest.co/what-we-do/for-advisors-and-investors/"
  featured: false
  categories:
    - Marketing
    - Blog
    - Documentation
    - Finance
- title: The Audacious Project
  main_url: "https://audaciousproject.org/"
  url: "https://audaciousproject.org/"
  featured: false
  categories:
    - Nonprofit
- title: Dustin Schau's Blog
  main_url: "https://blog.dustinschau.com/"
  url: "https://blog.dustinschau.com/"
  source_url: "https://github.com/dschau/blog"
  featured: false
  categories:
    - Blog
    - Web Development
- title: FloydHub's Blog
  main_url: "https://blog.floydhub.com/"
  url: "https://blog.floydhub.com/"
  featured: false
  categories:
    - Technology
    - Blog
- title: iContract Blog
  main_url: "https://blog.icontract.co.uk/"
  url: "http://blog.icontract.co.uk/"
  featured: false
  categories:
    - Blog
- title: BRIIM
  main_url: "https://bri.im/"
  url: "https://bri.im/"
  featured: false
  description: >-
    BRIIM is a movement to enable JavaScript enthusiasts and web developers in
    machine learning. Learn about artificial intelligence and data science, two
    fields which are governed by machine learning, in JavaScript. Take it right
    to your browser with WebGL.
  categories:
    - Education
    - Web Development
    - Technology
- title: Caddy Smells Like Trees
  main_url: "https://caddysmellsliketrees.ru"
  url: "https://caddysmellsliketrees.ru/en"
  source_url: "https://github.com/podabed/caddysmellsliketrees.github.io"
  description: >-
    We play soul-searching songs for every day. They are merging in our forests
    in such a way that it is difficult to separate them from each other, and
    between them bellow bold deer poems.
  categories:
    - Music
    - Gallery
  built_by: Dmitrij Podabed, Alexander Nikitin
  built_by_url: https://podabed.org
  featured: false
- title: Calpa's Blog
  main_url: "https://calpa.me/"
  url: "https://calpa.me/"
  source_url: "https://github.com/calpa/blog"
  featured: false
  categories:
    - Blog
    - Web Development
- title: Chocolate Free
  main_url: "https://chocolate-free.com/"
  url: "https://chocolate-free.com/"
  source_url: "https://github.com/Khaledgarbaya/chocolate-free-website"
  featured: false
  description: "A full time foodie \U0001F60D a forever Parisian \"patisserie\" lover and \U0001F382 \U0001F369 \U0001F370 \U0001F36A explorer and finally an under construction #foodblogger #foodblog"
  categories:
    - Blog
    - Food
- title: Code Bushi
  main_url: "https://codebushi.com/"
  url: "https://codebushi.com/"
  featured: false
  description: >-
    Web development resources, trends, & techniques to elevate your coding
    journey.
  categories:
    - Web Development
    - Open Source
    - Blog
  built_by: Hunter Chang
  built_by_url: "https://hunterchang.com/"
- title: Daniel Hollcraft
  main_url: "https://danielhollcraft.com/"
  url: "https://danielhollcraft.com/"
  source_url: "https://github.com/danielbh/danielhollcraft.com"
  featured: false
  categories:
    - Web Development
    - Blog
    - Portfolio
- title: Darren Britton's Portfolio
  main_url: "https://darrenbritton.com/"
  url: "https://darrenbritton.com/"
  source_url: "https://github.com/darrenbritton/darrenbritton.github.io"
  featured: false
  categories:
    - Web Development
    - Portfolio
- title: Dave Lindberg Marketing & Design
  url: "https://davelindberg.com/"
  main_url: "https://davelindberg.com/"
  source_url: "https://github.com/Dave-Lindberg/dl-gatsby"
  featured: false
  description: >-
    My work revolves around solving problems for people in business, using
    integrated design and marketing strategies to improve sales, increase brand
    engagement, generate leads and achieve goals.
  categories:
    - Design
    - Featured
    - Marketing
    - SEO
    - Portfolio
- title: Design Systems Weekly
  main_url: "https://designsystems.email/"
  url: "https://designsystems.email/"
  featured: false
  categories:
    - Education
    - Web Development
- title: Dalbinaco's Website
  main_url: "https://dlbn.co/en/"
  url: "https://dlbn.co/en/"
  source_url: "https://github.com/dalbinaco/dlbn.co"
  featured: false
  categories:
    - Portfolio
    - Web Development
- title: mParticle's Documentation
  main_url: "https://docs.mparticle.com/"
  url: "https://docs.mparticle.com/"
  featured: false
  categories:
    - Web Development
    - Documentation
- title: Doopoll
  main_url: "https://doopoll.co/"
  url: "https://doopoll.co/"
  featured: false
  categories:
    - Marketing
    - Technology
- title: ERC dEX
  main_url: "https://ercdex.com/"
  url: "https://ercdex.com/aqueduct"
  featured: false
  categories:
    - Marketing
- title: Fabian Schultz' Portfolio
  main_url: "https://fabianschultz.com/"
  url: "https://fabianschultz.com/"
  source_url: "https://github.com/fabe/site"
  featured: false
  description: >-
    Hello, I’m Fabian — a product designer and developer based in Potsdam,
    Germany. I’ve been working both as a product designer and frontend developer
    for over 5 years now. I particularly enjoy working with companies that try
    to meet broad and unique user needs.
  categories:
    - Portfolio
    - Web Development
  built_by: Fabian Schultz
  built_by_url: "https://fabianschultz.com/"
- title: Formidable
  main_url: "https://formidable.com/"
  url: "https://formidable.com/"
  featured: false
  categories:
    - Web Development
    - Agency
    - Open Source
- title: CalState House Manager
  description: >
    Home service membership that offers proactive and on-demand maintenance for
    homeowners
  main_url: "https://housemanager.calstate.aaa.com/"
  url: "https://housemanager.calstate.aaa.com/"
  categories:
    - Insurance
- title: The freeCodeCamp Guide
  main_url: "https://guide.freecodecamp.org/"
  url: "https://guide.freecodecamp.org/"
  source_url: "https://github.com/freeCodeCamp/guide"
  featured: false
  categories:
    - Web Development
    - Documentation
- title: High School Hackathons
  main_url: "https://hackathons.hackclub.com/"
  url: "https://hackathons.hackclub.com/"
  source_url: "https://github.com/hackclub/hackathons"
  featured: false
  categories:
    - Education
    - Web Development
- title: Hapticmedia
  main_url: "https://hapticmedia.fr/en/"
  url: "https://hapticmedia.fr/en/"
  featured: false
  categories:
    - Agency
- title: heml.io
  main_url: "https://heml.io/"
  url: "https://heml.io/"
  source_url: "https://github.com/SparkPost/heml.io"
  featured: false
  categories:
    - Documentation
    - Web Development
    - Open Source
- title: Juliette Pretot's Portfolio
  main_url: "https://juliette.sh/"
  url: "https://juliette.sh/"
  featured: false
  categories:
    - Web Development
    - Portfolio
    - Blog
- title: Kris Hedstrom's Portfolio
  main_url: "https://k-create.com/"
  url: "https://k-create.com/portfolio/"
  source_url: "https://github.com/kristofferh/kristoffer"
  featured: false
  description: >-
    Hey. I’m Kris. I’m an interactive designer / developer. I grew up in Umeå,
    in northern Sweden, but I now live in Brooklyn, NY. I am currently enjoying
    a hybrid Art Director + Lead Product Engineer role at a small startup called
    Nomad Health. Before that, I was a Product (Engineering) Manager at Tumblr.
    Before that, I worked at agencies. Before that, I was a baby. I like to
    design things, and then I like to build those things. I occasionally take on
    freelance projects. Feel free to get in touch if you have an interesting
    project that you want to collaborate on. Or if you just want to say hello,
    that’s cool too.
  categories:
    - Portfolio
  built_by: Kris Hedstrom
  built_by_url: "https://k-create.com/"
- title: knpw.rs
  main_url: "https://knpw.rs/"
  url: "https://knpw.rs/"
  source_url: "https://github.com/knpwrs/knpw.rs"
  featured: false
  categories:
    - Blog
    - Web Development
- title: Kostas Bariotis' Blog
  main_url: "https://kostasbariotis.com/"
  url: "https://kostasbariotis.com/"
  source_url: "https://github.com/kbariotis/kostasbariotis.com"
  featured: false
  categories:
    - Blog
    - Portfolio
    - Web Development
- title: LaserTime Clinic
  main_url: "https://lasertime.ru/"
  url: "https://lasertime.ru/"
  source_url: "https://github.com/oleglegun/lasertime"
  featured: false
  categories:
    - Marketing
- title: Jason Lengstorf
  main_url: "https://lengstorf.com"
  url: "https://lengstorf.com"
  source_url: "https://github.com/jlengstorf/lengstorf.com"
  featured: false
  categories:
    - Blog
  built_by: Jason Lengstorf
  built_by_url: "https://github.com/jlengstorf"
- title: Mannequin.io
  main_url: "https://mannequin.io/"
  url: "https://mannequin.io/"
  source_url: "https://github.com/LastCallMedia/Mannequin/tree/master/site"
  featured: false
  categories:
    - Open Source
    - Web Development
    - Documentation
- title: manu.ninja
  main_url: "https://manu.ninja/"
  url: "https://manu.ninja/"
  source_url: "https://github.com/Lorti/manu.ninja"
  featured: false
  description: >-
    manu.ninja is the personal blog of Manuel Wieser, where he talks about
    frontend development, games and digital art
  categories:
    - Blog
    - Technology
    - Web Development
- title: Fabric
  main_url: "https://meetfabric.com/"
  url: "https://meetfabric.com/"
  featured: false
  categories:
    - Marketing
    - Insurance
- title: Nexit
  main_url: "https://nexit.sk/"
  url: "https://nexit.sk/references"
  featured: false
  categories:
    - Web Development
- title: Nortcast
  main_url: "https://nortcast.com/"
  url: "https://nortcast.com/"
  featured: false
  categories:
    - Technology
    - Entertainment
    - Podcast
- title: Open FDA
  description: >
    Provides APIs and raw download access to a number of high-value, high
    priority and scalable structured datasets, including adverse events, drug
    product labeling, and recall enforcement reports.
  main_url: "https://open.fda.gov/"
  url: "https://open.fda.gov/"
  source_url: "https://github.com/FDA/open.fda.gov"
  featured: false
  categories:
    - Government
    - Open Source
    - Web Development
    - API
    - Data
- title: NYC Planning Labs (New York City Department of City Planning)
  main_url: "https://planninglabs.nyc/"
  url: "https://planninglabs.nyc/about/"
  source_url: "https://github.com/NYCPlanning/"
  featured: false
  description: >-
    We work with New York City's Urban Planners to deliver impactful, modern
    technology tools.
  categories:
    - Open Source
    - Government
- title: Pravdomil
  main_url: "https://pravdomil.com/"
  url: "https://pravdomil.com/"
  source_url: "https://github.com/pravdomil/pravdomil.com"
  featured: false
  description: >-
    I’ve been working both as a product designer and frontend developer for over
    5 years now. I particularly enjoy working with companies that try to meet
    broad and unique user needs.
  categories:
    - Portfolio
- title: Preston Richey Portfolio / Blog
  main_url: "https://prestonrichey.com/"
  url: "https://prestonrichey.com/"
  source_url: "https://github.com/prichey/prestonrichey.com"
  featured: false
  categories:
    - Web Development
    - Portfolio
    - Blog
- title: Landing page of Put.io
  main_url: "https://put.io/"
  url: "https://put.io/"
  featured: false
  categories:
    - eCommerce
    - Technology
- title: The Rick and Morty API
  main_url: "https://rickandmortyapi.com/"
  url: "https://rickandmortyapi.com/"
  built_by: Axel Fuhrmann
  built_by_url: "https://axelfuhrmann.com/"
  featured: false
  categories:
    - Web Development
    - Entertainment
    - Documentation
    - Open Source
    - API
- title: Santa Compañía Creativa
  main_url: "https://santacc.es/"
  url: "https://santacc.es/"
  source_url: "https://github.com/DesarrolloWebSantaCC/santacc-web"
  featured: false
  categories:
    - Agency
- title: Sean Coker's Blog
  main_url: "https://sean.is/"
  url: "https://sean.is/"
  featured: false
  categories:
    - Blog
    - Portfolio
    - Web Development
- title: Segment's Blog
  main_url: "https://segment.com/blog/"
  url: "https://segment.com/blog/"
  featured: false
  categories:
    - Web Development
    - Blog
- title: Several Levels
  main_url: "https://severallevels.io/"
  url: "https://severallevels.io/"
  source_url: "https://github.com/Harrison1/several-levels"
  featured: false
  categories:
    - Agency
    - Web Development
- title: Simply
  main_url: "https://simply.co.za/"
  url: "https://simply.co.za/"
  featured: false
  categories:
    - Marketing
    - Insurance
- title: Storybook
  main_url: "https://storybook.js.org/"
  url: "https://storybook.js.org/"
  source_url: "https://github.com/storybooks/storybook"
  featured: false
  categories:
    - Web Development
    - Open Source
- title: Vibert Thio's Portfolio
  main_url: "https://vibertthio.com/portfolio/"
  url: "https://vibertthio.com/portfolio/projects/"
  source_url: "https://github.com/vibertthio/portfolio"
  featured: false
  categories:
    - Portfolio
    - Web Development
- title: VisitGemer
  main_url: "https://visitgemer.sk/"
  url: "https://visitgemer.sk/"
  featured: false
  categories:
    - Marketing
- title: Beach Hut Poole
  main_url: "https://www.beachhutpoole.co.uk/"
  url: "https://www.beachhutpoole.co.uk/"
  featured: false
  categories:
    - Travel
    - Marketing
- title: Bricolage.io
  main_url: "https://www.bricolage.io/"
  url: "https://www.bricolage.io/"
  source_url: "https://github.com/KyleAMathews/blog"
  featured: false
  categories:
    - Blog
- title: Charles Pinnix Website
  main_url: "https://www.charlespinnix.com/"
  url: "https://www.charlespinnix.com/"
  featured: false
  description: >-
    I’m a senior frontend engineer with 8 years of experience building websites
    and web applications. I’m interested in leading creative, multidisciplinary
    engineering teams. I’m a creative technologist, merging photography, art,
    and design into engineering and visa versa. I take a pragmatic,
    product-oriented approach to development, allowing me to see the big picture
    and ensuring quality products are completed on time. I have a passion for
    modern frontend JavaScript frameworks such as React and Vue, and I have
    substantial experience on the backend with an interest in Node and
    container based deployment with Docker and AWS.
  categories:
    - Portfolio
    - Web Development
- title: Charlie Harrington's Blog
  main_url: "https://www.charlieharrington.com/"
  url: "https://www.charlieharrington.com/"
  source_url: "https://github.com/whatrocks/blog"
  featured: false
  categories:
    - Blog
    - Web Development
    - Music
- title: Developer Ecosystem
  main_url: "https://www.developerecosystem.com/"
  url: "https://www.developerecosystem.com/"
  featured: false
  categories:
    - Blog
    - Web Development
- title: Gabriel Adorf's Portfolio
  main_url: "https://www.gabrieladorf.com/"
  url: "https://www.gabrieladorf.com/"
  source_url: "https://github.com/gabdorf/gabriel-adorf-portfolio"
  featured: false
  categories:
    - Portfolio
    - Web Development
- title: greglobinski.com
  main_url: "https://www.greglobinski.com/"
  url: "https://www.greglobinski.com/"
  source_url: "https://github.com/greglobinski/www.greglobinski.com"
  featured: false
  categories:
    - Portfolio
    - Web Development
- title: I am Putra
  main_url: "https://www.iamputra.com/"
  url: "https://www.iamputra.com/"
  featured: false
  categories:
    - Portfolio
    - Web Development
    - Blog
- title: In Sowerby Bridge
  main_url: "https://www.insowerbybridge.co.uk/"
  url: "https://www.insowerbybridge.co.uk/"
  featured: false
  categories:
    - Marketing
    - Government
- title: JavaScript Stuff
  main_url: "https://www.javascriptstuff.com/"
  url: "https://www.javascriptstuff.com/"
  featured: false
  categories:
    - Education
    - Web Development
    - Library
- title: Ledgy
  main_url: "https://www.ledgy.com/"
  url: "https://github.com/morloy/ledgy.com"
  featured: false
  categories:
    - Marketing
    - Finance
- title: Alec Lomas's Portfolio / Blog
  main_url: "https://www.lowmess.com/"
  url: "https://www.lowmess.com/"
  source_url: "https://github.com/lowmess/lowmess"
  featured: false
  categories:
    - Web Development
    - Blog
    - Portfolio
- title: Michele Mazzucco's Portfolio
  main_url: "https://www.michelemazzucco.it/"
  url: "https://www.michelemazzucco.it/"
  source_url: "https://github.com/michelemazzucco/michelemazzucco.it"
  featured: false
  categories:
    - Portfolio
- title: Orbit FM Podcasts
  main_url: "https://www.orbit.fm/"
  url: "https://www.orbit.fm/"
  source_url: "https://github.com/agarrharr/orbit.fm"
  featured: false
  categories:
    - Podcast
- title: Prosecco Springs
  main_url: "https://www.proseccosprings.com/"
  url: "https://www.proseccosprings.com/"
  featured: false
  categories:
    - Food
    - Blog
    - Marketing
- title: Verious
  main_url: "https://www.verious.io/"
  url: "https://www.verious.io/"
  source_url: "https://github.com/cpinnix/verious"
  featured: false
  categories:
    - Web Development
- title: Whittle School
  main_url: "https://www.whittleschool.org/en/"
  url: "https://www.whittleschool.org/en/"
  featured: false
  categories:
    - Education
- title: Yisela
  main_url: "https://www.yisela.com/"
  url: "https://www.yisela.com/tetris-against-trauma-gaming-as-therapy/"
  featured: false
  categories:
    - Blog
- title: YouFoundRon.com
  main_url: "https://www.youfoundron.com/"
  url: "https://www.youfoundron.com/"
  source_url: "https://github.com/rongierlach/yfr-dot-com"
  featured: false
  categories:
    - Portfolio
    - Web Development
    - Blog
- title: yerevancoder
  main_url: "https://yerevancoder.com/"
  url: "https://forum.yerevancoder.com/categories"
  source_url: "https://github.com/yerevancoder/yerevancoder.github.io"
  featured: false
  categories:
    - Blog
    - Web Development
- title: EaseCentral
  main_url: "https://www.easecentral.com/"
  url: "https://www.easecentral.com/"
  featured: false
  categories:
    - Marketing
    - Healthcare
- title: Policygenius
  main_url: "https://www.policygenius.com/"
  url: "https://www.policygenius.com/"
  featured: false
  categories:
    - Marketing
    - Healthcare
- title: Moteefe
  main_url: "http://www.moteefe.com/"
  url: "http://www.moteefe.com/"
  featured: false
  categories:
    - Marketing
    - Agency
    - Technology
- title: Athelas
  main_url: "http://www.athelas.com/"
  url: "http://www.athelas.com/"
  featured: false
  categories:
    - Marketing
    - Healthcare
- title: Pathwright
  main_url: "http://www.pathwright.com/"
  url: "http://www.pathwright.com/"
  featured: false
  categories:
    - Marketing
    - Education
- title: pi-top
  main_url: "http://www.pi-top.com/"
  url: "http://www.pi-top.com/"
  featured: false
  categories:
    - Marketing
    - Web Development
    - Technology
    - eCommerce
- title: Troops
  main_url: "http://www.troops.ai/"
  url: "http://www.troops.ai/"
  featured: false
  categories:
    - Marketing
    - Technology
- title: ClearBrain
  main_url: "https://clearbrain.com/"
  url: "https://clearbrain.com/"
  featured: false
  categories:
    - Marketing
    - Technology
- title: Lucid
  main_url: "https://www.golucid.co/"
  url: "https://www.golucid.co/"
  featured: false
  categories:
    - Marketing
    - Technology
- title: Bench
  main_url: "http://www.bench.co/"
  url: "http://www.bench.co/"
  featured: false
  categories:
    - Marketing
- title: Union Plus Credit Card
  main_url: "http://www.unionpluscard.com"
  url: "https://unionplus.capitalone.com/"
  featured: false
  categories:
    - Marketing
    - Finance
- title: Gin Lane
  main_url: "http://www.ginlane.com/"
  url: "https://www.ginlane.com/"
  featured: false
  categories:
    - Web Development
    - Agency
- title: Marmelab
  main_url: "https://marmelab.com/en/"
  url: "https://marmelab.com/en/"
  featured: false
  categories:
    - Web Development
    - Agency
- title: Fusion Media Group
  main_url: "http://thefmg.com/"
  url: "http://thefmg.com/"
  featured: false
  categories:
    - Entertainment
    - News
- title: Cool Hunting
  main_url: "http://www.coolhunting.com/"
  url: "http://www.coolhunting.com/"
  featured: false
  categories:
    - Magazine
- title: Dovetail
  main_url: "https://dovetailapp.com/"
  url: "https://dovetailapp.com/"
  featured: false
  categories:
    - Marketing
    - Technology
- title: GraphQL College
  main_url: "https://www.graphql.college/"
  url: "https://www.graphql.college/"
  source_url: "https://github.com/GraphQLCollege/graphql-college"
  featured: false
  categories:
    - Web Development
    - Education
- title: F1 Vision
  main_url: "https://www.f1vision.com/"
  url: "https://www.f1vision.com/"
  featured: false
  categories:
    - Marketing
    - Entertainment
    - Technology
    - eCommerce
- title: Yuuniworks Portfolio / Blog
  main_url: "https://www.yuuniworks.com/"
  url: "https://www.yuuniworks.com/"
  source_url: "https://github.com/junkboy0315/yuuni-web"
  featured: false
  categories:
    - Portfolio
    - Web Development
    - Blog
- title: The Bastion Bot
  main_url: "https://bastionbot.org/"
  url: "https://bastionbot.org/"
  source_url: "https://github.com/TheBastionBot/Bastion-Website"
  description: Give awesome perks to your Discord server!
  featured: false
  categories:
    - Open Source
    - Technology
    - Documentation
    - Bot
    - Community
  built_by: Sankarsan Kampa
  built_by_url: "https://sankarsankampa.com"
- title: Smakosh
  main_url: "https://smakosh.com/"
  url: "https://smakosh.com/"
  source_url: "https://github.com/smakosh/smakosh.com"
  featured: false
  categories:
    - Portfolio
    - Web Development
# - title: Philipp Czernitzki - Blog/Website
#   main_url: "http://philippczernitzki.me/"
#   url: "http://philippczernitzki.me/"
#   featured: false
#   categories:
#     - Portfolio
#     - Web Development
#     - Blog
- title: WebGazer
  main_url: "https://www.webgazer.io/"
  url: "https://www.webgazer.io/"
  featured: false
  categories:
    - Marketing
    - Web Development
    - Technology
- title: Joe Seifi's Blog
  main_url: "http://seifi.org/"
  url: "http://seifi.org/"
  featured: false
  categories:
    - Portfolio
    - Web Development
    - Blog

- title: LekoArts
  main_url: "https://www.lekoarts.de"
  url: "https://www.lekoarts.de"
  source_url: "https://github.com/LekoArts/portfolio"
  featured: false
  built_by: LekoArts
  built_by_url: "https://github.com/LekoArts"
  description: >-
    Hi, I'm Lennart — a self-taught and passionate graphic/web designer &
    frontend developer based in Darmstadt, Germany. I love it to realize complex
    projects in a creative manner and face new challenges. Since 6 years I do
    graphic design, my love for frontend development came up 3 years ago. I
    enjoy acquiring new skills and cementing this knowledge by writing blogposts
    and creating tutorials.
  categories:
    - Portfolio
    - Blog
    - Design
    - Web Development
    - Freelance
- title: 杨二小的博客
  main_url: "https://blog.yangerxiao.com/"
  url: "https://blog.yangerxiao.com/"
  source_url: "https://github.com/zerosoul/blog.yangerxiao.com"
  featured: false
  categories:
    - Blog
    - Portfolio
- title: MOTTO x MOTTO
  main_url: "https://mottox2.com"
  url: "https://mottox2.com"
  source_url: "https://github.com/mottox2/website"
  description: Web developer / UI Desinger in Tokyo Japan.
  featured: false
  categories:
    - Blog
    - Portfolio
  built_by: mottox2
  built_by_url: "https://mottox2.com"
- title: Pride of the Meadows
  main_url: "https://www.prideofthemeadows.com/"
  url: "https://www.prideofthemeadows.com/"
  featured: false
  categories:
    - eCommerce
    - Food
    - Blog
- title: Michael Uloth
  main_url: "https://www.michaeluloth.com"
  url: "https://www.michaeluloth.com"
  featured: false
  description: Michael Uloth is an opera singer and web developer based in Toronto.
  categories:
    - Portfolio
    - Music
    - Web Development
  built_by: Michael Uloth
  built_by_url: "https://www.michaeluloth.com"
- title: Spacetime
  main_url: "https://www.heyspacetime.com/"
  url: "https://www.heyspacetime.com/"
  featured: false
  description: >-
    Spacetime is a Dallas-based digital experience agency specializing in web,
    app, startup, and digital experience creation.
  categories:
    - Marketing
    - Portfolio
    - Agency
    - Featured
  built_by: Spacetime
  built_by_url: "https://www.heyspacetime.com/"
- title: Eric Jinks
  main_url: "https://ericjinks.com/"
  url: "https://ericjinks.com/"
  featured: false
  description: "Software engineer / web developer from the Gold Coast, Australia."
  categories:
    - Portfolio
    - Blog
    - Web Development
    - Technology
  built_by: Eric Jinks
  built_by_url: "https://ericjinks.com/"
- title: GaiAma - We are wildlife
  main_url: "https://www.gaiama.org/"
  url: "https://www.gaiama.org/"
  featured: false
  description: >-
    We founded the GaiAma conservation organization to protect wildlife in Perú
    and to create an example of a permaculture neighborhood, living
    symbiotically with the forest - because reforestation is just the beginning
  categories:
    - Nonprofit
    - Marketing
    - Blog
  source_url: "https://github.com/GaiAma/gaiama.org"
  built_by: GaiAma
  built_by_url: "https://www.gaiama.org/"
- title: Healthcare Logic
  main_url: "https://www.healthcarelogic.com/"
  url: "https://www.healthcarelogic.com/"
  featured: false
  description: >-
    Revolutionary technology that empowers clinical and managerial leaders to
    collaborate with clarity.
  categories:
    - Marketing
    - Healthcare
    - Technology
  built_by: Thrive
  built_by_url: "https://thriveweb.com.au/"
- title: Localgov.fyi
  main_url: "https://localgov.fyi/"
  url: "https://localgov.fyi/"
  featured: false
  description: Finding local government services made easier.
  categories:
    - Directory
    - Government
    - Technology
  source_url: "https://github.com/WeOpenly/localgov.fyi"
  built_by: Openly
  built_by_url: "https://weopenly.com/"
- title: Kata.ai Documentation
  main_url: "https://docs.kata.ai/"
  url: "https://docs.kata.ai/"
  source_url: "https://github.com/kata-ai/kata-platform-docs"
  featured: false
  description: >-
    Documentation website for the Kata Platform, an all-in-one platform for
    building chatbots using AI technologies.
  categories:
    - Documentation
    - Technology
- title: goalgetters
  main_url: "https://goalgetters.space/"
  url: "https://goalgetters.space/"
  featured: false
  description: >-
    goalgetters is a source of inspiration for people who want to change their
    career. We offer articles, success stories and expert interviews on how to
    find a new passion and how to implement change.
  categories:
    - Blog
    - Education
    - Personal Development
  built_by: "Stephanie Langers (content), Adrian Wenke (development)"
  built_by_url: "https://twitter.com/AdrianWenke"
- title: Zensum
  main_url: "https://zensum.se/"
  url: "https://zensum.se/"
  featured: false
  description: >-
    Borrow money quickly and safely through Zensum. We compare Sweden's leading
    banks and credit institutions. Choose from multiple offers and lower your
    monthly cost. [Translated from Swedish]
  categories:
    - Technology
    - Finance
    - Marketing
  built_by: Bejamas.io
  built_by_url: "https://bejamas.io/"
- title: StatusHub - Easy to use Hosted Status Page Service
  main_url: "https://statushub.com/"
  url: "https://statushub.com/"
  featured: false
  description: >-
    Set up your very own service status page in minutes with StatusHub. Allow
    customers to subscribe to be updated automatically.
  categories:
    - Technology
    - Marketing
  built_by: Bejamas.io
  built_by_url: "https://bejamas.io/"
- title: Matthias Kretschmann Portfolio
  main_url: "https://matthiaskretschmann.com/"
  url: "https://matthiaskretschmann.com/"
  source_url: "https://github.com/kremalicious/portfolio"
  featured: false
  description: Portfolio of designer & developer Matthias Kretschmann.
  categories:
    - Portfolio
    - Web Development
  built_by: Matthias Kretschmann
  built_by_url: "https://matthiaskretschmann.com/"
- title: Iron Cove Solutions
  main_url: "https://ironcovesolutions.com/"
  url: "https://ironcovesolutions.com/"
  description: >-
    Iron Cove Solutions is a cloud based consulting firm. We help companies
    deliver a return on cloud usage by applying best practices
  categories:
    - Technology
    - Web Development
  built_by: Iron Cove Solutions
  built_by_url: "https://ironcovesolutions.com/"
  featured: false
- title: Eventos orellana
  description: >-
    Somos una empresa dedicada a brindar asesoría personalizada y profesional
    para la elaboración y coordinación de eventos sociales y empresariales.
  main_url: "https://eventosorellana.com/"
  url: "https://eventosorellana.com/"
  featured: false
  categories:
    - Gallery
  built_by: Codedebug
  built_by_url: "https://codedebug.co/"
- title: Moetez Chaabene Portfolio / Blog
  main_url: "https://moetez.me/"
  url: "https://moetez.me/"
  source_url: "https://github.com/moetezch/moetez.me"
  featured: false
  description: Portfolio of Moetez Chaabene
  categories:
    - Portfolio
    - Web Development
    - Blog
  built_by: Moetez Chaabene
  built_by_url: "https://twitter.com/moetezch"
- title: Nikita
  description: >-
    Automation of system deployments in Node.js for applications and
    infrastructures.
  main_url: "https://nikita.js.org/"
  url: "https://nikita.js.org/"
  source_url: "https://github.com/adaltas/node-nikita"
  categories:
    - Documentation
    - Open Source
    - Technology
  built_by: David Worms
  built_by_url: "http://www.adaltas.com"
  featured: false
- title: Gourav Sood Blog & Portfolio
  main_url: "https://www.gouravsood.com/"
  url: "https://www.gouravsood.com/"
  featured: false
  categories:
    - Blog
    - Portfolio
  built_by: Gourav Sood
  built_by_url: "https://www.gouravsood.com/"
- title: Jonas Tebbe Portfolio
  description: |
    Hey, I’m Jonas and I create digital products.
  main_url: "https://jonastebbe.com"
  url: "https://jonastebbe.com"
  categories:
    - Portfolio
  built_by: Jonas Tebbe
  built_by_url: "http://twitter.com/jonastebbe"
  featured: false
- title: Parker Sarsfield Portfolio
  description: |
    I'm Parker, a software engineer and sneakerhead.
  main_url: "https://parkersarsfield.com"
  url: "https://parkersarsfield.com"
  categories:
    - Blog
    - Portfolio
  built_by: Parker Sarsfield
  built_by_url: "https://parkersarsfield.com"
- title: Frontend web development with Greg
  description: |
    JavaScript, GatsbyJS, ReactJS, CSS in JS... Let's learn some stuff together.
  main_url: "https://dev.greglobinski.com"
  url: "https://dev.greglobinski.com"
  categories:
    - Blog
    - Web Development
  built_by: Greg Lobinski
  built_by_url: "https://github.com/greglobinski"
- title: Insomnia
  description: |
    Desktop HTTP and GraphQL client for developers
  main_url: "https://insomnia.rest/"
  url: "https://insomnia.rest/"
  categories:
    - Blog
  built_by: Gregory Schier
  built_by_url: "https://schier.co"
  featured: false
- title: Timeline Theme Portfolio
  description: |
    I'm Aman Mittal, a software developer.
  main_url: "http://www.amanhimself.me/"
  url: "http://www.amanhimself.me/"
  categories:
    - Web Development
    - Portfolio
  built_by: Aman Mittal
  built_by_url: "http://www.amanhimself.me/"
- title: Ocean artUp
  description: >
    Science outreach site built using styled-components and Contentful. It
    presents the research project "Ocean artUp" funded by an Advanced Grant of
    the European Research Council to explore the possible benefits of artificial
    uplift of nutrient-rich deep water to the ocean’s sunlit surface layer.
  main_url: "https://ocean-artup.eu"
  url: "https://ocean-artup.eu"
  source_url: "https://github.com/janosh/ocean-artup"
  categories:
    - Science
    - Education
    - Blog
  built_by: Janosh Riebesell
  built_by_url: "https://janosh.io"
  featured: false
- title: Ryan Fitzgerald
  description: |
    Personal portfolio and blog for Ryan Fitzgerald
  main_url: "https://ryanfitzgerald.ca/"
  url: "https://ryanfitzgerald.ca/"
  categories:
    - Web Development
    - Portfolio
  built_by: Ryan Fitzgerald
  built_by_url: "https://github.com/RyanFitzgerald"
  featured: false
- title: Kaizen
  description: |
    Content Marketing, PR & SEO Agency in London
  main_url: "https://www.kaizen.co.uk/"
  url: "https://www.kaizen.co.uk/"
  categories:
    - Agency
    - Blog
    - Design
    - Web Development
    - SEO
  built_by: Bogdan Stanciu
  built_by_url: "https://github.com/b0gd4n"
  featured: false
- title: HackerOne Platform Documentation
  description: |
    HackerOne's Product Documentation Center!
  url: "https://docs.hackerone.com/"
  main_url: "https://docs.hackerone.com/"
  categories:
    - Documentation
    - Security
  featured: false
- title: Patreon Partners
  description: |
    Resources and products to help you do more with Patreon.
  url: "https://partners.patreon.com/"
  main_url: "https://partners.patreon.com/"
  categories:
    - Directory
  featured: false
- title: Bureau Of Meteorology (beta)
  description: |
    Help shape the future of Bureau services
  url: "https://beta.bom.gov.au/"
  main_url: "https://beta.bom.gov.au/"
  categories:
    - Meteorology
  featured: false
- title: Curbside
  description: |
    Connecting Stores with Mobile Customers
  main_url: "https://curbside.com/"
  url: "https://curbside.com/"
  categories:
    - Mobile Commerce
  featured: false
- title: Mux Video
  description: |
    API to video hosting and streaming
  main_url: "https://mux.com/"
  url: "https://mux.com/"
  categories:
    - Video
    - Hosting
    - Streaming
    - API
  featured: false
- title: Swapcard
  description: >
    The easiest way for event organizers to instantly connect people, build a
    community of attendees and exhibitors, and increase revenue over time
  main_url: "https://www.swapcard.com/"
  url: "https://www.swapcard.com/"
  categories:
    - Event
    - Community
    - Personal Training
    - Marketing
  built_by: Swapcard
  built_by_url: "https://www.swapcard.com/"
  featured: false
- title: Kalix
  description: >
    Kalix is perfect for healthcare professionals starting out in private
    practice, to those with an established clinic.
  main_url: "https://www.kalixhealth.com/"
  url: "https://www.kalixhealth.com/"
  categories:
    - Healthcare
  featured: false
- title: Hubba
  description: |
    Buy wholesale products from thousands of independent, verified Brands.
  main_url: "https://join.hubba.com/"
  url: "https://join.hubba.com/"
  categories:
    - eCommerce
  featured: false
- title: HyperPlay
  description: |
    In Asean's 1st Ever LOL Esports X Music Festival
  main_url: "https://hyperplay.leagueoflegends.com/"
  url: "https://hyperplay.leagueoflegends.com/"
  categories:
    - Video Games
    - Music
  featured: false
- title: Bad Credit Loans
  description: |
    Get the funds you need, from $250-$5,000
  main_url: "https://www.creditloan.com/"
  url: "https://www.creditloan.com/"
  categories:
    - Loans
    - Credits
  featured: false
- title: Financial Center
  description: >
    Member-owned, not-for-profit, co-operative whose members receive financial
    benefits in the form of lower loan rates, higher savings rates, and lower
    fees than banks.
  main_url: "https://fcfcu.com/"
  url: "https://fcfcu.com/"
  categories:
    - Loans
    - Finance
    - Nonprofit
    - Banking
    - Business
    - Education
  built_by: "https://fcfcu.com/"
  built_by_url: "https://fcfcu.com/"
  featured: false
- title: Office of Institutional Research and Assessment
  description: |
    Good Data, Good Decisions
  main_url: "http://oira.ua.edu/"
  url: "http://oira.ua.edu/"
  categories:
    - Data
  featured: false
- title: Trintellix
  description: |
    It may help make a difference for your depression (MDD).
  main_url: "https://us.trintellix.com/"
  url: "https://us.trintellix.com/"
  categories:
    - Health & Wellness
  featured: false
- title: The Telegraph Premium
  description: |
    Exclusive stories from award-winning journalists
  main_url: "https://premium.telegraph.co.uk/"
  url: "https://premium.telegraph.co.uk/"
  categories:
    - Newspaper
  featured: false
- title: html2canvas
  description: |
    Screenshots with JavaScript
  main_url: "http://html2canvas.hertzen.com/"
  url: "http://html2canvas.hertzen.com/"
  source_url: "https://github.com/niklasvh/html2canvas/tree/master/www"
  categories:
    - JavaScript
    - Documentation
  built_by: Niklas von Hertzen
  built_by_url: "http://hertzen.com/"
  featured: false
- title: Dato CMS
  description: |
    The API-based CMS your editors will love
  main_url: "https://www.datocms.com/"
  url: "https://www.datocms.com/"
  categories:
    - CMS
    - API
  featured: false
- title: Half Electronics
  description: |
    Personal website
  main_url: "https://www.halfelectronic.com/"
  url: "https://www.halfelectronic.com/"
  categories:
    - Blog
    - Electronics
  built_by: Fernando Poumian
  built_by_url: "https://github.com/fpoumian/halfelectronic.com"
  featured: false
- title: Frithir Software Development
  main_url: "https://frithir.com/"
  url: "https://frithir.com/"
  featured: false
  description: "I DRINK COFFEE, WRITE CODE AND IMPROVE MY DEVELOPMENT SKILLS EVERY DAY."
  categories:
    - Design
    - Web Development
  built_by: Frithir
  built_by_url: "https://Frithir.com/"
- title: Unow
  main_url: "https://www.unow.fr/"
  url: "https://www.unow.fr/"
  categories:
    - Education
    - Marketing
  featured: false
- title: Peter Hironaka
  description: |
    Freelance Web Developer based in Los Angeles.
  main_url: "https://peterhironaka.com/"
  url: "https://peterhironaka.com/"
  categories:
    - Portfolio
    - Web Development
  built_by: Peter Hironaka
  built_by_url: "https://github.com/PHironaka"
  featured: false
- title: Michael McQuade
  description: |
    Personal website and blog for Michael McQuade
  main_url: "https://giraffesyo.io"
  url: "https://giraffesyo.io"
  categories:
    - Blog
  built_by: Michael McQuade
  built_by_url: "https://github.com/giraffesyo"
  featured: false
- title: Haacht Brewery
  description: |
    Corporate website for Haacht Brewery. Designed and Developed by Gafas.
  main_url: "https://haacht.com/en/"
  url: "https://haacht.com"
  categories:
    - Brewery
  built_by: Gafas
  built_by_url: "https://gafas.be"
  featured: false
- title: StoutLabs
  description: |
    Portfolio of Daniel Stout, freelance developer in East Tennessee.
  main_url: "https://www.stoutlabs.com/"
  url: "https://www.stoutlabs.com/"
  categories:
    - Web Development
    - Portfolio
  built_by: Daniel Stout
  built_by_url: "https://github.com/stoutlabs"
  featured: false
- title: Chicago Ticket Outcomes By Neighborhood
  description: |
    ProPublica data visualization of traffic ticket court outcomes
  categories:
    - News
    - Nonprofit
    - Visualization
  url: >-
    https://projects.propublica.org/graphics/il/il-city-sticker-tickets-maps/ticket-status/?initialWidth=782
  main_url: >-
    https://projects.propublica.org/graphics/il/il-city-sticker-tickets-maps/ticket-status/?initialWidth=782
  built_by: David Eads
  built_by_url: "https://github.com/eads"
  featured: false
- title: Chicago South Side Traffic Ticketing rates
  description: |
    ProPublica data visualization of traffic ticket rates by community
  main_url: >-
    https://projects.propublica.org/graphics/il/il-city-sticker-tickets-maps/ticket-rate/?initialWidth=782
  url: >-
    https://projects.propublica.org/graphics/il/il-city-sticker-tickets-maps/ticket-rate/?initialWidth=782
  categories:
    - News
    - Nonprofit
    - Visualization
  built_by: David Eads
  built_by_url: "https://github.com/eads"
  featured: false
- title: Otsimo
  description: >
    Otsimo is a special education application for children with autism, down
    syndrome and other developmental disabilities.
  main_url: "https://otsimo.com/en/"
  url: "https://otsimo.com/en/"
  categories:
    - Blog
    - Education
  featured: false
- title: Matt Bagni Portfolio 2018
  description: >
    Mostly the result of playing with Gatsby and learning about react and
    graphql. Using the screenshot plugin to showcase the work done for my
    company in the last 2 years, and a good amount of other experiments.
  main_url: "https://mattbag.github.io"
  url: "https://mattbag.github.io"
  categories:
    - Portfolio
  featured: false
- title: Lisa Ye's Blog
  description: |
    Simple blog/portofolio for a fashion designer. Gatsby_v2 + Netlify cms
  main_url: "https://lisaye.netlify.com/"
  url: "https://lisaye.netlify.com/"
  categories:
    - Blog
    - Portfolio
    - Fashion
  featured: false
- title: Lifestone Church
  main_url: "https://www.lifestonechurch.net/"
  url: "https://www.lifestonechurch.net/"
  source_url: "https://github.com/lifestonechurch/lifestonechurch.net"
  featured: false
  categories:
    - Marketing
    - Nonprofit
- title: Artem Sapegin
  description: >
    Little homepage of Artem Sapegin, a frontend developer, passionate
    photographer, coffee drinker and crazy dogs’ owner.
  main_url: "https://sapegin.me/"
  url: "https://sapegin.me/"
  categories:
    - Portfolio
    - Open Source
    - Web Development
  built_by: Artem Sapegin
  built_by_url: "https://github.com/sapegin"
  featured: false
- title: SparkPost Developers
  main_url: "https://developers.sparkpost.com/"
  url: "https://developers.sparkpost.com/"
  source_url: "https://github.com/SparkPost/developers.sparkpost.com"
  categories:
    - Documentation
    - API
  featured: false
- title: Malik Browne Portfolio 2018
  description: >
    The portfolio blog of Malik Browne, a full-stack engineer, foodie, and avid
    blogger/YouTuber.
  main_url: "https://www.malikbrowne.com/about"
  url: "https://www.malikbrowne.com"
  categories:
    - Blog
    - Portfolio
  built_by: Malik Browne
  built_by_url: "https://twitter.com/milkstarz"
  featured: false
- title: Novatics
  description: |
    Digital products that inspire and make a difference
  main_url: "https://www.novatics.com.br"
  url: "https://www.novatics.com.br"
  categories:
    - Portfolio
    - Technology
    - Web Development
  built_by: Novatics
  built_by_url: "https://github.com/Novatics"
  featured: false
- title: Max McKinney
  description: >
    I’m a developer and designer with a focus in web technologies. I build cars
    on the side.
  main_url: "https://maxmckinney.com/"
  url: "https://maxmckinney.com/"
  categories:
    - Portfolio
    - Web Development
    - Design
  built_by: Max McKinney
  featured: false
- title: Stickyard
  description: |
    Make your React component sticky the easy way
  main_url: "https://nihgwu.github.io/stickyard/"
  url: "https://nihgwu.github.io/stickyard/"
  source_url: "https://github.com/nihgwu/stickyard/tree/master/website"
  categories:
    - Web Development
  built_by: Neo Nie
  featured: false
- title: Agata Milik
  description: |
    Website of a Polish psychologist/psychotherapist based in Gdańsk, Poland.
  main_url: "https://agatamilik.pl"
  url: "https://agatamilik.pl"
  categories:
    - Marketing
    - Healthcare
  built_by: Piotr Fedorczyk
  built_by_url: "https://piotrf.pl"
  featured: false
- title: WebPurple
  main_url: "https://www.webpurple.net/"
  url: "https://www.webpurple.net/"
  source_url: "https://github.com/WebPurple/site"
  description: >-
    Site of local (Russia, Ryazan) frontend community. Main purpose is to show
    info about meetups and keep blog.
  categories:
    - Nonprofit
    - Web Development
    - Community
    - Blog
    - Open Source
  built_by: Nikita Kirsanov
  built_by_url: "https://twitter.com/kitos_kirsanov"
  featured: false
- title: Papertrail.io
  description: |
    Inspection Management for the 21st Century
  main_url: "https://www.papertrail.io/"
  url: "https://www.papertrail.io/"
  categories:
    - Marketing
    - Technology
  built_by: Papertrail.io
  built_by_url: "https://www.papertrail.io"
  featured: false
- title: Matt Ferderer
  main_url: "https://mattferderer.com"
  url: "https://mattferderer.com"
  source_url: "https://github.com/mattferderer/gatsbyblog"
  description: >
    {titleofthesite} is a blog built with Gatsby that discusses web related tech
    such as JavaScript, .NET, Blazor & security.
  categories:
    - Blog
    - Web Development
  built_by: Matt Ferderer
  built_by_url: "https://twitter.com/mattferderer"
  featured: false
- title: Sahyadri Open Source Community
  main_url: "https://sosc.org.in"
  url: "https://sosc.org.in"
  source_url: "https://github.com/haxzie/sosc-website"
  description: >
    Official website of Sahyadri Open Source Community for community blog, event
    details and members info.
  categories:
    - Blog
    - Community
    - Open Source
  built_by: Musthaq Ahamad
  built_by_url: "https://github.com/haxzie"
  featured: false
- title: Tech Confessions
  main_url: "https://confessions.tech"
  url: "https://confessions.tech"
  source_url: "https://github.com/JonathanSpeek/tech-confessions"
  description: "A guilt-free place for us to confess our tech sins \U0001F64F\n"
  categories:
    - Community
    - Open Source
  built_by: Jonathan Speek
  built_by_url: "https://speek.design"
  featured: false
- title: Thibault Maekelbergh
  main_url: "https://thibmaek.com"
  url: "https://thibmaek.com"
  source_url: "https://github.com/thibmaek/thibmaek.github.io"
  description: |
    A nice blog about development, Raspberry Pi, plants and probably records.
  categories:
    - Blog
    - Open Source
  built_by: Thibault Maekelbergh
  built_by_url: "https://twitter.com/thibmaek"
  featured: false
- title: LearnReact.design
  main_url: "https://learnreact.design"
  url: "https://learnreact.design"
  description: >
    React Essentials For Designers: A React course tailored for product
    designers, ux designers, ui designers.
  categories:
    - Blog
  built_by: Linton Ye
  built_by_url: "https://twitter.com/lintonye"
- title: Devol’s Dance
  main_url: "https://www.devolsdance.com/"
  url: "https://www.devolsdance.com/"
  description: >
    Devol’s Dance is an invite-only, one-day event celebrating industrial
    robotics, AI, and automation.
  categories:
    - Marketing
    - Technology
  built_by: Corey Ward
  built_by_url: "http://www.coreyward.me/"
  featured: false
- title: Mega House Creative
  main_url: "https://www.megahousecreative.com/"
  url: "https://www.megahousecreative.com/"
  description: >
    Mega House Creative is a digital agency that provides unique goal-oriented
    web marketing solutions.
  categories:
    - Marketing
    - Agency
  built_by: Daniel Robinson
  featured: false
- title: Tobie Marier Robitaille - csc
  main_url: "https://tobiemarierrobitaille.com/"
  url: "https://tobiemarierrobitaille.com/en/"
  description: |
    Portfolio site for director of photography Tobie Marier Robitaille
  categories:
    - Portfolio
    - Gallery
  built_by: Mill3 Studio
  built_by_url: "https://mill3.studio/en/"
  featured: false
- title: Bestvideogame.deals
  main_url: "https://bestvideogame.deals/"
  url: "https://bestvideogame.deals/"
  description: |
    Video game comparison website for the UK, build with GatsbyJS.
  categories:
    - eCommerce
    - Video Games
  built_by: Koen Kamphuis
  built_by_url: "https://koenkamphuis.com/"
  featured: false
- title: Mahipat's Portfolio
  main_url: "https://mojaave.com/"
  url: "https://mojaave.com"
  source_url: "https://github.com/mhjadav/mojaave"
  description: >
    mojaave.com is Mahipat's portfolio, I have developed it using Gatsby v2 and
    Bootstrap, To get in touch with people looking for full-stack developer.
  categories:
    - Portfolio
    - Web Development
  built_by: Mahipat Jadav
  built_by_url: "https://mojaave.com/"
  featured: false
- title: Cmsbased
  main_url: "https://www.cmsbased.net"
  url: "https://www.cmsbased.net"
  description: >
    Cmsbased is providing automation tools and design resources for Web Hosting
    and IT services industry.
  categories:
    - Technology
    - Design
  featured: false
- title: Traffic Design Biennale 2018
  main_url: "https://trafficdesign.pl"
  url: "http://trafficdesign.pl/pl/ficzery/2018-biennale/"
  description: |
    Mini site for 2018 edition of Traffic Design’s Biennale
  categories:
    - Nonprofit
    - Gallery
  built_by: Piotr Fedorczyk
  built_by_url: "https://piotrf.pl"
  featured: false
- title: Insights
  main_url: "https://justaskusers.com/"
  url: "https://justaskusers.com/"
  description: >
    Insights helps user experience (UX) researchers conduct their research and
    make sense of the findings.
  categories:
    - User Experience
    - Design
  built_by: Just Ask Users
  built_by_url: "https://justaskusers.com/"
  featured: false
- title: Tensiq
  main_url: "https://tensiq.com"
  url: "https://tensiq.com"
  source_url: "https://github.com/Tensiq/tensiq-site"
  description: >
    Tensiq is an e-Residency startup, that provides development in cutting-edge
    technology while delivering secure, resilient, performant solutions.
  categories:
    - Game Development
    - Web Development
    - Mobile Development
    - Agency
    - Open Source
  built_by: Jens
  built_by_url: "https://github.com/arrkiin"
  featured: false
- title: Mintfort
  main_url: "https://mintfort.com/"
  url: "https://mintfort.com/"
  source_url: "https://github.com/MintFort/mintfort.com"
  description: >
    Mintfort, the first crypto-friendly bank account. Store and manage assets on
    the blockchain.
  categories:
    - Technology
    - Bank
  built_by: Axel Fuhrmann
  built_by_url: "https://axelfuhrmann.com/"
  featured: false
- title: React Native Explorer
  main_url: "https://react-native-explorer.firebaseapp.com"
  url: "https://react-native-explorer.firebaseapp.com"
  description: |
    Explorer React Native packages and examples effortlessly.
  categories:
    - React Native
  featured: false
- title: 500Tech
  main_url: "https://500tech.com/"
  url: "https://500tech.com/"
  featured: false
  categories:
    - Web Development
    - Agency
    - Open Source
- title: eworld
  main_url: "http://eworld.herokuapp.com/"
  url: "http://eworld.herokuapp.com/"
  featured: false
  categories:
    - eCommerce
    - Technology
- title: It's a Date
  description: >
    It's a Date is a dating app that actually involves dating.
  main_url: "https://www.itsadate.app/"
  url: "https://www.itsadate.app/"
  featured: false
  categories:
    - App
    - Blog
- title: Node.js HBase
  description: >
    Asynchronous HBase client for NodeJs using REST.
  main_url: https://hbase.js.org/
  url: https://hbase.js.org/
  source_url: "https://github.com/adaltas/node-hbase"
  categories:
    - Documentation
    - Open Source
    - Technology
  built_by: David Worms
  built_by_url: http://www.adaltas.com
  featured: false
- title: Peter Kroyer - Web Design / Web Development
  main_url: https://www.peterkroyer.at/en/
  url: https://www.peterkroyer.at/en/
  description: >
    Freelance web designer / web developer based in Vienna, Austria (Wien, Österreich).
  categories:
    - Agency
    - Web Development
    - Design
    - Portfolio
    - Freelance
  built_by: Peter Kroyer
  built_by_url: https://www.peterkroyer.at/
  featured: false
- title: Geddski
  main_url: https://gedd.ski
  url: https://gedd.ski
  description: >
    frontend mastery blog - level up your UI game.
  categories:
    - Web Development
    - Education
    - Productivity
    - User Experience
  built_by: Dave Geddes
  built_by_url: https://twitter.com/geddski
  featured: false
- title: Rung
  main_url: "https://rung.com.br/"
  url: "https://rung.com.br/"
  description: >
    Rung alerts you about the exceptionalities of your personal and professional life.
  categories:
    - API
    - Technology
    - Travel
    - Bot
  featured: false
- title: Mokkapps
  main_url: "https://www.mokkapps.de/"
  url: "https://www.mokkapps.de/"
  source_url: "https://github.com/mokkapps/website"
  description: >
    Portfolio website from Michael Hoffmann. Passionate software developer with focus on web-based technologies.
  categories:
    - Blog
    - Portfolio
    - Web Development
    - Mobile Development
  featured: false
- title: Premier Octet
  main_url: "https://www.premieroctet.com/"
  url: "https://www.premieroctet.com/"
  description: >
    Premier Octet is a React-based agency
  categories:
    - Agency
    - Web Development
    - Mobile Development
    - React Native
  featured: false
- title: Thorium
  main_url: "https://www.thoriumsim.com/"
  url: "https://www.thoriumsim.com/"
  source_url: "https://github.com/thorium-sim/thoriumsim.com"
  description: >
    Thorium - Open-source Starship Simulator Controls for Live Action Role Play
  built_by: Alex Anderson
  built_by_url: https://twitter.com/ralex1993
  categories:
    - Blog
    - Portfolio
    - Documentation
    - Marketing
    - Education
    - Entertainment
    - Open Source
    - Web Development
  featured: false
- title: Cameron Maske
  main_url: "https://www.cameronmaske.com/"
  url: "https://www.cameronmaske.com/courses/introduction-to-pytest/"
  source_url: "https://github.com/cameronmaske/cameronmaske.com-v2"
  description: >
    The homepage of Cameron Maske, a freelance full-stack developer, who is currently working on a free pytest video course
  categories:
    - Education
    - Video
    - Portfolio
    - Freelance
  featured: false
- title: Studenten bilden Schüler
  description: >
    Studenten bilden Schüler e.V. is a German student-run nonprofit initiative that aims to
    contribute to more equal educational opportunities by providing free tutoring to refugees
    and children from underprivileged families. The site is built on Gatsby v2, styled-components
    and Contentful. It supports Google Analytics, fluid typography and Algolia search.
  main_url: "https://studenten-bilden-schueler.de"
  url: "https://studenten-bilden-schueler.de"
  source_url: "https://github.com/StudentenBildenSchueler/homepage"
  categories:
    - Education
    - Nonprofit
    - Blog
  built_by: Janosh Riebesell
  built_by_url: "https://janosh.io"
  featured: false
- title: Joseph Chambers
  main_url: "https://joseph.michael-chambers.com/"
  url: "https://joseph.michael-chambers.com/"
  description: >
    The homepage of Joseph Chambers, a freelance full-stack developer, who is currently looking for work.
  categories:
    - Portfolio
    - Freelance
    - Web Development
  built_by: Joseph Chambers
  built_by_url: https://twitter.com/imcodingideas
  featured: false
- title: Mike's Remote List
  main_url: "https://www.mikesremotelist.com"
  url: "https://www.mikesremotelist.com"
  description: >
    A list of remote jobs, updated throughout the day. Built on Gatsby v1 and powered by Contentful, Google Sheets, string and sticky tape.
  categories:
    - Job Board
  featured: false
- title: Madvoid
  main_url: "https://madvoid.com/"
  url: "https://madvoid.com/screenshot/"
  featured: false
  description: >
    Madvoid is a team of expert developers dedicated to creating simple, clear, usable and blazing fast web and mobile apps.
    We are coders that help companies and agencies to create social & interactive experiences.
    This includes full-stack development using React, WebGL, Static Site Generators, Ruby On Rails, Phoenix, GraphQL, Chatbots, CI / CD, Docker and more!
  categories:
    - Portfolio
    - Technology
    - Web Development
    - Agency
    - Marketing
  built_by: Jean-Paul Bonnetouche
  built_by_url: https://twitter.com/_jpb
- title: MOMNOTEBOOK.COM
  description: >
    Sharing knowledge and experiences that make childhood and motherhood rich, vibrant and healthy.
  main_url: "https://momnotebook.com/"
  url: "https://momnotebook.com/"
  featured: false
  built_by: Aleksander Hansson
  built_by_url: https://www.linkedin.com/in/aleksanderhansson/
  categories:
    - Blog
- title: Pirate Studios
  description: >
    Reinventing music studios with 24/7 self service rehearsal, DJ & production rooms available around the world.
  main_url: "https://www.piratestudios.co"
  url: "https://www.piratestudios.co"
  featured: false
  built_by: The Pirate Studios team
  built_by_url: https://github.com/piratestudios/
  categories:
    - Music
- title: Aurora EOS
  main_url: "https://www.auroraeos.com/"
  url: "https://www.auroraeos.com/"
  featured: false
  categories:
    - Blockchain
    - Marketing
    - Blog
  built_by: Corey Ward
  built_by_url: "http://www.coreyward.me/"
- title: MadeComfy
  main_url: "https://madecomfy.com.au/"
  url: "https://madecomfy.com.au/"
  description: >
    Short term rental management startup, using Contentful + Gatsby + CicleCI
  featured: false
  categories:
    - Travel
  built_by: Lucas Vilela
  built_by_url: "https://madecomfy.com.au/"
- title: How To Book Cheap Flights
  description: >
    A travel blog built with Gatsby and adopting the AMP technology.
  main_url: "https://howtobookcheapflights.com"
  url: "https://howtobookcheapflights.com"
  source_url: "https://github.com/flaviolivolsi/howtobookcheapflights"
  featured: false
  categories:
    - Travel
    - Blog
  built_by: Flavio Li Volsi
  built_by_url: "http://github.com/flaviolivolsi"
- title: Tiger Facility Services
  description: >
    Tiger Facility Services combines facility management expertise with state of the art software to offer a sustainable and customer oriented cleaning and facility service.
  main_url: https://www.tigerfacilityservices.com/de-en/
  url: https://www.tigerfacilityservices.com/de-en/
  featured: false
  categories:
    - B2B Services
- title: "Luciano Mammino's blog"
  description: >
    Tech & programming blog of Luciano Mammino a.k.a. "loige", Full-Stack Web Developer and International Speaker
  main_url: https://loige.co
  url: https://loige.co
  featured: false
  categories:
    - Blog
    - Web Development
  built_by: Luciano Mammino
  built_by_url: https://loige.co
- title: Wire • Secure collaboration platform
  description: >
    Corporate website of Wire, an open source, end-to-end encrypted collaboration platform
  main_url: "https://wire.com"
  url: "https://wire.com"
  featured: false
  categories:
    - Open Source
    - Productivity
    - Technology
    - Blog
    - App
  built_by: Wire team
  built_by_url: "https://github.com/orgs/wireapp/people"
- title: J. Patrick Raftery
  main_url: "https://www.jpatrickraftery.com"
  url: "https://www.jpatrickraftery.com"
  description: J. Patrick Raftery is an opera singer and voice teacher based in Vancouver, BC.
  categories:
    - Portfolio
    - Music
  built_by: Michael Uloth
  built_by_url: "https://www.michaeluloth.com"
  featured: false
- title: Aria Umezawa
  main_url: "https://www.ariaumezawa.com"
  url: "https://www.ariaumezawa.com"
  description: Aria Umezawa is a director, producer, and writer currently based in San Francisco.
  categories:
    - Portfolio
    - Music
    - Entertainment
  built_by: Michael Uloth
  built_by_url: "https://www.michaeluloth.com"
  featured: false
- title: Pomegranate Opera
  main_url: "https://www.pomegranateopera.com"
  url: "https://www.pomegranateopera.com"
  description: Pomegranate Opera is a lesbian opera written by Amanda Hale & Kye Marshall.
  categories:
    - Gallery
    - Music
  built_by: Michael Uloth
  built_by_url: "https://www.michaeluloth.com"
  featured: false
- title: Daniel Cabena
  main_url: "https://www.danielcabena.com"
  url: "https://www.danielcabena.com"
  description: Daniel Cabena is a Canadian countertenor highly regarded in both Canada and Europe for prize-winning performances ranging from baroque to contemporary repertoire.
  categories:
    - Portfolio
    - Music
  built_by: Michael Uloth
  built_by_url: "https://www.michaeluloth.com"
  featured: false
- title: Artist.Center
  main_url: "https://artistcenter.netlify.com"
  url: "https://artistcenter.netlify.com"
  description: The marketing page for Artist.Center, a soon-to-launch platform designed to connect opera singers to opera companies.
  categories:
    - Music
  built_by: Michael Uloth
  built_by_url: "https://www.michaeluloth.com"
  featured: false
- title: DG Volo & Company
  main_url: "https://www.dgvolo.com"
  url: "https://www.dgvolo.com"
  description: DG Volo & Company is a Toronto-based investment consultancy.
  categories:
    - Finance
  built_by: Michael Uloth
  built_by_url: "https://www.michaeluloth.com"
  featured: false
- title: Shawna Lucey
  main_url: "https://www.shawnalucey.com"
  url: "https://www.shawnalucey.com"
  description: Shawna Lucey is an American theater and opera director based in New York City.
  categories:
    - Portfolio
    - Music
    - Entertainment
  built_by: Michael Uloth
  built_by_url: "https://www.michaeluloth.com"
  featured: false
- title: Leyan Lo
  main_url: https://www.leyanlo.com
  url: https://www.leyanlo.com
  description: >
    Leyan Lo’s personal website
  categories:
    - Portfolio
  built_by: Leyan Lo
  built_by_url: https://www.leyanlo.com
  featured: false
- title: Hawaii National Bank
  url: https://hawaiinational.bank
  main_url: https://hawaiinational.bank
  description: Hawaii National Bank's highly personalized service has helped loyal customers & locally owned businesses achieve their financial dreams for over 50 years.
  categories:
    - Bank
  built_by: Wall-to-Wall Studios
  built_by_url: https://walltowall.com
  featured: false
- title: Coletiv
  url: https://coletiv.com
  main_url: https://coletiv.com
  description: Coletiv teams up with companies of all sizes to design, develop & launch digital products for iOS, Android & the Web.
  categories:
    - Technology
    - Agency
    - Web Development
  built_by: Coletiv
  built_by_url: https://coletiv.com
  featured: false
- title: janosh.io
  description: >
    Personal blog and portfolio of Janosh Riebesell. The site is built with Gatsby v2 and designed
    entirely with styled-components v4. Much of the layout was achieved with CSS grid. It supports
    Google Analytics, fluid typography and Algolia search.
  main_url: "https://janosh.io"
  url: "https://janosh.io"
  source_url: "https://github.com/janosh/janosh.io"
  categories:
    - Portfolio
    - Blog
    - Science
    - Photography
    - Travel
  built_by: Janosh Riebesell
  built_by_url: "https://janosh.io"
  featured: false
- title: Gatsby Manor
  description: >
    We build themes for gatsby. We have themes for all projects including personal,
    portfolio, ecommerce, landing pages and more. We also run an in-house
    web dev and design studio. If you cannot find what you want, we can build it for you!
    Email us at gatsbymanor@gmail.com with questions.
  main_url: "https://www.gatsbymanor.com"
  url: "https://www.gatsbymanor.com"
  source_url: "https://github.com/gatsbymanor"
  categories:
    - Web Development
    - Themes
    - Agency
    - Technology
    - Freelance
  built_by: Steven Natera
  built_by_url: "https://stevennatera.com"
- title: Ema Suriano's Portfolio
  main_url: https://emasuriano.com/
  url: https://emasuriano.com/
  source_url: https://github.com/EmaSuriano/emasuriano.github.io
  description: >
    Ema Suriano's portfolio to display information about him, his projects and what he's writing about.
  categories:
    - Portfolio
    - Technology
    - Web Development
  built_by: Ema Suriano
  built_by_url: https://emasuriano.com/
  featured: false
- title: Luan Orlandi
  main_url: https://luanorlandi.github.io
  url: https://luanorlandi.github.io
  source_url: https://github.com/luanorlandi/luanorlandi.github.io
  description: >
    Luan Orlandi's personal website. Brazilian web developer, enthusiast in React and Gatsby.
  categories:
    - Blog
    - Portfolio
    - Web Development
  built_by: Luan Orlandi
  built_by_url: https://github.com/luanorlandi
- title: Mobius Labs
  main_url: https://mobius.ml
  url: https://mobius.ml
  description: >
    Mobius Labs landing page, a Start-up working on Computer Vision
  categories:
    - Landing page
    - Marketing
    - Technology
    - AI
  built_by: sktt
  built_by_url: https://github.com/sktt
- title: EZAgrar
  main_url: https://www.ezagrar.at/en/
  url: https://www.ezagrar.at/en/
  description: >
    EZAgrar.at is the homepage of the biggest agricultural machinery dealership in Austria. In total 8 pages will be built for this client reusing a lot of components between them.
  categories:
    - eCommerce
    - Marketing
    - Multilingual
  built_by: MangoART
  built_by_url: https://www.mangoart.at
  featured: false
- title: OAsome blog
  main_url: https://oasome.blog/
  url: https://oasome.blog/
  source_url: https://github.com/oorestisime/oasome
  description: >
    Paris-based Cypriot adventurers. A and O. Lovers of life and travel. Want to get a glimpse of the OAsome world?
  categories:
    - Blog
    - Photography
    - Travel
  built_by: Orestis Ioannou
  featured: false
- title: Brittany Chiang
  main_url: https://brittanychiang.com/
  url: https://brittanychiang.com/
  source_url: https://github.com/bchiang7/v4
  description: >
    Personal website and portfolio of Brittany Chiang built with Gatsby v2
  categories:
    - Portfolio
  built_by: Brittany Chiang
  built_by_url: https://github.com/bchiang7
  featured: false
- title: Fitekran
  description: >
    One of the most visited Turkish blog about health, sports and healthy lifestyle, that has been rebuilt with Gatsby v2 using Wordpress.
  main_url: "https://www.fitekran.com"
  url: "https://www.fitekran.com"
  categories:
    - Science
    - Healthcare
    - Blog
  built_by: Burak Tokak
  built_by_url: "https://www.buraktokak.com"
- title: Serverless
  main_url: https://serverless.com
  url: https://serverless.com
  source_url: https://github.com/serverless/site
  description: >
    Serverless.com – Build web, mobile and IoT applications with serverless architectures using AWS Lambda, Azure Functions, Google CloudFunctions & more!
  categories:
    - Technology
    - Web Development
  built_by: Codebrahma
  built_by_url: https://codebrahma.com
  featured: false
- title: Dive Bell
  main_url: https://divebell.band/
  url: https://divebell.band/
  description: >
    Simple site for a band to list shows dates and videos (499 on lighthouse)
  categories:
    - Music
  built_by: Matt Bagni
  built_by_url: https://mattbag.github.io
  featured: false
- title: Mayer Media Co.
  main_url: https://mayermediaco.com/
  url: https://mayermediaco.com/
  description: >
    Freelance Web Development and Digital Marketing
  categories:
    - Web Development
    - Marketing
    - Blog
  source_url: https://github.com/MayerMediaCo/MayerMediaCo2.0
  built_by: Danny Mayer
  built_by_url: https://twitter.com/mayermediaco
  featured: false
- title: Jan Czizikow Portfolio
  main_url: https://www.janczizikow.com/
  url: https://www.janczizikow.com/
  source_url: https://github.com/janczizikow/janczizikow-portfolio
  description: >
    Simple personal portfolio site built with Gatsby
  categories:
    - Portfolio
    - Freelance
    - Web Development
  built_by: Jan Czizikow
  built_by_url: https://github.com/janczizikow
- title: Carbon Design Systems
  main_url: http://www.carbondesignsystem.com/
  url: http://www.carbondesignsystem.com/
  description: >
    The Carbon Design System is integrating the new IBM Design Ethos and Language. It represents a completely fresh approach to the design of all things at IBM.
  categories:
    - Design System
    - Documentation
  built_by: IBM
  built_by_url: https://www.ibm.com/
  featured: false
- title: Retirement Community
  main_url: https://retirementcommunity.fastcompany.com/
  url: https://retirementcommunity.fastcompany.com/
  description: >
    Bye Bye Funny Business, Pete Holmes and Jamie Lee enter retirement
  categories:
    - Entertainment
    - Retirement
    - Education
  built_by: FastCompany
  built_by_url: https://www.fastcompany.com/
  featured: false
- title: McDonald's Design System
  main_url: https://design.mcdonalds.com/
  url: https://design.mcdonalds.com/
  description: >
    McDonald's Design System
  categories:
    - Design
    - Design System
  built_by: McDonald's
  built_by_url: https://www.mcdonalds.com/us/en-us.html
  featured: false
- title: Mozilla Mixed Reality
  main_url: https://mixedreality.mozilla.org/
  url: https://mixedreality.mozilla.org/
  description: >
    Virtual Reality for the free and open Web.
  categories:
    - Virtual Reality
    - Open Source
  built_by: Mozilla
  built_by_url: https://www.mozilla.org/
  featured: false
- title: Uniform Hudl Design System
  main_url: http://uniform.hudl.com/
  url: http://uniform.hudl.com/
  description: >
    A single design system to ensure every interface feels like Hudl. From the colors we use to the size of our buttons and what those buttons say, Uniform has you covered. Check the guidelines, copy the code and get to building.
  categories:
    - Design System
    - Open Source
    - Design
  built_by: Hudl
  built_by_url: https://www.hudl.com/
- title: Subtle UI
  main_url: "https://subtle-ui.netlify.com/"
  url: "https://subtle-ui.netlify.com/"
  source_url: "https://github.com/ryanwiemer/subtle-ui"
  description: >
    A collection of clever yet understated user interactions found on the web.
  categories:
    - Web Development
    - Open Source
    - User Experience
  built_by: Ryan Wiemer
  built_by_url: "https://www.ryanwiemer.com/"
  featured: false
- title: developer.bitcoin.com
  main_url: "https://www.bitcoin.com/"
  url: "https://developer.bitcoin.com/"
  description: >
    Bitbox based bitcoin.com developer platform and resources.
  categories:
    - Blockchain
  featured: false
- title: Barmej
  main_url: "https://app.barmej.com/"
  url: "https://app.barmej.com/"
  description: >
    An interactive platform to learn different programming languages in Arabic for FREE
  categories:
    - Education
    - Programming
    - Learning
  built_by: Obytes
  built_by_url: "https://www.obytes.com/"
  featured: false
- title: Vote Save America
  main_url: "https://votesaveamerica.com"
  url: "https://votesaveamerica.com"
  description: >
    Be a voter. Save America.
  categories:
    - Education
    - Government
  featured: false
  built_by: Jeremy E. Miller
  built_by_url: "https://jeremyemiller.com/"
- title: Emergence
  main_url: https://emcap.com/
  url: https://emcap.com/
  description: >
    Emergence is a top enterprise cloud venture capital firm. We fund early stage ventures focusing on enterprise & SaaS applications. Emergence is one of the top VC firms in Silicon Valley.
  categories:
    - Marketing
    - Blog
  built_by: Upstatement
  built_by_url: https://www.upstatement.com/
  featured: false
- title: FPVtips
  main_url: https://fpvtips.com
  url: https://fpvtips.com
  source_url: https://github.com/jumpalottahigh/fpvtips
  description: >
    FPVtips is all about bringing racing drone pilots closer together, and getting more people into the hobby!
  categories:
    - Community
    - Education
    - Drones
  built_by: Georgi Yanev
  built_by_url: https://twitter.com/jumpalottahigh
  featured: false
- title: Georgi Yanev
  main_url: https://blog.georgi-yanev.com/
  url: https://blog.georgi-yanev.com/
  source_url: https://github.com/jumpalottahigh/blog.georgi-yanev.com
  description: >
    I write articles about FPV quads (building and flying), web development, smart home automation, life-long learning and other topics from my personal experience.
  categories:
    - Blog
    - Electronics
    - Drones
  built_by: Georgi Yanev
  built_by_url: https://twitter.com/jumpalottahigh
  featured: false
- title: Bear Archery
  main_url: "https://beararchery.com/"
  url: "https://beararchery.com/"
  categories:
    - eCommerce
    - Sports
  built_by: Escalade Sports
  built_by_url: "https://www.escaladesports.com/"
  featured: false
- title: "attn:"
  main_url: "https://www.attn.com/"
  url: "https://www.attn.com/"
  categories:
    - Media
    - Entertainment
  built_by: "attn:"
  built_by_url: "https://www.attn.com/"
  featured: false
- title: Mirror Conf
  description: >
    Mirror Conf is a conference designed to empower designers and frontend developers who have a thirst for knowledge and want to broaden their horizons.
  main_url: "https://www.mirrorconf.com/"
  url: "https://www.mirrorconf.com/"
  categories:
    - Conference
    - Design
    - Frontend
  featured: false
- title: Startarium
  main_url: https://www.startarium.ro
  url: https://www.startarium.ro
  description: >
    Free entrepreneurship educational portal with more than 20000 users, hundreds of resources, crowdfunding, mentoring and investor pitching events facilitated.
  categories:
    - Education
    - Crowdfunding
    - Nonprofit
    - Entrepreneurship
  built_by: Cezar Neaga
  built_by_url: https://twitter.com/cezarneaga
  featured: false
- title: Microlink
  main_url: https://microlink.io/
  url: https://microlink.io/
  description: >
    Extract structured data from any website.
  categories:
    - Web Development
    - API
    - SDK
  built_by: Kiko Beats
  built_by_url: https://kikobeats.com/
  featured: false
- title: Markets.com
  main_url: "https://www.markets.com/"
  url: "https://www.markets.com/"
  featured: false
  categories:
    - Finance
- title: Kevin Legrand
  url: "https://k-legrand.com"
  main_url: "https://k-legrand.com"
  source_url: "https://github.com/Manoz/k-legrand.com"
  description: >
    Personal website and blog built with love with Gatsby v2
  categories:
    - Blog
    - Portfolio
    - Web Development
  built_by: Kevin Legrand
  built_by_url: https://k-legrand.com
  featured: false
- title: David James Portfolio
  main_url: https://dfjames.com/
  url: https://dfjames.com/
  source_url: https://github.com/daviddeejjames/dfjames-gatsby
  description: >
    Portfolio Site using GatsbyJS and headless WordPress
  categories:
    - WordPress
    - Portfolio
    - Blog
  built_by: David James
  built_by_url: https://twitter.com/daviddeejjames
- title: Hypertext Candy
  url: https://www.hypertextcandy.com/
  main_url: https://www.hypertextcandy.com/
  description: >
    Blog about web development. Laravel, Vue.js, etc.
  categories:
    - Blog
    - Web Development
  built_by: Masahiro Harada
  built_by_url: https://twitter.com/_Masahiro_H_
  featured: false
- title: "Maxence Poutord's blog"
  description: >
    Tech & programming blog of Maxence Poutord, Software Engineer, Serial Traveler and Public Speaker
  main_url: https://www.maxpou.fr
  url: https://www.maxpou.fr
  featured: false
  categories:
    - Blog
    - Web Development
  built_by: Maxence Poutord
  built_by_url: https://www.maxpou.fr
- title: "Dante Calderón"
  description: >
    Personal Website and Blog of Dante Calderón
  main_url: https://dantecalderon.com/
  url: https://dantecalderon.com/
  source_url: https://github.com/dantehemerson/dantecalderon.com
  featured: false
  categories:
    - Blog
    - Portfolio
    - Web Development
    - Open Source
    - Technology
    - Education
  built_by: Dante Calderón
  built_by_url: https://github.com/dantehemerson
- title: "The Noted Project"
  url: https://thenotedproject.org
  main_url: https://thenotedproject.org
  source_url: https://github.com/ianbusko/the-noted-project
  description: >
    Website to showcase the ethnomusicology research for The Noted Project.
  categories:
    - Portfolio
    - Education
    - Gallery
  built_by: Ian Busko
  built_by_url: https://github.com/ianbusko
  featured: false
- title: Got Milk
  main_url: "https://www.gotmilk.com/"
  url: "https://www.gotmilk.com/"
  featured: false
  categories:
    - Food
    - Miscellaneous
- title: People For Bikes
  url: "https://2017.peopleforbikes.org/"
  main_url: "https://2017.peopleforbikes.org/"
  categories:
    - Community
    - Sport
    - Gallery
    - Nonprofit
  built_by: PeopleForBikes
  built_by_url: "https://peopleforbikes.org/about-us/who-we-are/staff/"
  featured: false
- title: Wide Eye
  description: >
    Creative agency specializing in interactive design, web development, and digital communications.
  url: https://wideeye.co/
  main_url: https://wideeye.co/
  categories:
    - Design
    - Web Development
  built_by: Wide Eye
  built_by_url: https://wideeye.co/about-us/
  featured: false
- title: Guster
  description: >
    American alternative rock band from Boston, Massachusetts.
  url: http://guster.com/
  main_url: http://guster.com/
  categories:
    - Music
  featured: false
- title: CodeSandbox
  description: >
    CodeSandbox is an online editor that helps you create web applications, from prototype to deployment.
  url: https://codesandbox.io/
  main_url: https://codesandbox.io/
  categories:
    - Web Development
  featured: false
- title: Marvel
  description: >
    The all-in-one platform powering design.
  url: https://marvelapp.com/
  main_url: https://marvelapp.com/
  categories:
    - Design
  featured: false
- title: Designcode.io
  description: >
    Learn to design and code React apps.
  url: https://designcode.io
  main_url: https://designcode.io
  categories:
    - Learning
  featured: false
- title: Happy Design
  description: >
    The Brand and Product Team Behind Happy Money
  url: https://design.happymoney.com/
  main_url: https://design.happymoney.com/
  categories:
    - Design
    - Finance
- title: Weihnachtsmarkt.ms
  description: >
    Explore the christmas market in Münster (Westf).
  url: https://weihnachtsmarkt.ms/
  main_url: https://weihnachtsmarkt.ms/
  source_url: https://github.com/codeformuenster/weihnachtsmarkt
  categories:
    - Gallery
    - Food
  built_by: "Code for Münster during #MSHACK18"
  featured: false
- title: Code Championship
  description: >
    Competitive coding competitions for students from 3rd to 8th grade. Code is Sport.
  url: https://www.codechampionship.com
  main_url: https://www.codechampionship.com
  categories:
    - Learning
    - Education
    - Sport
  built_by: Abamath LLC
  built_by_url: https://www.abamath.com
  featured: false
- title: Wieden+Kennedy
  description: >
    Wieden+Kennedy is an independent, global creative company.
  categories:
    - Technology
    - Web Development
    - Agency
    - Marketing
  url: https://www.wk.com
  main_url: https://www.wk.com
  built_by: Wieden Kennedy
  built_by_url: https://www.wk.com/about/
  featured: false
- title: Testing JavaScript
  description: >
    This course will teach you the fundamentals of testing your JavaScript applications using eslint, Flow, Jest, and Cypress.
  url: https://testingjavascript.com/
  main_url: https://testingjavascript.com/
  categories:
    - Learning
    - Education
    - Testing
    - JavaScript
  built_by: Kent C. Dodds
  built_by_url: https://kentcdodds.com/
  featured: false
- title: Use Hooks
  description: >
    One new React Hook recipe every day.
  url: https://usehooks.com/
  main_url: https://usehooks.com/
  categories:
    - Learning
    - Tips
    - React
  built_by: Gabe Ragland
  built_by_url: https://twitter.com/gabe_ragland
  featured: false
- title: Disrupting Nate
  description: >
    Ketogenic Diet, Podcasts, and Blockchain.
  url: https://www.disruptingnate.com/
  main_url: https://disruptingnate.com/
  categories:
    - Technology
    - Podcasts
  built_by: Nathan Olmstead
  built_by_url: https://twitter.com/disruptingnate
  featured: false
- title: Ambassador
  url: https://www.getambassador.io
  main_url: https://www.getambassador.io
  description: >
    Open source, Kubernetes-native API Gateway for microservices built on Envoy.
  categories:
    - Open Source
    - Documentation
    - Technology
  built_by: Datawire
  built_by_url: https://www.datawire.io
  featured: false
- title: Clubhouse
  main_url: https://clubhouse.io
  url: https://clubhouse.io
  description: >
    The intuitive and powerful project management platform loved by software teams of all sizes. Built with Gatsby v2 and Prismic
  categories:
    - Technology
    - Project Management
    - Blog
    - Productivity
    - B2B Services
    - Community
    - Design
    - Open Source
  built_by: Ueno.
  built_by_url: https://ueno.co
  featured: false
- title: Asian Art Collection
  url: http://artmuseum.princeton.edu/asian-art/
  main_url: http://artmuseum.princeton.edu/asian-art/
  description: >
    Princeton University has a branch dealing with state of art.They have showcased ore than 6,000 works of Asian art are presented alongside ongoing curatorial and scholarly research
  categories:
    - Art
    - History
    - Models
  featured: false
- title: QHacks
  url: https://qhacks.io
  main_url: https://qhacks.io
  source_url: https://github.com/qhacks/qhacks-website
  description: >
    QHacks is Queen’s University’s annual hackathon! QHacks was founded in 2016 with a mission to advocate and incubate the tech community at Queen’s University and throughout Canada.
  categories:
    - Hackathon
    - Education
    - Technology
    - Podcast
  featured: false
- title: Tyler McGinnis
  url: https://tylermcginnis.com/
  main_url: https://tylermcginnis.com/
  description: >
    The linear, course based approach to learning web technologies.
  categories:
    - Education
    - Technology
    - Podcast
    - Web Development
  featured: false
- title: a11y with Lindsey
  url: https://www.a11ywithlindsey.com/
  main_url: https://www.a11ywithlindsey.com/
  source_url: https://github.com/lkopacz/a11y-with-lindsey
  description: >
    To help developers navigate accessibility jargon, write better code, and to empower them to make their Internet, Everyone's Internet.
  categories:
    - Education
    - Blog
    - Technology
  built_by: Lindsey Kopacz
  built_by_url: https://twitter.com/littlekope0903
  featured: false
- title: DEKEMA
  url: https://www.dekema.com/
  main_url: https://www.dekema.com/
  description: >
    Worldclass crafting: Furnace, fervor, fullfilment. Delivering highest demand for future craftsmanship. Built using Gatsby v2 and Prismic.
  categories:
    - Healthcare
    - Science
    - Technology
  built_by: Crisp Studio
  built_by_url: https://crisp.studio
  featured: false
- title: FOX Circus
  main_url: "https://www.foxcircus.it/"
  url: "https://www.foxcircus.it/"
  categories:
    - Event
    - Conference
    - Entertainment
  built_by: Kframe Interactive SA
  built_by_url: http://kframeinteractive.com
  featured: false
- title: Ramón Chancay
  description: >-
    Frontend / Backend Developer in Guayaquil Ecuador.
    Currently at Everymundo, previously at El Universo.
    I enjoy teaching and sharing what I know.
    I give professional advice to developers and companies.
    My wife and my children are everything in my life.
  main_url: "https://ramonchancay.me/"
  url: "https://ramonchancay.me/"
  source_url: "https://github.com/devrchancay/personal-site"
  featured: false
  categories:
    - Blog
    - Technology
    - Web Development
  built_by: Codedebug
  built_by_url: "https://codedebug.co/"
- title: BELLHOPS
  main_url: https://www.getbellhops.com/
  url: https://www.getbellhops.com/
  description: >-
    Whether you’re moving someplace new or just want to complete a few projects around your current home, BellHops can arrange the moving services you need—at simple, straightforward rates.
  categories:
    - Business
  built_by: Bellhops, Inc.
  built_by_url: https://www.getbellhops.com/
  featured: false
- title: Acclimate Consulting
  main_url: https://www.acclimate.io/
  url: https://www.acclimate.io/
  description: >-
    Acclimate is a consulting firm that puts organizations back in control with data-driven strategies and full-stack applications.
  categories:
    - AI
    - Technology
    - Consulting
  built_by: Andrew Wilson
  built_by_url: https://github.com/andwilson
  featured: false
- title: Flyright
  url: https://flyright.co/
  main_url: https://flyright.co/
  description: >-
    Flyright curates everything you need for international travel in one tidy place 💜
  categories:
    - Technology
    - App
  built_by: Ty Hopp
  built_by_url: https://github.com/tyhopp
  featured: false
- title: Vets Who Code
  url: https://vetswhocode.io/
  main_url: https://vetswhocode.io/
  description: >-
    VetsWhoCode is a non-profit organization dedicated to training military veterans & giving them the skills they need transition into tech careers.
  categories:
    - Technology
    - Nonprofit
  featured: false
- title: Patreon Blog
  url: https://blog.patreon.com/
  main_url: https://blog.patreon.com/
  description: >-
    Official blog of Patreon.com
  categories:
    - Blog
  featured: false
- title: Full Beaker
  url: https://fullbeaker.com/
  main_url: https://fullbeaker.com/
  description: >-
    Full Beaker provides independent advice online about careers and home ownership, and connect anyone who asks with companies that can help them.
  categories:
    - Consulting
  featured: false
- title: Citywide Holdup
  url: https://citywideholdup.org/
  main_url: https://citywideholdup.org/
  source_url: https://github.com/killakam3084/citywide-site
  description: >-
    Citywide Holdup is an annual fundraising event held around early November in the city of Austin, TX hosted by the Texas Wranglers benefitting Easter Seals of Central Texas, a non-profit organization that provides exceptional services, education, outreach and advocacy so that people with disabilities can live, learn, work and play in our communities.
  categories:
    - Fundraising
    - Nonprofit
    - Event
  built_by: Cameron Rison
  built_by_url: https://github.com/killakam3084
  featured: false
- title: Dawn Labs
  url: https://dawnlabs.io
  main_url: https://dawnlabs.io
  description: >-
    Thoughtful products for inspired teams. With a holistic approach to engineering and design, we partner with startups and enterprises to build for the digital era.
  categories:
    - Technology
    - Agency
    - Web Development
  featured: false
- title: COOP by Ryder
  url: https://coop.com/
  main_url: https://coop.com/
  description: >
    COOP is a platform that connects fleet managers that have idle vehicles to businesses that are looking to rent vehicles. COOP simplifies the process and paperwork required to safely share vehicles between business owners.
  categories:
    - Marketing
    - Asset Sharing
  built_by: Crispin Porter Bogusky
  built_by_url: http://www.cpbgroup.com/
  featured: false
- title: Domino's Paving for Pizza
  url: https://www.pavingforpizza.com/
  main_url: https://www.pavingforpizza.com/
  description: >
    Nominate your town for a chance to have your rough drive home from Domino's fixed to pizza perfection.
  categories:
    - Marketing
  built_by: Crispin Porter Bogusky
  built_by_url: http://www.cpbgroup.com/
  featured: false
- title: Propapanda
  url: https://propapanda.eu/
  main_url: https://propapanda.eu/
  description: >
    Is a creative production house based in Tallinn, Estonia. We produce music videos, commercials, films and campaigns – from scratch to finish.
  categories:
    - Cinema
    - Video
    - Portfolio
    - Agency
    - Media
  built_by: Henry Kehlmann
  built_by_url: https://github.com/madhenry/
  featured: false
- title: JAMstack.paris
  url: https://jamstack.paris/
  main_url: https://jamstack.paris/
  source_url: https://github.com/JAMstack-paris/jamstack.paris
  description: >
    JAMstack-focused, bi-monthly meetup in Paris
  categories:
    - Web Development
  built_by: Matthieu Auger & Nicolas Goutay
  built_by_url: https://github.com/JAMstack-paris
  featured: false
- title: DexWallet - The only Wallet you need by Dexlab
  main_url: "https://www.dexwallet.io/"
  url: "https://www.dexwallet.io/"
  source_url: "https://github.com/dexlab-io/DexWallet-website"
  featured: false
  description: >-
    DexWallet is a secure, multi-chain, mobile wallet with an upcoming one-click exchange for mobile.
  categories:
    - Blockchain
    - App
    - Open Source
    - React Native
  built_by: DexLab
  built_by_url: "https://github.com/dexlab-io"
- title: Kings Valley Paving
  url: https://kingsvalleypaving.com
  main_url: https://kingsvalleypaving.com
  description: >
    Kings Valley Paving is an asphalt, paving and concrete company serving the commercial, residential and industrial sectors in the Greater Toronto Area.
  categories:
    - Marketing
    - Construction
  built_by: Michael Uloth
  built_by_url: https://www.michaeluloth.com
  featured: false
- title: Peter Barrett
  url: https://www.peterbarrett.ca
  main_url: https://www.peterbarrett.ca
  description: >
    Peter Barrett is a Canadian baritone from Newfoundland and Labrador who performs opera and concert repertoire in Canada, the U.S. and around the world.
  categories:
    - Portfolio
    - Music
  built_by: Michael Uloth
  built_by_url: https://www.michaeluloth.com
  featured: false
- title: NARCAN
  main_url: https://www.narcan.com
  url: https://www.narcan.com
  description: >
    NARCAN Nasal Spray is the first and only FDA-approved nasal form of naloxone for the emergency treatment of a known or suspected opioid overdose.
  categories:
    - Healthcare
  built_by: NARCAN
  built_by_url: https://www.narcan.com
  featured: false
- title: Ritual
  main_url: https://ritual.com
  url: https://ritual.com
  description: >
    Ritual started with a simple question, what exactly is in women's multivitamins? This is the story of what happened when our founder Kat started searching for answers — the story of Ritual.
  categories:
    - Healthcare
  built_by: Ritual
  built_by_url: https://ritual.com
  featured: false
- title: Truebill
  main_url: https://www.truebill.com
  url: https://www.truebill.com
  description: >
    Truebill empowers you to take control of your money.
  categories:
    - Finance
  built_by: Truebill
  built_by_url: https://www.truebill.com
  featured: false
- title: Smartling
  main_url: https://www.smartling.com
  url: https://www.smartling.com
  description: >
    Smartling enables you to automate, manage, and professionally translate content so that you can do more with less.
  categories:
    - Marketing
  built_by: Smartling
  built_by_url: https://www.smartling.com
  featured: false
- title: Clear
  main_url: https://www.clearme.com
  url: https://www.clearme.com
  description: >
    At clear, we’re working toward a future where you are your ID, enabling you to lead an unstoppable life.
  categories:
    - Security
  built_by: Clear
  built_by_url: https://www.clearme.com
  featured: false
- title: VS Code Rocks
  main_url: "https://vscode.rocks"
  url: "https://vscode.rocks"
  source_url: "https://github.com/lannonbr/vscode-rocks"
  featured: false
  description: >
    VS Code Rocks is a place for weekly news on the newest features and updates to Visual Studio Code as well as trending extensions and neat tricks to continually improve your VS Code skills.
  categories:
    - Open Source
    - Blog
    - Web Development
  built_by: Benjamin Lannon
  built_by_url: "https://github.com/lannonbr"
- title: Particle
  main_url: "https://www.particle.io"
  url: "https://www.particle.io"
  featured: false
  description: Particle is a fully-integrated IoT platform that offers everything you need to deploy an IoT product.
  categories:
    - Marketing
    - IOT
- title: freeCodeCamp curriculum
  main_url: "https://learn.freecodecamp.org"
  url: "https://learn.freecodecamp.org"
  featured: false
  description: Learn to code with free online courses, programming projects, and interview preparation for developer jobs.
  categories:
    - Web Development
    - Learning
- title: Tandem
  main_url: "https://tandem.co.uk"
  url: "https://tandem.co.uk/the-app"
  description: >
    We're on a mission to free you of money misery. Our app, card and savings account are designed to help you spend less time worrying about money and more time enjoying life.
  categories:
    - Finance
    - App
  built_by: Tandem
  built_by_url: https://github.com/tandembank
  featured: false
- title: Monbanquet.fr
  main_url: "https://monbanquet.fr"
  url: "https://monbanquet.fr"
  description: >
    Give your corporate events the food and quality it deserves, thanks to the know-how of the best local artisans.
  categories:
    - eCommerce
    - Food
    - Event
  built_by: Monbanquet.fr
  built_by_url: https://github.com/monbanquet
  featured: false
- title: The Leaky Cauldron Blog
  url: https://theleakycauldronblog.com
  main_url: https://theleakycauldronblog.com
  source_url: https://github.com/v4iv/theleakycauldronblog
  description: >
    A Brew of Awesomeness with a Pinch of Magic...
  categories:
    - Blog
  built_by: Vaibhav Sharma
  built_by_url: https://github.com/v4iv
  featured: false
- title: Wild Drop Surf Camp
  main_url: "https://wilddropsurfcamp.com"
  url: "https://wilddropsurfcamp.com"
  description: >
    Welcome to Portugal's best kept secret and be amazed with our nature. Here you can explore, surf, taste the world's best gastronomy and wine, feel the North Canyon's power with the biggest waves in the world and so many other amazing things. Find us, discover yourself!
  categories:
    - Tourism
    - Travel
  built_by: Samuel Fialho
  built_by_url: https://samuelfialho.com
  featured: false
- title: JoinUp HR chatbot
  url: https://www.joinup.io
  main_url: https://www.joinup.io
  description: Custom HR chatbot for better candidate experience
  categories:
    - App
    - Chatbot
    - HR
    - Technology
  featured: false
- title: JDCastro Web Design & Development
  main_url: https://jacobdcastro.com
  url: https://jacobdcastro.com
  source_url: https://github.com/jacobdcastro/personal-site
  featured: false
  description: >
    A small business site for freelance web designer and developer Jacob D. Castro. Includes professional blog, contact forms, and soon-to-come portfolio of sites for clients. Need a new website or an extra developer to share the workload? Feel free to check out the website!
  categories:
    - Blog
    - Portfolio
    - Business
    - Freelance
  built_by: Jacob D. Castro
  built_by_url: https://twitter.com/jacobdcastro
- title: Gatsby Tutorials
  main_url: https://www.gatsbytutorials.com
  url: https://www.gatsbytutorials.com
  source_url: https://github.com/ooloth/gatsby-tutorials
  featured: false
  description: >
    Gatsby Tutorials is a community-updated list of video, audio and written tutorials to help you learn GatsbyJS.
  categories:
    - Web Development
    - Education
    - Open Source
  built_by: Michael Uloth
  built_by_url: "https://www.michaeluloth.com"
- title: Up & Running Tutorials
  main_url: https://www.upandrunningtutorials.com
  url: https://www.upandrunningtutorials.com
  featured: false
  description: >
    Free coding tutorials for web developers. Get your web development career up and running by learning to build better, faster websites.
  categories:
    - Web Development
    - Education
  built_by: Michael Uloth
  built_by_url: "https://www.michaeluloth.com"
- title: Grooovinger
  url: https://www.grooovinger.com
  main_url: https://www.grooovinger.com
  description: >
    Martin Grubinger, a web developer from Austria
  categories:
    - Portfolio
    - Web Development
  built_by: Martin Grubinger
  built_by_url: https://www.grooovinger.com
  featured: false
- title: LXDX - the Crypto Derivatives Exchange
  main_url: https://www.lxdx.co/
  url: https://www.lxdx.co/
  description: >
    LXDX is the world's fastest crypto exchange. Our mission is to bring innovative financial products to retail crypto investors, providing access to the same speed and scalability that institutional investors already depend on us to deliver each and every day.
  categories:
    - Marketing
    - Blockchain
    - Finance
  built_by: Corey Ward
  built_by_url: http://www.coreyward.me/
  featured: false
- title: Kyle McDonald
  url: https://kylemcd.com
  main_url: https://kylemcd.com
  source_url: https://github.com/kylemcd/personal-site-react
  description: >
    Personal site + blog for Kyle McDonald
  categories:
    - Blog
  built_by: Kyle McDonald
  built_by_url: https://kylemcd.com
  featured: false
- title: VSCode Power User Course
  main_url: https://VSCode.pro
  url: https://VSCode.pro
  description: >
    After 10 years with Sublime, I switched to VSCode. Love it. Spent 1000+ hours building a premium video course to help you switch today. 200+ power user tips & tricks turn you into a VSCode.pro
  categories:
    - Education
    - Learning
    - eCommerce
    - Marketing
    - VSCode
    - Technology
    - Web Development
  built_by: Ahmad Awais
  built_by_url: https://twitter.com/MrAhmadAwais/
  featured: false
- title: Thijs Koerselman Portfolio
  main_url: https://www.vauxlab.com
  url: https://www.vauxlab.com
  featured: false
  description: >
    Portfolio of Thijs Koerselman. A freelance software engineer, full-stack web developer and sound designer.
  categories:
    - Portfolio
    - Business
    - Freelance
    - Technology
    - Web Development
    - React Native
    - Music
- title: Ad Hoc Homework
  main_url: https://homework.adhoc.team
  url: https://homework.adhoc.team
  description: >
    Ad Hoc builds government digital services that are fast, efficient, and usable by everyone. Ad Hoc Homework is a collection of coding and design challenges for candidates applying to our open positions.
  categories:
    - Web Development
    - Government
    - Healthcare
    - Programming
  built_by_url: https://adhoc.team
  featured: false
- title: BetterDocs | Discord Themes & Plugins
  main_url: https://betterdocs.us
  url: https://betterdocs.us
  description: >
    All Discord enhancement projects in 1! Free quality Themes and Plugins for Discord and easy installation instructions for BetterDiscord and more!
  categories:
    - Web Development
    - Programming
    - Open Source
  built_by: Christopher R. | Owner
  built_by_url: https://github.com/MrRobotjs/
  featured: false
- title: Birra Napoli
  main_url: http://www.birranapoli.it
  url: http://www.birranapoli.it
  built_by: Ribrain
  built_by_url: https://www.ribrainstudio.com
  featured: false
  description: >
    Birra Napoli official site
  categories:
    - Landing page
    - Business
    - Food
    - Beverage
- title: Satispay
  url: https://www.satispay.com
  main_url: https://www.satispay.com
  categories:
    - Business
    - Finance
    - Technology
  built_by: Satispay
  built_by_url: https://www.satispay.com
  featured: false
- title: The Movie Database - Gatsby
  url: https://tmdb.lekoarts.de
  main_url: https://tmdb.lekoarts.de
  source_url: https://github.com/LekoArts/gatsby-source-tmdb-example
  categories:
    - Open Source
    - Entertainment
    - Gallery
  featured: false
  built_by: LekoArts
  built_by_url: "https://github.com/LekoArts"
  description: >
    Source from The Movie Database (TMDb) API (v3) in Gatsby. This example is built with react-spring, React hooks and react-tabs and showcases the gatsby-source-tmdb plugin. It also has some client-only paths and uses gatsby-image.
- title: LANDR - Creative Tools for Musicians
  url: https://www.landr.com/
  main_url: https://www.landr.com/en/
  categories:
    - Music
    - Technology
    - AI
    - Business
    - Entrepreneurship
    - Freelance
    - Marketing
    - Media
  featured: false
  built_by: LANDR
  built_by_url: https://twitter.com/landr_music
  description: >
    Marketing website built for LANDR. LANDR is a web application that provides tools for musicians to master their music (using artificial intelligence), collaborate with other musicians, and distribute their music to multiple platforms.
- title: ClinicJS
  url: https://clinicjs.org/
  main_url: https://clinicjs.org/
  categories:
    - Performance
    - Technology
    - Documentation
  featured: false
  built_by: NearForm
  built_by_url: "https://www.nearform.com/"
  description: >
    Tools to help diagnose and pinpoint Node.js performance issues.
- title: KOBIT
  main_url: "https://kobit.in"
  url: "https://kobit.in"
  description: Automated Google Analytics Report with everything you need and more
  featured: false
  categories:
    - Marketing
    - Blog
  built_by: mottox2
  built_by_url: "https://mottox2.com"
- title: Aleksander Hansson
  main_url: https://ahansson.com
  url: https://ahansson.com
  featured: false
  description: >
    Portfolio website for Aleksander Hansson
  categories:
    - Portfolio
    - Business
    - Freelance
    - Technology
    - Web Development
    - Consulting
  built_by: Aleksander Hansson
  built_by_url: https://www.linkedin.com/in/aleksanderhansson/
- title: Surfing Nosara
  main_url: "https://www.surfingnosara.com"
  url: "https://www.surfingnosara.com"
  description: Real estate, vacation, and surf report hub for Nosara, Costa Rica
  featured: false
  categories:
    - Business
    - Blog
    - Gallery
    - Marketing
  built_by: Desarol
  built_by_url: "https://www.desarol.com"
- title: Crispin Porter Bogusky
  url: https://cpbgroup.com/
  main_url: https://cpbgroup.com/
  description: >
    We solve the world’s toughest communications problems with the most quantifiably potent creative assets.
  categories:
    - Agency
    - Advertising
    - Design
    - Marketing
  built_by: Crispin Porter Bogusky
  built_by_url: https://cpbgroup.com/
  featured: false
- title: graphene-python
  url: https://graphene-python.org
  main_url: https://graphene-python.org
  description: Graphene is a collaboratively funded project.Graphene-Python is a library for building GraphQL APIs in Python easily.
  categories:
    - Library
    - API
    - Documentation
  featured: false
- title: klarna
  url: https://developers.klarna.com/en/gb/kco-v3
  main_url: https://developers.klarna.com/en/gb/kco-v3
  description: Here you will find the integration guides, API documentation, and more to easily integrate with Klarna.
  categories:
    - API
    - Documentation
  featured: false
- title: Song Wang's Blog
  main_url: "https://songwang.io/"
  url: "https://songwang.io/"
  source_url: "https://github.com/wangsongiam/songwang.io/"
  description: >
    The website about Song Wang.
  categories:
    - Blog
    - Technology
    - Web Development
  built_by: Song Wang
  built_by_url: "https://github.com/wangsongiam/"
  featured: false
- title: Engel & Völkers Ibiza Holiday Rentals
  main_url: "https://www.ev-ibiza.com/"
  url: "https://www.ev-ibiza.com/"
  featured: false
  built_by: Ventura Digitalagentur
  description: >
    Engel & Völkers, one of the most successful real estate agencies in the world, offers luxury holiday villas to rent in Ibiza.
  categories:
    - Tourism
    - Travel
- title: Sylvain Hamann's personal website
  url: "https://shamann.fr"
  main_url: "https://shamann.fr"
  source_url: "https://github.com/sylvhama/shamann-gatsby/"
  description: >
    Sylvain Hamann, web developer from France
  categories:
    - Portfolio
    - Web Development
  built_by: Sylvain Hamann
  built_by_url: "https://twitter.com/sylvhama"
  featured: false
- title: Jane Manchun Wong's Personal Website
  main_url: "https://wongmjane.com/"
  url: "https://wongmjane.com/"
  description: >
    Jane Manchun Wong's Personal Website is where she posts bug bounty write-ups, discoveries from reverse engineering apps and personal thoughts. This site is built on Gatsby v2 and it leverages the ecosystem to provide PWA features such as offline support.
  categories:
    - Blog
    - Portfolio
    - Security
  built_by: Jane Manchun Wong
  built_by_url: "https://twitter.com/wongmjane"
  featured: false
- title: PostPost
  main_url: "https://postpost.design"
  source_url: "https://github.com/postpostpdx/website"
  url: "https://postpost.design"
  description: >
    PostPost is a small studio based in Portland, OR that is focused on product design, web design/development, branding, and strategy.
  categories:
    - Portfolio
    - Design
    - Agency
    - Web Development
  built_by: Jonathan Simcoe
  built_by_url: "https://twitter.com/jdsimcoe"
  featured: false
- title: Luca Crea's portfolio
  main_url: https://lcrea.github.io
  url: https://lcrea.github.io
  description: >
    Portfolio and personal website of Luca Crea, an Italian software engineer.
  categories:
    - Portfolio
  built_by: Luca Crea
  built_by_url: https://github.com/lcrea
  featured: false
- title: Escalade Sports
  main_url: "https://www.escaladesports.com/"
  url: "https://www.escaladesports.com/"
  categories:
    - eCommerce
    - Sports
  built_by: Escalade Sports
  built_by_url: "https://www.escaladesports.com/"
  featured: false
- title: Exposify
  main_url: "https://www.exposify.de/"
  url: "https://www.exposify.de/"
  description: >
    This is our German website built with Gatsby 2.0, Emotion and styled-system.
    Exposify is a proptech startup and builds technology for real estate businesses.
    We provide our customers with an elegant agent software in combination
    with beautifully designed and fast websites.
  categories:
    - Web Development
    - Real Estate
    - Agency
    - Marketing
  built_by: Exposify
  built_by_url: "https://www.exposify.de/"
  featured: false
- title: Steak Point
  main_url: https://www.steakpoint.at/
  url: https://www.steakpoint.at/
  description: >
    Steak Restaurant in Vienna, Austria (Wien, Österreich).
  categories:
    - Restaurant
    - Food
  built_by: Peter Kroyer
  built_by_url: https://www.peterkroyer.at/
  featured: false
- title: Takumon blog
  main_url: "https://takumon.com"
  url: "https://takumon.com"
  source_url: "https://github.com/Takumon/blog"
  description: Java Engineer's tech blog.
  featured: false
  categories:
    - Blog
  built_by: Takumon
  built_by_url: "https://twitter.com/inouetakumon"
- title: DayThirty
  main_url: "https://daythirty.com"
  url: "https://daythirty.com"
  description: DayThirty - ideas for the new year.
  featured: false
  categories:
    - Health & Wellness
  built_by: Jack Oliver
  built_by_url: "https://twitter.com/mrjackolai"
- title: TheAgencyProject
  main_url: "https://theagencyproject.co"
  url: "https://theagencyproject.co"
  description: Agency model, without agency overhead.
  categories:
    - Agency
  built_by: JV-LA
  built_by_url: https://jv-la.com
- title: Karen Hou's portfolio
  main_url: https://www.karenhou.com/
  url: https://www.karenhou.com/
  categories:
    - Portfolio
  built_by: Karen H. Developer
  built_by_url: https://github.com/karenhou
  featured: false
- title: Jean Luc Ponty
  main_url: "https://ponty.com"
  url: "https://ponty.com"
  description: Official site for Jean Luc Ponty, French virtuoso violinist and jazz composer.
  featured: false
  categories:
    - Music
    - Entertainment
  built_by: Othermachines
  built_by_url: "https://othermachines.com"
- title: Rosewood Family Advisors
  main_url: "https://www.rfallp.com/"
  url: "https://www.rfallp.com/"
  description: Rosewood Family Advisors LLP (Palo Alto) provides a diverse range of family office services customized for ultra high net worth individuals.
  featured: false
  categories:
    - Finance
    - Business
  built_by: Othermachines
  built_by_url: "https://othermachines.com"
- title: Cole Walker's Portfolio
  main_url: "https://www.walkermakes.com"
  url: "https://www.walkermakes.com"
  source_url: "https://github.com/ColeWalker/portfolio"
  description: The portfolio of web developer Cole Walker, built with the help of Gatsby v2, React-Spring, and SASS.
  featured: false
  categories:
    - Portfolio
    - Web Development
  built_by: Cole Walker
  built_by_url: "https://www.walkermakes.com"
- title: Ashley Thouret
  main_url: "https://www.ashleythouret.com"
  url: "https://www.ashleythouret.com"
  description: Official website of Canadian soprano Ashley Thouret.
  categories:
    - Portfolio
    - Music
  built_by: Michael Uloth
  built_by_url: "https://www.michaeluloth.com"
  featured: false
- title: The AZOOR Society
  main_url: "https://www.theazoorsociety.org"
  url: "https://www.theazoorsociety.org"
  description: The AZOOR Society is a UK-based charity committed to promoting awareness of Acute Zonal Occult Outer Retinopathy and assisting further research.
  categories:
    - Health & Wellness
    - Community
    - Nonprofit
  built_by: Michael Uloth
  built_by_url: "https://www.michaeluloth.com"
  featured: false
- title: Gábor Fűzy pianist
  main_url: "https://pianobar.hu"
  url: "https://pianobar.hu"
  description: Gábor Fűzy pianist's offical website built with Gatsby v2.
  categories:
    - Music
  built_by: Zoltán Bedi
  built_by_url: "https://github.com/B3zo0"
  featured: false
- title: Logicwind
  main_url: "https://logicwind.com"
  url: "https://logicwind.com"
  description: Website of Logicwind - Javascript experts, Technology development agency & consulting.
  featured: false
  categories:
    - Portfolio
    - Agency
    - Web Development
    - Consulting
  built_by: Logicwind
  built_by_url: "https://www.logicwind.com"
- title: ContactBook.app
  main_url: "https://contactbook.app"
  url: "https://contactbook.app"
  description: Seamlessly share Contacts with G Suite team members
  featured: false
  categories:
    - Landing page
    - Blog
  built_by: Logicwind
  built_by_url: "https://www.logicwind.com"
- title: npm.cardiv.de
  url: https://npm.cardiv.de
  main_url: https://npm.cardiv.de
  source_url: https://github.com/cardiv/npm.cardiv.de
  description: >
    A site to collect personal favorites of NPM packages – sorted by downloads count with a tags filter and search by title. Fork it and bookmark your favorite packages!
  categories:
    - Directory
    - JavaScript
    - Library
    - Open Source
    - Programming
    - Web Development
    - Bookmarks
    - Favorites
  built_by: cardiv
  built_by_url: https://github.com/cardiv/
  featured: false
- title: Waterscapes
  main_url: "https://waterscap.es"
  url: "https://waterscap.es/lake-monteynard/"
  source_url: "https://github.com/gaelbillon/Waterscapes-Gatsby-site"
  description: Waterscap.es is a directory of bodies of water (creeks, ponds, waterfalls, lakes, etc) with information about each place such as how to get there, hike time, activities and photos and a map displayed with the Mapbox GL SJ npm package. It was developed with the goal of learning Gatsby. This website is based on the gatsby-contentful-starter and uses Contentful as CMS. It is hosted on Netlify. Hooks are setup with Bitbucket and Contentful to trigger a new build upon code or content changes. The data on Waterscap.es is a mix of original content and informations from the internets gathered and put together.
  categories:
    - Directory
    - Photography
    - Travel
  built_by: Gaël Billon
  built_by_url: "https://gaelbillon.com"
  featured: false
- title: Packrs
  url: "https://www.packrs.co/"
  main_url: "https://www.packrs.co/"
  description: >
    Packrs is a local delivery platform, one spot for all your daily requirements. On a single tap get everything you need at your doorstep.
  categories:
    - Marketing
    - Landing Page
    - Entrepreneurship
  built_by: Vipin Kumar Rawat
  built_by_url: "https://github.com/aesthytik"
  featured: false
- title: HyakuninIsshu
  main_url: "https://hyakuninanki.net"
  url: "https://hyakuninanki.net"
  source_url: "https://github.com/rei-m/web_hyakuninisshu"
  description: >
    HyakuninIsshu is a traditional Japanese card game.
  categories:
    - Education
    - Gallery
    - Entertainment
  built_by: Rei Matsushita
  built_by_url: "https://github.com/rei-m/"
  featured: false
- title: WQU Partners
  main_url: "https://partners.wqu.org/"
  url: "https://partners.wqu.org/"
  featured: false
  categories:
    - Marketing
    - Education
    - Landing Page
  built_by: Corey Ward
  built_by_url: "http://www.coreyward.me/"
- title: Federico Giacone
  url: "https://federico.giac.one/"
  main_url: "https://federico.giac.one"
  source_url: "https://github.com/leopuleo/federico.giac.one"
  description: >
    Digital portfolio for Italian Architect Federico Giacone.
  categories:
    - Portfolio
    - Gallery
  built_by: Leonardo Giacone
  built_by_url: "https://github.com/leopuleo"
  featured: false
- title: Station
  url: "https://getstation.com/"
  main_url: "https://getstation.com/"
  description: Station is the first smart browser for busy people. A single place for all of your web applications.
  categories:
    - Technology
    - Web Development
    - Productivity
  featured: false
- title: Vyron Vasileiadis
  url: "https://fedonman.com/"
  main_url: "https://fedonman.com"
  source_url: "https://github.com/fedonman/fedonman-website"
  description: Personal space of Vyron Vasileiadis aka fedonman, a Web & IoT Developer, Educator and Entrepreneur based in Athens, Greece.
  categories:
    - Portfolio
    - Technology
    - Web Development
    - Education
  built_by: Vyron Vasileiadis
  built_by_url: "https://github.com/fedonman"
- title: Fabien Champigny
  url: "https://www.champigny.name/"
  main_url: "https://www.champigny.name/"
  built_by_url: "https://www.champigny.name/"
  description: Fabien Champigny's personal blog. Entrepreneur, hacker and loves street photo.
  categories:
    - Blog
    - Gallery
    - Photography
    - Productivity
    - Entrepreneurship
  featured: false
- title: Alex Xie - Portfolio
  url: https://alexieyizhe.me/
  main_url: https://alexieyizhe.me/
  source_url: https://github.com/alexieyizhe/alexieyizhe.github.io
  description: >
    Personal website of Alex Yizhe Xie, a University of Waterloo Computer Science student and coding enthusiast.
  categories:
    - Blog
    - Portfolio
    - Web Development
  featured: false
- title: Equithon
  url: https://equithon.org/
  main_url: https://equithon.org/
  source_url: https://github.com/equithon/site-main/
  built_by: Alex Xie
  built_by_url: https://alexieyizhe.me/
  description: >
    Equithon is the largest social innovation hackathon in Waterloo, Canada. It was founded in 2016 to tackle social equity issues and create change.
  categories:
    - Education
    - Event
    - Hackathon
    - Learning
    - Open Source
    - Nonprofit
    - Technology
  featured: false
- title: Dale Blackburn - Portfolio
  url: https://dakebl.co.uk/
  main_url: https://dakebl.co.uk/
  source_url: https://github.com/dakebl/dakebl.co.uk
  description: >
    Dale Blackburn's personal website and blog.
  categories:
    - Blog
    - Portfolio
    - Web Development
  featured: false
- title: Portfolio of Anthony Wiktor
  url: https://www.anthonydesigner.com/
  main_url: https://www.anthonydesigner.com/
  description: >
    Anthony Wiktor is a Webby Award-Winning Creative Director and Digital Designer twice named Hot 100 by WebDesigner Magazine. Anthony has over a decade of award-winning experience in design and has worked on projects across a diverse set of industries — from entertainment to consumer products to hospitality to technology. Anthony is a frequent lecturer at USC’s Annenberg School for Communication & Journalism and serves on the board of AIGA Los Angeles.
  categories:
    - Portfolio
    - Marketing
  built_by: Maciej Leszczyński
  built_by_url: http://twitter.com/_maciej
  featured: false
- title: Frame.io Workflow Guide
  main_url: https://workflow.frame.io
  url: https://workflow.frame.io
  description: >
    The web’s most comprehensive post-production resource, written by pro filmmakers, for pro filmmakers. Always expanding, always free.
  categories:
    - Education
    - Cinema
  built_by: Frame.io
  built_by_url: https://frame.io
  featured: false
- title: MarcySutton.com
  main_url: https://marcysutton.com
  url: https://marcysutton.com
  description: >
    The personal website of web developer and accessibility advocate Marcy Sutton.
  categories:
    - Blog
    - Accessibility
    - Video
    - Photography
    - Images
    - CSS Grid
  built_by: Marcy Sutton
  built_by_url: https://marcysutton.com
  featured: true
- title: Kepinski.me
  main_url: https://kepinski.me
  url: https://kepinski.me
  description: >
    The personal site of Antoni Kepinski, Node.js Developer.
  categories:
    - Portfolio
    - Open Source
  built_by: Antoni Kepinski
  built_by_url: https://kepinski.me
  featured: false
- title: WPGraphQL Docs
  main_url: https://docs.wpgraphql.com
  url: https://docs.wpgraphql.com
  description: >
    Documentation for WPGraphQL, a free open-source WordPress plugin that provides an extendable GraphQL schema and API for any WordPress site.
  categories:
    - API
    - CMS
    - Documentation
    - GraphQL
    - Technology
    - Web Development
    - WordPress
  built_by: WPGraphQL
  built_by_url: https://wpgraphql.com
  featured: false
- title: Shine Lawyers
  main_url: https://www.shine.com.au
  url: https://www.shine.com.au
  description: >
    Shine Lawyers is an Australian legal services website built with Gatsby v2, Elasticsearch, Isso, and Geolocation services.
  categories:
    - Legal
    - Business
    - Blog
- title: Parallel Polis Kosice
  url: https://www.paralelnapoliskosice.sk/
  main_url: https://www.paralelnapoliskosice.sk/
  source_url: https://github.com/ParalelnaPolisKE/paralelnapoliskosice.sk
  description: >
    Parallel Polis is a collective of people who want to live in a more opened world. We look for possibilities and technologies (Bitcoin, the blockchain, reputation systems and decentralized technologies in general) that open new ways, make processes easier and remove unnecessary barriers. We want to create an environment that aims at education, discovering and creating better systems for everybody who is interested in freedom and independence.
  categories:
    - Blog
    - Education
    - Technology
    - Blockchain
  built_by: Roman Vesely
  built_by_url: https://romanvesely.
  featured: false
- title: Unda Solutions
  url: https://unda.com.au
  main_url: https://unda.com.au
  description: >
    A custom web application development company in Perth, WA
  categories:
    - Business
    - Freelance
    - Web Development
    - Technology
  featured: false
- title: BIGBrave
  main_url: https://bigbrave.digital
  url: https://bigbrave.digital
  description: >
    BIGBrave is a strategic design firm. We partner with our clients, big and small, to design & create human-centered brands, products, services and systems that are simple, beautiful and easy to use.
  categories:
    - Agency
    - Web Development
    - Marketing
    - Technology
    - WordPress
  built_by: Francois Brill
  built_by_url: https://bigbrave.digital
  featured: false
- title: KegTracker
  main_url: https://www.kegtracker.co.za
  url: https://www.kegtracker.co.za
  description: >
    Keg Tracker is part of the Beverage Insights family and its sole aim is to provide you with the right data about your kegs to make better decisions. In today’s business landscape having the right information at your finger tips is crucial to the agility of your business.
  categories:
    - Food
    - Business
    - Technology
  built_by: Francois Brill
  built_by_url: https://bigbrave.digital
  featured: false
- title: Mike Nichols
  url: https://www.mikenichols.me
  main_url: https://www.mikenichols.me
  description: >
    Portfolio site of Mike Nichols, a UX designer and product development lead.
  categories:
    - Portfolio
    - Technology
    - Web Development
  built_by: Mike Nichols
  featured: false
- title: Steve Haid
  url: https://www.stevehaid.com
  main_url: https://www.stevehaid.com
  description: >
    Steve Haid is a real estate agent and Professional Financial Planner (PFP) who has been helping clients achieve their investment goals since 2006.
  categories:
    - Marketing
    - Real Estate
  built_by: Michael Uloth
  built_by_url: "https://www.michaeluloth.com"
- title: Incremental - Loyalty, Rewards and Incentive Programs
  main_url: https://www.incremental.com.au
  url: https://www.incremental.com.au
  description: >
    Sydney-based digital agency specialising in loyalty, rewards and incentive programs. WordPress backend; Cloudinary, YouTube and Hubspot form integration; query data displayed as animated SVG graphs; video background in the header.
  categories:
    - Agency
    - Portfolio
    - WordPress
  built_by: Incremental
  built_by_url: https://www.incremental.com.au
  featured: false
- title: Technica11y
  main_url: https://www.technica11y.org
  url: https://www.technica11y.org
  description: >
    Discussing challenges in technical accessibility.
  categories:
    - Accessibility
    - Education
    - Video
  built_by: Tenon.io
  built_by_url: https://tenon.io
  featured: false
- title: Tenon-UI Documentation
  main_url: https://www.tenon-ui.info
  url: https://www.tenon-ui.info
  description: >
    Documentation site for Tenon-UI: Tenon.io's accessible components library.
  categories:
    - Accessibility
    - Documentation
    - Library
    - Web Development
  built_by: Tenon.io
  built_by_url: https://tenon.io
  featured: false
- title: Matthew Secrist
  main_url: https://www.matthewsecrist.net
  url: https://www.matthewsecrist.net
  source_url: https://github.com/matthewsecrist/v3
  description: >
    Matthew Secrist's personal portfolio using Gatsby, Prismic and Styled-Components.
  categories:
    - Portfolio
    - Technology
    - Web Development
  built_by: Matthew Secrist
  built_by_url: https://www.matthewsecrist.net
  featured: false
- title: Node.js Dev
  main_url: https://nodejs.dev
  url: https://nodejs.dev
  source_url: https://github.com/nodejs/nodejs.dev
  description: >
    Node.js Foundation Website.
  categories:
    - Node.js
    - Documentation
    - Dev
    - Web Development
  built_by: Node.js Website Redesign Working Group
  built_by_url: https://github.com/nodejs/website-redesign
  featured: false
- title: Sheffielders
  main_url: https://sheffielders.org
  url: https://sheffielders.org
  source_url: https://github.com/davemullenjnr/sheffielders
  description: >
    A collective of businesses, creatives, and projects based in Sheffield, UK.
  categories:
    - Directory
  built_by: Dave Mullen Jnr
  built_by_url: https://davemullenjnr.co.uk
  featured: false
- title: Stealth Labs
  url: https://stealthlabs.io
  main_url: https://stealthlabs.io
  description: >
    We design and develop for the web, mobile and desktop
  categories:
    - Portfolio
    - Web Development
  built_by: Edvins Antonovs
  built_by_url: https://edvins.io
  featured: false
- title: Constanzia Yurashko
  main_url: https://www.constanziayurashko.com
  url: https://www.constanziayurashko.com
  description: >
    Exclusive women's ready-to-wear fashion by designer Constanzia Yurashko.
  categories:
    - Fashion
    - Portfolio
  built_by: Maxim Andries
  featured: false
<<<<<<< HEAD
- title: The Tenon.io blog
  main_url: https://blog.tenon.io/
  url: https://blog.tenon.io/
  description: >
    The Tenon.io blog features articles on accessibility written by some of the industry's leading lights and includes news, guidance, and education.
  categories:
    - Accessibility
    - Blog
    - Education
  built_by: Tenon.io
  built_by_url: https://tenon.io
=======
- title: Algolia
  url: https://algolia.com
  main_url: https://algolia.com
  description: >
    Algolia helps businesses across industries quickly create relevant, scalable, and lightning fast search and discovery experiences.
  categories:
    - Web Development
    - Technology
    - Open Source
    - Featured
  built_by: Algolia
  featured: true
- title: GVD Renovations
  url: https://www.gvdrenovations.com/
  main_url: https://www.gvdrenovations.com/
  description: >
    GVD Renovations is a home improvement contractor with a well known reputation as a professional, quality contractor in California.
  categories:
    - Construction
    - Business
  built_by: David Krasniy
  built_by_url: http://dkrasniy.com
  featured: false
- title: Styled System
  url: https://styled-system.com/
  main_url: https://styled-system.com/
  source_url: https://github.com/styled-system/styled-system/tree/master/docs
  description: >
    Style props for rapid UI development.
  categories:
    - Design System
    - Styles
    - Type Scale
    - Responsive Design
  built_by: Brent Jackson
  built_by_url: https://jxnblk.com/
- title: Timehacker
  url: https://timehacker.app
  main_url: https://timehacker.app
  description: >
    Procrastination killer, automatic time tracking app to skyrocket your productivity
  categories:
    - Productivity
    - App
    - Technology
    - Marketing
    - Landing Page
  built_by: timehackers
  featured: false
- title: Little & Big
  main_url: "https://www.littleandbig.com.au/"
  url: "https://www.littleandbig.com.au/"
  description: >
    Little & Big exists with the aim to create Websites, Apps, E-commerce stores
    that are consistently unique and thoughtfully crafted, every time.
  categories:
    - Agency
    - Design
    - Web Development
    - Portfolio
  built_by: Little & Big
  built_by_url: "https://www.littleandbig.com.au/"
  featured: false
- title: Cat Knows
  main_url: "https://catnose99.com/"
  url: "https://catnose99.com/"
  description: >
    Personal blog built with Gatsby v2.
  categories:
    - Blog
    - Web Development
  built_by: CatNose
  built_by_url: "https://twitter.com/catnose99"
- title: just some dev
  url: https://www.iamdeveloper.com
  main_url: https://www.iamdeveloper.com
  source_url: https://github.com/nickytonline/www.iamdeveloper.com
  description: >
    Just some software developer writing things ✏️
  categories:
    - Blog
  built_by: Nick Taylor
  built_by_url: https://www.iamdeveloper.com
>>>>>>> a749a42d
  featured: false<|MERGE_RESOLUTION|>--- conflicted
+++ resolved
@@ -4419,7 +4419,6 @@
     - Portfolio
   built_by: Maxim Andries
   featured: false
-<<<<<<< HEAD
 - title: The Tenon.io blog
   main_url: https://blog.tenon.io/
   url: https://blog.tenon.io/
@@ -4431,7 +4430,7 @@
     - Education
   built_by: Tenon.io
   built_by_url: https://tenon.io
-=======
+  featured: false
 - title: Algolia
   url: https://algolia.com
   main_url: https://algolia.com
@@ -4505,6 +4504,7 @@
     - Web Development
   built_by: CatNose
   built_by_url: "https://twitter.com/catnose99"
+  featured: false
 - title: just some dev
   url: https://www.iamdeveloper.com
   main_url: https://www.iamdeveloper.com
@@ -4515,5 +4515,4 @@
     - Blog
   built_by: Nick Taylor
   built_by_url: https://www.iamdeveloper.com
->>>>>>> a749a42d
   featured: false