- title: ReactJS
  main_url: "https://reactjs.org/"
  url: "https://reactjs.org/"
  source_url: "https://github.com/reactjs/reactjs.org"
  featured: true
  categories:
    - Web Development
    - Featured
- title: Flamingo
  main_url: https://www.shopflamingo.com/
  url: https://www.shopflamingo.com/
  description: >
    Online shop for women's body care and hair removal products.
  categories:
    - eCommerce
    - Beauty
    - Featured
  featured: true
- title: IDEO
  url: https://www.ideo.com
  main_url: https://www.ideo.com/
  description: >
    A Global design company committed to creating positive impact.
  categories:
    - Agency
    - Technology
    - Featured
    - Consulting
    - User Experience
  featured: true
- title: Airbnb Engineering & Data Science
  description: >
    Creative engineers and data scientists building a world where you can belong
    anywhere
  main_url: "https://airbnb.io/"
  url: "https://airbnb.io/"
  categories:
    - Blog
    - Gallery
    - Featured
  featured: true
- title: Impossible Foods
  main_url: "https://impossiblefoods.com/"
  url: "https://impossiblefoods.com/"
  categories:
    - Food
    - Featured
  featured: true
- title: Braun
  description: >
    Braun offers high performance hair removal and hair care products, including dryers, straighteners, shavers, and more.
  main_url: "https://ca.braun.com/en-ca"
  url: "https://ca.braun.com/en-ca"
  categories:
    - eCommerce
    - Featured
  featured: true
- title: NYC Pride 2019 | WorldPride NYC | Stonewall50
  main_url: "https://2019-worldpride-stonewall50.nycpride.org/"
  url: "https://2019-worldpride-stonewall50.nycpride.org/"
  featured: true
  description: >-
    Join us in 2019 for NYC Pride, as we welcome WorldPride and mark the 50th
    Anniversary of the Stonewall Uprising and a half-century of LGBTQ+
    liberation.
  categories:
    - Education
    - Marketing
    - Nonprofit
    - Featured
  built_by: Canvas United
  built_by_url: "https://www.canvasunited.com/"
- title: The State of European Tech
  main_url: "https://2017.stateofeuropeantech.com/"
  url: "https://2017.stateofeuropeantech.com/"
  featured: true
  categories:
    - Technology
    - Featured
  built_by: Studio Lovelock
  built_by_url: "http://www.studiolovelock.com/"
- title: Hopper
  main_url: "https://www.hopper.com/"
  url: "https://www.hopper.com/"
  built_by: Narative
  built_by_url: "https://www.narative.co/"
  featured: true
  categories:
    - Technology
    - App
    - Featured
- title: GM Capital One
  description: |
    Introducing the new online experience for your GM Rewards Credit Card
  main_url: "https://gm.capitalone.com/"
  url: "https://gm.capitalone.com/"
  categories:
    - Credit Card
    - Featured
  featured: true
- title: Life Without Barriers | Foster Care
  main_url: "https://www.lwb.org.au/foster-care"
  url: "https://www.lwb.org.au/foster-care"
  featured: true
  description: >-
    We are urgently seeking foster carers all across Australia. Can you open
    your heart and your home to a child in need? There are different types of
    foster care that can suit you. We offer training and 24/7 support.
  categories:
    - Nonprofit
    - Education
    - Documentation
    - Marketing
    - Featured
  built_by: LWB Digital Team
  built_by_url: "https://twitter.com/LWBAustralia"
- title: Figma
  main_url: "https://www.figma.com/"
  url: "https://www.figma.com/"
  featured: true
  categories:
    - Marketing
    - Design
    - Featured
  built_by: Corey Ward
  built_by_url: "http://www.coreyward.me/"
- title: Bejamas - JAM Experts for hire
  main_url: "https://bejamas.io/"
  url: "https://bejamas.io/"
  featured: true
  description: >-
    We help agencies and companies with JAMStack tools. This includes web
    development using Static Site Generators, Headless CMS, CI / CD and CDN
    setup.
  categories:
    - Technology
    - Web Development
    - Agency
    - Marketing
    - Featured
  built_by: Bejamas
  built_by_url: "https://bejamas.io/"
- title: The State of JavaScript
  description: >
    Data from over 20,000 developers, asking them questions on topics ranging
    from frontend frameworks and state management, to build tools and testing
    libraries.
  main_url: "https://stateofjs.com/"
  url: "https://stateofjs.com/"
  source_url: "https://github.com/StateOfJS/StateOfJS"
  categories:
    - Data
    - JavaScript
    - Featured
  built_by: StateOfJS
  built_by_url: "https://github.com/StateOfJS/StateOfJS/graphs/contributors"
  featured: true
- title: DesignSystems.com
  main_url: "https://www.designsystems.com/"
  url: "https://www.designsystems.com/"
  description: |
    A resource for learning, creating and evangelizing design systems.
  categories:
    - Design
    - Blog
    - Technology
    - Featured
  built_by: Corey Ward
  built_by_url: "http://www.coreyward.me/"
  featured: true
- title: Timely
  main_url: "https://timelyapp.com/"
  url: "https://timelyapp.com/"
  description: |
    Fully automatic time tracking. For those who trade in time.
  categories:
    - Productivity
    - Featured
  built_by: Timm Stokke
  built_by_url: "https://timm.stokke.me"
  featured: true
- title: Snap Kit
  main_url: "https://kit.snapchat.com/"
  url: "https://kit.snapchat.com/"
  description: >
    Snap Kit lets developers integrate some of Snapchat’s best features across
    platforms.
  categories:
    - Technology
    - Documentation
    - Featured
  featured: true
- title: SendGrid
  main_url: "https://sendgrid.com/docs/"
  url: "https://sendgrid.com/docs/"
  description: >
    SendGrid delivers your transactional and marketing emails through the
    world's largest cloud-based email delivery platform.
  categories:
    - API
    - Technology
    - Documentation
    - Featured
  featured: true
- title: Kirsten Noelle
  main_url: "https://www.kirstennoelle.com/"
  url: "https://www.kirstennoelle.com/"
  featured: true
  description: >
    Digital portfolio for San Francisco Bay Area photographer Kirsten Noelle Wiemer.
  categories:
    - Photography
    - Portfolio
    - Featured
  built_by: Ryan Wiemer
  built_by_url: "https://www.ryanwiemer.com/"
- title: Cajun Bowfishing
  main_url: "https://cajunbowfishing.com/"
  url: "https://cajunbowfishing.com/"
  featured: false
  categories:
    - eCommerce
    - Sports
  built_by: Escalade Sports
  built_by_url: "https://www.escaladesports.com/"
- title: NEON
  main_url: "http://neonrated.com/"
  url: "http://neonrated.com/"
  featured: false
  categories:
    - Gallery
    - Cinema
- title: GraphCMS
  main_url: "https://graphcms.com/"
  url: "https://graphcms.com/"
  featured: false
  categories:
    - Marketing
    - Technology
- title: Bottender Docs
  main_url: "https://bottender.js.org/"
  url: "https://bottender.js.org/"
  source_url: "https://github.com/bottenderjs/bottenderjs.github.io"
  featured: false
  categories:
    - Documentation
    - Web Development
    - Open Source
- title: Ghost Documentation
  main_url: https://docs.ghost.org/
  url: https://docs.ghost.org/
  source_url: "https://github.com/tryghost/docs"
  featured: false
  description: >-
    Ghost is an open source, professional publishing platform built on a modern Node.js technology stack — designed for teams who need power, flexibility and performance.
  categories:
    - Publishing
    - Technology
    - Documentation
    - Open Source
  built_by: Ghost Foundation
  built_by_url: https://ghost.org/
- title: Nike - Just Do It
  main_url: "https://justdoit.nike.com/"
  url: "https://justdoit.nike.com/"
  featured: true
  categories:
    - eCommerce
    - Featured
- title: AirBnB Cereal
  main_url: "https://airbnb.design/cereal"
  url: "https://airbnb.design/cereal"
  featured: false
  categories:
    - Marketing
    - Design
- title: Cardiogram
  main_url: "https://cardiogr.am/"
  url: "https://cardiogr.am/"
  featured: false
  categories:
    - Marketing
    - Technology
- title: Hack Club
  main_url: "https://hackclub.com/"
  url: "https://hackclub.com/"
  source_url: "https://github.com/hackclub/site"
  featured: false
  categories:
    - Education
    - Web Development
- title: Matthias Jordan Portfolio
  main_url: "https://iammatthias.com/"
  url: "https://iammatthias.com/"
  source_url: "https://github.com/iammatthias/net"
  description: >-
    Photography portfolio and blog built using Contentful + Netlify + Gatsby V2.
  built_by: Matthias Jordan
  built_by_url: https://github.com/iammatthias
  featured: false
  categories:
    - Photography
    - Portfolio
- title: Investment Calculator
  main_url: "https://investmentcalculator.io/"
  url: "https://investmentcalculator.io/"
  featured: false
  categories:
    - Education
    - Finance
- title: CSS Grid Playground by MozillaDev
  main_url: "https://mozilladevelopers.github.io/playground/"
  url: "https://mozilladevelopers.github.io/playground/"
  source_url: "https://github.com/MozillaDevelopers/playground"
  featured: false
  categories:
    - Education
    - Web Development
- title: Piotr Fedorczyk Portfolio
  built_by: Piotr Fedorczyk
  built_by_url: "https://piotrf.pl"
  categories:
    - Portfolio
    - Web Development
  description: >-
    Portfolio of Piotr Fedorczyk, a digital product designer and full-stack developer specializing in shaping, designing and building news and tools for news.
  featured: false
  main_url: "https://piotrf.pl/"
  url: "https://piotrf.pl/"
- title: unrealcpp
  main_url: "https://unrealcpp.com/"
  url: "https://unrealcpp.com/"
  source_url: "https://github.com/Harrison1/unrealcpp-com"
  featured: false
  categories:
    - Blog
    - Web Development
- title: Andy Slezak
  main_url: "https://www.aslezak.com/"
  url: "https://www.aslezak.com/"
  source_url: "https://github.com/amslezak"
  featured: false
  categories:
    - Web Development
    - Portfolio
- title: Deliveroo.Design
  main_url: "https://www.deliveroo.design/"
  url: "https://www.deliveroo.design/"
  featured: false
  categories:
    - Food
    - Marketing
- title: Dona Rita
  main_url: "https://www.donarita.co.uk/"
  url: "https://www.donarita.co.uk/"
  source_url: "https://github.com/peduarte/dona-rita-website"
  featured: false
  categories:
    - Food
    - Marketing
- title: Fröhlich ∧ Frei
  main_url: "https://www.froehlichundfrei.de/"
  url: "https://www.froehlichundfrei.de/"
  featured: false
  categories:
    - Web Development
    - Blog
    - Open Source
- title: How to GraphQL
  main_url: "https://www.howtographql.com/"
  url: "https://www.howtographql.com/"
  source_url: "https://github.com/howtographql/howtographql"
  featured: false
  categories:
    - Documentation
    - Web Development
    - Open Source
- title: OnCallogy
  main_url: "https://www.oncallogy.com/"
  url: "https://www.oncallogy.com/"
  featured: false
  categories:
    - Marketing
    - Healthcare
- title: Ryan Wiemer's Portfolio
  main_url: "https://www.ryanwiemer.com/"
  url: "https://www.ryanwiemer.com/knw-photography/"
  source_url: "https://github.com/ryanwiemer/rw"
  featured: false
  description: >
    Digital portfolio for Oakland, CA based account manager Ryan Wiemer.
  categories:
    - Portfolio
    - Web Development
    - Design
  built_by: Ryan Wiemer
  built_by_url: "https://www.ryanwiemer.com/"
- title: Ventura Digitalagentur Köln
  main_url: "https://www.ventura-digital.de/"
  url: "https://www.ventura-digital.de/"
  featured: false
  built_by: Ventura Digitalagentur
  categories:
    - Agency
    - Marketing
    - Featured
- title: Azer Koçulu
  main_url: "https://kodfabrik.com/"
  url: "https://kodfabrik.com/photography/"
  featured: false
  categories:
    - Portfolio
    - Photography
    - Web Development
- title: Damir.io
  main_url: "http://damir.io/"
  url: "http://damir.io/"
  source_url: "https://github.com/dvzrd/gatsby-sfiction"
  featured: false
  categories:
    - Blog
- title: Digital Psychology
  main_url: "http://digitalpsychology.io/"
  url: "http://digitalpsychology.io/"
  source_url: "https://github.com/danistefanovic/digitalpsychology.io"
  featured: false
  categories:
    - Education
    - Library
- title: Théâtres Parisiens
  main_url: "http://theatres-parisiens.fr/"
  url: "http://theatres-parisiens.fr/"
  source_url: "https://github.com/phacks/theatres-parisiens"
  featured: false
  categories:
    - Education
    - Entertainment
# - title: William Owen UK Portfolio / Blog
#   main_url: "http://william-owen.co.uk/"
#   url: "http://william-owen.co.uk/"
#   featured: false
#   description: >-
#     Over 20 years experience delivering customer-facing websites, internet-based
#     solutions and creative visual design for a wide range of companies and
#     organisations.
#   categories:
#     - Portfolio
#     - Blog
#   built_by: William Owen
#   built_by_url: "https://twitter.com/twilowen"
- title: A4 纸网
  main_url: "http://www.a4z.cn/"
  url: "http://www.a4z.cn/price"
  source_url: "https://github.com/hiooyUI/hiooyui.github.io"
  featured: false
  categories:
    - eCommerce
- title: Steve Meredith's Portfolio
  main_url: "http://www.stevemeredith.com/"
  url: "http://www.stevemeredith.com/"
  featured: false
  categories:
    - Portfolio
- title: API Platform
  main_url: "https://api-platform.com/"
  url: "https://api-platform.com/"
  source_url: "https://github.com/api-platform/website"
  featured: false
  categories:
    - Documentation
    - Web Development
    - Open Source
    - Library
- title: Artivest
  main_url: "https://artivest.co/"
  url: "https://artivest.co/what-we-do/for-advisors-and-investors/"
  featured: false
  categories:
    - Marketing
    - Blog
    - Documentation
    - Finance
- title: The Audacious Project
  main_url: "https://audaciousproject.org/"
  url: "https://audaciousproject.org/"
  featured: false
  categories:
    - Nonprofit
- title: Dustin Schau's Blog
  main_url: "https://blog.dustinschau.com/"
  url: "https://blog.dustinschau.com/"
  source_url: "https://github.com/dschau/blog"
  featured: false
  categories:
    - Blog
    - Web Development
- title: iContract Blog
  main_url: "https://blog.icontract.co.uk/"
  url: "http://blog.icontract.co.uk/"
  featured: false
  categories:
    - Blog
- title: BRIIM
  main_url: "https://bri.im/"
  url: "https://bri.im/"
  featured: false
  description: >-
    BRIIM is a movement to enable JavaScript enthusiasts and web developers in
    machine learning. Learn about artificial intelligence and data science, two
    fields which are governed by machine learning, in JavaScript. Take it right
    to your browser with WebGL.
  categories:
    - Education
    - Web Development
    - Technology
- title: Caddy Smells Like Trees
  main_url: "https://caddysmellsliketrees.ru"
  url: "https://caddysmellsliketrees.ru/en"
  source_url: "https://github.com/podabed/caddysmellsliketrees.github.io"
  description: >-
    We play soul-searching songs for every day. They are merging in our forests
    in such a way that it is difficult to separate them from each other, and
    between them bellow bold deer poems.
  categories:
    - Music
    - Gallery
  built_by: Dmitrij Podabed, Alexander Nikitin
  built_by_url: https://podabed.org
  featured: false
- title: Calpa's Blog
  main_url: "https://calpa.me/"
  url: "https://calpa.me/"
  source_url: "https://github.com/calpa/blog"
  featured: false
  categories:
    - Blog
    - Web Development
- title: Chocolate Free
  main_url: "https://chocolate-free.com/"
  url: "https://chocolate-free.com/"
  source_url: "https://github.com/Khaledgarbaya/chocolate-free-website"
  featured: false
  description: "A full time foodie \U0001F60D a forever Parisian \"patisserie\" lover and \U0001F382 \U0001F369 \U0001F370 \U0001F36A explorer and finally an under construction #foodblogger #foodblog"
  categories:
    - Blog
    - Food
- title: Code Bushi
  main_url: "https://codebushi.com/"
  url: "https://codebushi.com/"
  featured: false
  description: >-
    Web development resources, trends, & techniques to elevate your coding
    journey.
  categories:
    - Web Development
    - Open Source
    - Blog
  built_by: Hunter Chang
  built_by_url: "https://hunterchang.com/"
- title: Daniel Hollcraft
  main_url: "https://danielhollcraft.com/"
  url: "https://danielhollcraft.com/"
  source_url: "https://github.com/danielbh/danielhollcraft.com"
  featured: false
  categories:
    - Web Development
    - Blog
    - Portfolio
- title: Darren Britton's Portfolio
  main_url: "https://darrenbritton.com/"
  url: "https://darrenbritton.com/"
  source_url: "https://github.com/darrenbritton/darrenbritton.github.io"
  featured: false
  categories:
    - Web Development
    - Portfolio
- title: Dave Lindberg Marketing & Design
  url: "https://davelindberg.com/"
  main_url: "https://davelindberg.com/"
  source_url: "https://github.com/Dave-Lindberg/dl-gatsby"
  featured: false
  description: >-
    My work revolves around solving problems for people in business, using
    integrated design and marketing strategies to improve sales, increase brand
    engagement, generate leads and achieve goals.
  categories:
    - Design
    - Featured
    - Marketing
    - Portfolio
- title: Design Systems Weekly
  main_url: "https://designsystems.email/"
  url: "https://designsystems.email/"
  featured: false
  categories:
    - Education
    - Web Development
- title: Dalbinaco's Website
  main_url: "https://dlbn.co/en/"
  url: "https://dlbn.co/en/"
  source_url: "https://github.com/dalbinaco/dlbn.co"
  featured: false
  categories:
    - Portfolio
    - Web Development
- title: mParticle's Documentation
  main_url: "https://docs.mparticle.com/"
  url: "https://docs.mparticle.com/"
  featured: false
  categories:
    - Web Development
    - Documentation
- title: Doopoll
  main_url: "https://doopoll.co/"
  url: "https://doopoll.co/"
  featured: false
  categories:
    - Marketing
    - Technology
- title: ERC dEX
  main_url: "https://ercdex.com/"
  url: "https://ercdex.com/aqueduct"
  featured: false
  categories:
    - Marketing
- title: Fabian Schultz' Portfolio
  main_url: "https://fabianschultz.com/"
  url: "https://fabianschultz.com/"
  source_url: "https://github.com/fabe/site"
  featured: false
  description: >-
    Hello, I’m Fabian — a product designer and developer based in Potsdam,
    Germany. I’ve been working both as a product designer and frontend developer
    for over 5 years now. I particularly enjoy working with companies that try
    to meet broad and unique user needs.
  categories:
    - Portfolio
    - Web Development
  built_by: Fabian Schultz
  built_by_url: "https://fabianschultz.com/"
- title: CalState House Manager
  description: >
    Home service membership that offers proactive and on-demand maintenance for
    homeowners
  main_url: "https://housemanager.calstate.aaa.com/"
  url: "https://housemanager.calstate.aaa.com/"
  categories:
    - Insurance
- title: The freeCodeCamp Guide
  main_url: "https://guide.freecodecamp.org/"
  url: "https://guide.freecodecamp.org/"
  source_url: "https://github.com/freeCodeCamp/guide"
  featured: false
  categories:
    - Web Development
    - Documentation
- title: High School Hackathons
  main_url: "https://hackathons.hackclub.com/"
  url: "https://hackathons.hackclub.com/"
  source_url: "https://github.com/hackclub/hackathons"
  featured: false
  categories:
    - Education
    - Web Development
- title: Hapticmedia
  main_url: "https://hapticmedia.fr/en/"
  url: "https://hapticmedia.fr/en/"
  featured: false
  categories:
    - Agency
- title: heml.io
  main_url: "https://heml.io/"
  url: "https://heml.io/"
  source_url: "https://github.com/SparkPost/heml.io"
  featured: false
  categories:
    - Documentation
    - Web Development
    - Open Source
- title: Juliette Pretot's Portfolio
  main_url: "https://juliette.sh/"
  url: "https://juliette.sh/"
  featured: false
  categories:
    - Web Development
    - Portfolio
    - Blog
- title: Kris Hedstrom's Portfolio
  main_url: "https://k-create.com/"
  url: "https://k-create.com/portfolio/"
  source_url: "https://github.com/kristofferh/kristoffer"
  featured: false
  description: >-
    Hey. I’m Kris. I’m an interactive designer / developer. I grew up in Umeå,
    in northern Sweden, but I now live in Brooklyn, NY. I am currently enjoying
    a hybrid Art Director + Lead Product Engineer role at a small startup called
    Nomad Health. Before that, I was a Product (Engineering) Manager at Tumblr.
    Before that, I worked at agencies. Before that, I was a baby. I like to
    design things, and then I like to build those things. I occasionally take on
    freelance projects. Feel free to get in touch if you have an interesting
    project that you want to collaborate on. Or if you just want to say hello,
    that’s cool too.
  categories:
    - Portfolio
  built_by: Kris Hedstrom
  built_by_url: "https://k-create.com/"
- title: knpw.rs
  main_url: "https://knpw.rs/"
  url: "https://knpw.rs/"
  source_url: "https://github.com/knpwrs/knpw.rs"
  featured: false
  categories:
    - Blog
    - Web Development
- title: Kostas Bariotis' Blog
  main_url: "https://kostasbariotis.com/"
  url: "https://kostasbariotis.com/"
  source_url: "https://github.com/kbariotis/kostasbariotis.com"
  featured: false
  categories:
    - Blog
    - Portfolio
    - Web Development
- title: LaserTime Clinic
  main_url: "https://lasertime.ru/"
  url: "https://lasertime.ru/"
  source_url: "https://github.com/oleglegun/lasertime"
  featured: false
  categories:
    - Marketing
- title: Jason Lengstorf
  main_url: "https://lengstorf.com"
  url: "https://lengstorf.com"
  source_url: "https://github.com/jlengstorf/lengstorf.com"
  featured: false
  categories:
    - Blog
  built_by: Jason Lengstorf
  built_by_url: "https://github.com/jlengstorf"
- title: Mannequin.io
  main_url: "https://mannequin.io/"
  url: "https://mannequin.io/"
  source_url: "https://github.com/LastCallMedia/Mannequin/tree/master/site"
  featured: false
  categories:
    - Open Source
    - Web Development
    - Documentation
- title: manu.ninja
  main_url: "https://manu.ninja/"
  url: "https://manu.ninja/"
  source_url: "https://github.com/Lorti/manu.ninja"
  featured: false
  description: >-
    manu.ninja is the personal blog of Manuel Wieser, where he talks about
    frontend development, games and digital art
  categories:
    - Blog
    - Technology
    - Web Development
- title: Fabric
  main_url: "https://meetfabric.com/"
  url: "https://meetfabric.com/"
  featured: false
  categories:
    - Marketing
    - Insurance
- title: Nexit
  main_url: "https://nexit.sk/"
  url: "https://nexit.sk/references"
  featured: false
  categories:
    - Web Development
- title: Open FDA
  description: >
    Provides APIs and raw download access to a number of high-value, high
    priority and scalable structured datasets, including adverse events, drug
    product labeling, and recall enforcement reports.
  main_url: "https://open.fda.gov/"
  url: "https://open.fda.gov/"
  source_url: "https://github.com/FDA/open.fda.gov"
  featured: false
  categories:
    - Government
    - Open Source
    - Web Development
    - API
    - Data
- title: NYC Planning Labs (New York City Department of City Planning)
  main_url: "https://planninglabs.nyc/"
  url: "https://planninglabs.nyc/about/"
  source_url: "https://github.com/NYCPlanning/"
  featured: false
  description: >-
    We work with New York City's Urban Planners to deliver impactful, modern
    technology tools.
  categories:
    - Open Source
    - Government
- title: Pravdomil
  main_url: "https://pravdomil.com/"
  url: "https://pravdomil.com/"
  source_url: "https://github.com/pravdomil/pravdomil.com"
  featured: false
  description: >-
    I’ve been working both as a product designer and frontend developer for over
    5 years now. I particularly enjoy working with companies that try to meet
    broad and unique user needs.
  categories:
    - Portfolio
- title: Preston Richey Portfolio / Blog
  main_url: "https://prestonrichey.com/"
  url: "https://prestonrichey.com/"
  source_url: "https://github.com/prichey/prestonrichey.com"
  featured: false
  categories:
    - Web Development
    - Portfolio
    - Blog
- title: Landing page of Put.io
  main_url: "https://put.io/"
  url: "https://put.io/"
  featured: false
  categories:
    - eCommerce
    - Technology
- title: The Rick and Morty API
  main_url: "https://rickandmortyapi.com/"
  url: "https://rickandmortyapi.com/"
  built_by: Axel Fuhrmann
  built_by_url: "https://axelfuhrmann.com/"
  featured: false
  categories:
    - Web Development
    - Entertainment
    - Documentation
    - Open Source
    - API
- title: Santa Compañía Creativa
  main_url: "https://santacc.es/"
  url: "https://santacc.es/"
  source_url: "https://github.com/DesarrolloWebSantaCC/santacc-web"
  featured: false
  categories:
    - Agency
- title: Sean Coker's Blog
  main_url: "https://sean.is/"
  url: "https://sean.is/"
  featured: false
  categories:
    - Blog
    - Portfolio
    - Web Development
- title: Several Levels
  main_url: "https://severallevels.io/"
  url: "https://severallevels.io/"
  source_url: "https://github.com/Harrison1/several-levels"
  featured: false
  categories:
    - Agency
    - Web Development
- title: Simply
  main_url: "https://simply.co.za/"
  url: "https://simply.co.za/"
  featured: false
  categories:
    - Marketing
    - Insurance
- title: Storybook
  main_url: "https://storybook.js.org/"
  url: "https://storybook.js.org/"
  source_url: "https://github.com/storybooks/storybook"
  featured: false
  categories:
    - Web Development
    - Open Source
- title: Vibert Thio's Portfolio
  main_url: "https://vibertthio.com/portfolio/"
  url: "https://vibertthio.com/portfolio/projects/"
  source_url: "https://github.com/vibertthio/portfolio"
  featured: false
  categories:
    - Portfolio
    - Web Development
- title: VisitGemer
  main_url: "https://visitgemer.sk/"
  url: "https://visitgemer.sk/"
  featured: false
  categories:
    - Marketing
- title: Bricolage.io
  main_url: "https://www.bricolage.io/"
  url: "https://www.bricolage.io/"
  source_url: "https://github.com/KyleAMathews/blog"
  featured: false
  categories:
    - Blog
- title: Charles Pinnix Website
  main_url: "https://www.charlespinnix.com/"
  url: "https://www.charlespinnix.com/"
  featured: false
  description: >-
    I’m a senior frontend engineer with 8 years of experience building websites
    and web applications. I’m interested in leading creative, multidisciplinary
    engineering teams. I’m a creative technologist, merging photography, art,
    and design into engineering and visa versa. I take a pragmatic,
    product-oriented approach to development, allowing me to see the big picture
    and ensuring quality products are completed on time. I have a passion for
    modern frontend JavaScript frameworks such as React and Vue, and I have
    substantial experience on the backend with an interest in Node and
    container based deployment with Docker and AWS.
  categories:
    - Portfolio
    - Web Development
- title: Charlie Harrington's Blog
  main_url: "https://www.charlieharrington.com/"
  url: "https://www.charlieharrington.com/"
  source_url: "https://github.com/whatrocks/blog"
  featured: false
  categories:
    - Blog
    - Web Development
    - Music
- title: Developer Ecosystem
  main_url: "https://www.developerecosystem.com/"
  url: "https://www.developerecosystem.com/"
  featured: false
  categories:
    - Blog
    - Web Development
- title: Gabriel Adorf's Portfolio
  main_url: "https://www.gabrieladorf.com/"
  url: "https://www.gabrieladorf.com/"
  source_url: "https://github.com/gabdorf/gabriel-adorf-portfolio"
  featured: false
  categories:
    - Portfolio
    - Web Development
- title: greglobinski.com
  main_url: "https://www.greglobinski.com/"
  url: "https://www.greglobinski.com/"
  source_url: "https://github.com/greglobinski/www.greglobinski.com"
  featured: false
  categories:
    - Portfolio
    - Web Development
- title: I am Putra
  main_url: "https://www.iamputra.com/"
  url: "https://www.iamputra.com/"
  featured: false
  categories:
    - Portfolio
    - Web Development
    - Blog
- title: In Sowerby Bridge
  main_url: "https://www.insowerbybridge.co.uk/"
  url: "https://www.insowerbybridge.co.uk/"
  featured: false
  categories:
    - Marketing
    - Government
- title: JavaScript Stuff
  main_url: "https://www.javascriptstuff.com/"
  url: "https://www.javascriptstuff.com/"
  featured: false
  categories:
    - Education
    - Web Development
    - Library
- title: Ledgy
  main_url: "https://www.ledgy.com/"
  url: "https://github.com/morloy/ledgy.com"
  featured: false
  categories:
    - Marketing
    - Finance
- title: Alec Lomas's Portfolio / Blog
  main_url: "https://www.lowmess.com/"
  url: "https://www.lowmess.com/"
  source_url: "https://github.com/lowmess/lowmess"
  featured: false
  categories:
    - Web Development
    - Blog
    - Portfolio
- title: Michele Mazzucco's Portfolio
  main_url: "https://www.michelemazzucco.it/"
  url: "https://www.michelemazzucco.it/"
  source_url: "https://github.com/michelemazzucco/michelemazzucco.it"
  featured: false
  categories:
    - Portfolio
- title: Orbit FM Podcasts
  main_url: "https://www.orbit.fm/"
  url: "https://www.orbit.fm/"
  source_url: "https://github.com/agarrharr/orbit.fm"
  featured: false
  categories:
    - Podcast
- title: Prosecco Springs
  main_url: "https://www.proseccosprings.com/"
  url: "https://www.proseccosprings.com/"
  featured: false
  categories:
    - Food
    - Blog
    - Marketing
- title: Verious
  main_url: "https://www.verious.io/"
  url: "https://www.verious.io/"
  source_url: "https://github.com/cpinnix/verious"
  featured: false
  categories:
    - Web Development
- title: Yisela
  main_url: "https://www.yisela.com/"
  url: "https://www.yisela.com/tetris-against-trauma-gaming-as-therapy/"
  featured: false
  categories:
    - Blog
- title: YouFoundRon.com
  main_url: "https://www.youfoundron.com/"
  url: "https://www.youfoundron.com/"
  source_url: "https://github.com/rongierlach/yfr-dot-com"
  featured: false
  categories:
    - Portfolio
    - Web Development
    - Blog
- title: yerevancoder
  main_url: "https://yerevancoder.com/"
  url: "https://forum.yerevancoder.com/categories"
  source_url: "https://github.com/yerevancoder/yerevancoder.github.io"
  featured: false
  categories:
    - Blog
    - Web Development
- title: Ease
  main_url: "https://www.ease.com/"
  url: "https://www.ease.com/"
  featured: false
  categories:
    - Marketing
    - Healthcare
- title: Policygenius
  main_url: "https://www.policygenius.com/"
  url: "https://www.policygenius.com/"
  featured: false
  categories:
    - Marketing
    - Healthcare
- title: Moteefe
  main_url: "http://www.moteefe.com/"
  url: "http://www.moteefe.com/"
  featured: false
  categories:
    - Marketing
    - Agency
    - Technology
- title: Athelas
  main_url: "http://www.athelas.com/"
  url: "http://www.athelas.com/"
  featured: false
  categories:
    - Marketing
    - Healthcare
- title: Pathwright
  main_url: "http://www.pathwright.com/"
  url: "http://www.pathwright.com/"
  featured: false
  categories:
    - Marketing
    - Education
- title: Lucid
  main_url: "https://www.golucid.co/"
  url: "https://www.golucid.co/"
  featured: false
  categories:
    - Marketing
    - Technology
- title: Bench
  main_url: "http://www.bench.co/"
  url: "http://www.bench.co/"
  featured: false
  categories:
    - Marketing
- title: Union Plus Credit Card
  main_url: "http://www.unionpluscard.com"
  url: "https://unionplus.capitalone.com/"
  featured: false
  categories:
    - Marketing
    - Finance
- title: Gin Lane
  main_url: "http://www.ginlane.com/"
  url: "https://www.ginlane.com/"
  featured: false
  categories:
    - Web Development
    - Agency
- title: Marmelab
  main_url: "https://marmelab.com/en/"
  url: "https://marmelab.com/en/"
  featured: false
  categories:
    - Web Development
    - Agency
- title: Fusion Media Group
  main_url: "http://thefmg.com/"
  url: "http://thefmg.com/"
  featured: false
  categories:
    - Entertainment
    - News
- title: Dovetail
  main_url: "https://dovetailapp.com/"
  url: "https://dovetailapp.com/"
  featured: false
  categories:
    - Marketing
    - Technology
- title: F1 Vision
  main_url: "https://www.f1vision.com/"
  url: "https://www.f1vision.com/"
  featured: false
  categories:
    - Marketing
    - Entertainment
    - Technology
    - eCommerce
- title: Yuuniworks Portfolio / Blog
  main_url: "https://www.yuuniworks.com/"
  url: "https://www.yuuniworks.com/"
  source_url: "https://github.com/junkboy0315/yuuni-web"
  featured: false
  categories:
    - Portfolio
    - Web Development
    - Blog
- title: The Bastion Bot
  main_url: "https://bastionbot.org/"
  url: "https://bastionbot.org/"
  source_url: "https://github.com/TheBastionBot/Bastion-Website"
  description: Give awesome perks to your Discord server!
  featured: false
  categories:
    - Open Source
    - Technology
    - Documentation
    - Bot
    - Community
  built_by: Sankarsan Kampa
  built_by_url: "https://sankarsankampa.com"
- title: Smakosh
  main_url: "https://smakosh.com/"
  url: "https://smakosh.com/"
  source_url: "https://github.com/smakosh/smakosh.com"
  featured: false
  categories:
    - Portfolio
    - Web Development
# - title: Philipp Czernitzki - Blog/Website
#   main_url: "http://philippczernitzki.me/"
#   url: "http://philippczernitzki.me/"
#   featured: false
#   categories:
#     - Portfolio
#     - Web Development
#     - Blog
- title: WebGazer
  main_url: "https://www.webgazer.io/"
  url: "https://www.webgazer.io/"
  featured: false
  categories:
    - Marketing
    - Web Development
    - Technology
- title: Joe Seifi's Blog
  main_url: "http://seifi.org/"
  url: "http://seifi.org/"
  featured: false
  categories:
    - Portfolio
    - Web Development
    - Blog

- title: LekoArts
  main_url: "https://www.lekoarts.de"
  url: "https://www.lekoarts.de"
  source_url: "https://github.com/LekoArts/portfolio"
  featured: false
  built_by: LekoArts
  built_by_url: "https://github.com/LekoArts"
  description: >-
    Hi, I'm Lennart — a self-taught and passionate graphic/web designer &
    frontend developer based in Darmstadt, Germany. I love it to realize complex
    projects in a creative manner and face new challenges. Since 6 years I do
    graphic design, my love for frontend development came up 3 years ago. I
    enjoy acquiring new skills and cementing this knowledge by writing blogposts
    and creating tutorials.
  categories:
    - Portfolio
    - Blog
    - Design
    - Web Development
    - Freelance
- title: 杨二小的博客
  main_url: "https://blog.yangerxiao.com/"
  url: "https://blog.yangerxiao.com/"
  source_url: "https://github.com/zerosoul/blog.yangerxiao.com"
  featured: false
  categories:
    - Blog
    - Portfolio
- title: MOTTO x MOTTO
  main_url: "https://mottox2.com"
  url: "https://mottox2.com"
  source_url: "https://github.com/mottox2/website"
  description: Web developer / UI Desinger in Tokyo Japan.
  featured: false
  categories:
    - Blog
    - Portfolio
  built_by: mottox2
  built_by_url: "https://mottox2.com"
- title: Pride of the Meadows
  main_url: "https://www.prideofthemeadows.com/"
  url: "https://www.prideofthemeadows.com/"
  featured: false
  categories:
    - eCommerce
    - Food
    - Blog
- title: Michael Uloth
  main_url: "https://www.michaeluloth.com"
  url: "https://www.michaeluloth.com"
  featured: false
  description: Michael Uloth is a web developer, opera singer, and the creator of Up and Running Tutorials.
  categories:
    - Portfolio
    - Web Development
    - Music
  built_by: Michael Uloth
  built_by_url: "https://www.michaeluloth.com"
- title: Spacetime
  main_url: "https://www.heyspacetime.com/"
  url: "https://www.heyspacetime.com/"
  featured: false
  description: >-
    Spacetime is a Dallas-based digital experience agency specializing in web,
    app, startup, and digital experience creation.
  categories:
    - Marketing
    - Portfolio
    - Agency
    - Featured
  built_by: Spacetime
  built_by_url: "https://www.heyspacetime.com/"
- title: Eric Jinks
  main_url: "https://ericjinks.com/"
  url: "https://ericjinks.com/"
  featured: false
  description: "Software engineer / web developer from the Gold Coast, Australia."
  categories:
    - Portfolio
    - Blog
    - Web Development
    - Technology
  built_by: Eric Jinks
  built_by_url: "https://ericjinks.com/"
- title: GaiAma - We are wildlife
  main_url: "https://www.gaiama.org/"
  url: "https://www.gaiama.org/"
  featured: false
  description: >-
    We founded the GaiAma conservation organization to protect wildlife in Perú
    and to create an example of a permaculture neighborhood, living
    symbiotically with the forest - because reforestation is just the beginning
  categories:
    - Nonprofit
    - Marketing
    - Blog
  source_url: "https://github.com/GaiAma/gaiama.org"
  built_by: GaiAma
  built_by_url: "https://www.gaiama.org/"
- title: Healthcare Logic
  main_url: "https://www.healthcarelogic.com/"
  url: "https://www.healthcarelogic.com/"
  featured: false
  description: >-
    Revolutionary technology that empowers clinical and managerial leaders to
    collaborate with clarity.
  categories:
    - Marketing
    - Healthcare
    - Technology
  built_by: Thrive
  built_by_url: "https://thriveweb.com.au/"
- title: Evergov
  main_url: "https://evergov.com/"
  url: "https://evergov.com/"
  featured: false
  description: Finding local government services made easier.
  categories:
    - Directory
    - Government
    - Technology
  source_url: "https://github.com/WeOpenly/localgov.fyi"
  built_by: Evergov
  built_by_url: "https://evergov.com/about/"
- title: Kata.ai Documentation
  main_url: "https://docs.kata.ai/"
  url: "https://docs.kata.ai/"
  source_url: "https://github.com/kata-ai/kata-platform-docs"
  featured: false
  description: >-
    Documentation website for the Kata Platform, an all-in-one platform for
    building chatbots using AI technologies.
  categories:
    - Documentation
    - Technology
- title: goalgetters
  main_url: "https://goalgetters.space/"
  url: "https://goalgetters.space/"
  featured: false
  description: >-
    goalgetters is a source of inspiration for people who want to change their
    career. We offer articles, success stories and expert interviews on how to
    find a new passion and how to implement change.
  categories:
    - Blog
    - Education
    - Personal Development
  built_by: "Stephanie Langers (content), Adrian Wenke (development)"
  built_by_url: "https://twitter.com/AdrianWenke"
- title: Zensum
  main_url: "https://zensum.se/"
  url: "https://zensum.se/"
  featured: false
  description: >-
    Borrow money quickly and safely through Zensum. We compare Sweden's leading
    banks and credit institutions. Choose from multiple offers and lower your
    monthly cost. [Translated from Swedish]
  categories:
    - Technology
    - Finance
    - Marketing
  built_by: Bejamas.io
  built_by_url: "https://bejamas.io/"
- title: StatusHub - Easy to use Hosted Status Page Service
  main_url: "https://statushub.com/"
  url: "https://statushub.com/"
  featured: false
  description: >-
    Set up your very own service status page in minutes with StatusHub. Allow
    customers to subscribe to be updated automatically.
  categories:
    - Technology
    - Marketing
  built_by: Bejamas.io
  built_by_url: "https://bejamas.io/"
- title: Matthias Kretschmann Portfolio
  main_url: "https://matthiaskretschmann.com/"
  url: "https://matthiaskretschmann.com/"
  source_url: "https://github.com/kremalicious/portfolio"
  featured: false
  description: Portfolio of designer & developer Matthias Kretschmann.
  categories:
    - Portfolio
    - Web Development
  built_by: Matthias Kretschmann
  built_by_url: "https://matthiaskretschmann.com/"
- title: Iron Cove Solutions
  main_url: "https://ironcovesolutions.com/"
  url: "https://ironcovesolutions.com/"
  description: >-
    Iron Cove Solutions is a cloud based consulting firm. We help companies
    deliver a return on cloud usage by applying best practices
  categories:
    - Technology
    - Web Development
  built_by: Iron Cove Solutions
  built_by_url: "https://ironcovesolutions.com/"
  featured: false
- title: Eventos orellana
  description: >-
    Somos una empresa dedicada a brindar asesoría personalizada y profesional
    para la elaboración y coordinación de eventos sociales y empresariales.
  main_url: "https://eventosorellana.com/"
  url: "https://eventosorellana.com/"
  featured: false
  categories:
    - Gallery
  built_by: Codedebug
  built_by_url: "https://codedebug.co/"
- title: Moetez Chaabene Portfolio / Blog
  main_url: "https://moetez.me/"
  url: "https://moetez.me/"
  source_url: "https://github.com/moetezch/moetez.me"
  featured: false
  description: Portfolio of Moetez Chaabene
  categories:
    - Portfolio
    - Web Development
    - Blog
  built_by: Moetez Chaabene
  built_by_url: "https://twitter.com/moetezch"
- title: Nikita
  description: >-
    Automation of system deployments in Node.js for applications and
    infrastructures.
  main_url: "https://nikita.js.org/"
  url: "https://nikita.js.org/"
  source_url: "https://github.com/adaltas/node-nikita"
  categories:
    - Documentation
    - Open Source
    - Technology
  built_by: David Worms
  built_by_url: "http://www.adaltas.com"
  featured: false
- title: Gourav Sood Blog & Portfolio
  main_url: "https://www.gouravsood.com/"
  url: "https://www.gouravsood.com/"
  featured: false
  categories:
    - Blog
    - Portfolio
  built_by: Gourav Sood
  built_by_url: "https://www.gouravsood.com/"
- title: Jonas Tebbe Portfolio
  description: |
    Hey, I’m Jonas and I create digital products.
  main_url: "https://jonastebbe.com"
  url: "https://jonastebbe.com"
  categories:
    - Portfolio
  built_by: Jonas Tebbe
  built_by_url: "http://twitter.com/jonastebbe"
  featured: false
- title: Parker Sarsfield Portfolio
  description: |
    I'm Parker, a software engineer and sneakerhead.
  main_url: "https://parkersarsfield.com"
  url: "https://parkersarsfield.com"
  categories:
    - Blog
    - Portfolio
  built_by: Parker Sarsfield
  built_by_url: "https://parkersarsfield.com"
- title: Frontend web development with Greg
  description: |
    JavaScript, GatsbyJS, ReactJS, CSS in JS... Let's learn some stuff together.
  main_url: "https://dev.greglobinski.com"
  url: "https://dev.greglobinski.com"
  categories:
    - Blog
    - Web Development
  built_by: Greg Lobinski
  built_by_url: "https://github.com/greglobinski"
- title: Insomnia
  description: |
    Desktop HTTP and GraphQL client for developers
  main_url: "https://insomnia.rest/"
  url: "https://insomnia.rest/"
  categories:
    - Blog
  built_by: Gregory Schier
  built_by_url: "https://schier.co"
  featured: false
- title: Timeline Theme Portfolio
  description: |
    I'm Aman Mittal, a software developer.
  main_url: "https://amanhimself.dev/"
  url: "https://amanhimself.dev/"
  categories:
    - Web Development
    - Portfolio
  built_by: Aman Mittal
  built_by_url: "https://amanhimself.dev/"
- title: Ocean artUp
  description: >
    Science outreach site built using styled-components and Contentful. It
    presents the research project "Ocean artUp" funded by an Advanced Grant of
    the European Research Council to explore the possible benefits of artificial
    uplift of nutrient-rich deep water to the ocean’s sunlit surface layer.
  main_url: "https://ocean-artup.eu"
  url: "https://ocean-artup.eu"
  source_url: "https://github.com/janosh/ocean-artup"
  categories:
    - Science
    - Education
    - Blog
  built_by: Janosh Riebesell
  built_by_url: "https://janosh.io"
  featured: false
- title: Ryan Fitzgerald
  description: |
    Personal portfolio and blog for Ryan Fitzgerald
  main_url: "https://ryanfitzgerald.ca/"
  url: "https://ryanfitzgerald.ca/"
  categories:
    - Web Development
    - Portfolio
  built_by: Ryan Fitzgerald
  built_by_url: "https://github.com/RyanFitzgerald"
  featured: false
- title: Kaizen
  description: |
    Content Marketing, PR & SEO Agency in London
  main_url: "https://www.kaizen.co.uk/"
  url: "https://www.kaizen.co.uk/"
  categories:
    - Agency
    - Blog
    - Design
    - Web Development
    - SEO
  built_by: Bogdan Stanciu
  built_by_url: "https://github.com/b0gd4n"
  featured: false
- title: HackerOne Platform Documentation
  description: |
    HackerOne's Product Documentation Center!
  url: "https://docs.hackerone.com/"
  main_url: "https://docs.hackerone.com/"
  categories:
    - Documentation
    - Security
  featured: false
- title: Patreon Partners
  description: |
    Resources and products to help you do more with Patreon.
  url: "https://partners.patreon.com/"
  main_url: "https://partners.patreon.com/"
  categories:
    - Directory
  featured: false
- title: Curbside
  description: |
    Connecting Stores with Mobile Customers
  main_url: "https://curbside.com/"
  url: "https://curbside.com/"
  categories:
    - Mobile Commerce
  featured: false
- title: Mux Video
  description: |
    API to video hosting and streaming
  main_url: "https://mux.com/"
  url: "https://mux.com/"
  categories:
    - Video
    - Hosting
    - Streaming
    - API
  featured: false
- title: Swapcard
  description: >
    The easiest way for event organizers to instantly connect people, build a
    community of attendees and exhibitors, and increase revenue over time
  main_url: "https://www.swapcard.com/"
  url: "https://www.swapcard.com/"
  categories:
    - Event
    - Community
    - Personal Training
    - Marketing
  built_by: Swapcard
  built_by_url: "https://www.swapcard.com/"
  featured: false
- title: Kalix
  description: >
    Kalix is perfect for healthcare professionals starting out in private
    practice, to those with an established clinic.
  main_url: "https://www.kalixhealth.com/"
  url: "https://www.kalixhealth.com/"
  categories:
    - Healthcare
  featured: false
- title: Hubba
  description: |
    Buy wholesale products from thousands of independent, verified Brands.
  main_url: "https://join.hubba.com/"
  url: "https://join.hubba.com/"
  categories:
    - eCommerce
  featured: false
- title: HyperPlay
  description: |
    In Asean's 1st Ever LOL Esports X Music Festival
  main_url: "https://hyperplay.leagueoflegends.com/"
  url: "https://hyperplay.leagueoflegends.com/"
  categories:
    - Video Games
    - Music
  featured: false
- title: Bad Credit Loans
  description: |
    Get the funds you need, from $250-$5,000
  main_url: "https://www.creditloan.com/"
  url: "https://www.creditloan.com/"
  categories:
    - Loans
  featured: false
- title: Financial Center
  description: >
    Member-owned, not-for-profit, co-operative whose members receive financial
    benefits in the form of lower loan rates, higher savings rates, and lower
    fees than banks.
  main_url: "https://fcfcu.com/"
  url: "https://fcfcu.com/"
  categories:
    - Loans
    - Finance
    - Nonprofit
    - Banking
    - Business
    - Education
  built_by: "https://fcfcu.com/"
  built_by_url: "https://fcfcu.com/"
  featured: false
- title: Office of Institutional Research and Assessment
  description: |
    Good Data, Good Decisions
  main_url: "http://oira.ua.edu/"
  url: "http://oira.ua.edu/"
  categories:
    - Data
  featured: false
- title: The Telegraph Premium
  description: |
    Exclusive stories from award-winning journalists
  main_url: "https://premium.telegraph.co.uk/"
  url: "https://premium.telegraph.co.uk/"
  categories:
    - Newspaper
  featured: false
- title: html2canvas
  description: |
    Screenshots with JavaScript
  main_url: "http://html2canvas.hertzen.com/"
  url: "http://html2canvas.hertzen.com/"
  source_url: "https://github.com/niklasvh/html2canvas/tree/master/www"
  categories:
    - JavaScript
    - Documentation
  built_by: Niklas von Hertzen
  built_by_url: "http://hertzen.com/"
  featured: false
- title: Dato CMS
  description: |
    The API-based CMS your editors will love
  main_url: "https://www.datocms.com/"
  url: "https://www.datocms.com/"
  categories:
    - CMS
    - API
  featured: false
- title: Half Electronics
  description: |
    Personal website
  main_url: "https://www.halfelectronic.com/"
  url: "https://www.halfelectronic.com/"
  categories:
    - Blog
    - Electronics
  built_by: Fernando Poumian
  built_by_url: "https://github.com/fpoumian/halfelectronic.com"
  featured: false
- title: Frithir Software Development
  main_url: "https://frithir.com/"
  url: "https://frithir.com/"
  featured: false
  description: "I DRINK COFFEE, WRITE CODE AND IMPROVE MY DEVELOPMENT SKILLS EVERY DAY."
  categories:
    - Design
    - Web Development
  built_by: Frithir
  built_by_url: "https://Frithir.com/"
- title: Unow
  main_url: "https://www.unow.fr/"
  url: "https://www.unow.fr/"
  categories:
    - Education
    - Marketing
  featured: false
- title: Peter Hironaka
  description: |
    Freelance Web Developer based in Los Angeles.
  main_url: "https://peterhironaka.com/"
  url: "https://peterhironaka.com/"
  categories:
    - Portfolio
    - Web Development
  built_by: Peter Hironaka
  built_by_url: "https://github.com/PHironaka"
  featured: false
- title: Michael McQuade
  description: |
    Personal website and blog for Michael McQuade
  main_url: "https://giraffesyo.io"
  url: "https://giraffesyo.io"
  categories:
    - Blog
  built_by: Michael McQuade
  built_by_url: "https://github.com/giraffesyo"
  featured: false
- title: Haacht Brewery
  description: |
    Corporate website for Haacht Brewery. Designed and Developed by Gafas.
  main_url: "https://haacht.com/en/"
  url: "https://haacht.com"
  categories:
    - Brewery
  built_by: Gafas
  built_by_url: "https://gafas.be"
  featured: false
- title: StoutLabs
  description: |
    Portfolio of Daniel Stout, freelance developer in East Tennessee.
  main_url: "https://www.stoutlabs.com/"
  url: "https://www.stoutlabs.com/"
  categories:
    - Web Development
    - Portfolio
  built_by: Daniel Stout
  built_by_url: "https://github.com/stoutlabs"
  featured: false
- title: Chicago Ticket Outcomes By Neighborhood
  description: |
    ProPublica data visualization of traffic ticket court outcomes
  categories:
    - News
    - Nonprofit
    - Visualization
  url: >-
    https://projects.propublica.org/graphics/il/il-city-sticker-tickets-maps/ticket-status/?initialWidth=782
  main_url: >-
    https://projects.propublica.org/graphics/il/il-city-sticker-tickets-maps/ticket-status/?initialWidth=782
  built_by: David Eads
  built_by_url: "https://github.com/eads"
  featured: false
- title: Chicago South Side Traffic Ticketing rates
  description: |
    ProPublica data visualization of traffic ticket rates by community
  main_url: >-
    https://projects.propublica.org/graphics/il/il-city-sticker-tickets-maps/ticket-rate/?initialWidth=782
  url: >-
    https://projects.propublica.org/graphics/il/il-city-sticker-tickets-maps/ticket-rate/?initialWidth=782
  categories:
    - News
    - Nonprofit
    - Visualization
  built_by: David Eads
  built_by_url: "https://github.com/eads"
  featured: false
- title: Otsimo
  description: >
    Otsimo is a special education application for children with autism, down
    syndrome and other developmental disabilities.
  main_url: "https://otsimo.com/en/"
  url: "https://otsimo.com/en/"
  categories:
    - Blog
    - Education
  featured: false
- title: Matt Bagni Portfolio 2018
  description: >
    Mostly the result of playing with Gatsby and learning about react and
    graphql. Using the screenshot plugin to showcase the work done for my
    company in the last 2 years, and a good amount of other experiments.
  main_url: "https://mattbag.github.io"
  url: "https://mattbag.github.io"
  categories:
    - Portfolio
  featured: false
- title: Lisa Ye's Blog
  description: |
    Simple blog/portofolio for a fashion designer. Gatsby_v2 + Netlify cms
  main_url: "https://lisaye.netlify.com/"
  url: "https://lisaye.netlify.com/"
  categories:
    - Blog
    - Portfolio
    - Fashion
  featured: false
- title: Artem Sapegin
  description: >
    Little homepage of Artem Sapegin, a frontend developer, passionate
    photographer, coffee drinker and crazy dogs’ owner.
  main_url: "https://sapegin.me/"
  url: "https://sapegin.me/"
  categories:
    - Portfolio
    - Open Source
    - Web Development
  built_by: Artem Sapegin
  built_by_url: "https://github.com/sapegin"
  featured: false
- title: SparkPost Developers
  main_url: "https://developers.sparkpost.com/"
  url: "https://developers.sparkpost.com/"
  source_url: "https://github.com/SparkPost/developers.sparkpost.com"
  categories:
    - Documentation
    - API
  featured: false
- title: Malik Browne Portfolio 2018
  description: >
    The portfolio blog of Malik Browne, a full-stack engineer, foodie, and avid
    blogger/YouTuber.
  main_url: "https://www.malikbrowne.com/about"
  url: "https://www.malikbrowne.com"
  categories:
    - Blog
    - Portfolio
  built_by: Malik Browne
  built_by_url: "https://twitter.com/milkstarz"
  featured: false
- title: Novatics
  description: |
    Digital products that inspire and make a difference
  main_url: "https://www.novatics.com.br"
  url: "https://www.novatics.com.br"
  categories:
    - Portfolio
    - Technology
    - Web Development
  built_by: Novatics
  built_by_url: "https://github.com/Novatics"
  featured: false
- title: Max McKinney
  description: >
    I’m a developer and designer with a focus in web technologies. I build cars
    on the side.
  main_url: "https://maxmckinney.com/"
  url: "https://maxmckinney.com/"
  categories:
    - Portfolio
    - Web Development
    - Design
  built_by: Max McKinney
  featured: false
- title: Stickyard
  description: |
    Make your React component sticky the easy way
  main_url: "https://nihgwu.github.io/stickyard/"
  url: "https://nihgwu.github.io/stickyard/"
  source_url: "https://github.com/nihgwu/stickyard/tree/master/website"
  categories:
    - Web Development
  built_by: Neo Nie
  featured: false
- title: Agata Milik
  description: |
    Website of a Polish psychologist/psychotherapist based in Gdańsk, Poland.
  main_url: "https://agatamilik.pl"
  url: "https://agatamilik.pl"
  categories:
    - Marketing
    - Healthcare
  built_by: Piotr Fedorczyk
  built_by_url: "https://piotrf.pl"
  featured: false
- title: WebPurple
  main_url: "https://www.webpurple.net/"
  url: "https://www.webpurple.net/"
  source_url: "https://github.com/WebPurple/site"
  description: >-
    Site of local (Russia, Ryazan) frontend community. Main purpose is to show
    info about meetups and keep blog.
  categories:
    - Nonprofit
    - Web Development
    - Community
    - Blog
    - Open Source
  built_by: Nikita Kirsanov
  built_by_url: "https://twitter.com/kitos_kirsanov"
  featured: false
- title: Papertrail.io
  description: |
    Inspection Management for the 21st Century
  main_url: "https://www.papertrail.io/"
  url: "https://www.papertrail.io/"
  categories:
    - Marketing
    - Technology
  built_by: Papertrail.io
  built_by_url: "https://www.papertrail.io"
  featured: false
- title: Matt Ferderer
  main_url: "https://mattferderer.com"
  url: "https://mattferderer.com"
  source_url: "https://github.com/mattferderer/gatsbyblog"
  description: >
    {titleofthesite} is a blog built with Gatsby that discusses web related tech
    such as JavaScript, .NET, Blazor & security.
  categories:
    - Blog
    - Web Development
  built_by: Matt Ferderer
  built_by_url: "https://twitter.com/mattferderer"
  featured: false
- title: Sahyadri Open Source Community
  main_url: "https://sosc.org.in"
  url: "https://sosc.org.in"
  source_url: "https://github.com/haxzie/sosc-website"
  description: >
    Official website of Sahyadri Open Source Community for community blog, event
    details and members info.
  categories:
    - Blog
    - Community
    - Open Source
  built_by: Musthaq Ahamad
  built_by_url: "https://github.com/haxzie"
  featured: false
- title: Tech Confessions
  main_url: "https://confessions.tech"
  url: "https://confessions.tech"
  source_url: "https://github.com/JonathanSpeek/tech-confessions"
  description: "A guilt-free place for us to confess our tech sins \U0001F64F\n"
  categories:
    - Community
    - Open Source
  built_by: Jonathan Speek
  built_by_url: "https://speek.design"
  featured: false
- title: Thibault Maekelbergh
  main_url: "https://thibmaek.com"
  url: "https://thibmaek.com"
  source_url: "https://github.com/thibmaek/thibmaek.github.io"
  description: |
    A nice blog about development, Raspberry Pi, plants and probably records.
  categories:
    - Blog
    - Open Source
  built_by: Thibault Maekelbergh
  built_by_url: "https://twitter.com/thibmaek"
  featured: false
- title: LearnReact.design
  main_url: "https://learnreact.design"
  url: "https://learnreact.design"
  description: >
    React Essentials For Designers: A React course tailored for product
    designers, ux designers, ui designers.
  categories:
    - Blog
  built_by: Linton Ye
  built_by_url: "https://twitter.com/lintonye"
- title: Devol’s Dance
  main_url: "https://www.devolsdance.com/"
  url: "https://www.devolsdance.com/"
  description: >
    Devol’s Dance is an invite-only, one-day event celebrating industrial
    robotics, AI, and automation.
  categories:
    - Marketing
    - Technology
  built_by: Corey Ward
  built_by_url: "http://www.coreyward.me/"
  featured: false
- title: Mega House Creative
  main_url: "https://www.megahousecreative.com/"
  url: "https://www.megahousecreative.com/"
  description: >
    Mega House Creative is a digital agency that provides unique goal-oriented
    web marketing solutions.
  categories:
    - Marketing
    - Agency
  built_by: Daniel Robinson
  featured: false
- title: Tobie Marier Robitaille - csc
  main_url: "https://tobiemarierrobitaille.com/"
  url: "https://tobiemarierrobitaille.com/en/"
  description: |
    Portfolio site for director of photography Tobie Marier Robitaille
  categories:
    - Portfolio
    - Gallery
  built_by: Mill3 Studio
  built_by_url: "https://mill3.studio/en/"
  featured: false
- title: Bestvideogame.deals
  main_url: "https://bestvideogame.deals/"
  url: "https://bestvideogame.deals/"
  description: |
    Video game comparison website for the UK, build with GatsbyJS.
  categories:
    - eCommerce
    - Video Games
  built_by: Koen Kamphuis
  built_by_url: "https://koenkamphuis.com/"
  featured: false
- title: Mahipat's Portfolio
  main_url: "https://mojaave.com/"
  url: "https://mojaave.com"
  source_url: "https://github.com/mhjadav/mojaave"
  description: >
    mojaave.com is Mahipat's portfolio, I have developed it using Gatsby v2 and
    Bootstrap, To get in touch with people looking for full-stack developer.
  categories:
    - Portfolio
    - Web Development
  built_by: Mahipat Jadav
  built_by_url: "https://mojaave.com/"
  featured: false
- title: Insights
  main_url: "https://justaskusers.com/"
  url: "https://justaskusers.com/"
  description: >
    Insights helps user experience (UX) researchers conduct their research and
    make sense of the findings.
  categories:
    - User Experience
    - Design
  built_by: Just Ask Users
  built_by_url: "https://justaskusers.com/"
  featured: false
- title: Tensiq
  main_url: "https://tensiq.com"
  url: "https://tensiq.com"
  source_url: "https://github.com/Tensiq/tensiq-site"
  description: >
    Tensiq is an e-Residency startup, that provides development in cutting-edge
    technology while delivering secure, resilient, performant solutions.
  categories:
    - Game Development
    - Web Development
    - Mobile Development
    - Agency
    - Open Source
  built_by: Jens
  built_by_url: "https://github.com/arrkiin"
  featured: false
- title: Mintfort
  main_url: "https://mintfort.com/"
  url: "https://mintfort.com/"
  source_url: "https://github.com/MintFort/mintfort.com"
  description: >
    Mintfort, the first crypto-friendly bank account. Store and manage assets on
    the blockchain.
  categories:
    - Technology
    - Banking
  built_by: Axel Fuhrmann
  built_by_url: "https://axelfuhrmann.com/"
  featured: false
- title: React Native Explorer
  main_url: "https://react-native-explorer.firebaseapp.com"
  url: "https://react-native-explorer.firebaseapp.com"
  description: |
    Explorer React Native packages and examples effortlessly.
  categories:
    - React Native
  featured: false
- title: 500Tech
  main_url: "https://500tech.com/"
  url: "https://500tech.com/"
  featured: false
  categories:
    - Web Development
    - Agency
    - Open Source
- title: eworld
  main_url: "http://eworld.herokuapp.com/"
  url: "http://eworld.herokuapp.com/"
  featured: false
  categories:
    - eCommerce
    - Technology
- title: It's a Date
  description: >
    It's a Date is a dating app that actually involves dating.
  main_url: "https://www.itsadate.app/"
  url: "https://www.itsadate.app/"
  featured: false
  categories:
    - App
    - Blog
- title: Node.js HBase
  description: >
    Asynchronous HBase client for NodeJs using REST.
  main_url: https://hbase.js.org/
  url: https://hbase.js.org/
  source_url: "https://github.com/adaltas/node-hbase"
  categories:
    - Documentation
    - Open Source
    - Technology
  built_by: David Worms
  built_by_url: http://www.adaltas.com
  featured: false
- title: Peter Kroyer - Web Design / Web Development
  main_url: https://www.peterkroyer.at/en/
  url: https://www.peterkroyer.at/en/
  description: >
    Freelance web designer / web developer based in Vienna, Austria (Wien, Österreich).
  categories:
    - Agency
    - Web Development
    - Design
    - Portfolio
    - Freelance
  built_by: Peter Kroyer
  built_by_url: https://www.peterkroyer.at/
  featured: false
- title: Geddski
  main_url: https://gedd.ski
  url: https://gedd.ski
  description: >
    frontend mastery blog - level up your UI game.
  categories:
    - Web Development
    - Education
    - Productivity
    - User Experience
  built_by: Dave Geddes
  built_by_url: https://twitter.com/geddski
  featured: false
- title: Rung
  main_url: "https://rung.com.br/"
  url: "https://rung.com.br/"
  description: >
    Rung alerts you about the exceptionalities of your personal and professional life.
  categories:
    - API
    - Technology
    - Travel
    - Bot
  featured: false
- title: Mokkapps
  main_url: "https://www.mokkapps.de/"
  url: "https://www.mokkapps.de/"
  source_url: "https://github.com/mokkapps/website"
  description: >
    Portfolio website from Michael Hoffmann. Passionate software developer with focus on web-based technologies.
  categories:
    - Blog
    - Portfolio
    - Web Development
    - Mobile Development
  featured: false
- title: Premier Octet
  main_url: "https://www.premieroctet.com/"
  url: "https://www.premieroctet.com/"
  description: >
    Premier Octet is a React-based agency
  categories:
    - Agency
    - Web Development
    - Mobile Development
    - React Native
  featured: false
- title: Thorium
  main_url: "https://www.thoriumsim.com/"
  url: "https://www.thoriumsim.com/"
  source_url: "https://github.com/thorium-sim/thoriumsim.com"
  description: >
    Thorium - Open-source Starship Simulator Controls for Live Action Role Play
  built_by: Alex Anderson
  built_by_url: https://twitter.com/ralex1993
  categories:
    - Blog
    - Portfolio
    - Documentation
    - Marketing
    - Education
    - Entertainment
    - Open Source
    - Web Development
  featured: false
- title: Cameron Maske
  main_url: "https://www.cameronmaske.com/"
  url: "https://www.cameronmaske.com/courses/introduction-to-pytest/"
  source_url: "https://github.com/cameronmaske/cameronmaske.com-v2"
  description: >
    The homepage of Cameron Maske, a freelance full-stack developer, who is currently working on a free pytest video course
  categories:
    - Education
    - Video
    - Portfolio
    - Freelance
  featured: false
- title: Studenten bilden Schüler
  description: >
    Studenten bilden Schüler e.V. is a German student-run nonprofit initiative that aims to
    contribute to more equal educational opportunities by providing free tutoring to refugees
    and children from underprivileged families. The site is built on Gatsby v2, styled-components
    and Contentful. It supports Google Analytics, fluid typography and Algolia search.
  main_url: "https://studenten-bilden-schueler.de"
  url: "https://studenten-bilden-schueler.de"
  source_url: "https://github.com/StudentenBildenSchueler/homepage"
  categories:
    - Education
    - Nonprofit
    - Blog
  built_by: Janosh Riebesell
  built_by_url: "https://janosh.io"
  featured: false
- title: Joseph Chambers
  main_url: "https://joseph.michael-chambers.com/"
  url: "https://joseph.michael-chambers.com/"
  description: >
    The homepage of Joseph Chambers, a freelance full-stack developer, who is currently looking for work.
  categories:
    - Portfolio
    - Freelance
    - Web Development
  built_by: Joseph Chambers
  built_by_url: https://twitter.com/imcodingideas
  featured: false
- title: Mike's Remote List
  main_url: "https://www.mikesremotelist.com"
  url: "https://www.mikesremotelist.com"
  description: >
    A list of remote jobs, updated throughout the day. Built on Gatsby v1 and powered by Contentful, Google Sheets, string and sticky tape.
  categories:
    - Job Board
  featured: false
- title: Madvoid
  main_url: "https://madvoid.com/"
  url: "https://madvoid.com/screenshot/"
  featured: false
  description: >
    Madvoid is a team of expert developers dedicated to creating simple, clear, usable and blazing fast web and mobile apps.
    We are coders that help companies and agencies to create social & interactive experiences.
    This includes full-stack development using React, WebGL, Static Site Generators, Ruby On Rails, Phoenix, GraphQL, Chatbots, CI / CD, Docker and more!
  categories:
    - Portfolio
    - Technology
    - Web Development
    - Agency
    - Marketing
  built_by: Jean-Paul Bonnetouche
  built_by_url: https://twitter.com/_jpb
- title: MOMNOTEBOOK.COM
  description: >
    Sharing knowledge and experiences that make childhood and motherhood rich, vibrant and healthy.
  main_url: "https://momnotebook.com/"
  url: "https://momnotebook.com/"
  featured: false
  built_by: Aleksander Hansson
  built_by_url: https://www.linkedin.com/in/aleksanderhansson/
  categories:
    - Blog
- title: Pirate Studios
  description: >
    Reinventing music studios with 24/7 self service rehearsal, DJ & production rooms available around the world.
  main_url: "https://www.piratestudios.co"
  url: "https://www.piratestudios.co"
  featured: false
  built_by: The Pirate Studios team
  built_by_url: https://github.com/piratestudios/
  categories:
    - Music
- title: Aurora EOS
  main_url: "https://www.auroraeos.com/"
  url: "https://www.auroraeos.com/"
  featured: false
  categories:
    - Blockchain
    - Marketing
    - Blog
  built_by: Corey Ward
  built_by_url: "http://www.coreyward.me/"
- title: MadeComfy
  main_url: "https://madecomfy.com.au/"
  url: "https://madecomfy.com.au/"
  description: >
    Short term rental management startup, using Contentful + Gatsby + CicleCI
  featured: false
  categories:
    - Travel
  built_by: Lucas Vilela
  built_by_url: "https://madecomfy.com.au/"
- title: How To Book Cheap Flights
  description: >
    A travel blog built with Gatsby and adopting the AMP technology.
  main_url: "https://howtobookcheapflights.com"
  url: "https://howtobookcheapflights.com"
  source_url: "https://github.com/flaviolivolsi/howtobookcheapflights"
  featured: false
  categories:
    - Travel
    - Blog
  built_by: Flavio Li Volsi
  built_by_url: "http://github.com/flaviolivolsi"
- title: Tiger Facility Services
  description: >
    Tiger Facility Services combines facility management expertise with state of the art software to offer a sustainable and customer oriented cleaning and facility service.
  main_url: https://www.tigerfacilityservices.com/de-en/
  url: https://www.tigerfacilityservices.com/de-en/
  featured: false
  categories:
    - B2B Services
- title: "Luciano Mammino's blog"
  description: >
    Tech & programming blog of Luciano Mammino a.k.a. "loige", Full-Stack Web Developer and International Speaker
  main_url: https://loige.co
  url: https://loige.co
  featured: false
  categories:
    - Blog
    - Web Development
  built_by: Luciano Mammino
  built_by_url: https://loige.co
- title: Wire • Secure collaboration platform
  description: >
    Corporate website of Wire, an open source, end-to-end encrypted collaboration platform
  main_url: "https://wire.com"
  url: "https://wire.com"
  featured: false
  categories:
    - Open Source
    - Productivity
    - Technology
    - Blog
    - App
  built_by: Wire team
  built_by_url: "https://github.com/orgs/wireapp/people"
- title: J. Patrick Raftery
  main_url: "https://www.jpatrickraftery.com"
  url: "https://www.jpatrickraftery.com"
  description: J. Patrick Raftery is an opera singer and voice teacher based in Vancouver, BC.
  categories:
    - Portfolio
    - Music
  built_by: Michael Uloth
  built_by_url: "https://www.michaeluloth.com"
  featured: false
- title: Aria Umezawa
  main_url: "https://www.ariaumezawa.com"
  url: "https://www.ariaumezawa.com"
  description: Aria Umezawa is a director, producer, and writer currently based in San Francisco. Site designed by Stephen Bell.
  categories:
    - Portfolio
    - Music
    - Entertainment
  built_by: Michael Uloth
  built_by_url: "https://www.michaeluloth.com"
  featured: false
- title: Pomegranate Opera
  main_url: "https://www.pomegranateopera.com"
  url: "https://www.pomegranateopera.com"
  description: Pomegranate Opera is a lesbian opera written by Amanda Hale & Kye Marshall. Site designed by Stephen Bell.
  categories:
    - Gallery
    - Music
  built_by: Michael Uloth
  built_by_url: "https://www.michaeluloth.com"
  featured: false
- title: Daniel Cabena
  main_url: "https://www.danielcabena.com"
  url: "https://www.danielcabena.com"
  description: Daniel Cabena is a Canadian countertenor highly regarded in both Canada and Europe for prize-winning performances ranging from baroque to contemporary repertoire. Site designed by Stephen Bell.
  categories:
    - Portfolio
    - Music
  built_by: Michael Uloth
  built_by_url: "https://www.michaeluloth.com"
  featured: false
- title: Artist.Center
  main_url: "https://artistcenter.netlify.com"
  url: "https://artistcenter.netlify.com"
  description: The marketing page for Artist.Center, a soon-to-launch platform designed to connect opera singers to opera companies. Site designed by Stephen Bell.
  categories:
    - Music
  built_by: Michael Uloth
  built_by_url: "https://www.michaeluloth.com"
  featured: false
- title: DG Volo & Company
  main_url: "https://www.dgvolo.com"
  url: "https://www.dgvolo.com"
  description: DG Volo & Company is a Toronto-based investment consultancy. Site designed by Stephen Bell.
  categories:
    - Finance
  built_by: Michael Uloth
  built_by_url: "https://www.michaeluloth.com"
  featured: false
- title: Shawna Lucey
  main_url: "https://www.shawnalucey.com"
  url: "https://www.shawnalucey.com"
  description: Shawna Lucey is an American theater and opera director based in New York City. Site designed by Stephen Bell.
  categories:
    - Portfolio
    - Music
    - Entertainment
  built_by: Michael Uloth
  built_by_url: "https://www.michaeluloth.com"
  featured: false
- title: Leyan Lo
  main_url: https://www.leyanlo.com
  url: https://www.leyanlo.com
  description: >
    Leyan Lo’s personal website
  categories:
    - Portfolio
  built_by: Leyan Lo
  built_by_url: https://www.leyanlo.com
  featured: false
- title: Hawaii National Bank
  url: https://hawaiinational.bank
  main_url: https://hawaiinational.bank
  description: Hawaii National Bank's highly personalized service has helped loyal customers & locally owned businesses achieve their financial dreams for over 50 years.
  categories:
    - Banking
  built_by: Wall-to-Wall Studios
  built_by_url: https://walltowall.com
  featured: false
- title: Coletiv
  url: https://coletiv.com
  main_url: https://coletiv.com
  description: Coletiv teams up with companies of all sizes to design, develop & launch digital products for iOS, Android & the Web.
  categories:
    - Technology
    - Agency
    - Web Development
  built_by: Coletiv
  built_by_url: https://coletiv.com
  featured: false
- title: janosh.io
  description: >
    Personal blog and portfolio of Janosh Riebesell. The site is built with Gatsby v2 and designed
    entirely with styled-components v4. Much of the layout was achieved with CSS grid. It supports
    Google Analytics, fluid typography and Algolia search.
  main_url: "https://janosh.io"
  url: "https://janosh.io"
  source_url: "https://github.com/janosh/janosh.io"
  categories:
    - Portfolio
    - Blog
    - Science
    - Photography
    - Travel
  built_by: Janosh Riebesell
  built_by_url: "https://janosh.io"
  featured: false
- title: Gatsby Manor
  description: >
    We build themes for gatsby. We have themes for all projects including personal,
    portfolio, ecommerce, landing pages and more. We also run an in-house
    web dev and design studio. If you cannot find what you want, we can build it for you!
    Email us at gatsbymanor@gmail.com with questions.
  main_url: "https://www.gatsbymanor.com"
  url: "https://www.gatsbymanor.com"
  source_url: "https://github.com/gatsbymanor"
  categories:
    - Web Development
    - Themes
    - Agency
    - Technology
    - Freelance
  built_by: Steven Natera
  built_by_url: "https://stevennatera.com"
- title: Ema Suriano's Portfolio
  main_url: https://emasuriano.com/
  url: https://emasuriano.com/
  source_url: https://github.com/EmaSuriano/emasuriano.github.io
  description: >
    Ema Suriano's portfolio to display information about him, his projects and what he's writing about.
  categories:
    - Portfolio
    - Technology
    - Web Development
  built_by: Ema Suriano
  built_by_url: https://emasuriano.com/
  featured: false
- title: Luan Orlandi
  main_url: https://luanorlandi.github.io
  url: https://luanorlandi.github.io
  source_url: https://github.com/luanorlandi/luanorlandi.github.io
  description: >
    Luan Orlandi's personal website. Brazilian web developer, enthusiast in React and Gatsby.
  categories:
    - Blog
    - Portfolio
    - Web Development
  built_by: Luan Orlandi
  built_by_url: https://github.com/luanorlandi
- title: Mobius Labs
  main_url: https://mobius.ml
  url: https://mobius.ml
  description: >
    Mobius Labs landing page, a Start-up working on Computer Vision
  categories:
    - Landing Page
    - Marketing
    - Technology
    - AI
  built_by: sktt
  built_by_url: https://github.com/sktt
- title: EZAgrar
  main_url: https://www.ezagrar.at/en/
  url: https://www.ezagrar.at/en/
  description: >
    EZAgrar.at is the homepage of the biggest agricultural machinery dealership in Austria. In total 8 pages will be built for this client reusing a lot of components between them.
  categories:
    - eCommerce
    - Marketing
    - Multilingual
  built_by: MangoART
  built_by_url: https://www.mangoart.at
  featured: false
- title: OAsome blog
  main_url: https://oasome.blog/
  url: https://oasome.blog/
  source_url: https://github.com/oorestisime/oasome
  description: >
    Paris-based Cypriot adventurers. A and O. Lovers of life and travel. Want to get a glimpse of the OAsome world?
  categories:
    - Blog
    - Photography
    - Travel
  built_by: Orestis Ioannou
  featured: false
- title: Brittany Chiang
  main_url: https://brittanychiang.com/
  url: https://brittanychiang.com/
  source_url: https://github.com/bchiang7/v4
  description: >
    Personal website and portfolio of Brittany Chiang built with Gatsby v2
  categories:
    - Portfolio
  built_by: Brittany Chiang
  built_by_url: https://github.com/bchiang7
  featured: false
- title: Fitekran
  description: >
    One of the most visited Turkish blogs about health, sports and healthy lifestyle, that has been rebuilt with Gatsby v2 using Wordpress.
  main_url: "https://www.fitekran.com"
  url: "https://www.fitekran.com"
  categories:
    - Science
    - Healthcare
    - Blog
  built_by: Burak Tokak
  built_by_url: "https://www.buraktokak.com"
- title: Serverless
  main_url: https://serverless.com
  url: https://serverless.com
  source_url: https://github.com/serverless/site
  description: >
    Serverless.com – Build web, mobile and IoT applications with serverless architectures using AWS Lambda, Azure Functions, Google CloudFunctions & more!
  categories:
    - Technology
    - Web Development
  built_by: Codebrahma
  built_by_url: https://codebrahma.com
  featured: false
- title: Dive Bell
  main_url: https://divebell.band/
  url: https://divebell.band/
  description: >
    Simple site for a band to list shows dates and videos (499 on lighthouse)
  categories:
    - Music
  built_by: Matt Bagni
  built_by_url: https://mattbag.github.io
  featured: false
- title: Mayer Media Co.
  main_url: https://mayermediaco.com/
  url: https://mayermediaco.com/
  description: >
    Freelance Web Development and Digital Marketing
  categories:
    - Web Development
    - Marketing
    - Blog
  source_url: https://github.com/MayerMediaCo/MayerMediaCo2.0
  built_by: Danny Mayer
  built_by_url: https://twitter.com/mayermediaco
  featured: false
- title: Jan Czizikow Portfolio
  main_url: https://www.janczizikow.com/
  url: https://www.janczizikow.com/
  source_url: https://github.com/janczizikow/janczizikow-portfolio
  description: >
    Simple personal portfolio site built with Gatsby
  categories:
    - Portfolio
    - Freelance
    - Web Development
  built_by: Jan Czizikow
  built_by_url: https://github.com/janczizikow
- title: Carbon Design Systems
  main_url: http://www.carbondesignsystem.com/
  url: http://www.carbondesignsystem.com/
  description: >
    The Carbon Design System is integrating the new IBM Design Ethos and Language. It represents a completely fresh approach to the design of all things at IBM.
  categories:
    - Design System
    - Documentation
  built_by: IBM
  built_by_url: https://www.ibm.com/
  featured: false
- title: McDonald's Design System
  main_url: https://design.mcdonalds.com/
  url: https://design.mcdonalds.com/
  description: >
    McDonald's Design System
  categories:
    - Design
    - Design System
  built_by: McDonald's
  built_by_url: https://www.mcdonalds.com/us/en-us.html
  featured: false
- title: Mozilla Mixed Reality
  main_url: https://mixedreality.mozilla.org/
  url: https://mixedreality.mozilla.org/
  description: >
    Virtual Reality for the free and open Web.
  categories:
    - Virtual Reality
    - Open Source
  built_by: Mozilla
  built_by_url: https://www.mozilla.org/
  featured: false
- title: Uniform Hudl Design System
  main_url: http://uniform.hudl.com/
  url: http://uniform.hudl.com/
  description: >
    A single design system to ensure every interface feels like Hudl. From the colors we use to the size of our buttons and what those buttons say, Uniform has you covered. Check the guidelines, copy the code and get to building.
  categories:
    - Design System
    - Open Source
    - Design
  built_by: Hudl
  built_by_url: https://www.hudl.com/
- title: Subtle UI
  main_url: "https://subtle-ui.netlify.com/"
  url: "https://subtle-ui.netlify.com/"
  source_url: "https://github.com/ryanwiemer/subtle-ui"
  description: >
    A collection of clever yet understated user interactions found on the web.
  categories:
    - Web Development
    - Open Source
    - User Experience
  built_by: Ryan Wiemer
  built_by_url: "https://www.ryanwiemer.com/"
  featured: false
- title: developer.bitcoin.com
  main_url: "https://developer.bitcoin.com/"
  url: "https://developer.bitcoin.com/"
  description: >
    Bitbox based bitcoin.com developer platform and resources.
  categories:
    - Blockchain
  featured: false
- title: Barmej
  main_url: "https://app.barmej.com/"
  url: "https://app.barmej.com/"
  description: >
    An interactive platform to learn different programming languages in Arabic for FREE
  categories:
    - Education
    - Programming
    - Learning
  built_by: Obytes
  built_by_url: "https://www.obytes.com/"
  featured: false
- title: Vote Save America
  main_url: "https://votesaveamerica.com"
  url: "https://votesaveamerica.com"
  description: >
    Be a voter. Save America.
  categories:
    - Education
    - Government
  featured: false
  built_by: Jeremy E. Miller
  built_by_url: "https://jeremyemiller.com/"
- title: Emergence
  main_url: https://emcap.com/
  url: https://emcap.com/
  description: >
    Emergence is a top enterprise cloud venture capital firm. We fund early stage ventures focusing on enterprise & SaaS applications. Emergence is one of the top VC firms in Silicon Valley.
  categories:
    - Marketing
    - Blog
  built_by: Upstatement
  built_by_url: https://www.upstatement.com/
  featured: false
- title: FPVtips
  main_url: https://fpvtips.com
  url: https://fpvtips.com
  source_url: https://github.com/jumpalottahigh/fpvtips
  description: >
    FPVtips is all about bringing racing drone pilots closer together, and getting more people into the hobby!
  categories:
    - Community
    - Education
    - Drones
  built_by: Georgi Yanev
  built_by_url: https://twitter.com/jumpalottahigh
  featured: false
- title: Georgi Yanev
  main_url: https://blog.georgi-yanev.com/
  url: https://blog.georgi-yanev.com/
  source_url: https://github.com/jumpalottahigh/blog.georgi-yanev.com
  description: >
    I write articles about FPV quads (building and flying), web development, smart home automation, life-long learning and other topics from my personal experience.
  categories:
    - Blog
    - Electronics
    - Drones
  built_by: Georgi Yanev
  built_by_url: https://twitter.com/jumpalottahigh
  featured: false
- title: Bear Archery
  main_url: "https://beararchery.com/"
  url: "https://beararchery.com/"
  categories:
    - eCommerce
    - Sports
  built_by: Escalade Sports
  built_by_url: "https://www.escaladesports.com/"
  featured: false
- title: "attn:"
  main_url: "https://www.attn.com/"
  url: "https://www.attn.com/"
  categories:
    - Media
    - Entertainment
  built_by: "attn:"
  built_by_url: "https://www.attn.com/"
  featured: false
- title: Mirror Conf
  description: >
    Mirror Conf is a conference designed to empower designers and frontend developers who have a thirst for knowledge and want to broaden their horizons.
  main_url: "https://www.mirrorconf.com/"
  url: "https://www.mirrorconf.com/"
  categories:
    - Conference
    - Design
    - Web Development
  featured: false
- title: Startarium
  main_url: https://www.startarium.ro
  url: https://www.startarium.ro
  description: >
    Free entrepreneurship educational portal with more than 20000 users, hundreds of resources, crowdfunding, mentoring and investor pitching events facilitated.
  categories:
    - Education
    - Crowdfunding
    - Nonprofit
    - Entrepreneurship
  built_by: Cezar Neaga
  built_by_url: https://twitter.com/cezarneaga
  featured: false
- title: Microlink
  main_url: https://microlink.io/
  url: https://microlink.io/
  description: >
    Extract structured data from any website.
  categories:
    - Web Development
    - API
    - SDK
  built_by: Kiko Beats
  built_by_url: https://kikobeats.com/
  featured: false
- title: Markets.com
  main_url: "https://www.markets.com/"
  url: "https://www.markets.com/"
  featured: false
  categories:
    - Finance
- title: Kevin Legrand
  url: "https://k-legrand.com"
  main_url: "https://k-legrand.com"
  source_url: "https://github.com/Manoz/k-legrand.com"
  description: >
    Personal website and blog built with love with Gatsby v2
  categories:
    - Blog
    - Portfolio
    - Web Development
  built_by: Kevin Legrand
  built_by_url: https://k-legrand.com
  featured: false
- title: David James Portfolio
  main_url: https://dfjames.com/
  url: https://dfjames.com/
  source_url: https://github.com/daviddeejjames/dfjames-gatsby
  description: >
    Portfolio Site using GatsbyJS and headless WordPress
  categories:
    - WordPress
    - Portfolio
    - Blog
  built_by: David James
  built_by_url: https://twitter.com/daviddeejjames
- title: Hypertext Candy
  url: https://www.hypertextcandy.com/
  main_url: https://www.hypertextcandy.com/
  description: >
    Blog about web development. Laravel, Vue.js, etc.
  categories:
    - Blog
    - Web Development
  built_by: Masahiro Harada
  built_by_url: https://twitter.com/_Masahiro_H_
  featured: false
- title: "Maxence Poutord's blog"
  description: >
    Tech & programming blog of Maxence Poutord, Software Engineer, Serial Traveler and Public Speaker
  main_url: https://www.maxpou.fr
  url: https://www.maxpou.fr
  featured: false
  categories:
    - Blog
    - Web Development
  built_by: Maxence Poutord
  built_by_url: https://www.maxpou.fr
- title: "The Noted Project"
  url: https://thenotedproject.org
  main_url: https://thenotedproject.org
  source_url: https://github.com/ianbusko/the-noted-project
  description: >
    Website to showcase the ethnomusicology research for The Noted Project.
  categories:
    - Portfolio
    - Education
    - Gallery
  built_by: Ian Busko
  built_by_url: https://github.com/ianbusko
  featured: false
- title: Got Milk
  main_url: "https://www.gotmilk.com/"
  url: "https://www.gotmilk.com/"
  featured: false
  categories:
    - Food
- title: People For Bikes
  url: "https://2017.peopleforbikes.org/"
  main_url: "https://2017.peopleforbikes.org/"
  categories:
    - Community
    - Sports
    - Gallery
    - Nonprofit
  built_by: PeopleForBikes
  built_by_url: "https://peopleforbikes.org/about-us/who-we-are/staff/"
  featured: false
- title: Wide Eye
  description: >
    Creative agency specializing in interactive design, web development, and digital communications.
  url: https://wideeye.co/
  main_url: https://wideeye.co/
  categories:
    - Design
    - Web Development
  built_by: Wide Eye
  built_by_url: https://wideeye.co/about-us/
  featured: false
- title: CodeSandbox
  description: >
    CodeSandbox is an online editor that helps you create web applications, from prototype to deployment.
  url: https://codesandbox.io/
  main_url: https://codesandbox.io/
  categories:
    - Web Development
  featured: false
- title: Marvel
  description: >
    The all-in-one platform powering design.
  url: https://marvelapp.com/
  main_url: https://marvelapp.com/
  categories:
    - Design
  featured: false
- title: Designcode.io
  description: >
    Learn to design and code React apps.
  url: https://designcode.io
  main_url: https://designcode.io
  categories:
    - Learning
  featured: false
- title: Happy Design
  description: >
    The Brand and Product Team Behind Happy Money
  url: https://design.happymoney.com/
  main_url: https://design.happymoney.com/
  categories:
    - Design
    - Finance
- title: Weihnachtsmarkt.ms
  description: >
    Explore the christmas market in Münster (Westf).
  url: https://weihnachtsmarkt.ms/
  main_url: https://weihnachtsmarkt.ms/
  source_url: https://github.com/codeformuenster/weihnachtsmarkt
  categories:
    - Gallery
    - Food
  built_by: "Code for Münster during #MSHACK18"
  featured: false
- title: Code Championship
  description: >
    Competitive coding competitions for students from 3rd to 8th grade. Code is Sport.
  url: https://www.codechampionship.com
  main_url: https://www.codechampionship.com
  categories:
    - Learning
    - Education
    - Sports
  built_by: Abamath LLC
  built_by_url: https://www.abamath.com
  featured: false
- title: Wieden+Kennedy
  description: >
    Wieden+Kennedy is an independent, global creative company.
  categories:
    - Technology
    - Web Development
    - Agency
    - Marketing
  url: https://www.wk.com
  main_url: https://www.wk.com
  built_by: Wieden Kennedy
  built_by_url: https://www.wk.com/about/
  featured: false
- title: Testing JavaScript
  description: >
    This course will teach you the fundamentals of testing your JavaScript applications using eslint, Flow, Jest, and Cypress.
  url: https://testingjavascript.com/
  main_url: https://testingjavascript.com/
  categories:
    - Learning
    - Education
    - Testing
    - JavaScript
  built_by: Kent C. Dodds
  built_by_url: https://kentcdodds.com/
  featured: false
- title: Use Hooks
  description: >
    One new React Hook recipe every day.
  url: https://usehooks.com/
  main_url: https://usehooks.com/
  categories:
    - Learning
    - Tips
    - React
  built_by: Gabe Ragland
  built_by_url: https://twitter.com/gabe_ragland
  featured: false
- title: Disrupting Nate
  description: >
    Ketogenic Diet, Podcasts, and Blockchain.
  url: https://www.disruptingnate.com/
  main_url: https://www.disruptingnate.com/
  categories:
    - Technology
    - Podcast
  built_by: Nathan Olmstead
  built_by_url: https://twitter.com/disruptingnate
  featured: false
- title: Ambassador
  url: https://www.getambassador.io
  main_url: https://www.getambassador.io
  description: >
    Open source, Kubernetes-native API Gateway for microservices built on Envoy.
  categories:
    - Open Source
    - Documentation
    - Technology
  built_by: Datawire
  built_by_url: https://www.datawire.io
  featured: false
- title: Clubhouse
  main_url: https://clubhouse.io
  url: https://clubhouse.io
  description: >
    The intuitive and powerful project management platform loved by software teams of all sizes. Built with Gatsby v2 and Prismic
  categories:
    - Technology
    - Project Management
    - Blog
    - Productivity
    - B2B Services
    - Community
    - Design
    - Open Source
  built_by: Ueno.
  built_by_url: https://ueno.co
  featured: false
- title: Asian Art Collection
  url: http://artmuseum.princeton.edu/asian-art/
  main_url: http://artmuseum.princeton.edu/asian-art/
  description: >
    Princeton University has a branch dealing with state of art.They have showcased ore than 6,000 works of Asian art are presented alongside ongoing curatorial and scholarly research
  categories:
    - Art
    - History
    - Models
  featured: false
- title: QHacks
  url: https://qhacks.io
  main_url: https://qhacks.io
  source_url: https://github.com/qhacks/qhacks-website
  description: >
    QHacks is Queen’s University’s annual hackathon! QHacks was founded in 2016 with a mission to advocate and incubate the tech community at Queen’s University and throughout Canada.
  categories:
    - Hackathon
    - Education
    - Technology
    - Podcast
  featured: false
- title: Tyler McGinnis
  url: https://tylermcginnis.com/
  main_url: https://tylermcginnis.com/
  description: >
    The linear, course based approach to learning web technologies.
  categories:
    - Education
    - Technology
    - Podcast
    - Web Development
  featured: false
- title: a11y with Lindsey
  url: https://www.a11ywithlindsey.com/
  main_url: https://www.a11ywithlindsey.com/
  source_url: https://github.com/lkopacz/a11y-with-lindsey
  description: >
    To help developers navigate accessibility jargon, write better code, and to empower them to make their Internet, Everyone's Internet.
  categories:
    - Education
    - Blog
    - Technology
  built_by: Lindsey Kopacz
  built_by_url: https://twitter.com/littlekope0903
  featured: false
- title: DEKEMA
  url: https://www.dekema.com/
  main_url: https://www.dekema.com/
  description: >
    Worldclass crafting: Furnace, fervor, fullfilment. Delivering highest demand for future craftsmanship. Built using Gatsby v2 and Prismic.
  categories:
    - Healthcare
    - Science
    - Technology
  built_by: Crisp Studio
  built_by_url: https://crisp.studio
  featured: false
- title: FOX Circus
  main_url: "https://www.foxcircus.it/"
  url: "https://www.foxcircus.it/"
  categories:
    - Event
    - Conference
    - Entertainment
  built_by: Kframe Interactive SA
  built_by_url: http://kframeinteractive.com
  featured: false
- title: Ramón Chancay
  description: >-
    Frontend / Backend Developer in Guayaquil Ecuador.
    Currently at Everymundo, previously at El Universo.
    I enjoy teaching and sharing what I know.
    I give professional advice to developers and companies.
    My wife and my children are everything in my life.
  main_url: "https://ramonchancay.me/"
  url: "https://ramonchancay.me/"
  source_url: "https://github.com/devrchancay/personal-site"
  featured: false
  categories:
    - Blog
    - Technology
    - Web Development
  built_by: Codedebug
  built_by_url: "https://codedebug.co/"
- title: BELLHOPS
  main_url: https://www.getbellhops.com/
  url: https://www.getbellhops.com/
  description: >-
    Whether you’re moving someplace new or just want to complete a few projects around your current home, BellHops can arrange the moving services you need—at simple, straightforward rates.
  categories:
    - Business
  built_by: Bellhops, Inc.
  built_by_url: https://www.getbellhops.com/
  featured: false
- title: Acclimate Consulting
  main_url: https://www.acclimate.io/
  url: https://www.acclimate.io/
  description: >-
    Acclimate is a consulting firm that puts organizations back in control with data-driven strategies and full-stack applications.
  categories:
    - AI
    - Technology
    - Consulting
  built_by: Andrew Wilson
  built_by_url: https://github.com/andwilson
  featured: false
- title: Flyright
  url: https://flyright.co/
  main_url: https://flyright.co/
  description: >-
    Flyright curates everything you need for international travel in one tidy place 💜
  categories:
    - Technology
    - App
  built_by: Ty Hopp
  built_by_url: https://github.com/tyhopp
  featured: false
- title: Vets Who Code
  url: https://vetswhocode.io/
  main_url: https://vetswhocode.io/
  description: >-
    VetsWhoCode is a non-profit organization dedicated to training military veterans & giving them the skills they need transition into tech careers.
  categories:
    - Technology
    - Nonprofit
  featured: false
- title: Patreon Blog
  url: https://blog.patreon.com/
  main_url: https://blog.patreon.com/
  description: >-
    Official blog of Patreon.com
  categories:
    - Blog
  featured: false
- title: Full Beaker
  url: https://fullbeaker.com/
  main_url: https://fullbeaker.com/
  description: >-
    Full Beaker provides independent advice online about careers and home ownership, and connect anyone who asks with companies that can help them.
  categories:
    - Consulting
  featured: false
- title: Citywide Holdup
  url: https://citywideholdup.org/
  main_url: https://citywideholdup.org/
  source_url: https://github.com/killakam3084/citywide-site
  description: >-
    Citywide Holdup is an annual fundraising event held around early November in the city of Austin, TX hosted by the Texas Wranglers benefitting Easter Seals of Central Texas, a non-profit organization that provides exceptional services, education, outreach and advocacy so that people with disabilities can live, learn, work and play in our communities.
  categories:
    - Fundraising
    - Nonprofit
    - Event
  built_by: Cameron Rison
  built_by_url: https://github.com/killakam3084
  featured: false
- title: Dawn Labs
  url: https://dawnlabs.io
  main_url: https://dawnlabs.io
  description: >-
    Thoughtful products for inspired teams. With a holistic approach to engineering and design, we partner with startups and enterprises to build for the digital era.
  categories:
    - Technology
    - Agency
    - Web Development
  featured: false
- title: COOP by Ryder
  url: https://coop.com/
  main_url: https://coop.com/
  description: >
    COOP is a platform that connects fleet managers that have idle vehicles to businesses that are looking to rent vehicles. COOP simplifies the process and paperwork required to safely share vehicles between business owners.
  categories:
    - Marketing
    - Asset Sharing
  built_by: Crispin Porter Bogusky
  built_by_url: http://www.cpbgroup.com/
  featured: false
- title: Domino's Paving for Pizza
  url: https://www.pavingforpizza.com/
  main_url: https://www.pavingforpizza.com/
  description: >
    Nominate your town for a chance to have your rough drive home from Domino's fixed to pizza perfection.
  categories:
    - Marketing
  built_by: Crispin Porter Bogusky
  built_by_url: http://www.cpbgroup.com/
  featured: false
- title: Propapanda
  url: https://propapanda.eu/
  main_url: https://propapanda.eu/
  description: >
    Is a creative production house based in Tallinn, Estonia. We produce music videos, commercials, films and campaigns – from scratch to finish.
  categories:
    - Cinema
    - Video
    - Portfolio
    - Agency
    - Media
  built_by: Henry Kehlmann
  built_by_url: https://github.com/madhenry/
  featured: false
- title: JAMstack.paris
  url: https://jamstack.paris/
  main_url: https://jamstack.paris/
  source_url: https://github.com/JAMstack-paris/jamstack.paris
  description: >
    JAMstack-focused, bi-monthly meetup in Paris
  categories:
    - Web Development
  built_by: Matthieu Auger & Nicolas Goutay
  built_by_url: https://github.com/JAMstack-paris
  featured: false
- title: DexWallet - The only Wallet you need by Dexlab
  main_url: "https://www.dexwallet.io/"
  url: "https://www.dexwallet.io/"
  source_url: "https://github.com/dexlab-io/DexWallet-website"
  featured: false
  description: >-
    DexWallet is a secure, multi-chain, mobile wallet with an upcoming one-click exchange for mobile.
  categories:
    - Blockchain
    - App
    - Open Source
    - React Native
  built_by: DexLab
  built_by_url: "https://github.com/dexlab-io"
- title: Kings Valley Paving
  url: https://kingsvalleypaving.com
  main_url: https://kingsvalleypaving.com
  description: >
    Kings Valley Paving is an asphalt, paving and concrete company serving the commercial, residential and industrial sectors in the Greater Toronto Area. Site designed by Stephen Bell.
  categories:
    - Marketing
    - Construction
  built_by: Michael Uloth
  built_by_url: https://www.michaeluloth.com
  featured: false
- title: Peter Barrett
  url: https://www.peterbarrett.ca
  main_url: https://www.peterbarrett.ca
  description: >
    Peter Barrett is a Canadian baritone from Newfoundland and Labrador who performs opera and concert repertoire in Canada, the U.S. and around the world. Site designed by Stephen Bell.
  categories:
    - Portfolio
    - Music
  built_by: Michael Uloth
  built_by_url: https://www.michaeluloth.com
  featured: false
- title: NARCAN
  main_url: https://www.narcan.com
  url: https://www.narcan.com
  description: >
    NARCAN Nasal Spray is the first and only FDA-approved nasal form of naloxone for the emergency treatment of a known or suspected opioid overdose.
  categories:
    - Healthcare
  built_by: NARCAN
  built_by_url: https://www.narcan.com
  featured: false
- title: Ritual
  main_url: https://ritual.com
  url: https://ritual.com
  description: >
    Ritual started with a simple question, what exactly is in women's multivitamins? This is the story of what happened when our founder Kat started searching for answers — the story of Ritual.
  categories:
    - Healthcare
  built_by: Ritual
  built_by_url: https://ritual.com
  featured: false
- title: Truebill
  main_url: https://www.truebill.com
  url: https://www.truebill.com
  description: >
    Truebill empowers you to take control of your money.
  categories:
    - Finance
  built_by: Truebill
  built_by_url: https://www.truebill.com
  featured: false
- title: Smartling
  main_url: https://www.smartling.com
  url: https://www.smartling.com
  description: >
    Smartling enables you to automate, manage, and professionally translate content so that you can do more with less.
  categories:
    - Marketing
  built_by: Smartling
  built_by_url: https://www.smartling.com
  featured: false
- title: Clear
  main_url: https://www.clearme.com
  url: https://www.clearme.com
  description: >
    At clear, we’re working toward a future where you are your ID, enabling you to lead an unstoppable life.
  categories:
    - Security
  built_by: Clear
  built_by_url: https://www.clearme.com
  featured: false
- title: VS Code Rocks
  main_url: "https://vscode.rocks"
  url: "https://vscode.rocks"
  source_url: "https://github.com/lannonbr/vscode-rocks"
  featured: false
  description: >
    VS Code Rocks is a place for weekly news on the newest features and updates to Visual Studio Code as well as trending extensions and neat tricks to continually improve your VS Code skills.
  categories:
    - Open Source
    - Blog
    - Web Development
  built_by: Benjamin Lannon
  built_by_url: "https://github.com/lannonbr"
- title: Particle
  main_url: "https://www.particle.io"
  url: "https://www.particle.io"
  featured: false
  description: Particle is a fully-integrated IoT platform that offers everything you need to deploy an IoT product.
  categories:
    - Marketing
    - IOT
- title: freeCodeCamp curriculum
  main_url: "https://learn.freecodecamp.org"
  url: "https://learn.freecodecamp.org"
  featured: false
  description: Learn to code with free online courses, programming projects, and interview preparation for developer jobs.
  categories:
    - Web Development
    - Learning
- title: Tandem
  main_url: "https://www.tandem.co.uk"
  url: "https://www.tandem.co.uk"
  description: >
    We're on a mission to free you of money misery. Our app, card and savings account are designed to help you spend less time worrying about money and more time enjoying life.
  categories:
    - Finance
    - App
  built_by: Tandem
  built_by_url: https://github.com/tandembank
  featured: false
- title: Monbanquet.fr
  main_url: "https://monbanquet.fr"
  url: "https://monbanquet.fr"
  description: >
    Give your corporate events the food and quality it deserves, thanks to the know-how of the best local artisans.
  categories:
    - eCommerce
    - Food
    - Event
  built_by: Monbanquet.fr
  built_by_url: https://github.com/monbanquet
  featured: false
- title: The Leaky Cauldron Blog
  url: https://theleakycauldronblog.com
  main_url: https://theleakycauldronblog.com
  source_url: https://github.com/v4iv/theleakycauldronblog
  description: >
    A Brew of Awesomeness with a Pinch of Magic...
  categories:
    - Blog
  built_by: Vaibhav Sharma
  built_by_url: https://github.com/v4iv
  featured: false
- title: Wild Drop Surf Camp
  main_url: "https://wilddropsurfcamp.com"
  url: "https://wilddropsurfcamp.com"
  description: >
    Welcome to Portugal's best kept secret and be amazed with our nature. Here you can explore, surf, taste the world's best gastronomy and wine, feel the North Canyon's power with the biggest waves in the world and so many other amazing things. Find us, discover yourself!
  categories:
    - Tourism
    - Travel
  built_by: Samuel Fialho
  built_by_url: https://samuelfialho.com
  featured: false
- title: JoinUp HR chatbot
  url: https://www.joinup.io
  main_url: https://www.joinup.io
  description: Custom HR chatbot for better candidate experience
  categories:
    - App
    - Bot
    - HR
    - Technology
  featured: false
- title: JDCastro Web Design & Development
  main_url: https://jacobdcastro.com
  url: https://jacobdcastro.com
  source_url: https://github.com/jacobdcastro/personal-site
  featured: false
  description: >
    A small business site for freelance web designer and developer Jacob D. Castro. Includes professional blog, contact forms, and soon-to-come portfolio of sites for clients. Need a new website or an extra developer to share the workload? Feel free to check out the website!
  categories:
    - Blog
    - Portfolio
    - Business
    - Freelance
  built_by: Jacob D. Castro
  built_by_url: https://twitter.com/jacobdcastro
- title: Gatsby Tutorials
  main_url: https://www.gatsbytutorials.com
  url: https://www.gatsbytutorials.com
  source_url: https://github.com/ooloth/gatsby-tutorials
  featured: false
  description: >
    Gatsby Tutorials is a community-updated list of video, audio and written tutorials to help you learn GatsbyJS.
  categories:
    - Web Development
    - Education
    - Open Source
  built_by: Michael Uloth
  built_by_url: "https://www.michaeluloth.com"
- title: Up & Running Tutorials
  main_url: https://www.upandrunningtutorials.com
  url: https://www.upandrunningtutorials.com
  featured: false
  description: >
    Free coding tutorials for web developers. Get your web development career up and running by learning to build better, faster websites.
  categories:
    - Web Development
    - Education
  built_by: Michael Uloth
  built_by_url: "https://www.michaeluloth.com"
- title: Grooovinger
  url: https://www.grooovinger.com
  main_url: https://www.grooovinger.com
  description: >
    Martin Grubinger, a web developer from Austria
  categories:
    - Portfolio
    - Web Development
  built_by: Martin Grubinger
  built_by_url: https://www.grooovinger.com
  featured: false
- title: LXDX - the Crypto Derivatives Exchange
  main_url: https://www.lxdx.co/
  url: https://www.lxdx.co/
  description: >
    LXDX is the world's fastest crypto exchange. Our mission is to bring innovative financial products to retail crypto investors, providing access to the same speed and scalability that institutional investors already depend on us to deliver each and every day.
  categories:
    - Marketing
    - Blockchain
    - Finance
  built_by: Corey Ward
  built_by_url: http://www.coreyward.me/
  featured: false
- title: Kyle McDonald
  url: https://kylemcd.com
  main_url: https://kylemcd.com
  source_url: https://github.com/kylemcd/personal-site-react
  description: >
    Personal site + blog for Kyle McDonald
  categories:
    - Blog
  built_by: Kyle McDonald
  built_by_url: https://kylemcd.com
  featured: false
- title: VSCode Power User Course
  main_url: https://VSCode.pro
  url: https://VSCode.pro
  description: >
    After 10 years with Sublime, I switched to VSCode. Love it. Spent 1000+ hours building a premium video course to help you switch today. 200+ power user tips & tricks turn you into a VSCode.pro
  categories:
    - Education
    - Learning
    - eCommerce
    - Marketing
    - VSCode
    - Technology
    - Web Development
  built_by: Ahmad Awais
  built_by_url: https://twitter.com/MrAhmadAwais/
  featured: false
- title: Thijs Koerselman Portfolio
  main_url: https://www.vauxlab.com
  url: https://www.vauxlab.com
  featured: false
  description: >
    Portfolio of Thijs Koerselman. A freelance software engineer, full-stack web developer and sound designer.
  categories:
    - Portfolio
    - Business
    - Freelance
    - Technology
    - Web Development
    - React Native
    - Music
- title: Ad Hoc Homework
  main_url: https://homework.adhoc.team
  url: https://homework.adhoc.team
  description: >
    Ad Hoc builds government digital services that are fast, efficient, and usable by everyone. Ad Hoc Homework is a collection of coding and design challenges for candidates applying to our open positions.
  categories:
    - Web Development
    - Government
    - Healthcare
    - Programming
  built_by_url: https://adhoc.team
  featured: false
- title: BetterDocs | Discord Themes & Plugins
  main_url: https://betterdocs.us
  url: https://betterdocs.us
  description: >
    All Discord enhancement projects in 1! Free quality Themes and Plugins for Discord and easy installation instructions for BetterDiscord and more!
  categories:
    - Web Development
    - Programming
    - Open Source
  built_by: Christopher R. | Owner
  built_by_url: https://github.com/MrRobotjs/
  featured: false
- title: Birra Napoli
  main_url: http://www.birranapoli.it
  url: http://www.birranapoli.it
  built_by: Ribrain
  built_by_url: https://www.ribrainstudio.com
  featured: false
  description: >
    Birra Napoli official site
  categories:
    - Landing Page
    - Business
    - Food
    - Beverage
- title: Satispay
  url: https://www.satispay.com
  main_url: https://www.satispay.com
  categories:
    - Business
    - Finance
    - Technology
  built_by: Satispay
  built_by_url: https://www.satispay.com
  featured: false
- title: The Movie Database - Gatsby
  url: https://tmdb.lekoarts.de
  main_url: https://tmdb.lekoarts.de
  source_url: https://github.com/LekoArts/gatsby-source-tmdb-example
  categories:
    - Open Source
    - Entertainment
    - Gallery
  featured: false
  built_by: LekoArts
  built_by_url: "https://github.com/LekoArts"
  description: >
    Source from The Movie Database (TMDb) API (v3) in Gatsby. This example is built with react-spring, React hooks and react-tabs and showcases the gatsby-source-tmdb plugin. It also has some client-only paths and uses gatsby-image.
- title: LANDR - Creative Tools for Musicians
  url: https://www.landr.com/
  main_url: https://www.landr.com/en/
  categories:
    - Music
    - Technology
    - AI
    - Business
    - Entrepreneurship
    - Freelance
    - Marketing
    - Media
  featured: false
  built_by: LANDR
  built_by_url: https://twitter.com/landr_music
  description: >
    Marketing website built for LANDR. LANDR is a web application that provides tools for musicians to master their music (using artificial intelligence), collaborate with other musicians, and distribute their music to multiple platforms.
- title: ClinicJS
  url: https://clinicjs.org/
  main_url: https://clinicjs.org/
  categories:
    - Performance
    - Technology
    - Documentation
  featured: false
  built_by: NearForm
  built_by_url: "https://www.nearform.com/"
  description: >
    Tools to help diagnose and pinpoint Node.js performance issues.
- title: KOBIT
  main_url: "https://kobit.in"
  url: "https://kobit.in"
  description: Automated Google Analytics Report with everything you need and more
  featured: false
  categories:
    - Marketing
    - Blog
  built_by: mottox2
  built_by_url: "https://mottox2.com"
- title: Aleksander Hansson
  main_url: https://ahansson.com
  url: https://ahansson.com
  featured: false
  description: >
    Portfolio website for Aleksander Hansson
  categories:
    - Portfolio
    - Business
    - Freelance
    - Technology
    - Web Development
    - Consulting
  built_by: Aleksander Hansson
  built_by_url: https://www.linkedin.com/in/aleksanderhansson/
- title: Surfing Nosara
  main_url: "https://www.surfingnosara.com"
  url: "https://www.surfingnosara.com"
  description: Real estate, vacation, and surf report hub for Nosara, Costa Rica
  featured: false
  categories:
    - Business
    - Blog
    - Gallery
    - Marketing
  built_by: Desarol
  built_by_url: "https://www.desarol.com"
- title: Crispin Porter Bogusky
  url: https://cpbgroup.com/
  main_url: https://cpbgroup.com/
  description: >
    We solve the world’s toughest communications problems with the most quantifiably potent creative assets.
  categories:
    - Agency
    - Advertising
    - Design
    - Marketing
  built_by: Crispin Porter Bogusky
  built_by_url: https://cpbgroup.com/
  featured: false
- title: graphene-python
  url: https://graphene-python.org
  main_url: https://graphene-python.org
  description: Graphene is a collaboratively funded project.Graphene-Python is a library for building GraphQL APIs in Python easily.
  categories:
    - Library
    - API
    - Documentation
  featured: false
- title: Song Wang's Blog
  main_url: "https://songwang.io/"
  url: "https://songwang.io/"
  source_url: "https://github.com/wangsongiam/songwang.io/"
  description: >
    The website about Song Wang.
  categories:
    - Blog
    - Technology
    - Web Development
  built_by: Song Wang
  built_by_url: "https://github.com/wangsongiam/"
  featured: false
- title: Engel & Völkers Ibiza Holiday Rentals
  main_url: "https://www.ev-ibiza.com/"
  url: "https://www.ev-ibiza.com/"
  featured: false
  built_by: Ventura Digitalagentur
  description: >
    Engel & Völkers, one of the most successful real estate agencies in the world, offers luxury holiday villas to rent in Ibiza.
  categories:
    - Tourism
    - Travel
- title: Sylvain Hamann's personal website
  url: "https://shamann.fr"
  main_url: "https://shamann.fr"
  source_url: "https://github.com/sylvhama/shamann-gatsby/"
  description: >
    Sylvain Hamann, web developer from France
  categories:
    - Portfolio
    - Web Development
  built_by: Sylvain Hamann
  built_by_url: "https://twitter.com/sylvhama"
  featured: false
- title: Jane Manchun Wong's Personal Website
  main_url: "https://wongmjane.com/"
  url: "https://wongmjane.com/"
  description: >
    Jane Manchun Wong's Personal Website is where she posts bug bounty write-ups, discoveries from reverse engineering apps and personal thoughts. This site is built on Gatsby v2 and it leverages the ecosystem to provide PWA features such as offline support.
  categories:
    - Blog
    - Portfolio
    - Security
  built_by: Jane Manchun Wong
  built_by_url: "https://twitter.com/wongmjane"
  featured: false
- title: Luca Crea's portfolio
  main_url: https://lcrea.github.io
  url: https://lcrea.github.io
  description: >
    Portfolio and personal website of Luca Crea, an Italian software engineer.
  categories:
    - Portfolio
  built_by: Luca Crea
  built_by_url: https://github.com/lcrea
  featured: false
- title: Escalade Sports
  main_url: "https://www.escaladesports.com/"
  url: "https://www.escaladesports.com/"
  categories:
    - eCommerce
    - Sports
  built_by: Escalade Sports
  built_by_url: "https://www.escaladesports.com/"
  featured: false
- title: Exposify
  main_url: "https://www.exposify.de/"
  url: "https://www.exposify.de/"
  description: >
    This is our German website built with Gatsby 2.0, Emotion and styled-system.
    Exposify is a proptech startup and builds technology for real estate businesses.
    We provide our customers with an elegant agent software in combination
    with beautifully designed and fast websites.
  categories:
    - Web Development
    - Real Estate
    - Agency
    - Marketing
  built_by: Exposify
  built_by_url: "https://www.exposify.de/"
  featured: false
- title: Steak Point
  main_url: https://www.steakpoint.at/
  url: https://www.steakpoint.at/
  description: >
    Steak Restaurant in Vienna, Austria (Wien, Österreich).
  categories:
    - Restaurant
    - Food
  built_by: Peter Kroyer
  built_by_url: https://www.peterkroyer.at/
  featured: false
- title: Takumon blog
  main_url: "https://takumon.com"
  url: "https://takumon.com"
  source_url: "https://github.com/Takumon/blog"
  description: Java Engineer's tech blog.
  featured: false
  categories:
    - Blog
  built_by: Takumon
  built_by_url: "https://twitter.com/inouetakumon"
- title: DayThirty
  main_url: "https://daythirty.com"
  url: "https://daythirty.com"
  description: DayThirty - ideas for the new year.
  featured: false
  categories:
    - Health & Wellness
  built_by: Jack Oliver
  built_by_url: "https://twitter.com/mrjackolai"
- title: TheAgencyProject
  main_url: "https://theagencyproject.co"
  url: "https://theagencyproject.co"
  description: Agency model, without agency overhead.
  categories:
    - Agency
  built_by: JV-LA
  built_by_url: https://jv-la.com
- title: Karen Hou's portfolio
  main_url: https://www.karenhou.com/
  url: https://www.karenhou.com/
  categories:
    - Portfolio
  built_by: Karen H. Developer
  built_by_url: https://github.com/karenhou
  featured: false
- title: Jean Luc Ponty
  main_url: "https://ponty.com"
  url: "https://ponty.com"
  description: Official site for Jean Luc Ponty, French virtuoso violinist and jazz composer.
  featured: false
  categories:
    - Music
    - Entertainment
  built_by: Othermachines
  built_by_url: "https://othermachines.com"
- title: Rosewood Family Advisors
  main_url: "https://www.rfallp.com/"
  url: "https://www.rfallp.com/"
  description: Rosewood Family Advisors LLP (Palo Alto) provides a diverse range of family office services customized for ultra high net worth individuals.
  featured: false
  categories:
    - Finance
    - Business
  built_by: Othermachines
  built_by_url: "https://othermachines.com"
- title: Cole Walker's Portfolio
  main_url: "https://www.walkermakes.com"
  url: "https://www.walkermakes.com"
  source_url: "https://github.com/ColeWalker/portfolio"
  description: The portfolio of web developer Cole Walker, built with the help of Gatsby v2, React-Spring, and SASS.
  featured: false
  categories:
    - Portfolio
    - Web Development
  built_by: Cole Walker
  built_by_url: "https://www.walkermakes.com"
- title: Standing By Company
  main_url: "https://standingby.company"
  url: "https://standingby.company"
  description: A brand experience design company led by Scott Mackenzie and Trent Barton.
  featured: false
  categories:
    - Design
    - Web Development
  built_by: Standing By Company
  built_by_url: "https://standingby.company"
- title: Ashley Thouret
  main_url: "https://www.ashleythouret.com"
  url: "https://www.ashleythouret.com"
  description: Official website of Canadian soprano Ashley Thouret. Site designed by Stephen Bell.
  categories:
    - Portfolio
    - Music
  built_by: Michael Uloth
  built_by_url: "https://www.michaeluloth.com"
  featured: false
- title: The AZOOR Society
  main_url: "https://www.theazoorsociety.org"
  url: "https://www.theazoorsociety.org"
  description: The AZOOR Society is a UK-based charity committed to promoting awareness of Acute Zonal Occult Outer Retinopathy and assisting further research. Site designed by Stephen Bell.
  categories:
    - Health & Wellness
    - Community
    - Nonprofit
  built_by: Michael Uloth
  built_by_url: "https://www.michaeluloth.com"
  featured: false
- title: Gábor Fűzy pianist
  main_url: "https://pianobar.hu"
  url: "https://pianobar.hu"
  description: Gábor Fűzy pianist's offical website built with Gatsby v2.
  categories:
    - Music
  built_by: Zoltán Bedi
  built_by_url: "https://github.com/B3zo0"
  featured: false
- title: Logicwind
  main_url: "https://logicwind.com"
  url: "https://logicwind.com"
  description: Website of Logicwind - JavaScript experts, Technology development agency & consulting.
  featured: false
  categories:
    - Portfolio
    - Agency
    - Web Development
    - Consulting
  built_by: Logicwind
  built_by_url: "https://www.logicwind.com"
- title: ContactBook.app
  main_url: "https://contactbook.app"
  url: "https://contactbook.app"
  description: Seamlessly share Contacts with G Suite team members
  featured: false
  categories:
    - Landing Page
    - Blog
  built_by: Logicwind
  built_by_url: "https://www.logicwind.com"
- title: npm-bookmarks
  url: https://npm-bookmarks.netlify.com
  main_url: https://npm-bookmarks.netlify.com
  source_url: https://github.com/crstnio/npm-bookmarks
  description: >
    A site to collect personal favorites of NPM packages – sorted by downloads count with a tags filter and search by title. Fork it and bookmark your favorite packages!
  categories:
    - Directory
    - JavaScript
    - Library
    - Open Source
    - Programming
    - Web Development
  built_by: crstnio
  built_by_url: https://github.com/crstnio/
  featured: false
- title: Waterscapes
  main_url: "https://waterscap.es"
  url: "https://waterscap.es/lake-monteynard/"
  source_url: "https://github.com/gaelbillon/Waterscapes-Gatsby-site"
  description: Waterscap.es is a directory of bodies of water (creeks, ponds, waterfalls, lakes, etc) with information about each place such as how to get there, hike time, activities and photos and a map displayed with the Mapbox GL SJ npm package. It was developed with the goal of learning Gatsby. This website is based on the gatsby-contentful-starter and uses Contentful as CMS. It is hosted on Netlify. Hooks are setup with Bitbucket and Contentful to trigger a new build upon code or content changes. The data on Waterscap.es is a mix of original content and informations from the internets gathered and put together.
  categories:
    - Directory
    - Photography
    - Travel
  built_by: Gaël Billon
  built_by_url: "https://gaelbillon.com"
  featured: false
- title: Packrs
  url: "https://www.packrs.co/"
  main_url: "https://www.packrs.co/"
  description: >
    Packrs is a local delivery platform, one spot for all your daily requirements. On a single tap get everything you need at your doorstep.
  categories:
    - Marketing
    - Landing Page
    - Entrepreneurship
  built_by: Vipin Kumar Rawat
  built_by_url: "https://github.com/aesthytik"
  featured: false
- title: HyakuninIsshu
  main_url: "https://hyakuninanki.net"
  url: "https://hyakuninanki.net"
  source_url: "https://github.com/rei-m/web_hyakuninisshu"
  description: >
    HyakuninIsshu is a traditional Japanese card game.
  categories:
    - Education
    - Gallery
    - Entertainment
  built_by: Rei Matsushita
  built_by_url: "https://github.com/rei-m/"
  featured: false
- title: WQU Partners
  main_url: "https://partners.wqu.org/"
  url: "https://partners.wqu.org/"
  featured: false
  categories:
    - Marketing
    - Education
    - Landing Page
  built_by: Corey Ward
  built_by_url: "http://www.coreyward.me/"
- title: Federico Giacone
  url: "https://federico.giac.one/"
  main_url: "https://federico.giac.one"
  source_url: "https://github.com/leopuleo/federico.giac.one"
  description: >
    Digital portfolio for Italian Architect Federico Giacone.
  categories:
    - Portfolio
    - Gallery
  built_by: Leonardo Giacone
  built_by_url: "https://github.com/leopuleo"
  featured: false
- title: Station
  url: "https://getstation.com/"
  main_url: "https://getstation.com/"
  description: Station is the first smart browser for busy people. A single place for all of your web applications.
  categories:
    - Technology
    - Web Development
    - Productivity
  featured: false
- title: Vyron Vasileiadis
  url: "https://fedonman.com/"
  main_url: "https://fedonman.com"
  source_url: "https://github.com/fedonman/fedonman-website"
  description: Personal space of Vyron Vasileiadis aka fedonman, a Web & IoT Developer, Educator and Entrepreneur based in Athens, Greece.
  categories:
    - Portfolio
    - Technology
    - Web Development
    - Education
  built_by: Vyron Vasileiadis
  built_by_url: "https://github.com/fedonman"
- title: Fabien Champigny
  url: "https://www.champigny.name/"
  main_url: "https://www.champigny.name/"
  built_by_url: "https://www.champigny.name/"
  description: Fabien Champigny's personal blog. Entrepreneur, hacker and loves street photo.
  categories:
    - Blog
    - Gallery
    - Photography
    - Productivity
    - Entrepreneurship
  featured: false
- title: Alex Xie - Portfolio
  url: https://alexieyizhe.me/
  main_url: https://alexieyizhe.me/
  source_url: https://github.com/alexieyizhe/alexieyizhe.github.io
  description: >
    Personal website of Alex Yizhe Xie, a University of Waterloo Computer Science student and coding enthusiast.
  categories:
    - Blog
    - Portfolio
    - Web Development
  featured: false
- title: Equithon
  url: https://equithon.org/
  main_url: https://equithon.org/
  source_url: https://github.com/equithon/site-main/
  built_by: Alex Xie
  built_by_url: https://alexieyizhe.me/
  description: >
    Equithon is the largest social innovation hackathon in Waterloo, Canada. It was founded in 2016 to tackle social equity issues and create change.
  categories:
    - Education
    - Event
    - Hackathon
    - Learning
    - Open Source
    - Nonprofit
    - Technology
  featured: false
- title: Dale Blackburn - Portfolio
  url: https://dakebl.co.uk/
  main_url: https://dakebl.co.uk/
  source_url: https://github.com/dakebl/dakebl.co.uk
  description: >
    Dale Blackburn's personal website and blog.
  categories:
    - Blog
    - Portfolio
    - Web Development
  featured: false
- title: Portfolio of Anthony Wiktor
  url: https://www.anthonydesigner.com/
  main_url: https://www.anthonydesigner.com/
  description: >
    Anthony Wiktor is a Webby Award-Winning Creative Director and Digital Designer twice named Hot 100 by WebDesigner Magazine. Anthony has over a decade of award-winning experience in design and has worked on projects across a diverse set of industries — from entertainment to consumer products to hospitality to technology. Anthony is a frequent lecturer at USC’s Annenberg School for Communication & Journalism and serves on the board of AIGA Los Angeles.
  categories:
    - Portfolio
    - Marketing
  built_by: Maciej Leszczyński
  built_by_url: http://twitter.com/_maciej
  featured: false
- title: Frame.io Workflow Guide
  main_url: https://workflow.frame.io
  url: https://workflow.frame.io
  description: >
    The web’s most comprehensive post-production resource, written by pro filmmakers, for pro filmmakers. Always expanding, always free.
  categories:
    - Education
    - Cinema
  built_by: Frame.io
  built_by_url: https://frame.io
  featured: false
- title: MarcySutton.com
  main_url: https://marcysutton.com
  url: https://marcysutton.com
  description: >
    The personal website of web developer and accessibility advocate Marcy Sutton.
  categories:
    - Blog
    - Accessibility
    - Video
    - Photography
  built_by: Marcy Sutton
  built_by_url: https://marcysutton.com
  featured: true
- title: Kepinski.me
  main_url: https://kepinski.me
  url: https://kepinski.me
  description: >
    The personal site of Antoni Kepinski, Node.js Developer.
  categories:
    - Portfolio
    - Open Source
  built_by: Antoni Kepinski
  built_by_url: https://kepinski.me
  featured: false
- title: WPGraphQL Docs
  main_url: https://docs.wpgraphql.com
  url: https://docs.wpgraphql.com
  description: >
    Documentation for WPGraphQL, a free open-source WordPress plugin that provides an extendable GraphQL schema and API for any WordPress site.
  categories:
    - API
    - CMS
    - Documentation
    - GraphQL
    - Technology
    - Web Development
    - WordPress
  built_by: WPGraphQL
  built_by_url: https://wpgraphql.com
  featured: false
- title: Shine Lawyers
  main_url: https://www.shine.com.au
  url: https://www.shine.com.au
  description: >
    Shine Lawyers is an Australian legal services website built with Gatsby v2, Elasticsearch, Isso, and Geolocation services.
  categories:
    - Legal
    - Business
    - Blog
- title: Parallel Polis Kosice
  url: https://www.paralelnapoliskosice.sk/
  main_url: https://www.paralelnapoliskosice.sk/
  source_url: https://github.com/ParalelnaPolisKE/paralelnapoliskosice.sk
  description: >
    Parallel Polis is a collective of people who want to live in a more opened world. We look for possibilities and technologies (Bitcoin, the blockchain, reputation systems and decentralized technologies in general) that open new ways, make processes easier and remove unnecessary barriers. We want to create an environment that aims at education, discovering and creating better systems for everybody who is interested in freedom and independence.
  categories:
    - Blog
    - Education
    - Technology
    - Blockchain
  built_by: Roman Vesely
  built_by_url: https://romanvesely.
  featured: false
- title: Unda Solutions
  url: https://unda.com.au
  main_url: https://unda.com.au
  description: >
    A custom web application development company in Perth, WA
  categories:
    - Business
    - Freelance
    - Web Development
    - Technology
  featured: false
- title: BIGBrave
  main_url: https://bigbrave.digital
  url: https://bigbrave.digital
  description: >
    BIGBrave is a strategic design firm. We partner with our clients, big and small, to design & create human-centered brands, products, services and systems that are simple, beautiful and easy to use.
  categories:
    - Agency
    - Web Development
    - Marketing
    - Technology
    - WordPress
  built_by: Francois Brill
  built_by_url: https://bigbrave.digital
  featured: false
- title: KegTracker
  main_url: https://www.kegtracker.co.za
  url: https://www.kegtracker.co.za
  description: >
    Keg Tracker is part of the Beverage Insights family and its sole aim is to provide you with the right data about your kegs to make better decisions. In today’s business landscape having the right information at your finger tips is crucial to the agility of your business.
  categories:
    - Food
    - Business
    - Technology
  built_by: Francois Brill
  built_by_url: https://bigbrave.digital
  featured: false
- title: Mike Nichols
  url: https://www.mikenichols.me
  main_url: https://www.mikenichols.me
  description: >
    Portfolio site of Mike Nichols, a UX designer and product development lead.
  categories:
    - Portfolio
    - Technology
    - Web Development
  built_by: Mike Nichols
  featured: false
- title: Steve Haid
  url: https://www.stevehaid.com
  main_url: https://www.stevehaid.com
  description: >
    Steve Haid is a real estate agent and Professional Financial Planner (PFP) who has been helping clients achieve their investment goals since 2006. Site designed by Stephen Bell.
  categories:
    - Marketing
    - Real Estate
  built_by: Michael Uloth
  built_by_url: "https://www.michaeluloth.com"
- title: Incremental - Loyalty, Rewards and Incentive Programs
  main_url: https://www.incremental.com.au
  url: https://www.incremental.com.au
  description: >
    Sydney-based digital agency specialising in loyalty, rewards and incentive programs. WordPress backend; Cloudinary, YouTube and Hubspot form integration; query data displayed as animated SVG graphs; video background in the header.
  categories:
    - Agency
    - Portfolio
    - WordPress
  built_by: Incremental
  built_by_url: https://www.incremental.com.au
  featured: false
- title: Technica11y
  main_url: https://www.technica11y.org
  url: https://www.technica11y.org
  description: >
    Discussing challenges in technical accessibility.
  categories:
    - Accessibility
    - Education
    - Video
  built_by: Tenon.io
  built_by_url: https://tenon.io
  featured: false
- title: Tenon-UI Documentation
  main_url: https://www.tenon-ui.info
  url: https://www.tenon-ui.info
  description: >
    Documentation site for Tenon-UI: Tenon.io's accessible components library.
  categories:
    - Accessibility
    - Documentation
    - Library
    - Web Development
  built_by: Tenon.io
  built_by_url: https://tenon.io
  featured: false
- title: Matthew Secrist
  main_url: https://www.matthewsecrist.net
  url: https://www.matthewsecrist.net
  source_url: https://github.com/matthewsecrist/v3
  description: >
    Matthew Secrist's personal portfolio using Gatsby, Prismic and Styled-Components.
  categories:
    - Portfolio
    - Technology
    - Web Development
  built_by: Matthew Secrist
  built_by_url: https://www.matthewsecrist.net
  featured: false
- title: Node.js Dev
  main_url: https://nodejs.dev
  url: https://nodejs.dev
  source_url: https://github.com/nodejs/nodejs.dev
  description: >
    Node.js Foundation Website.
  categories:
    - Node.js
    - Documentation
    - Web Development
  built_by: Node.js Website Redesign Working Group
  built_by_url: https://github.com/nodejs/website-redesign
  featured: false
- title: Sheffielders
  main_url: https://sheffielders.org
  url: https://sheffielders.org
  source_url: https://github.com/davemullenjnr/sheffielders
  description: >
    A collective of businesses, creatives, and projects based in Sheffield, UK.
  categories:
    - Directory
  built_by: Dave Mullen Jnr
  built_by_url: https://davemullenjnr.co.uk
  featured: false
- title: Stealth Labs
  url: https://stealthlabs.io
  main_url: https://stealthlabs.io
  description: >
    We design and develop for the web, mobile and desktop
  categories:
    - Portfolio
    - Web Development
  built_by: Edvins Antonovs
  built_by_url: https://edvins.io
  featured: false
- title: Constanzia Yurashko
  main_url: https://www.constanziayurashko.com
  url: https://www.constanziayurashko.com
  description: >
    Exclusive women's ready-to-wear fashion by designer Constanzia Yurashko.
  categories:
    - Fashion
    - Portfolio
  built_by: Maxim Andries
  featured: false
- title: The Tenon.io blog
  main_url: https://blog.tenon.io/
  url: https://blog.tenon.io/
  description: >
    The Tenon.io blog features articles on accessibility written by some of the industry's leading lights and includes news, guidance, and education.
  categories:
    - Accessibility
    - Blog
    - Education
  built_by: Tenon.io
  built_by_url: https://tenon.io
  featured: false
- title: Algolia
  url: https://algolia.com
  main_url: https://algolia.com
  description: >
    Algolia helps businesses across industries quickly create relevant, scalable, and lightning fast search and discovery experiences.
  categories:
    - Web Development
    - Technology
    - Open Source
    - Featured
  built_by: Algolia
  featured: true
- title: GVD Renovations
  url: https://www.gvdrenovations.com/
  main_url: https://www.gvdrenovations.com/
  description: >
    GVD Renovations is a home improvement contractor with a well known reputation as a professional, quality contractor in California.
  categories:
    - Construction
    - Business
  built_by: David Krasniy
  built_by_url: http://dkrasniy.com
  featured: false
- title: Styled System
  url: https://styled-system.com/
  main_url: https://styled-system.com/
  source_url: https://github.com/styled-system/styled-system/tree/master/docs
  description: >
    Style props for rapid UI development.
  categories:
    - Design System
    - Styles
    - Type Scale
    - Responsive Design
  built_by: Brent Jackson
  built_by_url: https://jxnblk.com/
- title: Timehacker
  url: https://timehacker.app
  main_url: https://timehacker.app
  description: >
    Procrastination killer, automatic time tracking app to skyrocket your productivity
  categories:
    - Productivity
    - App
    - Technology
    - Marketing
    - Landing Page
  built_by: timehackers
  featured: false
- title: Little & Big
  main_url: "https://www.littleandbig.com.au/"
  url: "https://www.littleandbig.com.au/"
  description: >
    Little & Big exists with the aim to create Websites, Apps, E-commerce stores
    that are consistently unique and thoughtfully crafted, every time.
  categories:
    - Agency
    - Design
    - Web Development
    - Portfolio
  built_by: Little & Big
  built_by_url: "https://www.littleandbig.com.au/"
  featured: false
- title: Cat Knows
  main_url: "https://catnose99.com/"
  url: "https://catnose99.com/"
  description: >
    Personal blog built with Gatsby v2.
  categories:
    - Blog
    - Web Development
  built_by: CatNose
  built_by_url: "https://twitter.com/catnose99"
  featured: false
- title: just some dev
  url: https://www.iamdeveloper.com
  main_url: https://www.iamdeveloper.com
  source_url: https://github.com/nickytonline/www.iamdeveloper.com
  description: >
    Just some software developer writing things ✏️
  categories:
    - Blog
  built_by: Nick Taylor
  built_by_url: https://www.iamdeveloper.com
  featured: false
- title: Keziah Moselle Blog
  url: https://blog.keziahmoselle.fr/
  main_url: https://blog.keziahmoselle.fr/
  source_url: https://github.com/KeziahMoselle/blog.keziahmoselle.fr
  description: >
    ✍️ A place to share my thoughts.
  categories:
    - Blog
  built_by: Keziah Moselle
  built_by_url: https://keziahmoselle.fr/
- title: xfuture's blog
  url: https://www.xfuture-blog.com/
  main_url: https://www.xfuture-blog.com/
  source_url: https://github.com/xFuture603/xfuture-blog
  description: >
    A blog about Devops, Web development, and my insights as a systems engineer.
  categories:
    - Blog
  built_by: Daniel Uhlmann
  built_by_url: https://www.xfuture-blog.com/
- title: Mayne's Blog
  main_url: "https://gine.me/"
  url: "https://gine.me/page/1"
  source_url: "https://github.com/mayneyao/gine-blog"
  featured: false
  categories:
    - Blog
    - Web Development
- title: Bakedbird
  url: https://bakedbird.com
  main_url: https://bakedbird.com
  description: >
    Eleftherios Psitopoulos - A frontend developer from Greece ☕
  categories:
    - Portfolio
    - Blog
  built_by: Eleftherios Psitopoulos
  built_by_url: https://bakedbird.com
- title: Benjamin Lannon
  url: https://lannonbr.com
  main_url: https://lannonbr.com
  source_url: https://github.com/lannonbr/Portfolio-gatsby
  description: >
    Personal portfolio of Benjamin Lannon
  categories:
    - Portfolio
    - Web Development
  built_by: Benjamin Lannon
  built_by_url: https://lannonbr.com
  featured: false
- title: Aravind Balla
  url: https://aravindballa.com
  main_url: https://aravindballa.com
  source_url: https://github.com/aravindballa/website2017
  description: >
    Personal portfolio of Aravind Balla
  categories:
    - Portfolio
    - Blog
    - Web Development
  built_by: Aravind Balla
  built_by_url: https://aravindballa.com
- title: Kaleb McKelvey
  url: https://kalebmckelvey.com
  main_url: https://kalebmckelvey.com
  source_url: https://github.com/avatar-kaleb/kalebmckelvey-site
  description: >
    Personal portfolio of Kaleb McKelvey!
  categories:
    - Blog
    - Portfolio
  built_by: Kaleb McKelvey
  built_by_url: https://kalebmckelvey.com
  featured: false
- title: Michal Czaplinski
  url: https://czaplinski.io
  main_url: https://czaplinski.io
  source_url: https://github.com/michalczaplinski/michalczaplinski.github.io
  description: >
    Michal Czaplinski is a full-stack developer 🚀
  categories:
    - Portfolio
    - Web Development
  built_by: Michal Czaplinski mmczaplinski@gmail.com
  built_by_url: https://czaplinski.io
  featured: false
- title: Interactive Investor (ii)
  url: https://www.ii.co.uk
  main_url: https://www.ii.co.uk
  description: >
    Hybrid (static/dynamic) Gatsby web app for ii's free research, news and analysis, discussion and product marketing site.
  categories:
    - Banking
    - Business
    - Finance
    - Technology
  built_by: Interactive Investor (ii)
  built_by_url: https://www.ii.co.uk
  featured: false
- title: Weingut Goeschl
  url: https://www.weingut-goeschl.at/
  main_url: https://www.weingut-goeschl.at/
  description: >
    Weingut Goeschl is a family winery located in Gols, Burgenland in Austria (Österreich)
  categories:
    - eCommerce
    - Beverage
    - Business
  built_by: Peter Kroyer
  built_by_url: https://www.peterkroyer.at/
  featured: false
- title: Josef Aidt
  url: https://josefaidt.me
  main_url: https://josefaidt.me
  source_url: https://github.com/josefaidt/josefaidt.github.io
  description: >
    Personal website, blog, portfolio for Josef Aidt
  categories:
    - Portfolio
    - Blog
    - Web Development
  built_by: Josef Aidt
  built_by_url: https://twitter.com/garlicbred
- title: Hash Tech Guru
  url: https://hashtech.guru
  main_url: https://hashtech.guru
  description: >
    Software Development Training School and Tech Blog
  categories:
    - Blog
    - Education
  built_by: Htet Wai Yan Soe
  built_by_url: https://github.com/johnreginald
- title: AquaGruppen Vattenfilter
  url: https://aquagruppen.se
  main_url: https://aquagruppen.se/
  description: >
    Water filter and water treatment products in Sweden
  categories:
    - Business
    - Technology
  built_by: Johan Eliasson
  built_by_url: https://github.com/elitan
  featured: false
- title: How To egghead
  main_url: https://howtoegghead.com/
  url: https://howtoegghead.com/
  source_url: https://github.com/eggheadio/how-to-egghead
  featured: false
  built_by: egghead.io
  built_by_url: https://egghead.io
  description: >
    How to become an egghead instructor or reviewer
  categories:
    - Documentation
    - Education
- title: Sherpalo Ventures
  main_url: "https://www.sherpalo.com/"
  url: "https://www.sherpalo.com/"
  featured: false
  categories:
    - Finance
    - Business
    - Technology
  built_by: Othermachines
  built_by_url: "https://othermachines.com"
- title: WrapCode
  url: https://www.wrapcode.com
  main_url: https://www.wrapcode.com
  description: >
    A full stack blog on Microsoft Azure, JavaScript, DevOps, AI and Bots.
  categories:
    - Blog
    - Technology
    - Web Development
  built_by: Rahul P
  built_by_url: https://twitter.com/_rahulpp
  featured: false
- title: Kirankumar Ambati's Portfolio
  url: https://www.kirankumarambati.me
  main_url: https://www.kirankumarambati.me
  description: >
    Personal website, blog, portfolio of Kirankumar Ambati
  categories:
    - Blog
    - Portfolio
    - Web Development
  built_by: Kirankumar Ambati
  built_by_url: https://github.com/kirankumarambati
  featured: false
- title: Mixkit by Envato
  url: https://mixkit.co
  main_url: https://mixkit.co
  description: >
    Extraordinary free HD videos
  categories:
    - Video
    - Art
    - Design
    - Gallery
    - Video
  built_by: Envato
  built_by_url: https://github.com/envato
  featured: false
- title: Rou Hun Fan's portfolio
  main_url: https://flowen.me
  url: https://flowen.me
  source_url: https://github.com/flowen/flowen.me/tree/master/2019/v3
  description: >
    Portfolio of creative developer Rou Hun Fan. Built with Gatsby v2 &amp; Greensock drawSVG.
  categories:
    - Portfolio
  built_by: Rou Hun Fan Developer
  built_by_url: https://flowen.me
  featured: false
- title: chadly.net
  url: https://www.chadly.net
  main_url: https://www.chadly.net
  source_url: https://github.com/chadly/chadly.net
  description: >
    Personal tech blog by Chad Lee.
  categories:
    - Blog
    - Technology
    - Web Development
  built_by: Chad Lee
  built_by_url: https://github.com/chadly
  featured: false
- title: CivicSource
  url: https://www.civicsource.com
  main_url: https://www.civicsource.com
  description: >
    Online auction site to purchase tax-distressed properties from local taxing authorities.
  categories:
    - Auction
    - Real Estate
    - Government
  featured: false
- title: SpotYou
  main_url: "https://spotyou.joshglazer.com"
  url: "https://spotyou.joshglazer.com"
  source_url: "https://github.com/joshglazer/spotyou"
  description: >
    SpotYou allows you to watch your favorite music videos on Youtube based on your Spotify Preferences
  categories:
    - Entertainment
    - Music
  built_by: Josh Glazer
  built_by_url: https://linkedin.com/in/joshglazer/
  featured: false
- title: Hesam Kaveh's blog
  description: >
    A blog with great seo that using gatsby-source-wordpress to fetch posts from backend
  main_url: "https://hesamkaveh.com/"
  url: "https://hesamkaveh.com/"
  source_url: "https://github.com/hesamkaveh/sansi"
  featured: false
  categories:
    - Blog
    - WordPress
- title: On Earth Right Now
  main_url: https://oern.tv
  url: https://oern.tv
  source_url: https://github.com/cadejscroggins/oern.tv
  description: >
    A curated list of live video feeds from around the world—built with GatsbyJS.
  categories:
    - Directory
    - Entertainment
    - Gallery
  built_by: Cade Scroggins
  built_by_url: https://cadejs.com
  featured: false
- title: Oliver Gomes Portfolio
  main_url: https://oliver-gomes.github.io/v4/
  url: https://oliver-gomes.github.io/v4/
  description: >
    As an artist and a web designer/developer, I wanted to find a way to present these two portfolios in a way that made sense.  I felt with new found power of speed, Gatsby helped keep my creativity intact with amazing response and versatility. I felt my butter smooth transition felt much better in user perspective and super happy with the power of Gatsby.
  categories:
    - Portfolio
    - Web Development
    - Blog
  built_by: Oliver Gomes
  built_by_url: https://github.com/oliver-gomes
  featured: false
- title: Patrik Szewczyk
  url: https://www.szewczyk.cz/
  main_url: https://www.szewczyk.cz/
  description: >
    Patrik Szewczyk – JavaScript, TypeScript, React, Node.js developer, Redux, Reason
  categories:
    - Portfolio
  built_by: Patrik Szewczyk
  built_by_url: https://linkedin.com/in/thepatriczek/
  featured: false
- title: Patrik Arvidsson's portfolio
  url: https://www.patrikarvidsson.com
  main_url: https://www.patrikarvidsson.com
  source_url: https://github.com/patrikarvidsson/portfolio-gatsby-contentful
  description: >
    Personal portfolio site of Swedish interaction designer Patrik Arvidsson. Built with Gatsby, Tailwind CSS, Emotion JS and Contentful.
  categories:
    - Blog
    - Design
    - Portfolio
    - Web Development
    - Technology
  built_by: Patrik Arvidsson
  built_by_url: https://www.patrikarvidsson.com
  featured: false
- title: Jacob Cofman's Blog
  description: >
    Personal blog / portfolio about Jacob Cofman.
  main_url: "https://jcofman.de/"
  url: "https://jcofman.de/"
  source_url: "https://github.com/JCofman/jc-website"
  featured: false
  categories:
    - Blog
    - Portfolio
- title: re-geo
  description: >
    re-geo is react based geo cities style component.
  main_url: "https://re-geo.netlify.com/"
  url: "https://re-geo.netlify.com/"
  source_url: "https://github.com/sadnessOjisan/re-geo-lp"
  categories:
    - Open Source
    - Joke
  built_by: sadnessOjisan
  built_by_url: https://twitter.com/sadnessOjisan
  featured: false
- title: Luis Cestou Portfolio
  description: >
    Portfolio of graphic + interactive designer Luis Cestou.
  main_url: "https://luiscestou.com"
  url: "https://luiscestou.com"
  source_url: "https://github.com/lcestou/luiscestou.com"
  built_by: Luis Cestou contact@luiscestou.com
  built_by_url: https://luiscestou.com
  featured: false
  categories:
    - Portfolio
    - Web Development
- title: Data Hackers
  url: https://datahackers.com.br/
  main_url: https://datahackers.com.br/
  description: >
    Official website for the biggest portuguese-speaking data science community. Makes use of several data sources such as podcasts from Anchor, messages from Slack, newsletters from MailChimp and blog posts from Medium. The unique visual design also had its hurdles and was quite fun to develop!
  categories:
    - Blog
    - Education
    - Podcast
    - Technology
  built_by: Kaordica
  built_by_url: https://kaordica.design
  featured: false
- title: TROMAQ
  url: https://www.tromaq.com/
  main_url: https://www.tromaq.com/
  description: >
    TROMAQ executes earthmoving services and rents heavy machinery for construction work. Even with the lack of good photography, their new site managed to pass a solid and trustworthy feeling to visitors during testing and they're already seeing the improvement in brand awareness, being the sole player with a modern website in their industry.
  categories:
    - Marketing
  built_by: Kaordica
  built_by_url: https://kaordica.design
  featured: false
- title: Novida Consulting
  url: https://www.novidaconsultoria.com.br
  main_url: https://www.novidaconsultoria.com.br
  description: >
    Novida’s goal was to position itself as a solid, exclusive and trustworthy brand for families looking for a safe financial future… We created a narrative and visual design that highlight their exclusivity.
  categories:
    - Marketing
  built_by: Kaordica
  built_by_url: https://kaordica.design
  featured: false
- title: We Are Clarks
  url: "https://www.weareclarks.com"
  main_url: "https://www.weareclarks.com"
  source_url: "https://github.com/abeaclark/weareclarks"
  description: >
    A family travel blog.
  categories:
    - Blog
    - Travel
  built_by: Abe Clark
  built_by_url: https://www.linkedin.com/in/abrahamclark/
  featured: false
- title: Guillaume Briday's Blog
  main_url: "https://guillaumebriday.fr/"
  url: "https://guillaumebriday.fr/"
  source_url: "https://github.com/guillaumebriday/guillaumebriday.fr"
  description: >
    My personal blog built with Gatsby and Tailwind CSS.
  categories:
    - Blog
    - Web Development
    - Technology
  built_by: Guillaume Briday
  built_by_url: https://guillaumebriday.fr/
  featured: false
- title: SEOmonitor
  main_url: "https://www.seomonitor.com"
  url: "https://www.seomonitor.com"
  description: >
    SEOmonitor is a suite of SEO tools dedicated to agencies.
  categories:
    - Blog
    - Portfolio
    - Agency
  built_by: bejamas
  built_by_url: https://bejamas.io/
  featured: false
- title: Jean Regisser's Portfolio
  main_url: "https://jeanregisser.com/"
  url: "https://jeanregisser.com/"
  source_url: "https://github.com/jeanregisser/jeanregisser.com"
  featured: false
  description: >
    Portfolio of software engineer Jean Regisser.
  categories:
    - Portfolio
    - Mobile Development
    - React Native
  built_by: Jean Regisser
  built_by_url: "https://jeanregisser.com/"
- title: Axcept - Visual Screenshot Testing
  url: https://axcept.io
  main_url: https://axcept.io
  description: >
    Visual Testing for everyone
  categories:
    - Documentation
    - Testing
    - Web Development
  built_by: d:code:it
  built_by_url: https://dcodeit.com
  featured: false
- title: Chase Ohlson
  url: https://chaseohlson.com
  main_url: https://chaseohlson.com
  description: >
    Portfolio of frontend engineer & web developer Chase Ohlson.
  categories:
    - Portfolio
    - React
    - Web Development
  built_by: Chase Ohlson
  built_by_url: https://chaseohlson.com
  featured: false
- title: Zach Schnackel
  url: https://zslabs.com
  main_url: https://zslabs.com
  source_url: "https://github.com/zslabs/zslabs.com"
  description: >
    Portfolio site for UI/Motion Developer, Zach Schnackel.
  categories:
    - Portfolio
    - React
    - Web Development
  built_by: Zach Schnackel
  built_by_url: "https://zslabs.com"
- title: Gremlin
  url: https://www.gremlin.com
  main_url: https://www.gremlin.com
  description: >
    Gremlin's Failure as a Service finds weaknesses in your system before they cause problems.
  categories:
    - Marketing
    - Chaos Engineering
- title: Headless.page
  main_url: https://headless.page/
  url: https://headless.page/
  description: >
    Headless.page is a directory of eCommerce sites featuring headless architecture, PWA features and / or the latest JavaScript technology.
  categories:
    - Directory
    - eCommerce
  built_by: Pilon
  built_by_url: https://pilon.io/
  featured: false
- title: Ouracademy
  main_url: https://our-academy.org/
  url: https://our-academy.org/
  source_url: "https://github.com/ouracademy/website"
  description: >
    Ouracademy is an organization that promoves the education in software development throught blog posts & videos smiley.
  categories:
    - Open Source
    - Blog
    - Education
  built_by: Ouracademy
  built_by_url: https://github.com/ouracademy
  featured: false
- title: Tenon.io
  main_url: https://tenon.io
  url: https://tenon.io
  description: >
    Tenon.io is an accessibility tooling, services and consulting company.
  categories:
    - API
    - Accessibility
    - Business
    - Consulting
    - Technology
  built_by: Tenon.io
  built_by_url: https://tenon.io
  featured: false
- title: Projectival
  url: https://www.projectival.de/
  main_url: https://www.projectival.de/
  description: >
    Freelancer Online Marketing & Web Development in Cologne, Germany
  categories:
    - Freelance
    - Marketing
    - Web Development
    - Blog
    - Consulting
    - SEO
    - Business
  built_by: Sascha Klapetz
  built_by_url: https://www.projectival.de/
  featured: false
- title: Herman Starikov
  url: https://starikov.dev
  main_url: https://starikov.dev
  source_url: https://github.com/Hermanya/hermanya.github.io
  description: >
    Web Developer specializing in React, Toronto Canada
  categories:
    - Portfolio
    - Web Development
    - Blog
  built_by: Herman Starikov
  built_by_url: https://github.com/Hermanya
  featured: false
- title: Hetzner Online Community
  main_url: https://community.hetzner.com
  url: https://community.hetzner.com
  description: >
    Hetzner Online Community provides a free collection of high-quality tutorials, which are based on free and open source software, on a variety of topics such as development, system administration, and other web technology.
  categories:
    - Web Development
    - Technology
    - Programming
    - Open Source
    - Community
    - Tutorials
  built_by: Hetzner Online GmbH
  built_by_url: https://www.hetzner.com/
  featured: false
- title: AGYNAMIX
  url: https://www.agynamix.de/
  main_url: https://www.agynamix.de/
  source_url: https://github.com/tuhlmann/agynamix.de
  description: >
    Full Stack Java, Scala, Clojure, TypeScript, React Developer in Thalheim, Germany
  categories:
    - Freelance
    - Web Development
    - Programming
    - Blog
    - Consulting
    - Portfolio
    - Business
  built_by: Torsten Uhlmann
  built_by_url: https://www.agynamix.de/
  featured: false
- title: syracuse.io
  url: https://syracuse.io
  main_url: https://syracuse.io
  source_url: https://github.com/syracuseio/syracuseio/
  description: >
    Landing page for Syracuse NY Software Development Meetup Groups
  categories:
    - Community
  built_by: Benjamin Lannon
  built_by_url: https://lannonbr.com
- title: Render Documentation
  main_url: https://render.com/docs
  url: https://render.com/docs
  description: >
    Render is the easiest place to host your sites and apps. We use Gatsby for everything on https://render.com, including our documentation. The site is deployed on Render as well! We also have a guide to deploying Gatsby apps on Render: https://render.com/docs/deploy-gatsby.
  categories:
    - Web Development
    - Programming
    - Documentation
    - Hosting
    - Technology
  built_by: Render Developers
  built_by_url: https://render.com
  featured: false
- title: prima
  url: https://www.prima.co
  main_url: https://www.prima.co
  description: >
    Discover industry-defining wellness content and trusted organic hemp CBD products safely supporting wellness, stress, mood, skin health, and balance.
  categories:
    - Blog
    - eCommerce
    - Education
  built_by: The Couch
  built_by_url: https://thecouch.nyc
- title: Gatsby Guides
  url: https://gatsbyguides.com/
  main_url: https://gatsbyguides.com/
  description: >
    Free tutorial course about using Gatsby with a CMS.
  categories:
    - Education
    - Documentation
    - Web Development
  built_by: Osio Labs
  built_by_url: https://osiolabs.com/
  featured: false
- title: Architude
  url: https://architudedesign.com
  main_url: https://architudedesign.com
  description: >
    筑冶 Architude International Design Consultants
  categories:
    - Design
    - Landing Page
    - Gallery
  built_by: Neo Nie
  built_by_url: https://github.com/nihgwu
  featured: false
- title: Arctica
  url: https://arctica.io
  main_url: https://arctica.io
  description: >
    Arctica specialises in purpose-built web sites and progressive web applications with user optimal experiences, tailored to meet the objectives of your business.
  categories:
    - Portfolio
    - Agency
    - Design
    - Web Development
  built_by: Arctica
  built_by_url: https://arctica.io
  featured: false
- title: Shard Ventures
  url: https://shard.vc
  main_url: https://shard.vc
  description: >
    Shard is building new online companies from scratch, partnering with other like-minded founders to start and invest in technology companies.
  categories:
    - Finance
    - Technology
    - Portfolio
  built_by: Arctica
  built_by_url: https://arctica.io
  featured: false
- title: David Brookes
  url: https://davidbrookes.me
  main_url: https://davidbrookes.me
  description: >
    Specialising in crafting stylish, high performance websites and applications that get results, using the latest cutting edge web development technologies.
  categories:
    - Portfolio
    - Freelance
    - Web Development
  built_by: Arctica
  built_by_url: https://arctica.io
  featured: false
- title: Dennis Morello
  url: https://morello.dev
  main_url: https://morello.dev
  source_url: https://gitlab.com/dennismorello/dev-blog
  description: >
    morello.dev is a development and techology blog written by Dennis Morello.
  categories:
    - Blog
    - Education
    - Web Development
    - Open Source
    - Technology
  built_by: Dennis Morello
  built_by_url: https://twitter.com/dennismorello
  featured: false
- title: BaseTable
  url: https://autodesk.github.io/react-base-table/
  main_url: https://autodesk.github.io/react-base-table/
  source_url: https://github.com/Autodesk/react-base-table
  description: >
    BaseTable is a react table component to display large data set with high performance and flexibility.
  categories:
    - Web Development
    - Documentation
    - Open Source
  built_by: Neo Nie
  built_by_url: https://github.com/nihgwu
  featured: false
- title: herper.io
  url: https://herper.io
  main_url: https://herper.io
  description: >
    Portfolio website for Jacob Herper - a Front End Web Developer with a passion for all things digital. I have more than 10 years experience working in web development.
  categories:
    - Portfolio
    - Web Development
    - Freelance
    - Design
    - SEO
  built_by: Jacob Herper
  built_by_url: https://github.com/jakeherp
  featured: false
- title: Artem Sapegin Photography
  description: >
    Photography portfolio and blog of Artem Sapegin, an award-losing photographer living in Berlin, Germany. Landscapes, cityscapes and dogs.
  main_url: "https://morning.photos/"
  url: "https://morning.photos/"
  source_url: "https://github.com/sapegin/morning.photos"
  categories:
    - Portfolio
    - Photography
  built_by: Artem Sapegin
  built_by_url: "https://github.com/sapegin"
- title: Pattyrn
  main_url: https://pattyrn.com
  url: https://pattyrn.com
  # optional: short paragraph describing the content and/or purpose of the site that will appear in the modal detail view and permalink views for your site
  description: >
    Pattyrn uses advanced machine learning AI to analyze the platform’s your teams use, making it easy to solve performance problems, reduce bottlenecks, and monitor culture health to optimize your ROI and help boost performance without causing burn out.
  categories:
    - Marketing
    - Technology
  built_by: Pattyrn
  built_by_url: https://twitter.com/Pattyrn4
  featured: false
- title: Intranet Italia Day
  main_url: https://www.intranetitaliaday.it/en
  url: https://www.intranetitaliaday.it/en
  description: >
    The Italian event dedicated to the digital workplace that focuses on planning, governance and company intranet management
  categories:
    - Event
    - Conference
  built_by: Ariadne Digital
  built_by_url: https://www.ariadnedigital.it
  featured: false
- title: Textually Stylo
  main_url: https://www.textually.net
  url: https://www.textually.net
  description: >
    Stylo Markdown writing App marketing/documentation website by Textually Inc.
  categories:
    - Marketing
    - Technology
    - Blog
    - Documentation
  built_by: Sébastien Hamel
  built_by_url: https://www.textually.net
  featured: false
- title: OneDeck
  main_url: https://www.onedeck.co
  url: https://www.onedeck.co
  description: >
    OneDeck is a simple yet powerful tool for creating and sharing your one-page investment summary in under 10 minutes.
  categories:
    - Finance
    - Technology
  built_by: William Neill
  built_by_url: https://twitter.com/williamneill
  featured: false
- title: Assortment
  main_url: https://assortment.io
  url: https://assortment.io
  description: >
    Assortment aims to provide detailed tutorials (and more) for developers of all skill levels within the Web Development Industry. Attempting to cut out the fluff and arm you with the facts.
  categories:
    - Blog
    - Web Development
  built_by: Luke Whitehouse
  built_by_url: https://twitter.com/_lukewh
  featured: false
- title: Mission42
  main_url: https://mission42.zauberware.com
  url: https://mission42.zauberware.com
  description: >
    A landing page for the mobile app Mission42. Mission42 wants to help you learn new skills.
  categories:
    - App
    - Tutorials
    - Personal Training
    - Learning
    - Education
    - Landing Page
  built_by: Philipp Siegmund, zauberware
  built_by_url: https://www.zauberware.com
- title: Altstadtdomizil Idstein
  main_url: https://www.altstadtdomizil-idstein.de/
  url: https://www.altstadtdomizil-idstein.de/
  description: >
    A landing page for a holiday apartment in Idstein, Germany.
  categories:
    - Landing Page
    - Travel
    - Tourism
    - Real Estate
  built_by: Simon Franzen, zauberware
  built_by_url: https://www.zauberware.com
- title: Gerald Martinez Dev
  main_url: https://gmartinez.dev/
  url: https://gmartinez.dev/
  description: >
    Personal web site for show my skills and my works.
  categories:
    - Web Development
    - Portfolio
  built_by: Gerald Martinez
  built_by_url: https://twitter.com/GeraldM_92
  featured: false
- title: Becreatives
  main_url: "https://becreatives.com"
  url: "https://becreatives.com"
  featured: false
  description: >
    Digital software house. Enlights ideas. Think smart execute harder.
  categories:
    - Technology
    - Web Development
    - Agency
    - Marketing
  built_by: Becreatives
  built_by_url: "https://becreatives.com"
- title: Paul Clifton Photography
  main_url: https://paulcliftonphotography.com
  url: https://paulcliftonphotography.com
  featured: false
  description: >
    A full migration from WordPress to GatsbyJS and DatoCMS. Includes custom cropping on images as viewport changes size and also an infinity scroll that doesn't preload all of the results.
  categories:
    - Blog
    - Portfolio
    - Gallery
    - Photography
  built_by: Little Wolf Studio
  built_by_url: https://littlewolfstudio.co.uk
- title: Atte Juvonen - Blog
  url: https://www.attejuvonen.fi/
  main_url: https://www.attejuvonen.fi/
  source_url: https://github.com/baobabKoodaa/blog
  description: >
    A blog with streamlined design and smooth UX
  categories:
    - Blog
    - Technology
    - Web Development
  featured: false
- title: Kibuk Construction
  url: https://kibukconstruction.com/
  main_url: https://kibukconstruction.com/
  description: >
    Kibuk Construction is a fully licensed and insured contractor specializing in Siding, Decks, Windows & Doors!
  categories:
    - Construction
    - Business
  built_by: David Krasniy
  built_by_url: http://dkrasniy.com
- title: RedCarpetUp
  main_url: https://www.redcarpetup.com
  url: https://www.redcarpetup.com/
  description: >
    RedCarpetUp's home page for a predominantly mobile-only customer base in India with major constraints on bandwidth availability
  categories:
    - Finance
    - Loans
    - Credit Card
  built_by: RedCarpet Dev Team
  built_by_url: https://www.redcarpetup.com
  featured: false
- title: talita traveler
  url: https://talitatraveler.com/
  main_url: https://talitatraveler.com/
  source_url: https://github.com/afuh/talitatraveler
  description: >
    Talita Traveler's personal blog.
  categories:
    - Blog
  built_by: Axel Fuhrmann
  built_by_url: https://axelfuhrmann.com/
  featured: false
- title: Pastelería el Progreso
  url: https://pasteleriaelprogreso.com/
  main_url: https://pasteleriaelprogreso.com/
  source_url: https://github.com/afuh/elprogreso
  description: >
    Famous bakery in Buenos Aires.
  categories:
    - Food
    - Gallery
  built_by: Axel Fuhrmann
  built_by_url: https://axelfuhrmann.com/
  featured: false
- title: Maitrik's Portfolio
  url: https://www.maitrikpatel.com/
  main_url: https://www.maitrikpatel.com/
  source_url: https://github.com/maitrikjpatel/portfolio
  description: >
    Portfolio of a Front-End Developer / UX Designer who designs and develops pixel perfect user interface, experiences and web applications.
  categories:
    - Portfolio
    - Blog
    - Design
    - Web Development
  built_by: Maitrik Patel
  built_by_url: https://www.maitrikpatel.com/
  featured: false
- title: PicPick
  url: https://picpick.app/
  main_url: https://picpick.app/
  description: >
    All-in-one Graphic Design Tool, Screen Capture Software, Image Editor, Color Picker, Pixel Ruler and More
  categories:
    - Productivity
    - App
    - Technology
  built_by: NGWIN
  built_by_url: https://picpick.app/
  featured: false
- title: Ste O'Neill
  main_url: https://www.steoneill.dev
  url: https://www.steoneill.dev
  description: >
    MVP of a portfolio site for a full stack UK based developer.
  categories:
    - Blog
    - Portfolio
  built_by: Ste O'Neill
  built_by_url: https://steoneill.dev
  featured: false
- title: Filipe Santos Correa's Portfolio
  description: >
    Filipe's Personal About Me / Portfolio.
  main_url: "https://filipesantoscorrea.com/"
  url: "https://filipesantoscorrea.com/"
  source_url: "https://github.com/Safi1012/filipesantoscorrea.com"
  featured: false
  categories:
    - Portfolio
- title: Progressive Massachusetts Legislator Scorecard
  main_url: https://scorecard.progressivemass.com
  url: https://scorecard.progressivemass.com
  featured: false
  source_url: https://github.com/progressivemass/legislator-scorecard
  description: >
    Learn about MA state legislators' voting records through a progressive lens
  categories:
    - Government
    - Education
  built_by: Alex Holachek
  built_by_url: "https://alex.holachek.com/"
- title: Jeff Wolff – Portfolio
  main_url: https://www.jeffwolff.net
  url: https://www.jeffwolff.net
  featured: false
  description: >
    A guy from San Diego who makes websites.
  categories:
    - Blog
    - Portfolio
    - Web Development
- title: Jp Valery – Portfolio
  main_url: https://jpvalery.photo
  url: https://jpvalery.photo
  featured: false
  description: >
    Self-taught photographer documenting spaces and people
  categories:
    - Portfolio
    - Photography
- title: Pantene
  main_url: https://pantene.com
  url: https://pantene.com
  featured: false
  description: >
    Pantene is a Swiss-created American brand of hair care products owned by Procter & Gamble
  categories:
    - Beauty
    - Business
- title: Prevue
  main_url: https://www.prevue.io
  url: https://www.prevue.io
  featured: false
  description: >
    All in One Prototyping Tool For Vue Developers
  categories:
    - Open Source
    - Web Development
- title: Gold Medal Flour
  main_url: https://www.goldmedalflour.com
  url: https://www.goldmedalflour.com
  description: >
    Gold Medal Four is a brand of flour products owned by General Mills. The new site was built using Gatsby v2 with data sources from Wordpress and an internal recipe API, and features multifaceted recipe filtering and a modified version of Gatsby Image to support art direction images.
  categories:
    - Food
  built_by: General Mills Branded Sites Dev Team
  built_by_url: https://www.generalmills.com
  featured: false
- title: Fifth Gait Technologies
  main_url: https://5thgait.com
  url: https://5thgait.com
  featured: false
  description: >
    Fifth Gait is a small business in the defense and space industry that is run and owned by physicists and engineers that have worked together for decades. The site was built using Gatsby V2.
  categories:
    - Government
    - Science
    - Technology
    - Space
  built_by: Jonathan Z. Fisher
  built_by_url: "https://jonzfisher.com"
- title: Sal's Pals
  main_url: https://www.sals-pals.net
  url: https://www.sals-pals.net
  featured: false
  description: >
    Sal's Pals is a professional dog walking and pet sitting service based in Westfield, NJ. New site built with gatsby v2.
  categories:
    - Business
- title: Zuyet Awarmatrip
  main_url: https://www.zuyetawarmatrip.com
  url: https://www.zuyetawarmatrip.com
  featured: false
  description: >
    Zuyet Awarmatrip is a subsidiary identity within the personal ecosystem of Zuyet Awarmatik, focusing on travel and photography.
  categories:
    - Travel
    - Photography
  built_by: Zuyet Awarmatik
- title: nikodemdeja.pl
  main_url: https://nikodemdeja.pl
  url: https://nikodemdeja.pl
  source_url: https://github.com/Norem80/nikodemdeja.pl
  description: >
    Portfolio of Nikodem Deja
  categories:
    - Portfolio
    - Open Source
  built_by: Nikodem Deja
  built_by_url: https://nikodemdeja.pl
  featured: false
- title: manuvel.be
  url: https://www.manuvel.be
  main_url: https://www.manuvel.be
  source_url: https://github.com/riencoertjens/manuvelsite
  description: >
    Cycling themed café coming this april in Sint Niklaas, Belgium. One page with funky css-grid and gatsby-image trickery!
  categories:
    - Coffee
    - Food
    - Instagram
  built_by: WEBhart
  built_by_url: https://www.web-hart.com
  featured: false
- title: WEBhart
  url: https://www.web-hart.com
  main_url: https://www.web-hart.com
  description: >
    Hi, I'm Rien (pronounced Reen) from Belgium but based in Girona, Spain. I'm an autodidact, committed to learning until the end of time.
  categories:
    - Portfolio
    - Design
    - Web Development
    - Freelance
  built_by: WEBhart
  built_by_url: https://www.web-hart.com
  featured: false
- title: nicdougall.com
  url: https://nicdougall.netlify.com/
  main_url: https://nicdougall.netlify.com/
  source_url: https://github.com/riencoertjens/nicdougall.com
  description: >
    Athlete website with Netlify CMS for blog content.
  categories:
    - Athlete
    - Blog
  built_by: WEBhart
  built_by_url: https://www.web-hart.com
  featured: false
- title: het Groeiatelier
  url: https://www.hetgroeiatelier.be/
  main_url: https://www.hetgroeiatelier.be/
  description: >
    Workspace for talent development and logopedics. One page site with basic info and small calendar CMS.
  categories:
    - Personal Development
    - One Page
  built_by: WEBhart
  built_by_url: https://www.web-hart.com
  featured: false
- title: Lebuin D'Haese
  url: https://www.lebuindhaese.be/
  main_url: https://www.lebuindhaese.be/
  description: >
    Artist portfolio website. Powered by a super simple Netlify CMS to easily add blog posts or new art pieces.
  categories:
    - Portfolio
    - Artist
    - Blog
  built_by: WEBhart
  built_by_url: https://www.web-hart.com
  featured: false
- title: Iefke Molenstra
  url: https://www.iefke.be/
  main_url: https://www.iefke.be/
  description: >
    Artist portfolio website. Powered by a super simple Netlify CMS to easily add blog posts or new art pieces.
  categories:
    - Portfolio
    - Artist
    - Blog
  built_by: WEBhart
  built_by_url: https://www.web-hart.com
  featured: false
- title: The Broomwagon
  url: https://www.thebroomwagongirona.com/
  main_url: https://www.thebroomwagongirona.com/
  description: >
    foodtruck style coffee by pro cyclist Robert Gesink. The site has a webshop with merchandise and coffee beans.
  categories:
    - eCommerce
    - Coffee
  built_by: WEBhart
  built_by_url: https://www.web-hart.com
- title: blog.nikodemdeja.pl
  main_url: https://blog.nikodemdeja.pl
  url: https://blog.nikodemdeja.pl
  source_url: https://github.com/Norem80/blog.nikodemdeja.pl
  description: >
    Personal blog of Nikodem Deja
  categories:
    - Blog
    - Open Source
  built_by: Nikodem Deja
  built_by_url: https://nikodemdeja.pl
  featured: false
- title: Pella Windows and Doors
  main_url: https://www.pella.com
  url: https://www.pella.com
  featured: false
  description: >
    The Pella Corporation is a privately held window and door manufacturing
  categories:
    - Construction
    - Business
- title: tinney.dev
  url: https://tinney.dev
  main_url: https://tinney.dev
  source_url: https://github.com/cdtinney/tinney.dev
  description: >
    Personal portfolio/blog of Colin Tinney
  categories:
    - Blog
    - Portfolio
    - Open Source
  built_by: Colin Tinney
  built_by_url: https://tinney.dev
  featured: false
- title: Monkeywrench Books
  main_url: https://monkeywrenchbooks.org
  url: https://monkeywrenchbooks.org
  description: >
    Monkeywrench Books is an all-volunteer, collectively-run bookstore and event space in Austin, TX
  categories:
    - Business
    - Community
    - Education
  built_by: Monkeywrench Books
  built_by_url: https://monkeywrenchbooks.org
- title: DeepMay.io
  main_url: https://deepmay.io
  url: https://deepmay.io
  description: >
    DeepMay is an experimental new tech bootcamp in the mountains of North Carolina.
  categories:
    - Event
    - Community
    - Technology
    - Marketing
  built_by: DeepMay
  built_by_url: https://twitter.com/deepmay_io
  featured: false
- title: Liferay.Design
  main_url: https://liferay.design
  url: https://liferay.design
  source_url: https://github.com/liferay-design/liferay.design
  description: >
    Liferay.Design is home to some of the freshest open-source designers who love to share articles and other resources for the Design Community.
  categories:
    - Blog
    - Community
    - Design
    - Marketing
    - Open Source
    - Technology
    - User Experience
  built_by: Liferay Designers
  built_by_url: https://twitter.com/liferaydesign
  featured: false
- title: Front End Remote Jobs
  main_url: https://frontendremotejobs.com
  url: https://frontendremotejobs.com
  source_url: https://github.com/benjamingrobertson/remotefrontend
  description: >
    Front End Remote Jobs features fully remote jobs for front end developers.
  categories:
    - Job Board
    - WordPress
    - Web Development
  built_by: Ben Robertson
  built_by_url: https://benrobertson.io
  featured: false
- title: Penrose Grand Del Mar
  main_url: https://penroseatthegrand.com
  url: https://penroseatthegrand.com
  description: >
    Penrose Grand Del Mar is a luxury housing project coming soon.
  categories:
    - Real Estate
    - Contentful
    - Netlify
    - Design
    - Animation
  built_by: Chase Ohlson
  built_by_url: https://chaseohlson.com
- title: JustGraphQL
  url: https://www.justgraphql.com/
  main_url: https://www.justgraphql.com/
  source_url: https://github.com/Novvum/justgraphql
  description: >
    JustGraphQL helps developers quickly search and filter through GraphQL resources, tools, and articles.
  categories:
    - Open Source
    - Web Development
    - Technology
  built_by: Novvum
  built_by_url: https://www.novvum.io/
  featured: false
- title: Peter Macinkovic Personal Blog
  url: https://peter.macinkovic.id.au/
  main_url: https://peter.macinkovic.id.au/
  source_url: https://github.com/inkovic/peter-macinkovic-static-site
  description: >
    Personal Website and Blog of eCommerce SEO Specilaist and Digital Marketer Peter Macinkovic.
  categories:
    - SEO
    - Marketing
    - Blog
  featured: false
- title: NH Hydraulikzylinder
  main_url: https://nh-hydraulikzylinder.com
  url: https://nh-hydraulikzylinder.com
  description: >
    High quality & high performance hydraulic cylinders manufactured in Austria based on the clients requirements
  categories:
    - Business
  built_by: MangoART
  built_by_url: https://www.mangoart.at
  featured: false
- title: Frauennetzwerk Linz-Land
  main_url: https://frauennetzwerk-linzland.net
  url: https://frauennetzwerk-linzland.net
  description: >
    Homepage for the local women's association providing support to people in need offline and online (Livechat integration)
  categories:
    - Nonprofit
  built_by: MangoART
  built_by_url: https://www.mangoart.at
  featured: false
- title: Mein Traktor
  main_url: http://www.mein-traktor.at/
  url: http://www.mein-traktor.at/
  description: >
    Homepage of a the main importer of SAME and Lamborghini Tractors in Austria with customer support area
  categories:
    - Business
    - App
  built_by: MangoART
  built_by_url: https://www.mangoart.at
  featured: false
- title: Lamborghini Traktoren
  main_url: https://lamborghini-traktor.at
  url: https://lamborghini-traktor.at
  description: >
    Lamborghini Tractors - Landing page for the brand in Austria
  categories:
    - Business
  built_by: MangoART
  built_by_url: https://www.mangoart.at
  featured: false
- title: Holly Lodge Community Centre - Highgate, London
  main_url: https://www.hlcchl.org/
  url: https://www.hlcchl.org/
  source_url: https://github.com/eugelogic/hlcchl-gatsby
  description: >
    The Holly Lodge Community Centre - Highgate, London has a shiny new website built with Gatsby v2 that makes important contributions towards a faster, more secure and environmentally friendly web for everyone.
  categories:
    - Charity
    - Community
    - Event
    - Nonprofit
  built_by: Eugene Molari Developer
  built_by_url: https://twitter.com/EugeneMolari
  featured: false
- title: blackcater's blog
  url: https://www.blackcater.win
  main_url: https://www.blackcater.win
  source_url: https://github.com/blackcater/blog
  description: >
    Blog like Medium, for person and team.
  categories:
    - Blog
    - Web Development
  built_by: blackcater
  built_by_url: https://github.com/blackcater
  featured: false
- title: Kenneth Kwakye-Gyamfi Portfolio Site
  url: https://www.kwakye-gyamfi.com
  main_url: https://www.kwakye-gyamfi.com
  source_url: https://github.com/cr05s19xx/cross-site
  description: >
    Personal portfolio site for Kenneth Kwakye-Gyamfi, a mobile and web full stack applications developer currently based in Accra, Ghana.
  categories:
    - SEO
    - Web Development
    - Open Source
    - Portfolio
  featured: false
- title: Gareth Weaver
  url: https://www.garethweaver.com/
  main_url: https://www.garethweaver.com/
  source_url: https://github.com/garethweaver/public-site-react
  description: >
    A personal portofolio of a London based frontend developer built with Gatsby 2, Redux and Sass
  categories:
    - Portfolio
    - Web Development
  built_by: Gareth Weaver
  built_by_url: https://twitter.com/garethdweaver
  featured: false
- title: Mailjet
  url: https://dev.mailjet.com/
  main_url: https://dev.mailjet.com/
  description: >
    Mailjet is an easy-to-use all-in-one e-mail platform.
  categories:
    - API
    - Documentation
  featured: false
- title: Peintagone
  url: https://www.peintagone.be/
  main_url: https://www.peintagone.be/
  description: >
    Peintagone is a superior quality paint brand with Belgian tones.
  categories:
    - Portfolio
    - Gallery
    - Landing
  built_by: Sebastien Crepin
  built_by_url: https://github.com/opeah
  featured: false
- title: Let's Do Dish!
  url: https://letsdodish.com
  main_url: https://letsdodish.com
  description: >
    A new recipe site for people who enjoy cooking great food in their home kitchen. Find some great meal ideas! Let's do dish!
  categories:
    - Blog
    - Food
  built_by: Connerra
  featured: false
- title: AWS Amplify Community
  url: https://amplify.aws/community/
  main_url: https://amplify.aws/community/
  source_url: https://github.com/aws-amplify/community
  description: >
    Amplify Community is a hub for developers building fullstack serverless applications with Amplify to easily access content (such as events, blog posts, videos, sample projects, and tutorials) created by other members of the Amplify community.
  categories:
    - Blog
    - Directory
    - Education
    - Technology
  built_by: Nikhil Swaminathan
  built_by_url: https://github.com/swaminator
  featured: false
- title: Cal State Monterey Bay
  url: https://csumb.edu
  main_url: https://csumb.edu
  source_url: https://github.com/csumb/csumb-gatsby
  description: >
    A website for the entire campus of California State University, Monterey Bay.
  categories:
    - Education
    - Government
  built_by: CSUMB Web Team
  built_by_url: https://csumb.edu/web/team
  featured: false
- title: BestPricingPages.com
  url: https://bestpricingpages.com
  main_url: https://bestpricingpages.com
  source_url: https://github.com/jpvalery/pricingpages/
  description: >
    A repository of the best pricing pages by the best companies. Built in less than a week.
    Inspired by RGE and since pricingpages.xyz no longer exists, I felt such a resource was missing and could be helpful to many people.
  categories:
    - Business
    - Community
    - Entrepreneurship
    - Open Source
    - Technology
    - Resource
  built_by: Jp Valery
  built_by_url: https://jpvalery.me
  featured: false
- title: Lendo Austria
  url: https://lendo.at
  main_url: https://lendo.at
  description: >
    A Comparsion site for best private loan offer from banks in Austria.
  categories:
    - Business
    - Finance
    - Loans
  built_by: Lendo developers
  featured: false
- title: Visual Cloud FX
  url: https://visualcloudfx.com
  main_url: https://visualcloudfx.com
  source_url: https://github.com/jjcav84/visualcloudfx
  description: >
    Basic static site built with MDBootstrap, React, and Gatsby
  categories:
    - Consulting
    - Portfolio
  built_by: Jacob Cavazos
  built_by_url: https://jacobcavazos.com
- title: Matthew Miller (Me4502)
  url: https://matthewmiller.dev
  main_url: https://matthewmiller.dev
  description: >
    The personal site, blog and portfolio of Matthew Miller (Me4502)
  categories:
    - Blog
    - Programming
    - Technology
    - Portfolio
  built_by: Matthew Miller
  featured: false
- title: Årets Kontor
  url: https://aretskontor.newst.se
  main_url: https://aretskontor.newst.se
  description: >
    A swedish competition for "office of the year" in sweden with a focus on design. Built with MDBootstrap and Gatsby.
  categories:
    - Real Estate
    - Marketing
  built_by: Victor Björklund
  built_by_url: https://victorbjorklund.com
  featured: false
- title: Kyma
  url: https://kyma-project.io
  main_url: https://kyma-project.io
  source_url: https://github.com/kyma-project/website
  description: >
    This website holds overview, blog and documentation for Kyma open source project that is a Kubernates based application extensibility framework.
  categories:
    - Documentation
    - Blog
    - Technology
    - Open Source
  built_by: Kyma developers
  built_by_url: https://twitter.com/kymaproject
  featured: false
- title: Verso
  main_url: https://verso.digital
  url: https://verso.digital
  description: >
    Verso is a creative technology studio based in Singapore. Site built with Gatsby and Netlify.
  categories:
    - Agency
    - Consulting
    - Design
    - Technology
  built_by: Verso
  built_by_url: https://verso.digital
  featured: false
- title: Camilo Holguin
  url: https://camiloholguin.me
  main_url: https://camiloholguin.me
  source_url: https://github.com/camiloholguin/gatsby-portfolio
  description: >
    Portfolio site using GatsbyJS and Wordpress REST API.
  categories:
    - WordPress
    - Portfolio
    - Web Development
  built_by: Camilo Holguin
  built_by_url: https://camiloholguin.me
  featured: false
- title: Bennett Hardwick
  url: https://bennetthardwick.com
  main_url: https://bennetthardwick.com
  description: >
    The personal website and blog of Bennett Hardwick, an Australian software developer and human being.
  categories:
    - Blog
    - Programming
    - Technology
  source_url: https://github.com/bennetthardwick/website
  built_by: Bennett Hardwick
  built_by_url: https://bennetthardwick.com
  featured: false
- title: Sindhuka
  url: https://sindhuka.org/
  main_url: https://sindhuka.org/
  description: >
    Official website of the Sindhuka initiative, a sustainable farmers' network in Nepal.
  categories:
    - Business
    - Community
    - Government
    - Landing
    - Marketing
  source_url: https://github.com/Polcius/sindhuka-serif
  built_by: Pol Milian
  built_by_url: https://github.com/Polcius/
  featured: false
- title: ERS HCL Open Source Portal
  url: https://ers-hcl.github.io/
  main_url: https://ers-hcl.github.io/
  description: >
    Official site for ERS-HCL github organizational site. This is a hybrid app with static and dynamic content, providing a details of the open source projects, initiatives, innovation ideas within ERS-HCL. It pulls data from various data sources including github APIs, MDX based blog posts, excel files. It also hosts an ideas app that is based on Firebase.
  categories:
    - Open Source
    - Blog
    - Technology
    - Web Development
    - Community
    - Documentation
  source_url: https://github.com/ERS-HCL/gatsby-ershcl-app
  built_by: Tarun Kumar Sukhu
  built_by_url: https://github.com/tsukhu
- title: Sandbox
  url: https://www.sandboxneu.com/
  main_url: https://www.sandboxneu.com/
  source_url: https://github.com/sandboxneu/sandboxneu.com
  description: >
    Official website of Sandbox, a Northeastern University student group that builds software for researchers.
  categories:
    - Marketing
    - Research
    - Student
  built_by: Sandbox at Northeastern
  built_by_url: https://github.com/sandboxneu/
  featured: false
- title: Accessible App
  main_url: https://accessible-app.com
  url: https://accessible-app.com
  source_url: https://github.com/accessible-app/accessible-app_com
  description: >
    Learn how to build inclusive web applications and Single Page Apps in modern JavaScript frameworks. This project collects strategies, links, patterns and plugins for React, Vue and Angular.
  categories:
    - Accessibility
    - Web Development
    - Tutorial
    - JavaScript
  built_by: Marcus Herrmann
  built_by_url: https://marcus.io
  featured: false
- title: PygmalionPolymorph
  url: https://pygmalionpolymorph.com
  main_url: https://pygmalionpolymorph.com
  source_url: https://github.com/PygmalionPolymorph/portfolio
  description: >
    Portfolio of artist, musician and developer PygmalionPolymorph.
  categories:
    - Portfolio
    - Gallery
    - Music
    - Photography
    - Web Development
  built_by: PygmalionPolymorph
  built_by_url: https://pygmalionpolymorph.com
  featured: false
- title: Gonzalo Nuñez Photographer
  main_url: https://www.gonzalonunez.com
  url: https://www.gonzalonunez.com
  description: >
    Website for Cancun based destination wedding photographer Gonzalo Nuñez. Site built with GatsbyJS, WordPress API and Netlify.
  categories:
    - Photography
    - Portfolio
    - WordPress
  built_by: Miguel Mayo
  built_by_url: https://www.miguelmayo.com
  featured: false
- title: Element 84
  main_url: https://www.element84.com
  url: https://www.element84.com
  description: >
    A software development firm that designs and builds ambitious software products engineered for high scalability.
  categories:
    - Agency
    - Blog
    - Consulting
    - Portfolio
    - Programming
    - Science
    - Space
    - Technology
    - Web Development
- title: Measures for Justice
  main_url: https://www.measuresforjustice.org
  url: https://www.measuresforjustice.org
  description: >
    Measures for Justice gathers criminal justice data at the county level and makes it available on a free public Data Portal. Site rebuilt from scratch with GatsbyJS.
  categories:
    - Nonprofit
    - Marketing
  featured: false
- title: Raconteur Agency
  main_url: https://www.raconteur.net/agency
  url: https://www.raconteur.net/agency
  description: >
    Raconteur Agency is a London-based content marketing agency for B2B brands. We have rebuilt their site with Gatsby v2 using their existing WordPress backend as the data source. By switching from WordPress to GatsbyJS we have achieved a 200%+ improvement in page load times and went from a Lighthouse performance score of 49 to 100.
  categories:
    - Agency
    - Publishing
    - Advertising
    - Marketing
    - WordPress
  built_by: Jacob Herper
  built_by_url: https://herper.io
  featured: false
- title: GreenOrbit
  main_url: https://www.greenorbit.com/
  url: https://www.greenorbit.com/
  description: >
    Cloud-based intranet software. Get your people going with everything you need, built in.
  categories:
    - B2B Services
    - Business
    - App
    - Productivity
    - Technology
    - CMS
  built_by: Effective Digital
  built_by_url: https://effective.digital/
- title: Purple11
  main_url: https://purple11.com/
  url: https://purple11.com/
  description: >
    Purple11 is a site for photography and photo retouching tips and tricks.
  categories:
    - Blog
    - Photography
  built_by: Sébastien Noël
  built_by_url: https://blkfuel.com/
  featured: false
- title: PerfReviews
  main_url: https://perf.reviews/
  url: https://perf.reviews/
  source_url: https://github.com/PerfReviews/PerfReviews
  description: >
    The best content about web performance in spanish language.
  categories:
    - Performance
    - Spanish
  built_by: Joan León & José M. Pérez
  built_by_url: https://perf.reviews/nosotros/
  featured: false
- title: Un Backend - Blog
  main_url: https://www.unbackend.pro/
  url: https://www.unbackend.pro/
  description: >
    The personal website and blog of Camilo Ramírez, a backend developer :).
  categories:
    - Blog
    - Programming
    - Technology
  source_url: https://github.com/camilortte/camilortte.github.com
  built_by: Camilo Ramírez
  built_by_url: https://www.unbackend.pro/about
  featured: false
- title: Hitesh Vaghasiya
  main_url: https://hiteshvaghasiya.com/
  url: https://hiteshvaghasiya.com/
  description: >
    This is Hitesh Vaghasiya's blog. This blog is help you an E-Commerce like Magento, Shopify, and BigCommece.
  categories:
    - Blog
    - Programming
    - Technology
    - Web Development
  built_by: Hitesh Vaghasiya
  built_by_url: https://hiteshvaghasiya.com/
  featured: false
- title: Aditus
  main_url: https://www.aditus.io
  url: https://www.aditus.io
  description: >
    Aditus is the accessibility tool for your team. We help teams build accessible websites and products.
  categories:
    - Accessibility
    - Education
  built_by: Aditus
  built_by_url: https://www.aditus.io
  featured: false
- title: Ultra Config
  main_url: https://ultraconfig.com.au/
  url: https://ultraconfig.com.au/ultra-config-generator/
  description: >
    Ultra Config Generator is a software application for Network Engineers to efficiently manage their network infrastructure.
  categories:
    - Blog
    - Technology
  built_by: Ultra Config
  built_by_url: https://ultraconfig.com.au/
  featured: false
- title: Malice
  main_url: https://malice.fr/
  url: https://malice.fr/
  description: >
    Malice is a cyber-training  platform for learning, validating and improving security related skills through simulated scenarios and challenges.
  categories:
    - Security
    - Technology
  built_by: Sysdream
  built_by_url: https://sysdream.com/
  featured: false
- title: Nash
  main_url: https://nash.io/
  url: https://nash.io/
  description: >
    Nash is a decentralized platform for trading, payment and other financial services. Our goal is to bring distributed finance to everyone by making blockchain technology fast and easy to use. We employ an off-chain engine to match trades rapidly, but never take control of customers’ assets. Our intuitive interface offers easy access to a range of trading, payment and investment functions.
  categories:
    - Portfolio
    - Security
    - Technology
  built_by: Andrej Gajdos
  built_by_url: https://andrejgajdos.com/
  featured: false
- title: Axel Fuhrmann
  url: https://axelfuhrmann.com
  main_url: https://axelfuhrmann.com
  source_url: https://github.com/afuh/axelfuhrmann.com
  description: >
    Personal portfolio.
  categories:
    - Portfolio
    - Freelance
    - Web Development
  featured: false
- title: Alaina Viau
  url: https://www.alainaviau.com
  main_url: https://www.alainaviau.com
  description: >
    Official website of Canadian opera director, creator, and producer Alaina Viau. Site designed by Stephen Bell.
  categories:
    - Portfolio
    - Music
  built_by: Michael Uloth
  built_by_url: "https://www.michaeluloth.com"
- title: Alison Moritz
  url: https://www.alisonmoritz.com
  main_url: https://www.alisonmoritz.com
  description: >
    Official website of American stage director Alison Moritz. Site designed by Stephen Bell.
  categories:
    - Portfolio
    - Music
  built_by: Michael Uloth
  built_by_url: "https://www.michaeluloth.com"
- title: Luke Secomb Digital
  url: https://lukesecomb.digital
  main_url: https://lukesecomb.digital
  source_url: https://github.com/lukethacoder/luke-secomb-simple
  description: >
    A simple portfolio site built using TypeScript, Markdown and React Spring.
  categories:
    - Portfolio
    - Web Development
  built_by: Luke Secomb
  built_by_url: https://lukesecomb.digital
  featured: false
- title: We are Brew
  url: https://www.wearebrew.co.uk
  main_url: https://www.wearebrew.co.uk
  description: >
    Official website for Brew, a Birmingham based Digital Marketing Agency.
  categories:
    - Portfolio
    - Web Development
    - Agency
    - Marketing
  built_by: Brew Digital
  built_by_url: https://www.wearebrew.co.uk
- title: Global City Data
  main_url: https://globalcitydata.com
  url: https://globalcitydata.com
  source_url: https://github.com/globalcitydata/globalcitydata
  description: >
    Global City Data is an open, easily browsable platform to showcase peer-reviewed urban datasets and models created by different research groups.
  categories:
    - Research
    - Education
    - Open Source
  built_by: Rafi Barash
  built_by_url: https://rafibarash.com
  featured: false
- title: Submittable
  url: https://www.submittable.com
  main_url: https://www.submittable.com
  description: >
    Submissions made simple. Submittalbe is a cloud-based submissions manager that lets you accept, review, and make decisions on any kind of digital content.
  categories:
    - Technology
    - Marketing
  built_by: Genevieve Crow
  built_by_url: https://github.com/g-crow
- title: Appmantle
  main_url: https://appmantle.com
  url: https://appmantle.com
  description: >
    Appmantle is a new way of creating apps. A complete modern app that you build yourself quickly & easily, without programming knowledge.
  categories:
    - App
    - Marketing
    - Landing Page
    - Mobile Development
    - Technology
  built_by: Appmantle
  built_by_url: https://appmantle.com
  featured: false
- title: Acto
  main_url: https://www.acto.dk/
  url: https://www.acto.dk/
  description: >
    Tomorrows solutions - today. Acto is an innovative software engineering company, providing your business with high-quality, scalable and maintainable software solutions, to make your business shine.
  categories:
    - Agency
    - Technology
    - Web Development
    - Software Engineering
    - Mobile Development
  built_by: Acto
  built_by_url: https://www.acto.dk/
- title: Gatsby GitHub Stats
  url: https://gatsby-github-stats.netlify.com
  main_url: https://gatsby-github-stats.netlify.com
  source_url: https://github.com/lannonbr/gatsby-github-stats/
  description: >
    Statistics Dashboard for Gatsby GitHub repository
  categories:
    - Data
  built_by: Benjamin Lannon
  built_by_url: https://lannonbr.com
  featured: false
- title: Graphic Intuitions
  url: https://www.graphicintuitions.com/
  main_url: https://www.graphicintuitions.com/
  description: >
    Digital marketing agency located in Morris, Manitoba.
  categories:
    - Agency
    - Web Development
    - Marketing
  featured: false
- title: Smooper
  url: https://www.smooper.com/
  main_url: https://www.smooper.com/
  description: >
    We connect you with digital marketing experts for 1 on 1 consultation sessions
  categories:
    - Marketing
    - Directory
  featured: false
- title: Lesley Barber
  url: https://www.lesleybarber.com/
  main_url: https://www.lesleybarber.com/
  description: >
    Official website of Canadian film composer Lesley Barber.
  categories:
    - Portfolio
    - Music
  built_by: Michael Uloth
  built_by_url: https://www.michaeluloth.com
- title: Timeline of Terror
  main_url: https://timelineofterror.org/
  url: https://timelineofterror.org/
  source_url: https://github.com/Symbitic/timeline-of-terror
  description: >
    Complete guide to the events of September 11, 2001.
  categories:
    - Directory
    - Government
    - History
  built_by: Alex Shaw
  built_by_url: https://github.com/Symbitic/
  featured: false
- title: Pill Club
  url: https://thepillclub.com
  main_url: https://thepillclub.com
  description: >
    Zero Copay With Insurance + Free Shipping + Bonus Gifts + Online Delivery – Birth Control Delivery and Prescription
  categories:
    - Marketing
    - Healthcare
    - Femtech
  built_by: Pill Club
  built_by_url: https://thepillclub.com
- title: myweekinjs
  url: https://www.myweekinjs.com/
  main_url: https://www.myweekinjs.com/
  source_url: https://github.com/myweekinjs/public-website
  description: >
    Challenge to create and/or learn something new in JavaScript each week.
  categories:
    - Challenge
    - Blog
    - Personal Development
  built_by: Adriaan Janse van Rensburg
  built_by_url: https://github.com/HurricaneInteractive/
  featured: false
- title: The Edit Suite
  main_url: https://www.theeditsuite.com.au/
  url: https://www.theeditsuite.com.au/
  source_url: https://thriveweb.com.au/portfolio/the-edit-suite/
  description: >-
    The Edit Suite is an award winning video production and photography company based out of our Mermaid Beach studio on the Gold Coast of Australia but we also have the ability to work mobile from any location.
  categories:
    - Photography
    - Motion graphics
    - Events
    - Marketing
  built_by: Thrive Team - Gold Coast
  built_by_url: https://thriveweb.com.au/
  featured: false
- title: CarineRoitfeld
  main_url: https://www.carineroitfeld.com/
  url: https://www.carineroitfeld.com/
  description: >
    Online shop for Carine Roitfeld parfume
  categories:
    - eCommerce
    - Beauty
  built_by: Ask Phill
  built_by_url: https://askphill.com
<<<<<<< HEAD
- title: EngineHub.org
  url: https://enginehub.org
  main_url: https://enginehub.org
  source_url: https://github.com/EngineHub/enginehub-website
  description: >
    The landing pages for EngineHub, the organisation behind WorldEdit, WorldGuard, CraftBook, and more
  categories:
    - Landing Page
    - Technology
    - Open Source
  built_by: Matthew Miller
  built_by_url: https://matthewmiller.dev
=======
- title: Goulburn Physiotherapy
  url: https://www.goulburnphysiotherapy.com.au/
  main_url: https://www.goulburnphysiotherapy.com.au/
  description: >
    Goulburn Physiotherapy is a leader in injury prevention, individual and community health, and workplace health solutions across Central Victoria.
  categories:
    - Blog
    - Healthcare
    - Health & Wellness
  built_by: KiwiSprout
  built_by_url: https://kiwisprout.nz/
>>>>>>> fe68e0e0
  featured: false<|MERGE_RESOLUTION|>--- conflicted
+++ resolved
@@ -6277,7 +6277,6 @@
     - Beauty
   built_by: Ask Phill
   built_by_url: https://askphill.com
-<<<<<<< HEAD
 - title: EngineHub.org
   url: https://enginehub.org
   main_url: https://enginehub.org
@@ -6290,7 +6289,6 @@
     - Open Source
   built_by: Matthew Miller
   built_by_url: https://matthewmiller.dev
-=======
 - title: Goulburn Physiotherapy
   url: https://www.goulburnphysiotherapy.com.au/
   main_url: https://www.goulburnphysiotherapy.com.au/
@@ -6302,5 +6300,4 @@
     - Health & Wellness
   built_by: KiwiSprout
   built_by_url: https://kiwisprout.nz/
->>>>>>> fe68e0e0
   featured: false