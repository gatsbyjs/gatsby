- title: ReactJS
  main_url: 'https://reactjs.org/'
  url: 'https://reactjs.org/'
  source_url: 'https://github.com/reactjs/reactjs.org'
  featured: true
  categories:
    - Web Dev
    - Featured
- title: NEON
  main_url: 'http://neonrated.com/'
  url: 'http://neonrated.com/'
  featured: true
  categories:
    - Gallery
    - Cinema
    - Featured
- title: The State of European Tech
  main_url: 'https://2017.stateofeuropeantech.com/'
  url: 'https://2017.stateofeuropeantech.com/'
  featured: true
  categories:
    - Featured
    - Technology
  plugins: 'gatsby-plugin-react-helmet, gatsby-plugin-react-next'
  built_by: Studio Lovelock
  built_by_url: 'http://www.studiolovelock.com/'
- title: Slite
  main_url: 'https://slite.com/'
  url: 'https://slite.com/'
  featured: true
  categories:
    - Landing
    - Marketing
    - Technology
    - Featured
- title: GraphCMS
  main_url: 'https://graphcms.com/'
  url: 'https://graphcms.com/'
  featured: true
  categories:
    - Landing
    - Marketing
    - Technology
- title: Bottender Docs
  main_url: 'https://bottender.js.org/'
  url: 'https://bottender.js.org/'
  source_url: 'https://github.com/bottenderjs/bottenderjs.github.io'
  featured: true
  categories:
    - Documentation
    - Web Dev
    - Open Source
    - Featured
- title: Cardiogram
  main_url: 'https://cardiogr.am/'
  url: 'https://cardiogr.am/'
  featured: true
  categories:
    - Marketing
    - Technology
    - Featured
- title: Etcetera Design
  main_url: 'https://etcetera.design/'
  url: 'https://etcetera.design/'
  source_url: 'https://github.com/etceteradesign/website'
  featured: true
  categories:
    - Portfolio
    - Creative
    - Featured
- title: Hack Club
  main_url: 'https://hackclub.com/'
  url: 'https://hackclub.com/'
  source_url: 'https://github.com/hackclub/site'
  featured: true
  categories:
    - Education
    - Web Dev
    - Featured
- title: Matthias Jordan Portfolio
  main_url: 'https://iammatthias.com/'
  url: 'https://iammatthias.com/'
  source_url: 'https://github.com/iammatthias/net'
  featured: true
  categories:
    - Photography
    - Portfolio
    - Featured
- title: Investment Calculator
  main_url: 'https://investmentcalculator.io/'
  url: 'https://investmentcalculator.io/'
  featured: true
  categories:
    - Education
    - Featured
    - Finance
- title: CSS Grid Playground by MozillaDev
  main_url: 'https://mozilladevelopers.github.io/playground/'
  url: 'https://mozilladevelopers.github.io/playground/'
  source_url: 'https://github.com/MozillaDevelopers/playground'
  featured: true
  categories:
    - Education
    - Web Dev
    - Featured
- title: Piotr Fedorczyk Portfolio
  main_url: 'https://piotrf.pl/'
  url: 'https://piotrf.pl/'
  featured: true
  categories:
    - Portfolio
    - Creative
    - Web Dev
    - Featured
- title: unrealcpp
  main_url: 'https://unrealcpp.com/'
  url: 'https://unrealcpp.com/'
  source_url: 'https://github.com/Harrison1/unrealcpp-com'
  featured: true
  categories:
    - Blog
    - Web Dev
    - Featured
- title: Andy Slezak
  main_url: 'https://www.aslezak.com/'
  url: 'https://www.aslezak.com/'
  source_url: 'https://github.com/amslezak'
  featured: true
  categories:
    - Web Dev
    - Portfolio
    - Featured
- title: Deliveroo.Design
  main_url: 'https://www.deliveroo.design/'
  url: 'https://www.deliveroo.design/'
  featured: true
  categories:
    - Food
    - Marketing
    - Featured
- title: Dona Rita
  main_url: 'https://www.donarita.co.uk/'
  url: 'https://www.donarita.co.uk/'
  source_url: 'https://github.com/peduarte/dona-rita-website'
  featured: true
  categories:
    - Food
    - Marketing
    - Featured
- title: Fröhlich ∧ Frei
  main_url: 'https://www.froehlichundfrei.de/'
  url: 'https://www.froehlichundfrei.de/'
  featured: true
  categories:
    - Web Dev
    - Blog
    - Open Source
- title: How to GraphQL
  main_url: 'https://www.howtographql.com/'
  url: 'https://www.howtographql.com/'
  source_url: 'https://github.com/howtographql/howtographql'
  featured: true
  categories:
    - Documentation
    - Web Dev
    - Open Source
    - Featured
- title: OnCallogy
  main_url: 'https://www.oncallogy.com/'
  url: 'https://www.oncallogy.com/'
  featured: true
  categories:
    - Landing
    - Marketing
    - Featured
    - Healthcare
- title: Ryan Wiemer's Portfolio
  main_url: 'https://www.ryanwiemer.com/'
  url: 'https://www.ryanwiemer.com/knw-photography/'
  source_url: 'https://github.com/ryanwiemer/rw'
  featured: true
  categories:
    - Portfolio
    - Web Dev
    - Featured
- title: Ventura Digitalagentur Köln
  main_url: 'https://www.ventura-digital.de/'
  url: 'https://www.ventura-digital.de/'
  featured: true
  categories:
    - Agency
    - Marketing
    - Featured
- title: Azer Koçulu
  main_url: 'http://azer.bike/'
  url: 'http://azer.bike/photography'
  featured: false
  categories:
    - Portfolio
    - Photography
    - Web Dev
- title: Damir.io
  main_url: 'http://damir.io/'
  url: 'http://damir.io/'
  source_url: 'https://github.com/dvzrd/gatsby-sfiction'
  featured: false
  categories:
    - Creative
- title: Digital Psychology
  main_url: 'http://digitalpsychology.io/'
  url: 'http://digitalpsychology.io/'
  source_url: 'https://github.com/danistefanovic/digitalpsychology.io'
  featured: false
  categories:
    - Education
    - Library
- title: GRANDstack
  main_url: 'http://grandstack.io/'
  url: 'http://grandstack.io/'
  featured: false
  categories:
    - Open Source
    - Web Dev
- title: Théâtres Parisiens
  main_url: 'http://theatres-parisiens.fr/'
  url: 'http://theatres-parisiens.fr/'
  source_url: 'https://github.com/phacks/theatres-parisiens'
  featured: false
  categories:
    - Education
    - Entertainment
- title: William Owen UK Portfolio / Blog
  main_url: 'http://william-owen.co.uk/'
  url: 'http://william-owen.co.uk/'
  featured: false
  description: >-
    Over 20 years experience delivering customer-facing websites, internet-based
    solutions and creative visual design for a wide range of companies and
    organisations.
  categories:
    - Portfolio
    - Blog
  built_by: William Owen
  built_by_url: 'https://twitter.com/twilowen'
- title: A4 纸网
  main_url: 'http://www.a4z.cn/'
  url: 'http://www.a4z.cn/price'
  source_url: 'https://github.com/hiooyUI/hiooyui.github.io'
  featured: false
  categories:
    - Retail
- title: Steve Meredith's Portfolio
  main_url: 'http://www.stevemeredith.com/'
  url: 'http://www.stevemeredith.com/'
  featured: false
  categories:
    - Portfolio
- title: Sourcegraph
  main_url: 'https://about.sourcegraph.com/'
  url: 'https://about.sourcegraph.com/'
  featured: false
  categories:
    - Web Dev
- title: API Platform
  main_url: 'https://api-platform.com/'
  url: 'https://api-platform.com/'
  source_url: 'https://github.com/api-platform/website'
  featured: false
  categories:
    - Documentation
    - Web Dev
    - Open Source
    - Library
- title: Artivest
  main_url: 'https://artivest.co/'
  url: 'https://artivest.co/what-we-do/for-advisors-and-investors/'
  featured: false
  categories:
    - Marketing
    - Blog
    - Documentation
    - Finance
- title: The Audacious Project
  main_url: 'https://audaciousproject.org/'
  url: 'https://audaciousproject.org/'
  featured: false
  categories:
    - Nonprofit
- title: Dustin Schau's Blog
  main_url: 'https://blog.dustinschau.com/'
  url: 'https://blog.dustinschau.com/'
  source_url: 'https://github.com/dschau/blog'
  featured: false
  categories:
    - Blog
    - Web Dev
- title: FloydHub's Blog
  main_url: 'https://blog.floydhub.com/'
  url: 'https://blog.floydhub.com/'
  featured: false
  categories:
    - Technology
    - Blog
- title: iContract Blog
  main_url: 'https://blog.icontract.co.uk/'
  url: 'http://blog.icontract.co.uk/'
  featured: false
  categories:
    - Blog
- title: BRIIM
  main_url: 'https://bri.im/'
  url: 'https://bri.im/'
  featured: false
  description: >-
    BRIIM is a movement to enable JavaScript enthusiasts and web developers in
    machine learning. Learn about artificial intelligence and data science, two
    fields which are governed by machine learning, in JavaScript. Take it right
    to your browser with WebGL.
  categories:
    - Education
    - Web Dev
    - Technology
- title: Caddy Smells Like Trees
  main_url: 'https://caddysmellsliketrees.ru/'
  url: 'https://caddysmellsliketrees.ru/'
  source_url: 'https://github.com/podabed/caddysmellsliketrees.github.io'
  featured: false
  description: >-
    We play soul-searching songs for every day. They are merging in our forests
    in such a way that it is difficult to separate them from each other, and
    between them bellow bold deer poems.
  categories:
    - Music
- title: Calpa's Blog
  main_url: 'https://calpa.me/'
  url: 'https://calpa.me/'
  source_url: 'https://github.com/calpa/blog'
  featured: false
  categories:
    - Blog
    - Web Dev
- title: Chocolate Free
  main_url: 'https://chocolate-free.com/'
  url: 'https://chocolate-free.com/'
  source_url: 'https://github.com/Khaledgarbaya/chocolate-free-website'
  featured: false
  description: "A full time foodie \U0001F60D a forever Parisian \"patisserie\" lover and \U0001F382 \U0001F369 \U0001F370 \U0001F36A explorer and finally an under construction #foodblogger #foodblog"
  categories:
    - Blog
    - Food
- title: Code Bushi
  main_url: 'https://codebushi.com/'
  url: 'https://codebushi.com/'
  featured: false
  description: >-
    Web development resources, trends, & techniques to elevate your coding journey.
  categories:
    - Web Dev
    - Open Source
    - Blog
  built_by: Hunter Chang
  built_by_url: 'https://hunterchang.com/'
- title: Daniel Hollcraft
  main_url: 'https://danielhollcraft.com/'
  url: 'https://danielhollcraft.com/'
  source_url: 'https://github.com/danielbh/danielhollcraft.com'
  featured: false
  categories:
    - Web Dev
    - Blog
    - Portfolio
- title: Darren Britton's Portfolio
  main_url: 'https://darrenbritton.com/'
  url: 'https://darrenbritton.com/'
  source_url: 'https://github.com/darrenbritton/darrenbritton.github.io'
  featured: false
  categories:
    - Web Dev
    - Portfolio
- title: Dave Lindberg Marketing & Design
  url: 'https://davelindberg.com/'
  main_url: 'https://davelindberg.com/'
  source_url: 'https://github.com/Dave-Lindberg/dl-gatsby'
  featured: false
  description: >-
    My work revolves around solving problems for people in business, using integrated design and marketing strategies to improve sales, increase brand engagement, generate leads and achieve goals.
  categories:
    - Creative
    - Design
    - Featured
    - Marketing
    - SEO
    - Portfolio
- title: Design Systems Weekly
  main_url: 'https://designsystems.email/'
  url: 'https://designsystems.email/'
  featured: false
  categories:
    - Education
    - Web Dev
- title: Dalbinaco's Website
  main_url: 'https://dlbn.co/en/'
  url: 'https://dlbn.co/en/'
  source_url: 'https://github.com/dalbinaco/dlbn.co'
  featured: false
  categories:
    - Portfolio
    - Web Dev
- title: mParticle's Documentation
  main_url: 'https://docs.mparticle.com/'
  url: 'https://docs.mparticle.com/'
  featured: false
  categories:
    - Web Dev
    - Documentation
- title: Doopoll
  main_url: 'https://doopoll.co/'
  url: 'https://doopoll.co/'
  featured: false
  categories:
    - Landing
    - Marketing
    - Technology
- title: ERC dEX
  main_url: 'https://ercdex.com/'
  url: 'https://ercdex.com/aqueduct'
  featured: false
  categories:
    - Marketing
- title: Fabian Schultz' Portfolio
  main_url: 'https://fabianschultz.com/'
  url: 'https://fabianschultz.com/'
  source_url: 'https://github.com/fabe/site'
  featured: false
  description: >-
    Hello, I’m Fabian — a product designer and developer based in Potsdam,
    Germany. I’ve been working both as a product designer and frontend developer
    for over 5 years now. I particularly enjoy working with companies that try
    to meet broad and unique user needs.
  categories:
    - Portfolio
    - Web Dev
- title: Formidable
  main_url: 'https://formidable.com/'
  url: 'https://formidable.com/'
  featured: true
  categories:
    - Web Dev
    - Agency
    - Open Source
    - Featured
- title: Gatsby Manor
  main_url: 'https://gatsbymanor.com/'
  url: 'https://gatsbymanor.com/themes'
  featured: false
  categories:
    - Web Dev
- title: The freeCodeCamp Guide
  main_url: 'https://guide.freecodecamp.org/'
  url: 'https://guide.freecodecamp.org/'
  source_url: 'https://github.com/freeCodeCamp/guide'
  featured: false
  categories:
    - Web Dev
    - Documentation
- title: High School Hackathons
  main_url: 'https://hackathons.hackclub.com/'
  url: 'https://hackathons.hackclub.com/'
  source_url: 'https://github.com/hackclub/hackathons'
  featured: false
  categories:
    - Education
    - Web Dev
- title: Hapticmedia
  main_url: 'https://hapticmedia.fr/en/'
  url: 'https://hapticmedia.fr/en/'
  featured: false
  categories:
    - Agency
    - Creative
- title: heml.io
  main_url: 'https://heml.io/'
  url: 'https://heml.io/'
  source_url: 'https://github.com/SparkPost/heml.io'
  featured: false
  categories:
    - Documentation
    - Web Dev
    - Open Source
- title: Juliette Pretot's Portfolio
  main_url: 'https://juliette.sh/'
  url: 'https://juliette.sh/'
  featured: false
  categories:
    - Web Dev
    - Portfolio
    - Blog
- title: Kris Hedstrom's Portfolio
  main_url: 'https://k-create.com/'
  url: 'https://k-create.com/portfolio/'
  source_url: 'https://github.com/kristofferh/kristoffer'
  featured: false
  description: >-
    Hey. I’m Kris. I’m an interactive designer / developer. I grew up in Umeå,
    in northern Sweden, but I now live in Brooklyn, NY. I am currently enjoying
    a hybrid Art Director + Lead Product Engineer role at a small startup called
    Nomad Health. Before that, I was a Product (Engineering) Manager at Tumblr.
    Before that, I worked at agencies. Before that, I was a baby. I like to
    design things, and then I like to build those things. I occasionally take on
    freelance projects. Feel free to get in touch if you have an interesting
    project that you want to collaborate on. Or if you just want to say hello,
    that’s cool too.
  categories:
    - Creative
    - Portfolio
- title: knpw.rs
  main_url: 'https://knpw.rs/'
  url: 'https://knpw.rs/'
  source_url: 'https://github.com/knpwrs/knpw.rs'
  featured: false
  categories:
    - Blog
    - Web Dev
- title: Kostas Bariotis' Blog
  main_url: 'https://kostasbariotis.com/'
  url: 'https://kostasbariotis.com/'
  source_url: 'https://github.com/kbariotis/kostasbariotis.com'
  featured: false
  categories:
    - Blog
    - Portfolio
    - Web Dev
- title: LaserTime Clinic
  main_url: 'https://lasertime.ru/'
  url: 'https://lasertime.ru/'
  source_url: 'https://github.com/oleglegun/lasertime'
  featured: false
  categories:
    - Marketing
- title: Jason Lengstorf
  main_url: 'https://lengstorf.com'
  url: 'https://lengstorf.com'
  source_url: 'https://github.com/jlengstorf/lengstorf.com'
  featured: false
  date_added: Apr 10
  gatsby_version: V1
  categories:
    - Blog
    - Personal
  built_by: Jason Lengstorf
  built_by_url: 'https://github.com/jlengstorf'
- title: Mannequin.io
  main_url: 'https://mannequin.io/'
  url: 'https://mannequin.io/'
  source_url: 'https://github.com/LastCallMedia/Mannequin/tree/master/site'
  featured: false
  categories:
    - Open Source
    - Web Dev
    - Documentation
- title: manu.ninja
  main_url: 'https://manu.ninja/'
  url: 'https://manu.ninja/'
  source_url: 'https://github.com/Lorti/manu.ninja'
  featured: false
  description: >-
    manu.ninja is the personal blog of Manuel Wieser, where he talks about
    front-end development, games and digital art
  categories:
    - Blog
    - Technology
    - Web Dev
- title: Fabric
  main_url: 'https://meetfabric.com/'
  url: 'https://meetfabric.com/'
  featured: true
  categories:
    - Corporate
    - Marketing
    - Featured
    - Insurance
- title: Nexit
  main_url: 'https://nexit.sk/'
  url: 'https://nexit.sk/references'
  featured: false
  categories:
    - Web Dev
- title: Nortcast
  main_url: 'https://nortcast.com/'
  url: 'https://nortcast.com/'
  featured: false
  categories:
    - Technology
    - Entertainment
    - Podcast
- title: openFDA
  main_url: 'https://open.fda.gov/'
  url: 'https://open.fda.gov/'
  source_url: 'https://github.com/FDA/open.fda.gov'
  featured: false
  categories:
    - Government
    - Open Source
    - Web Dev
- title: NYC Planning Labs (New York City Department of City Planning)
  main_url: 'https://planninglabs.nyc/'
  url: 'https://planninglabs.nyc/about/'
  source_url: 'https://github.com/NYCPlanning/'
  featured: false
  description: >-
    We work with New York City's Urban Planners to deliver impactful, modern
    technology tools.
  categories:
    - Open Source
    - Government
- title: Pravdomil
  main_url: 'https://pravdomil.com/'
  url: 'https://pravdomil.com/'
  source_url: 'https://github.com/pravdomil/pravdomil.com'
  featured: false
  description: >-
    I’ve been working both as a product designer and frontend developer for over
    5 years now. I particularly enjoy working with companies that try to meet
    broad and unique user needs.
  categories:
    - Portfolio
    - Personal
- title: Preston Richey Portfolio / Blog
  main_url: 'https://prestonrichey.com/'
  url: 'https://prestonrichey.com/'
  source_url: 'https://github.com/prichey/prestonrichey.com'
  featured: false
  categories:
    - Web Dev
    - Portfolio
    - Blog
- title: Landing page of Put.io
  main_url: 'https://put.io/'
  url: 'https://put.io/'
  featured: false
  categories:
    - eCommerce
    - Technology
- title: The Rick and Morty API
  main_url: 'https://rickandmortyapi.com/'
  url: 'https://rickandmortyapi.com/'
  featured: false
  categories:
    - Web Dev
    - Entertainment
    - Documentation
    - Open Source
- title: Santa Compañía Creativa
  main_url: 'https://santacc.es/'
  url: 'https://santacc.es/'
  source_url: 'https://github.com/DesarrolloWebSantaCC/santacc-web'
  featured: false
  categories:
    - Agency
    - Creative
- title: Sean Coker's Blog
  main_url: 'https://sean.is/'
  url: 'https://sean.is/'
  featured: false
  categories:
    - Blog
    - Portfolio
    - Web Dev
- title: Segment's Blog
  main_url: 'https://segment.com/blog/'
  url: 'https://segment.com/blog/'
  featured: false
  categories:
    - Web Dev
    - Blog
- title: Several Levels
  main_url: 'https://severallevels.io/'
  url: 'https://severallevels.io/'
  source_url: 'https://github.com/Harrison1/several-levels'
  featured: false
  categories:
    - Agency
    - Web Dev
- title: Simply
  main_url: 'https://simply.co.za/'
  url: 'https://simply.co.za/'
  featured: false
  categories:
    - Corporate
    - Marketing
    - Insurance
- title: Storybook
  main_url: 'https://storybook.js.org/'
  url: 'https://storybook.js.org/'
  source_url: 'https://github.com/storybooks/storybook'
  featured: false
  categories:
    - Web Dev
    - Open Source
- title: Vibert Thio's Portfolio
  main_url: 'https://vibertthio.com/portfolio/'
  url: 'https://vibertthio.com/portfolio/projects/'
  source_url: 'https://github.com/vibertthio/portfolio'
  featured: false
  categories:
    - Portfolio
    - Web Dev
    - Creative
- title: VisitGemer
  main_url: 'https://visitgemer.sk/'
  url: 'https://visitgemer.sk/'
  featured: false
  categories:
    - Marketing
- title: Beach Hut Poole
  main_url: 'https://www.beachhutpoole.co.uk/'
  url: 'https://www.beachhutpoole.co.uk/'
  featured: false
  categories:
    - Travel
    - Marketing
- title: Bricolage.io
  main_url: 'https://www.bricolage.io/'
  url: 'https://www.bricolage.io/'
  source_url: 'https://github.com/KyleAMathews/blog'
  featured: false
  categories:
    - Blog
- title: Charles Pinnix Website
  main_url: 'https://www.charlespinnix.com/'
  url: 'https://www.charlespinnix.com/'
  featured: false
  description: >-
    I’m a senior front end engineer with 8 years of experience building websites
    and web applications. I’m interested in leading creative, multidisciplinary
    engineering teams. I’m a creative technologist, merging photography, art,
    and design into engineering and visa versa. I take a pragmatic,
    product-oriented approach to development, allowing me to see the big picture
    and ensuring quality products are completed on time. I have a passion for
    modern front end JavaScript frameworks such as React and Vue, and I have
    substantial experience on the back end with an interest in Node and
    container based deployment with Docker and AWS.
  categories:
    - Portfolio
    - Web Dev
- title: Charlie Harrington's Blog
  main_url: 'https://www.charlieharrington.com/'
  url: 'https://www.charlieharrington.com/'
  source_url: 'https://github.com/whatrocks/blog'
  featured: false
  categories:
    - Blog
    - Web Dev
    - Music
- title: Developer Ecosystem
  main_url: 'https://www.developerecosystem.com/'
  url: 'https://www.developerecosystem.com/'
  featured: false
  categories:
    - Blog
    - Web Dev
- title: Gabriel Adorf's Portfolio
  main_url: 'https://www.gabrieladorf.com/'
  url: 'https://www.gabrieladorf.com/'
  source_url: 'https://github.com/gabdorf/gabriel-adorf-portfolio'
  featured: false
  categories:
    - Portfolio
    - Web Dev
- title: greglobinski.com
  main_url: 'https://www.greglobinski.com/'
  url: 'https://www.greglobinski.com/'
  source_url: 'https://github.com/greglobinski/www.greglobinski.com'
  featured: false
  categories:
    - Portfolio
    - Web Dev
- title: I am Putra
  main_url: 'https://www.iamputra.com/'
  url: 'https://www.iamputra.com/'
  featured: false
  categories:
    - Portfolio
    - Web Dev
    - Blog
- title: In Sowerby Bridge
  main_url: 'https://www.insowerbybridge.co.uk/'
  url: 'https://www.insowerbybridge.co.uk/'
  featured: false
  categories:
    - Marketing
    - Government
- title: JavaScript Stuff
  main_url: 'https://www.javascriptstuff.com/'
  url: 'https://www.javascriptstuff.com/'
  featured: false
  categories:
    - Education
    - Web Dev
    - Library
- title: KNW Photography
  main_url: 'https://www.knw.io/'
  url: 'https://www.knw.io/galleries/'
  source_url: 'https://github.com/ryanwiemer/knw'
  featured: false
  description: >-
    Hi there! I’m Kirsten and I’m currently living in Oakland with my husband
    and fluffy pup Birch. I’ve always been an excessive photo taker and decided
    to turn my love for taking photos into a career.
  categories:
    - Photography
    - Portfolio
- title: Ledgy
  main_url: 'https://www.ledgy.com/'
  url: 'https://github.com/morloy/ledgy.com'
  featured: false
  categories:
    - Marketing
    - Finance
- title: Alec Lomas's Portfolio / Blog
  main_url: 'https://www.lowmess.com/'
  url: 'https://www.lowmess.com/'
  source_url: 'https://github.com/lowmess/lowmess'
  featured: false
  categories:
    - Web Dev
    - Blog
    - Portfolio
- title: Michele Mazzucco's Portfolio
  main_url: 'https://www.michelemazzucco.it/'
  url: 'https://www.michelemazzucco.it/'
  source_url: 'https://github.com/michelemazzucco/michelemazzucco.it'
  featured: false
  categories:
    - Creative
    - Portfolio
- title: Orbit FM Podcasts
  main_url: 'https://www.orbit.fm/'
  url: 'https://www.orbit.fm/'
  source_url: 'https://github.com/agarrharr/orbit.fm'
  featured: false
  categories:
    - Podcast
- title: Prosecco Springs
  main_url: 'https://www.proseccosprings.com/'
  url: 'https://www.proseccosprings.com/'
  featured: false
  categories:
    - Food
    - Blog
    - Marketing
- title: Verious
  main_url: 'https://www.verious.io/'
  url: 'https://www.verious.io/'
  source_url: 'https://github.com/cpinnix/verious'
  featured: false
  categories:
    - Web Dev
- title: Whittle School
  main_url: 'https://www.whittleschool.org/en/'
  url: 'https://www.whittleschool.org/en/'
  featured: false
  categories:
    - Education
- title: Yisela
  main_url: 'https://www.yisela.com/'
  url: 'https://www.yisela.com/tetris-against-trauma-gaming-as-therapy/'
  featured: false
  categories:
    - Blog
- title: YouFoundRon.com
  main_url: 'https://www.youfoundron.com/'
  url: 'https://www.youfoundron.com/'
  source_url: 'https://github.com/rongierlach/yfr-dot-com'
  featured: false
  categories:
    - Portfolio
    - Web Dev
    - Blog
- title: yerevancoder
  main_url: 'https://yerevancoder.com/'
  url: 'https://forum.yerevancoder.com/categories'
  source_url: 'https://github.com/yerevancoder/yerevancoder.github.io'
  featured: false
  categories:
    - Blog
    - Web Dev
- title: EaseCentral
  main_url: 'https://www.easecentral.com/'
  url: 'https://www.easecentral.com/'
  featured: false
  categories:
    - Marketing
    - Healthcare
- title: Policygenius
  main_url: 'https://www.policygenius.com/'
  url: 'https://www.policygenius.com/'
  featured: false
  categories:
    - Marketing
    - Healthcare
- title: Moteefe
  main_url: 'http://www.moteefe.com/'
  url: 'http://www.moteefe.com/'
  featured: false
  categories:
    - Marketing
    - Agency
    - Technology
- title: Athelas
  main_url: 'http://www.athelas.com/'
  url: 'http://www.athelas.com/'
  featured: true
  categories:
    - Marketing
    - Healthcare
    - Featured
- title: Pathwright
  main_url: 'http://www.pathwright.com/'
  url: 'http://www.pathwright.com/'
  featured: false
  categories:
    - Marketing
    - Education
- title: pi-top
  main_url: 'http://www.pi-top.com/'
  url: 'http://www.pi-top.com/'
  featured: false
  categories:
    - Marketing
    - Web Dev
    - Technology
    - eCommerce
- title: Troops
  main_url: 'http://www.troops.ai/'
  url: 'http://www.troops.ai/'
  featured: false
  categories:
    - Marketing
    - Technology
- title: ClearBrain
  main_url: 'https://clearbrain.com/'
  url: 'https://clearbrain.com/'
  featured: false
  categories:
    - Marketing
    - Technology
- title: Lucid
  main_url: 'https://www.golucid.co/'
  url: 'https://www.golucid.co/'
  featured: true
  categories:
    - Marketing
    - Technology
    - Featured
- title: Bench
  main_url: 'http://www.bench.co/'
  url: 'http://www.bench.co/'
  featured: false
  categories:
    - Marketing
- title: Union Plus Credit Card
  main_url: 'http://www.unionpluscard.com'
  url: 'https://unionplus.capitalone.com/'
  featured: false
  categories:
    - Marketing
    - Finance
- title: Gin Lane
  main_url: 'http://www.ginlane.com/'
  url: 'https://www.ginlane.com/'
  featured: false
  categories:
    - Web Dev
    - Creative
    - Agency
- title: Marmelab
  main_url: 'https://marmelab.com/en/'
  url: 'https://marmelab.com/en/'
  featured: false
  categories:
    - Web Dev
    - Agency
- title: Fusion Media Group
  main_url: 'http://thefmg.com/'
  url: 'http://thefmg.com/'
  featured: true
  categories:
    - Creative
    - Entertainment
    - News
    - Featured
- title: Cool Hunting
  main_url: 'http://www.coolhunting.com/'
  url: 'http://www.coolhunting.com/'
  featured: false
  categories:
    - Magazine
- title: Dovetail
  main_url: 'https://dovetailapp.com/'
  url: 'https://dovetailapp.com/'
  featured: false
  categories:
    - Marketing
    - Technology
- title: GraphQL College
  main_url: 'https://www.graphql.college/'
  url: 'https://www.graphql.college/'
  source_url: 'https://github.com/GraphQLCollege/graphql-college'
  featured: false
  categories:
    - Web Dev
    - Education
- title: F1 Vision
  main_url: 'https://www.f1vision.com/'
  url: 'https://www.f1vision.com/'
  featured: false
  categories:
    - Marketing
    - Entertainment
    - Technology
    - eCommerce
- title: Yuuniworks Portfolio / Blog
  main_url: 'https://www.yuuniworks.com/'
  url: 'https://www.yuuniworks.com/'
  source_url: 'https://github.com/junkboy0315/yuuni-web'
  featured: false
  categories:
    - Portfolio
    - Web Dev
    - Blog
- title: Bastion Bot
  main_url: 'https://bastionbot.org/'
  url: 'https://bastionbot.org/'
  featured: false
  categories:
    - Marketing
    - Technology
    - Documentation
    - Web Dev
- title: upGizmo
  main_url: 'https://www.upgizmo.com/'
  url: 'https://www.upgizmo.com/'
  featured: false
  categories:
    - News
    - Technology
- title: Smakosh
  main_url: 'https://smakosh.com/'
  url: 'https://smakosh.com/'
  source_url: 'https://github.com/smakosh/smakosh.com'
  featured: false
  categories:
    - Portfolio
    - Web Dev
    - Creative
- title: Philipp Czernitzki - Blog/Website
  main_url: 'http://philippczernitzki.me/'
  url: 'http://philippczernitzki.me/'
  featured: false
  categories:
    - Portfolio
    - Web Dev
    - Blog
- title: WebGazer
  main_url: 'https://www.webgazer.io/'
  url: 'https://www.webgazer.io/'
  featured: false
  categories:
    - Marketing
    - Web Dev
    - Technology
- title: Joe Seifi's Blog
  main_url: 'http://seifi.org/'
  url: 'http://seifi.org/'
  featured: false
  categories:
    - Portfolio
    - Web Dev
    - Blog
- title: Bartosz Dominiak Blog/Portfolio
  main_url: 'http://bartoszdominiak.com/'
  url: 'http://bartoszdominiak.com/'
  source_url: 'https://github.com/bartdominiak/blog'
  featured: false
  categories:
    - Portfolio
    - Web Dev
    - Blog
- title: HBTU MUN 2018 (source)
  featured: false
- title: Jamie Henson's Blog (source)
  featured: false
- title: Ruben's Blog (source)
  featured: false
- title: Thao Am Private Enterprise
  featured: false
- title: Bakadono
  featured: false
- title: Travellers.cafe
  featured: false
- title: Oliver Benns' Portfolio (source)
  featured: false
- title: angeloocana.com (source)
  featured: false
- title: Overlap.show (source)
  featured: false
- title: smartive Company Website
  featured: false
- title: Haboba Find Jobs at Phu Quoc Island
  featured: false
- title: Song Wang’s website (source)
  featured: false
- title: Magicly's blog (source)
  featured: false
- title: Phu Quoc Works
  featured: false
- title: Kabir Goel's website (source)
  featured: false
- title: David James' Portfolio (source)
  featured: false
- title: Tic Tac Toe AI (source)
  featured: false
- title: Random Screencast
  featured: false
- title: Phu Quoc Tea & Coffee Store
  featured: false
- title: Steven Natera's blog
  featured: false
- title: LekoArts
  main_url: 'https://www.lekoarts.de'
  url: 'https://www.lekoarts.de'
  source_url: 'https://github.com/LeKoArts/portfolio'
  featured: false
  built_by: LekoArts
  built_by_url: 'https://github.com/LeKoArts'
  description: >-
    Hi, I'm Lennart — a self-taught and passionate graphic/web designer & frontend developer based in Darmstadt, Germany. I love it to realize complex projects in a creative manner and face new challenges. Since 6 years I do graphic design, my love for frontend development came up 3 years ago. I enjoy acquiring new skills and cementing this knowledge by writing blogposts and creating tutorials.
  categories:
    - Portfolio
    - Blog
- title: Georgi Yanev (source)
  featured: false
- title: Hallingdata
  featured: false
- title: '@swyx (source)'
  featured: false
- title: 伊撒尔の窝
  featured: false
- title: 杨二小的博客
  main_url: 'https://blog.yangerxiao.com/'
  url: 'https://blog.yangerxiao.com/'
  source_url: 'https://github.com/zerosoul/blog.yangerxiao.com'
  featured: false
  categories:
    - Blog
    - Portfolio
- title: mottox2 blog
  main_url: 'https://mottox2.com'
  url: 'https://mottox2.com'
  featured: false
  categories:
    - Blog
    - Portfolio
- title: Pride of the Meadows
  main_url: 'https://www.prideofthemeadows.com/'
  url: 'https://www.prideofthemeadows.com/'
  featured: false
  categories:
    - Retail
    - Food
    - Blog
- title: Michael Uloth
  main_url: 'https://www.michaeluloth.com'
  url: 'https://www.michaeluloth.com'
  featured: false
  description: >-
    Michael Uloth is an opera singer and web developer based in Toronto.
  categories:
    - Portfolio
    - Music
    - Web Dev
  built_by: Michael Uloth
  built_by_url: 'https://www.michaeluloth.com'
- title: NYC Pride 2019 | WorldPride NYC | Stonewall50
  main_url: 'https://2019-worldpride-stonewall50.nycpride.org/'
  url: 'https://2019-worldpride-stonewall50.nycpride.org/'
  featured: false
  description: >-
    Join us in 2019 for NYC Pride, as we welcome WorldPride and mark the 50th Anniversary of the Stonewall Uprising and a half-century of LGBTQ+ liberation.
  categories:
    - Education
    - Marketing
    - Nonprofit
  built_by: Canvas United
  built_by_url: 'https://www.canvasunited.com/'
- title: Spacetime
  main_url: 'https://www.heyspacetime.com/'
  url: 'https://www.heyspacetime.com/'
  featured: false
  description: >-
    Spacetime is a Dallas-based digital experience agency specializing in web, app, startup, and digital experience creation.
  categories:
    - Marketing
    - Portfolio
    - Agency
    - Creative
    - Featured
  built_by: Spacetime
  built_by_url: 'https://www.heyspacetime.com/'
- title: Eric Jinks
  main_url: 'https://ericjinks.com/'
  url: 'https://ericjinks.com/'
  featured: false
  description: >-
    Software engineer / web developer from the Gold Coast, Australia.
  categories:
    - Portfolio
    - Blog
    - Web Dev
    - Technology
  built_by: Eric Jinks
  built_by_url: 'https://ericjinks.com/'
- title: GaiAma - We are wildlife
  main_url: 'https://www.gaiama.org/'
  url: 'https://www.gaiama.org/'
  featured: false
  description: >-
    We founded the GaiAma conservation organization to protect wildlife in Perú and to create an example of a permaculture neighborhood, living symbiotically with the forest - because reforestation is just the beginning
  categories:
    - Nonprofit
    - Marketing
    - Blog
  source_url: https://github.com/GaiAma/gaiama.org
  built_by: GaiAma
  built_by_url: 'https://www.gaiama.org/'
- title: Healthcare Logic
  main_url: 'https://www.healthcarelogic.com/'
  url: 'https://www.healthcarelogic.com/'
  featured: false
  description: >-
    Revolutionary technology that empowers clinical and managerial leaders to collaborate with clarity.
  categories:
    - Marketing
    - Healthcare
    - Technology
  built_by: Thrive
  built_by_url: 'https://thriveweb.com.au/'
- title: Localgov.fyi
  main_url: 'https://localgov.fyi/'
  url: 'https://localgov.fyi/'
  featured: false
  description: >-
     Finding local government services made easier.
  categories:
    - Directory
    - Government
    - Technology
  source_url: https://github.com/WeOpenly/localgov.fyi
  built_by: Openly
  built_by_url: 'https://weopenly.com/'
- title: Kata.ai Documentation
  main_url: 'https://docs.kata.ai/'
  url: 'https://docs.kata.ai/'
  source_url: https://github.com/kata-ai/kata-platform-docs
  featured: false
  description: >-
    Documentation website for the Kata Platform, an all-in-one platform for
    building chatbots using AI technologies.
  categories:
    - Documentation
    - Technology
- title: goalgetters
  main_url: 'https://goalgetters.space/'
  url: 'https://goalgetters.space/'
  featured: false
  description: >-
    goalgetters is a source of inspiration for people who want to change their career.
    We offer articles, success stories and expert interviews on how to find a new passion and how to implement change.
  categories:
    - Blog
    - Education
    - Careers
    - Personal Development
  built_by: Stephanie Langers (content), Adrian Wenke (development)
  built_by_url: 'https://twitter.com/AdrianWenke'
- title: Life Without Barriers | Foster Care
  main_url: 'https://www.lwb.org.au/foster-care'
  url: 'https://www.lwb.org.au/foster-care'
  featured: false
  description: >-
    We are urgently seeking foster carers all across Australia. Can you open your heart and your home to a child in need?
    There are different types of foster care that can suit you. We offer training and 24/7 support.
  categories:
    - Charity
    - Nonprofit
    - Education
    - Documentation
    - Marketing
  built_by: LWB Digital Team
  built_by_url: 'https://twitter.com/LWBAustralia'
- title: Bejamas - JAM Experts for hire
  main_url: 'https://bejamas.io/'
  url: 'https://bejamas.io/'
  featured: false
  description: >-
    We help agencies and companies with JAMStack tools. This includes web development using Static Site Generators, Headless CMS, CI / CD and CDN setup.
  categories:
    - Technology
    - Web Dev
    - Agency
    - Creative
    - Marketing
  built_by: Bejamas.io
  built_by_url: 'https://bejamas.io/'
- title: Zensum
  main_url: 'https://zensum.se/'
  url: 'https://zensum.se/'
  featured: false
  description: >-
    Borrow money quickly and safely through Zensum. We compare Sweden's leading banks and credit institutions. Choose from multiple offers and lower your monthly cost. [Translated from Swedish]
  categories:
    - Technology
    - Finance
    - Corporate
    - Marketing
  built_by: Bejamas.io
  built_by_url: 'https://bejamas.io/'
- title: StatusHub - Easy to use Hosted Status Page Service
  main_url: 'https://statushub.com/'
  url: 'https://statushub.com/'
  featured: false
  description: >-
    Set up your very own service status page in minutes with StatusHub. Allow customers to subscribe to be updated automatically.
  categories:
    - Technology
    - Marketing
  built_by: Bejamas.io
  built_by_url: 'https://bejamas.io/'
- title: Matthias Kretschmann Portfolio
  main_url: 'https://matthiaskretschmann.com/'
  url: 'https://matthiaskretschmann.com/'
  source_url: 'https://github.com/kremalicious/portfolio'
  featured: false
  description: >-
    Portfolio of designer & developer Matthias Kretschmann.
  categories:
    - Portfolio
    - Web Dev
    - Creative
  built_by: Matthias Kretschmann
  built_by_url: 'https://matthiaskretschmann.com/'
- title: Cajun Bowfishing
  main_url: 'https://cajunbowfishing.com/'
  url: 'https://cajunbowfishing.com/'
  featured: false
  categories:
    - eCommerce
    - Sports
  built_by: Escalade Sports
  built_by_url: 'http://escaladesports.com/'
- title: Iron Cove Solutions
  main_url: 'https://ironcovesolutions.com/'
  url: 'https://ironcovesolutions.com/'
  description: >-
    Iron Cove Solutions is a cloud based consulting firm. We help companies deliver a return on cloud usage by applying best practices
  categories:
    - Technology
    - Web Dev
  built_by: Iron Cove Solutions
  built_by_url: 'https://ironcovesolutions.com/'
  featured: false
- title: Eventos orellana
  description: >-
    Somos una empresa dedicada a brindar asesoría personalizada
    y profesional para la elaboración y coordinación de eventos
    sociales y empresariales.
  main_url: 'https://eventosorellana.com/'
  url: 'https://eventosorellana.com/'
  featured: false
  categories:
    - Gallery
  built_by: Codedebug
  built_by_url: 'https://codedebug.co/'
- title: Moetez Chaabene Portfolio / Blog
  main_url: 'https://moetez.me/'
  url: 'https://moetez.me/'
  source_url: 'https://github.com/moetezch/moetez.me'
  featured: false
  description: >-
    Portfolio of Moetez Chaabene
  categories:
    - Portfolio
    - Web Dev
    - Blog
  built_by: Moetez Chaabene
  built_by_url: 'https://twitter.com/moetezch'
- title: Nikita
  description: >-
    Automation of system deployments in Node.js for applications and infrastructures.
  main_url: https://nikita.js.org/
  url: https://nikita.js.org/
  source_url: 'https://github.com/adaltas/node-nikita'
  categories:
    - Documentation
    - Open Source
    - Technology
  built_by: David Worms
  built_by_url: http://www.adaltas.com
  featured: false
- title: Gourav Sood Blog & Portfolio
  main_url: 'https://www.gouravsood.com/'
  url: 'https://www.gouravsood.com/'
  featured: false
  categories:
    - Blog
    - Portfolio
    - Salesforce
  built_by: Gourav Sood
  built_by_url: 'https://www.gouravsood.com/'
- title: Figma
  main_url: 'https://www.figma.com/'
  url: 'https://www.figma.com/'
  featured: false
  categories:
    - Marketing
    - Design
  built_by: Corey Ward
  built_by_url: http://www.coreyward.me/
- title: Jonas Tebbe Portfolio
  description: >
    Hey, I’m Jonas and I create digital products.
  main_url: https://jonastebbe.com
  url: https://jonastebbe.com
  categories:
    - Portfolio
  built_by: Jonas Tebbe
  built_by_url: http://twitter.com/jonastebbe
  featured: false
- title: Parker Sarsfield Portfolio
  description: >
    I'm Parker, a software engineer and sneakerhead.
  main_url: https://parkersarsfield.com
  url: https://parkersarsfield.com
  categories:
    - Blog
    - Portfolio
  built_by: Parker Sarsfield
  built_by_url: https://parkersarsfield.com
- title: Front-end web development with Greg
  description: >
    JavaScript, GatsbyJS, ReactJS, CSS in JS... Let's learn some stuff together.
  main_url: https://dev.greglobinski.com
  url: https://dev.greglobinski.com
  categories:
    - Blog
    - Web Dev
  built_by: Greg Lobinski
  built_by_url: https://github.com/greglobinski
- title: Insomnia
  description: >
    Desktop HTTP and GraphQL client for developers
  main_url: https://insomnia.rest/
  url: https://insomnia.rest/
  categories:
    - Landing
    - Blog
  built_by: Gregory Schier
  built_by_url: https://schier.co
  featured: false
- title: Timeline Theme Portfolio
  description: >
    I'm Aman Mittal, a software developer.
  main_url: http://www.amanhimself.me/
  url: http://www.amanhimself.me/
  categories:
    - Landing
    - Web Dev
    - Portfolio
  built_by: Aman Mittal
  built_by_url: http://www.amanhimself.me/
- title: Ocean artUp
  description: >
    Science outreach site built using styled-components and Contentful. It presents the research project "Ocean artUp" funded by an Advanced Grant of the European Research Council to explore the possible benefits of artificial uplift of nutrient-rich deep water to the ocean’s sunlit surface layer.
  main_url: https://ocean-artup.eu
  url: https://ocean-artup.eu
  source_url: https://github.com/JanoshRiebesell/ocean-artup
  categories:
    - Education
    - Blog
    - Science
  built_by: Janosh Riebesell
  built_by_url: https://janosh.io
  featured: false
- title: Ryan Fitzgerald
  description: >
    Personal portfolio and blog for Ryan Fitzgerald
  main_url: https://ryanfitzgerald.ca/
  url: https://ryanfitzgerald.ca/
  categories:
    - Web Dev
    - Portfolio
  built_by: Ryan Fitzgerald
  built_by_url: https://github.com/RyanFitzgerald
  featured: false
- title: Kaizen
  description: >
    Content Marketing, PR & SEO Agency in London
  main_url: https://www.kaizen.co.uk/
  url: https://www.kaizen.co.uk/
  categories:
    - Agency
    - Blog
    - Creative
    - Design
    - Web Dev
    - SEO
  built_by: Bogdan Stanciu
  built_by_url: https://github.com/b0gd4n
  featured: false
- title: HackerOne Platform Documentation
  description: >
    HackerOne's Product Documentation Center!
  url: https://docs.hackerone.com/
  main_url: https://docs.hackerone.com/
  categories:
    - Documentation
    - Security
  featured: false
- title: Patreon Partners
  description: >
    Resources and products to help you do more with Patreon.
  url: https://partners.patreon.com/
  main_url: https://partners.patreon.com/
  categories:
    - Resources
    - Directory
  featured: false
- title: Bureau Of Meteorology (beta)
  description: >
    Help shape the future of Bureau services
  url: https://beta.bom.gov.au/
  main_url: https://beta.bom.gov.au/
  categories:
    - Meteorology
    - Research
    - Services
  featured: false
- title: Curbside
  description: >
    Connecting Stores with Mobile Customers
  main_url: https://curbside.com/
  url: https://curbside.com/
  categories:
    - Mobile Commerce
    - Software
  featured: false
- title: Mux Video
  description: >
    API to video hosting and streaming
  main_url: https://mux.com/
  url: https://mux.com/
  categories:
    - Video
    - Hosting
    - Streaming
    - API
  featured: false
- title: Swapcard
  description: >
    The easiest way for event organizers to instantly connect people, build a community of attendees and exhibitors, and increase revenue over time
  main_url: https://www.swapcard.com/
  url: https://www.swapcard.com/
  categories:
    - Event
    - Community
    - Services
  featured: false
- title: Kalix
  description: >
    Kalix is perfect for healthcare professionals starting out in private practice, to those with an established clinic.
  main_url: https://www.kalixhealth.com/
  url: https://www.kalixhealth.com/
  categories:
    - Scheduling
    - Documentation
    - Messaging
    - Billing
    - Services
  featured: false
- title: Hubba
  description: >
    Buy wholesale products from thousands of independent, verified Brands.
  main_url: https://join.hubba.com/
  url: https://join.hubba.com/
  categories:
    - eCommerce
    - Retail
  featured: false
- title: Airbnb Engineering & Data Science
  description: >
    Creative engineers and data scientists building a world where you can belong anywhere
  main_url: https://airbnb.io/
  url: https://airbnb.io/
  categories:
    - Blog
    - Gallery
    - Projects
  featured: false
- title: HyperPlay
  description: >
    In Asean's 1st Ever LOL Esports X Music Festival
  main_url: https://hyperplay.leagueoflegends.com/
  url: https://hyperplay.leagueoflegends.com/
  categories:
    - Landing
  featured: false
- title: Bad Credit Loans
  description: >
    Get the funds you need, from $250-$5,000
  main_url: https://www.creditloan.com/
  url: https://www.creditloan.com/
  categories:
    - Loans
    - Credits
  featured: false
- title: Financial Center
  description: >
     Member-owned, not-for-profit, co-operative whose members receive financial benefits in the form of lower loan rates, higher savings rates, and lower fees than banks.
  main_url: https://fcfcu.com/
  url: https://fcfcu.com/
  categories:
    - Loans
    - Credits
    - Online Banking
    - Nonprofit
  featured: false
- title: Open FDA
  description: >
     Provides APIs and raw download access to a number of high-value, high priority and scalable structured datasets, including adverse events, drug product labeling, and recall enforcement reports.
  main_url: https://open.fda.gov/
  url: https://open.fda.gov/
  categories:
    - APIs
    - Datasets
    - Reports
  featured: false
- title: Office of Institutional Research and Assessment
  description: >
     Good Data, Good Decisions
  main_url: http://oira.ua.edu/
  url: http://oira.ua.edu/
  categories:
    - Research
    - Data
  featured: false
- title: GM Capital One
  description: >
     Introducing the new online experience for your GM Rewards Credit Card
  main_url: https://gm.capitalone.com/
  url: https://gm.capitalone.com/
  categories:
    - Rewards
    - Credit Card
  featured: false
- title: House Manager
  description: >
     Home service membership that offers proactive and on-demand maintenance for homeowners
  main_url: https://housemanager.calstate.aaa.com/
  url: https://housemanager.calstate.aaa.com/
  categories:
    - Home
    - Services
  featured: false
- title: Trintellix
  description: >
     It may help make a difference for your depression (MDD).
  main_url: https://us.trintellix.com/
  url: https://us.trintellix.com/
  categories:
    - Health
    - Help
  featured: false
- title: The Telegraph Premium
  description: >
     Exclusive stories from award-winning journalists
  main_url: https://premium.telegraph.co.uk/
  url: https://premium.telegraph.co.uk/
  categories:
    - Landing
    - Newspaper
    - Subscription
  featured: false
- title: html2canvas
  description: >
     Screenshots with JavaScript
  main_url: http://html2canvas.hertzen.com/
  url: http://html2canvas.hertzen.com/
  source_url: https://github.com/niklasvh/html2canvas/tree/master/www
  categories:
    - Tool
    - Screenshots
    - JavaScript
    - Documentation
  built_by: Niklas von Hertzen
  built_by_url: http://hertzen.com/
  featured: false
- title: The State of JavaScript 2017
  description: >
      Data from over 20,000 developers, asking them questions on topics ranging from front-end frameworks and state management, to build tools and testing libraries.
  main_url: https://stateofjs.com/
  url: https://stateofjs.com/
  source_url: https://github.com/StateOfJS/StateOfJS
  categories:
    - Data
    - JavaScript
    - Statistics
  built_by: StateOfJS
  built_by_url: https://github.com/StateOfJS/StateOfJS/graphs/contributors
  featured: false
- title: Dato CMS
  description: >
      The API-based CMS your editors will love
  main_url: https://www.datocms.com/
  url: https://www.datocms.com/
  categories:
    - CMS
    - API
    - Tool
  featured: false
- title: Half Electronics
  description: >
      Personal website
  main_url: https://www.halfelectronic.com/
  url: https://www.halfelectronic.com/
  categories:
    - Blog
    - Electronics
  built_by: Fernando Poumian
  built_by_url: https://github.com/fpoumian/halfelectronic.com
  featured: false
- title: Frithir Software Development
  main_url: 'https://frithir.com/'
  url: 'https://frithir.com/'
  featured: false
  description: >-
    I DRINK COFFEE, WRITE CODE AND IMPROVE MY DEVELOPMENT SKILLS EVERY DAY.
  categories:
    - Creative
    - Design
    - Web Dev
  built_by: Frithir
  built_by_url: 'https://Frithir.com/'
- title: Unow
  main_url: https://www.unow.fr/
  url: https://www.unow.fr/
  categories:
    - Education
    - Corporate
    - Marketing
  featured: false
- title: Peter Hironaka
  description: >
    Freelance Web Developer based in Los Angeles.
  main_url: https://peterhironaka.com/
  url: https://peterhironaka.com/
  categories:
    - Portfolio
    - Web Dev
  built_by: Peter Hironaka
  built_by_url: https://github.com/PHironaka
  featured: false
- title: Michael McQuade
  description: >
    Personal website and blog for Michael McQuade
  main_url: https://giraffesyo.io
  url: https://giraffesyo.io
  categories:
    - Blog
  built_by: Michael McQuade
  built_by_url: https://github.com/giraffesyo
  featured: false
- title: Haacht Brewery
  description: >
    Corporate wesbite for Haacht Brewery. Designed and Developed by Gafas.
  main_url: https://haacht.com/en/
  url: https://haacht.com
  categories:
    - Corporate
  built_by: Gafas
  built_by_url: https://gafas.be
  featured: false
- title: StoutLabs
  description: >
    Portfolio of Daniel Stout, freelance web dev in East Tennessee.
  main_url: https://www.stoutlabs.com/
  url: https://www.stoutlabs.com/
  categories:
    - Web Dev
    - Portfolio
  built_by: Daniel Stout
  built_by_url: https://github.com/stoutlabs
  featured: false
- title: Chicago Ticket Outcomes By Neighborhood
  description: >
    ProPublica data visualization of traffic ticket court outcomes
  categories:
    - News
    - Nonprofit
    - Visualization
  url: https://projects.propublica.org/graphics/il/il-city-sticker-tickets-maps/ticket-status/?initialWidth=782
  built_by: David Eads
  built_by_url: https://github.com/eads
  featured: false
- title: Chicago South Side Traffic Ticketing rates
  description: >
    ProPublica data visualization of traffic ticket rates by community
  url: https://projects.propublica.org/graphics/il/il-city-sticker-tickets-maps/ticket-rate/?initialWidth=782
  categories:
    - News
    - Nonprofit
    - Visualization
  built_by: David Eads
  built_by_url: https://github.com/eads
  featured: false
- title: Otsimo
  description: >
     Otsimo is a special education application for children with autism, down syndrome and other developmental disabilities.
  main_url: https://otsimo.com/en/
  url: https://otsimo.com/en/
  categories:
    - Landing
    - Blog
    - Education
  featured: false
- title: Matt Bagni Portfolio 2018
  description: >
     Mostly the result of playing with Gatsby and learning about react and graphql. Using the screenshot plugin to showcase the work done for my company in the last 2 years, and a good amount of other experiments.
  main_url: https://mattbag.github.io
  url: https://mattbag.github.io
  categories:
    - Landing
    - Portfolio
  featured: false
- title: Lifestone Church
  main_url: 'https://www.lifestonechurch.net/'
  url: 'https://www.lifestonechurch.net/'
  source_url: 'https://github.com/lifestonechurch/lifestonechurch.net'
  featured: false
  categories:
    - Marketing
    - Nonprofit
- title: Artem Sapegin
  description: >
     Little homepage of Artem Sapegin, a frontend developer, passionate photographer, coffee drinker and crazy dogs’ owner.
  main_url: https://sapegin.me/
  url: https://sapegin.me/
  categories:
    - Landing
    - Portfolio
    - Open Source
    - Personal
    - Web Dev
  built_by: Artem Sapegin
  built_by_url: https://github.com/sapegin
  featured: false
- title: SparkPost Developers
  main_url: 'https://developers.sparkpost.com/'
  url: 'https://developers.sparkpost.com/'
  source_url: 'https://github.com/SparkPost/developers.sparkpost.com'
  categories:
    - Documentation
    - API
  featured: false
- title: Malik Browne Portfolio 2018
  description: >
    The portfolio blog of Malik Browne, a full stack engineer, foodie, and avid blogger/YouTuber.
  main_url: https://www.malikbrowne.com/about
  url: https://www.malikbrowne.com
  categories:
    - Blog
    - Portfolio
  built_by: Malik Browne
  built_by_url: https://twitter.com/milkstarz
  featured: false
- title: Novatics
  description: >
     Digital products that inspire and make a difference
  main_url: https://www.novatics.com.br
  url: https://www.novatics.com.br
  categories:
    - Landing
    - Portfolio
    - Technology
    - Digital Products
    - Web Dev
  built_by: Novatics
  built_by_url: https://github.com/Novatics
  featured: false
- title: I migliori by Vivigratis
  description: >
     Product review website
  main_url: https://imigliori.vivigratis.com/
  url: https://imigliori.vivigratis.com/
  categories:
    - Blog
    - Travel
    - Technology
    - Wellness
    - Fashion
  built_by: Kframe Interactive SA
  featured: false
- title: Max McKinney
  description: >
     I’m a developer and designer with a focus in web technologies. I build cars on the side.
  main_url: https://maxmckinney.com/
  url: https://maxmckinney.com/
  categories:
    - Portfolio
    - Web Dev
    - Design
    - Landing
    - Personal
  built_by: Max McKinney
  featured: false
- title: Stickyard
  description: >
     Make your React component sticky the easy way
  main_url: https://nihgwu.github.io/stickyard/
  url: https://nihgwu.github.io/stickyard/
  source_url: https://github.com/nihgwu/stickyard/tree/master/website
  categories:
    - Web Dev
  built_by: Neo Nie
  featured: false
- title: Agata Milik
  description: >
     Website of a Polish psychologist/psychotherapist based in Gdańsk, Poland.
  main_url: https://agatamilik.pl
  url: https://agatamilik.pl
  categories:
    - Landing
    - Marketing
    - Healthcare
  built_by: Piotr Fedorczyk
  built_by_url: https://piotrf.pl
  featured: false
- title: WebPurple
  main_url: 'https://www.webpurple.net/'
  url: 'https://www.webpurple.net/'
  source_url: 'https://github.com/WebPurple/site'
  description: >-
    Site of local (Russia, Ryazan) frontend community. Main purpose is to show info about meetups and keep blog.
  categories:
  - Nonprofit
  - Web Dev
  - Community
  - Blog
  - Open Source
  built_by: Nikita Kirsanov
  built_by_url: 'https://twitter.com/kitos_kirsanov'
  featured: false
- title: Papertrail.io
  description: >
     Inspection Management for the 21st Century
  main_url: https://www.papertrail.io/
  url: https://www.papertrail.io/
  categories:
    - Marketing
    - Technology
    - Landing
  built_by: Papertrail.io
  built_by_url: https://www.papertrail.io
  featured: false
- title: Matt Ferderer
  main_url: https://mattferderer.com
  url: https://mattferderer.com
  source_url: https://github.com/mattferderer/gatsbyblog
  description: >
    {titleofthesite} is a blog built with Gatsby that discusses web related tech such as JavaScript, .NET, Blazor & security.
  categories:
    - Blog
    - Web Dev
    - Personal
  built_by: Matt Ferderer
  built_by_url: https://twitter.com/mattferderer
  featured: false
- title: Sahyadri Open Source Community
  main_url: https://sosc.org.in
  url: https://sosc.org.in
  source_url: https://github.com/haxzie/sosc-website
  description: >
    Official website of Sahyadri Open Source Community for community blog, event details and members info.
  categories:
    - Blog
    - Community
    - Open Source
  built_by: Musthaq Ahamad
  built_by_url: https://github.com/haxzie
  featured: false
<<<<<<< HEAD
  - title: Tech Confessions
  main_url: https://confessions.tech
  url: https://confessions.tech
  source_url: https://github.com/JonathanSpeek/tech-confessions
  description: >
    A guilt-free place for us to confess our tech sins 🙏
  categories:
    - Community
    - Open Source
  built_by: Jonathan Speek
  built_by_url: https://speek.design
=======
- title: Thibault Maekelbergh
  main_url: https://thibmaek.com
  url: https://thibmaek.com
  source_url: https://github.com/thibmaek/thibmaek.github.io
  description: >
    A nice blog about development, Raspberry Pi, plants and probably records.
  categories:
    - Blog
    - Open Source
  built_by: Thibault Maekelbergh
  built_by_url: https://twitter.com/thibmaek
>>>>>>> 6d988304
  featured: false<|MERGE_RESOLUTION|>--- conflicted
+++ resolved
@@ -1998,8 +1998,7 @@
   built_by: Musthaq Ahamad
   built_by_url: https://github.com/haxzie
   featured: false
-<<<<<<< HEAD
-  - title: Tech Confessions
+- title: Tech Confessions
   main_url: https://confessions.tech
   url: https://confessions.tech
   source_url: https://github.com/JonathanSpeek/tech-confessions
@@ -2010,7 +2009,7 @@
     - Open Source
   built_by: Jonathan Speek
   built_by_url: https://speek.design
-=======
+  featured: false
 - title: Thibault Maekelbergh
   main_url: https://thibmaek.com
   url: https://thibmaek.com
@@ -2022,5 +2021,4 @@
     - Open Source
   built_by: Thibault Maekelbergh
   built_by_url: https://twitter.com/thibmaek
->>>>>>> 6d988304
   featured: false